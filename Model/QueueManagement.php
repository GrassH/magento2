--- conflicted
+++ resolved
@@ -98,8 +98,10 @@
     public function markMessagesForDelete()
     {
         $collection = $this->messageStatusCollectionFactory->create()
-            ->addFieldToFilter('status',
-                ['in' => $this->getStatusesToClear()]);
+            ->addFieldToFilter(
+                'status',
+                ['in' => $this->getStatusesToClear()]
+            );
 
         /**
          * Update messages if lifetime is expired
@@ -176,7 +178,6 @@
         return $statusesToDelete;
     }
 
-<<<<<<< HEAD
     /**
      * Completed message lifetime
      *
@@ -191,13 +192,6 @@
             \Magento\Store\Model\ScopeInterface::SCOPE_STORE
         );
     }
-=======
-        $collection = $this->messageStatusCollectionFactory->create()
-            ->addFieldToFilter(
-                'status',
-                ['in' => $statusesToDelete]
-            );
->>>>>>> bbab9485
 
     /**
      * Failure message life time
