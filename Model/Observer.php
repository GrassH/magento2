--- conflicted
+++ resolved
@@ -6,13 +6,7 @@
 namespace Magento\MysqlMq\Model;
 
 /**
-<<<<<<< HEAD
- * Class Observer is used for cron processing
- *
- * @package Magento\MysqlMq\Model
-=======
  * Observer class to monitor outdated messages.
->>>>>>> bbab9485
  */
 class Observer
 {
