<?php
/**
 * Copyright © Magento, Inc. All rights reserved.
 * See COPYING.txt for license details.
 */
namespace Magento\Elasticsearch\Model\Adapter\Container;

use Magento\Catalog\Model\ResourceModel\Product\Attribute\Collection;
use Magento\Catalog\Model\ResourceModel\Eav\Attribute as EavAttribute;

/**
<<<<<<< HEAD
 * @api
=======
 * @deprecated
 * This class is used only in deprecated \Magento\Elasticsearch\Model\Adapter\DataMapper\ProductDataMapper
 * and must not be used for new code
>>>>>>> af5c9e3e
 */
class Attribute
{
    /**
     * @var string[]
     */
    private $idToCodeMap = [];

    /**
     * @var Collection
     */
    private $attributeCollection;

    /**
     * @var EavAttribute[]
     */
    private $attributes = [];

    /**
     * @param Collection $attributeCollection
     */
    public function __construct(Collection $attributeCollection)
    {
        $this->attributeCollection = $attributeCollection;
    }

    /**
     * @param int $attributeId
     * @return string
     */
    public function getAttributeCodeById($attributeId)
    {
        if (!array_key_exists($attributeId, $this->idToCodeMap)) {
            $code = $attributeId === 'options'
                ? 'options'
                : $this->attributeCollection->getItemById($attributeId)->getAttributeCode();
            $this->idToCodeMap[$attributeId] = $code;
        }
        return $this->idToCodeMap[$attributeId];
    }

    /**
     * @param string $attributeCode
     * @return int
     */
    public function getAttributeIdByCode($attributeCode)
    {
        if (!array_key_exists($attributeCode, array_flip($this->idToCodeMap))) {
            $attributeId = $attributeCode === 'options'
                ? 'options'
                : $this->attributeCollection->getItemByColumnValue('attribute_code', $attributeCode)->getId();
            $this->idToCodeMap[$attributeId] = $attributeCode;
        }
        $codeToIdMap = array_flip($this->idToCodeMap);
        return $codeToIdMap[$attributeCode];
    }

    /**
     * @param string $attributeCode
     * @return EavAttribute|null
     */
    public function getAttribute($attributeCode)
    {
        $searchableAttributes = $this->getAttributes();
        return array_key_exists($attributeCode, $searchableAttributes)
            ? $searchableAttributes[$attributeCode]
            : null;
    }

    /**
     * @return EavAttribute[]
     */
    public function getAttributes()
    {
        if (0 === count($this->attributes)) {
            /** @var Collection $attributesCollection */
            $attributesCollection = $this->attributeCollection;
            foreach ($attributesCollection as $attribute) {
                /** @var EavAttribute $attribute */
                $this->attributes[$attribute->getAttributeCode()] = $attribute;
            }
        }
        return $this->attributes;
    }
}<|MERGE_RESOLUTION|>--- conflicted
+++ resolved
@@ -9,13 +9,9 @@
 use Magento\Catalog\Model\ResourceModel\Eav\Attribute as EavAttribute;
 
 /**
-<<<<<<< HEAD
- * @api
-=======
  * @deprecated
  * This class is used only in deprecated \Magento\Elasticsearch\Model\Adapter\DataMapper\ProductDataMapper
  * and must not be used for new code
->>>>>>> af5c9e3e
  */
 class Attribute
 {
