<?php
/**
 * Copyright © 2016 Magento. All rights reserved.
 * See COPYING.txt for license details.
 */
namespace Magento\Elasticsearch\Model\Indexer;

use Magento\Catalog\Model\Product;
use Magento\TestFramework\Helper\Bootstrap;
use Magento\Store\Model\StoreManagerInterface;
use Magento\Elasticsearch\SearchAdapter\ConnectionManager;
use Magento\Elasticsearch\Model\Client\Elasticsearch as ElasticsearchClient;
use Magento\Elasticsearch\Model\Config;
use Magento\Elasticsearch\SearchAdapter\SearchIndexNameResolver;

/**
<<<<<<< HEAD
 * @magentoDbIsolation enabled
 * magentoDataFixture Magento/Elasticsearch/_files/indexer.php
 * @SuppressWarnings(PHPMD.CouplingBetweenObjects)
=======
 * Important: Please make sure that each integration test file works with unique elastic search index. In order to
 * achieve this, use @magentoConfigFixture to pass unique value for 'elasticsearch_index_prefix' for every test
 * method. E.g. '@magentoConfigFixture current_store catalog/search/elasticsearch_index_prefix indexerhandlertest'
 *
 * @magentoDbIsolation disabled
 * @magentoDataFixture Magento/Elasticsearch/_files/indexer.php
>>>>>>> 59cc33a6
 */
class IndexHandlerTest extends \PHPUnit_Framework_TestCase
{
    /**
     * @var ConnectionManager
     */
    protected $connectionManager;

    /**
     * @var ElasticsearchClient
     */
    protected $client;

    /**
     * @var StoreManagerInterface
     */
    protected $storeManager;

    /**
     * @var int[]
     */
    protected $storeIds;

    /**
     * @var Config
     */
    protected $clientConfig;

    /**
     * @var SearchIndexNameResolver
     */
    protected $searchIndexNameResolver;

    /**
     * @var Product
     */
    protected $productApple;

    /**
     * @var Product
     */
    protected $productBanana;

    /**
     * @var Product
     */
    protected $productOrange;

    /**
     * @var Product
     */
    protected $productPapaya;

    /**
     * @var Product
     */
    protected $productCherry;

    /**
     * Setup method
     */
    protected function setUp()
    {
        $this->connectionManager = Bootstrap::getObjectManager()->create(
            \Magento\Elasticsearch\SearchAdapter\ConnectionManager::class
        );

        $this->client = $this->connectionManager->getConnection();

        $this->storeManager = Bootstrap::getObjectManager()->create(
            \Magento\Store\Model\StoreManagerInterface::class
        );
        $this->storeIds = array_keys($this->storeManager->getStores());

        $this->clientConfig = Bootstrap::getObjectManager()->create(
            \Magento\Elasticsearch\Model\Config::class
        );

        $this->searchIndexNameResolver = Bootstrap::getObjectManager()->create(
            \Magento\Elasticsearch\SearchAdapter\SearchIndexNameResolver::class
        );

        $this->productApple = $this->getProductBySku('fulltext-1');
        $this->productBanana = $this->getProductBySku('fulltext-2');
        $this->productOrange = $this->getProductBySku('fulltext-3');
        $this->productPapaya = $this->getProductBySku('fulltext-4');
        $this->productCherry = $this->getProductBySku('fulltext-5');
    }

    /**
     * Test reindex process
     * @magentoConfigFixture current_store catalog/search/engine elasticsearch
     * @magentoConfigFixture current_store catalog/search/elasticsearch_index_prefix indexerhandlertest
     */
    public function testReindexAll()
    {
        $this->reindexAll();
        foreach ($this->storeIds as $storeId) {
            $products = $this->searchByName('Apple', $storeId);
            $this->assertCount(1, $products);
            $this->assertEquals($this->productApple->getId(), $products[0]['_id']);

            $products = $this->searchByName('Simple Product', $storeId);
            $this->assertCount(5, $products);
        }
    }

    /**
     * @magentoConfigFixture current_store catalog/search/engine elasticsearch
     * @magentoConfigFixture current_store catalog/search/elasticsearch_index_prefix indexerhandlertest
     */
    public function testReindexRowAfterEdit()
    {
        // The test executes fine locally. On bamboo there is some issue with parallel test execution or other
        // test interaction. It is being marked as skipped until more time is available to investigate and
        // fix the issue.
        $this->markTestSkipped('MAGETWO-53851 - Ticket to investiage this test failure on Bamboo and fix it.');

        $this->productApple->setData('name', 'Simple Product Cucumber');
        $this->productApple->save();
        $this->reindexAll();

        foreach ($this->storeIds as $storeId) {
            $products = $this->searchByName('Apple', $storeId);
            $this->assertCount(0, $products);

            $products = $this->searchByName('Cucumber', $storeId);
            $this->assertCount(1, $products);
            $this->assertEquals($this->productApple->getId(), $products[0]['_id']);

            $products = $this->searchByName('Simple Product', $storeId);
            $this->assertCount(5, $products);
        }
    }

    /**
     * @magentoConfigFixture current_store catalog/search/engine elasticsearch
     * @magentoConfigFixture current_store catalog/search/elasticsearch_index_prefix indexerhandlertest
     */
    public function testReindexRowAfterMassAction()
    {
        $this->reindexAll();
        $productIds = [
            $this->productApple->getId(),
            $this->productBanana->getId(),
        ];
        $attrData = [
            'name' => 'Simple Product Common',
        ];

        /** @var \Magento\Catalog\Model\Product\Action $action */
        $action = Bootstrap::getObjectManager()->get(
            \Magento\Catalog\Model\Product\Action::class
        );

        foreach ($this->storeIds as $storeId) {
            $action->updateAttributes($productIds, $attrData, $storeId);

            $products = $this->searchByName('Apple', $storeId);
            $this->assertCount(0, $products);

            $products = $this->searchByName('Banana', $storeId);
            $this->assertCount(0, $products);

            $products = $this->searchByName('Unknown', $storeId);
            $this->assertCount(0, $products);

            $products = $this->searchByName('Common', $storeId);
            $this->assertCount(2, $products);

            $products = $this->searchByName('Simple Product', $storeId);
            $this->assertCount(5, $products);
        }
    }

    /**
     * @magentoConfigFixture current_store catalog/search/engine elasticsearch
     * @magentoConfigFixture current_store catalog/search/elasticsearch_index_prefix indexerhandlertest
     * @magentoAppArea adminhtml
     */
    public function testReindexRowAfterDelete()
    {
        $this->reindexAll();
        $this->productBanana->delete();

        foreach ($this->storeIds as $storeId) {
            $products = $this->searchByName('Simple Product', $storeId);
            $this->assertCount(4, $products);
        }
    }

    /**
     * Search docs in Elasticsearch by name
     *
     * @param string $text
     * @param int $storeId
     * @return array
     */
    protected function searchByName($text, $storeId)
    {
        $searchQuery = [
            'index' => $this->searchIndexNameResolver->getIndexName($storeId, 'catalogsearch_fulltext'),
            'type' => $this->clientConfig->getEntityType(),
            'body' => [
                'query' => [
                    'bool' => [
                        'minimum_should_match' => 1,
                        'should' => [
                            [
                                'match' => [
                                    'name' => $text,
                                ],
                            ],
                        ],
                    ],
                ],
            ],
        ];
        $queryResult = $this->client->query($searchQuery);
        $products = isset($queryResult['hits']['hits']) ? $queryResult['hits']['hits'] : [];
        return $products;
    }

    /**
     * Return product by SKU
     *
     * @param string $sku
     * @return Product
     */
    protected function getProductBySku($sku)
    {
        /** @var Product $product */
        $product = Bootstrap::getObjectManager()->get(
            \Magento\Catalog\Model\Product::class
        );
        return $product->loadByAttribute('sku', $sku);
    }

    /**
     * Perform full reindex
     *
     * @return void
     */
    private function reindexAll()
    {
        $indexer = Bootstrap::getObjectManager()->create(
            \Magento\Indexer\Model\Indexer::class
        );
        $indexer->load('catalogsearch_fulltext');
        $indexer->reindexAll();
    }
}<|MERGE_RESOLUTION|>--- conflicted
+++ resolved
@@ -14,18 +14,12 @@
 use Magento\Elasticsearch\SearchAdapter\SearchIndexNameResolver;
 
 /**
-<<<<<<< HEAD
- * @magentoDbIsolation enabled
- * magentoDataFixture Magento/Elasticsearch/_files/indexer.php
- * @SuppressWarnings(PHPMD.CouplingBetweenObjects)
-=======
  * Important: Please make sure that each integration test file works with unique elastic search index. In order to
  * achieve this, use @magentoConfigFixture to pass unique value for 'elasticsearch_index_prefix' for every test
  * method. E.g. '@magentoConfigFixture current_store catalog/search/elasticsearch_index_prefix indexerhandlertest'
  *
  * @magentoDbIsolation disabled
  * @magentoDataFixture Magento/Elasticsearch/_files/indexer.php
->>>>>>> 59cc33a6
  */
 class IndexHandlerTest extends \PHPUnit_Framework_TestCase
 {
