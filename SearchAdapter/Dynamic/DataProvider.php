--- conflicted
+++ resolved
@@ -40,49 +40,32 @@
 
     /**
      * @var \Magento\Elasticsearch\Model\Config
-<<<<<<< HEAD
-     * @deprecated 100.2.0 as this class should only modify existing query and not be responsible for query building.
-=======
      * @deprecated 100.2.0 as this class shouldn't be responsible for query building
      * and should only modify existing query
->>>>>>> bbfe5d89
      * @since 100.1.0
      */
     protected $clientConfig;
 
     /**
      * @var \Magento\Store\Model\StoreManagerInterface
-<<<<<<< HEAD
-     * @deprecated 100.2.0 as this class should only modify existing query and not be responsible for query building.
-     *
-=======
      * @deprecated 100.2.0 as this class shouldn't be responsible for query building
      * and should only modify existing query
->>>>>>> bbfe5d89
      * @since 100.1.0
      */
     protected $storeManager;
 
     /**
      * @var \Magento\Elasticsearch\SearchAdapter\SearchIndexNameResolver
-<<<<<<< HEAD
-     * @deprecated 100.2.0 as this class should only modify existing query and not be responsible for query building.
-=======
      * @deprecated 100.2.0 as this class shouldn't be responsible for query building
      * and should only modify existing query
->>>>>>> bbfe5d89
      * @since 100.1.0
      */
     protected $searchIndexNameResolver;
 
     /**
      * @var string
-<<<<<<< HEAD
-     * @deprecated 100.2.0 as this class should only modify existing query and not be responsible for query building.
-=======
      * @deprecated 100.2.0 as this class shouldn't be responsible for query building
      * and should only modify existing query
->>>>>>> bbfe5d89
      * @since 100.1.0
      */
     protected $indexerId;
