--- conflicted
+++ resolved
@@ -57,17 +57,6 @@
             if ($fieldName === $entityId) {
                 $documentId = $value;
             } elseif ($fieldName === '_score') {
-<<<<<<< HEAD
-                $fields['score'] = $this->objectManager->create(
-                    \Magento\Framework\Search\DocumentField::class,
-                    ['name' => 'score', 'value' => $value]
-                );
-            }
-        }
-
-        return $this->objectManager->create(
-            \Magento\Framework\Search\Document::class,
-=======
                 $attributes['score'] = new AttributeValue(
                     [
                         AttributeInterface::ATTRIBUTE_CODE => $fieldName,
@@ -78,7 +67,6 @@
         }
 
         return new Document(
->>>>>>> 26a996f8
             [
                 DocumentInterface::ID => $documentId,
                 CustomAttributesDataInterface::CUSTOM_ATTRIBUTES => $attributes,
