<?php
/**
 * Copyright © 2015 Magento. All rights reserved.
 * See COPYING.txt for license details.
 */
namespace Magento\Elasticsearch\SearchAdapter;

use Magento\Framework\Search\RequestInterface;
use Magento\Framework\Search\Request\QueryInterface as RequestQueryInterface;
use Magento\Framework\Search\Request\Query\BoolExpression as BoolQuery;
use Magento\Framework\Search\Request\Query\Filter as FilterQuery;
use Magento\Framework\Search\Request\Query\Match as MatchQuery;
use Magento\Elasticsearch\Model\Config;
use Magento\Elasticsearch\SearchAdapter\Query\Builder\Match as MatchQueryBuilder;
use Magento\Elasticsearch\SearchAdapter\Query\Builder\Aggregation as AggregationBuilder;
use Magento\Elasticsearch\SearchAdapter\Filter\Builder as FilterBuilder;
use Magento\Elasticsearch\Model\Adapter\Index\SearchIndexNameResolver;

/**
 * Mapper class
 */
class Mapper
{
    /**
     * @var Config
     */
    protected $clientConfig;

    /**
     * @var MatchQueryBuilder
     */
    protected $matchQueryBuilder;

    /**
     * @var FilterBuilder
     */
    protected $filterBuilder;

    /**
     * @var AggregationBuilder
     */
    protected $aggregationBuilder;

    /**
     * @var SearchIndexNameResolver
     */
    protected $searchIndexNameResolver;

    /**
     * @param Config $clientConfig
     * @param MatchQueryBuilder $matchQueryBuilder
     * @param FilterBuilder $filterBuilder
     * @param AggregationBuilder $aggregationBuilder
     * @param SearchIndexNameResolver $searchIndexNameResolver
     */
    public function __construct(
        Config $clientConfig,
        MatchQueryBuilder $matchQueryBuilder,
        FilterBuilder $filterBuilder,
        AggregationBuilder $aggregationBuilder,
        SearchIndexNameResolver $searchIndexNameResolver
    ) {
        $this->clientConfig = $clientConfig;
        $this->matchQueryBuilder = $matchQueryBuilder;
        $this->filterBuilder = $filterBuilder;
        $this->aggregationBuilder = $aggregationBuilder;
        $this->searchIndexNameResolver = $searchIndexNameResolver;
    }

    /**
     * Build adapter dependent query
     *
     * @param RequestInterface $request
     * @return array
     */
    public function buildQuery(RequestInterface $request)
    {
        $dimension = current($request->getDimensions());
        $storeId = $dimension->getValue();
        $searchQuery = [
            'index' => $this->searchIndexNameResolver->getIndexName($storeId, $request->getIndex()),
            'type' => $this->clientConfig->getEntityType(),
            'body' => [
                'from' => $request->getFrom(),
                'size' => $request->getSize(),
                'fields' => ['_id', '_score'],
                'query' => $this->processQuery(
                    $request->getQuery(),
                    [],
                    BoolQuery::QUERY_CONDITION_MUST
                ),
            ],
        ];
        $searchQuery['body']['query']['bool']['minimum_should_match'] = 1;
<<<<<<< HEAD
        $searchQuery['body']['query']['bool']['must'][]= [
            'term' => [
                'store_id' => $storeId,
            ]
        ];
        $searchQuery = $this->aggregationBuilder->build($request, $searchQuery);
=======
>>>>>>> 32ed49c7
        return $searchQuery;
    }

    /**
     * Process query
     *
     * @param RequestQueryInterface $requestQuery
     * @param array $selectQuery
     * @param string $conditionType
     * @return array
     * @throws \InvalidArgumentException
     */
    protected function processQuery(
        RequestQueryInterface $requestQuery,
        array $selectQuery,
        $conditionType
    ) {
        switch ($requestQuery->getType()) {
            case RequestQueryInterface::TYPE_MATCH:
                /** @var MatchQuery $requestQuery */
                $selectQuery = $this->matchQueryBuilder->build(
                    $selectQuery,
                    $requestQuery,
                    $conditionType
                );
                break;
            case RequestQueryInterface::TYPE_BOOL:
                /** @var BoolQuery $requestQuery */
                $selectQuery = $this->processBoolQuery($requestQuery, $selectQuery);
                break;
            case RequestQueryInterface::TYPE_FILTER:
                /** @var FilterQuery $requestQuery */
                $selectQuery = $this->processFilterQuery($requestQuery, $selectQuery, $conditionType);
                break;
            default:
                throw new \InvalidArgumentException(sprintf('Unknown query type \'%s\'', $requestQuery->getType()));
        }

        return $selectQuery;
    }

    /**
     * Process bool query
     *
     * @param BoolQuery $query
     * @param array $selectQuery
     * @return array
     */
    protected function processBoolQuery(
        BoolQuery $query,
        array $selectQuery
    ) {
        $selectQuery = $this->processBoolQueryCondition(
            $query->getMust(),
            $selectQuery,
            BoolQuery::QUERY_CONDITION_MUST
        );

        $selectQuery = $this->processBoolQueryCondition(
            $query->getShould(),
            $selectQuery,
            BoolQuery::QUERY_CONDITION_SHOULD
        );

        $selectQuery = $this->processBoolQueryCondition(
            $query->getMustNot(),
            $selectQuery,
            BoolQuery::QUERY_CONDITION_NOT
        );

        return $selectQuery;
    }

    /**
     * Process bool query condition (must, should, must_not)
     *
     * @param RequestQueryInterface[] $subQueryList
     * @param array $selectQuery
     * @param string $conditionType
     * @return array
     */
    protected function processBoolQueryCondition(
        array $subQueryList,
        array $selectQuery,
        $conditionType
    ) {
        foreach ($subQueryList as $subQuery) {
            $selectQuery = $this->processQuery($subQuery, $selectQuery, $conditionType);
        }

        return $selectQuery;
    }

    /**
     * Process filter query
     *
     * @param FilterQuery $query
     * @param array $selectQuery
     * @param string $conditionType
     * @return array
     */
    private function processFilterQuery(
        FilterQuery $query,
        array $selectQuery,
        $conditionType
    ) {
        switch ($query->getReferenceType()) {
            case FilterQuery::REFERENCE_QUERY:
                $selectQuery = $this->processQuery($query->getReference(), $selectQuery, $conditionType);
                break;
            case FilterQuery::REFERENCE_FILTER:
                $selectQuery['bool']['must']= array_merge(
                    isset($selectQuery['bool']['must']) ? $selectQuery['bool']['must'] : [],
                    $this->filterBuilder->build($query->getReference(), $conditionType)
                );
                break;
        }

        return $selectQuery;
    }
}<|MERGE_RESOLUTION|>--- conflicted
+++ resolved
@@ -92,15 +92,7 @@
             ],
         ];
         $searchQuery['body']['query']['bool']['minimum_should_match'] = 1;
-<<<<<<< HEAD
-        $searchQuery['body']['query']['bool']['must'][]= [
-            'term' => [
-                'store_id' => $storeId,
-            ]
-        ];
         $searchQuery = $this->aggregationBuilder->build($request, $searchQuery);
-=======
->>>>>>> 32ed49c7
         return $searchQuery;
     }
 
