--- conflicted
+++ resolved
@@ -11,10 +11,12 @@
  * Class AdapterTest
  *
  * @magentoDbIsolation disabled
+ * @magentoDataFixture Magento/Framework/Search/_files/products.php
  *
  * Important: Please make sure that each integration test file works with unique elastic search index. In order to
  * achieve this, use @magentoConfigFixture to pass unique value for 'elasticsearch_index_prefix' for every test
  * method. E.g. '@magentoConfigFixture current_store catalog/search/elasticsearch_index_prefix adaptertest'
+ *
  */
 class AdapterTest extends \Magento\Framework\Search\Adapter\Mysql\AdapterTest
 {
@@ -45,7 +47,6 @@
      * @magentoAppIsolation enabled
      * @magentoConfigFixture current_store catalog/search/engine elasticsearch
      * @magentoConfigFixture current_store catalog/search/elasticsearch_index_prefix adaptertest
-     * @magentoDataFixture Magento/Framework/Search/_files/products.php
      */
     public function testMatchQuery()
     {
@@ -56,7 +57,6 @@
      * @magentoAppIsolation enabled
      * @magentoConfigFixture current_store catalog/search/engine elasticsearch
      * @magentoConfigFixture current_store catalog/search/elasticsearch_index_prefix adaptertest
-     * @magentoDataFixture Magento/Framework/Search/_files/products.php
      */
     public function testAggregationsQuery()
     {
@@ -67,7 +67,6 @@
      * @magentoAppIsolation enabled
      * @magentoConfigFixture current_store catalog/search/engine elasticsearch
      * @magentoConfigFixture current_store catalog/search/elasticsearch_index_prefix adaptertest
-     * @magentoDataFixture Magento/Framework/Search/_files/products.php
      */
     public function testMatchQueryFilters()
     {
@@ -80,7 +79,6 @@
      * @magentoAppIsolation enabled
      * @magentoConfigFixture current_store catalog/search/engine elasticsearch
      * @magentoConfigFixture current_store catalog/search/elasticsearch_index_prefix adaptertest
-     * @magentoDataFixture Magento/Framework/Search/_files/products.php
      */
     public function testRangeFilterWithAllFields()
     {
@@ -93,7 +91,6 @@
      * @magentoAppIsolation enabled
      * @magentoConfigFixture current_store catalog/search/engine elasticsearch
      * @magentoConfigFixture current_store catalog/search/elasticsearch_index_prefix adaptertest
-     * @magentoDataFixture Magento/Framework/Search/_files/products.php
      */
     public function testRangeFilterWithoutFromField()
     {
@@ -106,7 +103,6 @@
      * @magentoAppIsolation enabled
      * @magentoConfigFixture current_store catalog/search/engine elasticsearch
      * @magentoConfigFixture current_store catalog/search/elasticsearch_index_prefix adaptertest
-     * @magentoDataFixture Magento/Framework/Search/_files/products.php
      */
     public function testRangeFilterWithoutToField()
     {
@@ -119,7 +115,6 @@
      * @magentoAppIsolation enabled
      * @magentoConfigFixture current_store catalog/search/engine elasticsearch
      * @magentoConfigFixture current_store catalog/search/elasticsearch_index_prefix adaptertest
-     * @magentoDataFixture Magento/Framework/Search/_files/products.php
      */
     public function testTermFilter()
     {
@@ -132,7 +127,6 @@
      * @magentoAppIsolation enabled
      * @magentoConfigFixture current_store catalog/search/engine elasticsearch
      * @magentoConfigFixture current_store catalog/search/elasticsearch_index_prefix adaptertest
-     * @magentoDataFixture Magento/Framework/Search/_files/products.php
      */
     public function testTermFilterArray()
     {
@@ -145,7 +139,6 @@
      * @magentoAppIsolation enabled
      * @magentoConfigFixture current_store catalog/search/engine elasticsearch
      * @magentoConfigFixture current_store catalog/search/elasticsearch_index_prefix adaptertest
-     * @magentoDataFixture Magento/Framework/Search/_files/products.php
      */
     public function testWildcardFilter()
     {
@@ -158,8 +151,6 @@
      * @magentoAppIsolation enabled
      * @magentoConfigFixture current_store catalog/search/engine elasticsearch
      * @magentoConfigFixture current_store catalog/search/elasticsearch_index_prefix adaptertest
-     * @magentoDataFixture Magento/Framework/Search/_files/products.php
-     *
      */
     public function testSearchLimit()
     {
@@ -172,7 +163,6 @@
      * @magentoAppIsolation enabled
      * @magentoConfigFixture current_store catalog/search/engine elasticsearch
      * @magentoConfigFixture current_store catalog/search/elasticsearch_index_prefix adaptertest
-     * @magentoDataFixture Magento/Framework/Search/_files/products.php
      */
     public function testBoolFilter()
     {
@@ -185,7 +175,6 @@
      * @magentoAppIsolation enabled
      * @magentoConfigFixture current_store catalog/search/engine elasticsearch
      * @magentoConfigFixture current_store catalog/search/elasticsearch_index_prefix adaptertest
-     * @magentoDataFixture Magento/Framework/Search/_files/products.php
      */
     public function testBoolFilterWithNestedNegativeBoolFilter()
     {
@@ -198,7 +187,6 @@
      * @magentoAppIsolation enabled
      * @magentoConfigFixture current_store catalog/search/engine elasticsearch
      * @magentoConfigFixture current_store catalog/search/elasticsearch_index_prefix adaptertest
-     * @magentoDataFixture Magento/Framework/Search/_files/products.php
      */
     public function testBoolFilterWithNestedRangeInNegativeBoolFilter()
     {
@@ -212,7 +200,6 @@
      * @magentoAppIsolation enabled
      * @magentoConfigFixture current_store catalog/search/engine elasticsearch
      * @magentoConfigFixture current_store catalog/search/elasticsearch_index_prefix adaptertest
-     * @magentoDataFixture Magento/Framework/Search/_files/products.php
      */
     public function testSimpleAdvancedSearch(
         $nameQuery,
@@ -229,7 +216,6 @@
     }
 
     /**
-<<<<<<< HEAD
      * Elastic Search specific data provider for advanced search test.
      *
      * The expected array is for Elastic Search is different that the one for MySQL
@@ -253,12 +239,9 @@
 
     /**
      * @magentoAppIsolation enabled
-=======
      * @magentoDataFixture Magento/Framework/Search/_files/filterable_attribute.php
->>>>>>> 8b8313ce
-     * @magentoConfigFixture current_store catalog/search/engine elasticsearch
-     * @magentoConfigFixture current_store catalog/search/elasticsearch_index_prefix adaptertest
-     * @magentoDataFixture Magento/Framework/Search/_files/products.php
+     * @magentoConfigFixture current_store catalog/search/engine elasticsearch
+     * @magentoConfigFixture current_store catalog/search/elasticsearch_index_prefix adaptertest
      */
     public function testCustomFilterableAttribute()
     {
