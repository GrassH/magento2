--- conflicted
+++ resolved
@@ -26,11 +26,7 @@
     /**
      * @var string
      */
-<<<<<<< HEAD
-    protected $requestConfig;
-=======
     protected $searchEngine = Config::ENGINE_NAME;
->>>>>>> 59cc33a6
 
     /**
      * Get request config path
@@ -50,16 +46,6 @@
         return $this->objectManager->create(\Magento\Elasticsearch\SearchAdapter\Adapter::class);
     }
 
-<<<<<<< HEAD
-    protected function setUp()
-    {
-        $this->requestConfig = __DIR__ . '/../_files/requests.xml';
-        //remember to add @ for magentoDataFixture when MAGETWO-44489 is done
-        $this->markTestSkipped("Skipping until ES is configured on builds - MAGETWO-44489");
-    }
-
-=======
->>>>>>> 59cc33a6
     /**
      * @magentoAppIsolation enabled
      * @magentoConfigFixture current_store catalog/search/engine elasticsearch
@@ -292,7 +278,7 @@
     private function reindexAll()
     {
         $indexer = \Magento\TestFramework\Helper\Bootstrap::getObjectManager()->create(
-            'Magento\Indexer\Model\Indexer'
+            \Magento\Indexer\Model\Indexer::class
         );
         $indexer->load('catalogsearch_fulltext');
         $indexer->reindexAll();
