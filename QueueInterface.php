<?php
/**
 * Copyright © 2015 Magento. All rights reserved.
 * See COPYING.txt for license details.
 */
namespace Magento\Framework\MessageQueue;

interface QueueInterface
{
    /**
     * Get message from queue
     *
     * @return EnvelopeInterface
     */
    public function dequeue();

    /**
     * Acknowledge message delivery
     *
     * @param EnvelopeInterface $envelope
     * @return void
     */
    public function acknowledge(EnvelopeInterface $envelope);

    /**
     * Wait for messages and dispatch them
     *
     * @param callable|array $callback
     * @return void
     */
    public function subscribe($callback);

    /**
     * Reject message and return it to the original queue
     *
     * @param EnvelopeInterface $envelope
     * @param string $rejectionMessage
     * @return void
     */
<<<<<<< HEAD
    public function reject(EnvelopeInterface $envelope);

    /**
     * Push message to queue directly, without using exchange
     *
     * @param EnvelopeInterface $envelope
     * @return void
     */
    public function push(EnvelopeInterface $envelope);
=======
    public function reject(EnvelopeInterface $envelope, $rejectionMessage = null);
>>>>>>> a213f5e8
}<|MERGE_RESOLUTION|>--- conflicted
+++ resolved
@@ -37,7 +37,7 @@
      * @param string $rejectionMessage
      * @return void
      */
-<<<<<<< HEAD
+    public function reject(EnvelopeInterface $envelope, $rejectionMessage = null);
     public function reject(EnvelopeInterface $envelope);
 
     /**
@@ -47,7 +47,4 @@
      * @return void
      */
     public function push(EnvelopeInterface $envelope);
-=======
-    public function reject(EnvelopeInterface $envelope, $rejectionMessage = null);
->>>>>>> a213f5e8
 }