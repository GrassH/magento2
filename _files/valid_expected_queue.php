--- conflicted
+++ resolved
@@ -23,184 +23,6 @@
         ]
     ],
     "topics" => [
-<<<<<<< HEAD
-        "demo.object.created" => [
-            "name" => "demo.object.created",
-            "schema" => [
-                "schema_type" => "object",
-                "schema_value" => '\\' . \Magento\MysqlMq\Model\DataObject::class
-            ],
-            "response_schema" => [
-                "schema_type" => null,
-                "schema_value" => null
-            ],
-            "publisher" => "demo-publisher-1",
-            'is_synchronous' => false,
-        ],
-        "demo.object.updated" => [
-            "name" => "demo.object.updated",
-            "schema" => [
-                "schema_type" => "object",
-                "schema_value" => '\\' . \Magento\MysqlMq\Model\DataObject::class
-            ],
-            "response_schema" => [
-                "schema_type" => null,
-                "schema_value" => null
-            ],
-            "publisher" => "demo-publisher-2",
-            'is_synchronous' => false,
-        ],
-        "demo.object.custom.created" => [
-            "name" => "demo.object.custom.created",
-            "schema" => [
-                "schema_type" => "object",
-                "schema_value" => '\\' . \Magento\MysqlMq\Model\DataObject::class
-            ],
-            "response_schema" => [
-                "schema_type" => null,
-                "schema_value" => null
-            ],
-            "publisher" => "demo-publisher-2",
-            'is_synchronous' => false,
-        ],
-        "test.schema.defined.by.method" => [
-            "name" => "test.schema.defined.by.method",
-            "schema" => [
-                "schema_type" => "method_arguments",
-                "schema_value" => [
-                    [
-                        "param_name" => "dataObject",
-                        "param_position" => 0,
-                        "is_required" => true,
-                        "param_type" => '\\' . \Magento\MysqlMq\Model\DataObject::class
-                    ],
-                    [
-                        "param_name" => "requiredParam",
-                        "param_position" => 1,
-                        "is_required" => true,
-                        "param_type" => "string"
-                    ],
-                    [
-                        "param_name" => "optionalParam",
-                        "param_position" => 2,
-                        "is_required" => false,
-                        "param_type" => "int"
-                    ]
-                ]
-            ],
-            "response_schema" => [
-                "schema_type" => null,
-                "schema_value" => null
-            ],
-            "publisher" => "demo-publisher-2",
-            'is_synchronous' => false,
-        ],
-        "customer.created" => [
-            "name" => "customer.created",
-            "schema" => [
-                "schema_type" => "object",
-                "schema_value" => \Magento\Customer\Api\Data\CustomerInterface::class
-            ],
-            "response_schema" => [
-                "schema_type" => null,
-                "schema_value" => null
-            ],
-            "publisher" => "test-publisher-1",
-            'is_synchronous' => false,
-        ],
-        "customer.created.one" => [
-            "name" => "customer.created.one",
-            "schema" => [
-                "schema_type" => "object",
-                "schema_value" => \Magento\Customer\Api\Data\CustomerInterface::class
-            ],
-            "response_schema" => [
-                "schema_type" => null,
-                "schema_value" => null
-            ],
-            "publisher" => "test-publisher-1",
-            'is_synchronous' => false,
-        ],
-        "customer.created.one.two" => [
-            "name" => "customer.created.one.two",
-            "schema" => [
-                "schema_type" => "object",
-                "schema_value" => \Magento\Customer\Api\Data\CustomerInterface::class
-            ],
-            "response_schema" => [
-                "schema_type" => null,
-                "schema_value" => null
-            ],
-            "publisher" => "test-publisher-1",
-            'is_synchronous' => false,
-        ],
-        "customer.created.two" => [
-            "name" => "customer.created.two",
-            "schema" => [
-                "schema_type" => "object",
-                "schema_value" => \Magento\Customer\Api\Data\CustomerInterface::class
-            ],
-            "response_schema" => [
-                "schema_type" => null,
-                "schema_value" => null
-            ],
-            "publisher" => "test-publisher-1",
-            'is_synchronous' => false,
-        ],
-        "customer.updated" => [
-            "name" => "customer.updated",
-            "schema" => [
-                "schema_type" => "object",
-                "schema_value" => \Magento\Customer\Api\Data\CustomerInterface::class
-            ],
-            "response_schema" => [
-                "schema_type" => null,
-                "schema_value" => null
-            ],
-            "publisher" => "demo-publisher-2",
-            'is_synchronous' => false,
-        ],
-        "customer.deleted" => [
-            "name" => "customer.deleted",
-            "schema" => [
-                "schema_type" => "object",
-                "schema_value" => \Magento\Customer\Api\Data\CustomerInterface::class
-            ],
-            "response_schema" => [
-                "schema_type" => null,
-                "schema_value" => null
-            ],
-            "publisher" => "demo-publisher-2",
-            'is_synchronous' => false,
-        ],
-        "cart.created" => [
-            "name" => "cart.created",
-            "schema" => [
-                "schema_type" => "object",
-                "schema_value" => \Magento\Quote\Api\Data\CartInterface::class
-            ],
-            "response_schema" => [
-                "schema_type" => null,
-                "schema_value" => null
-            ],
-            "publisher" => "test-publisher-3",
-            'is_synchronous' => false,
-        ],
-        "cart.created.one" => [
-            "name" => "cart.created.one",
-            "schema" => [
-                "schema_type" => "object",
-                "schema_value" => \Magento\Quote\Api\Data\CartInterface::class
-            ],
-            "response_schema" => [
-                "schema_type" => null,
-                "schema_value" => null
-            ],
-            "publisher" => "test-publisher-3",
-            'is_synchronous' => false,
-        ],
-=======
->>>>>>> f4cb8e7e
         "topic.broker.test" => [
             "name" => "topic.broker.test",
             "schema" => [
@@ -222,122 +44,12 @@
             ],
             "response_schema" => [
                 "schema_type" => "object",
-<<<<<<< HEAD
                 "schema_value" => \Magento\Customer\Api\Data\CustomerInterface::class
-=======
-                "schema_value" => "Magento\\Customer\\Api\\Data\\CustomerInterface"
->>>>>>> f4cb8e7e
             ],
             "publisher" => "test-publisher-5"
         ]
     ],
     "consumers" => [
-<<<<<<< HEAD
-        "demoConsumerQueueOne" => [
-            "name" => "demoConsumerQueueOne",
-            "queue" => "demo-queue-1",
-            "connection" => "db",
-            "consumer_type" => "async",
-            "handlers" => [
-                "demo.object.created" => [
-                   "defaultHandler" => [
-                        "type" => '\\' . \Magento\MysqlMq\Model\Processor::class,
-                        "method" => "processMessage"
-                    ]
-                ]
-            ],
-            "max_messages" => null,
-            "instance_type" => null
-        ],
-        "demoConsumerQueueOneWithException" => [
-            "name" => "demoConsumerQueueOneWithException",
-            "queue" => "demo-queue-1",
-            "connection" => "db",
-            "consumer_type" => "async",
-            "handlers" => [
-                "demo.object.created" => [
-                   "defaultHandler" => [
-                        "type" => '\\' . \Magento\MysqlMq\Model\Processor::class,
-                        "method" => "processMessageWithException"
-                    ]
-                ]
-            ],
-            "max_messages" => null,
-            "instance_type" => null
-        ],
-        "demoConsumerQueueTwo" => [
-            "name" => "demoConsumerQueueTwo",
-            "queue" => "demo-queue-2",
-            "connection" => "db",
-            "consumer_type" => "async",
-            "handlers" => [
-                "demo.object.created" => [
-                   "defaultHandler" => [
-                        "type" => '\\' . \Magento\MysqlMq\Model\Processor::class,
-                        "method" => "processMessage"
-                    ]
-                ],
-                "demo.object.updated" => [
-                   "defaultHandler" => [
-                        "type" => '\\' . \Magento\MysqlMq\Model\Processor::class,
-                        "method" => "processMessage"
-                    ]
-                ]
-            ],
-            "max_messages" => null,
-            "instance_type" => null
-        ],
-        "demoConsumerQueueThree" => [
-            "name" => "demoConsumerQueueThree",
-            "queue" => "demo-queue-3",
-            "connection" => "db",
-            "consumer_type" => "async",
-            "handlers" => [
-
-            ],
-            "max_messages" => null,
-            "instance_type" => null
-        ],
-        "demoConsumerQueueFour" => [
-            "name" => "demoConsumerQueueFour",
-            "queue" => "demo-queue-4",
-            "connection" => "db",
-            "consumer_type" => "async",
-            "handlers" => [
-
-            ],
-            "max_messages" => null,
-            "instance_type" => null
-        ],
-        "demoConsumerQueueFive" => [
-            "name" => "demoConsumerQueueFive",
-            "queue" => "demo-queue-5",
-            "connection" => "db",
-            "consumer_type" => "async",
-            "handlers" => [
-
-            ],
-            "max_messages" => null,
-            "instance_type" => null
-        ],
-        "delayedOperationConsumer" => [
-            "name" => "delayedOperationConsumer",
-            "queue" => "demo-queue-6",
-            "connection" => "db",
-            "consumer_type" => "async",
-            "handlers" => [
-                "test.schema.defined.by.method" => [
-                   "defaultHandler" => [
-                        "type" => \Magento\MysqlMq\Model\DataObjectRepository::class,
-                        "method" => "delayedOperation"
-                    ]
-                ]
-            ],
-            "max_messages" => null,
-            "instance_type" => null
-        ],
-=======
->>>>>>> f4cb8e7e
         "topicBrokerConsumer" => [
             "name" => "topicBrokerConsumer",
             "queue" => "demo-queue-1",
@@ -352,7 +64,7 @@
                 ]
             ],
             "max_messages" => null,
-            "instance_type" => 'Magento\Framework\MessageQueue\ConsumerInterface'
+            "instance_type" => \Magento\Framework\MessageQueue\ConsumerInterface::class
         ]
     ],
     "binds" => [
