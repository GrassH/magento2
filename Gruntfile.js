--- conflicted
+++ resolved
@@ -12,13 +12,9 @@
     //  Required plugins
     //  _____________________________________________
 
-<<<<<<< HEAD
+    require('./dev/tools/grunt/tasks/mage-minify')(grunt);
+
     //  Time how long tasks take. Can help when optimizing build times
-=======
-    require('./dev/tools/grunt/tasks/mage-minify')(grunt);
-
-    // Time how long tasks take. Can help when optimizing build times
->>>>>>> 9e8434e9
     require('time-grunt')(grunt);
 
     //  Load grunt tasks automatically
@@ -26,7 +22,6 @@
 
     var svgo = require('imagemin-svgo');
 
-<<<<<<< HEAD
     //  Configuration
     //  _____________________________________________
 
@@ -43,6 +38,9 @@
         },
         less: {
             setup: 'setup/module/Magento/Setup/styles'
+        },
+        uglify: {
+            legacy: 'lib/web/legacy-build.min.js'
         },
         doc: 'lib/web/css/docs'
     };
@@ -68,25 +66,6 @@
                 'css/styles-m',
                 'css/styles-l'
             ]
-=======
-    var config = {
-        path: {
-            pub: 'pub',
-            var: 'var',
-            css: {
-                blank: 'pub/static/frontend/Magento/blank/en_US/css',
-                luma: 'pub/static/frontend/Magento/luma/en_US/css'
-            },
-            less: {
-                lib: 'lib/web/css/',
-                blank: 'app/design/frontend/Magento/blank',
-                luma: 'app/design/frontend/luma'
-            },
-            doc: 'lib/web/css/docs',
-            uglify: {
-                legacy: 'lib/web/legacy-build.min.js'
-            }
->>>>>>> 9e8434e9
         },
         backend: {
             area: 'adminhtml',
@@ -327,7 +306,6 @@
             },
             documentation: {
                 files: {
-<<<<<<< HEAD
                     '<%= path.doc %>/docs.css': "<%= path.doc %>/source/docs.less"
                 }
             }
@@ -343,9 +321,6 @@
             setup: {
                 files: {
                     '<%= path.css.setup %>/setup.css': '<%= path.css.setup %>/setup.css'
-=======
-                    '<%= config.path.doc %>/<%= config.doc.styleName %>.css': '<%= config.path.doc %>/source/<%= config.doc.styleName %>.less'
->>>>>>> 9e8434e9
                 }
             }
         },
@@ -440,26 +415,6 @@
                         ext: '.svg'
                     }
                 ]
-            }
-        },
-
-        //
-
-        styledocco: {
-            documentation: {
-                options: {
-                    name: 'Magento UI Library',
-                    verbose: true,
-                    include: [
-                        '<%= path.doc %>/docs.css' // Todo UI: Check out JS for Styledocco
-                        //'lib/web/jquery/jquery.min.js',
-                        //'lib/web/jquery/jquery-ui.min',
-                        //'<%= path.doc %>/source/js/dropdown.js'
-                    ]
-                },
-                files: {
-                    '<%= path.doc %>': '<%= path.doc %>/source'
-                }
             }
         },
 
@@ -484,29 +439,54 @@
                     ]
                 }
             }
+        },
+
+        //
+
+        styledocco: {
+            documentation: {
+                options: {
+                    name: 'Magento UI Library',
+                    verbose: true,
+                    include: [
+                        '<%= path.doc %>/docs.css' // Todo UI: Check out JS for Styledocco
+                        //'lib/web/jquery/jquery.min.js',
+                        //'lib/web/jquery/jquery-ui.min',
+                        //'<%= path.doc %>/source/js/dropdown.js'
+                    ]
+                },
+                files: {
+                    '<%= path.doc %>': '<%= path.doc %>/source'
+                }
+            }
         }
+
     });
 
-<<<<<<< HEAD
     //  Assembling tasks
     //  _____________________________________________
 
     grunt.registerTask('default', function () { // ToDo UI: define default tasks
         grunt.log.subhead('I\'m default task and at the moment I\'m empty, sorry :/');
     });
-=======
-    /**
-     * Creates build of a legacy files.
-     * Mostly prototype dependant libraries.
-     */
+
+    //  Refresh magento frontend & backend
+    //  ---------------------------------------------
+
+    grunt.registerTask('refresh', [
+        'exec:all',
+        'less:blank',
+        'less:luma',
+        'less:backend'
+    ]);
+
+    //  Creates build of a legacy files.
+    //  Mostly prototype dependant libraries.
+    //  ---------------------------------------------
+
     grunt.registerTask('legacy-build', [
         'mage-minify:legacy'
     ]);
-
-    // Default task
-    // --------------------------------------
-    grunt.registerTask('default', []); // ToDo UI: define default tasks
->>>>>>> 9e8434e9
 
     //  Documentation
     //  ---------------------------------------------
@@ -516,16 +496,6 @@
         'styledocco:documentation',
         'clean:var',
         'clean:pub'
-    ]);
-
-    //  Refresh magento frontend & backend
-    //  ---------------------------------------------
-
-    grunt.registerTask('refresh', [
-        'exec:all',
-        'less:blank',
-        'less:luma',
-        'less:backend'
     ]);
 
     //  Production
