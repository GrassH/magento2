/**
 * @copyright Copyright (c) 2015 X.commerce, Inc. (http://www.magentocommerce.com)
 */

// For performance use one level down: 'name/{,*/}*.js'
// If you want to recursively match all subfolders, use: 'name/**/*.js'
module.exports = function (grunt) {
    'use strict';

    var _       = require('underscore'),
        path    = require('path');

    require('./dev/tools/grunt/tasks/mage-minify')(grunt);
    require('time-grunt')(grunt);

<<<<<<< HEAD
    require('load-grunt-config')(grunt, {
        configPath: path.join(process.cwd(), 'dev/tools/grunt/configs'),
        init: true,
        loadGruntTasks: {
            pattern: [
                'grunt-*',
                '!grunt-template-jasmine-requirejs'
            ]
        }
    });
=======
    //  Load grunt tasks automatically
    require('load-grunt-tasks')(grunt, {
        pattern: ['grunt-*', '!grunt-template-jasmine-requirejs']
    });

    //  Configuration
    //  _____________________________________________

    //  Define Paths
    //  ---------------------------------------------

    var path = {
        pub: 'pub/static/',
        tmpLess: 'var/view_preprocessed/less/',
        tmpSource: 'var/view_preprocessed/source/',
        tmp: 'var',
        css: {
            setup: 'setup/pub/styles'
        },
        less: {
            setup: 'setup/view/styles'
        },
        uglify: {
            legacy: 'lib/web/legacy-build.min.js'
        },
        doc: 'lib/web/css/docs',
        spec: 'dev/tests/js/spec'
    };

    //  Define Themes
    //  ---------------------------------------------

    var theme = {
        blank: {
            area: 'frontend',
            name: 'Magento/blank',
            locale: 'en_US',
            files: [
                'css/styles-m',
                'css/styles-l'
            ]
        },
        luma: {
            area: 'frontend',
            name: 'Magento/luma',
            locale: 'en_US',
            files: [
                'css/styles-m',
                'css/styles-l'
            ]
        },
        backend: {
            area: 'adminhtml',
            name: 'Magento/backend',
            locale: 'en_US',
            files: [
                'css/styles-old',
                'css/styles',
                'css/pages',
                'css/admin'
            ]
        }
    };

    //  Define Combos for repetitive code
    //  ---------------------------------------------

    var combo = {
        // Run php script for gathering less simlynks into pub directory
        collector: function (themeName) {
            var cmdPlus = (/^win/.test(process.platform) == true) ? ' & ' : ' && ';
            var command = 'grunt --force clean:' + themeName + cmdPlus;
            command = command + 'php -f dev/tools/Magento/Tools/Webdev/less.php --'
            + ' --locale=' + theme[themeName].locale
            + ' --area=' + theme[themeName].area
            + ' --theme=' + theme[themeName].name
            + ' --files=' + theme[themeName].files.join(',');
            return command;
        },
        autopath: function (themeName) {
            return path.pub
                + theme[themeName].area + '/'
                + theme[themeName].name + '/'
                + theme[themeName].locale + '/';
        },
        lessFiles: function (themeName) {
            var lessStringArray = [],
                cssStringArray = [],
                lessFiles = {},
                i = 0;
            for (i; i < theme[themeName].files.length; i++) {
                cssStringArray[i] = path.pub
                + theme[themeName].area + '/'
                + theme[themeName].name + '/'
                + theme[themeName].locale + '/'
                + theme[themeName].files[i] + '.css';
                lessStringArray[i] = path.pub
                + theme[themeName].area + '/'
                + theme[themeName].name + '/'
                + theme[themeName].locale + '/'
                + theme[themeName].files[i] + '.less';

                lessFiles[cssStringArray[i]] = lessStringArray[i];
            }
            return lessFiles;
        }
    };

    //  Banners
    //  ---------------------------------------------

    var banner = {
        firstLine: 'Copyright © <%= grunt.template.today("yyyy") %> Magento. All rights reserved.',
        secondLine: 'See COPYING.txt for license details.',
        css: function(){
            return '/**\n * ' + this.firstLine + '\n * ' + this.secondLine + '\n */\n';
        },
        less: function(){
            return '// /**\n//  * ' + this.firstLine + '\n//  * ' + this.secondLine + '\n//  */\n';
        },
        html: function(){
            return '<!--\n/**\n * ' + this.firstLine + '\n * ' + this.secondLine + '\n */\n-->\n';
        }
    };

    //  Tasks
    //  _____________________________________________

    grunt.initConfig({

        //  Project settings
        path: path,
        theme: theme,
        combo: combo,
        banner: banner,

        //  Execution into cmd
        //  ---------------------------------------------

        exec: {
            blank: {
                cmd: function () {
                    return combo.collector('blank');
                }
            },
            luma: {
                cmd: function () {
                    return combo.collector('luma');
                }
            },
            backend: {
                cmd: function () {
                    return combo.collector('backend');
                }
            },
            all: {
                cmd: function () {
                    var command = '',
                        cmdPlus = (/^win/.test(process.platform) == true) ? ' & ' : ' && ',
                        themes = Object.keys(theme),
                        i = 0;
                    for (i; i < themes.length; i++) {
                        command += combo.collector(themes[i]) + cmdPlus;
                    }
                    return 'echo ' + command;
                }
            }
        },

        //  Cleanup temporary files
        //  ---------------------------------------------

        clean: {
            var: {
                force: true,
                files: [{
                    force: true,
                    dot: true,
                    src: [
                        '<%= path.tmp %>/cache/**/*',
                        '<%= path.tmp %>/generation/**/*',
                        '<%= path.tmp %>/log/**/*',
                        '<%= path.tmp %>/maps/**/*',
                        '<%= path.tmp %>/page_cache/**/*',
                        '<%= path.tmp %>/tmp/**/*',
                        '<%= path.tmp %>/view/**/*',
                        '<%= path.tmp %>/view_preprocessed/**/*'
                    ]
                }]
            },
            pub: {
                force: true,
                files: [{
                    force: true,
                    dot: true,
                    src: [
                        '<%= path.pub %>frontend/**/*',
                        '<%= path.pub %>adminhtml/**/*'
                    ]
                }]
            },
            styles: {
                force: true,
                files: [{
                    force: true,
                    dot: true,
                    src: [
                        '<%= path.tmp %>/view_preprocessed/**/*',
                        '<%= path.tmp %>/cache/**/*',
                        '<%= path.pub %>frontend/**/*.less',
                        '<%= path.pub %>frontend/**/*.css',
                        '<%= path.pub %>adminhtml/**/*.less',
                        '<%= path.pub %>adminhtml/**/*.css'
                    ]
                }]
            },
            // Layout & templates cleanup
            markup: {
                force: true,
                files: [{
                    force: true,
                    dot: true,
                    src: [
                        '<%= path.tmp %>/cache/**/*',
                        '<%= path.tmp %>/generation/**/*',
                        '<%= path.tmp %>/page_cache/**/*'
                    ]
                }]
            },
            js: {
                force: true,
                files: [{
                    force: true,
                    dot: true,
                    src: [
                        '<%= path.pub %>**/*.js',
                        '<%= path.pub %>**/*.html',
                        '<%= path.pub %>_requirejs/**/*'
                    ]
                }]
            },
            blank: {
                force: true,
                files: [{
                    force: true,
                    dot: true,
                    src: [
                        '<%= path.tmp %>/cache/**/*',
                        '<%= combo.autopath("blank", "pub") %>**/*',
                        '<%= combo.autopath("blank", "tmpLess") %>**/*',
                        '<%= combo.autopath("blank", "tmpSource") %>**/*'
                    ]
                }]
            },
            backend: {
                force: true,
                files: [{
                    force: true,
                    dot: true,
                    src: [
                        '<%= path.tmp %>/cache/**/*',
                        '<%= combo.autopath("backend", "pub") %>**/*',
                        '<%= combo.autopath("backend", "tmpLess") %>**/*',
                        '<%= combo.autopath("backend", "tmpSource") %>**/*'
                    ]
                }]
            },
            luma: {
                force: true,
                files: [{
                    force: true,
                    dot: true,
                    src: [
                        '<%= path.tmp %>/cache/**/*',
                        '<%= combo.autopath("luma", "pub") %>**/*',
                        '<%= combo.autopath("luma", "tmpLess") %>**/*',
                        '<%= combo.autopath("luma", "tmpSource") %>**/*'
                    ]
                }]
            }
        },

        //  Compiles Less to CSS and generates necessary files if requested
        //  ---------------------------------------------
        less: {
            options: {
                sourceMap: true,
                strictImports: false,
                sourceMapRootpath: '/',
                dumpLineNumbers: false, // use 'comments' instead false to output line comments for source
                ieCompat: false
            },
            backend: {
                files: combo.lessFiles('backend')
            },
            blank: {
                files: combo.lessFiles('blank')
            },
            luma: {
                files: combo.lessFiles('luma')
            },
            setup: {
                files: {
                    '<%= path.css.setup %>/setup.css': "<%= path.less.setup %>/setup.less"
                }
            },
            documentation: {
                files: {
                    '<%= path.doc %>/docs.css': "<%= path.doc %>/source/docs.less"
                }
            }
        },

        //  Styles minify
        //  ---------------------------------------------

        cssmin: {
            options: {
                report: 'gzip',
                keepSpecialComments: 0
            },
            setup: {
                files: {
                    '<%= path.css.setup %>/setup.css': '<%= path.css.setup %>/setup.css'
                }
            }
        },

        //  Styles autoprefixer
        //  ---------------------------------------------

        autoprefixer: {
            options: {
                browsers: [
                    'last 2 versions',
                    'ie 9'
                ]
            },
            setup: {
                src: '<%= path.css.setup %>/setup.css'
            }
        },

        //  Banners
        //  ---------------------------------------------

        usebanner: {
            options: {
                position: 'top',
                linebreak: true
            },
            setup: {
                options: {
                    banner: banner.css()
                },
                files: {
                    src: '<%= path.css.setup %>/*.css'
                }
            },
            documentationCss: {
                options: {
                    banner: banner.css()
                },
                files: {
                    src: '<%= path.doc %>/**/*.css'
                }
            },
            documentationLess: {
                options: {
                    banner: banner.less()
                },
                files: {
                    src: '<%= path.doc %>/**/*.less'
                }
            },
            documentationHtml: {
                options: {
                    banner: banner.html()
                },
                files: {
                    src: '<%= path.doc %>/**/*.html'
                }
            }
        },

        //  Watches files for changes and runs tasks based on the changed files
        //  ---------------------------------------------

        watch: {
            backend: {
                files: [
                    '<%= combo.autopath("backend","pub") %>/**/*.less'
                ],
                tasks: 'less:backend'
            },
            blank: {
                files: [
                    '<%= combo.autopath("blank","pub") %>/**/*.less'
                ],
                tasks: 'less:blank'
            },
            luma: {
                files: [
                    '<%= combo.autopath("luma","pub") %>/**/*.less'
                ],
                tasks: 'less:luma'
            },
            setup: {
                files: '<%= path.less.setup %>/**/*.less',
                tasks: 'less:setup'
            }
        },

        // Images optimization
        imagemin: {
            png: {
                options: {
                    optimizationLevel: 7
                },
                files: [
                    {
                        expand: true,
                        src: ['**/*.png'],
                        ext: '.png'
                    }
                ]
            },
            jpg: {
                options: {
                    progressive: true
                },
                files: [
                    {
                        expand: true,
                        src: ['**/*.jpg'],
                        ext: '.jpg'
                    }
                ]
            },
            gif: {
                files: [
                    {
                        expand: true,
                        src: ['**/*.gif'],
                        ext: '.gif'
                    }
                ]
            },
            svg: {
                options: {
                    use: [svgo()]
                },
                files: [
                    {
                        expand: true,
                        src: ['**/*.svg'],
                        ext: '.svg'
                    }
                ]
            }
        },

        'mage-minify': {
            legacy: {
                options: {
                    type: 'yui-js',
                    tempPath: 'var/cache/',
                    options: ['--nomunge=true']
                },
                files: {
                    '<%= config.path.uglify.legacy %>': [
                        'lib/web/prototype/prototype.js',
                        'lib/web/prototype/window.js',
                        'lib/web/scriptaculous/builder.js',
                        'lib/web/scriptaculous/effects.js',
                        'lib/web/lib/ccard.js',
                        'lib/web/prototype/validation.js',
                        'lib/web/varien/js.js',
                        'lib/web/mage/adminhtml/varienLoader.js',
                        'lib/web/mage/adminhtml/tools.js'
                    ]
                }
            }
        },

        //

        styledocco: {
            documentation: {
                options: {
                    name: 'Magento UI Library',
                    verbose: true,
                    include: [
                        '<%= path.doc %>/docs.css' // Todo UI: Check out JS for Styledocco
                        //'lib/web/jquery/jquery.min.js',
                        //'lib/web/jquery/jquery-ui.min',
                        //'<%= path.doc %>/source/js/dropdown.js'
                    ]
                },
                files: {
                    '<%= path.doc %>': '<%= path.doc %>/source'
                }
            }
        },
>>>>>>> d1a0d51e

    _.each({
        /**
         * Assembling tasks.
         * ToDo UI: define default tasks.
         */
        default: function () {
            grunt.log.subhead('I\'m default task and at the moment I\'m empty, sorry :/');
        },

        prod: function (component) {
            if (component === 'setup') {
                grunt.task.run([
                    'less:' + component,
                    'autoprefixer:' + component,
                    'cssmin:' + component,
                    'concat:' + component
                ]);
            } else if (typeof component === 'undefined') {
                grunt.log.subhead('Tip: Please make sure that u specify prod subtask. By default prod task do nothing');
            }
        },

<<<<<<< HEAD
        /**
         * Refresh magento frontend & backend.
         */
        refresh: [
            'exec:all',
            'less:blank',
            'less:luma',
            'less:backend'
        ],

        /**
         * Documentation
         */
        documentation: [
            'less:documentation',
            'styledocco:documentation',
            'clean:var',
            'clean:pub'
        ],

        spec: [
            'specRunner:lib',
            'specRunner:backend',
            'specRunner:frontend'
        ],

        unit: [
            'jasmine:lib-unit',
            'jasmine:backend-unit',
            'jasmine:frontend-unit'
        ],

        integration: [
            'jasmine:lib-integration',
            'jasmine:backend-integration',
            'jasmine:frontend-integration'
        ],

        'legacy-build': [
            'mage-minify:legacy'
        ]
    }, function (task, name) {
        grunt.registerTask(name, task);
=======
        jasmine: {
            'options': {
                template: require('grunt-template-jasmine-requirejs'),
                ignoreEmpty: true
            },
            'lib-unit':               specRunner.configure('unit', 'lib', 8080),
            'lib-integration':        specRunner.configure('integration', 'lib', 8080),
            'backend-unit':           specRunner.configure('unit', 'adminhtml', 8000),
            'backend-integration':    specRunner.configure('integration', 'adminhtml', 8000),
            'frontend-unit':          specRunner.configure('unit', 'frontend', 3000),
            'frontend-integration':   specRunner.configure('integration', 'frontend', 3000)
        }
    });

    //  Assembling tasks
    //  _____________________________________________

    grunt.registerTask('default', function () { // ToDo UI: define default tasks
        grunt.log.subhead('I\'m default task and at the moment I\'m empty, sorry :/');
    });

    //  Refresh magento frontend & backend
    //  ---------------------------------------------

    grunt.registerTask('refresh', [
        'exec:all',
        'less:blank',
        'less:luma',
        'less:backend'
    ]);

    //  Creates build of a legacy files.
    //  Mostly prototype dependant libraries.
    //  ---------------------------------------------

    grunt.registerTask('legacy-build', [
        'mage-minify:legacy'
    ]);

    //  Documentation
    //  ---------------------------------------------

    grunt.registerTask('documentation', [
        'less:documentation',
        'styledocco:documentation',
        'clean:var',
        'clean:pub'
    ]);

    grunt.registerTask('documentation-banners', [
        'usebanner:documentationCss',
        'usebanner:documentationLess',
        'usebanner:documentationHtml'
    ]);

    //  Production
    //  ---------------------------------------------

    grunt.registerTask('prod', function (component) {
        if (component === 'setup') {
            grunt.task.run([
                'less:' + component,
                'autoprefixer:' + component,
                'cssmin:' + component,
                'usebanner:' + component
            ]);
        }
        if (component == undefined) {
            grunt.log.subhead('Tip: Please make sure that u specify prod subtask. By default prod task do nothing');
        }
>>>>>>> d1a0d51e
    });
};<|MERGE_RESOLUTION|>--- conflicted
+++ resolved
@@ -7,24 +7,17 @@
 module.exports = function (grunt) {
     'use strict';
 
-    var _       = require('underscore'),
-        path    = require('path');
+    //  Required plugins
+    //  _____________________________________________
+
+    var specRunner = require('./dev/tests/js/framework/spec_runner')(grunt),
+        svgo = require('imagemin-svgo');
 
     require('./dev/tools/grunt/tasks/mage-minify')(grunt);
+
+    //  Time how long tasks take. Can help when optimizing build times
     require('time-grunt')(grunt);
 
-<<<<<<< HEAD
-    require('load-grunt-config')(grunt, {
-        configPath: path.join(process.cwd(), 'dev/tools/grunt/configs'),
-        init: true,
-        loadGruntTasks: {
-            pattern: [
-                'grunt-*',
-                '!grunt-template-jasmine-requirejs'
-            ]
-        }
-    });
-=======
     //  Load grunt tasks automatically
     require('load-grunt-tasks')(grunt, {
         pattern: ['grunt-*', '!grunt-template-jasmine-requirejs']
@@ -529,75 +522,32 @@
                 }
             }
         },
->>>>>>> d1a0d51e
-
-    _.each({
-        /**
-         * Assembling tasks.
-         * ToDo UI: define default tasks.
-         */
-        default: function () {
-            grunt.log.subhead('I\'m default task and at the moment I\'m empty, sorry :/');
-        },
-
-        prod: function (component) {
-            if (component === 'setup') {
-                grunt.task.run([
-                    'less:' + component,
-                    'autoprefixer:' + component,
-                    'cssmin:' + component,
-                    'concat:' + component
-                ]);
-            } else if (typeof component === 'undefined') {
-                grunt.log.subhead('Tip: Please make sure that u specify prod subtask. By default prod task do nothing');
-            }
-        },
-
-<<<<<<< HEAD
-        /**
-         * Refresh magento frontend & backend.
-         */
-        refresh: [
-            'exec:all',
-            'less:blank',
-            'less:luma',
-            'less:backend'
-        ],
-
-        /**
-         * Documentation
-         */
-        documentation: [
-            'less:documentation',
-            'styledocco:documentation',
-            'clean:var',
-            'clean:pub'
-        ],
-
-        spec: [
-            'specRunner:lib',
-            'specRunner:backend',
-            'specRunner:frontend'
-        ],
-
-        unit: [
-            'jasmine:lib-unit',
-            'jasmine:backend-unit',
-            'jasmine:frontend-unit'
-        ],
-
-        integration: [
-            'jasmine:lib-integration',
-            'jasmine:backend-integration',
-            'jasmine:frontend-integration'
-        ],
-
-        'legacy-build': [
-            'mage-minify:legacy'
-        ]
-    }, function (task, name) {
-        grunt.registerTask(name, task);
-=======
+
+        specRunner: {
+            options: {
+                shareDir: 'base'
+            },
+            backend: {
+                options: {
+                    port: 8000,
+                    areaDir: 'adminhtml',
+                    theme: 'backend'
+                }
+            },
+            frontend: {
+                options: {
+                    port: 3000,
+                    areaDir: 'frontend',
+                    theme: 'blank'
+                }
+            },
+            lib: {
+                options: {
+                    port: 8080
+                }
+            }
+        },
+
         jasmine: {
             'options': {
                 template: require('grunt-template-jasmine-requirejs'),
@@ -668,6 +618,26 @@
         if (component == undefined) {
             grunt.log.subhead('Tip: Please make sure that u specify prod subtask. By default prod task do nothing');
         }
->>>>>>> d1a0d51e
     });
+
+    //  Tests
+    //  ---------------------------------------------
+    
+    grunt.registerTask('spec', [
+        'specRunner:lib',
+        'specRunner:backend',
+        'specRunner:frontend'
+    ]);
+
+    grunt.registerTask('unit', [
+        'jasmine:lib-unit',
+        'jasmine:backend-unit',
+        'jasmine:frontend-unit'
+    ]);
+
+    grunt.registerTask('integration', [
+        'jasmine:lib-integration',
+        'jasmine:backend-integration',
+        'jasmine:frontend-integration'
+    ]);
 };