--- conflicted
+++ resolved
@@ -29,12 +29,8 @@
         \Magento\Framework\MessageQueue\Config\Reader\RemoteServiceReader $remoteServiceReader,
         $cacheId = 'message_queue_config_cache'
     ) {
-<<<<<<< HEAD
         $this->merge($remoteServiceReader->read());
-        parent::__construct($xmlReader, $cache, $cacheId);
-=======
         parent::__construct($reader, $cache, $cacheId);
->>>>>>> ca8a6947
 
         $envConfigData = $envReader->read();
         $envValidator->validate($envConfigData, $this->get());
