--- conflicted
+++ resolved
@@ -158,23 +158,6 @@
      */
     protected function overridePublishersForTopics(array &$topics, array $publishers)
     {
-<<<<<<< HEAD
-        $queueConfig = $this->getQueueConfig();
-        if (isset($queueConfig[self::ENV_TOPICS]) && is_array($queueConfig[self::ENV_TOPICS])) {
-            foreach ($queueConfig[self::ENV_TOPICS] as $topicName => $publisherName) {
-                if (isset($topics[$topicName])) {
-                    if (isset($publishers[$publisherName])) {
-                        $topics[$topicName][self::TOPIC_PUBLISHER] = $publisherName;
-                    } else {
-                        throw new LocalizedException(
-                            __(
-                                'Publisher "%publisher", specified in env.php for topic "%topic" is not declared.',
-                                ['publisher' => $publisherName, 'topic' => $topicName]
-                            )
-                        );
-                    }
-                }
-=======
         $queueConfig =  $this->deploymentConfig->getConfigData(self::ENV_QUEUE);
         if (!isset($queueConfig[self::ENV_TOPICS]) || !is_array($queueConfig[self::ENV_TOPICS])) {
             return;
@@ -192,7 +175,6 @@
                         ['publisher' => $publisherName, 'topic' => $topicName]
                     )
                 );
->>>>>>> a3a19fd7
             }
         }
     }
