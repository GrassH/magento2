<?php
/**
 * Copyright © 2016 Magento. All rights reserved.
 * See COPYING.txt for license details.
 */
namespace Magento\Framework\MessageQueue;

use Magento\Framework\App\ResourceConnection;
use Magento\Framework\Exception\LocalizedException;
use Magento\Framework\Phrase;
use Magento\Framework\MessageQueue\Consumer\ConfigInterface as ConsumerConfig;
use Magento\Framework\Communication\ConfigInterface as CommunicationConfig;
use Magento\Framework\MessageQueue\QueueRepository;

/**
 * Class Consumer used to process a single message, unlike batch consumer.
 *
 * This could be used for both synchronous and asynchronous processing, depending on topic.
 *
 * @SuppressWarnings(PHPMD.CouplingBetweenObjects)
 */
class Consumer implements ConsumerInterface
{
    /**
     * @var ConsumerConfigurationInterface
     */
    private $configuration;

    /**
     * @var ResourceConnection
     */
    private $resource;

    /**
     * @var MessageEncoder
     */
    private $messageEncoder;

    /**
     * @var CallbackInvoker
     */
    private $invoker;

    /**
     * @var MessageController
     */
    private $messageController;

    /**
     * @var QueueRepository
     */
<<<<<<< HEAD
    private function getMessageController()
    {
        if ($this->messageController === null) {
            $this->messageController = \Magento\Framework\App\ObjectManager::getInstance()
                ->get(\Magento\Framework\MessageQueue\MessageController::class);
        }
        return $this->messageController;
    }
=======
    private $queueRepository;

    /**
     * @var EnvelopeFactory
     */
    private $envelopeFactory;

    /**
     * @var MessageValidator
     */
    private $messageValidator;

    /**
     * @var ConsumerConfig
     */
    private $consumerConfig;

    /**
     * @var CommunicationConfig
     */
    private $communicationConfig;
>>>>>>> 0a22f2b6

    /**
     * Initialize dependencies.
     *
     * @param CallbackInvoker $invoker
     * @param MessageEncoder $messageEncoder
     * @param ResourceConnection $resource
     * @param ConsumerConfigurationInterface $configuration
     *
     * @SuppressWarnings(PHPMD.UnusedFormalParameter)
     */
    public function __construct(
        CallbackInvoker $invoker,
        MessageEncoder $messageEncoder,
        ResourceConnection $resource,
        ConsumerConfigurationInterface $configuration
    ) {
        $this->invoker = $invoker;
        $this->messageEncoder = $messageEncoder;
        $this->resource = $resource;
        $this->configuration = $configuration;
    }

    /**
     * {@inheritdoc}
     */
    public function process($maxNumberOfMessages = null)
    {
        $queue = $this->configuration->getQueue();

        if (!isset($maxNumberOfMessages)) {
            $queue->subscribe($this->getTransactionCallback($queue));
        } else {
            $this->invoker->invoke($queue, $maxNumberOfMessages, $this->getTransactionCallback($queue));
        }
    }

    /**
     * Decode message and invoke callback method, return reply back for sync processing.
     *
     * @param EnvelopeInterface $message
     * @param boolean $isSync
     * @return string|null
     * @throws LocalizedException
     */
    private function dispatchMessage(EnvelopeInterface $message, $isSync = false)
    {
        $properties = $message->getProperties();
        $topicName = $properties['topic_name'];
        $handlers = $this->configuration->getHandlers($topicName);
        $decodedMessage = $this->messageEncoder->decode($topicName, $message->getBody());

        if (isset($decodedMessage)) {
            $messageSchemaType = $this->configuration->getMessageSchemaType($topicName);
            if ($messageSchemaType == CommunicationConfig::TOPIC_REQUEST_TYPE_METHOD) {
                foreach ($handlers as $callback) {
                    $result = call_user_func_array($callback, $decodedMessage);
                    return $this->processSyncResponse($topicName, $result);
                }
            } else {
                foreach ($handlers as $callback) {
                    $result = call_user_func($callback, $decodedMessage);
                    if ($isSync) {
                        return $this->processSyncResponse($topicName, $result);
                    }
                }
            }
        }
        return null;
    }

    /**
     * Validate and encode synchronous handler output.
     *
     * @param string $topicName
     * @param mixed $result
     * @return string
     * @throws LocalizedException
     */
    private function processSyncResponse($topicName, $result)
    {
        if (isset($result)) {
            $this->getMessageValidator()->validate($topicName, $result, false);
            return $this->messageEncoder->encode($topicName, $result, false);
        } else {
            throw new LocalizedException(new Phrase('No reply message resulted in RPC.'));
        }
    }

    /**
     * Send RPC response message.
     *
     * @param EnvelopeInterface $envelope
     * @return void
     */
    private function sendResponse(EnvelopeInterface $envelope)
    {
        $messageProperties = $envelope->getProperties();
        $connectionName = $this->getConsumerConfig()
            ->getConsumer($this->configuration->getConsumerName())->getConnection();
        $queue = $this->getQueueRepository()->get($connectionName, $messageProperties['reply_to']);
        $queue->push($envelope);
    }

    /**
     * Get transaction callback. This handles the case of both sync and async.
     *
     * @param QueueInterface $queue
     * @return \Closure
     */
    private function getTransactionCallback(QueueInterface $queue)
    {
        return function (EnvelopeInterface $message) use ($queue) {
            try {
                $this->resource->getConnection()->beginTransaction();
                $topicName = $message->getProperties()['topic_name'];
                $topicConfig = $this->getCommunicationConfig()->getTopic($topicName);
                $this->getMessageController()->lock($message, $this->configuration->getConsumerName());

                if ($topicConfig[CommunicationConfig::TOPIC_IS_SYNCHRONOUS]) {
                    $responseBody = $this->dispatchMessage($message, true);
                    $responseMessage = $this->getEnvelopeFactory()->create(
                        ['body' => $responseBody, 'properties' => $message->getProperties()]
                    );
                    $this->sendResponse($responseMessage);
                } else {
                    $allowedTopics = $this->configuration->getTopicNames();
                    if (in_array($topicName, $allowedTopics)) {
                        $this->dispatchMessage($message);
                    } else {
                        $queue->reject($message);
                        return;
                    }
                }
                $this->resource->getConnection()->commit();
                $queue->acknowledge($message);
            } catch (MessageLockException $exception) {
                $this->resource->getConnection()->rollBack();
                $queue->acknowledge($message);
            } catch (\Magento\Framework\MessageQueue\ConnectionLostException $e) {
                $this->resource->getConnection()->rollBack();
            } catch (\Exception $e) {
                $this->resource->getConnection()->rollBack();
                $queue->reject($message, false, $e->getMessage());
            }
        };
    }

    /**
     * Get consumer config.
     *
     * @return ConsumerConfig
     *
     * @deprecated
     */
    private function getConsumerConfig()
    {
        if ($this->consumerConfig === null) {
            $this->consumerConfig = \Magento\Framework\App\ObjectManager::getInstance()->get(ConsumerConfig::class);
        }
        return $this->consumerConfig;
    }

    /**
     * Get communication config.
     *
     * @return CommunicationConfig
     *
     * @deprecated
     */
    private function getCommunicationConfig()
    {
        if ($this->communicationConfig === null) {
            $this->communicationConfig = \Magento\Framework\App\ObjectManager::getInstance()
                ->get(CommunicationConfig::class);
        }
        return $this->communicationConfig;
    }

    /**
     * Get queue repository.
     *
     * @return QueueRepository
     *
     * @deprecated
     */
    private function getQueueRepository()
    {
        if ($this->queueRepository === null) {
            $this->queueRepository = \Magento\Framework\App\ObjectManager::getInstance()->get(QueueRepository::class);
        }
        return $this->queueRepository;
    }
    
    /**
     * Get message controller.
     *
     * @return MessageController
     *
     * @deprecated
     */
    private function getMessageController()
    {
        if ($this->messageController === null) {
            $this->messageController = \Magento\Framework\App\ObjectManager::getInstance()
                ->get(MessageController::class);
        }
        return $this->messageController;
    }
    
    /**
     * Get message validator.
     *
     * @return MessageValidator
     *
     * @deprecated
     */
    private function getMessageValidator()
    {
        if ($this->messageValidator === null) {
            $this->messageValidator = \Magento\Framework\App\ObjectManager::getInstance()
                ->get(MessageValidator::class);
        }
        return $this->messageValidator;
    }
    
    /**
     * Get envelope factory.
     *
     * @return EnvelopeFactory
     *
     * @deprecated
     */
    private function getEnvelopeFactory()
    {
        if ($this->envelopeFactory === null) {
            $this->envelopeFactory = \Magento\Framework\App\ObjectManager::getInstance()
                ->get(EnvelopeFactory::class);
        }
        return $this->envelopeFactory;
    }
}<|MERGE_RESOLUTION|>--- conflicted
+++ resolved
@@ -49,16 +49,6 @@
     /**
      * @var QueueRepository
      */
-<<<<<<< HEAD
-    private function getMessageController()
-    {
-        if ($this->messageController === null) {
-            $this->messageController = \Magento\Framework\App\ObjectManager::getInstance()
-                ->get(\Magento\Framework\MessageQueue\MessageController::class);
-        }
-        return $this->messageController;
-    }
-=======
     private $queueRepository;
 
     /**
@@ -80,7 +70,6 @@
      * @var CommunicationConfig
      */
     private $communicationConfig;
->>>>>>> 0a22f2b6
 
     /**
      * Initialize dependencies.
@@ -274,7 +263,7 @@
         }
         return $this->queueRepository;
     }
-    
+
     /**
      * Get message controller.
      *
@@ -290,7 +279,7 @@
         }
         return $this->messageController;
     }
-    
+
     /**
      * Get message validator.
      *
@@ -306,7 +295,7 @@
         }
         return $this->messageValidator;
     }
-    
+
     /**
      * Get envelope factory.
      *
