<?xml version="1.0"?>
<!--
/**
 * Copyright © 2015 Magento. All rights reserved.
 * See COPYING.txt for license details.
 */
-->
<config xmlns:xsi="http://www.w3.org/2001/XMLSchema-instance" xsi:noNamespaceSchemaLocation="urn:magento:framework:ObjectManager/etc/config.xsd">
    <preference for="Magento\Elasticsearch\SearchAdapter\FieldMapperInterface" type="Magento\Elasticsearch\Model\Adapter\FieldMapper" />
    <preference for="Magento\Elasticsearch\Model\Adapter\Index\BuilderInterface" type="Magento\Elasticsearch\Model\Adapter\Index\Builder" />
    <preference for="Magento\Elasticsearch\Model\Adapter\Index\Config\EsConfigInterface" type="Magento\Elasticsearch\Model\Adapter\Index\Config\EsConfig" />
    <type name="Magento\Search\Model\Adminhtml\System\Config\Source\Engine">
        <arguments>
            <argument name="engines" xsi:type="array">
                <item name="elasticsearch" xsi:type="string">Elasticsearch</item>
            </argument>
        </arguments>
    </type>
    <type name="Magento\AdvancedSearch\Model\Client\ClientResolver">
        <arguments>
            <argument name="clientFactories" xsi:type="array">
                <item name="elasticsearch" xsi:type="string">\Magento\Elasticsearch\Model\Client\ElasticsearchFactory</item>
            </argument>
            <argument name="clientOptions" xsi:type="array">
                <item name="elasticsearch" xsi:type="string">\Magento\Elasticsearch\Model\Config</item>
            </argument>
        </arguments>
    </type>
    <type name="Magento\CatalogSearch\Model\Indexer\IndexerHandlerFactory">
        <arguments>
            <argument name="handlers" xsi:type="array">
                <item name="elasticsearch" xsi:type="string">Magento\Elasticsearch\Model\Indexer\IndexerHandler</item>
            </argument>
        </arguments>
    </type>
    <type name="Magento\CatalogSearch\Model\ResourceModel\EngineProvider">
        <arguments>
            <argument name="engines" xsi:type="array">
                <item name="elasticsearch" xsi:type="string">Magento\Elasticsearch\Model\ResourceModel\Engine</item>
            </argument>
        </arguments>
    </type>
    <type name="Magento\Search\Model\AdapterFactory">
        <arguments>
            <argument name="adapters" xsi:type="array">
                <item name="elasticsearch" xsi:type="string">Magento\Elasticsearch\SearchAdapter\Adapter</item>
            </argument>
        </arguments>
    </type>
    <virtualType name="Magento\Elasticsearch\SearchAdapter\ProductEntityMetadata" type="Magento\Framework\Search\EntityMetadata">
        <arguments>
            <argument name="entityId" xsi:type="string">_id</argument>
        </arguments>
    </virtualType>
    <type name="Magento\Elasticsearch\SearchAdapter\DocumentFactory">
        <arguments>
            <argument name="entityMetadata" xsi:type="object">Magento\Elasticsearch\SearchAdapter\ProductEntityMetadata</argument>
        </arguments>
    </type>
    <type name="Magento\Elasticsearch\SearchAdapter\ConnectionManager">
        <arguments>
            <argument name="clientFactory" xsi:type="object">Magento\Elasticsearch\Model\Client\ElasticsearchFactory</argument>
            <argument name="clientConfig" xsi:type="object">Magento\Elasticsearch\Model\Config</argument>
        </arguments>
    </type>
<<<<<<< HEAD
    <type name="Magento\Framework\Search\Dynamic\IntervalFactory">
        <arguments>
            <argument name="intervals" xsi:type="array">
                <item name="elasticsearch" xsi:type="string">Magento\Elasticsearch\SearchAdapter\Aggregation\Interval</item>
            </argument>
        </arguments>
    </type>
    <type name="Magento\Framework\Search\Dynamic\DataProviderFactory">
        <arguments>
            <argument name="dataProviders" xsi:type="array">
                <item name="elasticsearch" xsi:type="string">Magento\Elasticsearch\SearchAdapter\Dynamic\DataProvider</item>
            </argument>
        </arguments>
    </type>
    <type name="Magento\Elasticsearch\SearchAdapter\Aggregation\Builder">
        <arguments>
            <argument name="dataProviderContainer" xsi:type="array">
                <item name="catalogsearch_fulltext" xsi:type="object">Magento\Elasticsearch\SearchAdapter\Dynamic\DataProvider</item>
            </argument>
            <argument name="aggregationContainer" xsi:type="array">
                <item name="termBucket" xsi:type="object">Magento\Elasticsearch\SearchAdapter\Aggregation\Builder\Term</item>
                <item name="rangeBucket" xsi:type="object">Magento\Elasticsearch\SearchAdapter\Aggregation\Builder\Range</item>
                <item name="dynamicBucket" xsi:type="object">Magento\Elasticsearch\SearchAdapter\Aggregation\Builder\Dynamic</item>
            </argument>
        </arguments>
    </type>
    <type name="Magento\Elasticsearch\Model\Adapter\Elasticsearch">
        <arguments>
            <argument name="clientConfig" xsi:type="object">Magento\Elasticsearch\Model\Config</argument>
        </arguments>
    </type>
=======
>>>>>>> 8ae3ffbb
    <virtualType name="Magento\Elasticsearch\Model\Adapter\Index\Config\Reader" type="Magento\Framework\Config\Reader\Filesystem">
        <arguments>
            <argument name="converter" xsi:type="object">Magento\Elasticsearch\Model\Adapter\Index\Config\Converter</argument>
            <argument name="schemaLocator" xsi:type="object">Magento\Elasticsearch\Model\Adapter\Index\Config\SchemaLocator</argument>
            <argument name="fileName" xsi:type="string">esconfig.xml</argument>
        </arguments>
    </virtualType>
    <type name="Magento\Elasticsearch\Model\Adapter\Index\Config\EsConfig">
        <arguments>
            <argument name="reader" xsi:type="object">Magento\Elasticsearch\Model\Adapter\Index\Config\Reader</argument>
            <argument name="cacheId" xsi:type="string">elasticsearch_index_config</argument>
        </arguments>
    </type>
    <virtualType name="Magento\Elasticsearch\Model\Client\ElasticsearchFactory" type="Magento\AdvancedSearch\Model\Client\ClientFactory">
        <arguments>
            <argument name="clientClass" xsi:type="string">Magento\Elasticsearch\Model\Client\Elasticsearch</argument>
        </arguments>
    </virtualType>
    <type name="Magento\AdvancedSearch\Model\SuggestedQueries">
        <arguments>
            <argument name="data" xsi:type="array">
                <item name="elasticsearch" xsi:type="string">Magento\Elasticsearch\Model\DataProvider\Suggestions</item>
            </argument>
        </arguments>
    </type>
</config><|MERGE_RESOLUTION|>--- conflicted
+++ resolved
@@ -63,7 +63,6 @@
             <argument name="clientConfig" xsi:type="object">Magento\Elasticsearch\Model\Config</argument>
         </arguments>
     </type>
-<<<<<<< HEAD
     <type name="Magento\Framework\Search\Dynamic\IntervalFactory">
         <arguments>
             <argument name="intervals" xsi:type="array">
@@ -90,13 +89,6 @@
             </argument>
         </arguments>
     </type>
-    <type name="Magento\Elasticsearch\Model\Adapter\Elasticsearch">
-        <arguments>
-            <argument name="clientConfig" xsi:type="object">Magento\Elasticsearch\Model\Config</argument>
-        </arguments>
-    </type>
-=======
->>>>>>> 8ae3ffbb
     <virtualType name="Magento\Elasticsearch\Model\Adapter\Index\Config\Reader" type="Magento\Framework\Config\Reader\Filesystem">
         <arguments>
             <argument name="converter" xsi:type="object">Magento\Elasticsearch\Model\Adapter\Index\Config\Converter</argument>
