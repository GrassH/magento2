--- conflicted
+++ resolved
@@ -27,11 +27,7 @@
         <arguments>
             <argument name="publishers" xsi:type="array">
                 <item name="mysql" xsi:type="array">
-<<<<<<< HEAD
-                    <item name="type" xsi:type="object">Magento\Amqp\Model\Publisher</item>
-=======
                     <item name="type" xsi:type="object">Magento\Framework\Amqp\Publisher</item>
->>>>>>> a026fe5e
                     <item name="connectionName" xsi:type="string">db</item>
                 </item>
             </argument>
@@ -41,11 +37,7 @@
         <arguments>
             <argument name="consumers" xsi:type="array">
                 <item name="mysql" xsi:type="array">
-<<<<<<< HEAD
-                    <item name="type" xsi:type="string">Magento\Amqp\Model\Consumer</item>
-=======
                     <item name="type" xsi:type="string">Magento\Framework\Amqp\Consumer</item>
->>>>>>> a026fe5e
                     <item name="connectionName" xsi:type="string">db</item>
                 </item>
             </argument>
