<?php
/**
 * Copyright © 2016 Magento. All rights reserved.
 * See COPYING.txt for license details.
 */

namespace Magento\Framework\MessageQueue\Test\Unit;

use Magento\Framework\MessageQueue\ConsumerFactory;
use Magento\Framework\TestFramework\Unit\Helper\ObjectManager;
use Magento\Framework\Communication\ConfigInterface as CommunicationConfig;
use Magento\Framework\MessageQueue\Consumer\ConfigInterface as ConsumerConfig;
use Magento\Framework\MessageQueue\Consumer\Config\ConsumerConfigItem;

class ConsumerFactoryTest extends \PHPUnit_Framework_TestCase
{
    /**
     * @var ObjectManager
     */
    private $objectManager;

    /** @var CommunicationConfig|\PHPUnit_Framework_MockObject_MockObject */
    protected $communicationConfigMock;

    /** @var ConsumerConfig|\PHPUnit_Framework_MockObject_MockObject */
    protected $consumerConfigMock;

    const TEST_CONSUMER_NAME = "test_consumer_name";
    const TEST_CONSUMER_QUEUE = "test_consumer_queue";
    const TEST_CONSUMER_METHOD = "test_consumer_method";

    protected function setUp()
    {
        $this->objectManager = new ObjectManager($this);
<<<<<<< HEAD
        $this->queueConfigMock = $this->getMockBuilder(\Magento\Framework\MessageQueue\ConfigInterface::class)
=======
        $this->communicationConfigMock = $this->getMockBuilder(CommunicationConfig::class)
            ->disableOriginalConstructor()
            ->getMock();
        $this->consumerConfigMock = $this->getMockBuilder(ConsumerConfig::class)
>>>>>>> 0a22f2b6
            ->disableOriginalConstructor()
            ->getMock();
    }

    /**
     * @expectedException \Magento\Framework\Exception\LocalizedException
     * @expectedExceptionMessage pecified consumer "test_consumer_name" is not declared.
     */
    public function testUndeclaredConsumerName()
    {
<<<<<<< HEAD
        $consumerFactory = $this->objectManager->getObject(
            \Magento\Framework\MessageQueue\ConsumerFactory::class,
            [
                'queueConfig' => $this->queueConfigMock,
            ]
        );
        $consumerFactory->get(self::TEST_CONSUMER_NAME);
    }

    /**
     * @expectedException \Magento\Framework\Exception\LocalizedException
     * @expectedExceptionMessage Could not find an implementation type for connection "test_consumer_connection".
     */
    public function testConsumerNotInjectedIntoClass()
    {
        $consumers = [
            [
                'type' => ['nonExistentType' => ''],
                'connectionName' => self::TEST_CONSUMER_CONNECTION,
            ]
        ];
        $consumerFactory = $this->getConsumerFactoryInstance($consumers);
        $consumerFactory->get(self::TEST_CONSUMER_NAME);
    }

    /**
     * @expectedException \Magento\Framework\Exception\LocalizedException
     * @expectedExceptionMessage Could not find an implementation type for connection "test_consumer_connection".
     */
    public function testNoConnectionInjectedForConsumer()
    {
        $consumerType = 'async';
        $consumerTypeValue = \Magento\Framework\MessageQueue\Model\TestConsumer::class;
        $consumers = [
            [
                'type' => [$consumerType => $consumerTypeValue],
                'connectionName' => 'randomPublisherConnection',
            ]
        ];
        $consumerFactory = $this->getConsumerFactoryInstance($consumers);
=======
        $consumerFactory = $this->objectManager->getObject(ConsumerFactory::class);
        $this->objectManager->setBackwardCompatibleProperty(
            $consumerFactory,
            'communicationConfig',
            $this->communicationConfigMock
        );
        $this->objectManager->setBackwardCompatibleProperty(
            $consumerFactory,
            'consumerConfig',
            $this->consumerConfigMock
        );
>>>>>>> 0a22f2b6
        $consumerFactory->get(self::TEST_CONSUMER_NAME);
    }

    public function testConnectionInjectedForConsumer()
    {
        $consumerType = 'async';
        $consumerTypeValue = \Magento\Framework\MessageQueue\Model\TestConsumer::class;
        $consumers = [
            [
                'type' => [$consumerType => $consumerTypeValue]
            ]
        ];
        $consumerFactory = $this->getConsumerFactoryInstance($consumers);
        $consumerInstanceMock = $this->getMockBuilder($consumerTypeValue)->getMock();
        $this->assertInstanceOf(get_class($consumerInstanceMock), $consumerFactory->get(self::TEST_CONSUMER_NAME));
    }

    /**
     * Return Consumer Factory with mocked objects
     *
     * @param array $consumers
     * @return ConsumerFactory
     */
    private function getConsumerFactoryInstance($consumers)
    {
        $consumerTypeValue = \Magento\Framework\MessageQueue\Model\TestConsumer::class;
        $handlerTypeValue = \Magento\Framework\DataObject::class;
        $consumerType = 'async';

        /** @var ConsumerConfigItem|\PHPUnit_Framework_MockObject_MockObject $consumerConfigItemMock */
        $consumerConfigItemMock = $this->getMockBuilder(ConsumerConfigItem::class)->disableOriginalConstructor()
            ->getMock();
        $consumerConfigItemMock->expects($this->any())->method('getName')->willReturn(self::TEST_CONSUMER_NAME);
        $consumerConfigItemMock->expects($this->any())->method('getQueue')->willReturn(self::TEST_CONSUMER_QUEUE);
        $consumerConfigItemMock->expects($this->any())->method('getConsumerInstance')->willReturn($consumerTypeValue);
        $consumerConfigItemMock->expects($this->any())->method('getHandlers')->willReturn([]);
        $this->consumerConfigMock->expects($this->any())
            ->method('getConsumer')
            ->with('test_consumer_name')
            ->willReturn($consumerConfigItemMock);
        $this->communicationConfigMock->expects($this->any())
            ->method('getTopics')
            ->willReturn(
                [
                    [
                        CommunicationConfig::TOPIC_NAME => 'topicName',
                        CommunicationConfig::TOPIC_IS_SYNCHRONOUS => false
                    ]
                ]
            );
        $this->communicationConfigMock->expects($this->any())
            ->method('getTopic')
            ->with('topicName')
            ->willReturn(
                [
                    CommunicationConfig::TOPIC_HANDLERS => [
                        [
                            CommunicationConfig::HANDLER_TYPE => $handlerTypeValue,
                            CommunicationConfig::HANDLER_METHOD => self::TEST_CONSUMER_METHOD
                        ]
                    ],
                ]
            );

        $consumerInstanceMock = $this->getMockBuilder($consumerTypeValue)->getMock();
        $consumerMock = $this->getMockBuilder(\Magento\Framework\MessageQueue\ConsumerInterface::class)
            ->setMethods(['configure'])
            ->getMockForAbstractClass();

        $consumerConfigurationMock =
            $this->getMockBuilder(\Magento\Framework\MessageQueue\ConsumerConfigurationInterface::class)
                ->disableOriginalConstructor()
                ->getMockForAbstractClass();
        $consumerConfigurationMock->expects($this->any())->method('getType')->willReturn($consumerType);

        $objectManagerMock = $this->getMockBuilder(\Magento\Framework\ObjectManagerInterface::class)
            ->setMethods(['create'])
            ->getMockForAbstractClass();

        $objectManagerMock->expects($this->any())
            ->method('create')
            ->willReturnOnConsecutiveCalls($consumerMock, $consumerConfigurationMock, $consumerInstanceMock);

<<<<<<< HEAD
        return $this->objectManager->getObject(
            \Magento\Framework\MessageQueue\ConsumerFactory::class,
=======
        $consumerFactory = $this->objectManager->getObject(
            'Magento\Framework\MessageQueue\ConsumerFactory',
>>>>>>> 0a22f2b6
            [
                'objectManager' => $objectManagerMock,
                'consumers' => $consumers
            ]
        );
        $this->objectManager->setBackwardCompatibleProperty(
            $consumerFactory,
            'communicationConfig',
            $this->communicationConfigMock
        );
        $this->objectManager->setBackwardCompatibleProperty(
            $consumerFactory,
            'consumerConfig',
            $this->consumerConfigMock
        );
        return $consumerFactory;
    }
}<|MERGE_RESOLUTION|>--- conflicted
+++ resolved
@@ -32,14 +32,10 @@
     protected function setUp()
     {
         $this->objectManager = new ObjectManager($this);
-<<<<<<< HEAD
-        $this->queueConfigMock = $this->getMockBuilder(\Magento\Framework\MessageQueue\ConfigInterface::class)
-=======
         $this->communicationConfigMock = $this->getMockBuilder(CommunicationConfig::class)
             ->disableOriginalConstructor()
             ->getMock();
         $this->consumerConfigMock = $this->getMockBuilder(ConsumerConfig::class)
->>>>>>> 0a22f2b6
             ->disableOriginalConstructor()
             ->getMock();
     }
@@ -50,48 +46,6 @@
      */
     public function testUndeclaredConsumerName()
     {
-<<<<<<< HEAD
-        $consumerFactory = $this->objectManager->getObject(
-            \Magento\Framework\MessageQueue\ConsumerFactory::class,
-            [
-                'queueConfig' => $this->queueConfigMock,
-            ]
-        );
-        $consumerFactory->get(self::TEST_CONSUMER_NAME);
-    }
-
-    /**
-     * @expectedException \Magento\Framework\Exception\LocalizedException
-     * @expectedExceptionMessage Could not find an implementation type for connection "test_consumer_connection".
-     */
-    public function testConsumerNotInjectedIntoClass()
-    {
-        $consumers = [
-            [
-                'type' => ['nonExistentType' => ''],
-                'connectionName' => self::TEST_CONSUMER_CONNECTION,
-            ]
-        ];
-        $consumerFactory = $this->getConsumerFactoryInstance($consumers);
-        $consumerFactory->get(self::TEST_CONSUMER_NAME);
-    }
-
-    /**
-     * @expectedException \Magento\Framework\Exception\LocalizedException
-     * @expectedExceptionMessage Could not find an implementation type for connection "test_consumer_connection".
-     */
-    public function testNoConnectionInjectedForConsumer()
-    {
-        $consumerType = 'async';
-        $consumerTypeValue = \Magento\Framework\MessageQueue\Model\TestConsumer::class;
-        $consumers = [
-            [
-                'type' => [$consumerType => $consumerTypeValue],
-                'connectionName' => 'randomPublisherConnection',
-            ]
-        ];
-        $consumerFactory = $this->getConsumerFactoryInstance($consumers);
-=======
         $consumerFactory = $this->objectManager->getObject(ConsumerFactory::class);
         $this->objectManager->setBackwardCompatibleProperty(
             $consumerFactory,
@@ -103,7 +57,6 @@
             'consumerConfig',
             $this->consumerConfigMock
         );
->>>>>>> 0a22f2b6
         $consumerFactory->get(self::TEST_CONSUMER_NAME);
     }
 
@@ -187,13 +140,8 @@
             ->method('create')
             ->willReturnOnConsecutiveCalls($consumerMock, $consumerConfigurationMock, $consumerInstanceMock);
 
-<<<<<<< HEAD
-        return $this->objectManager->getObject(
+        $consumerFactory = $this->objectManager->getObject(
             \Magento\Framework\MessageQueue\ConsumerFactory::class,
-=======
-        $consumerFactory = $this->objectManager->getObject(
-            'Magento\Framework\MessageQueue\ConsumerFactory',
->>>>>>> 0a22f2b6
             [
                 'objectManager' => $objectManagerMock,
                 'consumers' => $consumers
