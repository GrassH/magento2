<?php
/**
 * Copyright © 2015 Magento. All rights reserved.
 * See COPYING.txt for license details.
 */

namespace Magento\Framework\MessageQueue\Test\Unit\Config;

/**
 * @codingStandardsIgnoreFile
 */
class SchemaLocatorTest extends \PHPUnit_Framework_TestCase
{
    /**
     * @var \Magento\Framework\MessageQueue\Config\Reader\XmlReader\SchemaLocator
     */
    protected $model;

    /** @var \Magento\Framework\Config\Dom\UrnResolver */
    protected $urnResolver;

    protected function setUp()
    {
<<<<<<< HEAD
=======
        $this->model = new \Magento\Framework\MessageQueue\Config\Reader\XmlReader\SchemaLocator();
>>>>>>> 70b76cb9
        $this->urnResolver = new \Magento\Framework\Config\Dom\UrnResolver();
        $this->model = new \Magento\Framework\MessageQueue\Config\SchemaLocator($this->urnResolver);
    }

    public function testGetSchema()
    {
        $expected = $this->urnResolver->getRealPath('urn:magento:framework-message-queue:etc/queue_merged.xsd');
        $actual = $this->model->getSchema();
        $this->assertEquals($expected, $actual);
    }

    public function testGetPerFileSchema()
    {
        $expected = $this->urnResolver->getRealPath('urn:magento:framework-message-queue:etc/queue.xsd');
        $actual = $this->model->getPerFileSchema();
        $this->assertEquals($expected, $actual);
    }
}<|MERGE_RESOLUTION|>--- conflicted
+++ resolved
@@ -21,12 +21,8 @@
 
     protected function setUp()
     {
-<<<<<<< HEAD
-=======
-        $this->model = new \Magento\Framework\MessageQueue\Config\Reader\XmlReader\SchemaLocator();
->>>>>>> 70b76cb9
         $this->urnResolver = new \Magento\Framework\Config\Dom\UrnResolver();
-        $this->model = new \Magento\Framework\MessageQueue\Config\SchemaLocator($this->urnResolver);
+        $this->model = new \Magento\Framework\MessageQueue\Config\Reader\XmlReader\SchemaLocator($this->urnResolver);
     }
 
     public function testGetSchema()
