<?php
/**
 * Copyright © 2016 Magento. All rights reserved.
 * See COPYING.txt for license details.
 */

namespace Magento\Framework\MessageQueue\Test\Unit\Config;

use Magento\Framework\MessageQueue\Code\Generator\Config\RemoteServiceReader\MessageQueue as RemoteServiceReader;

class DataTest extends \PHPUnit_Framework_TestCase
{
    /**
     * @var \Magento\Framework\TestFramework\Unit\Helper\ObjectManager
     */
    private $objectManager;

    /**
     * @var \Magento\Framework\MessageQueue\Config\Reader\Xml|\PHPUnit_Framework_MockObject_MockObject
     */
    protected $xmlReaderMock;

    /**
     * @var \Magento\Framework\MessageQueue\Config\Reader\Env|\PHPUnit_Framework_MockObject_MockObject
     */
    protected $envReaderMock;

    /**
     * @var RemoteServiceReader|\PHPUnit_Framework_MockObject_MockObject
     */
    protected $remoteServiceReaderMock;

    /**
     * @var \Magento\Framework\Config\CacheInterface|\PHPUnit_Framework_MockObject_MockObject
     */
    protected $cacheMock;

    /**
<<<<<<< HEAD
     * @var \Magento\Framework\Json\JsonInterface|\PHPUnit_Framework_MockObject_MockObject
     */
    private $jsonMock;
=======
     * @var \Magento\Framework\Serialize\SerializerInterface|\PHPUnit_Framework_MockObject_MockObject
     */
    private $serializerMock;
>>>>>>> 37470c85

    protected function setUp()
    {
        $this->objectManager = new \Magento\Framework\TestFramework\Unit\Helper\ObjectManager($this);
        $this->xmlReaderMock = $this->getMockBuilder(\Magento\Framework\MessageQueue\Config\Reader\Xml::class)
            ->disableOriginalConstructor()
            ->getMock();
        $this->envReaderMock = $this->getMockBuilder(\Magento\Framework\MessageQueue\Config\Reader\Env::class)
            ->disableOriginalConstructor()
            ->getMock();
        $this->remoteServiceReaderMock = $this
            ->getMockBuilder(
                \Magento\Framework\MessageQueue\Code\Generator\Config\RemoteServiceReader\MessageQueue::class
            )->disableOriginalConstructor()
            ->getMock();
        $this->cacheMock = $this->getMockBuilder(\Magento\Framework\Config\CacheInterface::class)
            ->disableOriginalConstructor()
            ->getMock();
<<<<<<< HEAD
        $this->jsonMock = $this->getMock(\Magento\Framework\Json\JsonInterface::class);
        $this->objectManager->mockObjectManager([\Magento\Framework\Json\JsonInterface::class => $this->jsonMock]);
=======
        $this->serializerMock = $this->getMock(\Magento\Framework\Serialize\SerializerInterface::class);
        $this->objectManager->mockObjectManager(
            [\Magento\Framework\Serialize\SerializerInterface::class => $this->serializerMock]
        );
>>>>>>> 37470c85
    }

    protected function tearDown()
    {
        $this->objectManager->restoreObjectManager();
    }

    public function testGet()
    {
        $expected = ['someData' => ['someValue', 'someKey' => 'someValue']];
        $this->cacheMock->expects($this->any())
            ->method('load')
            ->willReturn(json_encode($expected));

<<<<<<< HEAD
        $this->jsonMock->method('decode')
=======
        $this->serializerMock->method('unserialize')
>>>>>>> 37470c85
            ->willReturn($expected);

        $this->envReaderMock->expects($this->any())->method('read')->willReturn([]);
        $this->remoteServiceReaderMock->expects($this->any())->method('read')->willReturn([]);
        $this->assertEquals($expected, $this->getModel()->get());
    }

    /**
     * Return Config Data Object
     *
     * @return \Magento\Framework\MessageQueue\Config\Data
     */
    private function getModel()
    {
        $objectManager = new \Magento\Framework\TestFramework\Unit\Helper\ObjectManager($this);
        return $objectManager->getObject(
            \Magento\Framework\MessageQueue\Config\Data::class,
            [
                'xmlReader' => $this->xmlReaderMock,
                'cache' => $this->cacheMock,
                'envReader' => $this->envReaderMock,
                'remoteServiceReader' => $this->remoteServiceReaderMock
            ]
        );
    }
}<|MERGE_RESOLUTION|>--- conflicted
+++ resolved
@@ -36,15 +36,9 @@
     protected $cacheMock;
 
     /**
-<<<<<<< HEAD
-     * @var \Magento\Framework\Json\JsonInterface|\PHPUnit_Framework_MockObject_MockObject
-     */
-    private $jsonMock;
-=======
      * @var \Magento\Framework\Serialize\SerializerInterface|\PHPUnit_Framework_MockObject_MockObject
      */
     private $serializerMock;
->>>>>>> 37470c85
 
     protected function setUp()
     {
@@ -63,15 +57,10 @@
         $this->cacheMock = $this->getMockBuilder(\Magento\Framework\Config\CacheInterface::class)
             ->disableOriginalConstructor()
             ->getMock();
-<<<<<<< HEAD
-        $this->jsonMock = $this->getMock(\Magento\Framework\Json\JsonInterface::class);
-        $this->objectManager->mockObjectManager([\Magento\Framework\Json\JsonInterface::class => $this->jsonMock]);
-=======
         $this->serializerMock = $this->getMock(\Magento\Framework\Serialize\SerializerInterface::class);
         $this->objectManager->mockObjectManager(
             [\Magento\Framework\Serialize\SerializerInterface::class => $this->serializerMock]
         );
->>>>>>> 37470c85
     }
 
     protected function tearDown()
@@ -86,11 +75,7 @@
             ->method('load')
             ->willReturn(json_encode($expected));
 
-<<<<<<< HEAD
-        $this->jsonMock->method('decode')
-=======
         $this->serializerMock->method('unserialize')
->>>>>>> 37470c85
             ->willReturn($expected);
 
         $this->envReaderMock->expects($this->any())->method('read')->willReturn([]);
