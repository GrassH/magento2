#!/usr/bin/env php
<?php
/**
 * Copyright © 2016 Magento. All rights reserved.
 * See COPYING.txt for license details.
 */
<<<<<<< HEAD
use \Magento\Framework\App\ProductMetadata;
use \Magento\Framework\Composer\ComposerJsonFinder;
use Magento\Framework\App\Filesystem\DirectoryList;
use Magento\Framework\Console\Cli;
=======
>>>>>>> 42428d55

if (PHP_SAPI !== 'cli') {
    echo 'bin/magento must be run as a CLI application';
    exit(1);
}

try {
    require __DIR__ . '/../app/bootstrap.php';
} catch (\Exception $e) {
    echo 'Autoload error: ' . $e->getMessage();
    exit(1);
}
try {
    $handler = new \Magento\Framework\App\ErrorHandler();
    set_error_handler([$handler, 'handler']);
<<<<<<< HEAD
    $productMetadata = new ProductMetadata(new ComposerJsonFinder(new DirectoryList(BP)));
    $application = new Cli('Magento CLI', $productMetadata->getVersion());
=======
    $application = new Magento\Framework\Console\Cli('Magento CLI');
>>>>>>> 42428d55
    $application->run();
} catch (\Exception $e) {
    while ($e) {
        echo $e->getMessage();
        echo $e->getTraceAsString();
        echo "\n\n";
        $e = $e->getPrevious();
    }
    exit(Cli::RETURN_FAILURE);
}<|MERGE_RESOLUTION|>--- conflicted
+++ resolved
@@ -4,13 +4,6 @@
  * Copyright © 2016 Magento. All rights reserved.
  * See COPYING.txt for license details.
  */
-<<<<<<< HEAD
-use \Magento\Framework\App\ProductMetadata;
-use \Magento\Framework\Composer\ComposerJsonFinder;
-use Magento\Framework\App\Filesystem\DirectoryList;
-use Magento\Framework\Console\Cli;
-=======
->>>>>>> 42428d55
 
 if (PHP_SAPI !== 'cli') {
     echo 'bin/magento must be run as a CLI application';
@@ -26,12 +19,7 @@
 try {
     $handler = new \Magento\Framework\App\ErrorHandler();
     set_error_handler([$handler, 'handler']);
-<<<<<<< HEAD
-    $productMetadata = new ProductMetadata(new ComposerJsonFinder(new DirectoryList(BP)));
-    $application = new Cli('Magento CLI', $productMetadata->getVersion());
-=======
     $application = new Magento\Framework\Console\Cli('Magento CLI');
->>>>>>> 42428d55
     $application->run();
 } catch (\Exception $e) {
     while ($e) {
