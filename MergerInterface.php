<?php
/**
 * Copyright © Magento, Inc. All rights reserved.
 * See COPYING.txt for license details.
 */
namespace Magento\Framework\MessageQueue;

/**
 * Interface \Magento\Framework\MessageQueue\MergerInterface
 *
 */
interface MergerInterface
{
    /**
     * @param object[] $messages
<<<<<<< HEAD
     * @return object[]|array
     * @since 2.0.0
=======
     * @return object[]
>>>>>>> 4175cb23
     */
    public function merge(array $messages);
}<|MERGE_RESOLUTION|>--- conflicted
+++ resolved
@@ -13,12 +13,7 @@
 {
     /**
      * @param object[] $messages
-<<<<<<< HEAD
      * @return object[]|array
-     * @since 2.0.0
-=======
-     * @return object[]
->>>>>>> 4175cb23
      */
     public function merge(array $messages);
 }