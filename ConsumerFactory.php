--- conflicted
+++ resolved
@@ -84,15 +84,10 @@
         }
         $consumerConfigObject = $this->createConsumerConfiguration($consumerConfig);
         $consumer = $this->createConsumer(
-<<<<<<< HEAD
             $consumerConfig[QueueConfig::CONSUMER_CONNECTION],
-            isset($consumerConfig['executor']) ? $consumerConfig['executor'] : null,
-=======
-            $consumerConfig[QueueConfigConverter::CONSUMER_CONNECTION],
-            isset($consumerConfig[QueueConfigConverter::BROKER_CONSUMER_INSTANCE_TYPE])
-                ? $consumerConfig[QueueConfigConverter::BROKER_CONSUMER_INSTANCE_TYPE]
+            isset($consumerConfig[QueueConfig::BROKER_CONSUMER_INSTANCE_TYPE])
+                ? $consumerConfig[QueueConfig::BROKER_CONSUMER_INSTANCE_TYPE]
                 : null,
->>>>>>> 7b23298c
             $consumerConfigObject
         );
 
@@ -145,13 +140,6 @@
     private function createConsumerConfiguration($consumerConfig)
     {
         $handlers = [];
-<<<<<<< HEAD
-        foreach ($consumerConfig[QueueConfig::CONSUMER_HANDLERS] as $handlerConfig) {
-            $handlers[] = [
-                $this->objectManager->create($handlerConfig[QueueConfig::CONSUMER_CLASS]),
-                $handlerConfig[QueueConfig::CONSUMER_METHOD]
-            ];
-=======
         foreach ($consumerConfig[QueueConfigConverter::CONSUMER_HANDLERS] as $topic => $topicHandlers) {
             foreach ($topicHandlers as $handlerConfig) {
                 $handlers[$topic][] = [
@@ -159,7 +147,6 @@
                     $handlerConfig[QueueConfigConverter::CONSUMER_METHOD]
                 ];
             }
->>>>>>> 7b23298c
         }
 
         $configData = [
