--- conflicted
+++ resolved
@@ -32,8 +32,6 @@
 
     npm install -g yarn
     yarn global add grunt-cli
-<<<<<<< HEAD
-=======
 fi
 
 if [ $TEST_SUITE = "functional" ]; then
@@ -62,5 +60,4 @@
     sudo service apache2 restart
 
     /sbin/start-stop-daemon --start --quiet --pidfile /tmp/custom_xvfb_99.pid --make-pidfile --background --exec /usr/bin/Xvfb -- :1 -screen 0 1280x1024x24
->>>>>>> 760bb525
 fi