<?php
/**
 * Copyright © 2015 Magento. All rights reserved.
 * See COPYING.txt for license details.
 */
require __DIR__ . '/../../../bootstrap.php';

$rootDir = realpath(__DIR__ . '/../../../../../');
use Magento\Framework\Api\Code\Generator\DataBuilder;
use Magento\Framework\Api\Code\Generator\Mapper;
use Magento\Framework\Api\Code\Generator\SearchResults;
use Magento\Framework\Api\Code\Generator\SearchResultsBuilder;
use Magento\Framework\Autoload\AutoloaderRegistry;
use Magento\Framework\Interception\Code\Generator\Interceptor;
use Magento\Framework\ObjectManager\Code\Generator\Converter;
use Magento\Framework\ObjectManager\Code\Generator\Factory;
use Magento\Framework\ObjectManager\Code\Generator\Proxy;
use Magento\Framework\ObjectManager\Code\Generator\Repository;
use Magento\Framework\ObjectManager\Code\Generator\Persistor;
use Magento\Framework\Api\Code\Generator\ObjectExtensionInterface;
use Magento\Tools\Di\Code\Scanner;
use Magento\Tools\Di\Compiler\Log\Log;
use Magento\Tools\Di\Compiler\Log\Writer;
use Magento\Tools\Di\Definition\Compressor;
use Magento\Tools\Di\Definition\Serializer\Igbinary;
use Magento\Tools\Di\Definition\Serializer\Standard;

try {
    $opt = new Zend_Console_Getopt(
        [
            'serializer=w'         => 'serializer function that should be used (serialize|igbinary) default: serialize',
            'verbose|v'            => 'output report after tool run',
            'extra-classes-file=s' => 'path to file with extra proxies and factories to generate',
            'generation=s'         => 'absolute path to generated classes, <magento_root>/var/generation by default',
            'di=s'                 => 'absolute path to DI definitions directory, <magento_root>/var/di by default',
        ]
    );
    $opt->parse();

    $generationDir = $opt->getOption('generation') ? $opt->getOption('generation') : $rootDir . '/var/generation';
    $diDir = $opt->getOption('di') ? $opt->getOption('di') : $rootDir . '/var/di';
    $relationsFile = $diDir . '/relations.ser';
    $pluginDefFile = $diDir . '/plugins.ser';

    $compilationDirs = [
        $rootDir . '/app/code',
        $rootDir . '/lib/internal/Magento',
        $rootDir . '/dev/tools/Magento/Tools'
    ];

    /** @var Writer\WriterInterface $logWriter Writer model for success messages */
    $logWriter = $opt->getOption('v') ? new Writer\Console() : new Writer\Quiet();
    $log = new Log($logWriter, new Writer\Console());

    $serializer = $opt->getOption('serializer') == Igbinary::NAME ? new Igbinary() : new Standard();

    AutoloaderRegistry::getAutoloader()->addPsr4('Magento\\', $generationDir . '/Magento/');

    // 1 Code generation
    // 1.1 Code scan
    $filePatterns = ['php' => '/.*\.php$/', 'di' => '/\/etc\/([a-zA-Z_]*\/di|di)\.xml$/'];
    $codeScanDir = realpath($rootDir . '/app');
    $directoryScanner = new Scanner\DirectoryScanner();
    $files = $directoryScanner->scan($codeScanDir, $filePatterns);
    $files['additional'] = [$opt->getOption('extra-classes-file')];
    $entities = [];

    $repositoryScanner = new Scanner\RepositoryScanner();
    $repositories = $repositoryScanner->collectEntities($files['di']);

    $scanner = new Scanner\CompositeScanner();
    $scanner->addChild(new Scanner\PhpScanner($log), 'php');
    $scanner->addChild(new Scanner\XmlScanner($log), 'di');
    $scanner->addChild(new Scanner\ArrayScanner(), 'additional');
    $entities = $scanner->collectEntities($files);

    $interceptorScanner = new Scanner\XmlInterceptorScanner();
    $entities['interceptors'] = $interceptorScanner->collectEntities($files['di']);

    // 1.2 Generation of Factory and Additional Classes
    $generatorIo = new \Magento\Framework\Code\Generator\Io(
        new \Magento\Framework\Filesystem\Driver\File(),
        $generationDir
    );
    $generator = new \Magento\Framework\Code\Generator(
        $generatorIo,
        [
            DataBuilder::ENTITY_TYPE => 'Magento\Framework\Api\Code\Generator\DataBuilder',
            Interceptor::ENTITY_TYPE => 'Magento\Framework\Interception\Code\Generator\Interceptor',
            SearchResultsBuilder::ENTITY_TYPE => 'Magento\Framework\Api\Code\Generator\SearchResultsBuilder',
            DataBuilder::ENTITY_TYPE_BUILDER  => 'Magento\Framework\Api\Code\Generator\DataBuilder',
            Proxy::ENTITY_TYPE => 'Magento\Framework\ObjectManager\Code\Generator\Proxy',
            Factory::ENTITY_TYPE => 'Magento\Framework\ObjectManager\Code\Generator\Factory',
            Mapper::ENTITY_TYPE => 'Magento\Framework\Api\Code\Generator\Mapper',
            Persistor::ENTITY_TYPE => 'Magento\Framework\ObjectManager\Code\Generator\Persistor',
            Repository::ENTITY_TYPE => 'Magento\Framework\ObjectManager\Code\Generator\Repository',
            Converter::ENTITY_TYPE => 'Magento\Framework\ObjectManager\Code\Generator\Converter',
<<<<<<< HEAD
            SearchResults::ENTITY_TYPE => 'Magento\Framework\Api\Code\Generator\SearchResults',
            ObjectExtensionInterface::ENTITY_TYPE =>
                'Magento\Framework\Api\Code\Generator\ObjectExtensionInterface'
=======
            SearchResults::ENTITY_TYPE => 'Magento\Framework\Api\Code\Generator\SearchResults'
>>>>>>> a9e59f86
        ]
    );

    $generatorAutoloader = new \Magento\Framework\Code\Generator\Autoloader($generator);
    spl_autoload_register([$generatorAutoloader, 'load']);

    foreach ($repositories as $entityName) {
        switch ($generator->generateClass($entityName)) {
            case \Magento\Framework\Code\Generator::GENERATION_SUCCESS:
                $log->add(Log::GENERATION_SUCCESS, $entityName);
                break;

            case \Magento\Framework\Code\Generator::GENERATION_ERROR:
                $log->add(Log::GENERATION_ERROR, $entityName);
                break;

            case \Magento\Framework\Code\Generator::GENERATION_SKIP:
            default:
                //no log
                break;
        }
    }

    foreach (['php', 'additional'] as $type) {
        sort($entities[$type]);
        foreach ($entities[$type] as $entityName) {
            switch ($generator->generateClass($entityName)) {
                case \Magento\Framework\Code\Generator::GENERATION_SUCCESS:
                    $log->add(Log::GENERATION_SUCCESS, $entityName);
                    break;

                case \Magento\Framework\Code\Generator::GENERATION_ERROR:
                    $log->add(Log::GENERATION_ERROR, $entityName);
                    break;

                case \Magento\Framework\Code\Generator::GENERATION_SKIP:
                default:
                    //no log
                    break;
            }
        }
    }

    // 2. Compilation
    // 2.1 Code scan

    $validator = new \Magento\Framework\Code\Validator();
    $validator->add(new \Magento\Framework\Code\Validator\ConstructorIntegrity());
    $validator->add(new \Magento\Framework\Code\Validator\ContextAggregation());

    $directoryInstancesNamesList = new \Magento\Tools\Di\Code\Reader\InstancesNamesList\Directory(
        $log,
        new \Magento\Framework\Code\Reader\ClassReader(),
        new \Magento\Tools\Di\Code\Reader\ClassesScanner(),
        $validator,
        $generationDir
    );

    foreach ($compilationDirs as $path) {
        if (is_readable($path)) {
            $directoryInstancesNamesList->getList($path);
        }
    }

    $inheritanceScanner = new Scanner\InheritanceInterceptorScanner();
    $entities['interceptors'] = $inheritanceScanner->collectEntities(
        get_declared_classes(),
        $entities['interceptors']
    );

    // 2.1.1 Generation of Proxy and Interceptor Classes
    foreach (['interceptors', 'di'] as $type) {
        foreach ($entities[$type] as $entityName) {
            switch ($generator->generateClass($entityName)) {
                case \Magento\Framework\Code\Generator::GENERATION_SUCCESS:
                    $log->add(Log::GENERATION_SUCCESS, $entityName);
                    break;

                case \Magento\Framework\Code\Generator::GENERATION_ERROR:
                    $log->add(Log::GENERATION_ERROR, $entityName);
                    break;

                case \Magento\Framework\Code\Generator::GENERATION_SKIP:
                default:
                    //no log
                    break;
            }
        }
    }

    //2.1.2 Compile relations for Proxy/Interceptor classes
    $directoryInstancesNamesList->getList($generationDir);

    $relations = $directoryInstancesNamesList->getRelations();

    // 2.2 Compression
    if (!file_exists(dirname($relationsFile))) {
        mkdir(dirname($relationsFile), 0777, true);
    }
    $relations = array_filter($relations);
    file_put_contents($relationsFile, $serializer->serialize($relations));

    // 3. Plugin Definition Compilation
    $pluginScanner = new Scanner\CompositeScanner();
    $pluginScanner->addChild(new Scanner\PluginScanner(), 'di');
    $pluginDefinitions = [];
    $pluginList = $pluginScanner->collectEntities($files);
    $pluginDefinitionList = new \Magento\Framework\Interception\Definition\Runtime();
    foreach ($pluginList as $type => $entityList) {
        foreach ($entityList as $entity) {
            $pluginDefinitions[ltrim($entity, '\\')] = $pluginDefinitionList->getMethodList($entity);
        }
    }

    $output = $serializer->serialize($pluginDefinitions);

    if (!file_exists(dirname($pluginDefFile))) {
        mkdir(dirname($pluginDefFile), 0777, true);
    }

    file_put_contents($pluginDefFile, $output);

    //Reporter
    $log->report();

    if ($log->hasError()) {
        exit(1);
    }
} catch (Zend_Console_Getopt_Exception $e) {
    echo $e->getUsageMessage();
    echo 'Please, use quotes(") for wrapping strings.' . "\n";
    exit(1);
} catch (Exception $e) {
    fwrite(STDERR, "Compiler failed with exception: " . $e->getMessage());
    throw($e);
}<|MERGE_RESOLUTION|>--- conflicted
+++ resolved
@@ -95,13 +95,9 @@
             Persistor::ENTITY_TYPE => 'Magento\Framework\ObjectManager\Code\Generator\Persistor',
             Repository::ENTITY_TYPE => 'Magento\Framework\ObjectManager\Code\Generator\Repository',
             Converter::ENTITY_TYPE => 'Magento\Framework\ObjectManager\Code\Generator\Converter',
-<<<<<<< HEAD
             SearchResults::ENTITY_TYPE => 'Magento\Framework\Api\Code\Generator\SearchResults',
             ObjectExtensionInterface::ENTITY_TYPE =>
                 'Magento\Framework\Api\Code\Generator\ObjectExtensionInterface'
-=======
-            SearchResults::ENTITY_TYPE => 'Magento\Framework\Api\Code\Generator\SearchResults'
->>>>>>> a9e59f86
         ]
     );
 
