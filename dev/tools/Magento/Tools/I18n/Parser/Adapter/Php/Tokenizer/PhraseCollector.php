<?php
/**
 * Copyright © 2015 Magento. All rights reserved.
 * See COPYING.txt for license details.
 */
namespace Magento\Tools\I18n\Parser\Adapter\Php\Tokenizer;

use Magento\Tools\I18n\Parser\Adapter\Php\Tokenizer;

/**
 * PhraseCollector
 */
class PhraseCollector
{
    /**
     * @var \Magento\Tools\I18n\Parser\Adapter\Php\Tokenizer
     */
    protected $_tokenizer;

    /**
     * Phrases
     *
     * @var array
     */
    protected $_phrases = [];

    /**
     * Processed file
     *
     * @var \SplFileInfo
     */
    protected $_file;

    /**
     * Are the Phrase objects are parsed as well
     *
     * @var bool
     */
    protected $includeObjects = false;

    /**
     * Construct
     *
     * @param Tokenizer $tokenizer
     * @param bool $includeObjects
     */
    public function __construct(Tokenizer $tokenizer, $includeObjects = false)
    {
        $this->_tokenizer = $tokenizer;
        $this->includeObjects = $includeObjects;
    }

    /**
     * Get phrases for given file
     *
     * @return array
     */
    public function getPhrases()
    {
        return $this->_phrases;
    }

    /**
     * Parse given files for phrase
     *
     * @param string $file
     * @return void
     */
    public function parse($file)
    {
        $this->_phrases = [];
        $this->_file = $file;
        $this->_tokenizer->parse($file);
        while (!$this->_tokenizer->isEndOfLoop()) {
            $this->_extractPhrases();
        }
    }

    /**
     * Extract phrases from given tokens. e.g.: __('phrase', ...)
     *
     * @return void
     */
    protected function _extractPhrases()
    {
        if ($firstToken = $this->_tokenizer->getNextRealToken()) {
<<<<<<< HEAD
            if ($firstToken->isEqualFunction('__')) {
                $secondToken = $this->_tokenizer->getNextRealToken();
                if ($secondToken && $secondToken->isOpenBrace()) {
                    $arguments = $this->_tokenizer->getFunctionArgumentsTokens();
                    $phrase = $this->_collectPhrase(array_shift($arguments));
                    if (null !== $phrase) {
                        $this->_addPhrase($phrase, count($arguments), $this->_file, $firstToken->getLine());
                    }
                }
            } elseif ($firstToken->isNew() && $this->_tokenizer->isMatchingClass('Phrase')) {
=======
            if (!$this->extractMethodPhrase($firstToken) && $this->includeObjects) {
                $this->extractObjectPhrase($firstToken);
            }
        }
    }

    /**
     * @param Token $firstToken
     * @return bool
     */
    protected function extractMethodPhrase(Token $firstToken)
    {
        if ($firstToken->isEqualFunction('__')) {
            $secondToken = $this->_tokenizer->getNextRealToken();
            if ($secondToken && $secondToken->isOpenBrace()) {
>>>>>>> 643187ae
                $arguments = $this->_tokenizer->getFunctionArgumentsTokens();
                $phrase = $this->_collectPhrase(array_shift($arguments));
                if (null !== $phrase) {
                    $this->_addPhrase($phrase, count($arguments), $this->_file, $firstToken->getLine());
<<<<<<< HEAD
                }
=======
                    return true;
                }
            }
        }
        return false;
    }

    /**
     * @param Token $firstToken
     * @return bool
     */
    protected function extractObjectPhrase(Token $firstToken)
    {
        if ($firstToken->isNew() && $this->_tokenizer->isMatchingClass('Phrase')) {
            $arguments = $this->_tokenizer->getFunctionArgumentsTokens();
            $phrase = $this->_collectPhrase(array_shift($arguments));
            if (null !== $phrase) {
                $this->_addPhrase($phrase, count($arguments), $this->_file, $firstToken->getLine());
                return true;
>>>>>>> 643187ae
            }
        }
        return false;
    }

    /**
     * Collect all phrase parts into string. Return null if phrase is a variable
     *
     * @param array $phraseTokens
     * @return string|null
     */
    protected function _collectPhrase($phraseTokens)
    {
        $phrase = [];
        if ($phraseTokens) {
            /** @var \Magento\Tools\I18n\Parser\Adapter\Php\Tokenizer\Token $phraseToken */
            foreach ($phraseTokens as $phraseToken) {
                if ($phraseToken->isConstantEncapsedString()) {
                    $phrase[] = $phraseToken->getValue();
                }
            }
            if ($phrase) {
                return implode(' ', $phrase);
            }
        }
        return null;
    }

    /**
     * Add phrase
     *
     * @param string $phrase
     * @param int $argumentsAmount
     * @param \SplFileInfo $file
     * @param int $line
     * @return void
     */
    protected function _addPhrase($phrase, $argumentsAmount, $file, $line)
    {
        $this->_phrases[] = [
            'phrase' => $phrase,
            'arguments' => $argumentsAmount,
            'file' => $file,
            'line' => $line,
        ];
    }

    /**
     * @param bool $includeObjects
     * @return $this
     */
    public function setIncludeObjects($includeObjects = true)
    {
        $this->includeObjects = (bool)$includeObjects;
        return $this;
    }
}<|MERGE_RESOLUTION|>--- conflicted
+++ resolved
@@ -84,18 +84,6 @@
     protected function _extractPhrases()
     {
         if ($firstToken = $this->_tokenizer->getNextRealToken()) {
-<<<<<<< HEAD
-            if ($firstToken->isEqualFunction('__')) {
-                $secondToken = $this->_tokenizer->getNextRealToken();
-                if ($secondToken && $secondToken->isOpenBrace()) {
-                    $arguments = $this->_tokenizer->getFunctionArgumentsTokens();
-                    $phrase = $this->_collectPhrase(array_shift($arguments));
-                    if (null !== $phrase) {
-                        $this->_addPhrase($phrase, count($arguments), $this->_file, $firstToken->getLine());
-                    }
-                }
-            } elseif ($firstToken->isNew() && $this->_tokenizer->isMatchingClass('Phrase')) {
-=======
             if (!$this->extractMethodPhrase($firstToken) && $this->includeObjects) {
                 $this->extractObjectPhrase($firstToken);
             }
@@ -111,14 +99,10 @@
         if ($firstToken->isEqualFunction('__')) {
             $secondToken = $this->_tokenizer->getNextRealToken();
             if ($secondToken && $secondToken->isOpenBrace()) {
->>>>>>> 643187ae
                 $arguments = $this->_tokenizer->getFunctionArgumentsTokens();
                 $phrase = $this->_collectPhrase(array_shift($arguments));
                 if (null !== $phrase) {
                     $this->_addPhrase($phrase, count($arguments), $this->_file, $firstToken->getLine());
-<<<<<<< HEAD
-                }
-=======
                     return true;
                 }
             }
@@ -138,7 +122,6 @@
             if (null !== $phrase) {
                 $this->_addPhrase($phrase, count($arguments), $this->_file, $firstToken->getLine());
                 return true;
->>>>>>> 643187ae
             }
         }
         return false;
