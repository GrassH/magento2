<?php
/**
 * Copyright © 2015 Magento. All rights reserved.
 * See COPYING.txt for license details.
 */

namespace Magento\Tools\View;

use Magento\Framework\App\ObjectManagerFactory;
use Magento\Framework\App\View\Deployment\Version;
use Magento\Framework\Test\Utility\Files;
use Magento\Framework\App\View\Asset\Publisher;

/**
 * A service for deploying Magento static view files for production mode
 *
 * @SuppressWarnings(PHPMD.CouplingBetweenObjects)
 */
class Deployer
{
    /** @var Files */
    private $filesUtil;

    /** @var ObjectManagerFactory */
    private $omFactory;

    /** @var Deployer\Log */
    private $logger;

    /** @var Version\StorageInterface */
    private $versionStorage;

    /** @var \Magento\Framework\Stdlib\DateTime */
    private $dateTime;

    /** @var \Magento\Framework\View\Asset\Repository */
    private $assetRepo;

    /** @var Publisher */
    private $assetPublisher;

    /** @var \Magento\Framework\View\Asset\Bundle\Manager */
    private $bundleManager;

    /** @var \Magento\Framework\View\Asset\ConfigInterface */
    private $bundleConfig;

    /** @var bool */
    private $isDryRun;

    /** @var int */
    private $count;

    /** @var int */
    private $errorCount;

    /** @var \Magento\Framework\View\Template\Html\MinifierInterface */
    private $htmlMinifier;

    /** @var \Magento\Framework\View\Asset\MinifyService */
    protected $minifyService;

    /**
     * @param Files $filesUtil
     * @param Deployer\Log $logger
     * @param Version\StorageInterface $versionStorage
     * @param \Magento\Framework\Stdlib\DateTime $dateTime
     * @param \Magento\Framework\View\Asset\MinifyService $minifyService
     * @param \Magento\Framework\View\Asset\ConfigInterface $bundleConfig
     * @param bool $isDryRun
     */
    public function __construct(
        Files $filesUtil,
        Deployer\Log $logger,
        Version\StorageInterface $versionStorage,
        \Magento\Framework\Stdlib\DateTime $dateTime,
        \Magento\Framework\View\Asset\MinifyService $minifyService,
        \Magento\Framework\View\Asset\ConfigInterface $bundleConfig,
        $isDryRun = false
    ) {
        $this->filesUtil = $filesUtil;
        $this->logger = $logger;
        $this->versionStorage = $versionStorage;
        $this->dateTime = $dateTime;
        $this->isDryRun = $isDryRun;
        $this->minifyService = $minifyService;
        $this->bundleConfig = $bundleConfig;
    }

    /**
     * Populate all static view files for specified root path and list of languages
     *
     * @param ObjectManagerFactory $omFactory
     * @param array $locales
     * @return void
     */
    public function deploy(ObjectManagerFactory $omFactory, array $locales)
    {
        $this->omFactory = $omFactory;
        if ($this->isDryRun) {
            $this->logger->logMessage('Dry run. Nothing will be recorded to the target directory.');
        }
        $langList = implode(', ', $locales);
        $this->logger->logMessage("Requested languages: {$langList}");
        $libFiles = $this->filesUtil->getStaticLibraryFiles();
        list($areas, $appFiles) = $this->collectAppFiles($locales);
        foreach ($areas as $area => $themes) {
            $this->emulateApplicationArea($area);
            foreach ($locales as $locale) {
                foreach ($themes as $themePath) {
                    $this->logger->logMessage("=== {$area} -> {$themePath} -> {$locale} ===");
                    $this->count = 0;
                    $this->errorCount = 0;
                    foreach ($appFiles as $info) {
                        list(, , , $module, $filePath) = $info;
                        $this->deployFile($filePath, $area, $themePath, $locale, $module);
                    }
                    foreach ($libFiles as $filePath) {
                        $this->deployFile($filePath, $area, $themePath, $locale, null);
                    }
                    $this->bundleManager->flush();
                    $this->logger->logMessage("\nSuccessful: {$this->count} files; errors: {$this->errorCount}\n---\n");
                }
            }
        }
        $this->logger->logMessage("=== Minify templates ===");
        $this->count = 0;
        foreach ($this->filesUtil->getPhtmlFiles(false, false) as $template) {
            $this->htmlMinifier->minify($template);
            $this->logger->logDebug($template . " minified\n", '.');
            $this->count++;
        }
        $this->logger->logMessage("\nSuccessful: {$this->count} files modified\n---\n");
        $version = $this->dateTime->toTimestamp(true);
        $this->logger->logMessage("New version of deployed files: {$version}");
        if (!$this->isDryRun) {
            $this->versionStorage->save($version);
        }
    }

    /**
     * Accumulate all static view files in the application and record all found areas, themes and languages
     *
     * Returns an array of areas and files with meta information
     *
     * @param array $requestedLocales
     * @return array
     */
    private function collectAppFiles($requestedLocales)
    {
        $areas = [];
        $locales = [];
        $files = $this->filesUtil->getStaticPreProcessingFiles();
        foreach ($files as $info) {
            list($area, $themePath, $locale) = $info;
            if ($themePath) {
                $areas[$area][$themePath] = $themePath;
            }
            if ($locale) {
                $locales[$locale] = $locale;
            }
        }
        foreach ($requestedLocales as $locale) {
            unset($locales[$locale]);
        }
        if (!empty($locales)) {
            $langList = implode(', ', $locales);
            $this->logger->logMessage(
                "WARNING: there were files for the following languages detected in the file system: {$langList}."
                . ' These languages were not requested, so the files will not be populated.'
            );
        }

        return [$areas, $files];
    }

    /**
     * Emulate application area and various services that are necessary for populating files
     *
     * @param string $areaCode
     * @return void
     */
    private function emulateApplicationArea($areaCode)
    {
        $objectManager = $this->omFactory->create(
            [\Magento\Framework\App\State::PARAM_MODE => \Magento\Framework\App\State::MODE_DEFAULT]
        );
        /** @var \Magento\Framework\App\State $appState */
        $appState = $objectManager->get('Magento\Framework\App\State');
        $appState->setAreaCode($areaCode);
        /** @var \Magento\Framework\App\ObjectManager\ConfigLoader $configLoader */
        $configLoader = $objectManager->get('Magento\Framework\App\ObjectManager\ConfigLoader');
        $objectManager->configure($configLoader->load($areaCode));
        $this->assetRepo = $objectManager->get('Magento\Framework\View\Asset\Repository');

        $this->assetPublisher = $objectManager->create('Magento\Framework\App\View\Asset\Publisher');
        $this->htmlMinifier = $objectManager->get('Magento\Framework\View\Template\Html\MinifierInterface');
<<<<<<< HEAD
        $this->bundleManager = $objectManager->get('Magento\Framework\View\Asset\Bundle\Manager');
=======

>>>>>>> 1c7e9f46
    }

    /**
     * Deploy a static view file
     *
     * @param string $filePath
     * @param string $area
     * @param string $themePath
     * @param string $locale
     * @param string $module
     * @return void
     */
    private function deployFile($filePath, $area, $themePath, $locale, $module)
    {
        $requestedPath = $filePath;
        if (substr($filePath, -5) == '.less') {
            $requestedPath = preg_replace('/.less$/', '.css', $filePath);
        }
        $logMessage = "Processing file '$filePath' for area '$area', theme '$themePath', locale '$locale'";
        if ($module) {
            $logMessage .= ", module '$module'";
        }
        $this->logger->logDebug($logMessage);
        try {
            $asset = $this->assetRepo->createAsset(
                $requestedPath,
                ['area' => $area, 'theme' => $themePath, 'locale' => $locale, 'module' => $module]
            );
            $asset = $this->minifyService->getAssets([$asset], true)[0];
            $this->logger->logDebug("\tDeploying the file to '{$asset->getPath()}'", '.');
            if ($this->isDryRun) {
                $asset->getContent();
            } else {
                $this->assetPublisher->publish($asset);
                if ($this->bundleConfig->isBundlingJsFiles()) {
                    $this->bundleManager->addAsset($asset);
                }
            }
            $this->count++;
        } catch (\Magento\Framework\View\Asset\File\NotFoundException $e) {
            // File was not found by Fallback (possibly because it's wrong context for it) - there is nothing to publish
            $this->logger->logDebug(
                "\tNotice: Could not find file '$filePath'. This file may not be relevant for the theme or area."
            );
        } catch (\Less_Exception_Compiler $e) {
            $this->logger->logDebug(
                "\tNotice: Could not parse LESS file '$filePath'. "
                . "This may indicate that the file is incomplete, but this is acceptable. "
                . "The file '$filePath' will be combined with another LESS file."
            );
        } catch (\Exception $e) {
            $this->logger->logError($e->getMessage() . " ($logMessage)");
            $this->logger->logDebug((string)$e);
            $this->errorCount++;
        }
    }
}<|MERGE_RESOLUTION|>--- conflicted
+++ resolved
@@ -192,14 +192,9 @@
         $configLoader = $objectManager->get('Magento\Framework\App\ObjectManager\ConfigLoader');
         $objectManager->configure($configLoader->load($areaCode));
         $this->assetRepo = $objectManager->get('Magento\Framework\View\Asset\Repository');
-
         $this->assetPublisher = $objectManager->create('Magento\Framework\App\View\Asset\Publisher');
         $this->htmlMinifier = $objectManager->get('Magento\Framework\View\Template\Html\MinifierInterface');
-<<<<<<< HEAD
         $this->bundleManager = $objectManager->get('Magento\Framework\View\Asset\Bundle\Manager');
-=======
-
->>>>>>> 1c7e9f46
     }
 
     /**
