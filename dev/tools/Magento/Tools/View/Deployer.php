<?php
/**
 * Copyright © 2015 Magento. All rights reserved.
 * See COPYING.txt for license details.
 */

namespace Magento\Tools\View;

use Magento\Framework\App\ObjectManagerFactory;
use Magento\Framework\App\View\Deployment\Version;
use Magento\Framework\Test\Utility\Files;
use Magento\Framework\App\View\Asset\Publisher;
use Magento\Framework\ObjectManagerInterface;
use Magento\Framework\Translate\Js\Config as JsTranslationConfig;

/**
 * A service for deploying Magento static view files for production mode
 *
 * @SuppressWarnings(PHPMD.CouplingBetweenObjects)
 */
class Deployer
{
    /** @var Files */
    private $filesUtil;

    /** @var ObjectManagerFactory */
    private $omFactory;

    /** @var Deployer\Log */
    private $logger;

    /** @var Version\StorageInterface */
    private $versionStorage;

    /** @var \Magento\Framework\Stdlib\DateTime */
    private $dateTime;

    /** @var \Magento\Framework\View\Asset\Repository */
    private $assetRepo;

    /** @var Publisher */
    private $assetPublisher;

    /** @var \Magento\Framework\View\Asset\Bundle\Manager */
    private $bundleManager;

    /** @var bool */
    private $isDryRun;

    /** @var int */
    private $count;

    /** @var int */
    private $errorCount;

    /** @var \Magento\Framework\View\Template\Html\MinifierInterface */
    private $htmlMinifier;

    /** @var \Magento\Framework\View\Asset\MinifyService */
    protected $minifyService;

    /**
     * @var ObjectManagerInterface
     */
    private $objectManager;

    /**
     * @var JsTranslationConfig
     */
    protected $jsTranslationConfig;

    /**
     * @param Files $filesUtil
     * @param Deployer\Log $logger
     * @param Version\StorageInterface $versionStorage
     * @param \Magento\Framework\Stdlib\DateTime $dateTime
     * @param \Magento\Framework\View\Asset\MinifyService $minifyService
     * @param JsTranslationConfig $jsTranslationConfig
     * @param bool $isDryRun
     */
    public function __construct(
        Files $filesUtil,
        Deployer\Log $logger,
        Version\StorageInterface $versionStorage,
        \Magento\Framework\Stdlib\DateTime $dateTime,
        \Magento\Framework\View\Asset\MinifyService $minifyService,
        JsTranslationConfig $jsTranslationConfig,
        $isDryRun = false
    ) {
        $this->filesUtil = $filesUtil;
        $this->logger = $logger;
        $this->versionStorage = $versionStorage;
        $this->dateTime = $dateTime;
        $this->isDryRun = $isDryRun;
        $this->minifyService = $minifyService;
        $this->jsTranslationConfig = $jsTranslationConfig;
    }

    /**
     * Populate all static view files for specified root path and list of languages
     *
     * @param ObjectManagerFactory $omFactory
     * @param array $locales
     * @return void
     */
    public function deploy(ObjectManagerFactory $omFactory, array $locales)
    {
        $this->omFactory = $omFactory;
        if ($this->isDryRun) {
            $this->logger->logMessage('Dry run. Nothing will be recorded to the target directory.');
        }
        $langList = implode(', ', $locales);
        $this->logger->logMessage("Requested languages: {$langList}");
        $libFiles = $this->filesUtil->getStaticLibraryFiles();
        list($areas, $appFiles) = $this->collectAppFiles($locales);
        foreach ($areas as $area => $themes) {
            $this->emulateApplicationArea($area);
            foreach ($locales as $locale) {
                $this->emulateApplicationLocale($locale, $area);
                foreach ($themes as $themePath) {
                    $this->logger->logMessage("=== {$area} -> {$themePath} -> {$locale} ===");
                    $this->count = 0;
                    $this->errorCount = 0;
                    foreach ($appFiles as $info) {
                        list(, , , $module, $filePath) = $info;
                        $this->deployFile($filePath, $area, $themePath, $locale, $module);
                    }
                    foreach ($libFiles as $filePath) {
                        $this->deployFile($filePath, $area, $themePath, $locale, null);
                    }
<<<<<<< HEAD
                    if ($this->jsTranslationConfig->dictionaryEnabled()) {
                        $this->deployFile(
                            $this->jsTranslationConfig->getDictionaryFileName(),
                            $area,
                            $themePath,
                            $locale,
                            null
                        );
                    }
=======
                    $this->bundleManager->flush();
>>>>>>> 20314b92
                    $this->logger->logMessage("\nSuccessful: {$this->count} files; errors: {$this->errorCount}\n---\n");
                }
            }
        }
        $this->logger->logMessage("=== Minify templates ===");
        $this->count = 0;
        foreach ($this->filesUtil->getPhtmlFiles(false, false) as $template) {
            $this->htmlMinifier->minify($template);
            $this->logger->logDebug($template . " minified\n", '.');
            $this->count++;
        }
        $this->logger->logMessage("\nSuccessful: {$this->count} files modified\n---\n");
        $version = $this->dateTime->toTimestamp(true);
        $this->logger->logMessage("New version of deployed files: {$version}");
        if (!$this->isDryRun) {
            $this->versionStorage->save($version);
        }
    }

    /**
     * Accumulate all static view files in the application and record all found areas, themes and languages
     *
     * Returns an array of areas and files with meta information
     *
     * @param array $requestedLocales
     * @return array
     */
    private function collectAppFiles($requestedLocales)
    {
        $areas = [];
        $locales = [];
        $files = $this->filesUtil->getStaticPreProcessingFiles();
        foreach ($files as $info) {
            list($area, $themePath, $locale) = $info;
            if ($themePath) {
                $areas[$area][$themePath] = $themePath;
            }
            if ($locale) {
                $locales[$locale] = $locale;
            }
        }
        foreach ($requestedLocales as $locale) {
            unset($locales[$locale]);
        }
        if (!empty($locales)) {
            $langList = implode(', ', $locales);
            $this->logger->logMessage(
                "WARNING: there were files for the following languages detected in the file system: {$langList}."
                . ' These languages were not requested, so the files will not be populated.'
            );
        }

        return [$areas, $files];
    }

    /**
     * Emulate application area and various services that are necessary for populating files
     *
     * @param string $areaCode
     * @return void
     */
    private function emulateApplicationArea($areaCode)
    {
        $this->objectManager = $this->omFactory->create(
            [\Magento\Framework\App\State::PARAM_MODE => \Magento\Framework\App\State::MODE_DEFAULT]
        );
        /** @var \Magento\Framework\App\State $appState */
        $appState = $this->objectManager->get('Magento\Framework\App\State');
        $appState->setAreaCode($areaCode);
        /** @var \Magento\Framework\App\ObjectManager\ConfigLoader $configLoader */
<<<<<<< HEAD
        $configLoader = $this->objectManager->get('Magento\Framework\App\ObjectManager\ConfigLoader');
        $this->objectManager->configure($configLoader->load($areaCode));
        $this->assetRepo = $this->objectManager->get('Magento\Framework\View\Asset\Repository');

        $this->assetPublisher = $this->objectManager->create('Magento\Framework\App\View\Asset\Publisher');
        $this->htmlMinifier = $this->objectManager->get('Magento\Framework\View\Template\Html\MinifierInterface');

=======
        $configLoader = $objectManager->get('Magento\Framework\App\ObjectManager\ConfigLoader');
        $objectManager->configure($configLoader->load($areaCode));
        $this->assetRepo = $objectManager->get('Magento\Framework\View\Asset\Repository');
        $this->assetPublisher = $objectManager->create('Magento\Framework\App\View\Asset\Publisher');
        $this->htmlMinifier = $objectManager->get('Magento\Framework\View\Template\Html\MinifierInterface');
        $this->bundleManager = $objectManager->get('Magento\Framework\View\Asset\Bundle\Manager');
>>>>>>> 20314b92
    }

    /**
     * Set application locale and load translation for area
     *
     * @param string $locale
     * @param string $area
     */
    protected function emulateApplicationLocale($locale, $area)
    {
        /** @var \Magento\Framework\TranslateInterface $translator */
        $translator = $this->objectManager->get('Magento\Framework\TranslateInterface');
        $translator->setLocale($locale);
        $translator->loadData($area, true);
    }

    /**
     * Deploy a static view file
     *
     * @param string $filePath
     * @param string $area
     * @param string $themePath
     * @param string $locale
     * @param string $module
     * @return void
     */
    private function deployFile($filePath, $area, $themePath, $locale, $module)
    {
        $requestedPath = $filePath;
        if (substr($filePath, -5) == '.less') {
            $requestedPath = preg_replace('/.less$/', '.css', $filePath);
        }
        $logMessage = "Processing file '$filePath' for area '$area', theme '$themePath', locale '$locale'";
        if ($module) {
            $logMessage .= ", module '$module'";
        }
        $this->logger->logDebug($logMessage);
        try {
            $asset = $this->assetRepo->createAsset(
                $requestedPath,
                ['area' => $area, 'theme' => $themePath, 'locale' => $locale, 'module' => $module]
            );
            $asset = $this->minifyService->getAssets([$asset], true)[0];
            $this->logger->logDebug("\tDeploying the file to '{$asset->getPath()}'", '.');
            if ($this->isDryRun) {
                $asset->getContent();
            } else {
                $this->assetPublisher->publish($asset);
                $this->bundleManager->addAsset($asset);
            }
            $this->count++;
        } catch (\Magento\Framework\View\Asset\File\NotFoundException $e) {
            // File was not found by Fallback (possibly because it's wrong context for it) - there is nothing to publish
            $this->logger->logDebug(
                "\tNotice: Could not find file '$filePath'. This file may not be relevant for the theme or area."
            );
        } catch (\Less_Exception_Compiler $e) {
            $this->logger->logDebug(
                "\tNotice: Could not parse LESS file '$filePath'. "
                . "This may indicate that the file is incomplete, but this is acceptable. "
                . "The file '$filePath' will be combined with another LESS file."
            );
        } catch (\Exception $e) {
            $this->logger->logError($e->getMessage() . " ($logMessage)");
            $this->logger->logDebug((string)$e);
            $this->errorCount++;
        }
    }
}<|MERGE_RESOLUTION|>--- conflicted
+++ resolved
@@ -128,7 +128,6 @@
                     foreach ($libFiles as $filePath) {
                         $this->deployFile($filePath, $area, $themePath, $locale, null);
                     }
-<<<<<<< HEAD
                     if ($this->jsTranslationConfig->dictionaryEnabled()) {
                         $this->deployFile(
                             $this->jsTranslationConfig->getDictionaryFileName(),
@@ -138,9 +137,7 @@
                             null
                         );
                     }
-=======
                     $this->bundleManager->flush();
->>>>>>> 20314b92
                     $this->logger->logMessage("\nSuccessful: {$this->count} files; errors: {$this->errorCount}\n---\n");
                 }
             }
@@ -211,22 +208,14 @@
         $appState = $this->objectManager->get('Magento\Framework\App\State');
         $appState->setAreaCode($areaCode);
         /** @var \Magento\Framework\App\ObjectManager\ConfigLoader $configLoader */
-<<<<<<< HEAD
         $configLoader = $this->objectManager->get('Magento\Framework\App\ObjectManager\ConfigLoader');
         $this->objectManager->configure($configLoader->load($areaCode));
         $this->assetRepo = $this->objectManager->get('Magento\Framework\View\Asset\Repository');
 
         $this->assetPublisher = $this->objectManager->create('Magento\Framework\App\View\Asset\Publisher');
         $this->htmlMinifier = $this->objectManager->get('Magento\Framework\View\Template\Html\MinifierInterface');
-
-=======
-        $configLoader = $objectManager->get('Magento\Framework\App\ObjectManager\ConfigLoader');
-        $objectManager->configure($configLoader->load($areaCode));
-        $this->assetRepo = $objectManager->get('Magento\Framework\View\Asset\Repository');
-        $this->assetPublisher = $objectManager->create('Magento\Framework\App\View\Asset\Publisher');
-        $this->htmlMinifier = $objectManager->get('Magento\Framework\View\Template\Html\MinifierInterface');
-        $this->bundleManager = $objectManager->get('Magento\Framework\View\Asset\Bundle\Manager');
->>>>>>> 20314b92
+        $this->bundleManager = $this->objectManager->get('Magento\Framework\View\Asset\Bundle\Manager');
+
     }
 
     /**
