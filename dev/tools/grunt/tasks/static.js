--- conflicted
+++ resolved
@@ -29,14 +29,6 @@
 
         setConfig('eslint', currentTarget, cvf.getFiles(file));
         setConfig('jscs', currentTarget, cvf.getFiles(file));
-<<<<<<< HEAD
-
-        if (grunt.option('force') !== false) {
-            grunt.option('force', false);
-        }
-
-=======
->>>>>>> e3fc5b79
         grunt.task.run(tasks);
 
         if (!grunt.option('file')) {
