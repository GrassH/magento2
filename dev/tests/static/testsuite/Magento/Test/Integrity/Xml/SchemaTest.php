--- conflicted
+++ resolved
@@ -37,17 +37,6 @@
                 );
 
 //                try {
-<<<<<<< HEAD
-                    $schemaFile = Bootstrap::create(BP, $_SERVER)->getObjectManager()
-                        ->get('Magento\Framework\Config\Dom\UrnResolver')
-                        ->getRealPath($schemaLocations[1]);
-                    $this->assertFileExists($schemaFile, "$filename refers to an invalid schema $schemaFile.");
-                    $errors = \Magento\TestFramework\Utility\Validator::validateXml($dom, $schemaFile);
-                    $this->assertEmpty(
-                        $errors,
-                        "Error validating $filename against $schemaFile\n" . print_r($errors, true)
-                    );
-=======
 //                    $schemaFile = Bootstrap::create(BP, $_SERVER)->getObjectManager()
 //                        ->get('Magento\Framework\Config\Dom\UrnResolver')
 //                        ->getRealPath($schemaLocations[1]);
@@ -57,7 +46,6 @@
 //                        $errors,
 //                        "Error validating $filename against $schemaFile\n" . print_r($errors, true)
 //                    );
->>>>>>> bcb29377
 //                } catch (\UnexpectedValueException $e) {
 //                    $this->fail($e->getMessage());
 //                }
