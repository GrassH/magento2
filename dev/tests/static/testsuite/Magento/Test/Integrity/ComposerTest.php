<?php
/**
 * Copyright © 2015 Magento. All rights reserved.
 * See COPYING.txt for license details.
 */
namespace Magento\Test\Integrity;

use Magento\Framework\Component\ComponentRegistrar;
use Magento\Framework\Composer\MagentoComponent;
use Magento\Framework\App\Utility\Files;
use Magento\Framework\Shell;
use Magento\Framework\Exception\LocalizedException;

/**
 * A test that enforces validity of composer.json files and any other conventions in Magento components
 */
class ComposerTest extends \PHPUnit_Framework_TestCase
{
    /**
     * @var \Magento\Framework\Shell
     */
    private static $shell;

    /**
     * @var bool
     */
    private static $isComposerAvailable;

    /**
     * @var string
     */
    private static $root;

    /**
     * @var \stdClass
     */
    private static $rootJson;

    /**
     * @var array
     */
    private static $dependencies;

    /**
     * @var string
     */
    private static $composerPath = 'composer';

    public static function setUpBeforeClass()
    {
        if (defined('TESTS_COMPOSER_PATH')) {
            self::$composerPath = TESTS_COMPOSER_PATH;
        }
        self::$shell = self::createShell();
        self::$isComposerAvailable = self::isComposerAvailable();
        self::$root = Files::init()->getPathToSource();
        self::$rootJson = json_decode(file_get_contents(self::$root . '/composer.json'), true);
        self::$dependencies = [];
    }

    public function testValidComposerJson()
    {
        $invoker = new \Magento\Framework\App\Utility\AggregateInvoker($this);
        $invoker(
        /**
         * @param string $dir
         * @param string $packageType
         */
            function ($dir, $packageType) {
                $file = $dir . '/composer.json';
                $this->assertFileExists($file);
                $this->validateComposerJsonFile($dir);
                $contents = file_get_contents($file);
                $json = json_decode($contents);
                $this->assertCodingStyle($contents);
                $this->assertMagentoConventions($dir, $packageType, $json);
            },
            $this->validateComposerJsonDataProvider()
        );
    }

    /**
     * @return array
     */
    public function validateComposerJsonDataProvider()
    {
        $root = \Magento\Framework\App\Utility\Files::init()->getPathToSource();
        $componentRegistrar = new ComponentRegistrar();
        $result = [];
        foreach ($componentRegistrar->getPaths(ComponentRegistrar::MODULE) as $dir) {
            $result[$dir] = [$dir, 'magento2-module'];
        }
        foreach ($componentRegistrar->getPaths(ComponentRegistrar::LANGUAGE) as $dir) {
            $result[$dir] = [$dir, 'magento2-language'];
        }
        foreach ($componentRegistrar->getPaths(ComponentRegistrar::THEME) as $dir) {
            $result[$dir] = [$dir, 'magento2-theme'];
        }
        foreach ($componentRegistrar->getPaths(ComponentRegistrar::LIBRARY) as $dir) {
            $result[$dir] = [$dir, 'magento2-library'];
        }
        $result[$root] = [$root, 'project'];

        return $result;
    }

    /**
     * Validate a composer.json under the given path
     *
     * @param string $path path to composer.json
     */
    private function validateComposerJsonFile($path)
    {
        if (self::$isComposerAvailable) {
            self::$shell->execute(self::$composerPath . ' validate --working-dir=%s', [$path]);
        }
    }

    /**
     * Some of coding style conventions
     *
     * @param string $contents
     */
    private function assertCodingStyle($contents)
    {
        $this->assertNotRegExp('/" :\s*["{]/', $contents, 'Coding style: no space before colon.');
        $this->assertNotRegExp('/":["{]/', $contents, 'Coding style: a space is necessary after colon.');
    }

    /**
     * Enforce Magento-specific conventions to a composer.json file
     *
     * @param string $dir
     * @param string $packageType
     * @param \StdClass $json
     * @throws \InvalidArgumentException
     */
    private function assertMagentoConventions($dir, $packageType, \StdClass $json)
    {
        $this->assertObjectHasAttribute('name', $json);
        $this->assertObjectHasAttribute('license', $json);
        $this->assertObjectHasAttribute('type', $json);
        $this->assertObjectHasAttribute('version', $json);
        $this->assertVersionInSync($json->name, $json->version);
        $this->assertObjectHasAttribute('require', $json);
        $this->assertEquals($packageType, $json->type);
        if ($packageType !== 'project') {
            self::$dependencies[] = $json->name;
            $this->assertAutoloadRegistrar($json, $dir);
            $this->assertNoMap($json);
        }
        switch ($packageType) {
            case 'magento2-module':
                $xml = simplexml_load_file("$dir/etc/module.xml");
                $this->assertConsistentModuleName($xml, $json->name);
                $this->assertDependsOnPhp($json->require);
                $this->assertPhpVersionInSync($json->name, $json->require->php);
                $this->assertDependsOnFramework($json->require);
                $this->assertRequireInSync($json);
                $this->assertAutoload($json);
                break;
            case 'magento2-language':
                $this->assertRegExp('/^magento\/language\-[a-z]{2}_([a-z]{4}_)?[a-z]{2}$/', $json->name);
                $this->assertDependsOnFramework($json->require);
                $this->assertRequireInSync($json);
                break;
            case 'magento2-theme':
                $this->assertRegExp('/^magento\/theme-(?:adminhtml|frontend)(\-[a-z0-9_]+)+$/', $json->name);
                $this->assertDependsOnPhp($json->require);
                $this->assertPhpVersionInSync($json->name, $json->require->php);
                $this->assertDependsOnFramework($json->require);
                $this->assertRequireInSync($json);
                break;
            case 'magento2-library':
                $this->assertDependsOnPhp($json->require);
<<<<<<< HEAD
                $this->assertPhpVersionInSync($json->name, $json->require->php);
                $this->assertRegExp('/^magento\/framework$/', $json->name);
                $this->assertDependsOnInstaller($json->require);
=======
                $this->assertRegExp('/^magento\/framework*/', $json->name);
>>>>>>> d9fb06a4
                $this->assertRequireInSync($json);
                $this->assertAutoload($json);
                break;
            case 'project':
                $this->checkProject();
                break;
            default:
                throw new \InvalidArgumentException("Unknown package type {$packageType}");
        }
    }

    /**
     * Assert that component registrar is autoloaded in composer json
     *
     * @param \StdClass $json
     * @param string $dir
     */
    private function assertAutoloadRegistrar(\StdClass $json, $dir)
    {
        $error = 'There must be an "autoload->files" node in composer.json of each Magento component.';
        $this->assertObjectHasAttribute('autoload', $json, $error);
        $this->assertObjectHasAttribute('files', $json->autoload, $error);
        $this->assertTrue(in_array("registration.php", $json->autoload->files), $error);
        $this->assertFileExists("$dir/registration.php");
    }

    /**
     * Assert that there is PSR-4 autoload in composer json
     *
     * @param \StdClass $json
     */
    private function assertAutoload(\StdClass $json)
    {
        $errorMessage = 'There must be an "autoload->psr-4" section in composer.json of each Magento component.';
        $this->assertObjectHasAttribute('autoload', $json, $errorMessage);
        $this->assertObjectHasAttribute('psr-4', $json->autoload, $errorMessage);
    }

    /**
     * Assert that there is map in specified composer json
     *
     * @param \StdClass $json
     */
    private function assertNoMap(\StdClass $json)
    {
        $error = 'There is no "extra->map" node in composer.json of each Magento component.';
        $this->assertObjectNotHasAttribute('extra', $json, $error);
    }

    /**
     * Enforce package naming conventions for modules
     *
     * @param \SimpleXMLElement $xml
     * @param string $packageName
     */
    private function assertConsistentModuleName(\SimpleXMLElement $xml, $packageName)
    {
        $moduleName = (string)$xml->module->attributes()->name;
        $this->assertEquals(
            $packageName,
            $this->convertModuleToPackageName($moduleName),
            "For the module '{$moduleName}', the expected package name is '{$packageName}'"
        );
    }

    /**
     * Make sure a component depends on php version
     *
     * @param \StdClass $json
     */
    private function assertDependsOnPhp(\StdClass $json)
    {
        $this->assertObjectHasAttribute('php', $json, 'This component is expected to depend on certain PHP version(s)');
    }

    /**
     * Make sure a component depends on magento/framework component
     *
     * @param \StdClass $json
     */
    private function assertDependsOnFramework(\StdClass $json)
    {
        $this->assertObjectHasAttribute(
            'magento/framework',
            $json,
            'This component is expected to depend on magento/framework'
        );
    }

    /**
     * Assert that versions in root composer.json and Magento component's composer.json are not out of sync
     *
     * @param string $name
     * @param string $version
     */
    private function assertVersionInSync($name, $version)
    {
        $this->assertEquals(
            self::$rootJson['version'],
            $version,
            "Version {$version} in component {$name} is inconsistent with version "
            . self::$rootJson['version'] . ' in root composer.json'
        );
    }

    /**
     * Assert that PHP versions in root composer.json and Magento component's composer.json are not out of sync
     *
     * @param string $name
     * @param string $phpVersion
     */
    private function assertPhpVersionInSync($name, $phpVersion)
    {
        $this->assertEquals(
            self::$rootJson['require']['php'],
            $phpVersion,
            "PHP version {$phpVersion} in component {$name} is inconsistent with version "
            . self::$rootJson['require']['php'] . ' in root composer.json'
        );
    }

    /**
     * Make sure requirements of components are reflected in root composer.json
     *
     * @param \StdClass $json
     */
    private function assertRequireInSync(\StdClass $json)
    {
        $name = $json->name;
        if (preg_match('/magento\/project-*/', self::$rootJson['name']) == 1) {
            return;
        }
        if (isset($json->require)) {
            $errors = [];
            foreach (array_keys((array)$json->require) as $depName) {
                if ($depName == 'magento/magento-composer-installer') {
                    // Magento Composer Installer is not needed for already existing components
                    continue;
                }
                if (!isset(self::$rootJson['require-dev'][$depName]) && !isset(self::$rootJson['require'][$depName])
                    && !isset(self::$rootJson['replace'][$depName])) {
                    $errors[] = "'$name' depends on '$depName'";
                }
            }
            if (!empty($errors)) {
                $this->fail(
                    "The following dependencies are missing in root 'composer.json',"
                    . " while declared in child components.\n"
                    . "Consider adding them to 'require-dev' section (if needed for child components only),"
                    . " to 'replace' section (if they are present in the project),"
                    . " to 'require' section (if needed for the skeleton).\n"
                    . join("\n", $errors)
                );
            }
        }
    }

    /**
     * Convert a fully qualified module name to a composer package name according to conventions
     *
     * @param string $moduleName
     * @return string
     */
    private function convertModuleToPackageName($moduleName)
    {
        list($vendor, $name) = explode('_', $moduleName, 2);
        $package = 'module';
        foreach (preg_split('/([A-Z][a-z\d]+)/', $name, -1, PREG_SPLIT_DELIM_CAPTURE) as $chunk) {
            $package .= $chunk ? "-{$chunk}" : '';
        }
        return strtolower("{$vendor}/{$package}");
    }

    /**
     * Create shell wrapper
     *
     * @return \Magento\Framework\Shell
     */
    private static function createShell()
    {
        return new Shell(new Shell\CommandRenderer, null);
    }

    /**
     * Check if composer command is available in the environment
     *
     * @return bool
     */
    private static function isComposerAvailable()
    {
        try {
            self::$shell->execute(self::$composerPath . ' --version');
        } catch (LocalizedException $e) {
            return false;
        }
        return true;
    }

    public function testComponentPathsInRoot()
    {
        if (!isset(self::$rootJson['extra']) || !isset(self::$rootJson['extra']['component_paths'])) {
            $this->markTestSkipped("The root composer.json file doesn't mention any extra component paths information");
        }
        $this->assertArrayHasKey(
            'replace',
            self::$rootJson,
            "If there are any component paths specified, then they must be reflected in 'replace' section"
        );
        $flat = $this->getFlatPathsInfo(self::$rootJson['extra']['component_paths']);
        while (list(, list($component, $path)) = each($flat)) {
            $this->assertFileExists(
                self::$root . '/' . $path,
                "Missing or invalid component path: {$component} -> {$path}"
            );
            $this->assertArrayHasKey(
                $component,
                self::$rootJson['replace'],
                "The {$component} is specified in 'extra->component_paths', but missing in 'replace' section"
            );
        }
        foreach (array_keys(self::$rootJson['replace']) as $replace) {
            if (!MagentoComponent::matchMagentoComponent($replace)) {
                $this->assertArrayHasKey(
                    $replace,
                    self::$rootJson['extra']['component_paths'],
                    "The {$replace} is specified in 'replace', but missing in 'extra->component_paths' section"
                );
            }
        }
    }

    /**
     * @param array $info
     * @return array
     * @throws \Exception
     */
    private function getFlatPathsInfo(array $info)
    {
        $flat = [];
        foreach ($info as $key => $element) {
            if (is_string($element)) {
                $flat[] = [$key, $element];
            } elseif (is_array($element)) {
                foreach ($element as $path) {
                    $flat[] = [$key, $path];
                }
            } else {
                throw new \Exception("Unexpected element 'in extra->component_paths' section");
            }
        }

        return $flat;
    }

    /**
     * @return void
     */
    private function checkProject()
    {
        sort(self::$dependencies);
        $dependenciesListed = [];
        if (strpos(self::$rootJson['name'], 'magento/project-') !== 0) {
            $this->assertArrayHasKey(
                'replace',
                (array)self::$rootJson,
                'No "replace" section found in root composer.json'
            );
            foreach (array_keys((array)self::$rootJson['replace']) as $key) {
                if (MagentoComponent::matchMagentoComponent($key)) {
                    $dependenciesListed[] = $key;
                }
            }
            sort($dependenciesListed);
            $nonDeclaredDependencies = array_diff(self::$dependencies, $dependenciesListed);
            $nonexistentDependencies = array_diff($dependenciesListed, self::$dependencies);
            $this->assertEmpty(
                $nonDeclaredDependencies,
                'Following dependencies are not declared in the root composer.json: '
                . join(', ', $nonDeclaredDependencies)
            );
            $this->assertEmpty(
                $nonexistentDependencies,
                'Following dependencies declared in the root composer.json do not exist: '
                . join(', ', $nonexistentDependencies)
            );
        }
    }
}<|MERGE_RESOLUTION|>--- conflicted
+++ resolved
@@ -173,13 +173,8 @@
                 break;
             case 'magento2-library':
                 $this->assertDependsOnPhp($json->require);
-<<<<<<< HEAD
+                $this->assertRegExp('/^magento\/framework*/', $json->name);
                 $this->assertPhpVersionInSync($json->name, $json->require->php);
-                $this->assertRegExp('/^magento\/framework$/', $json->name);
-                $this->assertDependsOnInstaller($json->require);
-=======
-                $this->assertRegExp('/^magento\/framework*/', $json->name);
->>>>>>> d9fb06a4
                 $this->assertRequireInSync($json);
                 $this->assertAutoload($json);
                 break;
