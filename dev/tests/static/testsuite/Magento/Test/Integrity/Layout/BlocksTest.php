<?php
/**
 * Test layout declaration and usage of block elements
 *
 * Copyright © 2015 Magento. All rights reserved.
 * See COPYING.txt for license details.
 */
namespace Magento\Test\Integrity\Layout;

use Magento\Framework\Test\Utility\Files;

class BlocksTest extends \PHPUnit_Framework_TestCase
{
    /**
     * @var array
     */
    protected static $_containerAliases = [];

    /**
     * @var array
     */
    protected static $_blockAliases = [];

    /**
     * Collect declarations of containers per layout file that have aliases
     */
    public static function setUpBeforeClass()
    {
<<<<<<< HEAD
        foreach (Files::init()->getLayoutFiles([], false) as $file) {
=======
        foreach (\Magento\Framework\App\Utility\Files::init()->getLayoutFiles([], false) as $file) {
>>>>>>> f8533bcd
            $xml = simplexml_load_file($file);
            $elements = $xml->xpath('/layout//*[self::container or self::block]') ?: [];
            /** @var $node \SimpleXMLElement */
            foreach ($elements as $node) {
                $alias = (string)$node['as'];
                if (empty($alias)) {
                    $alias = (string)$node['name'];
                }
                if ($node->getName() == 'container') {
                    self::$_containerAliases[$alias]['files'][] = $file;
                    self::$_containerAliases[$alias]['names'][] = (string)$node['name'];
                } else {
                    self::$_blockAliases[$alias]['files'][] = $file;
                    self::$_blockAliases[$alias]['names'][] = (string)$node['name'];
                }
            }
        }
    }

    public function testBlocksNotContainers()
    {
        $invoker = new \Magento\Framework\App\Utility\AggregateInvoker($this);
        $invoker(
            /**
             * Check that containers are not used as blocks in templates
             *
             * @param string $alias
             * @param string $file
             * @throws \Exception|PHPUnit_Framework_ExpectationFailedException
             */
            function ($alias, $file) {
                if (isset(self::$_containerAliases[$alias])) {
                    if (!isset(self::$_blockAliases[$alias])) {
                        $this->fail(
                            "Element with alias '{$alias}' is used as a block in file '{$file}' " .
                            "via getChildBlock() method," .
                            " while '{$alias}' alias is declared as a container in file(s): " .
                            join(
                                ', ',
                                self::$_containerAliases[$alias]['files']
                            )
                        );
                    } else {
                        $this->markTestIncomplete(
                            "Element with alias '{$alias}' is used as a block in file '{$file}' " .
                            "via getChildBlock() method." .
                            " It's impossible to determine explicitly whether the element is a block or a container, " .
                            "as it is declared as a container in file(s): " .
                            join(
                                ', ',
                                self::$_containerAliases[$alias]['files']
                            ) . " and as a block in file(s): " . join(
                                ', ',
                                self::$_blockAliases[$alias]['files']
                            )
                        );
                    }
                }
            },
            $this->getChildBlockDataProvider()
        );
    }

    /**
     * @return array
     */
    public function getChildBlockDataProvider()
    {
        $result = [];
<<<<<<< HEAD
        foreach (Files::init()->getPhpFiles(true, false, true, false, false) as $file) {
            $aliases = \Magento\Framework\Test\Utility\Classes::getAllMatches(
=======
        foreach (\Magento\Framework\App\Utility\Files::init()->getPhpFiles(true, false, true, false) as $file) {
            $aliases = \Magento\Framework\App\Utility\Classes::getAllMatches(
>>>>>>> f8533bcd
                file_get_contents($file),
                '/\->getChildBlock\(\'([^\']+)\'\)/x'
            );
            foreach ($aliases as $alias) {
                $result[$file] = [$alias, $file];
            }
        }
        return $result;
    }
}<|MERGE_RESOLUTION|>--- conflicted
+++ resolved
@@ -7,7 +7,7 @@
  */
 namespace Magento\Test\Integrity\Layout;
 
-use Magento\Framework\Test\Utility\Files;
+use Magento\Framework\App\Utility\Files;
 
 class BlocksTest extends \PHPUnit_Framework_TestCase
 {
@@ -26,11 +26,7 @@
      */
     public static function setUpBeforeClass()
     {
-<<<<<<< HEAD
         foreach (Files::init()->getLayoutFiles([], false) as $file) {
-=======
-        foreach (\Magento\Framework\App\Utility\Files::init()->getLayoutFiles([], false) as $file) {
->>>>>>> f8533bcd
             $xml = simplexml_load_file($file);
             $elements = $xml->xpath('/layout//*[self::container or self::block]') ?: [];
             /** @var $node \SimpleXMLElement */
@@ -100,13 +96,8 @@
     public function getChildBlockDataProvider()
     {
         $result = [];
-<<<<<<< HEAD
         foreach (Files::init()->getPhpFiles(true, false, true, false, false) as $file) {
             $aliases = \Magento\Framework\Test\Utility\Classes::getAllMatches(
-=======
-        foreach (\Magento\Framework\App\Utility\Files::init()->getPhpFiles(true, false, true, false) as $file) {
-            $aliases = \Magento\Framework\App\Utility\Classes::getAllMatches(
->>>>>>> f8533bcd
                 file_get_contents($file),
                 '/\->getChildBlock\(\'([^\']+)\'\)/x'
             );
