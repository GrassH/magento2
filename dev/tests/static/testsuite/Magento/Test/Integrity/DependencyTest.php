--- conflicted
+++ resolved
@@ -630,11 +630,7 @@
      */
     protected static function _initDependencies()
     {
-<<<<<<< HEAD
-        $jsonFiles = \Magento\Framework\App\Utility\Files::init()->getComposerFiles(ComponentRegistrar::MODULE, false);
-=======
         $jsonFiles = Files::init()->getComposerFiles(ComponentRegistrar::MODULE, false);
->>>>>>> 07fa800c
         foreach ($jsonFiles as $file) {
             $contents = file_get_contents($file);
             $decodedJson = json_decode($contents);
