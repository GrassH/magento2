<?php
/**
 * Scan source code for incorrect or undeclared modules dependencies
 *
 * Copyright © 2015 Magento. All rights reserved.
 * See COPYING.txt for license details.
 *
 */
namespace Magento\Test\Integrity;

use Magento\Framework\Component\ComponentRegistrar;
use Magento\Framework\App\Utility\Files;

/**
 * @SuppressWarnings(PHPMD.ExcessiveClassComplexity)
 */
class DependencyTest extends \PHPUnit_Framework_TestCase
{
    /**
     * Types of dependencies between modules
     */
    const TYPE_SOFT = 'soft';

    const TYPE_HARD = 'hard';

    /**
     * Types of dependencies map arrays
     */
    const MAP_TYPE_DECLARED = 'declared';

    const MAP_TYPE_FOUND = 'found';

    const MAP_TYPE_REDUNDANT = 'redundant';

    /**
     * Count of directories in path
     */
    const DIR_PATH_COUNT = 4;

    /**
     * List of config.xml files by modules
     *
     * Format: array(
     *  '{Module_Name}' => '{Filename}'
     * )
     *
     * @var array
     */
    protected static $_listConfigXml = [];

    /**
     * List of routes.xml files by modules
     *
     * Format: array(
     *  '{Module_Name}' => '{Filename}'
     * )
     *
     * @var array
     */
    protected static $_listRoutesXml = [];

    /**
     * List of routers
     *
     * Format: array(
     *  '{Router}' => '{Module_Name}'
     * )
     *
     * @var array
     */
    protected static $_mapRouters = [];

    /**
     * List of layout blocks
     *
     * Format: array(
     *  '{Area}' => array(
     *   '{Block_Name}' => array('{Module_Name}' => '{Module_Name}')
     * ))
     *
     * @var array
     */
    protected static $_mapLayoutBlocks = [];

    /**
     * List of layout handles
     *
     * Format: array(
     *  '{Area}' => array(
     *   '{Handle_Name}' => array('{Module_Name}' => '{Module_Name}')
     * ))
     *
     * @var array
     */
    protected static $_mapLayoutHandles = [];

    /**
     * List of dependencies
     *
     * Format: array(
     *  '{Module_Name}' => array(
     *   '{Type}' => array(
     *    'declared'  = array('{Dependency}', ...)
     *    'found'     = array('{Dependency}', ...)
     *    'redundant' = array('{Dependency}', ...)
     * )))
     * @var array
     */
    protected static $_mapDependencies = [];

    /**
     * Regex pattern for validation file path of theme
     *
     * @var string
     */
    protected static $_defaultThemes = '';

    /**
     * Namespaces to analyze
     *
     * Format: {Namespace}|{Namespace}|...
     *
     * @var string
     */
    protected static $_namespaces;

    /**
     * Rule instances
     *
     * @var array
     */
    protected static $_rulesInstances = [];

    /**
     * White list for libraries
     *
     * @var array
     */
    private static $whiteList = [];

    /**
     * Sets up data
     */
    public static function setUpBeforeClass()
    {
        // For internal development, the application will be running from app/code. And as part of
        // build, the dependency test will be run and any issues will be caught and fixed. This test
        // will be skipped if the magento application was installed through "composer create project"
        // in which case it will be running from "vendor/magento" directory instead.
        // In the future when there is time, this test case should be rewritten to accommodate
        // different install configs i.e. through composer create project (from vendor/magento dir)
        // or through git clone (from app/code)

        // Check for installation type
        $root = Files::init()->getPathToSource();
        $rootJson = json_decode(file_get_contents($root . '/composer.json'), true);
        if (preg_match('/magento\/project-*/', $rootJson['name']) == 1) {

            // The Dependency test will be skipped for vendor/magento build
            self::markTestSkipped(
                "The build is running from vendor/magento. DependencyTest will be skipped."
            );
        }

        self::$_namespaces = implode('|', Files::init()->getNamespaces());

        self::_prepareListConfigXml();
        self::_prepareListRoutesXml();

        self::_prepareMapRouters();
        self::_prepareMapLayoutBlocks();
        self::_prepareMapLayoutHandles();

        self::getLibraryWhiteLists();

        self::_initDependencies();
        self::_initThemes();
        self::_initRules();
    }

    /**
     * Initialize library white list
     */
    private static function getLibraryWhiteLists()
    {
        $listofLibraries = [];
        $componentRegistrar = new ComponentRegistrar();
        foreach($componentRegistrar->getPaths(ComponentRegistrar::LIBRARY) as $library) {
            $library = str_replace('\\', '/', $library);
            if (strpos($library, 'Framework/')) {
                $partOfLibraryPath = explode('/', $library);

                $temp = implode('/', array_slice(($partOfLibraryPath), -3));
                $listofLibraries[] = $temp;
            }
        }
        self::$whiteList = $listofLibraries;
    }

    /**
     * Initialize default themes
     */
    protected static function _initThemes()
    {
        $defaultThemes = [];
        foreach (self::$_listConfigXml as $file) {
            $config = simplexml_load_file($file);
            $nodes = @($config->xpath("/config/*/design/theme/full_name") ?: []);
            foreach ($nodes as $node) {
                $defaultThemes[] = (string)$node;
            }
        }
        self::$_defaultThemes = sprintf('#app/design.*/(%s)/.*#', implode('|', array_unique($defaultThemes)));
    }

    /**
     * Create rules objects
     */
    protected static function _initRules()
    {
        $replaceFilePattern = str_replace('\\', '/', realpath(__DIR__)) . '/_files/dependency_test/*.php';
        $dbRuleTables = [];
        foreach (glob($replaceFilePattern) as $fileName) {
            $dbRuleTables = array_merge($dbRuleTables, @include $fileName);
        }
        self::$_rulesInstances = [
            new \Magento\TestFramework\Dependency\PhpRule(self::$_mapRouters, self::$_mapLayoutBlocks),
            new \Magento\TestFramework\Dependency\DbRule($dbRuleTables),
            new \Magento\TestFramework\Dependency\LayoutRule(
                self::$_mapRouters,
                self::$_mapLayoutBlocks,
                self::$_mapLayoutHandles
            ),
        ];
    }

    /**
     * Return cleaned file contents
     *
     * @param string $fileType
     * @param string $file
     * @return string
     */
    protected function _getCleanedFileContents($fileType, $file)
    {
        $contents = (string)file_get_contents($file);
        switch ($fileType) {
            case 'php':
                //Removing php comments
                $contents = preg_replace('~/\*.*?\*/~s', '', $contents);
                $contents = preg_replace('~^\s*//.*$~m', '', $contents);
                break;
            case 'layout':
            case 'config':
                //Removing xml comments
                $contents = preg_replace('~\<!\-\-/.*?\-\-\>~s', '', $contents);
                break;
            case 'template':
                //Removing html
                $contentsWithoutHtml = '';
                preg_replace_callback(
                    '~(<\?php\s+.*\?>)~sU',
                    function ($matches) use ($contents, &$contentsWithoutHtml) {
                        $contentsWithoutHtml .= $matches[1];
                        return $contents;
                    },
                    $contents
                );
                $contents = $contentsWithoutHtml;
                //Removing php comments
                $contents = preg_replace('~/\*.*?\*/~s', '', $contents);
                $contents = preg_replace('~^\s*//.*$~s', '', $contents);
                break;
        }
        return $contents;
    }

    public function testUndeclared()
    {
        $invoker = new \Magento\Framework\App\Utility\AggregateInvoker($this);
        $invoker(
            /**
             * Check undeclared modules dependencies for specified file
             *
             * @param string $fileType
             * @param string $file
             */
            function ($fileType, $file) {
                // Validates file when it is belonged to default themes
                $filename = self::_getRelativeFilename($file);
                $isThemeFile = (bool)preg_match(self::$_defaultThemes, $filename);

                $componentRegistrar = new ComponentRegistrar();
                $foundModuleName = '';
                if (!$isThemeFile) {
                    foreach ($componentRegistrar->getPaths(ComponentRegistrar::MODULE) as $moduleName => $moduleDir) {
                        if (strpos($file, $moduleDir . '/') !== false) {
                            $foundModuleName = str_replace('_', '\\', $moduleName);
                            break;
                        }
                    }
                    if (empty($foundModuleName)) {
                        return;
                    }
                }

                $module = $foundModuleName;
                $contents = $this->_getCleanedFileContents($fileType, $file);

<<<<<<< HEAD
                $dependencies = $this->$this->getDependenciesFromFiles($module, $fileType, $file, $contents);
=======
                // Apply rules
                $dependencies = [];
                foreach (self::$_rulesInstances as $rule) {
                    /** @var \Magento\TestFramework\Dependency\RuleInterface $rule */
                    $newDependencies = $rule->getDependencyInfo($module, $fileType, $file, $contents);
                    $dependencies = array_merge($dependencies, $newDependencies);
                }
                foreach ($dependencies as $key => $dependency) {
                    foreach (self::$whiteList as $namespace) {
                        if (strpos($dependency['source'], $namespace) !== false) {
                            $dependency['module'] = $namespace;
                            $dependencies[$key] = $dependency;
                        }
                    }
                }
>>>>>>> 2dfe9ceb

                // Collect dependencies
                $undeclaredDependency = $this->_collectDependencies($module, $dependencies);

                // Prepare output message
                $result = [];
                foreach ($undeclaredDependency as $type => $modules) {
                    $modules = array_unique($modules);
                    if (!count($modules)) {
                        continue;
                    }
                    $result[] = sprintf("%s [%s]", $type, implode(', ', $modules));
                }
                if (count($result)) {
                    $this->fail('Module ' . $module . ' has undeclared dependencies: ' . implode(', ', $result));
                }
            },
            $this->getAllFiles()
        );
    }

    /**
     * Retrieve depndencies form files
     *
     * @param $module
     * @param $fileType
     * @param $file
     * @param $contents
     * @return string[]
     */
    protected function getDependenciesFromFiles($module, $fileType, $file, $contents)
    {
        // Apply rules
        $dependencies = [];
        foreach (self::$_rulesInstances as $rule) {
            /** @var \Magento\TestFramework\Dependency\RuleInterface $rule */
            $newDependencies = $rule->getDependencyInfo($module, $fileType, $file, $contents);
            $dependencies = array_merge($dependencies, $newDependencies);
        }
        foreach ($dependencies as $key => $dependency) {
            foreach (self::$whitelist as $namespace) {
                if (strpos($dependency['source'], $namespace) !== false) {
                    $dependency['module'] = $namespace;
                    $dependencies[$key] = $dependency;
                }
            }
        }
        return $dependencies;
    }

    /**
     * Collect dependencies
     *
     * @param string $currentModuleName
     * @param array $dependencies
     * @return array
     */
    protected function _collectDependencies($currentModuleName, $dependencies = [])
    {
        if (!count($dependencies)) {
            return [];
        }
        $undeclared = [];
        foreach ($dependencies as $dependency) {
            $this->collectDependency($dependency, $currentModuleName, $undeclared);
        }
        return $undeclared;
    }

    /**
     * Collect a dependency
     *
     * @param string $currentModule
     * @param array $dependency
     * @param array $undeclared
     */
    private function collectDependency($dependency, $currentModule, &$undeclared)
    {
        $module = $dependency['module'];
        $nsModule = str_replace('_', '\\', $module);
        $type = isset($dependency['type']) ? $dependency['type'] : self::TYPE_HARD;

        $soft = $this->_getDependencies($currentModule, self::TYPE_SOFT, self::MAP_TYPE_DECLARED);
        $hard = $this->_getDependencies($currentModule, self::TYPE_HARD, self::MAP_TYPE_DECLARED);

        $declared = $type == self::TYPE_SOFT ? array_merge($soft, $hard) : $hard;
        if (!in_array($module, $declared) && !in_array($nsModule, $declared) && !$this->_isFake($nsModule)) {
            $undeclared[$type][] = $module;
        } elseif ((in_array($module, $declared) || in_array($nsModule, $declared)) && $this->_isFake($nsModule)) {
            $this->_setDependencies($currentModule, $type, self::MAP_TYPE_REDUNDANT, $module);
        }

        $this->_addDependencies($currentModule, $type, self::MAP_TYPE_FOUND, $nsModule);
    }

    /**
     * Collect redundant dependencies
     * @SuppressWarnings(PHPMD.NPathComplexity)
     * @test
     * @depends testUndeclared
     */
    public function collectRedundant()
    {
        foreach (array_keys(self::$_mapDependencies) as $module) {
            $declared = $this->_getDependencies($module, self::TYPE_HARD, self::MAP_TYPE_DECLARED);
            $found = $this->_getDependencies($module, self::TYPE_HARD, self::MAP_TYPE_FOUND);
            $found['Magento\Framework'] = 'Magento\Framework';
            $this->_setDependencies($module, self::TYPE_HARD, self::MAP_TYPE_REDUNDANT, array_diff($declared, $found));
        }
    }

    /**
     * Check redundant dependencies
     *
     * @depends collectRedundant
     */
    public function testRedundant()
    {
        $output = [];
        foreach (array_keys(self::$_mapDependencies) as $module) {
            $result = [];
            $redundant = $this->_getDependencies($module, self::TYPE_HARD, self::MAP_TYPE_REDUNDANT);
            if (count($redundant)) {
                $result[] = sprintf(
                    "\r\nModule %s: %s [%s]",
                    $module,
                    self::TYPE_HARD,
                    implode(', ', array_values($redundant))
                );
            }

            if (count($result)) {
                $output[] = implode(', ', $result);
            }
        }
        if (count($output)) {
            $this->fail("Redundant dependencies found!\r\n" . implode(' ', $output));
        }
    }

    /**
     * Extract Magento relative filename from absolute filename
     *
     * @param string $absoluteFilename
     * @return string
     */
    protected static function _getRelativeFilename($absoluteFilename)
    {
        $pathToSource = Files::init()->getPathToSource();
        $relativeFileName = str_replace($pathToSource, '', $absoluteFilename);
        return trim(str_replace('\\', '/', $relativeFileName), '/');
    }

    /**
     * Convert file list to data provider structure
     *
     * @param string $fileType
     * @param array $files
     * @param bool|null $skip
     * @return array
     */
    protected function _prepareFiles($fileType, $files, $skip = null)
    {
        $result = [];
        foreach ($files as $relativePath => $file) {
            $absolutePath = $file[0];
            if (!$skip && substr_count($relativePath, '/') < self::DIR_PATH_COUNT) {
                continue;
            }
            $result[$relativePath] = [$fileType, $absolutePath];
        }
        return $result;
    }

    /**
     * Return all files
     *
     * @return array
     */
    public function getAllFiles()
    {
        $files = [];

        // Get all php files
        $files = array_merge(
            $files,
            $this->_prepareFiles(
                'php',
                Files::init()->getPhpFiles(Files::INCLUDE_APP_CODE | Files::AS_DATA_SET | Files::INCLUDE_NON_CLASSES),
                true
            )
        );

        // Get all configuration files
        $files = array_merge(
            $files,
            $this->_prepareFiles('config', Files::init()->getConfigFiles())
        );

        //Get all layout updates files
        $files = array_merge(
            $files,
            $this->_prepareFiles('layout', Files::init()->getLayoutFiles())
        );

        // Get all template files
        $files = array_merge(
            $files,
            $this->_prepareFiles('template', Files::init()->getPhtmlFiles())
        );

        return $files;
    }

    /**
     * Prepare list of config.xml files (by modules)
     */
    protected static function _prepareListConfigXml()
    {
        $files = Files::init()->getConfigFiles('config.xml', [], false);
        foreach ($files as $file) {
            if (preg_match('/(?<namespace>[A-Z][a-z]+)[_\/\\\\](?<module>[A-Z][a-zA-Z]+)/', $file, $matches)) {
                $module = $matches['namespace'] . '\\' . $matches['module'];
                self::$_listConfigXml[$module] = $file;
            }
        }
    }

    /**
     * Prepare list of routes.xml files (by modules)
     */
    protected static function _prepareListRoutesXml()
    {
        $files = Files::init()->getConfigFiles('*/routes.xml', [], false);
        foreach ($files as $file) {
            if (preg_match('/(?<namespace>[A-Z][a-z]+)[_\/\\\\](?<module>[A-Z][a-zA-Z]+)/', $file, $matches)) {
                $module = $matches['namespace'] . '\\' . $matches['module'];
                self::$_listRoutesXml[$module][] = $file;
            }
        }
    }

    /**
     * Prepare map of routers
     */
    protected static function _prepareMapRouters()
    {
        $pattern = '/(?<namespace>[A-Z][a-z]+)[_\/\\\\](?<module>[A-Z][a-zA-Z]+)\/Controller\/' .
            '(?<path>[\/\w]*).php/';

        $files = Files::init()->getPhpFiles(Files::INCLUDE_APP_CODE | Files::INCLUDE_NON_CLASSES);
        foreach ($files as $file) {
            if (preg_match($pattern, $file, $matches)) {
                $module = $matches['namespace'] . '\\' . $matches['module'];
                if (!empty(self::$_listRoutesXml[$module])) {
                    foreach (self::$_listRoutesXml[$module] as $configFile) {
                        self::updateRoutersMap($module, $configFile);
                    }
                }
            }
        }
    }

    /**
     * Update routers map for the module basing on the routing config file
     *
     * @param string $module
     * @param string $configFile
     *
     * @return void
     */
    private static function updateRoutersMap($module, $configFile)
    {
        // Read module's routes.xml file
        $config = simplexml_load_file($configFile);
        $nodes  = $config->xpath("/config/router/*");
        foreach ($nodes as $node) {
            $id = (string)$node['id'];
            if ($id != 'adminhtml' && '' == (string)$node['frontName']) {
                // Exclude overridden routers
                continue;
            }
            if (!isset(self::$_mapRouters[$id])) {
                self::$_mapRouters[$id] = [];
            }
            if (!in_array($module, self::$_mapRouters[$id])) {
                self::$_mapRouters[$id][] = $module;
            }
        }
    }

    /**
     * Prepare map of layout blocks
     */
    protected static function _prepareMapLayoutBlocks()
    {
        $files = Files::init()->getLayoutFiles([], false);
        foreach ($files as $file) {
            $area = 'default';
            if (preg_match('/[\/](?<area>adminhtml|frontend)[\/]/', $file, $matches)) {
                $area = $matches['area'];
                self::$_mapLayoutBlocks[$area] = @(self::$_mapLayoutBlocks[$area] ?: []);
            }
            if (preg_match('/(?<namespace>[A-Z][a-z]+)[_\/\\\\](?<module>[A-Z][a-zA-Z]+)/', $file, $matches)) {
                $module = $matches['namespace'] . '\\' . $matches['module'];
                $xml = simplexml_load_file($file);
                foreach ((array)$xml->xpath('//container | //block') as $element) {
                    /** @var \SimpleXMLElement $element */
                    $attributes = $element->attributes();
                    $block = (string)$attributes->name;
                    if (!empty($block)) {
                        self::$_mapLayoutBlocks[$area][$block] = @(self::$_mapLayoutBlocks[$area][$block] ?: []);
                        self::$_mapLayoutBlocks[$area][$block][$module] = $module;
                    }
                }
            }
        }
    }

    /**
     * Prepare map of layout handles
     */
    protected static function _prepareMapLayoutHandles()
    {
        $files = Files::init()->getLayoutFiles([], false);
        foreach ($files as $file) {
            $area = 'default';
            if (preg_match('/\/(?<area>adminhtml|frontend)\//', $file, $matches)) {
                $area = $matches['area'];
                self::$_mapLayoutHandles[$area] = @(self::$_mapLayoutHandles[$area] ?: []);
            }
            if (preg_match('/app\/code\/(?<namespace>[A-Z][a-z]+)[_\/\\\\](?<module>[A-Z][a-zA-Z]+)/', $file, $matches)
            ) {
                $module = $matches['namespace'] . '\\' . $matches['module'];
                $xml = simplexml_load_file($file);
                foreach ((array)$xml->xpath('/layout/child::*') as $element) {
                    /** @var \SimpleXMLElement $element */
                    $handle = $element->getName();
                    self::$_mapLayoutHandles[$area][$handle] = @(self::$_mapLayoutHandles[$area][$handle] ?: []);
                    self::$_mapLayoutHandles[$area][$handle][$module] = $module;
                }
            }
        }
    }

    /**
     * Retrieve dependency types array
     *
     * @return array
     */
    protected static function _getTypes()
    {
        return [self::TYPE_HARD, self::TYPE_SOFT];
    }

    /**
     * Converts a composer json component name into the Magento Module form
     *
     * @param string $jsonName The name of a composer json component or dependency e.g. 'magento/module-theme'
     * @return string The corresponding Magento Module e.g. 'Magento\Theme'
     */
    protected static function convertModuleName($jsonName)
    {
        if (strpos($jsonName, 'magento/module') !== false) {
            $moduleName = str_replace('-', ' ', $jsonName);
            $moduleName = ucwords($moduleName);
            $moduleName = str_replace('module ', '', $moduleName);
            $moduleName = str_replace(' ', '', $moduleName);
            $moduleName = str_replace('/', '\\', $moduleName);
            return $moduleName;
        } elseif (strpos($jsonName, 'magento/magento') !== false || strpos($jsonName, 'magento/framework') !== false) {
            $moduleName = str_replace('/', "\t", $jsonName);
            $moduleName = str_replace('framework-', "Framework\t", $moduleName);
            $moduleName = str_replace('-', ' ', $moduleName);
            $moduleName = ucwords($moduleName);
            $moduleName = str_replace("\t", '\\', $moduleName);
            $moduleName = str_replace(' ', '', $moduleName);
            return $moduleName;
        }
        return $jsonName;
    }

    /**
     * Initialise map of dependencies
     *
     * @SuppressWarnings(PHPMD.CyclomaticComplexity)
     * @SuppressWarnings(PHPMD.NPathComplexity)
     */
    protected static function _initDependencies()
    {
        $jsonFiles = Files::init()->getComposerFiles(ComponentRegistrar::MODULE, false);
        foreach ($jsonFiles as $file) {
            $contents = file_get_contents($file);
            $decodedJson = json_decode($contents);
            if (null == $decodedJson) {
                throw new \Exception("Invalid Json: $file");
            }
            $json = new \Magento\Framework\Config\Composer\Package(json_decode($contents));
            $moduleName = self::convertModuleName($json->get('name'));
            self::$_mapDependencies[$moduleName] = @(self::$_mapDependencies[$moduleName] ?: []);

            foreach (self::_getTypes() as $type) {
                if (!isset(self::$_mapDependencies[$moduleName][$type])) {
                    self::$_mapDependencies[$moduleName][$type] = [
                        self::MAP_TYPE_DECLARED  => [],
                        self::MAP_TYPE_FOUND     => [],
                        self::MAP_TYPE_REDUNDANT => [],
                    ];
                }
            }

            $require = $json->get('require');
            if (isset($require) && !empty($require)) {
                foreach ($require as $requiredModule => $version) {
                    if (0 === strpos($requiredModule, 'magento/')
                        && 'magento/magento-composer-installer' != $requiredModule
                    ) {
                        $type = self::TYPE_HARD;
                        self::_addDependencies(
                            $moduleName,
                            $type,
                            self::MAP_TYPE_DECLARED,
                            self::convertModuleName($requiredModule)
                        );
                    }
                }
            }
            $suggest = $json->get('suggest');
            if (isset($suggest) && !empty($suggest)) {
                foreach ($suggest as $requiredModule => $version) {
                    if (0 === strpos($requiredModule, 'magento/')
                        && 'magento/magento-composer-installer' != $requiredModule
                    ) {
                        $type = self::TYPE_SOFT;
                        self::_addDependencies(
                            $moduleName,
                            $type,
                            self::MAP_TYPE_DECLARED,
                            self::convertModuleName($requiredModule)
                        );
                    }
                }
            }
        }
    }

    /**
     * Add dependency map items
     *
     * @param $module
     * @param $type
     * @param $mapType
     * @param $dependencies
     */
    protected static function _addDependencies($module, $type, $mapType, $dependencies)
    {
        if (!is_array($dependencies)) {
            $dependencies = [$dependencies];
        }
        foreach ($dependencies as $dependency) {
            if (isset(self::$_mapDependencies[$module][$type][$mapType])) {
                self::$_mapDependencies[$module][$type][$mapType][$dependency] = $dependency;
            }
        }
    }

    /**
     * Retrieve array of dependency items
     *
     * @param $module
     * @param $type
     * @param $mapType
     * @return array
     */
    protected function _getDependencies($module, $type, $mapType)
    {
        if (isset(self::$_mapDependencies[$module][$type][$mapType])) {
            return self::$_mapDependencies[$module][$type][$mapType];
        }
        return [];
    }

    /**
     * Set dependency map items
     *
     * @param $module
     * @param $type
     * @param $mapType
     * @param $dependencies
     */
    protected function _setDependencies($module, $type, $mapType, $dependencies)
    {
        if (!is_array($dependencies)) {
            $dependencies = [$dependencies];
        }
        if (isset(self::$_mapDependencies[$module][$type][$mapType])) {
            self::$_mapDependencies[$module][$type][$mapType] = $dependencies;
        }
    }

    /**
     * Check if module is fake
     *
     * @param $module
     * @return bool
     */
    protected function _isFake($module)
    {
        return isset(self::$_mapDependencies[$module]) ? false : true;
    }
}<|MERGE_RESOLUTION|>--- conflicted
+++ resolved
@@ -307,9 +307,6 @@
                 $module = $foundModuleName;
                 $contents = $this->_getCleanedFileContents($fileType, $file);
 
-<<<<<<< HEAD
-                $dependencies = $this->$this->getDependenciesFromFiles($module, $fileType, $file, $contents);
-=======
                 // Apply rules
                 $dependencies = [];
                 foreach (self::$_rulesInstances as $rule) {
@@ -325,7 +322,6 @@
                         }
                     }
                 }
->>>>>>> 2dfe9ceb
 
                 // Collect dependencies
                 $undeclaredDependency = $this->_collectDependencies($module, $dependencies);
@@ -345,35 +341,6 @@
             },
             $this->getAllFiles()
         );
-    }
-
-    /**
-     * Retrieve depndencies form files
-     *
-     * @param $module
-     * @param $fileType
-     * @param $file
-     * @param $contents
-     * @return string[]
-     */
-    protected function getDependenciesFromFiles($module, $fileType, $file, $contents)
-    {
-        // Apply rules
-        $dependencies = [];
-        foreach (self::$_rulesInstances as $rule) {
-            /** @var \Magento\TestFramework\Dependency\RuleInterface $rule */
-            $newDependencies = $rule->getDependencyInfo($module, $fileType, $file, $contents);
-            $dependencies = array_merge($dependencies, $newDependencies);
-        }
-        foreach ($dependencies as $key => $dependency) {
-            foreach (self::$whitelist as $namespace) {
-                if (strpos($dependency['source'], $namespace) !== false) {
-                    $dependency['module'] = $namespace;
-                    $dependencies[$key] = $dependency;
-                }
-            }
-        }
-        return $dependencies;
     }
 
     /**
