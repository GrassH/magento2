<?php
/**
 * Copyright © 2015 Magento. All rights reserved.
 * See COPYING.txt for license details.
 */

/**
 * Scans source code for references to classes and see if they indeed exist
 */
namespace Magento\Test\Legacy;

class ClassesTest extends \PHPUnit_Framework_TestCase
{
    public function testPhpCode()
    {
        $invoker = new \Magento\Framework\App\Utility\AggregateInvoker($this);
        $invoker(
            /**
             * @param string $file
             */
            function ($file) {
                $classes = \Magento\Framework\App\Utility\Classes::collectPhpCodeClasses(file_get_contents($file));
                $this->_assertNonFactoryName($classes, $file);
            },
<<<<<<< HEAD
            \Magento\Framework\Test\Utility\Files::init()->getPhpFiles(true, true, true, true, false)
=======
            \Magento\Framework\App\Utility\Files::init()->getPhpFiles()
>>>>>>> f8533bcd
        );
    }

    public function testConfiguration()
    {
        $invoker = new \Magento\Framework\App\Utility\AggregateInvoker($this);
        $invoker(
            /**
             * @param string $path
             */
            function ($path) {
                $xml = simplexml_load_file($path);

                $classes = \Magento\Framework\App\Utility\Classes::collectClassesInConfig($xml);
                $this->_assertNonFactoryName($classes, $path);

                $modules = \Magento\Framework\App\Utility\Classes::getXmlAttributeValues($xml, '//@module', 'module');
                $this->_assertNonFactoryName(array_unique($modules), $path, false, true);
            },
            \Magento\Framework\App\Utility\Files::init()->getConfigFiles()
        );
    }

    public function testLayouts()
    {
        $invoker = new \Magento\Framework\App\Utility\AggregateInvoker($this);
        $invoker(
            /**
             * @param string $path
             */
            function ($path) {
                $xml = simplexml_load_file($path);
                $classes = \Magento\Framework\App\Utility\Classes::collectLayoutClasses($xml);
                foreach (\Magento\Framework\App\Utility\Classes::getXmlAttributeValues(
                    $xml,
                    '/layout//@helper',
                    'helper'
                ) as $class) {
                    $classes[] = \Magento\Framework\App\Utility\Classes::getCallbackClass($class);
                }
                $classes = array_merge(
                    $classes,
                    \Magento\Framework\App\Utility\Classes::getXmlAttributeValues($xml, '/layout//@module', 'module')
                );
                $this->_assertNonFactoryName(array_unique($classes), $path);

                $tabs = \Magento\Framework\App\Utility\Classes::getXmlNodeValues(
                    $xml,
                    '/layout//action[@method="addTab"]/block'
                );
                $this->_assertNonFactoryName(array_unique($tabs), $path, true);
            },
            \Magento\Framework\App\Utility\Files::init()->getLayoutFiles()
        );
    }

    /**
     * Check whether specified classes or module names correspond to a file according PSR-1 Standard.
     *
     * Suppressing "unused variable" because of the "catch" block
     *
     * @param array $names
     * @param bool $softComparison
     * @SuppressWarnings(PHPMD.UnusedLocalVariable)
     */
    protected function _assertNonFactoryName($names, $file, $softComparison = false, $moduleBlock = false)
    {
        if (!$names) {
            return;
        }
        $factoryNames = [];
        foreach ($names as $name) {
            try {
                if ($softComparison) {
                    $this->assertNotRegExp('/\//', $name);
                } elseif ($moduleBlock) {
                    $this->assertFalse(false === strpos($name, '_'));
                    $this->assertRegExp('/^([A-Z][A-Za-z\d_]+)+$/', $name);
                } else {
                    if (strpos($name, 'Magento') === false) {
                        continue;
                    }
                    $this->assertFalse(false === strpos($name, '\\'));
                    $this->assertRegExp('/^([A-Z\\\\][A-Za-z\d\\\\]+)+$/', $name);
                }
            } catch (\PHPUnit_Framework_AssertionFailedError $e) {
                $factoryNames[] = $name;
            }
        }
        if ($factoryNames) {
            $this->fail("Obsolete factory name(s) detected in {$file}:" . "\n" . implode("\n", $factoryNames));
        }
    }
}<|MERGE_RESOLUTION|>--- conflicted
+++ resolved
@@ -22,11 +22,7 @@
                 $classes = \Magento\Framework\App\Utility\Classes::collectPhpCodeClasses(file_get_contents($file));
                 $this->_assertNonFactoryName($classes, $file);
             },
-<<<<<<< HEAD
-            \Magento\Framework\Test\Utility\Files::init()->getPhpFiles(true, true, true, true, false)
-=======
-            \Magento\Framework\App\Utility\Files::init()->getPhpFiles()
->>>>>>> f8533bcd
+            \Magento\Framework\App\Utility\Files::init()->getPhpFiles(true, true, true, true, false)
         );
     }
 
