<?php
/**
 * Copyright © 2016 Magento. All rights reserved.
 * See COPYING.txt for license details.
 */

/**
 * Scan source code for DB schema or data updates for patch releases in non-actual branches
 * Backwards compatibility test
 */
namespace Magento\Test\Legacy;

class ModuleDBChangeTest extends \PHPUnit_Framework_TestCase
{
    /**
     * @var string
     */
<<<<<<< HEAD
    protected static $changedFileList = '';
=======
    private static $branchesFilesPattern = __DIR__ . '/../_files/branches*';

    /**
     * @var string
     */
    private static $changedFilesPattern = __DIR__ . '/../_files/changed_files*';

    /**
     * @var string
     */
    private static $changedFileList = '';

    /**
     * @var bool
     */
    private static $actualBranch = false;
>>>>>>> 606b04d6

    /**
     *  Set changed files paths and list for all projects
     */
    public static function setUpBeforeClass()
    {
<<<<<<< HEAD
        foreach (glob(__DIR__ . '/../_files/changed_files*') as $changedFile) {
=======
        foreach (glob(self::$branchesFilesPattern) as $branchesFile) {
            //get the current branchname from the first line
            $branchName = trim(file($branchesFile)[0]);
            if ($branchName === 'develop') {
                self::$actualBranch = true;
            } else {
                //get current minor branch name
                preg_match('|^(\d+\.\d+)|', $branchName, $minorBranch);
                $branchName = $minorBranch[0];

                //get all version branches
                preg_match_all('|^(\d+\.\d+)|m', file_get_contents($branchesFile), $matches);

                //check is this the latest release branch
                self::$actualBranch = ($branchName == max($matches[0]));
            }
        }

        foreach (glob(self::$changedFilesPattern) as $changedFile) {
>>>>>>> 606b04d6
            self::$changedFileList .= file_get_contents($changedFile) . PHP_EOL;
        }
    }

    /**
     * Test changes for module.xml files
     */
    public function testModuleXmlFiles()
    {
        if (!self::$actualBranch) {
            preg_match_all('|etc/module\.xml$|mi', self::$changedFileList, $matches);
            $this->assertEmpty(
                reset($matches),
                'module.xml changes for patch releases in non-actual branches are not allowed:' . PHP_EOL .
                implode(PHP_EOL, array_values(reset($matches)))
            );
        }
    }

    /**
     * Test changes for files in Module Setup dir
     */
    public function testModuleSetupFiles()
    {
        if (!self::$actualBranch) {
            preg_match_all('|app/code/Magento/[^/]+/Setup/[^/]+$|mi', self::$changedFileList, $matches);
            $this->assertEmpty(
                reset($matches),
                'Code with changes for DB schema or data in non-actual branches are not allowed:' . PHP_EOL .
                implode(PHP_EOL, array_values(reset($matches)))
            );
        }
    }
}<|MERGE_RESOLUTION|>--- conflicted
+++ resolved
@@ -15,9 +15,6 @@
     /**
      * @var string
      */
-<<<<<<< HEAD
-    protected static $changedFileList = '';
-=======
     private static $branchesFilesPattern = __DIR__ . '/../_files/branches*';
 
     /**
@@ -34,16 +31,12 @@
      * @var bool
      */
     private static $actualBranch = false;
->>>>>>> 606b04d6
 
     /**
      *  Set changed files paths and list for all projects
      */
     public static function setUpBeforeClass()
     {
-<<<<<<< HEAD
-        foreach (glob(__DIR__ . '/../_files/changed_files*') as $changedFile) {
-=======
         foreach (glob(self::$branchesFilesPattern) as $branchesFile) {
             //get the current branchname from the first line
             $branchName = trim(file($branchesFile)[0]);
@@ -63,7 +56,6 @@
         }
 
         foreach (glob(self::$changedFilesPattern) as $changedFile) {
->>>>>>> 606b04d6
             self::$changedFileList .= file_get_contents($changedFile) . PHP_EOL;
         }
     }
