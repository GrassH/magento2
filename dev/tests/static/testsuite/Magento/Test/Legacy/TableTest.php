--- conflicted
+++ resolved
@@ -32,11 +32,7 @@
                 $message = $this->_composeFoundsMessage($legacyTables);
                 $this->assertEmpty($message, $message);
             },
-<<<<<<< HEAD
-            \Magento\Framework\Test\Utility\Files::init()->getPhpFiles(true, true, true, true, false)
-=======
-            \Magento\Framework\App\Utility\Files::init()->getPhpFiles()
->>>>>>> f8533bcd
+            \Magento\Framework\App\Utility\Files::init()->getPhpFiles(true, true, true, true, false)
         );
     }
 
