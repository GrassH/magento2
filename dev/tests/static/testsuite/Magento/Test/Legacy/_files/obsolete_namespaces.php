<?php
/**
 * Obsolete namespaces
 *
 * Format: array(<namespace>[, <replacement>])
 *
 * Copyright © 2015 Magento. All rights reserved.
 * See COPYING.txt for license details.
 */
return [
    ['Magento\App', 'Magento\Framework\App'],
    ['Magento\Data', 'Magento\Framework\Data'],
    ['Magento\Filesystem', 'Magento\Framework\Filesystem'],
    ['Magento\Config', 'Magento\Framework\Config'],
    ['Magento\Model', 'Magento\Framework\Model'],
    ['Magento\View', 'Magento\Framework\View'],
    ['Magento\DB', 'Magento\Framework\DB'],
    ['Magento\Event', 'Magento\Framework\Event'],
    ['Magento\Acl', 'Magento\Framework\Acl'],
    ['Magento\Archive', 'Magento\Framework\Archive'],
    ['Magento\Session', 'Magento\Framework\Session'],
    ['Magento\Cache', 'Magento\Framework\Cache'],
    ['Magento\ObjectManager', 'Magento\Framework\ObjectManager'],
    ['Magento\Exception', 'Magento\Framework\Exception'],
    ['Magento\Autoload', 'Magento\Framework\Autoload'],
    ['Magento\Translate', 'Magento\Framework\Translate'],
    ['Magento\Code', 'Magento\Framework\Code'],
    ['Magento\Stdlib', 'Magento\Framework\Stdlib'],
    ['Magento\Phrase', 'Magento\Framework\Phrase'],
    ['Magento\Locale', 'Magento\Framework\Locale'],
    ['Magento\Message', 'Magento\Framework\Message'],
    ['Magento\Logger', 'Psr\Log\LoggerInterface'],
    ['Magento\Error', 'Magento\Framework\Error'],
    ['Magento\Filter', 'Magento\Framework\Filter'],
    ['Magento\DomDocument', 'Magento\Framework\DomDocument'],
    ['Magento\Module', 'Magento\Framework\Module'],
    ['Magento\Css', 'Magento\Framework\Css'],
    ['Magento\Pear', 'Magento\Framework\Pear'],
    ['Magento\Pricing', 'Magento\Framework\Pricing'],
    ['Magento\Profiler', 'Magento\Framework\Profiler'],
    ['Magento\Simplexml', 'Magento\Framework\Simplexml'],
    ['Magento\Controller', 'Magento\Framework\Controller'],
    ['Magento\Convert', 'Magento\Framework\Convert'],
    ['Magento\Shell', 'Magento\Framework\Shell'],
    ['Magento\Encryption', 'Magento\Framework\Encryption'],
    ['Magento\Option', 'Magento\Framework\Option'],
    ['Magento\Service', 'Magento\Framework\Api'],
    ['Magento\System', 'Magento\Framework\System'],
    ['Magento\Url', 'Magento\Framework\Url'],
    ['Magento\Mview', 'Magento\Framework\Mview'],
    ['Magento\Validator', 'Magento\Framework\Validator'],
    ['Magento\Xml', 'Magento\Framework\Xml'],
    ['Magento\Interception', 'Magento\Framework\Interception'],
    ['Magento\Json', 'Magento\Framework\Json'],
    ['Magento\Less', 'Magento\Framework\Less'],
    ['Magento\File', 'Magento\Framework\File'],
    ['Magento\Flag', 'Magento\Framework\Flag'],
    ['Magento\Io', 'Magento\Framework\Io'],
    ['Magento\Mail', 'Magento\Framework\Mail'],
    ['Magento\HTTP', 'Magento\Framework\HTTP'],
    ['Magento\Math', 'Magento\Framework\Math'],
    ['Magento\Gdata', 'Magento\Framework\Gdata'],
    ['Magento\Image', 'Magento\Framework\Image'],
    ['Magento\Oauth', 'Magento\Framework\Oauth'],
    ['Magento\Object', 'Magento\Framework\Object'],
    ['Magento\Connect'],
    ['Magento\Framework\Connect'],
    ['Magento\Bundle\Service'],
    ['Magento\Tax\Service'],
    ['Magento\RecurringPayment'],
    ['Magento\PayPalRecurringPayment'],
    ['Magento\ConfigurableProduct\Service'],
    ['Magento\Catalog\Service'],
<<<<<<< HEAD
    ['Magento\GiftMessage\Service']
=======
    ['Magento\CheckoutAgreements\Service'],
    ['Magento\Checkout\Service']
>>>>>>> 94e82821
];<|MERGE_RESOLUTION|>--- conflicted
+++ resolved
@@ -71,10 +71,7 @@
     ['Magento\PayPalRecurringPayment'],
     ['Magento\ConfigurableProduct\Service'],
     ['Magento\Catalog\Service'],
-<<<<<<< HEAD
+    ['Magento\CheckoutAgreements\Service'],
+    ['Magento\Checkout\Service'],
     ['Magento\GiftMessage\Service']
-=======
-    ['Magento\CheckoutAgreements\Service'],
-    ['Magento\Checkout\Service']
->>>>>>> 94e82821
 ];