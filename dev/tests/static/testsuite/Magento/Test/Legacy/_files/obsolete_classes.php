<?php
/**
 * Obsolete classes
 *
 * Format: array(<class_name>[, <replacement>])
 *
 * Copyright © 2015 Magento. All rights reserved.
 * See COPYING.txt for license details.
 */
return [
    ['Mage_Admin_Helper_Data', 'Magento\Backend\Helper\Data'],
    ['Mage_Admin_Model_Acl', 'Magento_Acl'],
    ['Mage_Admin_Model_Acl_Role'],
    ['Mage_Admin_Model_Acl_Resource', 'Magento\Framework\Acl\Resource'],
    ['Mage_Admin_Model_Acl_Role_Registry', 'Magento\Framework\Acl\Role\Registry'],
    ['Mage_Admin_Model_Acl_Role_Generic', 'Magento\Authorization\Model\Acl\Role\Generic'],
    ['Mage_Admin_Model_Acl_Role_Group', 'Magento\Authorization\Model\Acl\Role\Group'],
    ['Mage_Admin_Model_Acl_Role_User', 'Magento\Authorization\Model\Acl\Role\User'],
    ['Mage_Admin_Model_Resource_Acl', 'Magento\User\Model\Resource\Acl'],
    ['Mage_Admin_Model_Observer'],
    ['Mage_Admin_Model_Session', 'Magento\Backend\Model\Auth\Session'],
    ['Mage_Admin_Model_Resource_Acl_Role'],
    ['Mage_Admin_Model_Resource_Acl_Role_Collection'],
    ['Mage_Admin_Model_User', 'Magento\User\Model\User'],
    ['Mage_Admin_Model_Config'],
    ['Mage_Admin_Model_Resource_User', 'Magento\User\Model\Resource\User'],
    ['Mage_Admin_Model_Resource_User_Collection', 'Magento\User\Model\Resource\User\Collection'],
    ['Mage_Admin_Model_Role', 'Magento\Authorization\Model\Role'],
    ['Mage_Admin_Model_Roles', 'Magento\Authorization\Model\Roles'],
    ['Mage_Admin_Model_Rules', 'Magento\Authorization\Model\Rules'],
    ['Mage_Admin_Model_Resource_Role', 'Magento\Authorization\Model\Resource\Role'],
    ['Mage_Admin_Model_Resource_Roles', 'Magento\User\Model\Resource\Roles'],
    ['Mage_Admin_Model_Resource_Rules', 'Magento\Authorization\Model\Resource\Rules'],
    ['Mage_Admin_Model_Resource_Role_Collection', 'Magento\Authorization\Model\Resource\Role\Collection'],
    ['Mage_Admin_Model_Resource_Roles_Collection', 'Magento\User\Model\Resource\Roles\Collection'],
    ['Mage_Admin_Model_Resource_Roles_User_Collection', 'Magento\User\Model\Resource\Roles\User\Collection'],
    ['Mage_Admin_Model_Resource_Rules_Collection', 'Magento\Authorization\Model\Resource\Rules\Collection'],
    [
        'Mage_Admin_Model_Resource_Permissions_Collection',
        'Magento\Authorization\Model\Resource\Permissions\Collection'
    ],
    ['Mage_Adminhtml_Block_Abstract', 'Magento\Backend\Block\AbstractBlock'],
    ['Mage_Adminhtml_Block_Backup_Grid'],
    ['Mage_Adminhtml_Block_Cache_Grid'],
    ['Mage_Adminhtml_Block_Catalog'],
    ['Mage_Adminhtml_Block_Catalog_Product_Attribute_Set_Grid'],
    ['Mage_Adminhtml_Block_Catalog_Product_Edit_Tab_Super_Config_Grid'],
    ['Mage_Adminhtml_Block_Catalog_Product_Edit_Tab_Super_Group_Grid'],
    ['Mage_Adminhtml_Block_Catalog_Search_Grid'],
    ['Mage_Adminhtml_Block_Cms_Block_Grid'],
    ['Mage_Adminhtml_Block_Customer_Group_Grid'],
    ['Mage_Adminhtml_Block_Customer_Online_Grid'],
    ['Mage_Adminhtml_Block_Newsletter_Problem_Grid'],
    ['Mage_Adminhtml_Block_Newsletter_Queue'],
    ['Mage_Adminhtml_Block_Newsletter_Queue_Grid'],
    ['Mage_Adminhtml_Block_Page_Menu', 'Magento\Backend\Block\Menu'],
    ['Mage_Adminhtml_Block_Permissions_User'],
    ['Mage_Adminhtml_Block_Permissions_User_Grid'],
    ['Mage_Adminhtml_Block_Permissions_User_Edit'],
    ['Mage_Adminhtml_Block_Permissions_User_Edit_Tabs'],
    ['Mage_Adminhtml_Block_Permissions_User_Edit_Tab_Main'],
    ['Mage_Adminhtml_Block_Permissions_User_Edit_Tab_Roles'],
    ['Mage_Adminhtml_Block_Permissions_User_Edit_Form'],
    ['Mage_Adminhtml_Block_Permissions_Role'],
    ['Mage_Adminhtml_Block_Permissions_Buttons'],
    ['Mage_Adminhtml_Block_Permissions_Role_Grid_User'],
    ['Mage_Adminhtml_Block_Permissions_Grid_Role'],
    ['Mage_Adminhtml_Block_Permissions_Grid_User'],
    ['Mage_Adminhtml_Block_Permissions_Tab_Roleinfo'],
    ['Mage_Adminhtml_Block_Permissions_Tab_Rolesedit'],
    ['Mage_Adminhtml_Block_Permissions_Tab_Rolesusers'],
    ['Mage_Adminhtml_Block_Permissions_Tab_Useredit'],
    ['Mage_Adminhtml_Block_Permissions_Editroles'],
    ['Mage_Adminhtml_Block_Permissions_Roles'],
    ['Mage_Adminhtml_Block_Permissions_Users'],
    ['Mage_Adminhtml_Block_Permissions_Edituser'],
    ['Mage_Adminhtml_Block_Permissions_Tab_Userroles'],
    ['Mage_Adminhtml_Block_Permissions_Usernroles'],
    ['Mage_Adminhtml_Block_Promo_Catalog_Grid'],
    ['Mage_Adminhtml_Block_Promo_Quote_Grid'],
    ['Mage_Adminhtml_Block_Rating_Grid'],
    ['Mage_Adminhtml_Block_System_Store_Grid'],
    ['Mage_Adminhtml_Permissions_UserController'],
    ['Mage_Adminhtml_Permissions_RoleController'],
    ['Mage_Adminhtml_Block_Report_Grid', 'Magento\Reports\Block\Adminhtml\Grid'],
    ['Mage_Adminhtml_Block_Report_Customer_Accounts', 'Magento\Reports\Block\Adminhtml\Customer\Accounts'],
    ['Mage_Adminhtml_Block_Report_Customer_Accounts_Grid'],
    ['Mage_Adminhtml_Block_Report_Customer_Totals', 'Magento\Reports\Block\Adminhtml\Customer\Totals'],
    ['Mage_Adminhtml_Block_Report_Customer_Totals_Grid'],
    ['Mage_Adminhtml_Block_Report_Product_Sold', 'Magento\Reports\Block\Adminhtml\Product\Sold'],
    ['Mage_Adminhtml_Block_Report_Product_Sold_Grid'],
    ['Mage_Adminhtml_Block_Report_Review_Customer_Grid'],
    ['Mage_Adminhtml_Block_Report_Customer_Orders', 'Magento\Reports\Block\Adminhtml\Customer\Orders'],
    ['Mage_Adminhtml_Block_Report_Customer_Orders_Grid'],
    ['Mage_Adminhtml_Block_Report_Product_Ordered'],
    ['Mage_Adminhtml_Block_Report_Product_Ordered_Grid'],
    ['Mage_Adminhtml_Block_Report_Review_Product_Grid'],
    ['Mage_Adminhtml_Block_Report_Refresh_Statistics', 'Magento\Reports\Block\Adminhtml\Refresh\Statistics'],
    ['Mage_Adminhtml_Block_Report_Refresh_Statistics_Grid'],
    ['Mage_Adminhtml_Block_Report_Search_Grid'],
    ['Mage_Adminhtml_Block_Sales'],
    ['Magento\GoogleCheckout'], // removed module
    ['Magento\Sales\Block\Adminhtml\Order\Shipment\Create\Form', 'Magento\Shipping\Block\Adminhtml\Create\Form'],
    [
        'Magento\Sales\Block\Adminhtml\Order\Shipment\Create\Items',
        'Magento\Shipping\Block\Adminhtml\Create\Items'
    ],
    [
        'Magento\Sales\Block\Adminhtml\Order\Shipment\View\Comments',
        'Magento\Shipping\Block\Adminhtml\View\Comments'
    ],
    ['Magento\Sales\Block\Adminhtml\Order\Shipment\View\Form', 'Magento\Shipping\Block\Adminhtml\View\Form'],
    ['Magento\Sales\Block\Adminhtml\Order\Shipment\View\Items', 'Magento\Shipping\Block\Adminhtml\View\Items'],
    ['Magento\Sales\Block\Adminhtml\Order\Shipment\Create', 'Magento\Shipping\Block\Adminhtml\Create'],
    ['Magento\Sales\Block\Adminhtml\Order\Shipment\View', 'Magento\Shipping\Block\Adminhtml\View'],
    ['Magento\Sales\Block\Order\Shipment\Items', 'Magento\Shipping\Block\Items'],
    ['Magento\Sales\Controller\Adminhtml\Order\Shipment', 'Magento\Shipping\Controller\Adminhtml\Order\Shipment'],
    ['Magento\Sales\Block\Order\Shipment', 'Magento\Shipping\Block\Order\Shipment'],
    ['Mage_Adminhtml_Block_Sales_Order_Create_Customer_Grid'],
    ['Mage_Adminhtml_Block_Sales_Order_Create_Search_Grid_Renderer_Giftmessage'],
    ['Mage_Adminhtml_Block_Sales_Order_Status_Grid'],
    ['Mage_Adminhtml_Block_Sitemap_Grid'],
    ['Mage_Adminhtml_Block_System_Config_Edit', 'Magento\Backend\Block\System\Config\Edit'],
    ['Mage_Adminhtml_Block_System_Config_Form', 'Magento\Backend\Block\System\Config\Form'],
    ['Mage_Adminhtml_Block_System_Config_Tabs', 'Magento\Backend\Block\System\Config\Tabs'],
    [
        'Mage_Adminhtml_Block_System_Config_System_Storage_Media_Synchronize',
        'Magento\Backend\Block\System\Config\System\Storage\Media\Synchronize'
    ],
    [
        'Mage_Adminhtml_Block_System_Config_Form_Fieldset_Modules_DisableOutput',
        'Magento\Backend\Block\System\Config\Form\Fieldset\Modules\DisableOutput'
    ],
    [
        'Mage_Adminhtml_Block_System_Config_Form_Field_Regexceptions',
        'Magento\Backend\Block\System\Config\Form\Field\Regexceptions'
    ],
    [
        'Mage_Adminhtml_Block_System_Config_Form_Field_Notification',
        'Magento\Backend\Block\System\Config\Form\Field\Notification'
    ],
    [
        'Mage_Adminhtml_Block_System_Config_Form_Field_Heading',
        'Magento\Backend\Block\System\Config\Form\Field\Heading'
    ],
    [
        'Mage_Adminhtml_Block_System_Config_Form_Field_Datetime',
        'Magento\Backend\Block\System\Config\Form\Field\Datetime'
    ],
    [
        'Mage_Adminhtml_Block_System_Config_Form_Field_Array_Abstract',
        'Magento\Backend\Block\System\Config\Form\Field\Array\AbstractArray'
    ],
    ['Mage_Adminhtml_Block_System_Config_Form_Fieldset', 'Magento\Backend\Block\System\Config\Form\Fieldset'],
    ['Mage_Adminhtml_Block_System_Config_Form_Field', 'Magento\Backend\Block\System\Config\Form\Field'],
    [
        'Mage_Adminhtml_Block_System_Config_Form_Field_Import',
        'Magento\Backend\Block\System\Config\Form\Field\Import'
    ],
    [
        'Mage_Adminhtml_Block_System_Config_Form_Field_Image',
        'Magento\Backend\Block\System\Config\Form\Field\Image'
    ],
    [
        'Mage_Adminhtml_Block_System_Config_Form_Field_Export',
        'Magento\Backend\Block\System\Config\Form\Field\Export'
    ],
    [
        'Mage_Adminhtml_Block_System_Config_Form_Field_Select_Allowspecific',
        'Magento\Backend\Block\System\Config\Form\Field\Select\Allowspecific'
    ],
    ['Mage_Adminhtml_Block_System_Config_Form_Field_File', 'Magento\Backend\Block\System\Config\Form\Field\File'],
    [
        'Mage_Adminhtml_Block_System_Config_Form_Field_Select_Flatproduct',
        'Magento\Catalog\Block\Adminhtml\System\Config\Form\Field\Select\Flatproduct'
    ],
    [
        'Mage_Adminhtml_Block_System_Config_Form_Field_Select_Flatcatalog',
        'Magento\Catalog\Block\Adminhtml\System\Config\Form\Field\Select\Flatcatalog'
    ],
    [
        'Mage_Adminhtml_Block_System_Config_Form_Fieldset_Order_Statuses',
        'Magento\Sales\Block\Adminhtml\System\Config\Form\Fieldset\Order\Statuses'
    ],
    ['Mage_Adminhtml_Block_System_Config_Dwstree', 'Magento\Backend\Block\System\Config\Dwstree'],
    ['Mage_Adminhtml_Block_System_Config_Switcher', 'Magento\Backend\Block\System\Config\Switcher'],
    ['Mage_Adminhtml_Block_System_Design_Grid'],
    ['Magento\Adminhtml\Block\System\Email\Template', 'Magento\Email\Block\Adminhtml\Template'],
    ['Magento\Adminhtml\Block\System\Email\Template\Edit', 'Magento\Email\Block\Adminhtml\Template\Edit'],
    [
        'Magento\Adminhtml\Block\System\Email\Template\Edit\Form',
        'Magento\Email\Block\Adminhtml\Template\Edit\Form'
    ],
    ['Magento\Adminhtml\Block\System\Email\Template\Preview', 'Magento\Email\Block\Adminhtml\Template\Preview'],
    ['Mage_Adminhtml_Block_System_Email_Template_Grid'],
    [
        'Magento\Adminhtml\Block\System\Email\Template\Grid\Renderer\Action',
        'Magento\Email\Block\Adminhtml\Template\Grid\Renderer\Action'
    ],
    [
        'Magento\Adminhtml\Block\System\Email\Template\Grid\Renderer\Sender',
        'Magento\Email\Block\Adminhtml\Template\Grid\Renderer\Sender'
    ],
    [
        'Magento\Adminhtml\Block\System\Email\Template\Grid\Renderer\Type',
        'Magento\Email\Block\Adminhtml\Template\Grid\Renderer\Type'
    ],
    [
        'Magento\Adminhtml\Block\System\Email\Template\Grid\Filter\Type',
        'Magento\Email\Block\Adminhtml\Template\Grid\Filter\Type'
    ],
    ['Mage_Adminhtml_Block_System_Variable_Grid'],
    ['Mage_Adminhtml_Block_Store_Switcher', 'Magento\Backend\Block\Store\Switcher'],
    [
        'Mage_Adminhtml_Block_Store_Switcher_Form_Renderer_Fieldset',
        'Magento\Backend\Block\Store\Switcher\Form\Renderer\Fieldset'
    ],
    [
        'Mage_Adminhtml_Block_Store_Switcher_Form_Renderer_Fieldset_Element',
        'Magento\Backend\Block\Store\Switcher\Form\Renderer\Fieldset\Element'
    ],
    ['Mage_Adminhtml_Block_Tag_Tag_Edit'],
    ['Mage_Adminhtml_Block_Tag_Tag_Edit_Form'],
    ['Mage_Adminhtml_Block_Tax_Rate_Grid'],
    ['Mage_Adminhtml_Block_Tax_Rule_Grid'],
    ['Mage_Adminhtml_Block_Tree'],
    ['Mage_Adminhtml_Block_Urlrewrite_Grid'],
    ['Magento\Adminhtml\Controller\System\Email\Template', 'Magento\Email\Controller\Adminhtml\Template'],
    ['Mage_Adminhtml_Helper_Rss'],
    ['Mage_Adminhtml_Model_Config', 'Magento\Backend\Model\Config\Structure'],
    ['Mage_Adminhtml_Model_Config_Data', 'Magento\Backend\Model\Config'],
    ['Magento\Adminhtml\Model\Email\Template', 'Magento\Email\Model\Adminhtml\Template'],
    ['Mage_Adminhtml_Model_Extension'],
    ['Mage_Adminhtml_Model_System_Config_Source_Shipping_Allowedmethods'],
    [
        'Mage_Adminhtml_Model_System_Config_Backend_Admin_Password_Link_Expirationperiod',
        'Magento\Backend\Model\Config\Backend\Admin\Password\Link\Expirationperiod'
    ],
    [
        'Mage_Adminhtml_Model_System_Config_Backend_Admin_Custom',
        'Magento\Backend\Model\Config\Backend\Admin\Custom'
    ],
    [
        'Mage_Adminhtml_Model_System_Config_Backend_Admin_Custompath',
        'Magento\Backend\Model\Config\Backend\Admin\Custompath'
    ],
    [
        'Mage_Adminhtml_Model_System_Config_Backend_Admin_Observer',
        'Magento\Backend\Model\Config\Backend\Admin\Observer'
    ],
    [
        'Mage_Adminhtml_Model_System_Config_Backend_Admin_Robots',
        'Magento\Backend\Model\Config\Backend\Admin\Robots'
    ],
    [
        'Mage_Adminhtml_Model_System_Config_Backend_Admin_Usecustom',
        'Magento\Backend\Model\Config\Backend\Admin\Usecustom'
    ],
    [
        'Mage_Adminhtml_Model_System_Config_Backend_Admin_Usecustompath',
        'Magento\Backend\Model\Config\Backend\Admin\Custompath'
    ],
    [
        'Magento\Backend\Model\Config\Backend\Admin\Usecustompath',
        'Magento\Backend\Model\Config\Backend\Admin\Custompath'
    ],
    [
        'Mage_Adminhtml_Model_System_Config_Backend_Admin_Usesecretkey',
        'Magento\Backend\Model\Config\Backend\Admin\Usesecretkey'
    ],
    [
        'Mage_Adminhtml_Model_System_Config_Backend_Catalog_Inventory_Managestock',
        'Magento\CatalogInventory\Model\Config\Backend\Managestock'
    ],
    [
        'Mage_Adminhtml_Model_System_Config_Backend_Catalog_Search_Type',
        'Magento\CatalogSearch\Model\Config\Backend\Search\Type'
    ],
    [
        'Mage_Adminhtml_Model_System_Config_Backend_Currency_Abstract',
        'Magento\Backend\Model\Config\Backend\Currency\AbstractCurrency'
    ],
    [
        'Mage_Adminhtml_Model_System_Config_Backend_Currency_Allow',
        'Magento\Backend\Model\Config\Backend\Currency\Allow'
    ],
    [
        'Mage_Adminhtml_Model_System_Config_Backend_Currency_Base',
        'Magento\Backend\Model\Config\Backend\Currency\Base'
    ],
    [
        'Mage_Adminhtml_Model_System_Config_Backend_Currency_Cron',
        'Magento\Backend\Model\Config\Backend\Currency\Cron'
    ],
    [
        'Mage_Adminhtml_Model_System_Config_Backend_Currency_Default',
        'Magento\Backend\Model\Config\Backend\Currency\DefaultCurrency'
    ],
    [
        'Mage_Adminhtml_Model_System_Config_Backend_Customer_Address_Street',
        'Magento\Customer\Model\Config\Backend\Address\Street'
    ],
    [
        'Mage_Adminhtml_Model_System_Config_Backend_Customer_Password_Link_Expirationperiod',
        'Magento\Customer\Model\Config\Backend\Password\Link\Expirationperiod'
    ],
    [
        'Mage_Adminhtml_Model_System_Config_Backend_Customer_Show_Address',
        'Magento\Customer\Model\Config\Backend\Show\Address'
    ],
    [
        'Mage_Adminhtml_Model_System_Config_Backend_Customer_Show_Customer',
        'Magento\Customer\Model\Config\Backend\Show\Customer'
    ],
    [
        'Mage_Adminhtml_Model_System_Config_Backend_Design_Exception',
        'Magento\Backend\Model\Config\Backend\Design\Exception'
    ],
    [
        'Mage_Adminhtml_Model_System_Config_Backend_Email_Address',
        'Magento\Backend\Model\Config\Backend\Email\Address'
    ],
    ['Mage_Adminhtml_Model_System_Config_Backend_Email_Logo', 'Magento\Backend\Model\Config\Backend\Email\Logo'],
    [
        'Mage_Adminhtml_Model_System_Config_Backend_Email_Sender',
        'Magento\Backend\Model\Config\Backend\Email\Sender'
    ],
    [
        'Mage_Adminhtml_Model_System_Config_Backend_Image_Adapter',
        'Magento\Backend\Model\Config\Backend\Image\Adapter'
    ],
    [
        'Mage_Adminhtml_Model_System_Config_Backend_Image_Favicon',
        'Magento\Backend\Model\Config\Backend\Image\Favicon'
    ],
    ['Mage_Adminhtml_Model_System_Config_Backend_Image_Pdf', 'Magento\Backend\Model\Config\Backend\Image\Pdf'],
    [
        'Mage_Adminhtml_Model_System_Config_Backend_Locale_Timezone',
        'Magento\Backend\Model\Config\Backend\Locale\Timezone'
    ],
    ['Mage_Adminhtml_Model_System_Config_Backend_Log_Cron', 'Magento\Backend\Model\Config\Backend\Log\Cron'],
    ['Mage_Adminhtml_Model_System_Config_Backend_Price_Scope'],
    [
        'Mage_Adminhtml_Model_System_Config_Backend_Product_Alert_Cron',
        'Magento\Cron\Model\Config\Backend\Product\Alert'
    ],
    [
        'Mage_Adminhtml_Model_System_Config_Backend_Seo_Product',
    ],
    [
        'Mage_Adminhtml_Model_System_Config_Backend_Serialized_Array',
        'Magento\Backend\Model\Config\Backend\Serialized\Array'
    ],
    [
        'Mage_Adminhtml_Model_System_Config_Backend_Shipping_Tablerate',
        'Magento\OfflineShipping\Model\Config\Backend\Tablerate'
    ],
    ['Mage_Adminhtml_Model_System_Config_Backend_Sitemap_Cron', 'Magento\Cron\Model\Config\Backend\Sitemap'],
    [
        'Mage_Adminhtml_Model_System_Config_Backend_Storage_Media_Database',
        'Magento\Backend\Model\Config\Backend\Storage\Media\Database'
    ],
    ['Mage_Adminhtml_Model_System_Config_Backend_Baseurl', 'Magento\Backend\Model\Config\Backend\Baseurl'],
    ['Mage_Adminhtml_Model_System_Config_Backend_Cache', 'Magento\Backend\Model\Config\Backend\Cache'],
    ['Mage_Adminhtml_Model_System_Config_Backend_Category', 'Magento\Catalog\Model\Config\Backend\Category'],
    ['Mage_Adminhtml_Model_System_Config_Backend_Cookie', 'Magento\Backend\Model\Config\Backend\Cookie'],
    ['Mage_Adminhtml_Model_System_Config_Backend_Datashare', 'Magento\Backend\Model\Config\Backend\Datashare'],
    ['Mage_Adminhtml_Model_System_Config_Backend_Encrypted', 'Magento\Backend\Model\Config\Backend\Encrypted'],
    ['Mage_Adminhtml_Model_System_Config_Backend_File', 'Magento\Backend\Model\Config\Backend\File'],
    ['Mage_Adminhtml_Model_System_Config_Backend_Filename', 'Magento\Backend\Model\Config\Backend\Filename'],
    ['Mage_Adminhtml_Model_System_Config_Backend_Image', 'Magento\Backend\Model\Config\Backend\Image'],
    ['Mage_Adminhtml_Model_System_Config_Backend_Locale', 'Magento\Backend\Model\Config\Backend\Locale'],
    ['Mage_Adminhtml_Model_System_Config_Backend_Secure', 'Magento\Backend\Model\Config\Backend\Secure'],
    ['Mage_Adminhtml_Model_System_Config_Backend_Serialized', 'Magento\Backend\Model\Config\Backend\Serialized'],
    ['Mage_Adminhtml_Model_System_Config_Backend_Sitemap', 'Magento\Sitemap\Model\Config\Backend\Priority'],
    ['Mage_Adminhtml_Model_System_Config_Backend_Store', 'Magento\Backend\Model\Config\Backend\Store'],
    ['Mage_Adminhtml_Model_System_Config_Backend_Translate', 'Magento\Backend\Model\Config\Backend\Translate'],
    [
        'Mage_Adminhtml_Model_System_Config_Clone_Media_Image',
        'Magento\Catalog\Model\Config\CatalogClone\Media\Image'
    ],
    ['Mage_Adminhtml_Model_System_Config_Source_Admin_Page', 'Magento\Backend\Model\Config\Source\Admin\Page'],
    [
        'Mage_Adminhtml_Model_System_Config_Source_Catalog_Search_Type',
        'Magento\CatalogSearch\Model\Config\Source\Search\Type'
    ],
    [
        'Mage_Adminhtml_Model_System_Config_Source_Catalog_GridPerPage',
        'Magento\Catalog\Model\Config\Source\GridPerPage'
    ],
    [
        'Mage_Adminhtml_Model_System_Config_Source_Catalog_ListMode',
        'Magento\Catalog\Model\Config\Source\ListMode'
    ],
    [
        'Mage_Adminhtml_Model_System_Config_Source_Catalog_ListPerPage',
        'Magento\Catalog\Model\Config\Source\ListPerPage'
    ],
    [
        'Mage_Adminhtml_Model_System_Config_Source_Catalog_ListSort',
        'Magento\Catalog\Model\Config\Source\ListSort'
    ],
    [
        'Mage_Adminhtml_Model_System_Config_Source_Catalog_TimeFormat',
        'Magento\Catalog\Model\Config\Source\TimeFormat'
    ],
    [
        'Mage_Adminhtml_Model_System_Config_Source_Cms_Wysiwyg_Enabled',
        'Magento\Cms\Model\Config\Source\Wysiwyg\Enabled'
    ],
    ['Mage_Adminhtml_Model_System_Config_Source_Cms_Page', 'Magento\Cms\Model\Config\Source\Page'],
    [
        'Mage_Adminhtml_Model_System_Config_Source_Country_Full',
        'Magento\Directory\Model\Config\Source\Country\Full'
    ],
    ['Mage_Adminhtml_Model_System_Config_Source_Cron_Frequency', 'Magento\Cron\Model\Config\Source\Frequency'],
    [
        'Mage_Adminhtml_Model_System_Config_Source_Currency_Service',
        'Magento\Backend\Model\Config\Source\Currency'
    ],
    [
        'Mage_Adminhtml_Model_System_Config_Source_Customer_Address_Type',
        'Magento\Customer\Model\Config\Source\Address\Type'
    ],
    [
        'Mage_Adminhtml_Model_System_Config_Source_Customer_Group_Multiselect',
        'Magento\Customer\Model\Config\Source\Group\Multiselect'
    ],
    ['Mage_Adminhtml_Model_System_Config_Source_Customer_Group', 'Magento\Customer\Model\Config\Source\Group'],
    ['Mage_Adminhtml_Model_System_Config_Source_Date_Short', 'Magento\Backend\Model\Config\Source\Date\Short'],
    ['Mage_Adminhtml_Model_System_Config_Source_Design_Package'],
    [
        'Mage_Adminhtml_Model_System_Config_Source_Design_Robots',
        'Magento\Backend\Model\Config\Source\Design\Robots'
    ],
    [
        'Mage_Adminhtml_Model_System_Config_Source_Dev_Dbautoup',
        'Magento\Backend\Model\Config\Source\Dev\Dbautoup'
    ],
    [
        'Mage_Adminhtml_Model_System_Config_Source_Email_Identity',
        'Magento\Backend\Model\Config\Source\Email\Identity'
    ],
    [
        'Mage_Adminhtml_Model_System_Config_Source_Email_Method',
        'Magento\Backend\Model\Config\Source\Email\Method'
    ],
    [
        'Mage_Adminhtml_Model_System_Config_Source_Email_Smtpauth',
        'Magento\Backend\Model\Config\Source\Email\Smtpauth'
    ],
    [
        'Mage_Adminhtml_Model_System_Config_Source_Email_Template',
        'Magento\Backend\Model\Config\Source\Email\Template'
    ],
    [
        'Mage_Adminhtml_Model_System_Config_Source_Image_Adapter',
        'Magento\Backend\Model\Config\Source\Image\Adapter'
    ],
    [
        'Mage_Adminhtml_Model_System_Config_Source_Locale_Country',
        'Magento\Backend\Model\Config\Source\Locale\Country'
    ],
    [
        'Mage_Adminhtml_Model_System_Config_Source_Locale_Currency_All',
        'Magento\Backend\Model\Config\Source\Locale\Currency\All'
    ],
    [
        'Mage_Adminhtml_Model_System_Config_Source_Locale_Currency',
        'Magento\Backend\Model\Config\Source\Locale\Currency'
    ],
    [
        'Mage_Adminhtml_Model_System_Config_Source_Locale_Timezone',
        'Magento\Backend\Model\Config\Source\Locale\Timezone'
    ],
    [
        'Mage_Adminhtml_Model_System_Config_Source_Locale_Weekdays',
        'Magento\Backend\Model\Config\Source\Locale\Weekdays'
    ],
    [
        'Mage_Adminhtml_Model_System_Config_Source_Notification_Frequency',
        'Magento\AdminNotification\Model\Config\Source\Frequency'
    ],
    [
        'Mage_Adminhtml_Model_System_Config_Source_Order_Status_New',
        'Magento\Sales\Model\Config\Source\Order\Status\NewStatus'
    ],
    [
        'Mage_Adminhtml_Model_System_Config_Source_Order_Status_Newprocessing',
        'Magento\Sales\Model\Config\Source\Order\Status\Newprocessing'
    ],
    [
        'Mage_Adminhtml_Model_System_Config_Source_Order_Status_Processing',
        'Magento\Sales\Model\Config\Source\Order\Status\Processing'
    ],
    ['Mage_Adminhtml_Model_System_Config_Source_Order_Status', 'Magento\Sales\Model\Config\Source\Order\Status'],
    [
        'Mage_Adminhtml_Model_System_Config_Source_Payment_Allmethods',
        'Magento\Payment\Model\Config\Source\Allmethods'
    ],
    [
        'Mage_Adminhtml_Model_System_Config_Source_Payment_Allowedmethods',
        'Magento\Payment\Model\Config\Source\Allowedmethods'
    ],
    [
        'Mage_Adminhtml_Model_System_Config_Source_Payment_Allspecificcountries',
        'Magento\Payment\Model\Config\Source\Allspecificcountries'
    ],
    ['Mage_Adminhtml_Model_System_Config_Source_Payment_Cctype', 'Magento\Payment\Model\Config\Source\Cctype'],
    ['Mage_Adminhtml_Model_System_Config_Source_Price_Scope', 'Magento\Catalog\Model\Config\Source\Price\Scope'],
    ['Mage_Adminhtml_Model_System_Config_Source_Price_Step', 'Magento\Catalog\Model\Config\Source\Price\Step'],
    [
        'Mage_Adminhtml_Model_System_Config_Source_Product_Options_Price',
        'Magento\Catalog\Model\Config\Source\Product\Options\Price'
    ],
    [
        'Mage_Adminhtml_Model_System_Config_Source_Product_Options_Type',
        'Magento\Catalog\Model\Config\Source\Product\Options\Type'
    ],
    [
        'Mage_Adminhtml_Model_System_Config_Source_Product_Thumbnail',
        'Magento\Catalog\Model\Config\Source\Product\Thumbnail'
    ],
    [
        'Mage_Adminhtml_Model_System_Config_Source_Reports_Scope',
        'Magento\Backend\Model\Config\Source\Reports\Scope'
    ],
    [
        'Mage_Adminhtml_Model_System_Config_Source_Shipping_Allmethods',
        'Magento\Shipping\Model\Config\Source\Allmethods'
    ],
    [
        'Mage_Adminhtml_Model_System_Config_Source_Shipping_Allspecificcountries',
        'Magento\Shipping\Model\Config\Source\Allspecificcountries'
    ],
    [
        'Mage_Adminhtml_Model_System_Config_Source_Shipping_Flatrate',
        'Magento\OfflineShipping\Model\Config\Source\Flatrate'
    ],
    [
        'Mage_Adminhtml_Model_System_Config_Source_Shipping_Tablerate',
        'Magento\OfflineShipping\Model\Config\Source\Tablerate'
    ],
    [
        'Mage_Adminhtml_Model_System_Config_Source_Shipping_Taxclass',
        'Magento\Tax\Model\TaxClass\Source\Product'
    ],
    [
        'Mage_Adminhtml_Model_System_Config_Source_Storage_Media_Database',
        'Magento\Backend\Model\Config\Source\Storage\Media\Database'
    ],
    [
        'Mage_Adminhtml_Model_System_Config_Source_Storage_Media_Storage',
        'Magento\Backend\Model\Config\Source\Storage\Media\Storage'
    ],
    ['Mage_Adminhtml_Model_System_Config_Source_Tax_Apply_On', 'Magento\Tax\Model\Config\Source\Apply\On'],
    ['Mage_Adminhtml_Model_System_Config_Source_Tax_Basedon', 'Magento\Tax\Model\Config\Source\Basedon'],
    ['Mage_Adminhtml_Model_System_Config_Source_Tax_Catalog', 'Magento\Tax\Model\Config\Source\Catalog'],
    [
        'Mage_Adminhtml_Model_System_Config_Source_Watermark_Position',
        'Magento\Catalog\Model\Config\Source\Watermark\Position'
    ],
    [
        'Mage_Adminhtml_Model_System_Config_Source_Web_Protocol',
        'Magento\Backend\Model\Config\Source\Web\Protocol'
    ],
    [
        'Mage_Adminhtml_Model_System_Config_Source_Web_Redirect',
        'Magento\Backend\Model\Config\Source\Web\Redirect'
    ],
    ['Mage_Adminhtml_Model_System_Config_Source_Allregion', 'Magento\Directory\Model\Config\Source\Allregion'],
    ['Mage_Adminhtml_Model_System_Config_Source_Category', 'Magento\Catalog\Model\Config\Source\Category'],
    ['Mage_Adminhtml_Model_System_Config_Source_Checktype', 'Magento\Backend\Model\Config\Source\Checktype'],
    ['Mage_Adminhtml_Model_System_Config_Source_Country', 'Magento\Directory\Model\Config\Source\Country'],
    ['Mage_Adminhtml_Model_System_Config_Source_Currency', 'Magento\Backend\Model\Config\Source\Currency'],
    [
        'Mage_Adminhtml_Model_System_Config_Source_Enabledisable',
        'Magento\Backend\Model\Config\Source\Enabledisable'
    ],
    ['Mage_Adminhtml_Model_System_Config_Source_Frequency', 'Magento\Sitemap\Model\Config\Source\Frequency'],
    ['Mage_Adminhtml_Model_System_Config_Source_Locale', 'Magento\Backend\Model\Config\Source\Locale'],
    ['Mage_Adminhtml_Model_System_Config_Source_Nooptreq', 'Magento\Backend\Model\Config\Source\Nooptreq'],
    ['Mage_Adminhtml_Model_System_Config_Source_Store', 'Magento\Backend\Model\Config\Source\Store'],
    ['Mage_Adminhtml_Model_System_Config_Source_Website', 'Magento\Backend\Model\Config\Source\Website'],
    ['Mage_Adminhtml_Model_System_Config_Source_Yesno', 'Magento\Backend\Model\Config\Source\Yesno'],
    [
        'Mage_Adminhtml_Model_System_Config_Source_Yesnocustom',
        'Magento\Backend\Model\Config\Source\Yesnocustom'
    ],
    ['Mage_Adminhtml_Model_System_Store', 'Magento\Store\Model\System\Store'],
    ['Mage_Adminhtml_Model_Url', 'Magento\Backend\Model\UrlInterface'],
    ['Mage_Adminhtml_Rss_CatalogController'],
    ['Mage_Adminhtml_Rss_OrderController'],
    ['Mage_Adminhtml_SystemController', 'Magento\Backend\Controller\Adminhtml\System'],
    ['Mage_Adminhtml_System_ConfigController', 'Magento\Backend\Controller\Adminhtml\System\Config'],
    [
        'Magento\Backend\Model\Config\Source\Currency\Service',
        'Magento\Directory\Model\Currency\Import\Source\Service'
    ],
    ['Mage_Backend_Model_Menu_Config_Menu'],
    ['Mage_Backend_Model_Menu_Director_Dom'],
    ['Mage_Backend_Model_Menu_Factory', 'Mage_Backend_Model_MenuFactory'],
    ['Mage_Bundle_Product_EditController', 'Mage_Bundle_Controller_Adminhtml_Bundle_Selection'],
    ['Mage_Bundle_SelectionController', 'Mage_Bundle_Controller_Adminhtml_Bundle_Selection'],
    ['Magento\Catalog\Block\Adminhtml\System\Config\Form\Field\Select\Flatproduct'],
    ['Mage_Catalog_Model_Category_Limitation'],
    ['Mage_Catalog_Model_Convert'],
    ['Mage_Catalog_Model_Convert_Adapter_Catalog'],
    ['Mage_Catalog_Model_Convert_Adapter_Product'],
    ['Mage_Catalog_Model_Convert_Parser_Product'],
    ['Mage_Catalog_Model_Entity_Product_Attribute_Frontend_Image'],
    ['Magento\Catalog\Model\Product\Flat\Flag'],
    ['Magento\Catalog\Model\Product\Flat\Indexer'],
    ['Magento\Catalog\Model\Product\Flat\Observer'],
    ['Magento\Catalog\Model\Product\Indexer\Flat'],
    ['Mage_Catalog_Model_Product_Limitation'],
    ['Mage_Catalog_Model_Resource_Product_Attribute_Frontend_Image'],
    ['Mage_Catalog_Model_Resource_Product_Attribute_Frontend_Tierprice'],
    [
        'Magento\Catalog\Block\Adminhtml\Product\Attribute\Edit\Tab\Variations\Main',
        'Magento\ConfigurableProduct\Block\Adminhtml\Product\Attribute\Edit\Tab\Variations\Main'
    ],
    [
        'Magento\Catalog\Block\Adminhtml\Product\Attribute\NewAttribute\Product\Created',
        'Magento\ConfigurableProduct\Block\Adminhtml\Product\Attribute\NewAttribute\Product\Created'
    ],
    [
        'Magento\Catalog\Block\Adminhtml\Product\Composite\Fieldset\Configurable',
        'Magento\ConfigurableProduct\Block\Adminhtml\Product\Composite\Fieldset\Configurable'
    ],
    ['Magento\Catalog\Block\Adminhtml\Product\Created'],
    [
        'Magento\Catalog\Block\Adminhtml\Product\Edit\Tab\Super\Config\Grid\Filter\Inventory',
        'Magento\ConfigurableProduct\Block\Adminhtml\Product\Edit\Tab\Super\Config\Grid\Filter\Inventory'
    ],
    [
        'Magento\Catalog\Block\Adminhtml\Product\Edit\Tab\Super\Config\Grid\Renderer\Checkbox',
        'Magento\ConfigurableProduct\Block\Adminhtml\Product\Edit\Tab\Super\Config\Grid\Renderer\Checkbox'
    ],
    [
        'Magento\Catalog\Block\Adminhtml\Product\Edit\Tab\Super\Config\Grid\Renderer\Inventory',
        'Magento\ConfigurableProduct\Block\Adminhtml\Product\Edit\Tab\Super\Config\Grid\Renderer\Inventory'
    ],
    [
        'Magento\Catalog\Block\Adminhtml\Product\Edit\Tab\Super\Config\Attribute',
        'Magento\ConfigurableProduct\Block\Adminhtml\Product\Edit\Tab\Super\Config\Attribute'
    ],
    [
        '\Magento\Catalog\Block\Adminhtml\Product\Edit\Tab\Super\Config\Matrix',
        '\Magento\ConfigurableProduct\Block\Adminhtml\Product\Edit\Tab\Super\Config\Matrix'
    ],
    [
        'Magento\Catalog\Block\Adminhtml\Product\Edit\Tab\Super\Config\Simple'
    ],
    [
        'Magento\Catalog\Block\Adminhtml\Product\Edit\Tab\Super\Config',
        'Magento\ConfigurableProduct\Block\Adminhtml\Product\Edit\Tab\Super\Config'
    ],
    [
        '\Magento\Catalog\Block\Adminhtml\Product\Edit\Tab\Super\Settings',
        '\Magento\ConfigurableProduct\Block\Adminhtml\Product\Edit\Tab\Super\Settings'
    ],
    [
        'Magento\Catalog\Block\Adminhtml\Product\Edit\Tabs\Configurable',
        'Magento\ConfigurableProduct\Block\Adminhtml\Product\Edit\Tabs\Configurable'
    ],
    [
        'Magento\Catalog\Block\Product\Configurable\AssociatedSelector\Backend\Grid\ColumnSet',
        'Magento\ConfigurableProduct\Block\Product\Configurable\AssociatedSelector\Backend\Grid\ColumnSet'
    ],
    [
        'Magento\Catalog\Block\Product\Configurable\AssociatedSelector\Renderer\Id',
        'Magento\ConfigurableProduct\Block\Product\Configurable\AssociatedSelector\Renderer\Id'
    ],
    [
        'Magento\Catalog\Block\Product\Configurable\AttributeSelector',
        'Magento\ConfigurableProduct\Block\Product\Configurable\AttributeSelector'
    ],
    [
        'Magento\Catalog\Block\Product\View\Type\Configurable',
        'Magento\ConfigurableProduct\Block\Product\View\Type\Configurable'
    ],
    [
        'Magento\Catalog\Block\Layer\Filter\AbstractFilter',
        'Magento\LayeredNavigation\Block\Navigation\FilterRenderer'
    ],
    ['Magento\Catalog\Block\Layer\Filter\Attribute', 'Magento\LayeredNavigation\Block\Navigation\FilterRenderer'],
    ['Magento\Catalog\Block\Layer\Filter\Category', 'Magento\LayeredNavigation\Block\Navigation\FilterRenderer'],
    ['Magento\Catalog\Block\Layer\Filter\Decimal', 'Magento\LayeredNavigation\Block\Navigation\FilterRenderer'],
    ['Magento\Catalog\Block\Layer\Filter\Price', 'Magento\LayeredNavigation\Block\Navigation\FilterRenderer'],
    ['Magento\Catalog\Block\Layer\State', 'Magento\LayeredNavigation\Block\Navigation\State'],
    ['Magento\Catalog\Block\Layer\View', 'Magento\LayeredNavigation\Block\Navigation'],
    ['Magento\CatalogSearch\Block\Layer', 'Magento\LayeredNavigation\Block\Navigation'],
    [
        'Magento\CatalogSearch\Block\Layer\Filter\Attribute',
        'Magento\LayeredNavigation\Block\Navigation\FilterRenderer'
    ],
    ['Magento\CatalogSearch\Model\Layer', 'Magento\Catalog\Model\Layer'],
    ['Magento\Solr\Block\Catalog\Layer\View', 'Magento\LayeredNavigation\Block\Navigation'],
    [
        'Magento\Solr\Block\Catalog\Layer\Filter\Attribute',
        'Magento\LayeredNavigation\Block\Navigation\FilterRenderer'
    ],
    [
        'Magento\Solr\Block\Catalog\Layer\Filter\Category',
        'Magento\LayeredNavigation\Block\Navigation\FilterRenderer'
    ],
    [
        'Magento\Solr\Block\Catalog\Layer\Filter\Decimal',
        'Magento\LayeredNavigation\Block\Navigation\FilterRenderer'
    ],
    [
        'Magento\Solr\Block\Catalog\Layer\Filter\Price',
        'Magento\LayeredNavigation\Block\Navigation\FilterRenderer'
    ],
    [
        'Magento\Solr\Block\Catalogsearch\Layer\Filter\Attribute',
        'Magento\LayeredNavigation\Block\Navigation\FilterRenderer'
    ],
    ['Magento\Solr\Block\Catalogsearch\Layer', 'Magento\LayeredNavigation\Block\Navigation\FilterRenderer'],
    ['Magento\Solr\Model\Catalog\Layer', 'Magento\Catalog\Model\Layer\Category'],
    ['Magento\Solr\Model\Catalog\Layer\Filter\Attribute', 'Magento\Catalog\Model\Layer\Filter\Attribute'],
    ['Magento\Solr\Model\Catalog\Layer\Filter\Category', 'Magento\Catalog\Model\Layer\Filter\Category'],
    ['Magento\Solr\Model\Catalog\Layer\Filter\Decimal', 'Magento\Catalog\Model\Layer\Filter\Decimal'],
    ['Magento\Solr\Model\Catalog\Layer\Filter\Price', 'Magento\Catalog\Model\Layer\Filter\Price'],
    ['Magento\Solr\Model\Search\Layer\Filter\Attribute', 'Magento\Catalog\Model\Layer\Filter\Attribute'],
    ['Magento\Solr\Model\Search\Layer', 'Magento\Catalog\Model\Layer'],
    [
        'Magento\Catalog\Model\Product\Type\Configurable',
        'Magento\ConfigurableProduct\Model\Product\Type\Configurable'
    ],
    [
        'Magento\Catalog\Model\Resource\Product\Type\Configurable\Attribute',
        'Magento\ConfigurableProduct\Model\Resource\Product\Type\Configurable\Attribute'
    ],
    [
        'Magento\Catalog\Model\Resource\Product\Type\Configurable\Product\Collection',
        'Magento\ConfigurableProduct\Model\Resource\Product\Type\Configurable\Product\Collection'
    ],
    [
        'Magento\Catalog\Model\Resource\Product\Type\Configurable\Attribute\Collection',
        'Magento\ConfigurableProduct\Model\Resource\Product\Type\Configurable\Attribute\Collection'
    ],
    [
        'Magento\Catalog\Model\Resource\Product\Type\Configurable',
        'Magento\ConfigurableProduct\Model\Resource\Product\Type\Configurable'
    ],
    [
        'Magento\Catalog\Model\Resource\Product\Indexer\Price\Configurable',
        'Magento\ConfigurableProduct\Model\Resource\Product\Indexer\Price\Configurable'
    ],
    [
        'Magento\Catalog\Model\Product\Type\Configurable\Price',
        'Magento\ConfigurableProduct\Model\Product\Type\Configurable\Price'
    ],
    [
        'Magento\Checkout\Block\Cart\Item\Renderer\Configurable',
        'Magento\ConfigurableProduct\Block\Cart\Item\Renderer\Configurable'
    ],
    ['Magento\Catalog\Model\Resource\Product\Flat\Indexer'],
    ['Magento\Catalog\Model\System\Config\Backend\Catalog\Product\Flat'],
    ['Mage_Checkout_Block_Links'],
    ['Mage_Core_Block_Flush'],
    ['Mage_Core_Block_Template_Facade'],
    ['Mage_Core_Block_Template_Smarty'],
    ['Mage_Core_Block_Template_Zend'],
    ['Mage_Core_Controller_Magento_Router_Admin', 'Magento\Backend\App\Router'],
    ['Mage_Core_Model_Convert'],
    ['Mage_Core_Model_Config_Fieldset', 'Magento\Core\Model\Fieldset\Config'],
    ['Mage_Core_Model_Config_Options', 'Magento\Framework\Filesystem'],
    ['Magento\Framework\App\Dir', 'Magento\Framework\Filesystem'],
    ['Magento\Framework\Filesystem\Adapter\Local', 'Magento\Framework\Filesystem\Driver\File'],
    ['Magento\Framework\Filesystem\Adapter\Zlib', 'Magento\Framework\Filesystem\Driver\Zlib'],
    ['Magento\Framework\Filesystem\AdapterInterface'],
    ['Magento\Framework\Filesystem\Stream\FactoryInterface'],
    ['Magento\Framework\Filesystem\Stream\Local'],
    ['Magento\Framework\Filesystem\Stream\Mode'],
    ['Magento\Framework\Filesystem\Stream\Zlib'],
    ['Magento\Framework\Filesystem\Stream\Mode\Zlib'],
    ['Mage_Core_Model_Config_Module'],
    ['Mage_Core_Model_Config_System'],
    ['Mage_Core_Model_Design_Source_Apply'],
    ['Mage_Core_Model_Language'],
    ['Magento\Core\Model\Flag', 'Magento\Framework\Flag'],
    ['Magento\Core\Exception', 'Magento\Framework\Model\Exception'],
    ['Magento\Core\Model\AbstractModel', 'Magento\Framework\Model\AbstractModel'],
    ['Magento\Core\Model\Email\Info', 'Magento\Framework\Mail\MessageInterface'],
    ['Magento\Core\Model\Email\Sender', 'Magento\Framework\Mail\Template\TransportBuilder'],
    ['Magento\Core\Model\Email\Template\Mailer', 'Magento\Framework\Mail\Template\TransportBuilder'],
    ['Magento\Core\Model\Resource\AbstractResource', 'Magento\Framework\Model\Resource\AbstractResource'],
    ['Magento\Core\Model\Resource\Db\AbstractDb', 'Magento\Framework\Model\Resource\Db\AbstractDb'],
    ['Magento\Core\Model\Resource\Db\Profiler', 'Magento\Framework\Model\Resource\Db\Profiler'],
    [
        'Magento\Core\Model\Resource\Entity\AbstractEntity',
        'Magento\Framework\Model\Resource\Entity\AbstractEntity'
    ],
    ['Magento\Core\Model\Resource\Entity\Table', 'Magento\Framework\Model\Resource\Entity\Table'],
    ['Magento\Core\Model\Resource\Flag', 'Magento\Framework\Flag\Resource'],
    ['Magento\Core\Model\Resource\Iterator', 'Magento\Framework\Model\Resource\Iterator'],
    ['Magento\Core\Model\Resource\Resource', 'Magento\Framework\Module\Resource'],
    ['Magento\Core\Model\Resource\Type\AbstractType', 'Magento\Framework\Model\Resource\Type\AbstractType'],
    ['Magento\Core\Model\Resource\Type\Db', 'Magento\Framework\Model\Resource\Type\Db'],
    ['Magento\Core\Model\Resource\Type\Db\Pdo\Mysql', 'Magento\Framework\Model\Resource\Type\Db\Pdo\Mysql'],
    [
        'Magento\Core\Model\Resource\Db\Collection\AbstractCollection',
        'Magento\Framework\Model\Resource\Db\Collection\AbstractCollection'
    ],
    ['Magento\Email\Model\Info', 'Magento\Framework\Mail\MessageInterface'],
    ['Magento\Email\Model\Sender', 'Magento\Framework\Mail\Template\TransportBuilder'],
    ['Magento\Email\Model\Template\Mailer', 'Magento\Framework\Mail\Template\TransportBuilder'],
    ['Magento\Core\Model\Email\Template', 'Magento\Email\Model\Template'],
    ['Magento\Core\Model\Email\Transport', 'Magento\Email\Model\Transport'],
    ['Magento\Core\Model\Email\Template\Config', 'Magento\Email\Model\Template\Config'],
    ['Magento\Core\Model\Email\Template\Filter', 'Magento\Email\Model\Template\Filter'],
    ['Magento\Core\Model\Email\Template\Config\Converter', 'Magento\Email\Model\Template\Config\Converter'],
    ['Magento\Core\Model\Template\Config\Data', 'Magento\Email\Model\Template\Config\Data'],
    ['Magento\Core\Model\Template\Config\SchemaLocator', 'Magento\Email\Model\Template\Config\SchemaLocator'],
    ['Magento\Core\Model\Resource\Email\Template', 'Magento\Email\Model\Resource\Template'],
    ['Magento\Core\Model\Resource\Email\Template\Collection', 'Magento\Email\Model\Resource\Template\Collection'],
    ['Mage_Core_Model_Resource_Language'],
    ['Mage_Core_Model_Resource_Language_Collection'],
    ['Mage_Core_Model_Resource_Setup_Query_Modifier'],
    ['Mage_Core_Model_Session_Abstract_Varien'],
    ['Mage_Core_Model_Session_Abstract_Zend'],
    ['Magento\Core\Model\Source\Email\Variables', 'Magento\Email\Model\Source\Variables'],
    ['Magento\Core\Model\Store\ListInterface', 'Magento\Framework\Store\StoreManagerInterface'],
    ['Magento\Core\Model\Store\StorageInterface', 'Magento\Framework\Store\StoreManagerInterface'],
    ['Mage_Core_Model_Store_Group_Limitation'],
    ['Mage_Core_Model_Store_Limitation'],
    ['Magento\Core\Model\Variable\Observer'],
    ['Mage_Core_Model_Website_Limitation'],
    ['Mage_Core_Model_Layout_Data', 'Magento\Core\Model\Layout\Update'],
    ['Mage_Core_Model_Theme_Customization_Link'],
    ['Mage_Customer_Block_Account'],
    ['Mage_Customer_Block_Account_Navigation'],
    ['Mage_Customer_Model_Convert_Adapter_Customer'],
    ['Mage_Customer_Model_Convert_Parser_Customer'],
    [
        'Mage_Customer_Model_Resource_Address_Attribute_Backend_Street',
        'Mage_Eav_Model_Entity_Attribute_Backend_Default'
    ],
    ['Mage_DesignEditor_Block_Page_Html_Head_Vde'],
    ['Mage_DesignEditor_Block_Page_Html_Head'],
    ['Mage_Directory_Model_Resource_Currency_Collection'],
    ['Mage_Downloadable_FileController', 'Magento\Downloadable\Controller\Adminhtml\Downloadable\File'],
    ['Mage_Downloadable_Product_EditController', 'Magento\Backend\Controller\Catalog\Product'],
    ['Mage_Eav_Model_Convert_Adapter_Entity'],
    ['Mage_Eav_Model_Convert_Adapter_Grid'],
    ['Mage_Eav_Model_Convert_Parser_Abstract'],
    ['Mage_Eav_Model_Entity_Collection'],
    ['Mage_GiftMessage_Block_Message_Form'],
    ['Mage_GiftMessage_Block_Message_Helper'],
    ['Mage_GiftMessage_IndexController'],
    ['Mage_GiftMessage_Model_Entity_Attribute_Backend_Boolean_Config'],
    ['Mage_GiftMessage_Model_Entity_Attribute_Source_Boolean_Config'],
    ['Mage_GoogleOptimizer_IndexController', 'Magento\GoogleOptimizer\Adminhtml\Googleoptimizer\IndexController'],
    ['Mage_GoogleShopping_Block_Adminhtml_Types_Grid'],
    ['Mage_GoogleShopping_Helper_SiteVerification', 'Mage_GoogleShopping_Block_SiteVerification'],
    ['Mage_ImportExport_Model_Import_Adapter_Abstract', 'Mage_ImportExport_Model_Import_SourceAbstract'],
    ['Mage_ImportExport_Model_Import_Adapter_Csv', 'Mage_ImportExport_Model_Import_Source_Csv'],
    ['Mage_Install_Model_Installer_Env'],
    ['Mage_Ogone_Model_Api_Debug'],
    ['Mage_Ogone_Model_Resource_Api_Debug'],
    ['Mage_Page_Block_Html_Toplinks'],
    ['Mage_Page_Block_Html_Wrapper'],
    ['Mage_Page_Block_Template_Links'],
    ['Mage_Paypal_Block_Adminhtml_Settlement_Report_Grid'],
    ['Mage_ProductAlert_Block_Price'],
    ['Mage_ProductAlert_Block_Stock'],
    ['Mage_Reports_Model_Resource_Coupons_Collection'],
    ['Mage_Reports_Model_Resource_Invoiced_Collection'],
    ['Mage_Reports_Model_Resource_Product_Ordered_Collection'],
    [
        'Mage_Reports_Model_Resource_Product_Viewed_Collection',
        'Magento\Reports\Model\Resource\Report\Product\Viewed\Collection'
    ],
    ['Mage_Reports_Model_Resource_Refunded_Collection'],
    ['Mage_Reports_Model_Resource_Shipping_Collection'],
    ['Mage_Reports_Model_Report'],
    ['Mage_Reports_Model_Test'],
    ['Mage_Rss_Model_Observer'],
    ['Mage_Rss_Model_Session', 'Magento_Backend_Model_Auth and \Magento\Backend\Model\Auth\Session'],
    [
        'Magento\Sales\Block\Adminhtml\Order\Invoice\Create\Tracking',
        '\Magento\Shipping\Block\Adminhtml\Order\Tracking'
    ],
    [
        'Magento\Sales\Block\Adminhtml\Order\Shipment\Create\Tracking',
        'Magento\Shipping\Block\Adminhtml\Order\Tracking'
    ],
    [
        'Magento\Sales\Block\Adminhtml\Order\Shipment\Packaging',
        '\Magento\Shipping\Block\Adminhtml\Order\Packaging'
    ],
    [
        'Magento\Sales\Block\Adminhtml\Order\Shipment\Packaging\Grid',
        '\Magento\Shipping\Block\Adminhtml\Order\Packaging\Grid'
    ],
    [
        'Magento\Sales\Block\Adminhtml\Order\Shipment\Tracking\Info',
        '\Magento\Shipping\Block\Adminhtml\Order\Tracking'
    ],
    [
        'Magento\Sales\Block\Adminhtml\Order\Shipment\View\Tracking',
        'Magento\Shipping\Block\Adminhtml\Order\Tracking\View'
    ],
    ['Mage_Sales_Block_Order_Details'],
    ['Mage_Sales_Block_Order_Tax'],
    ['Mage_Sales_Block_Guest_Links'],
    ['Mage_Sales_Model_Entity_Order'],
    ['Mage_Sales_Model_Entity_Order_Address'],
    ['Mage_Sales_Model_Entity_Order_Address_Collection'],
    ['Mage_Sales_Model_Entity_Order_Attribute_Backend_Billing'],
    ['Mage_Sales_Model_Entity_Order_Attribute_Backend_Child'],
    ['Mage_Sales_Model_Entity_Order_Attribute_Backend_Parent'],
    ['Mage_Sales_Model_Entity_Order_Attribute_Backend_Shipping'],
    ['Mage_Sales_Model_Entity_Order_Collection'],
    ['Mage_Sales_Model_Entity_Order_Creditmemo'],
    ['Mage_Sales_Model_Entity_Order_Creditmemo_Attribute_Backend_Child'],
    ['Mage_Sales_Model_Entity_Order_Creditmemo_Attribute_Backend_Parent'],
    ['Mage_Sales_Model_Entity_Order_Creditmemo_Collection'],
    ['Mage_Sales_Model_Entity_Order_Creditmemo_Comment'],
    ['Mage_Sales_Model_Entity_Order_Creditmemo_Comment_Collection'],
    ['Mage_Sales_Model_Entity_Order_Creditmemo_Item'],
    ['Mage_Sales_Model_Entity_Order_Creditmemo_Item_Collection'],
    ['Mage_Sales_Model_Entity_Order_Invoice'],
    ['Mage_Sales_Model_Entity_Order_Invoice_Attribute_Backend_Child'],
    ['Mage_Sales_Model_Entity_Order_Invoice_Attribute_Backend_Item'],
    ['Mage_Sales_Model_Entity_Order_Invoice_Attribute_Backend_Order'],
    ['Mage_Sales_Model_Entity_Order_Invoice_Attribute_Backend_Parent'],
    ['Mage_Sales_Model_Entity_Order_Invoice_Collection'],
    ['Mage_Sales_Model_Entity_Order_Invoice_Comment'],
    ['Mage_Sales_Model_Entity_Order_Invoice_Comment_Collection'],
    ['Mage_Sales_Model_Entity_Order_Invoice_Item'],
    ['Mage_Sales_Model_Entity_Order_Invoice_Item_Collection'],
    ['Mage_Sales_Model_Entity_Order_Item'],
    ['Mage_Sales_Model_Entity_Order_Item_Collection'],
    ['Mage_Sales_Model_Entity_Order_Payment'],
    ['Mage_Sales_Model_Entity_Order_Payment_Collection'],
    ['Mage_Sales_Model_Entity_Order_Shipment'],
    ['Mage_Sales_Model_Entity_Order_Shipment_Attribute_Backend_Child'],
    ['Mage_Sales_Model_Entity_Order_Shipment_Attribute_Backend_Parent'],
    ['Mage_Sales_Model_Entity_Order_Shipment_Collection'],
    ['Mage_Sales_Model_Entity_Order_Shipment_Comment'],
    ['Mage_Sales_Model_Entity_Order_Shipment_Comment_Collection'],
    ['Mage_Sales_Model_Entity_Order_Shipment_Item'],
    ['Mage_Sales_Model_Entity_Order_Shipment_Item_Collection'],
    ['Mage_Sales_Model_Entity_Order_Shipment_Track'],
    ['Mage_Sales_Model_Entity_Order_Shipment_Track_Collection'],
    ['Mage_Sales_Model_Entity_Order_Status_History'],
    ['Mage_Sales_Model_Entity_Order_Status_History_Collection'],
    ['Mage_Sales_Model_Entity_Quote'],
    ['Mage_Sales_Model_Entity_Quote_Address'],
    ['Mage_Sales_Model_Entity_Quote_Address_Attribute_Backend'],
    ['Mage_Sales_Model_Entity_Quote_Address_Attribute_Backend_Child'],
    ['Mage_Sales_Model_Entity_Quote_Address_Attribute_Backend_Parent'],
    ['Mage_Sales_Model_Entity_Quote_Address_Attribute_Backend_Region'],
    ['Mage_Sales_Model_Entity_Quote_Address_Attribute_Frontend'],
    ['Mage_Sales_Model_Entity_Quote_Address_Attribute_Frontend_Custbalance'],
    ['Mage_Sales_Model_Entity_Quote_Address_Attribute_Frontend_Discount'],
    ['Mage_Sales_Model_Entity_Quote_Address_Attribute_Frontend_Grand'],
    ['Mage_Sales_Model_Entity_Quote_Address_Attribute_Frontend_Shipping'],
    ['Mage_Sales_Model_Entity_Quote_Address_Attribute_Frontend_Subtotal'],
    ['Mage_Sales_Model_Entity_Quote_Address_Attribute_Frontend_Tax'],
    ['Mage_Sales_Model_Entity_Quote_Address_Collection'],
    ['Mage_Sales_Model_Entity_Quote_Address_Item'],
    ['Mage_Sales_Model_Entity_Quote_Address_Item_Collection'],
    ['Mage_Sales_Model_Entity_Quote_Address_Rate'],
    ['Mage_Sales_Model_Entity_Quote_Address_Rate_Collection'],
    ['Mage_Sales_Model_Entity_Quote_Collection'],
    ['Mage_Sales_Model_Entity_Quote_Item'],
    ['Mage_Sales_Model_Entity_Quote_Item_Collection'],
    ['Mage_Sales_Model_Entity_Quote_Payment'],
    ['Mage_Sales_Model_Entity_Quote_Payment_Collection'],
    ['Mage_Sales_Model_Entity_Sale_Collection'],
    ['Mage_Sales_Model_Entity_Setup'],
    ['Mage_Shipping_ShippingController'],
    ['Mage_Tag_Block_Adminhtml_Report_Customer_Detail_Grid'],
    ['Mage_Tag_Block_Adminhtml_Report_Customer_Grid'],
    ['Mage_Tag_Block_Adminhtml_Report_Popular_Detail_Grid'],
    ['Mage_Tag_Block_Adminhtml_Report_Product_Detail_Grid'],
    ['Mage_Tag_Block_Adminhtml_Report_Product_Grid'],
    ['Mage_Tag_Block_Customer_Edit'],
    ['Mage_Theme_Block_Adminhtml_System_Design_Theme_Grid'],
    ['Mage_User_Block_Role_Grid'],
    ['Mage_User_Block_User_Grid'],
    ['Mage_User_Model_Roles'],
    ['Mage_User_Model_Resource_Roles'],
    ['Mage_User_Model_Resource_Roles_Collection'],
    ['Mage_User_Model_Resource_Roles_User_Collection'],
    ['Mage_Widget_Block_Adminhtml_Widget_Instance_Grid'],
    ['Magento\Widget\Model\Observer'],
    ['Mage_Wishlist_Model_Resource_Product_Collection'],
    ['Varien_Convert_Action'],
    ['Varien_Convert_Action_Abstract'],
    ['Varien_Convert_Action_Interface'],
    ['Varien_Convert_Adapter_Abstract'],
    ['Varien_Convert_Adapter_Db_Table'],
    ['Varien_Convert_Adapter_Http'],
    ['Varien_Convert_Adapter_Http_Curl'],
    ['Varien_Convert_Adapter_Interface'],
    ['Varien_Convert_Adapter_Io'],
    ['Varien_Convert_Adapter_Soap'],
    ['Varien_Convert_Adapter_Std'],
    ['Varien_Convert_Adapter_Zend_Cache'],
    ['Varien_Convert_Adapter_Zend_Db'],
    ['Varien_Convert_Container_Collection'],
    ['Varien_Convert_Container_Generic'],
    ['Varien_Convert_Container_Interface'],
    ['Varien_Convert_Mapper_Abstract'],
    ['Varien_Convert_Parser_Abstract'],
    ['Varien_Convert_Parser_Csv'],
    ['Varien_Convert_Parser_Interface'],
    ['Varien_Convert_Parser_Serialize'],
    ['Varien_Convert_Parser_Xml_Excel'],
    ['Varien_Convert_Profile'],
    ['Varien_Convert_Profile_Abstract'],
    ['Varien_Convert_Profile_Collection'],
    ['Varien_Convert_Validator_Abstract'],
    ['Varien_Convert_Validator_Column'],
    ['Varien_Convert_Validator_Dryrun'],
    ['Varien_Convert_Validator_Interface'],
    ['Mage_File_Uploader_Image'],
    ['Varien_Profiler', 'Magento_Framework_Profiler'],
    ['Mage_Adminhtml_Block_Notification_Window', 'Magento\AdminNotification\Block\Window'],
    ['Mage_Adminhtml_Block_Notification_Toolbar'],
    ['Mage_Adminhtml_Block_Notification_Survey'],
    ['Mage_Adminhtml_Block_Notification_Security'],
    ['Mage_Adminhtml_Block_Notification_Inbox'],
    ['Mage_Adminhtml_Block_Notification_Grid', 'Magento\AdminNotification\Block\Notification\Grid'],
    ['Mage_Adminhtml_Block_Notification_Baseurl'],
    [
        'Mage_Adminhtml_Block_Notification_Grid_Renderer_Severity',
        'Magento\AdminNotification\Block\Grid\Renderer\Severity'
    ],
    [
        'Mage_Adminhtml_Block_Notification_Grid_Renderer_Notice',
        'Magento\AdminNotification\Block\Grid\Renderer\Notice'
    ],
    [
        'Mage_Adminhtml_Block_Notification_Grid_Renderer_Actions',
        'Magento\AdminNotification\Block\Grid\Renderer\Actions'
    ],
    ['Mage_Adminhtml_Block_Cache_Notifications'],
    ['Mage_AdminNotification_Block_Grid'],
    ['Mage_Core_Model_Design_Package'],
    ['Mage_Core_Model_Design_PackageInterface'],
    ['Mage_Core_Model_Resource_Type_Db_Mysqli_Setup'],
    ['Mage_Core_Model_Resource_Type_Db_Mysqli'],
    ['Varien_Db_Adapter_Mysqli'],
    ['Mage_DB_Mysqli'],
    ['Mage_DB_Exception'],
    [
        'Magento\Catalog\Block\Product\View\Media',
        'Decomposed into \Magento\Catalog\Block\Product\View\Gallery' .
        ' and \Magento\Catalog\Block\Product\View\BaseImage classes'
    ],
    ['Magento\Wishlist\Block\Links', 'Magento\Wishlist\Block\Link'],
    ['Magento\Wishlist\Block\Render\Item\Price'],
    ['Mage_Adminhtml_Block_Api_Tab_Userroles'],
    ['Mage_Adminhtml_Block_Api_Tab_Roleinfo'],
    ['Mage_Adminhtml_Block_Api_Tab_Rolesusers'],
    ['Mage_Adminhtml_Block_Api_Tab_Rolesedit'],
    ['Mage_Adminhtml_Block_Api_Editroles'],
    ['Mage_Adminhtml_Block_Api_Buttons'],
    ['Mage_Adminhtml_Block_Api_Users'],
    ['Mage_Adminhtml_Block_Api_Role_Grid_User'],
    ['Mage_Adminhtml_Block_Api_Grid_Role'],
    ['Mage_Adminhtml_Block_Api_Roles'],
    ['Mage_Adminhtml_Block_Api_User_Edit_Tab_Main'],
    ['Mage_Adminhtml_Block_Api_User_Edit_Tab_Roles'],
    ['Mage_Adminhtml_Block_Api_User_Edit_Tabs'],
    ['Mage_Adminhtml_Block_Api_User_Edit_Form'],
    ['Mage_Adminhtml_Block_Api_User_Grid'],
    ['Mage_Adminhtml_Block_Api_User_Edit'],
    ['Mage_Adminhtml_Block_Api_Role'],
    ['Mage_Adminhtml_Block_Api_User'],
    ['Mage_Adminhtml_Block_Api_Edituser'],
    ['Mage_Api_Exception'],
    ['Mage_Api_Controller_Action'],
    ['Mage_Api_Model_Acl_Role_Generic'],
    ['Mage_Api_Model_Acl_Role_Group'],
    ['Mage_Api_Model_Acl_Role_Registry'],
    ['Mage_Api_Model_Acl_Role_User'],
    ['Mage_Api_Model_Acl_Assert_Ip'],
    ['Mage_Api_Model_Acl_Assert_Time'],
    ['Mage_Api_Model_Acl_Role'],
    ['Mage_Api_Model_Acl_Resource'],
    ['Mage_Api_Model_Rules'],
    ['Mage_Api_Model_Wsdl_Config'],
    ['Mage_Api_Model_Wsdl_Config_Base'],
    ['Mage_Api_Model_Wsdl_Config_Element'],
    ['Mage_Api_Model_Server'],
    ['Mage_Api_Model_Mysql4_Acl_Role_Collection'],
    ['Mage_Api_Model_Mysql4_Acl_Role'],
    ['Mage_Api_Model_Mysql4_Rules'],
    ['Mage_Api_Model_Mysql4_Role_Collection'],
    ['Mage_Api_Model_Mysql4_Rules_Collection'],
    ['Mage_Api_Model_Mysql4_Roles'],
    ['Mage_Api_Model_Mysql4_Permissions_Collection'],
    ['Mage_Api_Model_Mysql4_User_Collection'],
    ['Mage_Api_Model_Mysql4_Roles_Collection'],
    ['Mage_Api_Model_Mysql4_Roles_User_Collection'],
    ['Mage_Api_Model_Mysql4_Role'],
    ['Mage_Api_Model_Mysql4_Acl'],
    ['Mage_Api_Model_Mysql4_User'],
    ['Mage_Api_Model_Session'],
    ['Mage_Api_Model_Config'],
    ['Mage_Api_Model_Server_V2_Adapter_Soap'],
    ['Mage_Api_Model_Server_V2_Handler'],
    ['Mage_Api_Model_Server_Adapter_Soap'],
    ['Mage_Api_Model_Server_Adapter_Xmlrpc'],
    ['Mage_Api_Model_Server_WSI_Adapter_Soap'],
    ['Mage_Api_Model_Server_WSI_Handler'],
    ['Mage_Api_Model_Server_Handler'],
    ['Mage_Api_Model_Roles'],
    ['Mage_Api_Model_Role'],
    ['Mage_Api_Model_Acl'],
    ['Mage_Api_Model_Resource_Acl_Role_Collection'],
    ['Mage_Api_Model_Resource_Acl_Role'],
    ['Mage_Api_Model_Resource_Rules'],
    ['Mage_Api_Model_Resource_Role_Collection'],
    ['Mage_Api_Model_Resource_Rules_Collection'],
    ['Mage_Api_Model_Resource_Roles'],
    ['Mage_Api_Model_Resource_Permissions_Collection'],
    ['Mage_Api_Model_Resource_User_Collection'],
    ['Mage_Api_Model_Resource_Roles_Collection'],
    ['Mage_Api_Model_Resource_Roles_User_Collection'],
    ['Mage_Api_Model_Resource_Role'],
    ['Mage_Api_Model_Resource_Acl'],
    ['Mage_Api_Model_Resource_Abstract'],
    ['Mage_Api_Model_Resource_User'],
    ['Mage_Api_Model_User'],
    ['Mage_Api_Helper_Data'],
    ['Mage_Api_XmlrpcController'],
    ['Mage_Api_V2_SoapController'],
    ['Mage_Api_SoapController'],
    ['Mage_Api_IndexController'],
    ['Mage_Catalog_Model_Api_Resource'],
    ['Mage_Catalog_Model_Api2_Product_Website'],
    ['Mage_Catalog_Model_Api2_Product_Website_Rest_Admin_V1'],
    ['Mage_Catalog_Model_Api2_Product_Website_Validator_Admin_Website'],
    ['Mage_Catalog_Model_Api2_Product_Rest_Customer_V1'],
    ['Mage_Catalog_Model_Api2_Product_Rest_Guest_V1'],
    ['Mage_Catalog_Model_Api2_Product_Rest_Admin_V1'],
    ['Mage_Catalog_Model_Api2_Product_Category'],
    ['Mage_Catalog_Model_Api2_Product_Image'],
    ['Mage_Catalog_Model_Api2_Product_Category_Rest_Customer_V1'],
    ['Mage_Catalog_Model_Api2_Product_Category_Rest_Guest_V1'],
    ['Mage_Catalog_Model_Api2_Product_Category_Rest_Admin_V1'],
    ['Mage_Catalog_Model_Api2_Product_Image_Rest_Customer_V1'],
    ['Mage_Catalog_Model_Api2_Product_Image_Rest_Guest_V1'],
    ['Mage_Catalog_Model_Api2_Product_Image_Rest_Admin_V1'],
    ['Mage_Catalog_Model_Api2_Product_Image_Validator_Image'],
    ['Mage_Catalog_Model_Api2_Product_Validator_Product'],
    ['Mage_Catalog_Model_Api2_Product'],
    ['Mage_Catalog_Model_Product_Api_V2'],
    ['Mage_Catalog_Model_Product_Api'],
    ['Mage_Catalog_Model_Product_Option_Api_V2'],
    ['Mage_Catalog_Model_Product_Option_Value_Api_V2'],
    ['Mage_Catalog_Model_Product_Option_Value_Api'],
    ['Mage_Catalog_Model_Product_Option_Api'],
    ['Mage_Catalog_Model_Product_Type_Api_V2'],
    ['Mage_Catalog_Model_Product_Type_Api'],
    ['Mage_Catalog_Model_Product_Attribute_Tierprice_Api_V2'],
    ['Mage_Catalog_Model_Product_Attribute_Tierprice_Api'],
    ['Mage_Catalog_Model_Product_Attribute_Media_Api_V2'],
    ['Mage_Catalog_Model_Product_Attribute_Media_Api'],
    ['Mage_Catalog_Model_Product_Attribute_Api_V2'],
    ['Mage_Catalog_Model_Product_Attribute_Set_Api_V2'],
    ['Mage_Catalog_Model_Product_Attribute_Set_Api'],
    ['Mage_Catalog_Model_Product_Attribute_Api'],
    ['Mage_Catalog_Model_Product_Link_Api_V2'],
    ['Mage_Catalog_Model_Product_Link_Api'],
    ['Mage_Catalog_Model_Category_Api_V2'],
    ['Mage_Catalog_Model_Category_Api'],
    ['Mage_Catalog_Model_Category_Attribute_Api_V2'],
    ['Mage_Catalog_Model_Category_Attribute_Api'],
    ['Mage_Checkout_Model_Api_Resource'],
    ['Mage_Checkout_Model_Api_Resource_Customer'],
    ['Mage_Checkout_Model_Api_Resource_Product'],
    ['Mage_Checkout_Model_Cart_Api_V2'],
    ['Mage_Checkout_Model_Cart_Payment_Api'],
    ['Mage_Checkout_Model_Cart_Customer_Api_V2'],
    ['Mage_Checkout_Model_Cart_Customer_Api'],
    ['Mage_Checkout_Model_Cart_Api'],
    ['Mage_Checkout_Model_Cart_Product_Api_V2'],
    ['Mage_Checkout_Model_Cart_Product_Api'],
    ['Mage_Checkout_Model_Cart_Shipping_Api_V2'],
    ['Mage_Checkout_Model_Cart_Shipping_Api'],
    ['Mage_Checkout_Model_Cart_Coupon_Api_V2'],
    ['Mage_Checkout_Model_Cart_Coupon_Api'],
    ['Mage_Core_Model_Store_Api_V2'],
    ['Mage_Core_Model_Store_Api'],
    ['Mage_Core_Model_Magento_Api_V2'],
    ['Mage_Core_Model_Magento_Api'],
    ['Mage_Customer_Model_Group_Api_V2'],
    ['Mage_Customer_Model_Group_Api'],
    ['Mage_Customer_Model_Api_Resource'],
    ['Mage_Customer_Model_Customer_Api_V2'],
    ['Mage_Customer_Model_Customer_Api'],
    ['Mage_Customer_Model_Api2_Customer'],
    ['Mage_Customer_Model_Api2_Customer_Address'],
    ['Mage_Customer_Model_Api2_Customer_Rest_Customer_V1'],
    ['Mage_Customer_Model_Api2_Customer_Rest_Admin_V1'],
    ['Mage_Customer_Model_Api2_Customer_Address_Validator'],
    ['Mage_Customer_Model_Api2_Customer_Address_Rest_Customer_V1'],
    ['Mage_Customer_Model_Api2_Customer_Address_Rest_Admin_V1'],
    ['Mage_Customer_Model_Address_Api_V2'],
    ['Mage_Customer_Model_Address_Api'],
    ['Mage_Directory_Model_Region_Api_V2'],
    ['Mage_Directory_Model_Region_Api'],
    ['Mage_Directory_Model_Country_Api_V2'],
    ['Mage_Directory_Model_Country_Api'],
    ['Mage_Downloadable_Model_Link_Api_V2'],
    ['Mage_Downloadable_Model_Link_Api_Validator'],
    ['Mage_Downloadable_Model_Link_Api_Uploader'],
    ['Mage_Downloadable_Model_Link_Api'],
    ['Mage_GiftMessage_Model_Api_V2'],
    ['Mage_GiftMessage_Model_Api'],
    ['Mage_Sales_Model_Api_Resource'],
    ['Mage_Sales_Model_Api2_Order_Item_Rest_Customer_V1'],
    ['Mage_Sales_Model_Api2_Order_Item_Rest_Admin_V1'],
    ['Mage_Sales_Model_Api2_Order_Comment_Rest_Customer_V1'],
    ['Mage_Sales_Model_Api2_Order_Comment_Rest_Admin_V1'],
    ['Mage_Sales_Model_Api2_Order_Item'],
    ['Mage_Sales_Model_Api2_Order_Comment'],
    ['Mage_Sales_Model_Api2_Order_Address'],
    ['Mage_Sales_Model_Api2_Order_Rest_Customer_V1'],
    ['Mage_Sales_Model_Api2_Order_Rest_Admin_V1'],
    ['Mage_Sales_Model_Api2_Order_Address_Rest_Customer_V1'],
    ['Mage_Sales_Model_Api2_Order_Address_Rest_Admin_V1'],
    ['Mage_Sales_Model_Api2_Order'],
    ['Mage_Sales_Model_Order_Api_V2'],
    ['Mage_Sales_Model_Order_Shipment_Api_V2'],
    ['Mage_Sales_Model_Order_Shipment_Api'],
    ['Mage_Sales_Model_Order_Invoice_Api_V2'],
    ['Mage_Sales_Model_Order_Invoice_Api'],
    ['Mage_Sales_Model_Order_Api'],
    ['Mage_Sales_Model_Order_Creditmemo_Api_V2'],
    ['Mage_Sales_Model_Order_Creditmemo_Api'],
    ['Magento\ImportExport\Model\Config'],
    ['Magento\Install\Model\EntryPoint\Console'],
    ['Magento\Install\Model\EntryPoint\Output'],
    ['Magento\Framework\Data\Collection\Factory', 'Magento\Framework\Data\CollectionFactory'],
    ['Magento\Customer\Block\Adminhtml\System\Config\ValidatevatFactory'],
    ['Magento\Customer\Model\Attribute\Data'],
    ['Magento\Eav\Model\Attribute\Data'],
    ['Magento\Log\Model\Resource\Helper\Mysql4', 'Magento\Log\Model\Resource\Helper'],
    ['Magento\CatalogSearch\Model\Resource\Helper\Mysql4', 'Magento\CatalogSearch\Model\Resource\Helper'],
    ['Magento\ImportExport\Model\Resource\Helper\Mysql4', 'Magento\ImportExport\Model\Resource\Helper'],
    ['Magento\Reports\Model\Resource\Helper\Mysql4', 'Magento\Reports\Model\Resource\Helper'],
    ['Magento\Backup\Model\Resource\Helper\Mysql4', 'Magento\Backup\Model\Resource\Helper'],
    ['Magento\Sales\Model\CarrierFactory', 'Magento\Shipping\Model\CarrierFactory'],
    ['Magento\Sales\Model\Order\Pdf\Shipment\Packaging', 'Magento\Shipping\Model\Order\Pdf\Packaging'],
    ['Magento\Sales\Model\ResourceFactory'],
    ['Magento\Sales\Model\Resource\Helper\Mysql4', 'Magento\Sales\Model\Resource\Helper'],
    ['Magento\Core\Model\Resource\Helper\Mysql4', 'Magento\Framework\DB\Helper'],
    ['Magento\Core\Model\Resource\Helper', 'Magento\Framework\DB\Helper'],
    ['Magento\Core\Model\Resource\Helper\AbstractHelper', 'Magento\Framework\DB\Helper\AbstractHelper'],
    ['Magento\Core\Model\Resource\HelperFactory'],
    ['Magento\Core\Model\Resource\HelperPool'],
    ['Magento\Core\Model\Resource\Transaction', 'Magento\Framework\DB\Transaction'],
    ['Magento\Catalog\Model\Resource\Helper\Mysql4', 'Magento\Catalog\Model\Resource\Helper'],
    ['Magento\Eav\Model\Resource\Helper\Mysql4', 'Magento\Eav\Model\Resource\Helper'],
    [
        'Magento\Eav\Model\Entity\Attribute\Backend\Array',
        'Magento\Eav\Model\Entity\Attribute\Backend\ArrayBackend'
    ],
    ['Magento\Sales\Model\Resource\Helper\HelperInterface', 'Magento\Sales\Model\Resource\HelperInterface'],
    ['Magento\Reports\Model\Resource\Helper\HelperInterface', 'Magento\Reports\Model\Resource\HelperInterface'],
    ['Magento\Payment\Block\Form\Banktransfer', 'Magento\OfflinePayments\Block\Form\Banktransfer'],
    ['Magento\Payment\Block\Form\Cashondelivery', 'Magento\OfflinePayments\Block\Form\Cashondelivery'],
    ['Magento\Payment\Block\Form\Ccsave', 'Magento\OfflinePayments\Block\Form\Ccsave'],
    ['Magento\Payment\Block\Form\Checkmo', 'Magento\OfflinePayments\Block\Form\Checkmo'],
    ['Magento\Payment\Block\Form\Purchaseorder', 'Magento\OfflinePayments\Block\Form\Purchaseorder'],
    ['Magento\Payment\Block\Info\Ccsave', 'Magento\OfflinePayments\Block\Info\Ccsave'],
    ['Magento\Payment\Block\Info\Checkmo', 'Magento\OfflinePayments\Block\Info\Checkmo'],
    ['Magento\Payment\Block\Info\Purchaseorder', 'Magento\OfflinePayments\Block\Info\Purchaseorder'],
    ['Magento\Payment\Model\Method\Banktransfer', 'Magento\OfflinePayments\Model\Banktransfer'],
    ['Magento\Payment\Model\Method\Cashondelivery', 'Magento\OfflinePayments\Model\Cashondelivery'],
    ['Magento\Payment\Model\Method\Ccsave', 'Magento\OfflinePayments\Model\Ccsave'],
    ['Magento\Payment\Model\Method\Checkmo', 'Magento\OfflinePayments\Model\Checkmo'],
    ['Magento\Payment\Model\Method\Purchaseorder', 'Magento\OfflinePayments\Model\Purchaseorder'],
    ['Magento\Poll\Block\ActivePoll'],
    ['Magento\Poll\Controller\Vote'],
    ['Magento\Poll\Helper\Data'],
    ['Magento\Poll\Model\Poll'],
    ['Magento\Poll\Model\Poll\Answer'],
    ['Magento\Poll\Model\Poll\Vote'],
    ['Magento\Poll\Model\Resource\Poll'],
    ['Magento\Poll\Model\Resource\Poll\Answer'],
    ['Magento\Poll\Model\Resource\Poll\Answer\Collection'],
    ['Magento\Poll\Model\Resource\Poll\Collection'],
    ['Magento\Poll\Model\Resource\Poll\Vote'],
    ['Magento\Framework\Backup'],
    ['Magento\Core\Controller\Front\Router'],
    ['Magento\Core\Controller\Request\HttpProxy'],
    ['Magento\Core\Controller\Response\Http', 'Magento\Framework\App\Response\Http'],
    ['Magento\Core\Controller\Varien\Action\Forward', 'Magento\Framework\App\Action\Forward'],
    ['Magento\Core\Controller\Varien\Action\Redirect', 'Magento\Framework\App\Action\Redirect'],
    ['Magento\Core\Controller\Varien\DispatchableInterface'],
    ['Magento\Core\Controller\Varien\Front', 'Magento\Framework\App\FrontController'],
    ['Magento\Core\Controller\FrontInterface', 'Magento\Framework\App\FrontControllerInterface'],
    ['Magento\Core\Model\App\Emulation', 'Magento\Store\Model\App\Emulation'],
    ['Magento\Core\Model\App\Handler'],
    ['Magento\Core\Model\App\Proxy'],
    ['Magento\Core\Model\Event\Config\SchemaLocator', 'Magento\Framework\Event\Config\SchemaLocator'],
    ['Magento\Core\Controller\Varien\Router\AbstractRouter'],
    ['Magento\Core\Controller\Varien\AbstractAction'],
    ['Magento\Core\Controller\Varien\Exception'],
    ['Magento\Framework\HTTP\HandlerFactory'],
    ['Magento\Core\Controller\Request\Http'],
    ['Magento\Core\Controller\Varien\Router\DefaultRouter'],
    ['Magento\Core\Model\NoRouteHandlerList'],
    ['Magento\Core\Controller\Varien\Action\Factory'],
    ['Magento\Core\Model\Config\Loader\Primary'],
    ['Magento\Core\Model\Config\AbstractStorage'],
    ['Magento\Core\Model\Config\Loader'],
    ['Magento\Core\Model\Config\LoaderInterface'],
    ['Magento\Core\Model\Config\Primary'],
    ['Magento\Core\Model\Config\Storage'],
    ['Magento\Core\Model\Config\StorageInterface'],
    ['Magento\Core\Model\Dir'],
    ['Magento\Core\Model\ModuleList'],
    ['Magento\Core\Model\ModuleListInterface'],
    ['Magento\Core\Model\RouterList'],
    ['Magento\Core\Model\App\State'],
    ['Magento\Core\Model\App'],
    ['Magento\Core\Model\Event\Config\Converter'],
    ['Magento\Core\Model\Event\Config\Data'],
    ['Magento\Core\Model\Event\Config\Reader'],
    ['Magento\Core\Model\Event\Invoker\InvokerDefault'],
    ['Magento\Core\Model\Event\Config'],
    ['Magento\Core\Model\Event\ConfigInterface'],
    ['Magento\Core\Model\Event\InvokerInterface'],
    ['Magento\Core\Model\Event\Manager'],
    ['Magento\Framework\HTTP\Handler\Composite'],
    ['Magento\Framework\HTTP\HandlerInterface'],
    ['Magento\Backend\Model\Request\PathInfoProcessor'],
    ['Magento\Backend\Model\Router\NoRouteHandler'],
    ['Magento\ConfigurableProduct\Block\Adminhtml\Product\Edit\Tab\Super\Config\Simple'],
    ['Magento\Core\Model\Request\PathInfoProcessor', 'Magento\Store\App\Request\PathInfoProcessor'],
    ['Magento\Core\Model\Request\RewriteService'],
    ['Magento\Core\Model\Router\NoRouteHandler'],
    ['Magento\Core\Model\Resource\SetupFactory'],
    ['Magento\Core\Model\Dir\Verification'],
    ['Magento\Core\Model\Module\Declaration\Converter\Dom'],
    ['Magento\Core\Model\Module\Declaration\Reader\Filesystem'],
    ['Magento\Core\Model\Module\Dir'],
    ['Magento\Core\Model\Module\Declaration\FileResolver'],
    ['Magento\Core\Model\Module\Declaration\SchemaLocator'],
    ['Magento\Core\Model\Module\Dir\ReverseResolver'],
    ['Magento\Core\Model\Module\ResourceResolver'],
    ['Magento\Core\Model\Module\ResourceResolverInterface'],
    ['Magento\Core\Model\Resource\SetupInterface'],
    ['Magento\Core\Model\Db\UpdaterInterface'],
    ['Magento\Core\Model\Router\NoRouteHandlerInterface'],
    ['Magento\Core\Model\UrlInterface'],
    ['Magento\Sales\Model\AdminOrder'],
    ['Magento\Sales\Model\AdminOrder\Random'],
    ['Magento\Sales\Model\Resource\Order\Attribute\Backend\Parent'],
    ['Magento\Sales\Model\Resource\Order\Creditmemo\Attribute\Backend\Parent'],
    ['Magento\Sales\Model\Resource\Order\Invoice\Attribute\Backend\Parent'],
    ['Magento\Sales\Model\Resource\Order\Shipment\Attribute\Backend\Parent'],
    ['Magento\Quote\Model\Resource\Quote\Address\Attribute\Backend\Parent'],
    ['Magento\Core\Helper\Http'],
    ['Magento\Core\Helper\Theme', 'Magento\Theme\Helper\Theme'],
    ['Magento\Core\Model\Theme', 'Magento\Theme\Model\Theme'],
    ['Magento\Core\Model\Theme\Collection', 'Magento\Theme\Model\Theme\Collection'],
    ['Magento\Core\Model\Theme\Data', 'Magento\Theme\Model\Theme\Data'],
    ['Magento\Core\Model\Theme\File', 'Magento\Theme\Model\Theme\File'],
    ['Magento\Core\Model\Theme\FileProvider', 'Magento\Theme\Model\Theme\FileProvider'],
    ['Magento\Core\Model\Theme\Registration', 'Magento\Theme\Model\Theme\Registration'],
    ['Magento\Core\Model\Theme\Resolver', 'Magento\Theme\Model\Theme\Resolver'],
    ['Magento\Core\Model\Theme\ThemeProvider', 'Magento\Theme\Model\Theme\ThemeProvider'],
    ['Magento\Core\Model\Theme\Customization\Config', 'Magento\Theme\Model\Theme\Customization\Config'],
    ['Magento\Core\Model\Theme\Data\Collection', 'Magento\Theme\Model\Theme\Data\Collection'],
    ['Magento\Core\Model\Theme\Domain\Physical', 'Magento\Theme\Model\Theme\Domain\Physical'],
    ['Magento\Core\Model\Theme\Domain\Staging', 'Magento\Theme\Model\Theme\Domain\Staging'],
    ['Magento\Core\Model\Theme\Domain\Virtual', 'Magento\Theme\Model\Theme\Domain\Virtual'],
    ['Magento\Core\Model\Theme\Image\Path', 'Magento\Theme\Model\Theme\Image\Path'],
    ['Magento\Core\Model\Theme\Source\Theme', 'Magento\Theme\Model\Theme\Source\Theme'],
    ['Magento\Core\Model\ThemeInterface', 'Magento\Framework\View\Design\ThemeInterface'],
    ['Magento\Core\Model\View\DesignInterface', 'Magento\Framework\View\DesignInterface'],
    ['Magento\Core\Model\Layout\Element', 'Magento\Framework\View\Layout\Element'],
    ['Magento\Core\Helper\Hint', 'Magento\Backend\Block\Store\Switcher'],
    [
        'Magento\Core\Model\Design\Fallback\Rule\ModularSwitch',
        'Magento\Framework\View\Design\Fallback\Rule\ModularSwitch'
    ],
    [
        'Magento\Core\Model\Design\Fallback\Rule\RuleInterface',
        'Magento\Framework\View\Design\Fallback\Rule\RuleInterface'
    ],
    ['Magento\Core\Model\Design\Fallback\Rule\Simple', 'Magento\Framework\View\Design\Fallback\Rule\Simple'],
    ['Magento\Core\Model\Design\Fallback\Factory', 'Magento\Framework\View\Design\Fallback\RulePool'],
    ['Magento\Core\Model\Design\FileResolution\Strategy\Fallback\CachingProxy'],
    ['Magento\Framework\View\Design\FileResolution\Strategy\View\NotifiableInterface'],
    ['Magento\Framework\View\Design\FileResolution\Strategy\View\FileInterface'],
    ['Magento\Framework\View\Design\FileResolution\Strategy\View\LocaleInterface'],
    ['Magento\Framework\View\Design\FileResolution\Strategy\View\ViewInterface'],
    ['Magento\Framework\View\Design\FileResolution\Strategy\Fallback\CachingProxy'],
    [
        'Magento\Core\Model\Design\FileResolution\Strategy\Fallback',
        'Magento\Framework\View\Design\FileResolution\Fallback\{File,ViewFile,LocaleFile,TemplateFile}'
    ],
    ['Magento\Core\Model\Design\FileResolution\StrategyPool'],
    ['Magento\Framework\View\Design\FileResolution\StrategyPool'],
    ['Magento\Core\Model\Layout\File', 'Magento\Framework\View\File'],
    ['Magento\Core\Model\Layout\File\Factory', 'Magento\Framework\View\File\Factory'],
    ['Magento\Core\Model\Layout\File\FileList\Factory', 'Magento\Framework\View\File\FileList\Factory'],
    ['Magento\Core\Model\Layout\File\ListFile', 'Magento\Framework\View\File\FileList'],
    [
        'Magento\Core\Model\Layout\File\Source\Aggregated',
        'Magento\Framework\View\Layout\File\Collector\Aggregated'
    ],
    ['Magento\Core\Model\Layout\File\Source\Base', 'Magento\Framework\View\Layout\File\Source\Base'],
    [
        'Magento\Core\Model\Layout\File\Source\Decorator\ModuleDependency',
        'Magento\Framework\View\File\Collector\Decorator\ModuleDependency'
    ],
    [
        'Magento\Core\Model\Layout\File\Source\Decorator\ModuleOutput',
        'Magento\Framework\View\File\Collector\Decorator\ModuleOutput'
    ],
    ['Magento\Core\Model\Layout\File\Source\Override\Base', 'Magento\Framework\View\Layout\File\Override\Base'],
    ['Magento\Core\Model\Layout\File\Source\Override\Theme', 'Magento\Framework\View\Layout\File\Override\Theme'],
    ['Magento\Core\Model\Layout\File\Source\Theme', 'Magento\Framework\View\Layout\File\Source\Theme'],
    ['Magento\Core\Model\Layout\File\SourceInterface', 'Magento\Framework\View\File\CollectorInterface'],
    ['Magento\Core\Model\LayoutFactory', 'Magento\Framework\View\LayoutFactory'],
    ['Magento\Core\Model\TemplateEngine\EngineInterface', 'Magento\Framework\View\TemplateEngineInterface'],
    ['Magento\Core\Model\TemplateEngine\Factory', 'Magento\Framework\View\TemplateEngineFactory'],
    ['Magento\Core\Model\TemplateEngine\Php', 'Magento\Framework\View\TemplateEngine\Php'],
    ['Magento\Core\Model\TemplateEngine\Pool', 'Magento\Framework\View\TemplateEnginePool'],
    ['Magento\Media\Model\File\Image'],
    ['Magento\Media\Model\Image'],
    ['Magento\Media\Helper\Data'],
    [
        'Magento\Adminhtml\Block\Promo\Catalog\Edit\Form',
        'Magento\CatalogRule\Block\Adminhtml\Promo\Catalog\Edit\Form'
    ],
    [
        'Magento\Adminhtml\Block\Promo\Catalog\Edit\Js',
        'Magento\CatalogRule\Block\Adminhtml\Promo\Catalog\Edit\Js'
    ],
    [
        'Magento\Adminhtml\Block\Promo\Catalog\Edit\Tab\Actions',
        'Magento\CatalogRule\Block\Adminhtml\Promo\Catalog\Edit\Tab\Actions'
    ],
    [
        'Magento\Adminhtml\Block\Promo\Catalog\Edit\Tab\Conditions',
        'Magento\CatalogRule\Block\Adminhtml\Promo\Catalog\Edit\Tab\Conditions'
    ],
    [
        'Magento\Adminhtml\Block\Promo\Catalog\Edit\Tab\Main',
        'Magento\CatalogRule\Block\Adminhtml\Promo\Catalog\Edit\Tab\Main'
    ],
    [
        'Magento\Adminhtml\Block\Promo\Catalog\Edit\Tabs',
        'Magento\CatalogRule\Block\Adminhtml\Promo\Catalog\Edit\Tabs'
    ],
    ['Magento\Adminhtml\Block\Promo\Catalog\Edit', 'Magento\CatalogRule\Block\Adminhtml\Promo\Catalog\Edit'],
    ['Magento\Adminhtml\Block\Promo\Catalog', 'Magento\CatalogRule\Block\Adminhtml\Promo\Catalog'],
    [
        'Magento\Adminhtml\Block\Promo\Widget\Chooser\Sku',
        'Magento\CatalogRule\Block\Adminhtml\Widget\Chooser\Sku'
    ],
    ['Magento\Adminhtml\Block\Promo\Widget\Chooser', 'Magento\CatalogRule\Block\Adminhtml\Widget\Chooser'],
    ['Magento\Adminhtml\Block\Promo\Quote\Edit\Form', 'Magento\SalesRule\Block\Adminhtml\Promo\Quote\Edit\Form'],
    [
        'Magento\Adminhtml\Block\Promo\Quote\Edit\Tab\Actions',
        'Magento\SalesRule\Block\Adminhtml\Promo\Quote\Edit\Tab\Actions'
    ],
    [
        'Magento\Adminhtml\Block\Promo\Quote\Edit\Tab\Conditions',
        'Magento\SalesRule\Block\Adminhtml\Promo\Quote\Edit\Tab\Conditions'
    ],
    [
        'Magento\Adminhtml\Block\Promo\Quote\Edit\Tab\Coupons\Form',
        'Magento\SalesRule\Block\Adminhtml\Promo\Quote\Edit\Tab\Coupons\Form'
    ],
    [
        'Magento\Adminhtml\Block\Promo\Quote\Edit\Tab\Coupons\Grid\Column\Renderer\Used',
        'Magento\SalesRule\Block\Adminhtml\Promo\Quote\Edit\Tab\Coupons\Grid\Column\Renderer\Used'
    ],
    [
        'Magento\Adminhtml\Block\Promo\Quote\Edit\Tab\Coupons\Grid',
        'Magento\SalesRule\Block\Adminhtml\Promo\Quote\Edit\Tab\Coupons\Grid'
    ],
    [
        'Magento\Adminhtml\Block\Promo\Quote\Edit\Tab\Coupons',
        'Magento\SalesRule\Block\Adminhtml\Promo\Quote\Edit\Tab\Coupons'
    ],
    [
        'Magento\Adminhtml\Block\Promo\Quote\Edit\Tab\Labels',
        'Magento\SalesRule\Block\Adminhtml\Promo\Quote\Edit\Tab\Labels'
    ],
    [
        'Magento\Adminhtml\Block\Promo\Quote\Edit\Tab\Main\Renderer\Checkbox',
        'Magento\SalesRule\Block\Adminhtml\Promo\Quote\Edit\Tab\Main\Renderer\Checkbox'
    ],
    [
        'Magento\Adminhtml\Block\Promo\Quote\Edit\Tab\Main',
        'Magento\SalesRule\Block\Adminhtml\Promo\Quote\Edit\Tab\Main'
    ],
    ['Magento\Adminhtml\Block\Promo\Quote\Edit\Tabs', 'Magento\SalesRule\Block\Adminhtml\Promo\Quote\Edit\Tabs'],
    ['Magento\Adminhtml\Block\Promo\Quote\Edit', 'Magento\SalesRule\Block\Adminhtml\Promo\Quote\Edit'],
    ['Magento\Adminhtml\Block\Promo\Quote', 'Magento\SalesRule\Block\Adminhtml\Promo\Quote'],
    ['Magento\Adminhtml\Controller\Promo\Catalog', 'Magento\CatalogRule\Controller\Adminhtml\Promo\Catalog'],
    ['Magento\Adminhtml\Controller\Promo\Quote', 'Magento\SalesRule\Controller\Adminhtml\Promo\Quote'],
    ['Magento\Adminhtml\Controller\Promo\Widget', 'Magento\CatalogRule\Controller\Adminhtml\Promo\Widget'],
    ['Magento\Adminhtml\Controller\Promo', 'Magento\CatalogRule\Controller\Adminhtml\Promo'],
    ['Magento\Adminhtml\Controller\System\Account', 'Magento\Backend\Controller\Adminhtml\System\Account'],
    ['Magento\Adminhtml\Controller\System\Backup', 'Magento\Backend\Controller\Adminhtml\System\Backup'],
    [
        'Magento\Adminhtml\Controller\System\Config\System\Storage',
        'Magento\Backend\Controller\Adminhtml\System\Config\System\Storage'
    ],
    ['Magento\Adminhtml\Controller\System\Design', 'Magento\Backend\Controller\Adminhtml\System\Design'],
    ['Magento\Adminhtml\Controller\System\Store', 'Magento\Backend\Controller\Adminhtml\System\Store'],
    ['Magento\Adminhtml\Controller\System\Variable', 'Magento\Backend\Controller\Adminhtml\System\Variable'],
    ['Magento\Adminhtml\Block\System\Account\Edit\Form', 'Magento\Backend\Block\System\Account\Edit\Form'],
    ['Magento\Adminhtml\Block\System\Account\Edit', 'Magento\Backend\Block\System\Account\Edit'],
    ['Magento\Adminhtml\Block\System\Cache\Edit', 'Magento\Backend\Block\System\Cache\Edit'],
    ['Magento\Adminhtml\Block\System\Cache\Form', 'Magento\Backend\Block\System\Cache\Form'],
    [
        'Magento\Adminhtml\Block\System\Design\Edit\Tab\General',
        'Magento\Backend\Block\System\Design\Edit\Tab\General'
    ],
    ['Magento\Adminhtml\Block\System\Design\Edit\Tabs', 'Magento\Backend\Block\System\Design\Edit\Tabs'],
    ['Magento\Adminhtml\Block\System\Design\Edit', 'Magento\Backend\Block\System\Design\Edit'],
    ['Magento\Adminhtml\Block\System\Design', 'Magento\Backend\Block\System\Design'],
    ['Magento\Adminhtml\Block\System\Shipping\Ups', 'Magento\Backend\Block\System\Shipping\Ups'],
    ['Magento\Adminhtml\Block\System\Store\Delete\Form', 'Magento\Backend\Block\System\Store\Delete\Form'],
    ['Magento\Adminhtml\Block\System\Store\Delete\Group', 'Magento\Backend\Block\System\Store\Delete\Group'],
    ['Magento\Adminhtml\Block\System\Store\Delete\Website', 'Magento\Backend\Block\System\Store\Delete\Website'],
    ['Magento\Adminhtml\Block\System\Store\Delete', 'Magento\Backend\Block\System\Store\Delete'],
    [
        'Magento\Adminhtml\Block\System\Store\Edit\AbstractForm',
        'Magento\Backend\Block\System\Store\Edit\AbstractForm'
    ],
    [
        'Magento\Adminhtml\Block\System\Store\Edit\Form\Group',
        'Magento\Backend\Block\System\Store\Edit\Form\Group'
    ],
    [
        'Magento\Adminhtml\Block\System\Store\Edit\Form\Store',
        'Magento\Backend\Block\System\Store\Edit\Form\Store'
    ],
    [
        'Magento\Adminhtml\Block\System\Store\Edit\Form\Website',
        'Magento\Backend\Block\System\Store\Edit\Form\Website'
    ],
    ['Magento\Adminhtml\Block\System\Store\Edit', 'Magento\Backend\Block\System\Store\Edit'],
    [
        'Magento\Adminhtml\Block\System\Store\Grid\Render\Group',
        'Magento\Backend\Block\System\Store\Grid\Render\Group'
    ],
    [
        'Magento\Adminhtml\Block\System\Store\Grid\Render\Store',
        'Magento\Backend\Block\System\Store\Grid\Render\Store'
    ],
    [
        'Magento\Adminhtml\Block\System\Store\Grid\Render\Website',
        'Magento\Backend\Block\System\Store\Grid\Render\Website'
    ],
    ['Magento\Adminhtml\Block\System\Store\Store', 'Magento\Backend\Block\System\Store\Store'],
    ['Magento\Adminhtml\Block\System\Variable\Edit\Form', 'Magento\Backend\Block\System\Variable\Edit\Form'],
    ['Magento\Adminhtml\Block\System\Variable\Edit', 'Magento\Backend\Block\System\Variable\Edit'],
    ['Magento\Adminhtml\Block\System\Variable', 'Magento\Backend\Block\System\Variable'],
    [
        'Magento\Adminhtml\Block\Checkout\Agreement\Edit\Form',
        'Magento\CheckoutAgreements\Block\Adminhtml\Agreement\Edit\Form'
    ],
    [
        'Magento\Adminhtml\Block\Checkout\Agreement\Edit',
        'Magento\CheckoutAgreements\Block\Adminhtml\Agreement\Edit'
    ],
    [
        'Magento\Adminhtml\Block\Checkout\Agreement\Grid',
        'Magento\CheckoutAgreements\Block\Adminhtml\Agreement\Grid'
    ],
    ['Magento\Adminhtml\Block\Checkout\Agreement', 'Magento\CheckoutAgreements\Block\Adminhtml\Agreement'],
    ['Magento\Adminhtml\Controller\Checkout\Agreement', 'Magento\Checkout\Controller\Adminhtml\Agreement'],
    ['Magento\Core\Model\View\PublicFilesManagerInterface', 'Magento\Framework\View\Asset\SourceFileInterface'],
    ['Magento\Core\Model\View\DeployedFilesManager', 'Magento\Framework\View\AssetInterface'],
    ['Magento\Framework\View\DeployedFilesManager', 'Magento\Framework\View\AssetInterface'],
    ['Magento\Core\Model\View\Publisher', 'Magento\Framework\View\Publisher'],
    ['Magento\Core\Model\View\FileSystem', 'Magento\Framework\View\FileSystem'],
    ['Magento\Core\Model\View\Service', 'Magento\Framework\View\Asset\Repository'],
    ['Magento\Core\Model\View\Url', 'Magento\Framework\View\Asset\Repository'],
    ['Magento\Core\Model\View\Url\Config', 'Magento\Framework\View\Url\Config'],
    ['Magento\Core\Model\View\Config', 'Magento\Framework\View\Config'],
    ['Magento\Core\Model\Image\Factory', 'Magento\Framework\Image\Factory'],
    ['Magento\Store\Model\StoreManagerInterface', 'Magento\Framework\Store\StoreManagerInterface'],
    ['Magento\Core\Model\Theme\Image', 'Magento\Framework\View\Design\Theme\Image'],
    ['Magento\Core\Model\Theme\FlyweightFactory', 'Magento\Framework\View\Design\Theme\FlyweightFactory'],
    ['Magento\Core\Model\Image\AdapterFactory', 'Magento\Framework\Image\AdapterFactory'],
    ['Magento\Core\Model\EntryPoint\Cron', 'Magento\Framework\App\Cron'],
    [
        'Magento\Checkout\Block\Cart\Item\Renderer\Grouped',
        'Magento\GroupedProduct\Block\Cart\Item\Renderer\Grouped'
    ],
    ['Magento\Log\Model\EntryPoint\Shell', 'Magento\Log\App\Shell'],
    ['Magento\Core\Model\Config\Modules\Reader', 'Magento\Framework\Module\Dir\Reader'],
    ['Magento\Framework\Data\Form\Factory', 'Magento\Framework\Data\FormFactory'],
    ['Magento\Framework\App\Cache\Config', 'Magento\Framework\Cache\Config'],
    ['Magento\Framework\App\Cache\Config\Converter', 'Magento\Framework\Cache\Config\Converter'],
    ['Magento\Framework\App\Cache\Config\Data', 'Magento\Framework\Cache\Config\Data'],
    ['Magento\Framework\App\Cache\Config\Reader', 'Magento\Framework\Cache\Config\Reader'],
    ['Magento\Framework\App\Cache\Config\SchemaLocator', 'Magento\Framework\Cache\Config\SchemaLocator'],
    ['Magento\Core\Model\Fieldset\Config', 'Magento\Framework\Object\Copy\Config'],
    ['Magento\Core\Model\Fieldset\Config\Converter', 'Magento\Framework\Object\Copy\Config\Converter'],
    ['Magento\Core\Model\Fieldset\Config\Data', 'Magento\Framework\Object\Copy\Config\Data'],
    ['Magento\Core\Model\Fieldset\Config\Reader', 'Magento\Framework\Object\Copy\Config\Reader'],
    ['Magento\Core\Model\Fieldset\Config\SchemaLocator', 'Magento\Framework\Object\Copy\Config\SchemaLocator'],
    ['Magento\Core\Model\ModuleManager', 'Magento\Framework\Module\Manager'],
    ['Magento\Core\Model\EntryPoint\Media', 'Magento\Core\App\Media'],
    ['Magento\Core\Controller\Varien\Action', 'Magento\Framework\App\Action\Action'],
    ['Magento\Core\Controller\Varien\Action\Context', 'Magento\Framework\App\Action\Context'],
    ['Magento\Backend\Controller\AbstractAction', 'Magento\Backend\App\AbstractAction'],
    ['Magento\Backend\Controller\Context', 'Magento\Backend\App\Action\Context'],
    ['Magento\Backend\Controller\Adminhtml\Action', 'Magento\Backend\App\Action'],
    ['Magento\Backend\Block\System\Shipping\Ups', 'Magento\Ups\Block\Backend\System\CarrierConfig'],
    ['Magento\Core\Block\Text', 'Magento\Framework\View\Element\Text'],
    ['Magento\Core\Block\Text\ListText', 'Magento\Framework\View\Element\Text\ListText'],
    ['Magento\Core\Block\Text\TextList\Item', 'Magento\Framework\View\Element\Text\TextList\Item'],
    ['Magento\Core\Block\Text\TextList\Link', 'Magento\Framework\View\Element\Text\TextList\Link'],
    ['Magento\Core\Block\Messages', 'Magento\Framework\View\Element\Messages'],
    ['Magento\Core\Model\Message', 'Magento\Framework\Message\Factory'],
    ['Magento\Core\Model\Resource\Setup', 'Magento\Theme\Model\Resource\Setup'],
    ['Magento\Core\Model\Message\AbstractMessage', 'Magento\Framework\Message\AbstractMessage'],
    ['Magento\Core\Model\Message\Collection', 'Magento\Framework\Message\Collection'],
    ['Magento\Core\Model\Message\CollectionFactory', 'Magento\Framework\Message\CollectionFactory'],
    ['Magento\Core\Model\Message\Error', 'Magento\Framework\Message\Error'],
    ['Magento\Core\Model\Message\Warning', 'Magento\Framework\Message\Warning'],
    ['Magento\Core\Model\Message\Notice', 'Magento\Framework\Message\Notice'],
    ['Magento\Core\Model\Message\Success', 'Magento\Framework\Message\Success'],
    ['Magento\Core\Block\Html\Date', 'Magento\Framework\View\Element\Html\Date'],
    ['Magento\Core\Model\Theme\Observer', 'Magento\Theme\Model\Observer'],
    ['Magento\Core\Model\Observer', 'Magento\Theme\Model\Observer'],
    ['Magento\Core\Block\Html\Select', 'Magento\Framework\View\Element\Html\Select'],
    ['Magento\Core\Block\AbstractBlock', 'Magento\Framework\View\Element\AbstractBlock'],
    ['Magento\Core\Block\Template', 'Magento\Framework\View\Element\Template'],
    ['Magento\Core\Block\Html\Calendar', 'Magento\Framework\View\Element\Html\Calendar'],
    ['Magento\Core\Block\Html\Link', 'Magento\Framework\View\Element\Html\Link'],
    ['Magento\Core\Block\Context', 'Magento\Framework\View\Element\Context'],
    ['Magento\Core\Model\Factory\Helper'],
    ['Magento\Framework\App\Helper\HelperFactory'],
    ['Magento\Core\Helper\AbstractHelper', 'Magento\Framework\App\Helper\AbstractHelper'],
    ['Magento\Core\Helper\Context', 'Magento\Framework\App\Helper\Context'],
    ['Magento\Adminhtml\Controller\Report\AbstractReport', 'Magento\Reports\Controller\Adminhtml\AbstractReport'],
    ['Magento\Adminhtml\Controller\Report\Customer', 'Magento\Reports\Controller\Adminhtml\Customer'],
    ['Magento\Adminhtml\Controller\Report\Product', 'Magento\Reports\Controller\Adminhtml\Product'],
    ['Magento\Adminhtml\Controller\Report\Review', 'Magento\Reports\Controller\Adminhtml\Review'],
    ['Magento\Adminhtml\Controller\Report\Sales', 'Magento\Reports\Controller\Adminhtml\Sales'],
    ['Magento\Adminhtml\Controller\Report\Shopcart', 'Magento\Reports\Controller\Adminhtml\Shopcart'],
    ['Magento\Adminhtml\Controller\Report\Statistics', 'Magento\Reports\Controller\Adminhtml\Statistics'],
    ['Magento\Core\Model\Url\ScopeResolver', 'Magento\Framework\Url\ScopeResolver'],
    [
        'Magento\Adminhtml\Block\Report\Config\Form\Field\MtdStart',
        'Magento\Reports\Block\Adminhtml\Config\Form\Field\MtdStart'
    ],
    [
        'Magento\Adminhtml\Block\Report\Config\Form\Field\YtdStart',
        'Magento\Reports\Block\Adminhtml\Config\Form\Field\YtdStart'
    ],
    ['Magento\Adminhtml\Block\Report\Filter\Form', 'Magento\Reports\Block\Adminhtml\Filter\Form'],
    ['Magento\Adminhtml\Block\Report\Grid\AbstractGrid', 'Magento\Reports\Block\Adminhtml\Grid\AbstractGrid'],
    [
        'Magento\Adminhtml\Block\Report\Grid\Column\Renderer\Blanknumber',
        'Magento\Reports\Block\Adminhtml\Grid\Column\Renderer\Blanknumber'
    ],
    [
        'Magento\Adminhtml\Block\Report\Grid\Column\Renderer\Currency',
        'Magento\Reports\Block\Adminhtml\Grid\Column\Renderer\Currency'
    ],
    [
        'Magento\Adminhtml\Block\Report\Grid\Column\Renderer\Customer',
        'Magento\Reports\Block\Adminhtml\Grid\Column\Renderer\Customer'
    ],
    [
        'Magento\Adminhtml\Block\Report\Grid\Column\Renderer\Product',
        'Magento\Reports\Block\Adminhtml\Grid\Column\Renderer\Product'
    ],
    ['Magento\Adminhtml\Block\Report\Grid\Shopcart', 'Magento\Reports\Block\Adminhtml\Grid\Shopcart'],
    [
        'Magento\Adminhtml\Block\Report\Product\Downloads\Grid',
        'Magento\Reports\Block\Adminhtml\Product\Downloads\Grid'
    ],
    [
        'Magento\Adminhtml\Block\Report\Product\Downloads\Renderer\Purchases',
        'Magento\Reports\Block\Adminhtml\Product\Downloads\Renderer\Purchases'
    ],
    ['Magento\Adminhtml\Block\Report\Product\Downloads', 'Magento\Reports\Block\Adminhtml\Product\Downloads'],
    ['Magento\Adminhtml\Block\Report\Product\Grid', 'Magento\Reports\Block\Adminhtml\Product\Grid'],
    [
        'Magento\Adminhtml\Block\Report\Product\Lowstock\Grid',
        'Magento\Reports\Block\Adminhtml\Product\Lowstock\Grid'
    ],
    ['Magento\Adminhtml\Block\Report\Product\Lowstock', 'Magento\Reports\Block\Adminhtml\Product\Lowstock'],
    ['Magento\Adminhtml\Block\Report\Product\Viewed\Grid', 'Magento\Reports\Block\Adminhtml\Product\Viewed\Grid'],
    ['Magento\Adminhtml\Block\Report\Product\Viewed', 'Magento\Reports\Block\Adminhtml\Product\Viewed'],
    ['Magento\Adminhtml\Block\Report\Product', 'Magento\Reports\Block\Adminhtml\Product'],
    ['Magento\Adminhtml\Block\Report\Review\Customer', 'Magento\Reports\Block\Adminhtml\Review\Customer'],
    ['Magento\Adminhtml\Block\Report\Review\Detail\Grid', 'Magento\Reports\Block\Adminhtml\Review\Detail\Grid'],
    ['Magento\Adminhtml\Block\Report\Review\Detail', 'Magento\Reports\Block\Adminhtml\Review\Detail'],
    ['Magento\Adminhtml\Block\Report\Review\Product', 'Magento\Reports\Block\Adminhtml\Review\Product'],
    [
        'Magento\Adminhtml\Block\Report\Sales\Bestsellers\Grid',
        'Magento\Reports\Block\Adminhtml\Sales\Bestsellers\Grid'
    ],
    ['Magento\Adminhtml\Block\Report\Sales\Bestsellers', 'Magento\Reports\Block\Adminhtml\Sales\Bestsellers'],
    ['Magento\Adminhtml\Block\Report\Sales\Coupons\Grid', 'Magento\Reports\Block\Adminhtml\Sales\Coupons\Grid'],
    ['Magento\Adminhtml\Block\Report\Sales\Coupons', 'Magento\Reports\Block\Adminhtml\Sales\Coupons'],
    [
        'Magento\Adminhtml\Block\Report\Sales\Grid\Column\Renderer\Date',
        'Magento\Reports\Block\Adminhtml\Sales\Grid\Column\Renderer\Date'
    ],
    ['Magento\Adminhtml\Block\Report\Sales\Invoiced\Grid', 'Magento\Reports\Block\Adminhtml\Sales\Invoiced\Grid'],
    ['Magento\Adminhtml\Block\Report\Sales\Invoiced', 'Magento\Reports\Block\Adminhtml\Sales\Invoiced'],
    ['Magento\Adminhtml\Block\Report\Sales\Refunded\Grid', 'Magento\Reports\Block\Adminhtml\Sales\Refunded\Grid'],
    ['Magento\Adminhtml\Block\Report\Sales\Refunded', 'Magento\Reports\Block\Adminhtml\Sales\Refunded'],
    ['Magento\Adminhtml\Block\Report\Sales\Sales\Grid', 'Magento\Reports\Block\Adminhtml\Sales\Sales\Grid'],
    ['Magento\Adminhtml\Block\Report\Sales\Sales', 'Magento\Reports\Block\Adminhtml\Sales\Sales'],
    ['Magento\Adminhtml\Block\Report\Sales\Shipping\Grid', 'Magento\Reports\Block\Adminhtml\Sales\Shipping\Grid'],
    ['Magento\Adminhtml\Block\Report\Sales\Shipping', 'Magento\Reports\Block\Adminhtml\Sales\Shipping'],
    ['Magento\Adminhtml\Block\Report\Sales\Tax\Grid', 'Magento\Reports\Block\Adminhtml\Sales\Tax\Grid'],
    ['Magento\Adminhtml\Block\Report\Sales\Tax', 'Magento\Reports\Block\Adminhtml\Sales\Tax'],
    ['Magento\Adminhtml\Block\Report\Search', 'Magento\Search\Block\Adminhtml\Reports\Search'],
    [
        'Magento\Adminhtml\Block\Report\Shopcart\Abandoned\Grid',
        'Magento\Reports\Block\Adminhtml\Shopcart\Abandoned\Grid'
    ],
    ['Magento\Adminhtml\Block\Report\Shopcart\Abandoned', 'Magento\Reports\Block\Adminhtml\Shopcart\Abandoned'],
    [
        'Magento\Adminhtml\Block\Report\Shopcart\Customer\Grid',
        'Magento\Reports\Block\Adminhtml\Shopcart\Customer\Grid'
    ],
    ['Magento\Adminhtml\Block\Report\Shopcart\Customer', 'Magento\Reports\Block\Adminhtml\Shopcart\Customer'],
    [
        'Magento\Adminhtml\Block\Report\Shopcart\Product\Grid',
        'Magento\Reports\Block\Adminhtml\Shopcart\Product\Grid'
    ],
    ['Magento\Adminhtml\Block\Report\Shopcart\Product', 'Magento\Reports\Block\Adminhtml\Shopcart\Product'],
    ['Magento\Adminhtml\Block\Report\Wishlist\Grid', 'Magento\Reports\Block\Adminhtml\Wishlist\Grid'],
    ['Magento\Adminhtml\Block\Report\Wishlist', 'Magento\Reports\Block\Adminhtml\Wishlist'],
    ['Magento\Backend\Helper\Addresses'],
    ['Magento\Core\Model\Cookie', 'Magento\Framework\Stdlib\Cookie'],
    ['Magento\Core\Model\Logger', 'Psr\Log\LoggerInterface'],
    ['Magento\Core\Block\Template\Context', 'Magento\Framework\View\Element\Template\Context'],
    ['Magento\Page\Block\Template\Container'],
    ['Magento\Page\Block\Redirect', 'Magento\Framework\View\Element\Redirect'],
    ['Magento\Page\Block\Js\Translate'],
    ['Magento\Page\Block\Js\Components', 'Magento\Framework\View\Element\Js\Components'],
    ['Magento\Page\Block\Js\Cookie', 'Magento\Framework\View\Element\Js\Cookie'],
    ['Magento\Page\Block\Html', 'Magento\Theme\Block\Html'],
    ['Magento\Page\Block\Html\Breadcrumbs', 'Magento\Theme\Block\Html\Breadcrumbs'],
    ['Magento\Page\Block\Html\Footer', 'Magento\Theme\Block\Html\Footer'],
    ['Magento\Page\Block\Html\Head', 'Magento\Theme\Block\Html\Head'],
    ['Magento\Page\Block\Html\Header', 'Magento\Theme\Block\Html\Header'],
    ['Magento\Page\Block\Html\Notices', 'Magento\Theme\Block\Html\Notices'],
    ['Magento\Page\Block\Html\Pager', 'Magento\Theme\Block\Html\Pager'],
    ['Magento\Page\Block\Html\Title', 'Magento\Theme\Block\Html\Title'],
    ['Magento\Page\Block\Html\Topmenu', 'Magento\Theme\Block\Html\Topmenu'],
    ['Magento\Page\Block\Html\Welcome', 'Magento\Theme\Block\Html\Welcome'],
    ['Magento\Page\Helper\Layout', 'Magento\Theme\Helper\Layout'],
    ['Magento\Page\Model\Source\Layout', 'Magento\Theme\Model\Layout\Source\Layout'],
    ['Magento\Page\Model\Config\Converter', 'Magento\Theme\Model\Layout\Config\Converter'],
    ['Magento\Page\Model\Config\Reader', 'Magento\Theme\Model\Layout\Config\Reader'],
    ['Magento\Page\Model\Config\SchemaLocator', 'Magento\Theme\Model\Layout\Config\SchemaLocator'],
    ['Magento\Page\Helper\Data'],
    ['Magento\Page\Helper\Html'],
    ['Magento\Page\Helper\Robots'],
    ['Magento\Core\Model\Page'],
    ['Magento\Core\Model\Page\Asset\AssetInterface', 'Magento\Framework\View\Asset\AssetInterface'],
    ['Magento\Core\Model\Page\Asset\Collection', 'Magento\Framework\View\Asset\Collection'],
    ['Magento\Core\Model\Page\Asset\LocalInterface', 'Magento\Framework\View\Asset\LocalInterface'],
    ['Magento\Core\Model\Page\Asset\MergeService', 'Magento\Framework\View\Asset\MergeService'],
    [
        'Magento\Core\Model\Page\Asset\MergeStrategy\Checksum',
        'Magento\Framework\View\Asset\MergeStrategy\Checksum'
    ],
    ['Magento\Core\Model\Page\Asset\MergeStrategy\Direct', 'Magento\Framework\View\Asset\MergeStrategy\Direct'],
    [
        'Magento\Core\Model\Page\Asset\MergeStrategy\FileExists',
        'Magento\Framework\View\Asset\MergeStrategy\FileExists'
    ],
    [
        'Magento\Core\Model\Page\Asset\MergeStrategyInterface',
        'Magento\Framework\View\Asset\MergeStrategyInterface'
    ],
    ['Magento\Core\Model\Page\Asset\MergeableInterface', 'Magento\Framework\View\Asset\MergeableInterface'],
    ['Magento\Core\Model\Page\Asset\Merged', 'Magento\Framework\View\Asset\Merged'],
    ['Magento\Core\Model\Page\Asset\Minified', 'Magento\Framework\View\Asset\Minified'],
    ['Magento\Framework\View\Asset\Minified', 'Magento\Framework\View\Asset\Minified\MutablePathAsset'],
    ['Magento\Core\Model\Page\Asset\MinifyService', 'Magento\Framework\View\Asset\MinifyService'],
    ['Magento\Core\Model\Page\Asset\PublicFile', 'Magento\Framework\View\Asset\PublicFile'],
    ['Magento\Core\Model\Page\Asset\Remote', 'Magento\Framework\View\Asset\Remote'],
    ['Magento\Core\Model\Page\Asset\ViewFile', 'Magento\Framework\View\Asset\File'],
    ['Magento\Page\Block\Html\Head\AssetBlock', 'Magento\Theme\Block\Html\Head\AssetBlockInterface'],
    ['Magento\Page\Block\Html\Head\Css', 'Magento\Theme\Block\Html\Head\Css'],
    ['Magento\Page\Block\Html\Head\Link', 'Magento\Theme\Block\Html\Head\Link'],
    ['Magento\Page\Block\Html\Head\Script', 'Magento\Theme\Block\Html\Head\Script'],
    ['Magento\Page\Model\Asset\GroupedCollection', 'Magento\Framework\View\Asset\GroupedCollection'],
    ['Magento\Page\Model\Asset\PropertyGroup', 'Magento\Framework\View\Asset\PropertyGroup'],
    ['Magento\Page\Block\Template\Links\Block'],
    ['Magento\Page\Block\Link\Current', 'Magento\Framework\View\Element\Html\Link\Current'],
    ['Magento\Page\Block\Links', 'Magento\Framework\View\Element\Html\Links'],
    ['Magento\Page\Block\Link', 'Magento\Framework\View\Element\Html\Link'],
    [
        'Magento\Core\Model\Layout\Argument\HandlerInterface',
        'Magento\Framework\View\Layout\Argument\HandlerInterface'
    ],
    ['Magento\Core\Model\Layout\Argument\HandlerFactory', 'Magento\Framework\View\Layout\Argument\HandlerFactory'],
    ['Magento\Core\Model\Theme\Label', 'Magento\Framework\View\Design\Theme\Label'],
    ['Magento\Core\Model\Theme\LabelFactory', 'Magento\Framework\View\Design\Theme\LabelFactory'],
    ['Magento\Core\Model\DesignLoader', 'Magento\Framework\View\DesignLoader'],
    ['Magento\Page\Block\Switcher', 'Magento\Store\Block\Switcher'],
    ['Magento\Core\Model\Layout\PageType\Config', 'Magento\Framework\View\Layout\PageType\Config'],
    [
        'Magento\Core\Model\Layout\PageType\Config\Converter',
        'Magento\Framework\View\Layout\PageType\Config\Converter'
    ],
    ['Magento\Core\Model\Layout\PageType\Config\Reader', 'Magento\Framework\View\Layout\PageType\Config\Reader'],
    [
        'Magento\Core\Model\Layout\PageType\Config\SchemaLocator',
        'Magento\Framework\View\Layout\PageType\Config\SchemaLocator'
    ],
    ['Magento\Core\Model\Theme\CopyService', 'Magento\Theme\Model\CopyService'],
    ['Magento\Core\Model\Resource\Session', 'Magento\Framework\Session\SaveHandler\DbTable'],
    ['Magento\Core\Model\Session\Exception', 'Magento\Framework\Session\Exception'],
    ['Magento\Core\Model\Session\Context'],
    ['Magento\Core\Model\Session\AbstractSession', 'Magento\Framework\Session\SessionManager'],
    ['Magento\Catalog\Model\Resource\Convert'],
    ['Magento\Reminder\Model\Resource\HelperFactory'],
    ['Magento\Reminder\Model\Resource\Helper'],
    ['Magento\Core\Model\ConfigInterface', 'Magento\Framework\App\Config\ScopeConfigInterface'],
    ['Magento\CatalogRule\Block\Adminhtml\Promo\Widget\Chooser'],
    [
        'Magento\Catalog\Model\Product\Type\Grouped\Backend',
        'Magento\GroupedProduct\Model\Product\Type\Grouped\Backend'
    ],
    [
        'Magento\Catalog\Model\Product\Type\Grouped\Price',
        'Magento\GroupedProduct\Model\Product\Type\Grouped\Price'
    ],
    [
        'Magento\Catalog\Model\Resource\Product\Indexer\Price\Grouped',
        'Magento\GroupedProduct\Model\Resource\Product\Indexer\Price\Grouped'
    ],
    [
        'Magento\Catalog\Model\Resource\Product\Type\Grouped\AssociatedProductsCollection',
        'Magento\GroupedProduct\Model\Resource\Product\Type\Grouped\AssociatedProductsCollection'
    ],
    ['Magento\Catalog\Model\Product\Type\Grouped', 'Magento\GroupedProduct\Model\Product\Type\Grouped'],
    [
        'Magento\Catalog\Block\Adminhtml\Product\Composite\Fieldset\Grouped',
        'Magento\GroupedProduct\Block\Adminhtml\Product\Composite\Fieldset\Grouped'
    ],
    ['Magento\Catalog\Block\Adminhtml\Product\Edit\Tabs\Grouped'],
    [
        'Magento\Catalog\Block\Product\Grouped\AssociatedProducts',
        'Magento\GroupedProduct\Block\Product\Grouped\AssociatedProducts'
    ],
    [
        'Magento\Catalog\Block\Product\Grouped\AssociatedProducts\ListAssociatedProducts',
        'Magento\GroupedProduct\Block\Product\Grouped\AssociatedProducts\ListAssociatedProducts'
    ],
    ['Magento\Catalog\Block\Product\View\Type\Grouped', 'Magento\GroupedProduct\Block\Product\View\Type\Grouped'],
    [
        'Magento\Sales\Block\Adminhtml\Items\Column\Name\Grouped',
        'Magento\GroupedProduct\Block\Adminhtml\Items\Column\Name\Grouped'
    ],
    [
        'Magento\Sales\Model\Order\Pdf\Items\Invoice\Grouped',
        'Magento\GroupedProduct\Model\Order\Pdf\Items\Invoice\Grouped'
    ],
    [
        'Magento\Sales\Block\Order\Item\Renderer\Grouped',
        'Magento\GroupedProduct\Block\Order\Item\Renderer\Grouped'
    ],
    [
        'Magento\ImportExport\Model\Export\Entity\Product\Type\Grouped',
        'Magento\CatalogImportExport\Model\Export\Entity\Product\Type\Grouped'
    ],
    [
        'Magento\ImportExport\Model\Import\Entity\Product\Type\Grouped',
        'Magento\CatalogImportExport\Model\Import\Entity\Product\Type\Grouped'
    ],
    [
        'Magento\GroupedProduct\Model\Export\Entity\Product\Type\Grouped',
        'Magento\CatalogImportExport\Model\Export\Entity\Product\Type\Grouped'
    ],
    [
        'Magento\GroupedProduct\Model\Import\Entity\Product\Type\Grouped',
        'Magento\CatalogImportExport\Model\Import\Entity\Product\Type\Grouped'
    ],
    ['CollFactory', 'CollectionFactory'], // no need to shorten anymore
    [
        'Magento\Shipping\Model\Rate\Result\AbstractResult',
        'Magento\Quote\Model\Quote\Address\RateResult\AbstractResult'
    ],
    ['Magento\Shipping\Model\Rate\Result\Error', 'Magento\Quote\Model\Quote\Address\RateResult\Error'],
    ['Magento\Shipping\Model\Rate\Result\Method', 'Magento\Quote\Model\Quote\Address\RateResult\Method'],
    [
        'Magento\Shipping\Model\Rate\AbstractRate',
        'Magento\Quote\Model\Quote\Address\Rate + Magento\Shipping\Model\CarrierFactory'
    ],
    ['Magento\Shipping\Model\Rate\Request', 'Magento\Quote\Model\Quote\Address\RateRequest'],
    ['Magento\PageCache\Block\Adminhtml\Cache\Additional'],
    ['Magento\PageCache\Model\Control\ControlInterface'],
    ['Magento\PageCache\Model\Control\Zend'],
    ['Magento\PageCache\Model\System\Config\Source\Controls'],
    ['Magento\PageCache\Model\CacheControlFactory'],
    ['Magento\Catalog\Block\Adminhtml\System\Config\Form\Field\Select\Flatcatalog'],
    ['Magento\Catalog\Helper\Category\Flat'],
    ['Magento\Catalog\Model\Category\Indexer\Flat'],
    ['Magento\Framework\Config\Dom\Converter\ArrayConverter'],
    ['Magento\Framework\Acl\Resource\Config\Dom'],
    ['Magento\Validator\Composite\VarienObject', 'Magento\Framework\Validator\Object'],
    ['Magento\GoogleShopping\Helper\Price', 'Magento\Catalog\Model\Product\CatalogPrice'],
    [
        'Magento\Core\Model\Layout\Argument\Handler\ArrayHandler',
        'Magento\Framework\Data\Argument\Interpreter\ArrayType'
    ],
    ['Magento\Core\Model\Layout\Argument\Handler\String', 'Magento\Framework\Data\Argument\Interpreter\String'],
    ['Magento\Core\Model\Layout\Argument\Handler\Number', 'Magento\Framework\Data\Argument\Interpreter\Number'],
    ['Magento\Core\Model\Layout\Argument\Handler\Boolean', 'Magento\Framework\Data\Argument\Interpreter\Boolean'],
    [
        'Magento\Core\Model\Layout\Argument\Handler\Object',
        'Magento\Framework\View\Layout\Argument\Interpreter\Object'
    ],
    [
        'Magento\Core\Model\Layout\Argument\Handler\Options',
        'Magento\Framework\View\Layout\Argument\Interpreter\Options'
    ],
    ['Magento\Core\Model\Layout\Argument\Handler\Url', 'Magento\Framework\View\Layout\Argument\Interpreter\Url'],
    [
        'Magento\Core\Model\Layout\Argument\Handler\Helper',
        'Magento\Framework\View\Layout\Argument\Interpreter\HelperMethod'
    ],
    [
        'Magento\Core\Model\Layout\Argument\AbstractHandler',
        'Magento\Framework\View\Layout\Argument\Interpreter\Decorator\Updater'
    ],
    [
        'Magento\Core\Model\Layout\Argument\Processor',
        'Magento\Framework\View\Layout\Argument\Interpreter\Decorator\Updater'
    ],
    [
        'Magento\Core\Model\Layout\Argument\Updater',
        'Magento\Framework\View\Layout\Argument\Interpreter\Decorator\Updater'
    ],
    [
        'Magento\Core\Model\Layout\Argument\UpdaterInterface',
        'Magento\Framework\View\Layout\Argument\UpdaterInterface'
    ],
    ['Magento\Core\Model\Layout\Filter\Acl', 'Magento\Backend\Model\Layout\Filter\Acl'],
    [
        'Magento\Framework\View\Layout\Argument\HandlerInterface',
        'Magento\Framework\Data\Argument\InterpreterInterface'
    ],
    [
        'Magento\Framework\View\Layout\Argument\HandlerFactory',
        'Magento\Framework\Data\Argument\Interpreter\Composite'
    ],
    ['Magento\Framework\Phrase\Renderer\Factory'],
    ['Magento\Catalog\Model\Category\Indexer\Product'],
    ['Magento\Catalog\Model\Resource\Category\Indexer\Product'],
    ['Magento\Catalog\Model\Index'],
    ['Magento\Catalog\Model\Product\Status', 'Magento\Catalog\Model\Product\Attribute\Source\Status'],
    ['Magento\Catalog\Model\Resource\Product\Status'],
    [
        'Magento\CatalogInventory\Block\Stockqty\Type\Configurable',
        'Magento\ConfigurableProduct\Block\Stockqty\Type\Configurable'
    ],
    [
        'Magento\CatalogInventory\Model\Resource\Indexer\Stock\Configurable',
        'Magento\ConfigurableProduct\Model\Resource\Indexer\Stock\Configurable'
    ],
    [
        'Magento\ImportExport\Model\Export\Entity\Product\Type\Configurable',
        'Magento\CatalogImportExport\Model\Export\Product\Type\Configurable'
    ],
    [
        'Magento\ConfigurableProduct\Model\Export\Entity\Product\Type\Configurable',
        'Magento\CatalogImportExport\Model\Export\Product\Type\Configurable'
    ],
    [
        'Magento\ImportExport\Model\Import\Entity\Product\Type\Configurable',
        'Magento\CatalogImportExport\Model\Import\Product\Type\Configurable'
    ],
    [
        'Magento\ConfigurableProduct\Model\Import\Entity\Product\Type\Configurable',
        'Magento\CatalogImportExport\Model\Import\Product\Type\Configurable'
    ],
    ['Magento\Sales\Block\Adminhtml\Items\Renderer\Configurable'],
    [
        'Magento\Catalog\Model\Resource\Product\Collection\AssociatedProduct',
        'Magento\ConfigurableProduct\Model\Resource\Product\Collection\AssociatedProduct'
    ],
    ['Magento\Catalog\Model\Resource\Product\Collection\AssociatedProductUpdater'],
    ['Magento\Core\Model\Image\Adapter\Config', 'Magento\Framework\Image\Adapter\Config'],
    ['Magento\Core\Model\AbstractShell', 'Magento\Framework\App\AbstractShell'],
    ['Magento\Core\Model\Calculator', 'Magento\Framework\Math\Calculator'],
    ['Magento\Core\Model\Log\Adapter', 'Magento\Framework\Logger\Adapter'],
    ['Magento\Core\Model\Input\Filter', 'Magento\Framework\Filter\Input'],
    ['Magento\Core\Model\Input\Filter\MaliciousCode', 'Magento\Framework\Filter\Input\MaliciousCode'],
    ['Magento\Core\Model\Option\ArrayInterface', 'Magento\Framework\Option\ArrayInterface'],
    ['Magento\Core\Model\Option\ArrayPool', 'Magento\Framework\Option\ArrayPool'],
    ['Magento\Core\Helper\String', 'Magento\Framework\Code\NameBuilder'],
    ['Magento\Core\Model\Context', 'Magento\Framework\Model\Context'],
    ['Magento\Core\Model\Registry', 'Magento\Framework\Registry'],
    ['Magento\Framework\Code\Plugin\InvocationChain'],
    ['Magento\Catalog\Helper\Product\Flat'],
    ['Magento\Catalog\Helper\Flat\AbstractFlat'],
    ['Magento\Core\App\Action\Plugin\Install', 'Magento\Framework\App\Bootstrap'],
    ['Magento\Core\App\Action\Plugin\Session', 'Magento\Core\Block\RequireCookie'],
    [
        'Magento\Core\Model\LocaleInterface',
        'Magento\Framework\Locale\ResolverInterface, Magento\Framework\Locale\CurrencyInterface,' .
        'Magento\Framework\Locale\FormatInterface, Magento\Framework\Stdlib\DateTime\TimezoneInterface'
    ],
    [
        'Magento\Core\Model\Locale',
        'Magento\Framework\Locale\Resolver, Magento\Framework\Locale\Currency, Magento\Framework\Locale\Format, ' .
        'Magento\Framework\Stdlib\DateTime\Timezone, Magento\Framework\Locale\Lists'
    ],
    ['Magento\Framework\Locale\Hierarchy\Config\Converter', 'Magento\Framework\App\Language\Dictionary'],
    ['Magento\Framework\Locale\Hierarchy\Config\FileResolver', 'Magento\Framework\App\Language\Dictionary'],
    ['Magento\Framework\Locale\Hierarchy\Config\Reader', 'Magento\Framework\App\Language\Dictionary'],
    ['Magento\Framework\Locale\Hierarchy\Config\SchemaLocator', 'Magento\Framework\App\Language\Dictionary'],
    ['Magento\Framework\Locale\Hierarchy\Config', 'Magento\Framework\App\Language\Dictionary'],
    ['Magento\Core\Model\Locale\Config', 'Magento\Framework\Locale\Config'],
    ['Magento\Core\Model\Locale\Validator', 'Magento\Framework\Locale\Validator'],
    ['Magento\Core\Model\Date', 'Magento\Framework\Stdlib\DateTime\DateTime'],
    ['Magento\Shipping\Model\Config\Source\Flatrate', 'Magento\OfflineShipping\Model\Config\Source\Flatrate'],
    ['Magento\Shipping\Model\Carrier\Flatrate', 'Magento\OfflineShipping\Model\Carrier\Flatrate'],
    ['Magento\Usa\Block\Adminhtml\Dhl\Unitofmeasure', 'Magento\Dhl\Block\Adminhtml\Unitofmeasure'],
    ['Magento\Usa\Model\Shipping\Carrier\Dhl\International', 'Magento\Dhl\Model\Carrier'],
    [
        'Magento\Usa\Model\Shipping\Carrier\Dhl\International\Source\Method\AbstractMethod',
        'Magento\Dhl\Model\Source\Method\AbstractMethod'
    ],
    [
        'Magento\Usa\Model\Shipping\Carrier\Dhl\International\Source\Method\Doc',
        'Magento\Dhl\Model\Source\Method\Doc'
    ],
    [
        'Magento\Usa\Model\Shipping\Carrier\Dhl\International\Source\Method\Freedoc',
        'Magento\Dhl\Model\Source\Method\Freedoc'
    ],
    [
        'Magento\Usa\Model\Shipping\Carrier\Dhl\International\Source\Method\Freenondoc',
        'Magento\Dhl\Model\Source\Method\Freenondoc'
    ],
    [
        'Magento\Usa\Model\Shipping\Carrier\Dhl\International\Source\Method\Generic',
        'Magento\Dhl\Model\Source\Method\Generic'
    ],
    [
        'Magento\Usa\Model\Shipping\Carrier\Dhl\International\Source\Method\Nondoc',
        'Magento\Dhl\Model\Source\Method\Nondoc'
    ],
    [
        'Magento\Usa\Model\Shipping\Carrier\Dhl\International\Source\Method\Size',
        'Magento\Dhl\Model\Source\Method\Size'
    ],
    [
        'Magento\Usa\Model\Shipping\Carrier\Dhl\International\Source\Method\Unitofmeasure',
        'Magento\Dhl\Model\Source\Method\Unitofmeasure'
    ],
    ['Magento\Usa\Model\Shipping\Carrier\Dhl\AbstractDhl', 'Magento\Dhl\Model\AbstractDhl'],
    ['Magento\Usa\Model\Shipping\Carrier\Dhl'],
    ['Magento\Usa\Model\Shipping\Carrier\Fedex', 'Magento\Fedex\Model\Carrier'],
    ['Magento\Usa\Model\Shipping\Carrier\Fedex\Source\Droppff', 'Magento\Fedex\Model\Source\Droppff'],
    ['Magento\Usa\Model\Shipping\Carrier\Fedex\Source\Freemethod', 'Magento\Fedex\Model\Source\Freemethod'],
    ['Magento\Usa\Model\Shipping\Carrier\Fedex\Source\Generic', 'Magento\Fedex\Model\Source\Generic'],
    ['Magento\Usa\Model\Shipping\Carrier\Fedex\Source\Method', 'Magento\Fedex\Model\Source\Method'],
    ['Magento\Usa\Model\Shipping\Carrier\Fedex\Source\Packaging', 'Magento\Fedex\Model\Source\Packaging'],
    ['Magento\Rma\Model\CarrierFactory'],
    ['Magento\Usa\Helper\Data'],
    ['Magento\Usa\Model\Shipping\Carrier\Ups\Source\Mode'],
    ['Magento\Usa\Model\Shipping\Carrier\Ups\Source\Container', 'Magento\Ups\Model\Config\Source\Container'],
    ['Magento\Usa\Model\Shipping\Carrier\Ups\Source\DestType', 'Magento\Ups\Model\Config\Source\DestType'],
    ['Magento\Usa\Model\Shipping\Carrier\Ups\Source\Freemethod', 'Magento\Ups\Model\Config\Source\Freemethod'],
    ['Magento\Usa\Model\Shipping\Carrier\Ups\Source\Generic', 'Magento\Ups\Model\Config\Source\Generic'],
    ['Magento\Usa\Model\Shipping\Carrier\Ups\Source\Method', 'Magento\Ups\Model\Config\Source\Method'],
    [
        'Magento\Usa\Model\Shipping\Carrier\Ups\Source\OriginShipment',
        'Magento\Ups\Model\Config\Source\OriginShipment'
    ],
    ['Magento\Usa\Model\Shipping\Carrier\Ups\Source\Pickup', 'Magento\Ups\Model\Config\Source\Pickup'],
    ['Magento\Usa\Model\Shipping\Carrier\Ups\Source\Type', 'Magento\Ups\Model\Config\Source\Type'],
    [
        'Magento\Usa\Model\Shipping\Carrier\Ups\Source\Unitofmeasure',
        'Magento\Ups\Model\Config\Source\Unitofmeasure'
    ],
    ['Magento\Usa\Model\Shipping\Carrier\Usps\Source\Container', 'Magento\Usps\Model\Source\Container'],
    ['Magento\Usa\Model\Shipping\Carrier\Usps\Source\Freemethod', 'Magento\Usps\Model\Source\Freemethod'],
    ['Magento\Usa\Model\Shipping\Carrier\Usps\Source\Generic', 'Magento\Usps\Model\Source\Generic'],
    ['Magento\Usa\Model\Shipping\Carrier\Usps\Source\Machinable', 'Magento\Usps\Model\Source\Machinable'],
    ['Magento\Usa\Model\Shipping\Carrier\Usps\Source\Method', 'Magento\Usps\Model\Source\Method'],
    ['Magento\Usa\Model\Shipping\Carrier\Usps\Source\Size', 'Magento\Usps\Model\Source\Size'],
    ['Magento\Usa\Model\Shipping\Carrier\Usps', 'Magento\Usps\Model\Carrier'],
    ['Magento\Usa\Model\Shipping\Carrier\Ups', 'Magento\Ups\Model\Carrier'],
    ['Magento\Usa\Model\Simplexml\Element', 'Magento\Shipping\Model\Simplexml\Element'],
    [
        'Magento\Usa\Model\Shipping\Carrier\AbstractCarrier',
        'Magento\Shipping\Model\Carrier\AbstractCarrierOnline'
    ],
    [
        'Magento\Usa\Model\Shipping\Carrier\AbstractCarrier\Source\Mode',
        'Magento\Shipping\Model\Config\Source\Online\Mode'
    ],
    [
        'Magento\Usa\Model\Shipping\Carrier\AbstractCarrier\Source\Requesttype',
        'Magento\Shipping\Model\Config\Source\Online\Requesttype'
    ],
    ['Magento\Catalog\Helper\Product\Url', 'Magento\Framework\Filter\Translit'],
    ['Magento\Catalog\Model\Product\Indexer\Price'],
    ['Magento\Catalog\Model\Resource\Product\Indexer\Price'],
    ['Magento\PubSub'], // unused library code which was removed
    ['Magento\Outbound'], // unused library code which was removed
    ['Magento\Indexer\Model\Processor\CacheInvalidate', 'Magento\Indexer\Model\Processor\InvalidateCache'],
    [
        'Magento\Catalog\Block\Adminhtml\Product\Edit\Tab\Reviews',
        'Magento\Review\Block\Adminhtml\Product\Edit\Tab\Reviews'
    ],
    [
        'Magento\Catalog\Controller\Adminhtml\Product\Review',
        'Magento\Review\Controller\Adminhtml\Product'
    ],
    [
        'Magento\Review\Block\Helper',
        'Magento\Review\Block\Product\ReviewRenderer'
    ],
    [
        'Magento\LauncherInterface',
        'Magento\Framework\AppInterface',
    ],
    ['Magento\Framework\Convert\ConvertException'],
    ['Magento\Framework\Convert\Container\AbstractContainer'],
    ['Magento\Framework\Convert\Mapper\Column'],
    ['Magento\Framework\Convert\Mapper\MapperInterface'],
    ['Magento\Core\Controller\Ajax', 'Magento\Translation\Controller\Ajax'],
    ['Magento\Core\Helper\Translate', 'Magento\Translation\Helper\Data'],
    ['Magento\Core\Model\Translate\Inline\Config', 'Magento\Translation\Model\Inline\Config'],
    ['Magento\Core\Model\Translate\Inline\Parser', 'Magento\Translation\Model\Inline\Parser'],
    ['Magento\Core\Model\Resource\Translate\String', 'Magento\Translation\Model\Resource\String'],
    ['Magento\Core\Model\Resource\Translate', 'Magento\Translation\Model\Resource\Translate'],
    ['Magento\Core\Model\Translate\String', 'Magento\Translation\Model\String'],
    ['Magento\Translation\Helper\Data'],
    ['Magento\Framework\Translate\Factory'],
    ['Magento\Backend\Model\Translate'],
    ['Magento\DesignEditor\Model\Translate\InlineVde', 'Magento\DesignEditor\Model\Translate\Inline'],
    ['Magento\Backend\Model\Translate\Inline\ConfigFactory'],
    ['Magento\Framework\Translate\Inline\ConfigFactory'],
    ['Magento\Bundle\Model\Price\Index'],
    ['Magento\Bundle\Model\Resource\Price\Index'],
    ['Magento\Core\Model\Template', 'Magento\Email\Model\AbstractTemplate'],
    ['Magento\Core\Helper\Js'],
    ['Magento\Backend\Helper\Media\Js'],
    [
        'Magento\Core\Model\Resource\Url\Rewrite\Collection',
        'Magento\UrlRewrite\Model\Resource\UrlRewriteCollection'
    ],
    [
        'Magento\Core\Model\Resource\Url\Rewrite',
        'Magento\UrlRewrite\Model\Resource\UrlRewrite'
    ],
    [
        'Magento\Core\Model\Url\Rewrite',
        'Magento\UrlRewrite\Model\UrlRewrite'
    ],
    [
        'Magento\Core\Model\Source\Urlrewrite\Options',
        'Magento\UrlRewrite\Model\UrlRewrite\OptionProvider'
    ],
    [
        'Magento\Core\Model\Source\Urlrewrite\Types',
        'Magento\UrlRewrite\Model\UrlRewrite\TypeProvider'
    ],
    [
        'Magento\Core\Helper\Url\Rewrite',
        'Magento\UrlRewrite\Helper\UrlRewrite'
    ],
    [
        'Magento\Core\App\FrontController\Plugin\UrlRewrite',
        'Magento\UrlRewrite\App\FrontController\Plugin\UrlRewrite'
    ],
    [
        'Magento\Core\App\Request\RewriteService',
        'Magento\UrlRewrite\App\Request\RewriteService'
    ],
    ['Magento\Framework\App\ConfigInterface', 'Magento\Framework\App\Config\ScopeConfigInterface'],
    ['Magento\Core\Model\Store\ConfigInterface', 'Magento\Framework\App\Config\ScopeConfigInterface'],
    ['Magento\Core\Model\Store\Config', 'Magento\Framework\App\Config\ScopeConfigInterface'],
    ['Magento\Framework\App\Locale\ScopeConfigInterface', 'Magento\Framework\App\Config\ScopeConfigInterface'],
    ['Magento\Core\App\Action\Plugin\StoreCheck', 'Magento\Store\App\Action\Plugin\StoreCheck'],
    [
        'Magento\Store\App\FrontController\Plugin\DispatchExceptionHandler',
        'Magento\Framework\App\Bootstrap'
    ],
    [
        'Magento\Core\App\FrontController\Plugin\RequestPreprocessor',
        'Magento\Store\App\FrontController\Plugin\RequestPreprocessor'
    ],
    ['Magento\Core\App\Response\Redirect', 'Magento\Store\App\Response\Redirect'],
    ['Magento\Core\App\Router\Base', 'Magento\Framework\App\Router\Base'],
    ['Magento\Core\Block\Store\Switcher', 'Magento\Store\Block\Store\Switcher'],
    ['Magento\Core\Block\Switcher', 'Magento\Store\Block\Switcher'],
    ['Magento\Core\Helper\Cookie', 'Magento\Store\Helper\Cookie'],
    ['Magento\Core\Model\BaseScopeResolver'],
    ['Magento\Core\Model\Config\Scope\Processor\Placeholder', 'Magento\Store\Model\Config\Processor\Placeholder'],
    ['Magento\Core\Model\Config\Scope\Reader\DefaultReader', 'Magento\Store\Model\Config\Reader\DefaultReader'],
    ['Magento\Core\Model\Config\Scope\Reader\Store', 'Magento\Store\Model\Config\Reader\Store'],
    ['Magento\Core\Model\Config\Scope\Reader\Website', 'Magento\Store\Model\Config\Reader\Website'],
    ['Magento\Core\Model\Config\Scope\ReaderPool', 'Magento\Store\Model\Config\Reader\ReaderPool'],
    ['Magento\Core\Model\Resource\Store', 'Magento\Store\Model\Resource\Store'],
    ['Magento\Core\Model\Resource\Store\Collection', 'Magento\Store\Model\Resource\Store\Collection'],
    ['Magento\Core\Model\Resource\Store\Group', 'Magento\Store\Model\Resource\Group'],
    ['Magento\Core\Model\Resource\Store\Group\Collection', 'Magento\Store\Model\Resource\Group\Collection'],
    ['Magento\Core\Model\Resource\Website', 'Magento\Store\Model\Resource\Website'],
    ['Magento\Core\Model\Resource\Website\Collection', 'Magento\Store\Model\Resource\Website\Collection'],
    ['Magento\Core\Model\Resource\Website\Grid\Collection', 'Magento\Store\Model\Resource\Website\Grid\Collection'],
    ['Magento\Core\Model\ScopeInterface', 'Magento\Framework\Store\ScopeInterface'],
    ['Magento\Store\Model\ScopeInterface', 'Magento\Framework\Store\ScopeInterface'],
    ['Magento\Core\Model\Store', 'Magento\Store\Model\Store'],
    ['Magento\Store\Model\Exception', 'Magento\Framework\Model\Exception, Magento\Framework\App\InitException'],
    ['Magento\Core\Model\Store\Group', 'Magento\Store\Model\Group'],
    ['Magento\Core\Model\Store\Group\Factory', 'Magento\Store\Model\GroupFactory'],
    ['Magento\Core\Model\Store\Storage\Db', 'Magento\Store\Model\Storage\Db'],
    ['Magento\Core\Model\Store\Storage\DefaultStorage', 'Magento\Store\Model\Storage\DefaultStorage'],
    ['Magento\Core\Model\Store\StorageFactory', 'Magento\Store\Model\StorageFactory'],
    ['Magento\Core\Model\StoreManager', 'Magento\Store\Model\StoreManager'],
    ['Magento\Core\Model\System\Store', 'Magento\Store\Model\System\Store'],
    ['Magento\Core\Model\Website', 'Magento\Store\Model\Website'],
    ['Magento\Core\Model\Website\Factory', 'Magento\Store\Model\WebsiteFactory'],
    ['Magento\Framework\App\ReinitableConfigInterface', 'Magento\Framework\App\Config\ReinitableConfigInterface'],
    ['Magento\BaseScopeInterface', 'Magento\Framework\App\ScopeInterface'],
    ['Magento\BaseScopeResolverInterface', 'Magento\Framework\App\ScopeResolverInterface'],
    ['Magento\Framework\Locale\ScopeConfigInterface'],
    ['Magento\Framework\StoreManagerInterface', 'Magento\Framework\Store\StoreManagerInterface'],
    ['Magento\Core\Model\Module\Output\Config', 'Magento\Framework\Module\Output\Config'],
    ['Magento\Core\Model\Resource\Setup\Context', 'Magento\Framework\Module\Setup\Context'],
    ['Magento\Core\Model\Resource\Setup\Migration', 'Magento\Framework\Module\Setup\Migration'],
    ['Magento\Core\Model\Resource\Setup\Generic'],
    ['Magento\Newsletter\Model\Resource\Setup'],
    ['Magento\SalesRule\Model\Resource\Setup'],
    ['Magento\Core\Model\Session', 'Magento\Framework\Session\Generic'],
    ['Magento\Core\Model\Session\Config', 'Magento\Framework\Session\Config'],
    ['Magento\Core\Model\Session\SidResolver', 'Magento\Framework\Session\SidResolver'],
    ['Magento\Core\Model\Session\Validator', 'Magento\Framework\Session\Validator'],
    ['Magento\Core\Block\Formkey', 'Magento\Framework\View\Element\FormKey'],
    ['Magento\Rating\Helper\Data', 'Magento\Review\Helper\Data'],
    ['Magento\Rating\Controller\Adminhtml\Index', 'Magento\Review\Controller\Adminhtml\Rating'],
    ['Magento\Rating\Block\Entity\Detailed', 'Magento\Review\Block\Rating\Entity\Detailed'],
    ['Magento\Rating\Block\Adminhtml\Rating', 'Magento\Review\Block\Adminhtml\Rating'],
    ['Magento\Rating\Block\Adminhtml\Edit', 'Magento\Review\Block\Adminhtml\Rating\Edit'],
    ['Magento\Rating\Block\Adminhtml\Edit\Tabs', 'Magento\Review\Block\Adminhtml\Rating\Edit\Tabs'],
    ['Magento\Rating\Block\Adminhtml\Edit\Form', 'Magento\Review\Block\Adminhtml\Rating\Edit\Form'],
    ['Magento\Rating\Block\Adminhtml\Edit\Tab\Form', 'Magento\Review\Block\Adminhtml\Rating\Edit\Tab\Form'],
    ['Magento\Rating\Block\Adminhtml\Edit\Tab\Options'],
    ['Magento\Rating\Model\Rating', 'Magento\Review\Model\Rating'],
    [
        'Magento\Rating\Model\Resource\Rating\Option\Vote\Collection',
        'Magento\Review\Model\Resource\Rating\Option\Vote\Collection'
    ],
    [
        'Magento\Rating\Model\Resource\Rating\Option\Collection',
        'Magento\Review\Model\Resource\Rating\Option\Collection'
    ],
    ['Magento\Rating\Model\Resource\Rating\Grid\Collection', 'Magento\Review\Model\Resource\Rating\Grid\Collection'],
    ['Magento\Rating\Model\Resource\Rating\Collection', 'Magento\Review\Model\Resource\Rating\Collection'],
    ['Magento\Rating\Model\Resource\Rating\Option\Vote', 'Magento\Review\Model\Resource\Rating\Option\Vote'],
    ['Magento\Rating\Model\Rating\Option\Vote', 'Magento\Review\Model\Rating\Option\Vote'],
    ['Magento\Rating\Model\Resource\Rating\Option', 'Magento\Review\Model\Resource\Rating\Option'],
    ['Magento\Rating\Model\Resource\Rating\Entity', 'Magento\Review\Model\Resource\Rating\Entity'],
    ['Magento\Rating\Model\Rating\Entity', 'Magento\Review\Model\Rating\Entity'],
    ['Magento\Rating\Model\Resource\Rating', 'Magento\Review\Model\Resource\Rating'],
    ['Magento\Rating\Model\Rating\Option', 'Magento\Review\Model\Rating\Option'],
    ['Magento\Rating\Model\Observer'],
    ['Magento\Core\Model\App\Area\CacheIdentifierPlugin', 'Magento\PageCache\App\CacheIdentifierPlugin'],
    ['Magento\Core\Model\App\Area', 'Magento\Framework\App\Area'],
    ['Magento\Core\Model\App\Area\DesignExceptions', 'Magento\Framework\View\DesignExceptions'],
    ['Magento\Core\App\Action\FormKeyValidator', 'Magento\Framework\Data\Form\FormKey\Validator'],
    ['Magento\Checkout\Block\Adminhtml\Agreement', 'Magento\CheckoutAgreements\Block\Adminhtml\Agreement'],
    ['Magento\Checkout\Block\Adminhtml\Agreement\Edit', 'Magento\CheckoutAgreements\Block\Adminhtml\Agreement\Edit'],
    [
        'Magento\Checkout\Block\Adminhtml\Agreement\Edit\Form',
        'Magento\CheckoutAgreements\Block\Adminhtml\Agreement\Edit\Form'
    ],
    ['Magento\Checkout\Block\Adminhtml\Agreement\Grid', 'Magento\CheckoutAgreements\Block\Adminhtml\Agreement\Grid'],
    ['Magento\Checkout\Block\Agreements', 'Magento\CheckoutAgreements\Block\Agreements'],
    ['Magento\Checkout\Controller\Adminhtml\Agreement', 'Magento\CheckoutAgreements\Controller\Adminhtml\Agreement'],
    ['Magento\Checkout\Model\Resource\Agreement', 'Magento\CheckoutAgreements\Model\Resource\Agreement'],
    [
        'Magento\Checkout\Model\Resource\Agreement\Collection',
        'Magento\CheckoutAgreements\Model\Resource\Agreement\Collection'
    ],
    ['Magento\Sales\Block\Adminhtml\Invoice\Grid'],
    ['Magento\Sales\Block\Adminhtml\Shipment\Grid'],
    ['Magento\Sales\Block\Adminhtml\Creditmemo\Grid'],
    ['Magento\Sales\Block\Adminhtml\Transactions\Grid'],
    ['Magento\Sales\Block\Adminhtml\Transactions\Child\Grid'],
    ['Magento\Catalog\Model\PriceCurrency'],
    [
        'Magento\Framework\App\FrontController\Plugin\Clickjacking',
        'X-Frame-Options HTTP header setting moved to server configuration'
    ],
    ['Magento\Backend\Model\Translate\Inline', 'Magento\Framework\Translate\Inline'],
    ['Magento\Backend\Model\Resource\Translate', 'Magento\Translation\Model\Resource\Translate'],
    ['Magento\Backend\Model\Resource\Translate\String', 'Magento\Translation\Model\Resource\String'],
    ['Magento\Core\Model\Layout', 'Magento\Framework\View\Layout'],
    ['Magento\Catalog\Block\Product\Price\Template'],
    ['Magento\Bundle\Block\Catalog\Product\View'],
    ['Magento\Backup\Archive\Tar', 'Magento\Framework\Backup\Archive\Tar'],
    ['Magento\Backup\Db\BackupDbInterface', 'Magento\Framework\Backup\Db\BackupDbInterface'],
    ['Magento\Backup\Db\BackupFactory', 'Magento\Framework\Backup\Db\BackupFactory'],
    ['Magento\Backup\Db\BackupInterface', 'Magento\Framework\Backup\Db\BackupInterface'],
    ['Magento\Backup\Exception\CantLoadSnapshot', 'Magento\Framework\Backup\Exception\CantLoadSnapshot'],
    ['Magento\Backup\Exception\FtpConnectionFailed', 'Magento\Framework\Backup\Exception\FtpConnectionFailed'],
    ['Magento\Backup\Exception\FtpValidationFailed', 'Magento\Framework\Backup\Exception\FtpValidationFailed'],
    ['Magento\Backup\Exception\NotEnoughFreeSpace', 'Magento\Framework\Backup\Exception\NotEnoughFreeSpace'],
    ['Magento\Backup\Exception\NotEnoughPermissions', 'Magento\Framework\Backup\Exception\NotEnoughPermissions'],
    ['Magento\Backup\Filesystem\Iterator\File', 'Magento\Framework\Backup\Filesystem\Iterator\File'],
    ['Magento\Backup\Filesystem\Iterator\Filter', 'Magento\Framework\Backup\Filesystem\Iterator\Filter'],
    [
        'Magento\Backup\Filesystem\Rollback\AbstractRollback',
        'Magento\Framework\Backup\Filesystem\Rollback\AbstractRollback'
    ],
    ['Magento\Backup\Filesystem\Rollback\Fs', 'Magento\Framework\Backup\Filesystem\Rollback\Fs'],
    ['Magento\Backup\Filesystem\Rollback\Ftp', 'Magento\Framework\Backup\Filesystem\Rollback\Ftp'],
    ['Magento\Backup\Filesystem\Helper', 'Magento\Framework\Backup\Filesystem\Helper'],
    ['Magento\Backup\AbstractBackup', 'Magento\Framework\Backup\AbstractBackup'],
    ['Magento\Backup\BackupException', 'Magento\Framework\Backup\BackupException'],
    ['Magento\Backup\BackupInterface', 'Magento\Framework\Backup\BackupInterface'],
    ['Magento\Backup\Db', 'Magento\Framework\Backup\Db'],
    ['Magento\Backup\Factory', 'Magento\Framework\Backup\Factory'],
    ['Magento\Backup\Filesystem', 'Magento\Framework\Backup\Filesystem'],
    ['Magento\Backup\Media', 'Magento\Framework\Backup\Media'],
    ['Magento\Backup\Nomedia', 'Magento\Framework\Backup\Nomedia'],
    ['Magento\Backup\Snapshot', 'Magento\Framework\Backup\Snapshot'],
    ['Magento\Acl', 'Magento\Framework\Acl'],
    ['Magento\AclFactory', 'Magento\Framework\AclFactory'],
    ['Magento\AppInterface', 'Magento\Framework\AppInterface'],
    ['Magento\Archive', 'Magento\Framework\Archive'],
    ['Magento\Event', 'Magento\Framework\Event'],
    ['Magento\EventFactory', 'Magento\Framework\EventFactory'],
    ['Magento\Exception', 'Magento\Framework\Exception'],
    ['Magento\Filesystem', 'Magento\Framework\Filesystem'],
    ['Magento\ObjectManager', 'Magento\Framework\ObjectManagerInterface'],
    ['Magento\Translate', 'Magento\Framework\Translate'],
    ['Magento\TranslateInterface', 'Magento\Framework\TranslateInterface'],
    ['Magento\Locale', 'Magento\Framework\Locale'],
    ['Magento\LocaleFactory', 'Magento\Framework\LocaleFactory'],
    ['Magento\Integration\Model\Oauth\Token\Factory', 'Magento\Integration\Model\Oauth\TokenFactory'],
    ['Magento\LocaleInterface', 'Magento\Framework\LocaleInterface'],
    ['Magento\Logger', 'Psr\Log\LoggerInterface'],
    ['Magento\Phrase', 'Magento\Framework\Phrase'],
    ['Magento\Pear', 'Magento\Framework\Pear'],
    [
        'Magento\ImportExport\Model\Export\Product\Type\AbstractType',
        'Magento\CatalogImportExport\Model\Export\Product\Type\AbstractType'
    ],
    [
        'Magento\ImportExport\Model\Export\Product\Type\Factory',
        'Magento\CatalogImportExport\Model\Export\Product\Type\Factory'
    ],
    [
        'Magento\ImportExport\Model\Export\Product\Type\Simple',
        'Magento\CatalogImportExport\Model\Export\Product\Type\Simple'
    ],
    ['Magento\ImportExport\Model\Export\Product', 'Magento\CatalogImportExport\Model\Export\Product'],
    [
        'Magento\ImportExport\Model\Export\RowCustomizer\Composite',
        'Magento\CatalogImportExport\Model\Export\RowCustomizer\Composite'
    ],
    [
        'Magento\ImportExport\Model\Export\RowCustomizerInterface',
        'Magento\CatalogImportExport\Model\Export\RowCustomizerInterface'
    ],
    [
        'Magento\ImportExport\Model\Import\Product\Type\AbstractType',
        'Magento\CatalogImportExport\Model\Import\Product\Type\AbstractType'
    ],
    [
        'Magento\ImportExport\Model\Import\Product\Type\Factory',
        'Magento\CatalogImportExport\Model\Import\Product\Type\Factory'
    ],
    [
        'Magento\ImportExport\Model\Import\Product\Type\Simple',
        'Magento\CatalogImportExport\Model\Import\Product\Type\Simple'
    ],
    [
        'Magento\ImportExport\Model\Import\Product\Option',
        'Magento\CatalogImportExport\Model\Import\Product\Option'
    ],
    ['Magento\ImportExport\Model\Import\Product', 'Magento\CatalogImportExport\Model\Import\Product'],
    [
        'Magento\ImportExport\Model\Import\Proxy\Product',
        'Magento\CatalogImportExport\Model\Import\Proxy\Product'
    ],
    [
        'Magento\ImportExport\Model\Import\Proxy\Product\Resource',
        'Magento\CatalogImportExport\Model\Import\Proxy\Product\Resource'
    ],
    [
        'Magento\ImportExport\Model\Import\Uploader',
        'Magento\CatalogImportExport\Model\Import\Uploader'
    ],
    [
        'Magento\ImportExport\Model\Export\Entity\Customer\Finance',
        'Magento\CustomerFinance\Model\Export\Customer\Finance'
    ],
    [
        'Magento\ImportExport\Model\Import\Entity\Eav\Customer\Finance',
        'Magento\CustomerFinance\Model\Import\Entity\Eav\Customer\Finance'
    ],
    [
        'Magento\ImportExport\Model\Resource\Customer\Attribute\Finance\Collection',
        'Magento\CustomerFinance\Model\Resource\Customer\Attribute\Finance\Collection'
    ],
    [
        'Magento\ImportExport\Model\Resource\Customer\Collection',
        'Magento\CustomerFinance\Model\Resource\Customer\Collection'
    ],
    ['Magento\Profiler', 'Magento\Framework\Profiler'],
    ['Magento\Shell', 'Magento\Framework\Shell'],
    ['Magento\Url', 'Magento\Framework\Url'],
    ['Magento\UrlFactory', 'Magento\Framework\UrlFactory'],
    ['Magento\UrlInterface', 'Magento\Framework\UrlInterface'],
    ['Magento\Validator', 'Magento\Framework\Validator'],
    ['Magento\ValidatorFactory', 'Magento\Framework\ValidatorFactory'],
    ['Magento\Flag', 'Magento\Framework\Flag'],
    ['Magento\FlagFactory', 'Magento\Framework\FlagFactory'],
    ['Magento\Image', 'Magento\Framework\Image'],
    ['Magento\Object', 'Magento\Framework\Object'],
    ['Magento\Currency', 'Magento\Framework\Currency'],
    ['Magento\CurrencyFactory', 'Magento\Framework\CurrencyFactory'],
    ['Magento\CurrencyInterface', 'Magento\Framework\CurrencyInterface'],
    ['Magento\Debug', 'Magento\Framework\Debug'],
    ['Magento\Escaper', 'Magento\Framework\Escaper'],
    ['Magento\OsInfo', 'Magento\Framework\OsInfo'],
    ['Magento\Registry', 'Magento\Framework\Registry'],
    ['Magento\Util', 'Magento\Framework\Util'],
    ['Magento\BootstrapException', 'Magento\Framework\App\InitException'],
    ['Magento\Framework\BootstrapException', 'Magento\Framework\App\InitException'],
    ['Magento\Checkout\Helper\Url'],
    [
        'Magento\Customer\Service\V1\CustomerCurrentService',
        'Magento\Customer\Helper\Session\CurrentCustomer'
    ],
    [
        'Magento\Customer\Service\V1\CustomerCurrentServiceInterface',
        'Magento\Customer\Helper\Session\CurrentCustomer'
    ],
    [
        'Magento\Customer\Service\V1\CustomerAddressCurrentService',
        'Magento\Customer\Helper\Session\CurrentCustomerAddress'
    ],
    [
        'Magento\Customer\Service\V1\CustomerAddressCurrentServiceInterface',
        'Magento\Customer\Helper\Session\CurrentCustomerAddress'
    ],
    [
        'Magento\SalesArchive\Block\Adminhtml\Sales\Order\Grid\Button',
        'Magento\SalesArchive\Block\Adminhtml\Sales\Order\Grid'
    ],
    ['Magento\OfflinePayments\Block\Form\Ccsave'],
    ['Magento\OfflinePayments\Block\Info\Ccsave'],
    ['Magento\OfflinePayments\Model\Ccsave'],
    ['Magento\Sales\Model\Payment\Method\Converter'],
    ['Magento\Payment\Model\Config\Source\Allowedmethods'],
    ['Magento\Paypal\Model\PayflowDirect'],
    ['Magento\Paypal\Block\Adminhtml\System\Config\Fieldset\Store'],
    ['Magento\Framework\View\Url', 'Magento\Framework\View\Asset\Repository'],
    ['Magento\Less\File\Source\Base', 'Magento\Framework\View\File\Collector\Base'],
    ['Magento\Less\File\Source\Theme', 'Magento\Framework\View\File\Collector\ThemeModular'],
    [
        'Magento\Framework\View\Layout\File\FileList\CollateInterface',
        'Magento\Framework\View\File\FileList\CollateInterface'
    ],
    ['Magento\Framework\View\Layout\File\FileList\Collator', 'Magento\Framework\View\File\FileList\Collator'],
    ['Magento\Framework\View\Layout\File\FileList\Factory', 'Magento\Framework\View\File\FileList\Factory'],
    [
        'Magento\Framework\View\Layout\File\Source\Decorator\ModuleDependency',
        'Magento\Framework\View\File\Collector\Decorator\ModuleDependency'
    ],
    [
        'Magento\Framework\View\Layout\File\Source\Decorator\ModuleOutput',
        'Magento\Framework\View\File\Collector\Decorator\ModuleOutput'
    ],
    ['Magento\Framework\View\Layout\File\Source\Override\Base', 'Magento\Framework\View\File\Collector\Override\Base'],
    [
        'Magento\Framework\View\Layout\File\Source\Override\Theme',
        'Magento\Framework\View\File\Collector\Override\ThemeModular'
    ],
    ['Magento\Framework\View\Layout\File\Source\Base', 'Magento\Framework\View\File\Collector\Base'],
    ['Magento\Framework\View\Layout\File\Source\Theme', 'Magento\Framework\View\File\Collector\ThemeModular'],
    ['Magento\Framework\View\Layout\File\Factory', 'Magento\Framework\View\File\Factory'],
    ['Magento\Framework\View\Layout\File\FileList', 'Magento\Framework\View\File\FileList'],
    ['Magento\Customer\Service\V1\CustomerAccountService'],
    ['Magento\Customer\Service\V1\CustomerAccountServiceInterface'],
    ['Magento\Framework\View\Layout\File\SourceInterface', 'Magento\Framework\View\File\CollectorInterface'],
    ['Magento\Framework\View\Layout\File', 'Magento\Framework\View\File'],
    ['Magento\Framework\View\Url\Resolver', 'Magento\Framework\View\Asset\Repository'],
    [
        'Magento\DesignEditor\Block\Adminhtml\Editor\Tools\Code\Css\Group',
        'Magento\DesignEditor\Block\Adminhtml\Editor\Tools\Code\Css'
    ],
    ['Magento\Framework\Filter\GridArray\Grid'],
    ['Magento\Css\PreProcessor\Composite'],
    ['Magento\Css\PreProcessor\UrlResolver', 'Magento\Framework\View\Asset\PreProcessor\ModuleNotation'],
    ['Magento\Less\PreProcessor\File\FileList'],
    ['Magento\Less\PreProcessor\File\FileListFactory'],
    ['Magento\Less\PreProcessor\File\Less', 'Magento\Framework\View\Asset\File'],
    ['Magento\Less\PreProcessor\File\LessFactory'],
    ['Magento\Less\PreProcessor\InstructionFactory'],
    ['Magento\Less\PreProcessor', 'Magento\Framework\Less\FileGenerator'],
    ['Magento\Less\PreProcessorInterface', 'Magento\Framework\View\Asset\PreProcessorInterface'],
    ['Magento\Framework\View\Asset\PreProcessorFactory'],
    ['Magento\Framework\View\Asset\PreProcessor\Composite'],
    [
        'Magento\Framework\View\Asset\PreProcessor\PreProcessorInterface',
        'Magento\Framework\View\Asset\PreProcessorInterface'
    ],
    ['Magento\Framework\View\Publisher', '\Magento\Framework\App\View\Asset\Publisher'],
    ['Magento\Framework\View\Publisher\FileAbstract'],
    ['Magento\Framework\View\Publisher\File'],
    ['Magento\Framework\View\Publisher\FileFactory'],
    ['Magento\Framework\View\Publisher\CssFile'],
    ['Magento\Framework\View\RelatedFile'],
    ['Magento\Css\PreProcessor\Cache\Plugin\Less', 'Magento\Framework\View\Asset\PreProcessing\Cache'],
    ['Magento\Css\PreProcessor\Cache\Import\Cache'],
    ['Magento\Css\PreProcessor\Cache\Plugin\ImportCleaner'],
    ['Magento\Css\PreProcessor\Cache\Import\Map\Storage', 'Magento\Framework\View\Asset\PreProcessing\Cache'],
    ['Magento\Css\PreProcessor\Cache\Import\ImportEntity'],
    ['Magento\Css\PreProcessor\Cache\Import\ImportEntityFactory'],
    ['Magento\Css\PreProcessor\Cache\Import\ImportEntityInterface'],
    ['Magento\Css\PreProcessor\Cache\CacheFactory'],
    ['Magento\Css\PreProcessor\Cache\CacheInterface'],
    ['Magento\Css\PreProcessor\Cache\CacheManager'],
    ['Magento\Framework\View\Design\FileResolution\Strategy\ViewInterface'],
    [
        'Magento\ImportExport\Model\Import\Entity\Product',
        'Magento\CatalogImportExport\Model\Import\Product'
    ],
    [
        'Magento\ImportExport\Model\Import\Entity\Product\Option',
        'Magento\CatalogImportExport\Model\Import\Product\Option'
    ],
    [
        'Magento\ImportExport\Model\Import\Entity\Product\Type\AbstractType',
        'Magento\CatalogImportExport\Model\Import\Product\Type\AbstractType'
    ],
    [
        'Magento\ImportExport\Model\Import\Entity\Product\Type\Factory',
        'Magento\CatalogImportExport\Model\Import\Product\Type\Factory'
    ],
    [
        'Magento\ImportExport\Model\Import\Entity\Product\Type\Simple',
        'Magento\CatalogImportExport\Model\Import\Product\Type\Simple'
    ],
    [
        'Magento\ImportExport\Model\Export\Entity\Product',
        'Magento\CatalogImportExport\Model\Export\Product'
    ],
    [
        'Magento\ImportExport\Model\Export\Entity\Product\Type\AbstractType',
        'Magento\CatalogImportExport\Model\Export\Product\Type\AbstractType'
    ],
    [
        'Magento\ImportExport\Model\Export\Entity\Product\Type\Factory',
        'Magento\CatalogImportExport\Model\Export\Product\Type\Factory'
    ],
    [
        'Magento\ImportExport\Model\Export\Entity\Product\Type\Simple',
        'Magento\CatalogImportExport\Model\Export\Product\Type\Simple'
    ],
    [
        'Magento\Bundle\Pricing\Price\BasePrice',
        'Magento\Catalog\Pricing\Price\BasePrice'
    ],
    ['Magento\Cataloginventory\Model\Resource\Indexer\Stock'],
    ['Magento\Catalog\Model\Product\Indexer\Eav'],
    ['Magento\Bundle\Pricing\Price\BasePriceInterface'],
    ['Magento\Banner\Helper\Data'],
    ['Magento\Cms\Helper\Data'],
    ['Magento\Cron\Helper\Data'],
    ['Magento\Email\Helper\Data'],
    ['Magento\GiftMessage\Helper\Data'],
    ['Magento\Index\Helper\Data'],
    ['Magento\Install\Helper\Data'],
    ['Magento\Log\Helper\Data'],
    ['Magento\Ogone\Helper\Data'],
    ['Magento\Rule\Helper\Data'],
    ['Magento\Theme\Helper\Data'],
    ['Magento\Widget\Helper\Data'],
    ['Magento\Tax\Model\Resource\Calculation\Grid\Collection'],
    ['Magento\Tax\Model\Resource\Rule\Grid\Collection'],
    ['Magento\Tax\Model\Resource\Rule\Grid\Options\CustomerTaxClass'],
    ['Magento\Tax\Model\Resource\Rule\Grid\Options\HashOptimized'],
    ['Magento\Tax\Model\Resource\Rule\Grid\Options\ProductTaxClass'],
    ['Magento\SalesArchive\Block\Adminhtml\Sales\Order\Grid\Massaction'],
    ['Magento\Framework\System\Args'],
    ['Magento\Framework\Autoload\Simple'],
    ['Magento\Catalog\Helper\Product\Price'],
    ['Magento\Tax\Model\Config\Source\TaxClass\Product', 'Magento\Tax\Model\TaxClass\Source\Product'],
    ['Magento\Tax\Model\Config\Source\TaxClass\Customer', 'Magento\Tax\Model\TaxClass\Source\Customer'],
    ['Magento\AdminNotification\Model\System\MessageInterface', 'Magento\Framework\Notification\MessageInterface'],
    ['Magento\AdminNotification\Model\System\MessageList', 'Magento\Framework\Notification\MessageList'],
    [
        'Magento\CatalogImportExport\Model\Import\Product\Type\Configurable',
        'Magento\ConfigurableImportExport\Model\Import\Product\Type\Configurable'
    ],
    [
        'Magento\CatalogImportExport\Model\Export\Product\Type\Configurable',
        'Magento\ConfigurableImportExport\Model\Export\Product\Type\Configurable'
    ],
    [
        'Magento\CatalogImportExport\Model\Export\RowCustomizer',
        'Magento\ConfigurableImportExport\Model\Export\RowCustomizer'
    ],
    [
        'Magento\CatalogImportExport\Model\Export\Product\Type\Grouped',
        'Magento\GroupedImportExport\Model\Export\Product\Type\Grouped'
    ],
    [
        'Magento\CatalogImportExport\Model\Import\Product\Type\Grouped',
        'Magento\GroupedImportExport\Model\Import\Product\Type\Grouped'
    ],
    ['Magento\Catalog\Model\Observer\Reindex'],
    ['Magento\CatalogSearch\Model\Fulltext\Observer'],
    ['Magento\CatalogSearch\Model\Resource\Indexer\Fulltext'],
    [
        'Magento\Tax\Block\Adminhtml\Rate\Grid\Renderer\Country',
        'Magento\TaxImportExport\Block\Adminhtml\Rate\Grid\Renderer\Country'
    ],
    ['Magento\Tax\Block\Adminhtml\Rate\ImportExport', 'Magento\TaxImportExport\Block\Adminhtml\Rate\ImportExport'],
    [
        'Magento\Tax\Block\Adminhtml\Rate\ImportExportHeader',
        'Magento\TaxImportExport\Block\Adminhtml\Rate\ImportExportHeader'
    ],
    ['Magento\Tax\Controller\Adminhtml\Rate\ExportCsv', 'Magento\TaxImportExport\Controller\Adminhtml\Rate\ExportCsv'],
    [
        'Magento\Tax\Controller\Adminhtml\Rate\ExportPost',
        'Magento\TaxImportExport\Controller\Adminhtml\Rate\ExportPost'
    ],
    ['Magento\Tax\Controller\Adminhtml\Rate\ExportXml', 'Magento\TaxImportExport\Controller\Adminhtml\Rate\ExportXml'],
    [
        'Magento\Tax\Controller\Adminhtml\Rate\ImportExport',
        'Magento\TaxImportExport\Controller\Adminhtml\Rate\ImportExport'
    ],
    [
        'Magento\Tax\Controller\Adminhtml\Rate\ImportPost',
        'Magento\TaxImportExport\Controller\Adminhtml\Rate\ImportPost'
    ],
    ['Magento\Tax\Model\Rate\CsvImportHandler', 'Magento\TaxImportExport\Model\Rate\CsvImportHandler'],
    ['\Magento\Theme\Helper\Layout'],
    ['Magento\Framework\Stdlib\Cookie', 'Magento\Framework\Stdlib\CookieManagerInterface'],
    ['Magento\Framework\View\Design\Theme\Provider'],
    ['Magento\Install\Controller\Index'],
    ['Magento\Install\Controller\Wizard'],
    ['Magento\Install\Controller\Wizard\Administrator'],
    ['Magento\Install\Controller\Wizard\AdministratorPost'],
    ['Magento\Install\Controller\Wizard\Begin'],
    ['Magento\Install\Controller\Wizard\BeginPost'],
    ['Magento\Install\Controller\Wizard\Config'],
    ['Magento\Install\Controller\Wizard\ConfigPost'],
    ['Magento\Install\Controller\Wizard\Download'],
    ['Magento\Install\Controller\Wizard\DownloadAuto'],
    ['Magento\Install\Controller\Wizard\DownloadManual'],
    ['Magento\Install\Controller\Wizard\DownloadPost'],
    ['Magento\Install\Controller\Wizard\End'],
    ['Magento\Install\Controller\Wizard\Index'],
    ['Magento\Install\Controller\Wizard\Install'],
    ['Magento\Install\Controller\Wizard\InstallDb'],
    ['Magento\Install\Controller\Wizard\Locale'],
    ['Magento\Install\Controller\Wizard\LocaleChange'],
    ['Magento\Install\Controller\Wizard\LocalePost'],
    ['Magento\Install\App\Action\Plugin\Dir'],
    ['\Magento\Framework\App\EntryPoint\EntryPoint', '\Magento\Framework\App\Bootstrap'],
    ['\Magento\Framework\App\EntryPointInterface', '\Magento\Framework\App\Bootstrap'],
    ['Magento\Framework\Module\FrontController\Plugin\Install', '\Magento\Framework\Module\Plugin\DbStatusValidator'],
    ['Magento\Framework\Module\UpdaterInterface'],
    ['Magento\Framework\App\EntryPoint\EntryPoint', 'Magento\Framework\App\Bootstrap'],
    ['Magento\Framework\App\EntryPointInterface', 'Magento\Framework\App\Bootstrap'],
    ['Magento\Install\Model\Installer\AbstractInstaller'],
    ['Magento\Install\App\Action\Plugin\Install'],
    ['\Magento\Cron\App\Cron\Plugin\ApplicationInitializer', 'Magento\Framework\App\Bootstrap'],
    ['Magento\Framework\App\Error\Handler', 'Magento\Framework\App\Http'],
    ['Magento\Framework\App\State\MaintenanceMode', 'Magento\Framework\App\MaintenanceMode'],
    ['Magento\Framework\Error\Handler', 'Magento\Framework\App\ErrorHandler'],
    ['Magento\Framework\Error\HandlerInterface', 'Magento\Framework\App\ErrorHandler'],
    ['Magento\Index'],
    ['Magento\Catalog\Model\Resource\Product\Indexer\Eav'],
    ['\Magento\Framework\Api\Eav\AbstractObject', 'Magento\Framework\Api\AbstractExtensibleObject'],
    ['\Magento\Framework\Api\AbstractObject', 'Magento\Framework\Api\AbstractSimpleObject'],
    [
        '\Magento\Framework\Api\Eav\AbstractObjectBuilder',
        'Magento\Framework\Api\ExtensibleObjectBuilder'
    ],
    [
        '\Magento\Framework\Api\AbstractObjectBuilder',
        'Magento\Framework\Api\AbstractSimpleObjectBuilder'
    ],
    ['Magento\Catalog\Block\Product'],
    ['\Magento\Sales\Model\Observer'],
    ['\Magento\Install\Block\Begin'],
    ['\Magento\Checkout\Service\V1\QuoteLoader', '\Magento\Quote\Model\QuoteRepository'],
    ['Magento\PageCache\Model\Observer'],
    ['Magento\Catalog\Model\Layer\Filter\Price\Algorithm', 'Magento\Framework\Search\Dynamic\Algorithm'],
    ['Magento\Rss\Block\Order\Info\Buttons\Rss'],
    ['Magento\Rss\Block\Order\NewOrder'],
    ['Magento\Rss\Block\Order\Status'],
    ['Magento\Rss\Controller\Adminhtml\Order\NewAction'],
    ['Magento\Rss\Controller\Order\Status'],
    ['Magento\Rss\Helper\Order'],
    ['Magento\Rss\Block\Order\Details', 'Magento\Sales\Block\Order\Details'],
    ['Magento\Rss\Model\Resource\Order', 'Magento\Sales\Model\Resource\Order\Rss\OrderStatus'],
    ['Magento\Rss\Block\Catalog\AbstractCatalog'],
    ['Magento\Rss\Block\Catalog\NewCatalog'],
    ['Magento\Rss\Block\Catalog\Review'],
    ['Magento\Rss\Block\AbstractBlock'],
    ['Magento\Rss\Block\ListBlock'],
    ['Magento\Rss\Controller\Adminhtml\Catalog\Notifystock'],
    ['Magento\Rss\Controller\Adminhtml\Catalog\Review'],
    ['Magento\Rss\Controller\Catalog\Category'],
    ['Magento\Rss\Controller\Catalog\NewAction'],
    ['Magento\Rss\Controller\Catalog\Salesrule'],
    ['Magento\Rss\Controller\Catalog\Special'],
    ['Magento\Rss\Controller\Index\Nofeed'],
    ['Magento\Rss\Controller\Catalog'],
    ['Magento\Wishlist\Block\Rss'],
    ['Magento\Wishlist\Controller\Index\Rss'],
    ['Magento\Checkout\Controller\Onepage\Progress'],
    ['Magento\Checkout\Controller\Onepage\GetAdditional'],
    ['Magento\Framework\App\Filesystem', 'Magento\Framework\Filesystem'],
    ['Magento\TestFramework\App\Filesystem\DirectoryList'],
    ['Magento\Framework\App\Filesystem\DirectoryList\Configuration'],
    ['Magento\Framework\App\Filesystem\DirectoryList\Verification'],
    ['Magento\Framework\Filesystem\DriverFactory', 'Magento\Framework\Filesystem\DriverPool'],
    ['Magento\Framework\Filesystem\WrapperFactory'],
    ['Magento\Framework\Filesystem\WrapperInterface'],
    ['Magento\Install'],
    ['Magento\Install\Model\Resource\Resource', 'Magento\Framework\Module\Resource'],
    ['Magento\Framework\App\View\Deployment\Version\Generator\Timestamp', 'Magento\Framework\Stdlib\DateTime'],
    ['Magento\Framework\App\View\Deployment\Version\GeneratorInterface'],
    ['Magento\Framework\Authorization\RoleLocator', 'Magento\Framework\Authorization\RoleLocatorInterface'],
    ['Magento\Framework\Authorization\Policy', 'Magento\Framework\Authorization\PolicyInterface'],
    ['Magento\Framework\Stdlib\CookieManager', 'Magento\Framework\Stdlib\CookieManagerInterface'],
    ['Magento\Framework\Interception\PluginList', 'Magento\Framework\Interception\PluginListInterface'],
    ['Magento\Framework\Interception\Config', 'Magento\Framework\Interception\ConfigInterface'],
    ['Magento\Framework\Interception\Chain', 'Magento\Framework\Interception\ChainInterface'],
    ['Magento\Framework\Interception\Definition', 'Magento\Framework\Interception\DefinitionInterface'],
    ['Magento\Framework\ObjectManager\Factory', 'Magento\Framework\ObjectManager\FactoryInterface'],
    ['Magento\Framework\ObjectManager\Config', 'Magento\Framework\ObjectManager\ConfigInterface'],
    ['Magento\Framework\ObjectManager\Relations', 'Magento\Framework\ObjectManager\RelationsInterface'],
    ['Magento\Framework\ObjectManager\ConfigCache', 'Magento\Framework\ObjectManager\ConfigCacheInterface'],
    ['Magento\Framework\ObjectManager\Definition', 'Magento\Framework\ObjectManager\DefinitionInterface'],
    ['Magento\Framework\ObjectManager', 'Magento\Framework\ObjectManagerInterface'],
    ['Magento\Framework\HTTP\IClient', 'Magento\Framework\HTTP\ClientInterface'],
    ['Magento\Tax\Service\V1\TaxCalculationServiceInterface', 'Magento\Tax\Api\TaxCalculationInterface'],
    ['Magento\Tax\Service\V1\Data\TaxRule', 'Magento\Tax\Api\Data\TaxRuleInterface'],
    ['Magento\Tax\Service\V1\Data\TaxRuleSearchResults', 'Magento\Tax\Model\TaxRuleSearchResults'],
    ['Magento\Tax\Service\V1\Data\TaxRuleBuilder'],
    ['Magento\Tax\Service\V1\Data\TaxRuleSearchResultsBuilder'],
    ['Magento\Tax\Service\V1\Collection\TaxRuleCollection', 'Magento\Tax\Model\TaxRuleCollection'],
    ['Magento\Tax\Service\V1\TaxRateServiceInterface', 'Magento\Tax\Api\TaxRateRepositoryInterface'],
    ['Magento\Tax\Service\V1\Data\TaxRateTitle', 'Magento\Tax\Api\Data\TaxRateTitleInterface'],
    ['Magento\Tax\Service\V1\Data\TaxRate', 'Magento\Tax\Api\Data\TaxRateInterface'],
    ['Magento\Tax\Service\V1\Data\ZipRange'],
    ['Magento\Tax\Service\V1\Data\ZipRangeBuilder'],
    ['Magento\Tax\Service\V1\Data\TaxRateTitleBuilder', 'Magento\Tax\Api\Data\TaxRateTitleDataBuilder'],
    [
        'Magento\Tax\Service\V1\Data\TaxRateSearchResultsBuilder',
        'Magento\Tax\Api\Data\TaxRateSearchResultsDataBuilder'
    ],
    ['Magento\Tax\Service\V1\Data\TaxRateSearchResults', 'Magento\Tax\Api\Data\TaxRateSearchResultsInterface'],
    ['Magento\Tax\Service\V1\Data\TaxRateBuilder', 'Magento\Tax\Api\Data\TaxRateDataBuilder'],
    ['Magento\Tax\Service\V1\Collection\TaxRateCollection', 'Magento\Tax\Model\TaxRateCollection'],
    ['Magento\Tax\Service\V1\Data\TaxClassKey', 'Magento\Tax\Api\Data\TaxClassKeyInterface'],
    ['Magento\Tax\Service\V1\Data\TaxClassSearchResults', 'Magento\Tax\Api\Data\TaxClassSearchResultsInterface'],
    ['Magento\Tax\Service\V1\Data\TaxClass', 'Magento\Tax\Api\Data\TaxClassInterface'],
    ['Magento\Tax\Service\V1\TaxClassServiceInterface', 'Magento\Tax\Api\TaxClassRepositoryInterface'],
    ['Magento\Tax\Service\V1\Data\TaxClassSearchResultsBuilder'],
    ['Magento\Tax\Service\V1\Data\TaxClassKeyBuilder'],
    ['Magento\Tax\Service\V1\Data\TaxClassBuilder'],
    ['Magento\Tax\Service\V1\Data\OrderTaxDetails', 'Magento\Tax\Api\Data\OrderTaxDetailsInterface'],
    [
        'Magento\Tax\Service\V1\Data\OrderTaxDetails\AppliedTax',
        'Magento\Tax\Api\Data\OrderTaxDetailsAppliedTaxInterface'
    ],
    ['Magento\Tax\Service\V1\Data\OrderTaxDetails\Item', 'Magento\Tax\Api\Data\OrderTaxDetailsItemInterface'],
    ['Magento\Tax\Service\V1\Data\QuoteDetails', 'Magento\Tax\Api\Data\QuoteDetailsInterface'],
    ['Magento\Tax\Service\V1\Data\QuoteDetails\Item', 'Magento\Tax\Api\Data\QuoteDetailsItemInterface'],
    ['Magento\Tax\Service\V1\Data\TaxDetails', 'Magento\Tax\Api\Data\TaxDetailsInterface'],
    ['Magento\Tax\Service\V1\Data\TaxDetails\AppliedTax', 'Magento\Tax\Api\Data\AppliedTaxInterface'],
    ['Magento\Tax\Service\V1\Data\TaxDetails\AppliedTaxRate', 'Magento\Tax\Api\Data\AppliedTaxRateInterface'],
    ['Magento\Tax\Service\V1\Data\TaxDetails\Item', 'Magento\Tax\Api\Data\TaxDetailsItemInterface'],
    ['Magento\Tax\Service\V1\OrderTaxServiceInterface', 'Magento\Tax\Api\OrderTaxManagementInterface'],
    ['Magento\Tools\I18n\Code', 'Magento\Tools\I18n'],
    ['Magento\TestFramework\Utility\AggregateInvoker', 'Magento\Framework\Test\Utility\AggregateInvoker'],
    ['Magento\TestFramework\Utility\Classes', 'Magento\Framework\Test\Utility\Classes'],
    ['Magento\TestFramework\Utility\Files', 'Magento\Framework\Test\Utility\Files'],
    ['Magento\Framework\Module\Declaration\Reader\Filesystem', 'Magento\Framework\Module\ModuleList\Loader'],
    ['Magento\Framework\Module\Declaration\FileIterator'],
    ['Magento\Framework\Module\Declaration\FileIteratorFactory'],
    ['Magento\Framework\Module\Declaration\FileResolver', 'Magento\Framework\Module\ModuleList\Loader'],
    ['Magento\Framework\Module\Declaration\SchemaLocator'],
    ['Magento\Framework\Module\DependencyManager'],
    ['Magento\Framework\Module\DependencyManagerInterface'],
    ['Magento\Framework\App\Arguments\Loader'],
    ['Magento\Framework\App\Arguments', 'Magento\Framework\App\DeploymentConfig'],
    ['Magento\Bundle\Service\V1\Data\Product\Link', 'Magento\Bundle\Api\Data\LinkInterface'],
    ['Magento\Bundle\Service\V1\Data\Product\Option', 'Magento\Bundle\Api\Data\OptionInterface'],
    [
        'Magento\Bundle\Service\V1\Product\Link\ReadServiceInterface',
        'Magento\Bundle\Api\ProductLinkManagementInterface'
    ],
    [
        'Magento\Bundle\Service\V1\Product\Link\WriteServiceInterface',
        'Magento\Bundle\Api\ProductLinkManagementInterface'
    ],
    [
        'Magento\Bundle\Service\V1\Product\Option\ReadServiceInterface',
        'Magento\Bundle\Api\ProductOptionRepositoryInterface'
    ],
    [
        'Magento\Bundle\Service\V1\Product\Option\WriteServiceInterface',
        'Magento\Bundle\Api\ProductOptionRepositoryInterface'
    ],
    [
        'Magento\Bundle\Service\V1\Product\Option\Type\ReadServiceInterface',
        'Magento\Bundle\Api\ProductOptionTypeListInterface'
    ],
    ['Magento\Sales\Controller\Adminhtml\Order\InvoiceLoader'],
    ['Magento\Sales\Model\Resource\AbstractResource', 'Magento\Framework\Model\Resource\Db\AbstractDb'],
    ['Magento\Backend\Block\System\Config\Switcher'],
    ['Magento\VersionsCms\Block\Adminhtml\Scope\Switcher'],
    ['Magento\Backend\Block\Widget\View\Container'],
    ['Magento\VersionsCms\Block\Adminhtml\Cms\Page\Preview\Store'],
    ['Magento\Customer\Model\Address\Converter'],
    ['Magento\Customer\Model\Converter'],
    ['Magento\CatalogRule\Plugin\Indexer\Product\PriceIndexer'],
    ['Magento\CatalogRule\Plugin\Indexer\Product\PriceIndexerTest'],
    [
        'Magento\Framework\Interception\ObjectManager\Compiled\Config',
        'Magento\Framework\Interception\ObjectManager\Config\Compiled'
    ],
    [
        'Magento\Framework\Interception\ObjectManager\Config',
        'Magento\Framework\Interception\ObjectManager\Config\Developer'
    ],
    ['Magento\Core\Model\Design', 'Magento\Theme\Model\Design'],
    ['Magento\Core\Model\Resource\Design', 'Magento\Theme\Model\Resource\Design'],
    ['Magento\Core\Model\Resource\Design\Collection', 'Magento\Theme\Model\Resource\Design\Collection'],
    ['Magento\Core\Model\View\Design', 'Magento\Theme\Model\View\Design'],
    ['Magento\Core\Model\Design\Backend\Theme', 'Magento\Theme\Model\Design\Backend\Theme'],
    ['Magento\Core\Model\Design\Backend\Exceptions', 'Magento\Theme\Model\Design\Backend\Exceptions'],
    ['Magento\Core\Model\Resource\Theme', 'Magento\Theme\Model\Resource\Theme'],
    [
        'Magento\Core\Model\Resource\Theme\Customization\Update',
        'Magento\Theme\Model\Resource\Theme\Customization\Update'
    ],
    ['Magento\Core\Model\Resource\Theme\Data\Collection', 'Magento\Theme\Model\Resource\Theme\Data\Collection'],
    ['Magento\Core\Model\Resource\Theme\File\Collection', 'Magento\Theme\Model\Resource\Theme\File\Collection'],
    ['Magento\Core\Model\Resource\Theme\Grid\Collection', 'Magento\Theme\Model\Resource\Theme\Grid\Collection'],
    ['Magento\Core\Model\Resource\Theme\Collection', 'Magento\Theme\Model\Resource\Theme\Collection'],
    ['Magento\Core\Model\Resource\Theme\File', 'Magento\Core\Model\Resource\Theme\File'],
    ['Magento\Framework\ObjectManager\Config\ProxyConfig'],
    ['Magento\Catalog\Block\Product\Send'],
    ['Magento\Catalog\Helper\Product\Options'],
    ['Magento\Cms\Model\Resource\Page\Service'],
    [
        'Magento\Core\Model\TemplateEngine\Decorator\DebugHints',
        'Magento\Developer\Model\TemplateEngine\Decorator\DebugHints'
    ],
    ['Magento\Directory\Helper\Url'],
    ['Magento\GiftMessage\Helper\Url'],
    ['Magento\Rss\Helper\Data'],
    ['Magento\Core\Model\EntityFactory', 'Magento\Framework\Data\Collection\EntityFactory'],
    ['Magento\Core\Model\Factory', 'Magento\Framework\Data\Collection\ModelFactory'],
    ['Magento\Sales\Model\ConverterInterface'],
    ['Magento\Paypal\Block\System\Config\Fieldset\Location'],
    ['Magento\Paypal\Block\Payflow\Advanced\Review'],
    ['Magento\Paypal\Block\Payflow\Link\Review'],
    ['Magento\Paypal\Model\System\Config\Source\AuthorizationAmounts'],
    ['Magento\Rule\Model\Rule', 'Magento\Rule\Model\AbstractModel'],
    ['Magento\Framework\App\Cache\State\Options', 'Magento\Framework\App\Cache\State'],
    ['Magento\Framework\App\Cache\State\OptionsInterface', 'Magento\Framework\App\Cache\State'],
    ['Magento\Framework\Logger', 'Psr\Log\LoggerInterface'],
    ['Magento\Weee\Model\Total\Quote\Nominal\Weee'],
    ['Magento\Tax\Model\Sales\Total\Quote\Nominal\Tax'],
    ['Magento\Tax\Model\Sales\Total\Quote\Nominal\Subtotal'],
    ['Magento\SalesRule\Model\Quote\Nominal\Discount'],
    ['Magento\Sales\Model\Quote\Address\Total\Nominal'],
    ['Magento\Core\Model\Url\RouteParamsResolver', 'Magento\Framework\Url\RouteParamsResolver'],
    ['Magento\Core\Model\Url\SecurityInfo', 'Magento\Framework\Url\SecurityInfo'],
    ['Magento\Sales\Model\Quote\Address\Total\Nominal\Collector'],
    ['Magento\Sales\Model\Quote\Address\Total\Nominal\Shipping'],
    ['Magento\Sales\Model\Quote\Address\Total\Nominal\Subtotal'],
    ['Magento\Core\Model\Validator\Factory', 'Magento\Framework\Validator\Factory'],
<<<<<<< HEAD
=======
    ['Magento\Sendfriend\Model\Observer'],
    [
        'Magento\Core\Model\TemplateEngine\Plugin\DebugHints',
        'Magento\Developer\Model\TemplateEngine\Plugin\DebugHints'
    ],
>>>>>>> 7e07209f
];<|MERGE_RESOLUTION|>--- conflicted
+++ resolved
@@ -2905,12 +2905,9 @@
     ['Magento\Sales\Model\Quote\Address\Total\Nominal\Shipping'],
     ['Magento\Sales\Model\Quote\Address\Total\Nominal\Subtotal'],
     ['Magento\Core\Model\Validator\Factory', 'Magento\Framework\Validator\Factory'],
-<<<<<<< HEAD
-=======
     ['Magento\Sendfriend\Model\Observer'],
     [
         'Magento\Core\Model\TemplateEngine\Plugin\DebugHints',
         'Magento\Developer\Model\TemplateEngine\Plugin\DebugHints'
     ],
->>>>>>> 7e07209f
 ];