--- conflicted
+++ resolved
@@ -3544,10 +3544,7 @@
     ],
     ['Magento\ToolkitFramework\Helper\Cli'],
     ['Magento\ToolkitFramework\Config'],
-<<<<<<< HEAD
     ['Magento\Framework\Locale\Validator', 'Magento\Framework\Validator\Locale'],
-=======
     ['Magento\ToolkitFramework\Fixture', 'Magento\Setup\Fixtures\Fixture'],
     ['Magento\ToolkitFramework\Application', 'Magento\Setup\Fixtures\FixtureModel'],
->>>>>>> 364f088a
 ];