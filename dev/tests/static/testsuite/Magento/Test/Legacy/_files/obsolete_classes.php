--- conflicted
+++ resolved
@@ -3105,7 +3105,7 @@
     ['Magento\Setup\Module\SetupFactory'],
     ['Magento\Framework\Module\Updater\SetupFactory'],
     ['Magento\Backend\Model\Config\Source\Yesno', 'Magento\Config\Model\Config\Source\Yesno'],
-<<<<<<< HEAD
+    ['Magento\Reports\Model\Resource\Shopcart\Product\Collection'],
     ['Zend_Locale', '\Locale, \ResourceBundle'],
     ['Zend_Locale_Data', '\Locale, \ResourceBundle'],
     ['Zend_Locale_Content', '\Locale, \ResourceBundle'],
@@ -3115,7 +3115,4 @@
     ['Magento\LocaleFactory'],
     ['Magento\Framework\LocaleFactory'],
     ['Magento\Core\Helper\Data', 'Magento\Framework\Json\Helper\Data'],
-=======
-    ['Magento\Reports\Model\Resource\Shopcart\Product\Collection']
->>>>>>> 123750d8
 ];