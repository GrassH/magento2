--- conflicted
+++ resolved
@@ -2902,12 +2902,9 @@
     ['Magento\Sales\Model\Quote\Address\Total\Nominal\Shipping'],
     ['Magento\Sales\Model\Quote\Address\Total\Nominal\Subtotal'],
     ['Magento\Core\Model\Validator\Factory', 'Magento\Framework\Validator\Factory'],
-<<<<<<< HEAD
     ['Magento\Sendfriend\Model\Observer'],
-=======
     [
         'Magento\Core\Model\TemplateEngine\Plugin\DebugHints',
         'Magento\Developer\Model\TemplateEngine\Plugin\DebugHints'
     ],
->>>>>>> f52e5db4
 ];