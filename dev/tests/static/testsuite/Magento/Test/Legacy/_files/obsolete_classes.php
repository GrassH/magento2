--- conflicted
+++ resolved
@@ -2902,13 +2902,10 @@
     ['Magento\Sales\Model\Quote\Address\Total\Nominal\Shipping'],
     ['Magento\Sales\Model\Quote\Address\Total\Nominal\Subtotal'],
     ['Magento\Core\Model\Validator\Factory', 'Magento\Framework\Validator\Factory'],
-<<<<<<< HEAD
+    [
+        'Magento\Core\Model\TemplateEngine\Plugin\DebugHints',
+        'Magento\Developer\Model\TemplateEngine\Plugin\DebugHints'
+    ],
     ['Zend_Controller_Router_Route'],
     ['Zend_Controller_Router_Route_Interface'],
-=======
-    [
-        'Magento\Core\Model\TemplateEngine\Plugin\DebugHints',
-        'Magento\Developer\Model\TemplateEngine\Plugin\DebugHints'
-    ],
->>>>>>> 413a60a3
 ];