<?php
/**
 * Obsolete classes
 *
 * Format: array(<class_name>[, <replacement>])
 *
 * Copyright © 2015 Magento. All rights reserved.
 * See COPYING.txt for license details.
 */
return [
    ['Mage_Admin_Helper_Data', 'Magento\Backend\Helper\Data'],
    ['Mage_Admin_Model_Acl', 'Magento_Acl'],
    ['Mage_Admin_Model_Acl_Role'],
    ['Mage_Admin_Model_Acl_Resource', 'Magento\Framework\Acl\Resource'],
    ['Mage_Admin_Model_Acl_Role_Registry', 'Magento\Framework\Acl\Role\Registry'],
    ['Mage_Admin_Model_Acl_Role_Generic', 'Magento\Authorization\Model\Acl\Role\Generic'],
    ['Mage_Admin_Model_Acl_Role_Group', 'Magento\Authorization\Model\Acl\Role\Group'],
    ['Mage_Admin_Model_Acl_Role_User', 'Magento\Authorization\Model\Acl\Role\User'],
    ['Mage_Admin_Model_Resource_Acl', 'Magento\User\Model\Resource\Acl'],
    ['Mage_Admin_Model_Observer'],
    ['Mage_Admin_Model_Session', 'Magento\Backend\Model\Auth\Session'],
    ['Mage_Admin_Model_Resource_Acl_Role'],
    ['Mage_Admin_Model_Resource_Acl_Role_Collection'],
    ['Mage_Admin_Model_User', 'Magento\User\Model\User'],
    ['Mage_Admin_Model_Config'],
    ['Mage_Admin_Model_Resource_User', 'Magento\User\Model\Resource\User'],
    ['Mage_Admin_Model_Resource_User_Collection', 'Magento\User\Model\Resource\User\Collection'],
    ['Mage_Admin_Model_Role', 'Magento\Authorization\Model\Role'],
    ['Mage_Admin_Model_Roles', 'Magento\Authorization\Model\Roles'],
    ['Mage_Admin_Model_Rules', 'Magento\Authorization\Model\Rules'],
    ['Mage_Admin_Model_Resource_Role', 'Magento\Authorization\Model\Resource\Role'],
    ['Mage_Admin_Model_Resource_Roles', 'Magento\User\Model\Resource\Roles'],
    ['Mage_Admin_Model_Resource_Rules', 'Magento\Authorization\Model\Resource\Rules'],
    ['Mage_Admin_Model_Resource_Role_Collection', 'Magento\Authorization\Model\Resource\Role\Collection'],
    ['Mage_Admin_Model_Resource_Roles_Collection', 'Magento\User\Model\Resource\Roles\Collection'],
    ['Mage_Admin_Model_Resource_Roles_User_Collection', 'Magento\User\Model\Resource\Roles\User\Collection'],
    ['Mage_Admin_Model_Resource_Rules_Collection', 'Magento\Authorization\Model\Resource\Rules\Collection'],
    [
        'Mage_Admin_Model_Resource_Permissions_Collection',
        'Magento\Authorization\Model\Resource\Permissions\Collection'
    ],
    ['Mage_Adminhtml_Block_Abstract', 'Magento\Backend\Block\AbstractBlock'],
    ['Mage_Adminhtml_Block_Backup_Grid'],
    ['Mage_Adminhtml_Block_Cache_Grid'],
    ['Mage_Adminhtml_Block_Catalog'],
    ['Mage_Adminhtml_Block_Catalog_Product_Attribute_Set_Grid'],
    ['Mage_Adminhtml_Block_Catalog_Product_Edit_Tab_Super_Config_Grid'],
    ['Mage_Adminhtml_Block_Catalog_Product_Edit_Tab_Super_Group_Grid'],
    ['Mage_Adminhtml_Block_Catalog_Search_Grid'],
    ['Mage_Adminhtml_Block_Cms_Block_Grid'],
    ['Mage_Adminhtml_Block_Customer_Group_Grid'],
    ['Mage_Adminhtml_Block_Customer_Online_Grid'],
    ['Mage_Adminhtml_Block_Newsletter_Problem_Grid'],
    ['Mage_Adminhtml_Block_Newsletter_Queue'],
    ['Mage_Adminhtml_Block_Newsletter_Queue_Grid'],
    ['Mage_Adminhtml_Block_Page_Menu', 'Magento\Backend\Block\Menu'],
    ['Mage_Adminhtml_Block_Permissions_User'],
    ['Mage_Adminhtml_Block_Permissions_User_Grid'],
    ['Mage_Adminhtml_Block_Permissions_User_Edit'],
    ['Mage_Adminhtml_Block_Permissions_User_Edit_Tabs'],
    ['Mage_Adminhtml_Block_Permissions_User_Edit_Tab_Main'],
    ['Mage_Adminhtml_Block_Permissions_User_Edit_Tab_Roles'],
    ['Mage_Adminhtml_Block_Permissions_User_Edit_Form'],
    ['Mage_Adminhtml_Block_Permissions_Role'],
    ['Mage_Adminhtml_Block_Permissions_Buttons'],
    ['Mage_Adminhtml_Block_Permissions_Role_Grid_User'],
    ['Mage_Adminhtml_Block_Permissions_Grid_Role'],
    ['Mage_Adminhtml_Block_Permissions_Grid_User'],
    ['Mage_Adminhtml_Block_Permissions_Tab_Roleinfo'],
    ['Mage_Adminhtml_Block_Permissions_Tab_Rolesedit'],
    ['Mage_Adminhtml_Block_Permissions_Tab_Rolesusers'],
    ['Mage_Adminhtml_Block_Permissions_Tab_Useredit'],
    ['Mage_Adminhtml_Block_Permissions_Editroles'],
    ['Mage_Adminhtml_Block_Permissions_Roles'],
    ['Mage_Adminhtml_Block_Permissions_Users'],
    ['Mage_Adminhtml_Block_Permissions_Edituser'],
    ['Mage_Adminhtml_Block_Permissions_Tab_Userroles'],
    ['Mage_Adminhtml_Block_Permissions_Usernroles'],
    ['Mage_Adminhtml_Block_Promo_Catalog_Grid'],
    ['Mage_Adminhtml_Block_Promo_Quote_Grid'],
    ['Mage_Adminhtml_Block_Rating_Grid'],
    ['Mage_Adminhtml_Block_System_Store_Grid'],
    ['Mage_Adminhtml_Permissions_UserController'],
    ['Mage_Adminhtml_Permissions_RoleController'],
    ['Mage_Adminhtml_Block_Report_Grid', 'Magento\Reports\Block\Adminhtml\Grid'],
    ['Mage_Adminhtml_Block_Report_Customer_Accounts', 'Magento\Reports\Block\Adminhtml\Customer\Accounts'],
    ['Mage_Adminhtml_Block_Report_Customer_Accounts_Grid'],
    ['Mage_Adminhtml_Block_Report_Customer_Totals', 'Magento\Reports\Block\Adminhtml\Customer\Totals'],
    ['Mage_Adminhtml_Block_Report_Customer_Totals_Grid'],
    ['Mage_Adminhtml_Block_Report_Product_Sold', 'Magento\Reports\Block\Adminhtml\Product\Sold'],
    ['Mage_Adminhtml_Block_Report_Product_Sold_Grid'],
    ['Mage_Adminhtml_Block_Report_Review_Customer_Grid'],
    ['Mage_Adminhtml_Block_Report_Customer_Orders', 'Magento\Reports\Block\Adminhtml\Customer\Orders'],
    ['Mage_Adminhtml_Block_Report_Customer_Orders_Grid'],
    ['Mage_Adminhtml_Block_Report_Product_Ordered'],
    ['Mage_Adminhtml_Block_Report_Product_Ordered_Grid'],
    ['Mage_Adminhtml_Block_Report_Review_Product_Grid'],
    ['Mage_Adminhtml_Block_Report_Refresh_Statistics', 'Magento\Reports\Block\Adminhtml\Refresh\Statistics'],
    ['Mage_Adminhtml_Block_Report_Refresh_Statistics_Grid'],
    ['Mage_Adminhtml_Block_Report_Search_Grid'],
    ['Mage_Adminhtml_Block_Sales'],
    ['Magento\GoogleCheckout'], // removed module
    ['Magento\Sales\Block\Adminhtml\Order\Shipment\Create\Form', 'Magento\Shipping\Block\Adminhtml\Create\Form'],
    [
        'Magento\Sales\Block\Adminhtml\Order\Shipment\Create\Items',
        'Magento\Shipping\Block\Adminhtml\Create\Items'
    ],
    [
        'Magento\Sales\Block\Adminhtml\Order\Shipment\View\Comments',
        'Magento\Shipping\Block\Adminhtml\View\Comments'
    ],
    ['Magento\Sales\Block\Adminhtml\Order\Shipment\View\Form', 'Magento\Shipping\Block\Adminhtml\View\Form'],
    ['Magento\Sales\Block\Adminhtml\Order\Shipment\View\Items', 'Magento\Shipping\Block\Adminhtml\View\Items'],
    ['Magento\Sales\Block\Adminhtml\Order\Shipment\Create', 'Magento\Shipping\Block\Adminhtml\Create'],
    ['Magento\Sales\Block\Adminhtml\Order\Shipment\View', 'Magento\Shipping\Block\Adminhtml\View'],
    ['Magento\Sales\Block\Order\Shipment\Items', 'Magento\Shipping\Block\Items'],
    ['Magento\Sales\Controller\Adminhtml\Order\Shipment', 'Magento\Shipping\Controller\Adminhtml\Order\Shipment'],
    ['Magento\Sales\Block\Order\Shipment', 'Magento\Shipping\Block\Order\Shipment'],
    ['Mage_Adminhtml_Block_Sales_Order_Create_Customer_Grid'],
    ['Mage_Adminhtml_Block_Sales_Order_Create_Search_Grid_Renderer_Giftmessage'],
    ['Mage_Adminhtml_Block_Sales_Order_Status_Grid'],
    ['Mage_Adminhtml_Block_Sitemap_Grid'],
    ['Mage_Adminhtml_Block_System_Config_Edit', 'Magento\Backend\Block\System\Config\Edit'],
    ['Mage_Adminhtml_Block_System_Config_Form', 'Magento\Backend\Block\System\Config\Form'],
    ['Mage_Adminhtml_Block_System_Config_Tabs', 'Magento\Backend\Block\System\Config\Tabs'],
    [
        'Mage_Adminhtml_Block_System_Config_System_Storage_Media_Synchronize',
        'Magento\Backend\Block\System\Config\System\Storage\Media\Synchronize'
    ],
    [
        'Mage_Adminhtml_Block_System_Config_Form_Fieldset_Modules_DisableOutput',
        'Magento\Backend\Block\System\Config\Form\Fieldset\Modules\DisableOutput'
    ],
    [
        'Mage_Adminhtml_Block_System_Config_Form_Field_Regexceptions',
        'Magento\Backend\Block\System\Config\Form\Field\Regexceptions'
    ],
    [
        'Mage_Adminhtml_Block_System_Config_Form_Field_Notification',
        'Magento\Backend\Block\System\Config\Form\Field\Notification'
    ],
    [
        'Mage_Adminhtml_Block_System_Config_Form_Field_Heading',
        'Magento\Backend\Block\System\Config\Form\Field\Heading'
    ],
    [
        'Mage_Adminhtml_Block_System_Config_Form_Field_Datetime',
        'Magento\Backend\Block\System\Config\Form\Field\Datetime'
    ],
    [
        'Mage_Adminhtml_Block_System_Config_Form_Field_Array_Abstract',
        'Magento\Backend\Block\System\Config\Form\Field\Array\AbstractArray'
    ],
    ['Mage_Adminhtml_Block_System_Config_Form_Fieldset', 'Magento\Backend\Block\System\Config\Form\Fieldset'],
    ['Mage_Adminhtml_Block_System_Config_Form_Field', 'Magento\Backend\Block\System\Config\Form\Field'],
    [
        'Mage_Adminhtml_Block_System_Config_Form_Field_Import',
        'Magento\Backend\Block\System\Config\Form\Field\Import'
    ],
    [
        'Mage_Adminhtml_Block_System_Config_Form_Field_Image',
        'Magento\Backend\Block\System\Config\Form\Field\Image'
    ],
    [
        'Mage_Adminhtml_Block_System_Config_Form_Field_Export',
        'Magento\Backend\Block\System\Config\Form\Field\Export'
    ],
    [
        'Mage_Adminhtml_Block_System_Config_Form_Field_Select_Allowspecific',
        'Magento\Backend\Block\System\Config\Form\Field\Select\Allowspecific'
    ],
    ['Mage_Adminhtml_Block_System_Config_Form_Field_File', 'Magento\Backend\Block\System\Config\Form\Field\File'],
    [
        'Mage_Adminhtml_Block_System_Config_Form_Field_Select_Flatproduct',
        'Magento\Catalog\Block\Adminhtml\System\Config\Form\Field\Select\Flatproduct'
    ],
    [
        'Mage_Adminhtml_Block_System_Config_Form_Field_Select_Flatcatalog',
        'Magento\Catalog\Block\Adminhtml\System\Config\Form\Field\Select\Flatcatalog'
    ],
    [
        'Mage_Adminhtml_Block_System_Config_Form_Fieldset_Order_Statuses',
        'Magento\Sales\Block\Adminhtml\System\Config\Form\Fieldset\Order\Statuses'
    ],
    ['Mage_Adminhtml_Block_System_Config_Dwstree', 'Magento\Backend\Block\System\Config\Dwstree'],
    ['Mage_Adminhtml_Block_System_Config_Switcher', 'Magento\Backend\Block\System\Config\Switcher'],
    ['Mage_Adminhtml_Block_System_Design_Grid'],
    ['Magento\Adminhtml\Block\System\Email\Template', 'Magento\Email\Block\Adminhtml\Template'],
    ['Magento\Adminhtml\Block\System\Email\Template\Edit', 'Magento\Email\Block\Adminhtml\Template\Edit'],
    [
        'Magento\Adminhtml\Block\System\Email\Template\Edit\Form',
        'Magento\Email\Block\Adminhtml\Template\Edit\Form'
    ],
    ['Magento\Adminhtml\Block\System\Email\Template\Preview', 'Magento\Email\Block\Adminhtml\Template\Preview'],
    ['Mage_Adminhtml_Block_System_Email_Template_Grid'],
    [
        'Magento\Adminhtml\Block\System\Email\Template\Grid\Renderer\Action',
        'Magento\Email\Block\Adminhtml\Template\Grid\Renderer\Action'
    ],
    [
        'Magento\Adminhtml\Block\System\Email\Template\Grid\Renderer\Sender',
        'Magento\Email\Block\Adminhtml\Template\Grid\Renderer\Sender'
    ],
    [
        'Magento\Adminhtml\Block\System\Email\Template\Grid\Renderer\Type',
        'Magento\Email\Block\Adminhtml\Template\Grid\Renderer\Type'
    ],
    [
        'Magento\Adminhtml\Block\System\Email\Template\Grid\Filter\Type',
        'Magento\Email\Block\Adminhtml\Template\Grid\Filter\Type'
    ],
    ['Mage_Adminhtml_Block_System_Variable_Grid'],
    ['Mage_Adminhtml_Block_Store_Switcher', 'Magento\Backend\Block\Store\Switcher'],
    [
        'Mage_Adminhtml_Block_Store_Switcher_Form_Renderer_Fieldset',
        'Magento\Backend\Block\Store\Switcher\Form\Renderer\Fieldset'
    ],
    [
        'Mage_Adminhtml_Block_Store_Switcher_Form_Renderer_Fieldset_Element',
        'Magento\Backend\Block\Store\Switcher\Form\Renderer\Fieldset\Element'
    ],
    ['Mage_Adminhtml_Block_Tag_Tag_Edit'],
    ['Mage_Adminhtml_Block_Tag_Tag_Edit_Form'],
    ['Mage_Adminhtml_Block_Tax_Rate_Grid'],
    ['Mage_Adminhtml_Block_Tax_Rule_Grid'],
    ['Mage_Adminhtml_Block_Tree'],
    ['Mage_Adminhtml_Block_Urlrewrite_Grid'],
    ['Magento\Adminhtml\Controller\System\Email\Template', 'Magento\Email\Controller\Adminhtml\Template'],
    ['Mage_Adminhtml_Helper_Rss'],
    ['Mage_Adminhtml_Model_Config', 'Magento\Backend\Model\Config\Structure'],
    ['Mage_Adminhtml_Model_Config_Data', 'Magento\Backend\Model\Config'],
    ['Magento\Adminhtml\Model\Email\Template', 'Magento\Email\Model\Adminhtml\Template'],
    ['Mage_Adminhtml_Model_Extension'],
    ['Mage_Adminhtml_Model_System_Config_Source_Shipping_Allowedmethods'],
    [
        'Mage_Adminhtml_Model_System_Config_Backend_Admin_Password_Link_Expirationperiod',
        'Magento\Backend\Model\Config\Backend\Admin\Password\Link\Expirationperiod'
    ],
    [
        'Mage_Adminhtml_Model_System_Config_Backend_Admin_Custom',
        'Magento\Backend\Model\Config\Backend\Admin\Custom'
    ],
    [
        'Mage_Adminhtml_Model_System_Config_Backend_Admin_Custompath',
        'Magento\Backend\Model\Config\Backend\Admin\Custompath'
    ],
    [
        'Mage_Adminhtml_Model_System_Config_Backend_Admin_Observer',
        'Magento\Backend\Model\Config\Backend\Admin\Observer'
    ],
    [
        'Mage_Adminhtml_Model_System_Config_Backend_Admin_Robots',
        'Magento\Backend\Model\Config\Backend\Admin\Robots'
    ],
    [
        'Mage_Adminhtml_Model_System_Config_Backend_Admin_Usecustom',
        'Magento\Backend\Model\Config\Backend\Admin\Usecustom'
    ],
    [
        'Mage_Adminhtml_Model_System_Config_Backend_Admin_Usecustompath',
        'Magento\Backend\Model\Config\Backend\Admin\Custompath'
    ],
    [
        'Magento\Backend\Model\Config\Backend\Admin\Usecustompath',
        'Magento\Backend\Model\Config\Backend\Admin\Custompath'
    ],
    [
        'Mage_Adminhtml_Model_System_Config_Backend_Admin_Usesecretkey',
        'Magento\Backend\Model\Config\Backend\Admin\Usesecretkey'
    ],
    [
        'Mage_Adminhtml_Model_System_Config_Backend_Catalog_Inventory_Managestock',
        'Magento\CatalogInventory\Model\Config\Backend\Managestock'
    ],
    [
        'Mage_Adminhtml_Model_System_Config_Backend_Catalog_Search_Type',
        'Magento\CatalogSearch\Model\Config\Backend\Search\Type'
    ],
    [
        'Mage_Adminhtml_Model_System_Config_Backend_Currency_Abstract',
        'Magento\Backend\Model\Config\Backend\Currency\AbstractCurrency'
    ],
    [
        'Mage_Adminhtml_Model_System_Config_Backend_Currency_Allow',
        'Magento\Backend\Model\Config\Backend\Currency\Allow'
    ],
    [
        'Mage_Adminhtml_Model_System_Config_Backend_Currency_Base',
        'Magento\Backend\Model\Config\Backend\Currency\Base'
    ],
    [
        'Mage_Adminhtml_Model_System_Config_Backend_Currency_Cron',
        'Magento\Backend\Model\Config\Backend\Currency\Cron'
    ],
    [
        'Mage_Adminhtml_Model_System_Config_Backend_Currency_Default',
        'Magento\Backend\Model\Config\Backend\Currency\DefaultCurrency'
    ],
    [
        'Mage_Adminhtml_Model_System_Config_Backend_Customer_Address_Street',
        'Magento\Customer\Model\Config\Backend\Address\Street'
    ],
    [
        'Mage_Adminhtml_Model_System_Config_Backend_Customer_Password_Link_Expirationperiod',
        'Magento\Customer\Model\Config\Backend\Password\Link\Expirationperiod'
    ],
    [
        'Mage_Adminhtml_Model_System_Config_Backend_Customer_Show_Address',
        'Magento\Customer\Model\Config\Backend\Show\Address'
    ],
    [
        'Mage_Adminhtml_Model_System_Config_Backend_Customer_Show_Customer',
        'Magento\Customer\Model\Config\Backend\Show\Customer'
    ],
    [
        'Mage_Adminhtml_Model_System_Config_Backend_Design_Exception',
        'Magento\Backend\Model\Config\Backend\Design\Exception'
    ],
    [
        'Mage_Adminhtml_Model_System_Config_Backend_Email_Address',
        'Magento\Backend\Model\Config\Backend\Email\Address'
    ],
    ['Mage_Adminhtml_Model_System_Config_Backend_Email_Logo', 'Magento\Backend\Model\Config\Backend\Email\Logo'],
    [
        'Mage_Adminhtml_Model_System_Config_Backend_Email_Sender',
        'Magento\Backend\Model\Config\Backend\Email\Sender'
    ],
    [
        'Mage_Adminhtml_Model_System_Config_Backend_Image_Adapter',
        'Magento\Backend\Model\Config\Backend\Image\Adapter'
    ],
    [
        'Mage_Adminhtml_Model_System_Config_Backend_Image_Favicon',
        'Magento\Backend\Model\Config\Backend\Image\Favicon'
    ],
    ['Mage_Adminhtml_Model_System_Config_Backend_Image_Pdf', 'Magento\Backend\Model\Config\Backend\Image\Pdf'],
    [
        'Mage_Adminhtml_Model_System_Config_Backend_Locale_Timezone',
        'Magento\Backend\Model\Config\Backend\Locale\Timezone'
    ],
    ['Mage_Adminhtml_Model_System_Config_Backend_Log_Cron', 'Magento\Backend\Model\Config\Backend\Log\Cron'],
    ['Mage_Adminhtml_Model_System_Config_Backend_Price_Scope'],
    [
        'Mage_Adminhtml_Model_System_Config_Backend_Product_Alert_Cron',
        'Magento\Cron\Model\Config\Backend\Product\Alert'
    ],
    [
        'Mage_Adminhtml_Model_System_Config_Backend_Seo_Product',
    ],
    [
        'Mage_Adminhtml_Model_System_Config_Backend_Serialized_Array',
        'Magento\Backend\Model\Config\Backend\Serialized\Array'
    ],
    [
        'Mage_Adminhtml_Model_System_Config_Backend_Shipping_Tablerate',
        'Magento\OfflineShipping\Model\Config\Backend\Tablerate'
    ],
    ['Mage_Adminhtml_Model_System_Config_Backend_Sitemap_Cron', 'Magento\Cron\Model\Config\Backend\Sitemap'],
    [
        'Mage_Adminhtml_Model_System_Config_Backend_Storage_Media_Database',
        'Magento\Backend\Model\Config\Backend\Storage\Media\Database'
    ],
    ['Mage_Adminhtml_Model_System_Config_Backend_Baseurl', 'Magento\Backend\Model\Config\Backend\Baseurl'],
    ['Mage_Adminhtml_Model_System_Config_Backend_Cache', 'Magento\Backend\Model\Config\Backend\Cache'],
    ['Mage_Adminhtml_Model_System_Config_Backend_Category', 'Magento\Catalog\Model\Config\Backend\Category'],
    ['Mage_Adminhtml_Model_System_Config_Backend_Cookie', 'Magento\Backend\Model\Config\Backend\Cookie'],
    ['Mage_Adminhtml_Model_System_Config_Backend_Datashare', 'Magento\Backend\Model\Config\Backend\Datashare'],
    ['Mage_Adminhtml_Model_System_Config_Backend_Encrypted', 'Magento\Backend\Model\Config\Backend\Encrypted'],
    ['Mage_Adminhtml_Model_System_Config_Backend_File', 'Magento\Backend\Model\Config\Backend\File'],
    ['Mage_Adminhtml_Model_System_Config_Backend_Filename', 'Magento\Backend\Model\Config\Backend\Filename'],
    ['Mage_Adminhtml_Model_System_Config_Backend_Image', 'Magento\Backend\Model\Config\Backend\Image'],
    ['Mage_Adminhtml_Model_System_Config_Backend_Locale', 'Magento\Backend\Model\Config\Backend\Locale'],
    ['Mage_Adminhtml_Model_System_Config_Backend_Secure', 'Magento\Backend\Model\Config\Backend\Secure'],
    ['Mage_Adminhtml_Model_System_Config_Backend_Serialized', 'Magento\Backend\Model\Config\Backend\Serialized'],
    ['Mage_Adminhtml_Model_System_Config_Backend_Sitemap', 'Magento\Sitemap\Model\Config\Backend\Priority'],
    ['Mage_Adminhtml_Model_System_Config_Backend_Store', 'Magento\Backend\Model\Config\Backend\Store'],
    ['Mage_Adminhtml_Model_System_Config_Backend_Translate', 'Magento\Backend\Model\Config\Backend\Translate'],
    [
        'Mage_Adminhtml_Model_System_Config_Clone_Media_Image',
        'Magento\Catalog\Model\Config\CatalogClone\Media\Image'
    ],
    ['Mage_Adminhtml_Model_System_Config_Source_Admin_Page', 'Magento\Backend\Model\Config\Source\Admin\Page'],
    [
        'Mage_Adminhtml_Model_System_Config_Source_Catalog_Search_Type',
        'Magento\CatalogSearch\Model\Config\Source\Search\Type'
    ],
    [
        'Mage_Adminhtml_Model_System_Config_Source_Catalog_GridPerPage',
        'Magento\Catalog\Model\Config\Source\GridPerPage'
    ],
    [
        'Mage_Adminhtml_Model_System_Config_Source_Catalog_ListMode',
        'Magento\Catalog\Model\Config\Source\ListMode'
    ],
    [
        'Mage_Adminhtml_Model_System_Config_Source_Catalog_ListPerPage',
        'Magento\Catalog\Model\Config\Source\ListPerPage'
    ],
    [
        'Mage_Adminhtml_Model_System_Config_Source_Catalog_ListSort',
        'Magento\Catalog\Model\Config\Source\ListSort'
    ],
    [
        'Mage_Adminhtml_Model_System_Config_Source_Catalog_TimeFormat',
        'Magento\Catalog\Model\Config\Source\TimeFormat'
    ],
    [
        'Mage_Adminhtml_Model_System_Config_Source_Cms_Wysiwyg_Enabled',
        'Magento\Cms\Model\Config\Source\Wysiwyg\Enabled'
    ],
    ['Mage_Adminhtml_Model_System_Config_Source_Cms_Page', 'Magento\Cms\Model\Config\Source\Page'],
    [
        'Mage_Adminhtml_Model_System_Config_Source_Country_Full',
        'Magento\Directory\Model\Config\Source\Country\Full'
    ],
    ['Mage_Adminhtml_Model_System_Config_Source_Cron_Frequency', 'Magento\Cron\Model\Config\Source\Frequency'],
    [
        'Mage_Adminhtml_Model_System_Config_Source_Currency_Service',
        'Magento\Backend\Model\Config\Source\Currency'
    ],
    [
        'Mage_Adminhtml_Model_System_Config_Source_Customer_Address_Type',
        'Magento\Customer\Model\Config\Source\Address\Type'
    ],
    [
        'Mage_Adminhtml_Model_System_Config_Source_Customer_Group_Multiselect',
        'Magento\Customer\Model\Config\Source\Group\Multiselect'
    ],
    ['Mage_Adminhtml_Model_System_Config_Source_Customer_Group', 'Magento\Customer\Model\Config\Source\Group'],
    ['Mage_Adminhtml_Model_System_Config_Source_Date_Short', 'Magento\Backend\Model\Config\Source\Date\Short'],
    ['Mage_Adminhtml_Model_System_Config_Source_Design_Package'],
    [
        'Mage_Adminhtml_Model_System_Config_Source_Design_Robots',
        'Magento\Backend\Model\Config\Source\Design\Robots'
    ],
    [
        'Mage_Adminhtml_Model_System_Config_Source_Dev_Dbautoup',
        'Magento\Backend\Model\Config\Source\Dev\Dbautoup'
    ],
    [
        'Mage_Adminhtml_Model_System_Config_Source_Email_Identity',
        'Magento\Backend\Model\Config\Source\Email\Identity'
    ],
    [
        'Mage_Adminhtml_Model_System_Config_Source_Email_Method',
        'Magento\Backend\Model\Config\Source\Email\Method'
    ],
    [
        'Mage_Adminhtml_Model_System_Config_Source_Email_Smtpauth',
        'Magento\Backend\Model\Config\Source\Email\Smtpauth'
    ],
    [
        'Mage_Adminhtml_Model_System_Config_Source_Email_Template',
        'Magento\Backend\Model\Config\Source\Email\Template'
    ],
    [
        'Mage_Adminhtml_Model_System_Config_Source_Image_Adapter',
        'Magento\Backend\Model\Config\Source\Image\Adapter'
    ],
    [
        'Mage_Adminhtml_Model_System_Config_Source_Locale_Country',
        'Magento\Backend\Model\Config\Source\Locale\Country'
    ],
    [
        'Mage_Adminhtml_Model_System_Config_Source_Locale_Currency_All',
        'Magento\Backend\Model\Config\Source\Locale\Currency\All'
    ],
    [
        'Mage_Adminhtml_Model_System_Config_Source_Locale_Currency',
        'Magento\Backend\Model\Config\Source\Locale\Currency'
    ],
    [
        'Mage_Adminhtml_Model_System_Config_Source_Locale_Timezone',
        'Magento\Backend\Model\Config\Source\Locale\Timezone'
    ],
    [
        'Mage_Adminhtml_Model_System_Config_Source_Locale_Weekdays',
        'Magento\Backend\Model\Config\Source\Locale\Weekdays'
    ],
    [
        'Mage_Adminhtml_Model_System_Config_Source_Notification_Frequency',
        'Magento\AdminNotification\Model\Config\Source\Frequency'
    ],
    [
        'Mage_Adminhtml_Model_System_Config_Source_Order_Status_New',
        'Magento\Sales\Model\Config\Source\Order\Status\NewStatus'
    ],
    [
        'Mage_Adminhtml_Model_System_Config_Source_Order_Status_Newprocessing',
        'Magento\Sales\Model\Config\Source\Order\Status\Newprocessing'
    ],
    [
        'Mage_Adminhtml_Model_System_Config_Source_Order_Status_Processing',
        'Magento\Sales\Model\Config\Source\Order\Status\Processing'
    ],
    ['Mage_Adminhtml_Model_System_Config_Source_Order_Status', 'Magento\Sales\Model\Config\Source\Order\Status'],
    [
        'Mage_Adminhtml_Model_System_Config_Source_Payment_Allmethods',
        'Magento\Payment\Model\Config\Source\Allmethods'
    ],
    [
        'Mage_Adminhtml_Model_System_Config_Source_Payment_Allowedmethods',
        'Magento\Payment\Model\Config\Source\Allowedmethods'
    ],
    [
        'Mage_Adminhtml_Model_System_Config_Source_Payment_Allspecificcountries',
        'Magento\Payment\Model\Config\Source\Allspecificcountries'
    ],
    ['Mage_Adminhtml_Model_System_Config_Source_Payment_Cctype', 'Magento\Payment\Model\Config\Source\Cctype'],
    ['Mage_Adminhtml_Model_System_Config_Source_Price_Scope', 'Magento\Catalog\Model\Config\Source\Price\Scope'],
    ['Mage_Adminhtml_Model_System_Config_Source_Price_Step', 'Magento\Catalog\Model\Config\Source\Price\Step'],
    [
        'Mage_Adminhtml_Model_System_Config_Source_Product_Options_Price',
        'Magento\Catalog\Model\Config\Source\Product\Options\Price'
    ],
    [
        'Mage_Adminhtml_Model_System_Config_Source_Product_Options_Type',
        'Magento\Catalog\Model\Config\Source\Product\Options\Type'
    ],
    [
        'Mage_Adminhtml_Model_System_Config_Source_Product_Thumbnail',
        'Magento\Catalog\Model\Config\Source\Product\Thumbnail'
    ],
    [
        'Mage_Adminhtml_Model_System_Config_Source_Reports_Scope',
        'Magento\Backend\Model\Config\Source\Reports\Scope'
    ],
    [
        'Mage_Adminhtml_Model_System_Config_Source_Shipping_Allmethods',
        'Magento\Shipping\Model\Config\Source\Allmethods'
    ],
    [
        'Mage_Adminhtml_Model_System_Config_Source_Shipping_Allspecificcountries',
        'Magento\Shipping\Model\Config\Source\Allspecificcountries'
    ],
    [
        'Mage_Adminhtml_Model_System_Config_Source_Shipping_Flatrate',
        'Magento\OfflineShipping\Model\Config\Source\Flatrate'
    ],
    [
        'Mage_Adminhtml_Model_System_Config_Source_Shipping_Tablerate',
        'Magento\OfflineShipping\Model\Config\Source\Tablerate'
    ],
    [
        'Mage_Adminhtml_Model_System_Config_Source_Shipping_Taxclass',
        'Magento\Tax\Model\TaxClass\Source\Product'
    ],
    [
        'Mage_Adminhtml_Model_System_Config_Source_Storage_Media_Database',
        'Magento\Backend\Model\Config\Source\Storage\Media\Database'
    ],
    [
        'Mage_Adminhtml_Model_System_Config_Source_Storage_Media_Storage',
        'Magento\Backend\Model\Config\Source\Storage\Media\Storage'
    ],
    ['Mage_Adminhtml_Model_System_Config_Source_Tax_Apply_On', 'Magento\Tax\Model\Config\Source\Apply\On'],
    ['Mage_Adminhtml_Model_System_Config_Source_Tax_Basedon', 'Magento\Tax\Model\Config\Source\Basedon'],
    ['Mage_Adminhtml_Model_System_Config_Source_Tax_Catalog', 'Magento\Tax\Model\Config\Source\Catalog'],
    [
        'Mage_Adminhtml_Model_System_Config_Source_Watermark_Position',
        'Magento\Catalog\Model\Config\Source\Watermark\Position'
    ],
    [
        'Mage_Adminhtml_Model_System_Config_Source_Web_Protocol',
        'Magento\Backend\Model\Config\Source\Web\Protocol'
    ],
    [
        'Mage_Adminhtml_Model_System_Config_Source_Web_Redirect',
        'Magento\Backend\Model\Config\Source\Web\Redirect'
    ],
    ['Mage_Adminhtml_Model_System_Config_Source_Allregion', 'Magento\Directory\Model\Config\Source\Allregion'],
    ['Mage_Adminhtml_Model_System_Config_Source_Category', 'Magento\Catalog\Model\Config\Source\Category'],
    ['Mage_Adminhtml_Model_System_Config_Source_Checktype', 'Magento\Backend\Model\Config\Source\Checktype'],
    ['Mage_Adminhtml_Model_System_Config_Source_Country', 'Magento\Directory\Model\Config\Source\Country'],
    ['Mage_Adminhtml_Model_System_Config_Source_Currency', 'Magento\Backend\Model\Config\Source\Currency'],
    [
        'Mage_Adminhtml_Model_System_Config_Source_Enabledisable',
        'Magento\Backend\Model\Config\Source\Enabledisable'
    ],
    ['Mage_Adminhtml_Model_System_Config_Source_Frequency', 'Magento\Sitemap\Model\Config\Source\Frequency'],
    ['Mage_Adminhtml_Model_System_Config_Source_Locale', 'Magento\Backend\Model\Config\Source\Locale'],
    ['Mage_Adminhtml_Model_System_Config_Source_Nooptreq', 'Magento\Backend\Model\Config\Source\Nooptreq'],
    ['Mage_Adminhtml_Model_System_Config_Source_Store', 'Magento\Backend\Model\Config\Source\Store'],
    ['Mage_Adminhtml_Model_System_Config_Source_Website', 'Magento\Backend\Model\Config\Source\Website'],
    ['Mage_Adminhtml_Model_System_Config_Source_Yesno', 'Magento\Backend\Model\Config\Source\Yesno'],
    [
        'Mage_Adminhtml_Model_System_Config_Source_Yesnocustom',
        'Magento\Backend\Model\Config\Source\Yesnocustom'
    ],
    ['Mage_Adminhtml_Model_System_Store', 'Magento\Store\Model\System\Store'],
    ['Mage_Adminhtml_Model_Url', 'Magento\Backend\Model\UrlInterface'],
    ['Mage_Adminhtml_Rss_CatalogController'],
    ['Mage_Adminhtml_Rss_OrderController'],
    ['Mage_Adminhtml_SystemController', 'Magento\Backend\Controller\Adminhtml\System'],
    ['Mage_Adminhtml_System_ConfigController', 'Magento\Backend\Controller\Adminhtml\System\Config'],
    [
        'Magento\Backend\Model\Config\Source\Currency\Service',
        'Magento\Directory\Model\Currency\Import\Source\Service'
    ],
    ['Mage_Backend_Model_Menu_Config_Menu'],
    ['Mage_Backend_Model_Menu_Director_Dom'],
    ['Mage_Backend_Model_Menu_Factory', 'Mage_Backend_Model_MenuFactory'],
    ['Mage_Bundle_Product_EditController', 'Mage_Bundle_Controller_Adminhtml_Bundle_Selection'],
    ['Mage_Bundle_SelectionController', 'Mage_Bundle_Controller_Adminhtml_Bundle_Selection'],
    ['Magento\Catalog\Block\Adminhtml\System\Config\Form\Field\Select\Flatproduct'],
    ['Mage_Catalog_Model_Category_Limitation'],
    ['Mage_Catalog_Model_Convert'],
    ['Mage_Catalog_Model_Convert_Adapter_Catalog'],
    ['Mage_Catalog_Model_Convert_Adapter_Product'],
    ['Mage_Catalog_Model_Convert_Parser_Product'],
    ['Mage_Catalog_Model_Entity_Product_Attribute_Frontend_Image'],
    ['Magento\Catalog\Model\Product\Flat\Flag'],
    ['Magento\Catalog\Model\Product\Flat\Indexer'],
    ['Magento\Catalog\Model\Product\Flat\Observer'],
    ['Magento\Catalog\Model\Product\Indexer\Flat'],
    ['Mage_Catalog_Model_Product_Limitation'],
    ['Mage_Catalog_Model_Resource_Product_Attribute_Frontend_Image'],
    ['Mage_Catalog_Model_Resource_Product_Attribute_Frontend_Tierprice'],
    [
        'Magento\Catalog\Block\Adminhtml\Product\Attribute\Edit\Tab\Variations\Main',
        'Magento\ConfigurableProduct\Block\Adminhtml\Product\Attribute\Edit\Tab\Variations\Main'
    ],
    [
        'Magento\Catalog\Block\Adminhtml\Product\Attribute\NewAttribute\Product\Created',
        'Magento\ConfigurableProduct\Block\Adminhtml\Product\Attribute\NewAttribute\Product\Created'
    ],
    [
        'Magento\Catalog\Block\Adminhtml\Product\Composite\Fieldset\Configurable',
        'Magento\ConfigurableProduct\Block\Adminhtml\Product\Composite\Fieldset\Configurable'
    ],
    ['Magento\Catalog\Block\Adminhtml\Product\Created'],
    [
        'Magento\Catalog\Block\Adminhtml\Product\Edit\Tab\Super\Config\Grid\Filter\Inventory',
        'Magento\ConfigurableProduct\Block\Adminhtml\Product\Edit\Tab\Super\Config\Grid\Filter\Inventory'
    ],
    [
        'Magento\Catalog\Block\Adminhtml\Product\Edit\Tab\Super\Config\Grid\Renderer\Checkbox',
        'Magento\ConfigurableProduct\Block\Adminhtml\Product\Edit\Tab\Super\Config\Grid\Renderer\Checkbox'
    ],
    [
        'Magento\Catalog\Block\Adminhtml\Product\Edit\Tab\Super\Config\Grid\Renderer\Inventory',
        'Magento\ConfigurableProduct\Block\Adminhtml\Product\Edit\Tab\Super\Config\Grid\Renderer\Inventory'
    ],
    [
        'Magento\Catalog\Block\Adminhtml\Product\Edit\Tab\Super\Config\Attribute',
        'Magento\ConfigurableProduct\Block\Adminhtml\Product\Edit\Tab\Super\Config\Attribute'
    ],
    [
        '\Magento\Catalog\Block\Adminhtml\Product\Edit\Tab\Super\Config\Matrix',
        '\Magento\ConfigurableProduct\Block\Adminhtml\Product\Edit\Tab\Super\Config\Matrix'
    ],
    [
        'Magento\Catalog\Block\Adminhtml\Product\Edit\Tab\Super\Config\Simple'
    ],
    [
        'Magento\Catalog\Block\Adminhtml\Product\Edit\Tab\Super\Config',
        'Magento\ConfigurableProduct\Block\Adminhtml\Product\Edit\Tab\Super\Config'
    ],
    [
        '\Magento\Catalog\Block\Adminhtml\Product\Edit\Tab\Super\Settings',
        '\Magento\ConfigurableProduct\Block\Adminhtml\Product\Edit\Tab\Super\Settings'
    ],
    [
        'Magento\Catalog\Block\Adminhtml\Product\Edit\Tabs\Configurable',
        'Magento\ConfigurableProduct\Block\Adminhtml\Product\Edit\Tabs\Configurable'
    ],
    [
        'Magento\Catalog\Block\Product\Configurable\AssociatedSelector\Backend\Grid\ColumnSet',
        'Magento\ConfigurableProduct\Block\Product\Configurable\AssociatedSelector\Backend\Grid\ColumnSet'
    ],
    [
        'Magento\Catalog\Block\Product\Configurable\AssociatedSelector\Renderer\Id',
        'Magento\ConfigurableProduct\Block\Product\Configurable\AssociatedSelector\Renderer\Id'
    ],
    [
        'Magento\Catalog\Block\Product\Configurable\AttributeSelector',
        'Magento\ConfigurableProduct\Block\Product\Configurable\AttributeSelector'
    ],
    [
        'Magento\Catalog\Block\Product\View\Type\Configurable',
        'Magento\ConfigurableProduct\Block\Product\View\Type\Configurable'
    ],
    [
        'Magento\Catalog\Block\Layer\Filter\AbstractFilter',
        'Magento\LayeredNavigation\Block\Navigation\FilterRenderer'
    ],
    ['Magento\Catalog\Block\Layer\Filter\Attribute', 'Magento\LayeredNavigation\Block\Navigation\FilterRenderer'],
    ['Magento\Catalog\Block\Layer\Filter\Category', 'Magento\LayeredNavigation\Block\Navigation\FilterRenderer'],
    ['Magento\Catalog\Block\Layer\Filter\Decimal', 'Magento\LayeredNavigation\Block\Navigation\FilterRenderer'],
    ['Magento\Catalog\Block\Layer\Filter\Price', 'Magento\LayeredNavigation\Block\Navigation\FilterRenderer'],
    ['Magento\Catalog\Block\Layer\State', 'Magento\LayeredNavigation\Block\Navigation\State'],
    ['Magento\Catalog\Block\Layer\View', 'Magento\LayeredNavigation\Block\Navigation'],
    ['Magento\CatalogSearch\Block\Layer', 'Magento\LayeredNavigation\Block\Navigation'],
    [
        'Magento\CatalogSearch\Block\Layer\Filter\Attribute',
        'Magento\LayeredNavigation\Block\Navigation\FilterRenderer'
    ],
    ['Magento\CatalogSearch\Model\Layer', 'Magento\Catalog\Model\Layer'],
    ['Magento\Solr\Block\Catalog\Layer\View', 'Magento\LayeredNavigation\Block\Navigation'],
    [
        'Magento\Solr\Block\Catalog\Layer\Filter\Attribute',
        'Magento\LayeredNavigation\Block\Navigation\FilterRenderer'
    ],
    [
        'Magento\Solr\Block\Catalog\Layer\Filter\Category',
        'Magento\LayeredNavigation\Block\Navigation\FilterRenderer'
    ],
    [
        'Magento\Solr\Block\Catalog\Layer\Filter\Decimal',
        'Magento\LayeredNavigation\Block\Navigation\FilterRenderer'
    ],
    [
        'Magento\Solr\Block\Catalog\Layer\Filter\Price',
        'Magento\LayeredNavigation\Block\Navigation\FilterRenderer'
    ],
    [
        'Magento\Solr\Block\Catalogsearch\Layer\Filter\Attribute',
        'Magento\LayeredNavigation\Block\Navigation\FilterRenderer'
    ],
    ['Magento\Solr\Block\Catalogsearch\Layer', 'Magento\LayeredNavigation\Block\Navigation\FilterRenderer'],
    ['Magento\Solr\Model\Catalog\Layer', 'Magento\Catalog\Model\Layer\Category'],
    ['Magento\Solr\Model\Catalog\Layer\Filter\Attribute', 'Magento\Catalog\Model\Layer\Filter\Attribute'],
    ['Magento\Solr\Model\Catalog\Layer\Filter\Category', 'Magento\Catalog\Model\Layer\Filter\Category'],
    ['Magento\Solr\Model\Catalog\Layer\Filter\Decimal', 'Magento\Catalog\Model\Layer\Filter\Decimal'],
    ['Magento\Solr\Model\Catalog\Layer\Filter\Price', 'Magento\Catalog\Model\Layer\Filter\Price'],
    ['Magento\Solr\Model\Search\Layer\Filter\Attribute', 'Magento\Catalog\Model\Layer\Filter\Attribute'],
    ['Magento\Solr\Model\Search\Layer', 'Magento\Catalog\Model\Layer'],
    [
        'Magento\Catalog\Model\Product\Type\Configurable',
        'Magento\ConfigurableProduct\Model\Product\Type\Configurable'
    ],
    [
        'Magento\Catalog\Model\Resource\Product\Type\Configurable\Attribute',
        'Magento\ConfigurableProduct\Model\Resource\Product\Type\Configurable\Attribute'
    ],
    [
        'Magento\Catalog\Model\Resource\Product\Type\Configurable\Product\Collection',
        'Magento\ConfigurableProduct\Model\Resource\Product\Type\Configurable\Product\Collection'
    ],
    [
        'Magento\Catalog\Model\Resource\Product\Type\Configurable\Attribute\Collection',
        'Magento\ConfigurableProduct\Model\Resource\Product\Type\Configurable\Attribute\Collection'
    ],
    [
        'Magento\Catalog\Model\Resource\Product\Type\Configurable',
        'Magento\ConfigurableProduct\Model\Resource\Product\Type\Configurable'
    ],
    [
        'Magento\Catalog\Model\Resource\Product\Indexer\Price\Configurable',
        'Magento\ConfigurableProduct\Model\Resource\Product\Indexer\Price\Configurable'
    ],
    [
        'Magento\Catalog\Model\Product\Type\Configurable\Price',
        'Magento\ConfigurableProduct\Model\Product\Type\Configurable\Price'
    ],
    [
        'Magento\Checkout\Block\Cart\Item\Renderer\Configurable',
        'Magento\ConfigurableProduct\Block\Cart\Item\Renderer\Configurable'
    ],
    ['Magento\Catalog\Model\Resource\Product\Flat\Indexer'],
    ['Magento\Catalog\Model\System\Config\Backend\Catalog\Product\Flat'],
    ['Mage_Checkout_Block_Links'],
    ['Mage_Core_Block_Flush'],
    ['Mage_Core_Block_Template_Facade'],
    ['Mage_Core_Block_Template_Smarty'],
    ['Mage_Core_Block_Template_Zend'],
    ['Mage_Core_Controller_Magento_Router_Admin', 'Magento\Backend\App\Router'],
    ['Mage_Core_Model_Convert'],
    ['Mage_Core_Model_Config_Fieldset', 'Magento\Core\Model\Fieldset\Config'],
    ['Mage_Core_Model_Config_Options', 'Magento\Framework\Filesystem'],
    ['Magento\Framework\App\Dir', 'Magento\Framework\Filesystem'],
    ['Magento\Framework\Filesystem\Adapter\Local', 'Magento\Framework\Filesystem\Driver\File'],
    ['Magento\Framework\Filesystem\Adapter\Zlib', 'Magento\Framework\Filesystem\Driver\Zlib'],
    ['Magento\Framework\Filesystem\AdapterInterface'],
    ['Magento\Framework\Filesystem\Stream\FactoryInterface'],
    ['Magento\Framework\Filesystem\Stream\Local'],
    ['Magento\Framework\Filesystem\Stream\Mode'],
    ['Magento\Framework\Filesystem\Stream\Zlib'],
    ['Magento\Framework\Filesystem\Stream\Mode\Zlib'],
    ['Mage_Core_Model_Config_Module'],
    ['Mage_Core_Model_Config_System'],
    ['Mage_Core_Model_Design_Source_Apply'],
    ['Mage_Core_Model_Language'],
    ['Magento\Core\Model\Flag', 'Magento\Framework\Flag'],
    ['Magento\Core\Exception', 'Magento\Framework\Model\Exception'],
    ['Magento\Core\Model\AbstractModel', 'Magento\Framework\Model\AbstractModel'],
    ['Magento\Core\Model\Email\Info', 'Magento\Framework\Mail\MessageInterface'],
    ['Magento\Core\Model\Email\Sender', 'Magento\Framework\Mail\Template\TransportBuilder'],
    ['Magento\Core\Model\Email\Template\Mailer', 'Magento\Framework\Mail\Template\TransportBuilder'],
    ['Magento\Core\Model\Resource\AbstractResource', 'Magento\Framework\Model\Resource\AbstractResource'],
    ['Magento\Core\Model\Resource\Db\AbstractDb', 'Magento\Framework\Model\Resource\Db\AbstractDb'],
    ['Magento\Core\Model\Resource\Db\Profiler', 'Magento\Framework\Model\Resource\Db\Profiler'],
    [
        'Magento\Core\Model\Resource\Entity\AbstractEntity',
        'Magento\Framework\Model\Resource\Entity\AbstractEntity'
    ],
    ['Magento\Core\Model\Resource\Entity\Table', 'Magento\Framework\Model\Resource\Entity\Table'],
    ['Magento\Core\Model\Resource\Flag', 'Magento\Framework\Flag\Resource'],
    ['Magento\Core\Model\Resource\Iterator', 'Magento\Framework\Model\Resource\Iterator'],
    ['Magento\Core\Model\Resource\Resource', 'Magento\Framework\Module\Resource'],
    ['Magento\Core\Model\Resource\Type\AbstractType', 'Magento\Framework\Model\Resource\Type\AbstractType'],
    ['Magento\Core\Model\Resource\Type\Db', 'Magento\Framework\Model\Resource\Type\Db'],
    ['Magento\Core\Model\Resource\Type\Db\Pdo\Mysql', 'Magento\Framework\Model\Resource\Type\Db\Pdo\Mysql'],
    [
        'Magento\Core\Model\Resource\Db\Collection\AbstractCollection',
        'Magento\Framework\Model\Resource\Db\Collection\AbstractCollection'
    ],
    ['Magento\Email\Model\Info', 'Magento\Framework\Mail\MessageInterface'],
    ['Magento\Email\Model\Sender', 'Magento\Framework\Mail\Template\TransportBuilder'],
    ['Magento\Email\Model\Template\Mailer', 'Magento\Framework\Mail\Template\TransportBuilder'],
    ['Magento\Core\Model\Email\Template', 'Magento\Email\Model\Template'],
    ['Magento\Core\Model\Email\Transport', 'Magento\Email\Model\Transport'],
    ['Magento\Core\Model\Email\Template\Config', 'Magento\Email\Model\Template\Config'],
    ['Magento\Core\Model\Email\Template\Filter', 'Magento\Email\Model\Template\Filter'],
    ['Magento\Core\Model\Email\Template\Config\Converter', 'Magento\Email\Model\Template\Config\Converter'],
    ['Magento\Core\Model\Template\Config\Data', 'Magento\Email\Model\Template\Config\Data'],
    ['Magento\Core\Model\Template\Config\SchemaLocator', 'Magento\Email\Model\Template\Config\SchemaLocator'],
    ['Magento\Core\Model\Resource\Email\Template', 'Magento\Email\Model\Resource\Template'],
    ['Magento\Core\Model\Resource\Email\Template\Collection', 'Magento\Email\Model\Resource\Template\Collection'],
    ['Mage_Core_Model_Resource_Language'],
    ['Mage_Core_Model_Resource_Language_Collection'],
    ['Mage_Core_Model_Resource_Setup_Query_Modifier'],
    ['Mage_Core_Model_Session_Abstract_Varien'],
    ['Mage_Core_Model_Session_Abstract_Zend'],
    ['Magento\Core\Model\Source\Email\Variables', 'Magento\Email\Model\Source\Variables'],
    ['Magento\Core\Model\Store\ListInterface', 'Magento\Framework\Store\StoreManagerInterface'],
    ['Magento\Core\Model\Store\StorageInterface', 'Magento\Framework\Store\StoreManagerInterface'],
    ['Mage_Core_Model_Store_Group_Limitation'],
    ['Mage_Core_Model_Store_Limitation'],
    ['Magento\Core\Model\Variable\Observer'],
    ['Mage_Core_Model_Website_Limitation'],
    ['Mage_Core_Model_Layout_Data', 'Magento\Core\Model\Layout\Update'],
    ['Mage_Core_Model_Theme_Customization_Link'],
    ['Mage_Customer_Block_Account'],
    ['Mage_Customer_Block_Account_Navigation'],
    ['Mage_Customer_Model_Convert_Adapter_Customer'],
    ['Mage_Customer_Model_Convert_Parser_Customer'],
    [
        'Mage_Customer_Model_Resource_Address_Attribute_Backend_Street',
        'Mage_Eav_Model_Entity_Attribute_Backend_Default'
    ],
    ['Mage_DesignEditor_Block_Page_Html_Head_Vde'],
    ['Mage_DesignEditor_Block_Page_Html_Head'],
    ['Mage_Directory_Model_Resource_Currency_Collection'],
    ['Mage_Downloadable_FileController', 'Magento\Downloadable\Controller\Adminhtml\Downloadable\File'],
    ['Mage_Downloadable_Product_EditController', 'Magento\Backend\Controller\Catalog\Product'],
    ['Mage_Eav_Model_Convert_Adapter_Entity'],
    ['Mage_Eav_Model_Convert_Adapter_Grid'],
    ['Mage_Eav_Model_Convert_Parser_Abstract'],
    ['Mage_Eav_Model_Entity_Collection'],
    ['Mage_GiftMessage_Block_Message_Form'],
    ['Mage_GiftMessage_Block_Message_Helper'],
    ['Mage_GiftMessage_IndexController'],
    ['Mage_GiftMessage_Model_Entity_Attribute_Backend_Boolean_Config'],
    ['Mage_GiftMessage_Model_Entity_Attribute_Source_Boolean_Config'],
    ['Mage_GoogleOptimizer_IndexController', 'Magento\GoogleOptimizer\Adminhtml\Googleoptimizer\IndexController'],
    ['Mage_GoogleShopping_Block_Adminhtml_Types_Grid'],
    ['Mage_GoogleShopping_Helper_SiteVerification', 'Mage_GoogleShopping_Block_SiteVerification'],
    ['Mage_ImportExport_Model_Import_Adapter_Abstract', 'Mage_ImportExport_Model_Import_SourceAbstract'],
    ['Mage_ImportExport_Model_Import_Adapter_Csv', 'Mage_ImportExport_Model_Import_Source_Csv'],
    ['Mage_Install_Model_Installer_Env'],
    ['Mage_Ogone_Model_Api_Debug'],
    ['Mage_Ogone_Model_Resource_Api_Debug'],
    ['Mage_Page_Block_Html_Toplinks'],
    ['Mage_Page_Block_Html_Wrapper'],
    ['Mage_Page_Block_Template_Links'],
    ['Mage_Paypal_Block_Adminhtml_Settlement_Report_Grid'],
    ['Mage_ProductAlert_Block_Price'],
    ['Mage_ProductAlert_Block_Stock'],
    ['Mage_Reports_Model_Resource_Coupons_Collection'],
    ['Mage_Reports_Model_Resource_Invoiced_Collection'],
    ['Mage_Reports_Model_Resource_Product_Ordered_Collection'],
    [
        'Mage_Reports_Model_Resource_Product_Viewed_Collection',
        'Magento\Reports\Model\Resource\Report\Product\Viewed\Collection'
    ],
    ['Mage_Reports_Model_Resource_Refunded_Collection'],
    ['Mage_Reports_Model_Resource_Shipping_Collection'],
    ['Mage_Reports_Model_Report'],
    ['Mage_Reports_Model_Test'],
    ['Mage_Rss_Model_Observer'],
    ['Mage_Rss_Model_Session', 'Magento_Backend_Model_Auth and \Magento\Backend\Model\Auth\Session'],
    [
        'Magento\Sales\Block\Adminhtml\Order\Invoice\Create\Tracking',
        '\Magento\Shipping\Block\Adminhtml\Order\Tracking'
    ],
    [
        'Magento\Sales\Block\Adminhtml\Order\Shipment\Create\Tracking',
        'Magento\Shipping\Block\Adminhtml\Order\Tracking'
    ],
    [
        'Magento\Sales\Block\Adminhtml\Order\Shipment\Packaging',
        '\Magento\Shipping\Block\Adminhtml\Order\Packaging'
    ],
    [
        'Magento\Sales\Block\Adminhtml\Order\Shipment\Packaging\Grid',
        '\Magento\Shipping\Block\Adminhtml\Order\Packaging\Grid'
    ],
    [
        'Magento\Sales\Block\Adminhtml\Order\Shipment\Tracking\Info',
        '\Magento\Shipping\Block\Adminhtml\Order\Tracking'
    ],
    [
        'Magento\Sales\Block\Adminhtml\Order\Shipment\View\Tracking',
        'Magento\Shipping\Block\Adminhtml\Order\Tracking\View'
    ],
    ['Mage_Sales_Block_Order_Details'],
    ['Mage_Sales_Block_Order_Tax'],
    ['Mage_Sales_Block_Guest_Links'],
    ['Mage_Sales_Model_Entity_Order'],
    ['Mage_Sales_Model_Entity_Order_Address'],
    ['Mage_Sales_Model_Entity_Order_Address_Collection'],
    ['Mage_Sales_Model_Entity_Order_Attribute_Backend_Billing'],
    ['Mage_Sales_Model_Entity_Order_Attribute_Backend_Child'],
    ['Mage_Sales_Model_Entity_Order_Attribute_Backend_Parent'],
    ['Mage_Sales_Model_Entity_Order_Attribute_Backend_Shipping'],
    ['Mage_Sales_Model_Entity_Order_Collection'],
    ['Mage_Sales_Model_Entity_Order_Creditmemo'],
    ['Mage_Sales_Model_Entity_Order_Creditmemo_Attribute_Backend_Child'],
    ['Mage_Sales_Model_Entity_Order_Creditmemo_Attribute_Backend_Parent'],
    ['Mage_Sales_Model_Entity_Order_Creditmemo_Collection'],
    ['Mage_Sales_Model_Entity_Order_Creditmemo_Comment'],
    ['Mage_Sales_Model_Entity_Order_Creditmemo_Comment_Collection'],
    ['Mage_Sales_Model_Entity_Order_Creditmemo_Item'],
    ['Mage_Sales_Model_Entity_Order_Creditmemo_Item_Collection'],
    ['Mage_Sales_Model_Entity_Order_Invoice'],
    ['Mage_Sales_Model_Entity_Order_Invoice_Attribute_Backend_Child'],
    ['Mage_Sales_Model_Entity_Order_Invoice_Attribute_Backend_Item'],
    ['Mage_Sales_Model_Entity_Order_Invoice_Attribute_Backend_Order'],
    ['Mage_Sales_Model_Entity_Order_Invoice_Attribute_Backend_Parent'],
    ['Mage_Sales_Model_Entity_Order_Invoice_Collection'],
    ['Mage_Sales_Model_Entity_Order_Invoice_Comment'],
    ['Mage_Sales_Model_Entity_Order_Invoice_Comment_Collection'],
    ['Mage_Sales_Model_Entity_Order_Invoice_Item'],
    ['Mage_Sales_Model_Entity_Order_Invoice_Item_Collection'],
    ['Mage_Sales_Model_Entity_Order_Item'],
    ['Mage_Sales_Model_Entity_Order_Item_Collection'],
    ['Mage_Sales_Model_Entity_Order_Payment'],
    ['Mage_Sales_Model_Entity_Order_Payment_Collection'],
    ['Mage_Sales_Model_Entity_Order_Shipment'],
    ['Mage_Sales_Model_Entity_Order_Shipment_Attribute_Backend_Child'],
    ['Mage_Sales_Model_Entity_Order_Shipment_Attribute_Backend_Parent'],
    ['Mage_Sales_Model_Entity_Order_Shipment_Collection'],
    ['Mage_Sales_Model_Entity_Order_Shipment_Comment'],
    ['Mage_Sales_Model_Entity_Order_Shipment_Comment_Collection'],
    ['Mage_Sales_Model_Entity_Order_Shipment_Item'],
    ['Mage_Sales_Model_Entity_Order_Shipment_Item_Collection'],
    ['Mage_Sales_Model_Entity_Order_Shipment_Track'],
    ['Mage_Sales_Model_Entity_Order_Shipment_Track_Collection'],
    ['Mage_Sales_Model_Entity_Order_Status_History'],
    ['Mage_Sales_Model_Entity_Order_Status_History_Collection'],
    ['Mage_Sales_Model_Entity_Quote'],
    ['Mage_Sales_Model_Entity_Quote_Address'],
    ['Mage_Sales_Model_Entity_Quote_Address_Attribute_Backend'],
    ['Mage_Sales_Model_Entity_Quote_Address_Attribute_Backend_Child'],
    ['Mage_Sales_Model_Entity_Quote_Address_Attribute_Backend_Parent'],
    ['Mage_Sales_Model_Entity_Quote_Address_Attribute_Backend_Region'],
    ['Mage_Sales_Model_Entity_Quote_Address_Attribute_Frontend'],
    ['Mage_Sales_Model_Entity_Quote_Address_Attribute_Frontend_Custbalance'],
    ['Mage_Sales_Model_Entity_Quote_Address_Attribute_Frontend_Discount'],
    ['Mage_Sales_Model_Entity_Quote_Address_Attribute_Frontend_Grand'],
    ['Mage_Sales_Model_Entity_Quote_Address_Attribute_Frontend_Shipping'],
    ['Mage_Sales_Model_Entity_Quote_Address_Attribute_Frontend_Subtotal'],
    ['Mage_Sales_Model_Entity_Quote_Address_Attribute_Frontend_Tax'],
    ['Mage_Sales_Model_Entity_Quote_Address_Collection'],
    ['Mage_Sales_Model_Entity_Quote_Address_Item'],
    ['Mage_Sales_Model_Entity_Quote_Address_Item_Collection'],
    ['Mage_Sales_Model_Entity_Quote_Address_Rate'],
    ['Mage_Sales_Model_Entity_Quote_Address_Rate_Collection'],
    ['Mage_Sales_Model_Entity_Quote_Collection'],
    ['Mage_Sales_Model_Entity_Quote_Item'],
    ['Mage_Sales_Model_Entity_Quote_Item_Collection'],
    ['Mage_Sales_Model_Entity_Quote_Payment'],
    ['Mage_Sales_Model_Entity_Quote_Payment_Collection'],
    ['Mage_Sales_Model_Entity_Sale_Collection'],
    ['Mage_Sales_Model_Entity_Setup'],
    ['Mage_Shipping_ShippingController'],
    ['Mage_Tag_Block_Adminhtml_Report_Customer_Detail_Grid'],
    ['Mage_Tag_Block_Adminhtml_Report_Customer_Grid'],
    ['Mage_Tag_Block_Adminhtml_Report_Popular_Detail_Grid'],
    ['Mage_Tag_Block_Adminhtml_Report_Product_Detail_Grid'],
    ['Mage_Tag_Block_Adminhtml_Report_Product_Grid'],
    ['Mage_Tag_Block_Customer_Edit'],
    ['Mage_Theme_Block_Adminhtml_System_Design_Theme_Grid'],
    ['Mage_User_Block_Role_Grid'],
    ['Mage_User_Block_User_Grid'],
    ['Mage_User_Model_Roles'],
    ['Mage_User_Model_Resource_Roles'],
    ['Mage_User_Model_Resource_Roles_Collection'],
    ['Mage_User_Model_Resource_Roles_User_Collection'],
    ['Mage_Widget_Block_Adminhtml_Widget_Instance_Grid'],
    ['Magento\Widget\Model\Observer'],
    ['Mage_Wishlist_Model_Resource_Product_Collection'],
    ['Varien_Convert_Action'],
    ['Varien_Convert_Action_Abstract'],
    ['Varien_Convert_Action_Interface'],
    ['Varien_Convert_Adapter_Abstract'],
    ['Varien_Convert_Adapter_Db_Table'],
    ['Varien_Convert_Adapter_Http'],
    ['Varien_Convert_Adapter_Http_Curl'],
    ['Varien_Convert_Adapter_Interface'],
    ['Varien_Convert_Adapter_Io'],
    ['Varien_Convert_Adapter_Soap'],
    ['Varien_Convert_Adapter_Std'],
    ['Varien_Convert_Adapter_Zend_Cache'],
    ['Varien_Convert_Adapter_Zend_Db'],
    ['Varien_Convert_Container_Collection'],
    ['Varien_Convert_Container_Generic'],
    ['Varien_Convert_Container_Interface'],
    ['Varien_Convert_Mapper_Abstract'],
    ['Varien_Convert_Parser_Abstract'],
    ['Varien_Convert_Parser_Csv'],
    ['Varien_Convert_Parser_Interface'],
    ['Varien_Convert_Parser_Serialize'],
    ['Varien_Convert_Parser_Xml_Excel'],
    ['Varien_Convert_Profile'],
    ['Varien_Convert_Profile_Abstract'],
    ['Varien_Convert_Profile_Collection'],
    ['Varien_Convert_Validator_Abstract'],
    ['Varien_Convert_Validator_Column'],
    ['Varien_Convert_Validator_Dryrun'],
    ['Varien_Convert_Validator_Interface'],
    ['Mage_File_Uploader_Image'],
    ['Varien_Profiler', 'Magento_Framework_Profiler'],
    ['Mage_Adminhtml_Block_Notification_Window', 'Magento\AdminNotification\Block\Window'],
    ['Mage_Adminhtml_Block_Notification_Toolbar'],
    ['Mage_Adminhtml_Block_Notification_Survey'],
    ['Mage_Adminhtml_Block_Notification_Security'],
    ['Mage_Adminhtml_Block_Notification_Inbox'],
    ['Mage_Adminhtml_Block_Notification_Grid', 'Magento\AdminNotification\Block\Notification\Grid'],
    ['Mage_Adminhtml_Block_Notification_Baseurl'],
    [
        'Mage_Adminhtml_Block_Notification_Grid_Renderer_Severity',
        'Magento\AdminNotification\Block\Grid\Renderer\Severity'
    ],
    [
        'Mage_Adminhtml_Block_Notification_Grid_Renderer_Notice',
        'Magento\AdminNotification\Block\Grid\Renderer\Notice'
    ],
    [
        'Mage_Adminhtml_Block_Notification_Grid_Renderer_Actions',
        'Magento\AdminNotification\Block\Grid\Renderer\Actions'
    ],
    ['Mage_Adminhtml_Block_Cache_Notifications'],
    ['Mage_AdminNotification_Block_Grid'],
    ['Mage_Core_Model_Design_Package'],
    ['Mage_Core_Model_Design_PackageInterface'],
    ['Mage_Core_Model_Resource_Type_Db_Mysqli_Setup'],
    ['Mage_Core_Model_Resource_Type_Db_Mysqli'],
    ['Varien_Db_Adapter_Mysqli'],
    ['Mage_DB_Mysqli'],
    ['Mage_DB_Exception'],
    [
        'Magento\Catalog\Block\Product\View\Media',
        'Decomposed into \Magento\Catalog\Block\Product\View\Gallery' .
        ' and \Magento\Catalog\Block\Product\View\BaseImage classes'
    ],
    ['Magento\Wishlist\Block\Links', 'Magento\Wishlist\Block\Link'],
    ['Magento\Wishlist\Block\Render\Item\Price'],
    ['Mage_Adminhtml_Block_Api_Tab_Userroles'],
    ['Mage_Adminhtml_Block_Api_Tab_Roleinfo'],
    ['Mage_Adminhtml_Block_Api_Tab_Rolesusers'],
    ['Mage_Adminhtml_Block_Api_Tab_Rolesedit'],
    ['Mage_Adminhtml_Block_Api_Editroles'],
    ['Mage_Adminhtml_Block_Api_Buttons'],
    ['Mage_Adminhtml_Block_Api_Users'],
    ['Mage_Adminhtml_Block_Api_Role_Grid_User'],
    ['Mage_Adminhtml_Block_Api_Grid_Role'],
    ['Mage_Adminhtml_Block_Api_Roles'],
    ['Mage_Adminhtml_Block_Api_User_Edit_Tab_Main'],
    ['Mage_Adminhtml_Block_Api_User_Edit_Tab_Roles'],
    ['Mage_Adminhtml_Block_Api_User_Edit_Tabs'],
    ['Mage_Adminhtml_Block_Api_User_Edit_Form'],
    ['Mage_Adminhtml_Block_Api_User_Grid'],
    ['Mage_Adminhtml_Block_Api_User_Edit'],
    ['Mage_Adminhtml_Block_Api_Role'],
    ['Mage_Adminhtml_Block_Api_User'],
    ['Mage_Adminhtml_Block_Api_Edituser'],
    ['Mage_Api_Exception'],
    ['Mage_Api_Controller_Action'],
    ['Mage_Api_Model_Acl_Role_Generic'],
    ['Mage_Api_Model_Acl_Role_Group'],
    ['Mage_Api_Model_Acl_Role_Registry'],
    ['Mage_Api_Model_Acl_Role_User'],
    ['Mage_Api_Model_Acl_Assert_Ip'],
    ['Mage_Api_Model_Acl_Assert_Time'],
    ['Mage_Api_Model_Acl_Role'],
    ['Mage_Api_Model_Acl_Resource'],
    ['Mage_Api_Model_Rules'],
    ['Mage_Api_Model_Wsdl_Config'],
    ['Mage_Api_Model_Wsdl_Config_Base'],
    ['Mage_Api_Model_Wsdl_Config_Element'],
    ['Mage_Api_Model_Server'],
    ['Mage_Api_Model_Mysql4_Acl_Role_Collection'],
    ['Mage_Api_Model_Mysql4_Acl_Role'],
    ['Mage_Api_Model_Mysql4_Rules'],
    ['Mage_Api_Model_Mysql4_Role_Collection'],
    ['Mage_Api_Model_Mysql4_Rules_Collection'],
    ['Mage_Api_Model_Mysql4_Roles'],
    ['Mage_Api_Model_Mysql4_Permissions_Collection'],
    ['Mage_Api_Model_Mysql4_User_Collection'],
    ['Mage_Api_Model_Mysql4_Roles_Collection'],
    ['Mage_Api_Model_Mysql4_Roles_User_Collection'],
    ['Mage_Api_Model_Mysql4_Role'],
    ['Mage_Api_Model_Mysql4_Acl'],
    ['Mage_Api_Model_Mysql4_User'],
    ['Mage_Api_Model_Session'],
    ['Mage_Api_Model_Config'],
    ['Mage_Api_Model_Server_V2_Adapter_Soap'],
    ['Mage_Api_Model_Server_V2_Handler'],
    ['Mage_Api_Model_Server_Adapter_Soap'],
    ['Mage_Api_Model_Server_Adapter_Xmlrpc'],
    ['Mage_Api_Model_Server_WSI_Adapter_Soap'],
    ['Mage_Api_Model_Server_WSI_Handler'],
    ['Mage_Api_Model_Server_Handler'],
    ['Mage_Api_Model_Roles'],
    ['Mage_Api_Model_Role'],
    ['Mage_Api_Model_Acl'],
    ['Mage_Api_Model_Resource_Acl_Role_Collection'],
    ['Mage_Api_Model_Resource_Acl_Role'],
    ['Mage_Api_Model_Resource_Rules'],
    ['Mage_Api_Model_Resource_Role_Collection'],
    ['Mage_Api_Model_Resource_Rules_Collection'],
    ['Mage_Api_Model_Resource_Roles'],
    ['Mage_Api_Model_Resource_Permissions_Collection'],
    ['Mage_Api_Model_Resource_User_Collection'],
    ['Mage_Api_Model_Resource_Roles_Collection'],
    ['Mage_Api_Model_Resource_Roles_User_Collection'],
    ['Mage_Api_Model_Resource_Role'],
    ['Mage_Api_Model_Resource_Acl'],
    ['Mage_Api_Model_Resource_Abstract'],
    ['Mage_Api_Model_Resource_User'],
    ['Mage_Api_Model_User'],
    ['Mage_Api_Helper_Data'],
    ['Mage_Api_XmlrpcController'],
    ['Mage_Api_V2_SoapController'],
    ['Mage_Api_SoapController'],
    ['Mage_Api_IndexController'],
    ['Mage_Catalog_Model_Api_Resource'],
    ['Mage_Catalog_Model_Api2_Product_Website'],
    ['Mage_Catalog_Model_Api2_Product_Website_Rest_Admin_V1'],
    ['Mage_Catalog_Model_Api2_Product_Website_Validator_Admin_Website'],
    ['Mage_Catalog_Model_Api2_Product_Rest_Customer_V1'],
    ['Mage_Catalog_Model_Api2_Product_Rest_Guest_V1'],
    ['Mage_Catalog_Model_Api2_Product_Rest_Admin_V1'],
    ['Mage_Catalog_Model_Api2_Product_Category'],
    ['Mage_Catalog_Model_Api2_Product_Image'],
    ['Mage_Catalog_Model_Api2_Product_Category_Rest_Customer_V1'],
    ['Mage_Catalog_Model_Api2_Product_Category_Rest_Guest_V1'],
    ['Mage_Catalog_Model_Api2_Product_Category_Rest_Admin_V1'],
    ['Mage_Catalog_Model_Api2_Product_Image_Rest_Customer_V1'],
    ['Mage_Catalog_Model_Api2_Product_Image_Rest_Guest_V1'],
    ['Mage_Catalog_Model_Api2_Product_Image_Rest_Admin_V1'],
    ['Mage_Catalog_Model_Api2_Product_Image_Validator_Image'],
    ['Mage_Catalog_Model_Api2_Product_Validator_Product'],
    ['Mage_Catalog_Model_Api2_Product'],
    ['Mage_Catalog_Model_Product_Api_V2'],
    ['Mage_Catalog_Model_Product_Api'],
    ['Mage_Catalog_Model_Product_Option_Api_V2'],
    ['Mage_Catalog_Model_Product_Option_Value_Api_V2'],
    ['Mage_Catalog_Model_Product_Option_Value_Api'],
    ['Mage_Catalog_Model_Product_Option_Api'],
    ['Mage_Catalog_Model_Product_Type_Api_V2'],
    ['Mage_Catalog_Model_Product_Type_Api'],
    ['Mage_Catalog_Model_Product_Attribute_Tierprice_Api_V2'],
    ['Mage_Catalog_Model_Product_Attribute_Tierprice_Api'],
    ['Mage_Catalog_Model_Product_Attribute_Media_Api_V2'],
    ['Mage_Catalog_Model_Product_Attribute_Media_Api'],
    ['Mage_Catalog_Model_Product_Attribute_Api_V2'],
    ['Mage_Catalog_Model_Product_Attribute_Set_Api_V2'],
    ['Mage_Catalog_Model_Product_Attribute_Set_Api'],
    ['Mage_Catalog_Model_Product_Attribute_Api'],
    ['Mage_Catalog_Model_Product_Link_Api_V2'],
    ['Mage_Catalog_Model_Product_Link_Api'],
    ['Mage_Catalog_Model_Category_Api_V2'],
    ['Mage_Catalog_Model_Category_Api'],
    ['Mage_Catalog_Model_Category_Attribute_Api_V2'],
    ['Mage_Catalog_Model_Category_Attribute_Api'],
    ['Mage_Checkout_Model_Api_Resource'],
    ['Mage_Checkout_Model_Api_Resource_Customer'],
    ['Mage_Checkout_Model_Api_Resource_Product'],
    ['Mage_Checkout_Model_Cart_Api_V2'],
    ['Mage_Checkout_Model_Cart_Payment_Api'],
    ['Mage_Checkout_Model_Cart_Customer_Api_V2'],
    ['Mage_Checkout_Model_Cart_Customer_Api'],
    ['Mage_Checkout_Model_Cart_Api'],
    ['Mage_Checkout_Model_Cart_Product_Api_V2'],
    ['Mage_Checkout_Model_Cart_Product_Api'],
    ['Mage_Checkout_Model_Cart_Shipping_Api_V2'],
    ['Mage_Checkout_Model_Cart_Shipping_Api'],
    ['Mage_Checkout_Model_Cart_Coupon_Api_V2'],
    ['Mage_Checkout_Model_Cart_Coupon_Api'],
    ['Mage_Core_Model_Store_Api_V2'],
    ['Mage_Core_Model_Store_Api'],
    ['Mage_Core_Model_Magento_Api_V2'],
    ['Mage_Core_Model_Magento_Api'],
    ['Mage_Customer_Model_Group_Api_V2'],
    ['Mage_Customer_Model_Group_Api'],
    ['Mage_Customer_Model_Api_Resource'],
    ['Mage_Customer_Model_Customer_Api_V2'],
    ['Mage_Customer_Model_Customer_Api'],
    ['Mage_Customer_Model_Api2_Customer'],
    ['Mage_Customer_Model_Api2_Customer_Address'],
    ['Mage_Customer_Model_Api2_Customer_Rest_Customer_V1'],
    ['Mage_Customer_Model_Api2_Customer_Rest_Admin_V1'],
    ['Mage_Customer_Model_Api2_Customer_Address_Validator'],
    ['Mage_Customer_Model_Api2_Customer_Address_Rest_Customer_V1'],
    ['Mage_Customer_Model_Api2_Customer_Address_Rest_Admin_V1'],
    ['Mage_Customer_Model_Address_Api_V2'],
    ['Mage_Customer_Model_Address_Api'],
    ['Mage_Directory_Model_Region_Api_V2'],
    ['Mage_Directory_Model_Region_Api'],
    ['Mage_Directory_Model_Country_Api_V2'],
    ['Mage_Directory_Model_Country_Api'],
    ['Mage_Downloadable_Model_Link_Api_V2'],
    ['Mage_Downloadable_Model_Link_Api_Validator'],
    ['Mage_Downloadable_Model_Link_Api_Uploader'],
    ['Mage_Downloadable_Model_Link_Api'],
    ['Mage_GiftMessage_Model_Api_V2'],
    ['Mage_GiftMessage_Model_Api'],
    ['Mage_Sales_Model_Api_Resource'],
    ['Mage_Sales_Model_Api2_Order_Item_Rest_Customer_V1'],
    ['Mage_Sales_Model_Api2_Order_Item_Rest_Admin_V1'],
    ['Mage_Sales_Model_Api2_Order_Comment_Rest_Customer_V1'],
    ['Mage_Sales_Model_Api2_Order_Comment_Rest_Admin_V1'],
    ['Mage_Sales_Model_Api2_Order_Item'],
    ['Mage_Sales_Model_Api2_Order_Comment'],
    ['Mage_Sales_Model_Api2_Order_Address'],
    ['Mage_Sales_Model_Api2_Order_Rest_Customer_V1'],
    ['Mage_Sales_Model_Api2_Order_Rest_Admin_V1'],
    ['Mage_Sales_Model_Api2_Order_Address_Rest_Customer_V1'],
    ['Mage_Sales_Model_Api2_Order_Address_Rest_Admin_V1'],
    ['Mage_Sales_Model_Api2_Order'],
    ['Mage_Sales_Model_Order_Api_V2'],
    ['Mage_Sales_Model_Order_Shipment_Api_V2'],
    ['Mage_Sales_Model_Order_Shipment_Api'],
    ['Mage_Sales_Model_Order_Invoice_Api_V2'],
    ['Mage_Sales_Model_Order_Invoice_Api'],
    ['Mage_Sales_Model_Order_Api'],
    ['Mage_Sales_Model_Order_Creditmemo_Api_V2'],
    ['Mage_Sales_Model_Order_Creditmemo_Api'],
    ['Magento\ImportExport\Model\Config'],
    ['Magento\Install\Model\EntryPoint\Console'],
    ['Magento\Install\Model\EntryPoint\Output'],
    ['Magento\Framework\Data\Collection\Factory', 'Magento\Framework\Data\CollectionFactory'],
    ['Magento\Customer\Block\Adminhtml\System\Config\ValidatevatFactory'],
    ['Magento\Customer\Model\Attribute\Data'],
    ['Magento\Eav\Model\Attribute\Data'],
    ['Magento\Log\Model\Resource\Helper\Mysql4', 'Magento\Log\Model\Resource\Helper'],
    ['Magento\CatalogSearch\Model\Resource\Helper\Mysql4', 'Magento\CatalogSearch\Model\Resource\Helper'],
    ['Magento\ImportExport\Model\Resource\Helper\Mysql4', 'Magento\ImportExport\Model\Resource\Helper'],
    ['Magento\Reports\Model\Resource\Helper\Mysql4', 'Magento\Reports\Model\Resource\Helper'],
    ['Magento\Backup\Model\Resource\Helper\Mysql4', 'Magento\Backup\Model\Resource\Helper'],
    ['Magento\Sales\Model\CarrierFactory', 'Magento\Shipping\Model\CarrierFactory'],
    ['Magento\Sales\Model\Order\Pdf\Shipment\Packaging', 'Magento\Shipping\Model\Order\Pdf\Packaging'],
    ['Magento\Sales\Model\ResourceFactory'],
    ['Magento\Sales\Model\Resource\Helper\Mysql4', 'Magento\Sales\Model\Resource\Helper'],
    ['Magento\Core\Model\Resource\Helper\Mysql4', 'Magento\Framework\DB\Helper'],
    ['Magento\Core\Model\Resource\Helper', 'Magento\Framework\DB\Helper'],
    ['Magento\Core\Model\Resource\Helper\AbstractHelper', 'Magento\Framework\DB\Helper\AbstractHelper'],
    ['Magento\Core\Model\Resource\HelperFactory'],
    ['Magento\Core\Model\Resource\HelperPool'],
    ['Magento\Core\Model\Resource\Transaction', 'Magento\Framework\DB\Transaction'],
    ['Magento\Catalog\Model\Resource\Helper\Mysql4', 'Magento\Catalog\Model\Resource\Helper'],
    ['Magento\Eav\Model\Resource\Helper\Mysql4', 'Magento\Eav\Model\Resource\Helper'],
    [
        'Magento\Eav\Model\Entity\Attribute\Backend\Array',
        'Magento\Eav\Model\Entity\Attribute\Backend\ArrayBackend'
    ],
    ['Magento\Sales\Model\Resource\Helper\HelperInterface', 'Magento\Sales\Model\Resource\HelperInterface'],
    ['Magento\Reports\Model\Resource\Helper\HelperInterface', 'Magento\Reports\Model\Resource\HelperInterface'],
    ['Magento\Payment\Block\Form\Banktransfer', 'Magento\OfflinePayments\Block\Form\Banktransfer'],
    ['Magento\Payment\Block\Form\Cashondelivery', 'Magento\OfflinePayments\Block\Form\Cashondelivery'],
    ['Magento\Payment\Block\Form\Ccsave', 'Magento\OfflinePayments\Block\Form\Ccsave'],
    ['Magento\Payment\Block\Form\Checkmo', 'Magento\OfflinePayments\Block\Form\Checkmo'],
    ['Magento\Payment\Block\Form\Purchaseorder', 'Magento\OfflinePayments\Block\Form\Purchaseorder'],
    ['Magento\Payment\Block\Info\Ccsave', 'Magento\OfflinePayments\Block\Info\Ccsave'],
    ['Magento\Payment\Block\Info\Checkmo', 'Magento\OfflinePayments\Block\Info\Checkmo'],
    ['Magento\Payment\Block\Info\Purchaseorder', 'Magento\OfflinePayments\Block\Info\Purchaseorder'],
    ['Magento\Payment\Model\Method\Banktransfer', 'Magento\OfflinePayments\Model\Banktransfer'],
    ['Magento\Payment\Model\Method\Cashondelivery', 'Magento\OfflinePayments\Model\Cashondelivery'],
    ['Magento\Payment\Model\Method\Ccsave', 'Magento\OfflinePayments\Model\Ccsave'],
    ['Magento\Payment\Model\Method\Checkmo', 'Magento\OfflinePayments\Model\Checkmo'],
    ['Magento\Payment\Model\Method\Purchaseorder', 'Magento\OfflinePayments\Model\Purchaseorder'],
    ['Magento\Poll\Block\ActivePoll'],
    ['Magento\Poll\Controller\Vote'],
    ['Magento\Poll\Helper\Data'],
    ['Magento\Poll\Model\Poll'],
    ['Magento\Poll\Model\Poll\Answer'],
    ['Magento\Poll\Model\Poll\Vote'],
    ['Magento\Poll\Model\Resource\Poll'],
    ['Magento\Poll\Model\Resource\Poll\Answer'],
    ['Magento\Poll\Model\Resource\Poll\Answer\Collection'],
    ['Magento\Poll\Model\Resource\Poll\Collection'],
    ['Magento\Poll\Model\Resource\Poll\Vote'],
    ['Magento\Framework\Backup'],
    ['Magento\Core\Controller\Front\Router'],
    ['Magento\Core\Controller\Request\HttpProxy'],
    ['Magento\Core\Controller\Response\Http', 'Magento\Framework\App\Response\Http'],
    ['Magento\Core\Controller\Varien\Action\Forward', 'Magento\Framework\App\Action\Forward'],
    ['Magento\Core\Controller\Varien\Action\Redirect', 'Magento\Framework\App\Action\Redirect'],
    ['Magento\Core\Controller\Varien\DispatchableInterface'],
    ['Magento\Core\Controller\Varien\Front', 'Magento\Framework\App\FrontController'],
    ['Magento\Core\Controller\FrontInterface', 'Magento\Framework\App\FrontControllerInterface'],
    ['Magento\Core\Model\App\Emulation', 'Magento\Store\Model\App\Emulation'],
    ['Magento\Core\Model\App\Handler'],
    ['Magento\Core\Model\App\Proxy'],
    ['Magento\Core\Model\Event\Config\SchemaLocator', 'Magento\Framework\Event\Config\SchemaLocator'],
    ['Magento\Core\Controller\Varien\Router\AbstractRouter'],
    ['Magento\Core\Controller\Varien\AbstractAction'],
    ['Magento\Core\Controller\Varien\Exception'],
    ['Magento\Framework\HTTP\HandlerFactory'],
    ['Magento\Core\Controller\Request\Http'],
    ['Magento\Core\Controller\Varien\Router\DefaultRouter'],
    ['Magento\Core\Model\NoRouteHandlerList'],
    ['Magento\Core\Controller\Varien\Action\Factory'],
    ['Magento\Core\Model\Config\Loader\Primary'],
    ['Magento\Core\Model\Config\AbstractStorage'],
    ['Magento\Core\Model\Config\Loader'],
    ['Magento\Core\Model\Config\LoaderInterface'],
    ['Magento\Core\Model\Config\Primary'],
    ['Magento\Core\Model\Config\Storage'],
    ['Magento\Core\Model\Config\StorageInterface'],
    ['Magento\Core\Model\Dir'],
    ['Magento\Core\Model\ModuleList'],
    ['Magento\Core\Model\ModuleListInterface'],
    ['Magento\Core\Model\RouterList'],
    ['Magento\Core\Model\App\State'],
    ['Magento\Core\Model\App'],
    ['Magento\Core\Model\Event\Config\Converter'],
    ['Magento\Core\Model\Event\Config\Data'],
    ['Magento\Core\Model\Event\Config\Reader'],
    ['Magento\Core\Model\Event\Invoker\InvokerDefault'],
    ['Magento\Core\Model\Event\Config'],
    ['Magento\Core\Model\Event\ConfigInterface'],
    ['Magento\Core\Model\Event\InvokerInterface'],
    ['Magento\Core\Model\Event\Manager'],
    ['Magento\Framework\HTTP\Handler\Composite'],
    ['Magento\Framework\HTTP\HandlerInterface'],
    ['Magento\Backend\Model\Request\PathInfoProcessor'],
    ['Magento\Backend\Model\Router\NoRouteHandler'],
    ['Magento\ConfigurableProduct\Block\Adminhtml\Product\Edit\Tab\Super\Config\Simple'],
    ['Magento\Core\Model\Request\PathInfoProcessor', 'Magento\Store\App\Request\PathInfoProcessor'],
    ['Magento\Core\Model\Request\RewriteService'],
    ['Magento\Core\Model\Router\NoRouteHandler'],
    ['Magento\Core\Model\Resource\SetupFactory'],
    ['Magento\Core\Model\Dir\Verification'],
    ['Magento\Core\Model\Module\Declaration\Converter\Dom'],
    ['Magento\Core\Model\Module\Declaration\Reader\Filesystem'],
    ['Magento\Core\Model\Module\Dir'],
    ['Magento\Core\Model\Module\Declaration\FileResolver'],
    ['Magento\Core\Model\Module\Declaration\SchemaLocator'],
    ['Magento\Core\Model\Module\Dir\ReverseResolver'],
    ['Magento\Core\Model\Module\ResourceResolver'],
    ['Magento\Core\Model\Module\ResourceResolverInterface'],
    ['Magento\Core\Model\Resource\SetupInterface'],
    ['Magento\Core\Model\Db\UpdaterInterface'],
    ['Magento\Core\Model\Router\NoRouteHandlerInterface'],
    ['Magento\Core\Model\UrlInterface'],
    ['Magento\Sales\Model\AdminOrder'],
    ['Magento\Sales\Model\AdminOrder\Random'],
    ['Magento\Sales\Model\Resource\Order\Attribute\Backend\Parent'],
    ['Magento\Sales\Model\Resource\Order\Creditmemo\Attribute\Backend\Parent'],
    ['Magento\Sales\Model\Resource\Order\Invoice\Attribute\Backend\Parent'],
    ['Magento\Sales\Model\Resource\Order\Shipment\Attribute\Backend\Parent'],
    ['Magento\Quote\Model\Resource\Quote\Address\Attribute\Backend\Parent'],
    ['Magento\Core\Helper\Http'],
    ['Magento\Core\Helper\Theme', 'Magento\Theme\Helper\Theme'],
    ['Magento\Core\Model\Theme', 'Magento\Theme\Model\Theme'],
    ['Magento\Core\Model\Theme\Collection', 'Magento\Theme\Model\Theme\Collection'],
    ['Magento\Core\Model\Theme\Data', 'Magento\Theme\Model\Theme\Data'],
    ['Magento\Core\Model\Theme\File', 'Magento\Theme\Model\Theme\File'],
    ['Magento\Core\Model\Theme\FileProvider', 'Magento\Theme\Model\Theme\FileProvider'],
    ['Magento\Core\Model\Theme\Registration', 'Magento\Theme\Model\Theme\Registration'],
    ['Magento\Core\Model\Theme\Resolver', 'Magento\Theme\Model\Theme\Resolver'],
    ['Magento\Core\Model\Theme\ThemeProvider', 'Magento\Theme\Model\Theme\ThemeProvider'],
    ['Magento\Core\Model\Theme\Customization\Config', 'Magento\Theme\Model\Theme\Customization\Config'],
    ['Magento\Core\Model\Theme\Data\Collection', 'Magento\Theme\Model\Theme\Data\Collection'],
    ['Magento\Core\Model\Theme\Domain\Physical', 'Magento\Theme\Model\Theme\Domain\Physical'],
    ['Magento\Core\Model\Theme\Domain\Staging', 'Magento\Theme\Model\Theme\Domain\Staging'],
    ['Magento\Core\Model\Theme\Domain\Virtual', 'Magento\Theme\Model\Theme\Domain\Virtual'],
    ['Magento\Core\Model\Theme\Image\Path', 'Magento\Theme\Model\Theme\Image\Path'],
    ['Magento\Core\Model\Theme\Source\Theme', 'Magento\Theme\Model\Theme\Source\Theme'],
    ['Magento\Core\Model\ThemeInterface', 'Magento\Framework\View\Design\ThemeInterface'],
    ['Magento\Core\Model\View\DesignInterface', 'Magento\Framework\View\DesignInterface'],
    ['Magento\Core\Model\Layout\Element', 'Magento\Framework\View\Layout\Element'],
    ['Magento\Core\Helper\Hint', 'Magento\Backend\Block\Store\Switcher'],
    [
        'Magento\Core\Model\Design\Fallback\Rule\ModularSwitch',
        'Magento\Framework\View\Design\Fallback\Rule\ModularSwitch'
    ],
    [
        'Magento\Core\Model\Design\Fallback\Rule\RuleInterface',
        'Magento\Framework\View\Design\Fallback\Rule\RuleInterface'
    ],
    ['Magento\Core\Model\Design\Fallback\Rule\Simple', 'Magento\Framework\View\Design\Fallback\Rule\Simple'],
    ['Magento\Core\Model\Design\Fallback\Factory', 'Magento\Framework\View\Design\Fallback\RulePool'],
    ['Magento\Core\Model\Design\FileResolution\Strategy\Fallback\CachingProxy'],
    ['Magento\Framework\View\Design\FileResolution\Strategy\View\NotifiableInterface'],
    ['Magento\Framework\View\Design\FileResolution\Strategy\View\FileInterface'],
    ['Magento\Framework\View\Design\FileResolution\Strategy\View\LocaleInterface'],
    ['Magento\Framework\View\Design\FileResolution\Strategy\View\ViewInterface'],
    ['Magento\Framework\View\Design\FileResolution\Strategy\Fallback\CachingProxy'],
    [
        'Magento\Core\Model\Design\FileResolution\Strategy\Fallback',
        'Magento\Framework\View\Design\FileResolution\Fallback\{File,ViewFile,LocaleFile,TemplateFile}'
    ],
    ['Magento\Core\Model\Design\FileResolution\StrategyPool'],
    ['Magento\Framework\View\Design\FileResolution\StrategyPool'],
    ['Magento\Core\Model\Layout\File', 'Magento\Framework\View\File'],
    ['Magento\Core\Model\Layout\File\Factory', 'Magento\Framework\View\File\Factory'],
    ['Magento\Core\Model\Layout\File\FileList\Factory', 'Magento\Framework\View\File\FileList\Factory'],
    ['Magento\Core\Model\Layout\File\ListFile', 'Magento\Framework\View\File\FileList'],
    [
        'Magento\Core\Model\Layout\File\Source\Aggregated',
        'Magento\Framework\View\Layout\File\Collector\Aggregated'
    ],
    ['Magento\Core\Model\Layout\File\Source\Base', 'Magento\Framework\View\Layout\File\Source\Base'],
    [
        'Magento\Core\Model\Layout\File\Source\Decorator\ModuleDependency',
        'Magento\Framework\View\File\Collector\Decorator\ModuleDependency'
    ],
    [
        'Magento\Core\Model\Layout\File\Source\Decorator\ModuleOutput',
        'Magento\Framework\View\File\Collector\Decorator\ModuleOutput'
    ],
    ['Magento\Core\Model\Layout\File\Source\Override\Base', 'Magento\Framework\View\Layout\File\Override\Base'],
    ['Magento\Core\Model\Layout\File\Source\Override\Theme', 'Magento\Framework\View\Layout\File\Override\Theme'],
    ['Magento\Core\Model\Layout\File\Source\Theme', 'Magento\Framework\View\Layout\File\Source\Theme'],
    ['Magento\Core\Model\Layout\File\SourceInterface', 'Magento\Framework\View\File\CollectorInterface'],
    ['Magento\Core\Model\LayoutFactory', 'Magento\Framework\View\LayoutFactory'],
    ['Magento\Core\Model\TemplateEngine\EngineInterface', 'Magento\Framework\View\TemplateEngineInterface'],
    ['Magento\Core\Model\TemplateEngine\Factory', 'Magento\Framework\View\TemplateEngineFactory'],
    ['Magento\Core\Model\TemplateEngine\Php', 'Magento\Framework\View\TemplateEngine\Php'],
    ['Magento\Core\Model\TemplateEngine\Pool', 'Magento\Framework\View\TemplateEnginePool'],
    ['Magento\Media\Model\File\Image'],
    ['Magento\Media\Model\Image'],
    ['Magento\Media\Helper\Data'],
    [
        'Magento\Adminhtml\Block\Promo\Catalog\Edit\Form',
        'Magento\CatalogRule\Block\Adminhtml\Promo\Catalog\Edit\Form'
    ],
    [
        'Magento\Adminhtml\Block\Promo\Catalog\Edit\Js',
        'Magento\CatalogRule\Block\Adminhtml\Promo\Catalog\Edit\Js'
    ],
    [
        'Magento\Adminhtml\Block\Promo\Catalog\Edit\Tab\Actions',
        'Magento\CatalogRule\Block\Adminhtml\Promo\Catalog\Edit\Tab\Actions'
    ],
    [
        'Magento\Adminhtml\Block\Promo\Catalog\Edit\Tab\Conditions',
        'Magento\CatalogRule\Block\Adminhtml\Promo\Catalog\Edit\Tab\Conditions'
    ],
    [
        'Magento\Adminhtml\Block\Promo\Catalog\Edit\Tab\Main',
        'Magento\CatalogRule\Block\Adminhtml\Promo\Catalog\Edit\Tab\Main'
    ],
    [
        'Magento\Adminhtml\Block\Promo\Catalog\Edit\Tabs',
        'Magento\CatalogRule\Block\Adminhtml\Promo\Catalog\Edit\Tabs'
    ],
    ['Magento\Adminhtml\Block\Promo\Catalog\Edit', 'Magento\CatalogRule\Block\Adminhtml\Promo\Catalog\Edit'],
    ['Magento\Adminhtml\Block\Promo\Catalog', 'Magento\CatalogRule\Block\Adminhtml\Promo\Catalog'],
    [
        'Magento\Adminhtml\Block\Promo\Widget\Chooser\Sku',
        'Magento\CatalogRule\Block\Adminhtml\Widget\Chooser\Sku'
    ],
    ['Magento\Adminhtml\Block\Promo\Widget\Chooser', 'Magento\CatalogRule\Block\Adminhtml\Widget\Chooser'],
    ['Magento\Adminhtml\Block\Promo\Quote\Edit\Form', 'Magento\SalesRule\Block\Adminhtml\Promo\Quote\Edit\Form'],
    [
        'Magento\Adminhtml\Block\Promo\Quote\Edit\Tab\Actions',
        'Magento\SalesRule\Block\Adminhtml\Promo\Quote\Edit\Tab\Actions'
    ],
    [
        'Magento\Adminhtml\Block\Promo\Quote\Edit\Tab\Conditions',
        'Magento\SalesRule\Block\Adminhtml\Promo\Quote\Edit\Tab\Conditions'
    ],
    [
        'Magento\Adminhtml\Block\Promo\Quote\Edit\Tab\Coupons\Form',
        'Magento\SalesRule\Block\Adminhtml\Promo\Quote\Edit\Tab\Coupons\Form'
    ],
    [
        'Magento\Adminhtml\Block\Promo\Quote\Edit\Tab\Coupons\Grid\Column\Renderer\Used',
        'Magento\SalesRule\Block\Adminhtml\Promo\Quote\Edit\Tab\Coupons\Grid\Column\Renderer\Used'
    ],
    [
        'Magento\Adminhtml\Block\Promo\Quote\Edit\Tab\Coupons\Grid',
        'Magento\SalesRule\Block\Adminhtml\Promo\Quote\Edit\Tab\Coupons\Grid'
    ],
    [
        'Magento\Adminhtml\Block\Promo\Quote\Edit\Tab\Coupons',
        'Magento\SalesRule\Block\Adminhtml\Promo\Quote\Edit\Tab\Coupons'
    ],
    [
        'Magento\Adminhtml\Block\Promo\Quote\Edit\Tab\Labels',
        'Magento\SalesRule\Block\Adminhtml\Promo\Quote\Edit\Tab\Labels'
    ],
    [
        'Magento\Adminhtml\Block\Promo\Quote\Edit\Tab\Main\Renderer\Checkbox',
        'Magento\SalesRule\Block\Adminhtml\Promo\Quote\Edit\Tab\Main\Renderer\Checkbox'
    ],
    [
        'Magento\Adminhtml\Block\Promo\Quote\Edit\Tab\Main',
        'Magento\SalesRule\Block\Adminhtml\Promo\Quote\Edit\Tab\Main'
    ],
    ['Magento\Adminhtml\Block\Promo\Quote\Edit\Tabs', 'Magento\SalesRule\Block\Adminhtml\Promo\Quote\Edit\Tabs'],
    ['Magento\Adminhtml\Block\Promo\Quote\Edit', 'Magento\SalesRule\Block\Adminhtml\Promo\Quote\Edit'],
    ['Magento\Adminhtml\Block\Promo\Quote', 'Magento\SalesRule\Block\Adminhtml\Promo\Quote'],
    ['Magento\Adminhtml\Controller\Promo\Catalog', 'Magento\CatalogRule\Controller\Adminhtml\Promo\Catalog'],
    ['Magento\Adminhtml\Controller\Promo\Quote', 'Magento\SalesRule\Controller\Adminhtml\Promo\Quote'],
    ['Magento\Adminhtml\Controller\Promo\Widget', 'Magento\CatalogRule\Controller\Adminhtml\Promo\Widget'],
    ['Magento\Adminhtml\Controller\Promo', 'Magento\CatalogRule\Controller\Adminhtml\Promo'],
    ['Magento\Adminhtml\Controller\System\Account', 'Magento\Backend\Controller\Adminhtml\System\Account'],
    ['Magento\Adminhtml\Controller\System\Backup', 'Magento\Backend\Controller\Adminhtml\System\Backup'],
    [
        'Magento\Adminhtml\Controller\System\Config\System\Storage',
        'Magento\Backend\Controller\Adminhtml\System\Config\System\Storage'
    ],
    ['Magento\Adminhtml\Controller\System\Design', 'Magento\Backend\Controller\Adminhtml\System\Design'],
    ['Magento\Adminhtml\Controller\System\Store', 'Magento\Backend\Controller\Adminhtml\System\Store'],
    ['Magento\Adminhtml\Controller\System\Variable', 'Magento\Backend\Controller\Adminhtml\System\Variable'],
    ['Magento\Adminhtml\Block\System\Account\Edit\Form', 'Magento\Backend\Block\System\Account\Edit\Form'],
    ['Magento\Adminhtml\Block\System\Account\Edit', 'Magento\Backend\Block\System\Account\Edit'],
    ['Magento\Adminhtml\Block\System\Cache\Edit', 'Magento\Backend\Block\System\Cache\Edit'],
    ['Magento\Adminhtml\Block\System\Cache\Form', 'Magento\Backend\Block\System\Cache\Form'],
    [
        'Magento\Adminhtml\Block\System\Design\Edit\Tab\General',
        'Magento\Backend\Block\System\Design\Edit\Tab\General'
    ],
    ['Magento\Adminhtml\Block\System\Design\Edit\Tabs', 'Magento\Backend\Block\System\Design\Edit\Tabs'],
    ['Magento\Adminhtml\Block\System\Design\Edit', 'Magento\Backend\Block\System\Design\Edit'],
    ['Magento\Adminhtml\Block\System\Design', 'Magento\Backend\Block\System\Design'],
    ['Magento\Adminhtml\Block\System\Shipping\Ups', 'Magento\Backend\Block\System\Shipping\Ups'],
    ['Magento\Adminhtml\Block\System\Store\Delete\Form', 'Magento\Backend\Block\System\Store\Delete\Form'],
    ['Magento\Adminhtml\Block\System\Store\Delete\Group', 'Magento\Backend\Block\System\Store\Delete\Group'],
    ['Magento\Adminhtml\Block\System\Store\Delete\Website', 'Magento\Backend\Block\System\Store\Delete\Website'],
    ['Magento\Adminhtml\Block\System\Store\Delete', 'Magento\Backend\Block\System\Store\Delete'],
    [
        'Magento\Adminhtml\Block\System\Store\Edit\AbstractForm',
        'Magento\Backend\Block\System\Store\Edit\AbstractForm'
    ],
    [
        'Magento\Adminhtml\Block\System\Store\Edit\Form\Group',
        'Magento\Backend\Block\System\Store\Edit\Form\Group'
    ],
    [
        'Magento\Adminhtml\Block\System\Store\Edit\Form\Store',
        'Magento\Backend\Block\System\Store\Edit\Form\Store'
    ],
    [
        'Magento\Adminhtml\Block\System\Store\Edit\Form\Website',
        'Magento\Backend\Block\System\Store\Edit\Form\Website'
    ],
    ['Magento\Adminhtml\Block\System\Store\Edit', 'Magento\Backend\Block\System\Store\Edit'],
    [
        'Magento\Adminhtml\Block\System\Store\Grid\Render\Group',
        'Magento\Backend\Block\System\Store\Grid\Render\Group'
    ],
    [
        'Magento\Adminhtml\Block\System\Store\Grid\Render\Store',
        'Magento\Backend\Block\System\Store\Grid\Render\Store'
    ],
    [
        'Magento\Adminhtml\Block\System\Store\Grid\Render\Website',
        'Magento\Backend\Block\System\Store\Grid\Render\Website'
    ],
    ['Magento\Adminhtml\Block\System\Store\Store', 'Magento\Backend\Block\System\Store\Store'],
    ['Magento\Adminhtml\Block\System\Variable\Edit\Form', 'Magento\Backend\Block\System\Variable\Edit\Form'],
    ['Magento\Adminhtml\Block\System\Variable\Edit', 'Magento\Backend\Block\System\Variable\Edit'],
    ['Magento\Adminhtml\Block\System\Variable', 'Magento\Backend\Block\System\Variable'],
    [
        'Magento\Adminhtml\Block\Checkout\Agreement\Edit\Form',
        'Magento\CheckoutAgreements\Block\Adminhtml\Agreement\Edit\Form'
    ],
    [
        'Magento\Adminhtml\Block\Checkout\Agreement\Edit',
        'Magento\CheckoutAgreements\Block\Adminhtml\Agreement\Edit'
    ],
    [
        'Magento\Adminhtml\Block\Checkout\Agreement\Grid',
        'Magento\CheckoutAgreements\Block\Adminhtml\Agreement\Grid'
    ],
    ['Magento\Adminhtml\Block\Checkout\Agreement', 'Magento\CheckoutAgreements\Block\Adminhtml\Agreement'],
    ['Magento\Adminhtml\Controller\Checkout\Agreement', 'Magento\Checkout\Controller\Adminhtml\Agreement'],
    ['Magento\Core\Model\View\PublicFilesManagerInterface', 'Magento\Framework\View\Asset\SourceFileInterface'],
    ['Magento\Core\Model\View\DeployedFilesManager', 'Magento\Framework\View\AssetInterface'],
    ['Magento\Framework\View\DeployedFilesManager', 'Magento\Framework\View\AssetInterface'],
    ['Magento\Core\Model\View\Publisher', 'Magento\Framework\View\Publisher'],
    ['Magento\Core\Model\View\FileSystem', 'Magento\Framework\View\FileSystem'],
    ['Magento\Core\Model\View\Service', 'Magento\Framework\View\Asset\Repository'],
    ['Magento\Core\Model\View\Url', 'Magento\Framework\View\Asset\Repository'],
    ['Magento\Core\Model\View\Url\Config', 'Magento\Framework\View\Url\Config'],
    ['Magento\Core\Model\View\Config', 'Magento\Framework\View\Config'],
    ['Magento\Core\Model\Image\Factory', 'Magento\Framework\Image\Factory'],
    ['Magento\Store\Model\StoreManagerInterface', 'Magento\Framework\Store\StoreManagerInterface'],
    ['Magento\Core\Model\Theme\Image', 'Magento\Framework\View\Design\Theme\Image'],
    ['Magento\Core\Model\Theme\FlyweightFactory', 'Magento\Framework\View\Design\Theme\FlyweightFactory'],
    ['Magento\Core\Model\Image\AdapterFactory', 'Magento\Framework\Image\AdapterFactory'],
    ['Magento\Core\Model\EntryPoint\Cron', 'Magento\Framework\App\Cron'],
    [
        'Magento\Checkout\Block\Cart\Item\Renderer\Grouped',
        'Magento\GroupedProduct\Block\Cart\Item\Renderer\Grouped'
    ],
    ['Magento\Log\Model\EntryPoint\Shell', 'Magento\Log\App\Shell'],
    ['Magento\Core\Model\Config\Modules\Reader', 'Magento\Framework\Module\Dir\Reader'],
    ['Magento\Framework\Data\Form\Factory', 'Magento\Framework\Data\FormFactory'],
    ['Magento\Framework\App\Cache\Config', 'Magento\Framework\Cache\Config'],
    ['Magento\Framework\App\Cache\Config\Converter', 'Magento\Framework\Cache\Config\Converter'],
    ['Magento\Framework\App\Cache\Config\Data', 'Magento\Framework\Cache\Config\Data'],
    ['Magento\Framework\App\Cache\Config\Reader', 'Magento\Framework\Cache\Config\Reader'],
    ['Magento\Framework\App\Cache\Config\SchemaLocator', 'Magento\Framework\Cache\Config\SchemaLocator'],
    ['Magento\Core\Model\Fieldset\Config', 'Magento\Framework\Object\Copy\Config'],
    ['Magento\Core\Model\Fieldset\Config\Converter', 'Magento\Framework\Object\Copy\Config\Converter'],
    ['Magento\Core\Model\Fieldset\Config\Data', 'Magento\Framework\Object\Copy\Config\Data'],
    ['Magento\Core\Model\Fieldset\Config\Reader', 'Magento\Framework\Object\Copy\Config\Reader'],
    ['Magento\Core\Model\Fieldset\Config\SchemaLocator', 'Magento\Framework\Object\Copy\Config\SchemaLocator'],
    ['Magento\Core\Model\ModuleManager', 'Magento\Framework\Module\Manager'],
    ['Magento\Core\Model\EntryPoint\Media', 'Magento\Core\App\Media'],
    ['Magento\Core\Controller\Varien\Action', 'Magento\Framework\App\Action\Action'],
    ['Magento\Core\Controller\Varien\Action\Context', 'Magento\Framework\App\Action\Context'],
    ['Magento\Backend\Controller\AbstractAction', 'Magento\Backend\App\AbstractAction'],
    ['Magento\Backend\Controller\Context', 'Magento\Backend\App\Action\Context'],
    ['Magento\Backend\Controller\Adminhtml\Action', 'Magento\Backend\App\Action'],
    ['Magento\Backend\Block\System\Shipping\Ups', 'Magento\Ups\Block\Backend\System\CarrierConfig'],
    ['Magento\Core\Block\Text', 'Magento\Framework\View\Element\Text'],
    ['Magento\Core\Block\Text\ListText', 'Magento\Framework\View\Element\Text\ListText'],
    ['Magento\Core\Block\Text\TextList\Item', 'Magento\Framework\View\Element\Text\TextList\Item'],
    ['Magento\Core\Block\Text\TextList\Link', 'Magento\Framework\View\Element\Text\TextList\Link'],
    ['Magento\Core\Block\Messages', 'Magento\Framework\View\Element\Messages'],
    ['Magento\Core\Model\Message', 'Magento\Framework\Message\Factory'],
    ['Magento\Core\Model\Resource\Setup', 'Magento\Theme\Model\Resource\Setup'],
    ['Magento\Core\Model\Message\AbstractMessage', 'Magento\Framework\Message\AbstractMessage'],
    ['Magento\Core\Model\Message\Collection', 'Magento\Framework\Message\Collection'],
    ['Magento\Core\Model\Message\CollectionFactory', 'Magento\Framework\Message\CollectionFactory'],
    ['Magento\Core\Model\Message\Error', 'Magento\Framework\Message\Error'],
    ['Magento\Core\Model\Message\Warning', 'Magento\Framework\Message\Warning'],
    ['Magento\Core\Model\Message\Notice', 'Magento\Framework\Message\Notice'],
    ['Magento\Core\Model\Message\Success', 'Magento\Framework\Message\Success'],
    ['Magento\Core\Block\Html\Date', 'Magento\Framework\View\Element\Html\Date'],
    ['Magento\Core\Model\Theme\Observer', 'Magento\Theme\Model\Observer'],
    ['Magento\Core\Model\Observer', 'Magento\Theme\Model\Observer'],
    ['Magento\Core\Block\Html\Select', 'Magento\Framework\View\Element\Html\Select'],
    ['Magento\Core\Block\AbstractBlock', 'Magento\Framework\View\Element\AbstractBlock'],
    ['Magento\Core\Block\Template', 'Magento\Framework\View\Element\Template'],
    ['Magento\Core\Block\Html\Calendar', 'Magento\Framework\View\Element\Html\Calendar'],
    ['Magento\Core\Block\Html\Link', 'Magento\Framework\View\Element\Html\Link'],
    ['Magento\Core\Block\Context', 'Magento\Framework\View\Element\Context'],
    ['Magento\Core\Model\Factory\Helper'],
    ['Magento\Framework\App\Helper\HelperFactory'],
    ['Magento\Core\Helper\AbstractHelper', 'Magento\Framework\App\Helper\AbstractHelper'],
    ['Magento\Core\Helper\Context', 'Magento\Framework\App\Helper\Context'],
    ['Magento\Adminhtml\Controller\Report\AbstractReport', 'Magento\Reports\Controller\Adminhtml\AbstractReport'],
    ['Magento\Adminhtml\Controller\Report\Customer', 'Magento\Reports\Controller\Adminhtml\Customer'],
    ['Magento\Adminhtml\Controller\Report\Product', 'Magento\Reports\Controller\Adminhtml\Product'],
    ['Magento\Adminhtml\Controller\Report\Review', 'Magento\Reports\Controller\Adminhtml\Review'],
    ['Magento\Adminhtml\Controller\Report\Sales', 'Magento\Reports\Controller\Adminhtml\Sales'],
    ['Magento\Adminhtml\Controller\Report\Shopcart', 'Magento\Reports\Controller\Adminhtml\Shopcart'],
    ['Magento\Adminhtml\Controller\Report\Statistics', 'Magento\Reports\Controller\Adminhtml\Statistics'],
    ['Magento\Core\Model\Url\ScopeResolver', 'Magento\Framework\Url\ScopeResolver'],
    [
        'Magento\Adminhtml\Block\Report\Config\Form\Field\MtdStart',
        'Magento\Reports\Block\Adminhtml\Config\Form\Field\MtdStart'
    ],
    [
        'Magento\Adminhtml\Block\Report\Config\Form\Field\YtdStart',
        'Magento\Reports\Block\Adminhtml\Config\Form\Field\YtdStart'
    ],
    ['Magento\Adminhtml\Block\Report\Filter\Form', 'Magento\Reports\Block\Adminhtml\Filter\Form'],
    ['Magento\Adminhtml\Block\Report\Grid\AbstractGrid', 'Magento\Reports\Block\Adminhtml\Grid\AbstractGrid'],
    [
        'Magento\Adminhtml\Block\Report\Grid\Column\Renderer\Blanknumber',
        'Magento\Reports\Block\Adminhtml\Grid\Column\Renderer\Blanknumber'
    ],
    [
        'Magento\Adminhtml\Block\Report\Grid\Column\Renderer\Currency',
        'Magento\Reports\Block\Adminhtml\Grid\Column\Renderer\Currency'
    ],
    [
        'Magento\Adminhtml\Block\Report\Grid\Column\Renderer\Customer',
        'Magento\Reports\Block\Adminhtml\Grid\Column\Renderer\Customer'
    ],
    [
        'Magento\Adminhtml\Block\Report\Grid\Column\Renderer\Product',
        'Magento\Reports\Block\Adminhtml\Grid\Column\Renderer\Product'
    ],
    ['Magento\Adminhtml\Block\Report\Grid\Shopcart', 'Magento\Reports\Block\Adminhtml\Grid\Shopcart'],
    [
        'Magento\Adminhtml\Block\Report\Product\Downloads\Grid',
        'Magento\Reports\Block\Adminhtml\Product\Downloads\Grid'
    ],
    [
        'Magento\Adminhtml\Block\Report\Product\Downloads\Renderer\Purchases',
        'Magento\Reports\Block\Adminhtml\Product\Downloads\Renderer\Purchases'
    ],
    ['Magento\Adminhtml\Block\Report\Product\Downloads', 'Magento\Reports\Block\Adminhtml\Product\Downloads'],
    ['Magento\Adminhtml\Block\Report\Product\Grid', 'Magento\Reports\Block\Adminhtml\Product\Grid'],
    [
        'Magento\Adminhtml\Block\Report\Product\Lowstock\Grid',
        'Magento\Reports\Block\Adminhtml\Product\Lowstock\Grid'
    ],
    ['Magento\Adminhtml\Block\Report\Product\Lowstock', 'Magento\Reports\Block\Adminhtml\Product\Lowstock'],
    ['Magento\Adminhtml\Block\Report\Product\Viewed\Grid', 'Magento\Reports\Block\Adminhtml\Product\Viewed\Grid'],
    ['Magento\Adminhtml\Block\Report\Product\Viewed', 'Magento\Reports\Block\Adminhtml\Product\Viewed'],
    ['Magento\Adminhtml\Block\Report\Product', 'Magento\Reports\Block\Adminhtml\Product'],
    ['Magento\Adminhtml\Block\Report\Review\Customer', 'Magento\Reports\Block\Adminhtml\Review\Customer'],
    ['Magento\Adminhtml\Block\Report\Review\Detail\Grid', 'Magento\Reports\Block\Adminhtml\Review\Detail\Grid'],
    ['Magento\Adminhtml\Block\Report\Review\Detail', 'Magento\Reports\Block\Adminhtml\Review\Detail'],
    ['Magento\Adminhtml\Block\Report\Review\Product', 'Magento\Reports\Block\Adminhtml\Review\Product'],
    [
        'Magento\Adminhtml\Block\Report\Sales\Bestsellers\Grid',
        'Magento\Reports\Block\Adminhtml\Sales\Bestsellers\Grid'
    ],
    ['Magento\Adminhtml\Block\Report\Sales\Bestsellers', 'Magento\Reports\Block\Adminhtml\Sales\Bestsellers'],
    ['Magento\Adminhtml\Block\Report\Sales\Coupons\Grid', 'Magento\Reports\Block\Adminhtml\Sales\Coupons\Grid'],
    ['Magento\Adminhtml\Block\Report\Sales\Coupons', 'Magento\Reports\Block\Adminhtml\Sales\Coupons'],
    [
        'Magento\Adminhtml\Block\Report\Sales\Grid\Column\Renderer\Date',
        'Magento\Reports\Block\Adminhtml\Sales\Grid\Column\Renderer\Date'
    ],
    ['Magento\Adminhtml\Block\Report\Sales\Invoiced\Grid', 'Magento\Reports\Block\Adminhtml\Sales\Invoiced\Grid'],
    ['Magento\Adminhtml\Block\Report\Sales\Invoiced', 'Magento\Reports\Block\Adminhtml\Sales\Invoiced'],
    ['Magento\Adminhtml\Block\Report\Sales\Refunded\Grid', 'Magento\Reports\Block\Adminhtml\Sales\Refunded\Grid'],
    ['Magento\Adminhtml\Block\Report\Sales\Refunded', 'Magento\Reports\Block\Adminhtml\Sales\Refunded'],
    ['Magento\Adminhtml\Block\Report\Sales\Sales\Grid', 'Magento\Reports\Block\Adminhtml\Sales\Sales\Grid'],
    ['Magento\Adminhtml\Block\Report\Sales\Sales', 'Magento\Reports\Block\Adminhtml\Sales\Sales'],
    ['Magento\Adminhtml\Block\Report\Sales\Shipping\Grid', 'Magento\Reports\Block\Adminhtml\Sales\Shipping\Grid'],
    ['Magento\Adminhtml\Block\Report\Sales\Shipping', 'Magento\Reports\Block\Adminhtml\Sales\Shipping'],
    ['Magento\Adminhtml\Block\Report\Sales\Tax\Grid', 'Magento\Reports\Block\Adminhtml\Sales\Tax\Grid'],
    ['Magento\Adminhtml\Block\Report\Sales\Tax', 'Magento\Reports\Block\Adminhtml\Sales\Tax'],
    ['Magento\Adminhtml\Block\Report\Search', 'Magento\Search\Block\Adminhtml\Reports\Search'],
    [
        'Magento\Adminhtml\Block\Report\Shopcart\Abandoned\Grid',
        'Magento\Reports\Block\Adminhtml\Shopcart\Abandoned\Grid'
    ],
    ['Magento\Adminhtml\Block\Report\Shopcart\Abandoned', 'Magento\Reports\Block\Adminhtml\Shopcart\Abandoned'],
    [
        'Magento\Adminhtml\Block\Report\Shopcart\Customer\Grid',
        'Magento\Reports\Block\Adminhtml\Shopcart\Customer\Grid'
    ],
    ['Magento\Adminhtml\Block\Report\Shopcart\Customer', 'Magento\Reports\Block\Adminhtml\Shopcart\Customer'],
    [
        'Magento\Adminhtml\Block\Report\Shopcart\Product\Grid',
        'Magento\Reports\Block\Adminhtml\Shopcart\Product\Grid'
    ],
    ['Magento\Adminhtml\Block\Report\Shopcart\Product', 'Magento\Reports\Block\Adminhtml\Shopcart\Product'],
    ['Magento\Adminhtml\Block\Report\Wishlist\Grid', 'Magento\Reports\Block\Adminhtml\Wishlist\Grid'],
    ['Magento\Adminhtml\Block\Report\Wishlist', 'Magento\Reports\Block\Adminhtml\Wishlist'],
    ['Magento\Backend\Helper\Addresses'],
    ['Magento\Core\Model\Cookie', 'Magento\Framework\Stdlib\Cookie'],
    ['Magento\Core\Model\Logger', 'Psr\Log\LoggerInterface'],
    ['Magento\Core\Block\Template\Context', 'Magento\Framework\View\Element\Template\Context'],
    ['Magento\Page\Block\Template\Container'],
    ['Magento\Page\Block\Redirect', 'Magento\Framework\View\Element\Redirect'],
    ['Magento\Page\Block\Js\Translate'],
    ['Magento\Page\Block\Js\Components', 'Magento\Framework\View\Element\Js\Components'],
    ['Magento\Page\Block\Js\Cookie', 'Magento\Framework\View\Element\Js\Cookie'],
    ['Magento\Page\Block\Html', 'Magento\Theme\Block\Html'],
    ['Magento\Page\Block\Html\Breadcrumbs', 'Magento\Theme\Block\Html\Breadcrumbs'],
    ['Magento\Page\Block\Html\Footer', 'Magento\Theme\Block\Html\Footer'],
    ['Magento\Page\Block\Html\Head', 'Magento\Theme\Block\Html\Head'],
    ['Magento\Page\Block\Html\Header', 'Magento\Theme\Block\Html\Header'],
    ['Magento\Page\Block\Html\Notices', 'Magento\Theme\Block\Html\Notices'],
    ['Magento\Page\Block\Html\Pager', 'Magento\Theme\Block\Html\Pager'],
    ['Magento\Page\Block\Html\Title', 'Magento\Theme\Block\Html\Title'],
    ['Magento\Page\Block\Html\Topmenu', 'Magento\Theme\Block\Html\Topmenu'],
    ['Magento\Page\Block\Html\Welcome', 'Magento\Theme\Block\Html\Welcome'],
    ['Magento\Page\Helper\Layout', 'Magento\Theme\Helper\Layout'],
    ['Magento\Page\Model\Source\Layout', 'Magento\Theme\Model\Layout\Source\Layout'],
    ['Magento\Page\Model\Config\Converter', 'Magento\Theme\Model\Layout\Config\Converter'],
    ['Magento\Page\Model\Config\Reader', 'Magento\Theme\Model\Layout\Config\Reader'],
    ['Magento\Page\Model\Config\SchemaLocator', 'Magento\Theme\Model\Layout\Config\SchemaLocator'],
    ['Magento\Page\Helper\Data'],
    ['Magento\Page\Helper\Html'],
    ['Magento\Page\Helper\Robots'],
    ['Magento\Core\Model\Page'],
    ['Magento\Core\Model\Page\Asset\AssetInterface', 'Magento\Framework\View\Asset\AssetInterface'],
    ['Magento\Core\Model\Page\Asset\Collection', 'Magento\Framework\View\Asset\Collection'],
    ['Magento\Core\Model\Page\Asset\LocalInterface', 'Magento\Framework\View\Asset\LocalInterface'],
    ['Magento\Core\Model\Page\Asset\MergeService', 'Magento\Framework\View\Asset\MergeService'],
    [
        'Magento\Core\Model\Page\Asset\MergeStrategy\Checksum',
        'Magento\Framework\View\Asset\MergeStrategy\Checksum'
    ],
    ['Magento\Core\Model\Page\Asset\MergeStrategy\Direct', 'Magento\Framework\View\Asset\MergeStrategy\Direct'],
    [
        'Magento\Core\Model\Page\Asset\MergeStrategy\FileExists',
        'Magento\Framework\View\Asset\MergeStrategy\FileExists'
    ],
    [
        'Magento\Core\Model\Page\Asset\MergeStrategyInterface',
        'Magento\Framework\View\Asset\MergeStrategyInterface'
    ],
    ['Magento\Core\Model\Page\Asset\MergeableInterface', 'Magento\Framework\View\Asset\MergeableInterface'],
    ['Magento\Core\Model\Page\Asset\Merged', 'Magento\Framework\View\Asset\Merged'],
    ['Magento\Core\Model\Page\Asset\Minified', 'Magento\Framework\View\Asset\Minified'],
    ['Magento\Framework\View\Asset\Minified', 'Magento\Framework\View\Asset\Minified\MutablePathAsset'],
    ['Magento\Core\Model\Page\Asset\MinifyService', 'Magento\Framework\View\Asset\MinifyService'],
    ['Magento\Core\Model\Page\Asset\PublicFile', 'Magento\Framework\View\Asset\PublicFile'],
    ['Magento\Core\Model\Page\Asset\Remote', 'Magento\Framework\View\Asset\Remote'],
    ['Magento\Core\Model\Page\Asset\ViewFile', 'Magento\Framework\View\Asset\File'],
    ['Magento\Page\Block\Html\Head\AssetBlock', 'Magento\Theme\Block\Html\Head\AssetBlockInterface'],
    ['Magento\Page\Block\Html\Head\Css', 'Magento\Theme\Block\Html\Head\Css'],
    ['Magento\Page\Block\Html\Head\Link', 'Magento\Theme\Block\Html\Head\Link'],
    ['Magento\Page\Block\Html\Head\Script', 'Magento\Theme\Block\Html\Head\Script'],
    ['Magento\Page\Model\Asset\GroupedCollection', 'Magento\Framework\View\Asset\GroupedCollection'],
    ['Magento\Page\Model\Asset\PropertyGroup', 'Magento\Framework\View\Asset\PropertyGroup'],
    ['Magento\Page\Block\Template\Links\Block'],
    ['Magento\Page\Block\Link\Current', 'Magento\Framework\View\Element\Html\Link\Current'],
    ['Magento\Page\Block\Links', 'Magento\Framework\View\Element\Html\Links'],
    ['Magento\Page\Block\Link', 'Magento\Framework\View\Element\Html\Link'],
    [
        'Magento\Core\Model\Layout\Argument\HandlerInterface',
        'Magento\Framework\View\Layout\Argument\HandlerInterface'
    ],
    ['Magento\Core\Model\Layout\Argument\HandlerFactory', 'Magento\Framework\View\Layout\Argument\HandlerFactory'],
    ['Magento\Core\Model\Theme\Label', 'Magento\Framework\View\Design\Theme\Label'],
    ['Magento\Core\Model\Theme\LabelFactory', 'Magento\Framework\View\Design\Theme\LabelFactory'],
    ['Magento\Core\Model\DesignLoader', 'Magento\Framework\View\DesignLoader'],
    ['Magento\Page\Block\Switcher', 'Magento\Store\Block\Switcher'],
    ['Magento\Core\Model\Layout\PageType\Config', 'Magento\Framework\View\Layout\PageType\Config'],
    [
        'Magento\Core\Model\Layout\PageType\Config\Converter',
        'Magento\Framework\View\Layout\PageType\Config\Converter'
    ],
    ['Magento\Core\Model\Layout\PageType\Config\Reader', 'Magento\Framework\View\Layout\PageType\Config\Reader'],
    [
        'Magento\Core\Model\Layout\PageType\Config\SchemaLocator',
        'Magento\Framework\View\Layout\PageType\Config\SchemaLocator'
    ],
    ['Magento\Core\Model\Theme\CopyService', 'Magento\Theme\Model\CopyService'],
    ['Magento\Core\Model\Resource\Session', 'Magento\Framework\Session\SaveHandler\DbTable'],
    ['Magento\Core\Model\Session\Exception', 'Magento\Framework\Session\Exception'],
    ['Magento\Core\Model\Session\Context'],
    ['Magento\Core\Model\Session\AbstractSession', 'Magento\Framework\Session\SessionManager'],
    ['Magento\Catalog\Model\Resource\Convert'],
    ['Magento\Reminder\Model\Resource\HelperFactory'],
    ['Magento\Reminder\Model\Resource\Helper'],
    ['Magento\Core\Model\ConfigInterface', 'Magento\Framework\App\Config\ScopeConfigInterface'],
    ['Magento\CatalogRule\Block\Adminhtml\Promo\Widget\Chooser'],
    [
        'Magento\Catalog\Model\Product\Type\Grouped\Backend',
        'Magento\GroupedProduct\Model\Product\Type\Grouped\Backend'
    ],
    [
        'Magento\Catalog\Model\Product\Type\Grouped\Price',
        'Magento\GroupedProduct\Model\Product\Type\Grouped\Price'
    ],
    [
        'Magento\Catalog\Model\Resource\Product\Indexer\Price\Grouped',
        'Magento\GroupedProduct\Model\Resource\Product\Indexer\Price\Grouped'
    ],
    [
        'Magento\Catalog\Model\Resource\Product\Type\Grouped\AssociatedProductsCollection',
        'Magento\GroupedProduct\Model\Resource\Product\Type\Grouped\AssociatedProductsCollection'
    ],
    ['Magento\Catalog\Model\Product\Type\Grouped', 'Magento\GroupedProduct\Model\Product\Type\Grouped'],
    [
        'Magento\Catalog\Block\Adminhtml\Product\Composite\Fieldset\Grouped',
        'Magento\GroupedProduct\Block\Adminhtml\Product\Composite\Fieldset\Grouped'
    ],
    ['Magento\Catalog\Block\Adminhtml\Product\Edit\Tabs\Grouped'],
    [
        'Magento\Catalog\Block\Product\Grouped\AssociatedProducts',
        'Magento\GroupedProduct\Block\Product\Grouped\AssociatedProducts'
    ],
    [
        'Magento\Catalog\Block\Product\Grouped\AssociatedProducts\ListAssociatedProducts',
        'Magento\GroupedProduct\Block\Product\Grouped\AssociatedProducts\ListAssociatedProducts'
    ],
    ['Magento\Catalog\Block\Product\View\Type\Grouped', 'Magento\GroupedProduct\Block\Product\View\Type\Grouped'],
    [
        'Magento\Sales\Block\Adminhtml\Items\Column\Name\Grouped',
        'Magento\GroupedProduct\Block\Adminhtml\Items\Column\Name\Grouped'
    ],
    [
        'Magento\Sales\Model\Order\Pdf\Items\Invoice\Grouped',
        'Magento\GroupedProduct\Model\Order\Pdf\Items\Invoice\Grouped'
    ],
    [
        'Magento\Sales\Block\Order\Item\Renderer\Grouped',
        'Magento\GroupedProduct\Block\Order\Item\Renderer\Grouped'
    ],
    [
        'Magento\ImportExport\Model\Export\Entity\Product\Type\Grouped',
        'Magento\CatalogImportExport\Model\Export\Entity\Product\Type\Grouped'
    ],
    [
        'Magento\ImportExport\Model\Import\Entity\Product\Type\Grouped',
        'Magento\CatalogImportExport\Model\Import\Entity\Product\Type\Grouped'
    ],
    [
        'Magento\GroupedProduct\Model\Export\Entity\Product\Type\Grouped',
        'Magento\CatalogImportExport\Model\Export\Entity\Product\Type\Grouped'
    ],
    [
        'Magento\GroupedProduct\Model\Import\Entity\Product\Type\Grouped',
        'Magento\CatalogImportExport\Model\Import\Entity\Product\Type\Grouped'
    ],
    ['CollFactory', 'CollectionFactory'], // no need to shorten anymore
    [
        'Magento\Shipping\Model\Rate\Result\AbstractResult',
        'Magento\Quote\Model\Quote\Address\RateResult\AbstractResult'
    ],
    ['Magento\Shipping\Model\Rate\Result\Error', 'Magento\Quote\Model\Quote\Address\RateResult\Error'],
    ['Magento\Shipping\Model\Rate\Result\Method', 'Magento\Quote\Model\Quote\Address\RateResult\Method'],
    [
        'Magento\Shipping\Model\Rate\AbstractRate',
        'Magento\Quote\Model\Quote\Address\Rate + Magento\Shipping\Model\CarrierFactory'
    ],
    ['Magento\Shipping\Model\Rate\Request', 'Magento\Quote\Model\Quote\Address\RateRequest'],
    ['Magento\PageCache\Block\Adminhtml\Cache\Additional'],
    ['Magento\PageCache\Model\Control\ControlInterface'],
    ['Magento\PageCache\Model\Control\Zend'],
    ['Magento\PageCache\Model\System\Config\Source\Controls'],
    ['Magento\PageCache\Model\CacheControlFactory'],
    ['Magento\Catalog\Block\Adminhtml\System\Config\Form\Field\Select\Flatcatalog'],
    ['Magento\Catalog\Helper\Category\Flat'],
    ['Magento\Catalog\Model\Category\Indexer\Flat'],
    ['Magento\Framework\Config\Dom\Converter\ArrayConverter'],
    ['Magento\Framework\Acl\Resource\Config\Dom'],
    ['Magento\Validator\Composite\VarienObject', 'Magento\Framework\Validator\Object'],
    ['Magento\GoogleShopping\Helper\Price', 'Magento\Catalog\Model\Product\CatalogPrice'],
    [
        'Magento\Core\Model\Layout\Argument\Handler\ArrayHandler',
        'Magento\Framework\Data\Argument\Interpreter\ArrayType'
    ],
    ['Magento\Core\Model\Layout\Argument\Handler\String', 'Magento\Framework\Data\Argument\Interpreter\String'],
    ['Magento\Core\Model\Layout\Argument\Handler\Number', 'Magento\Framework\Data\Argument\Interpreter\Number'],
    ['Magento\Core\Model\Layout\Argument\Handler\Boolean', 'Magento\Framework\Data\Argument\Interpreter\Boolean'],
    [
        'Magento\Core\Model\Layout\Argument\Handler\Object',
        'Magento\Framework\View\Layout\Argument\Interpreter\Object'
    ],
    [
        'Magento\Core\Model\Layout\Argument\Handler\Options',
        'Magento\Framework\View\Layout\Argument\Interpreter\Options'
    ],
    ['Magento\Core\Model\Layout\Argument\Handler\Url', 'Magento\Framework\View\Layout\Argument\Interpreter\Url'],
    [
        'Magento\Core\Model\Layout\Argument\Handler\Helper',
        'Magento\Framework\View\Layout\Argument\Interpreter\HelperMethod'
    ],
    [
        'Magento\Core\Model\Layout\Argument\AbstractHandler',
        'Magento\Framework\View\Layout\Argument\Interpreter\Decorator\Updater'
    ],
    [
        'Magento\Core\Model\Layout\Argument\Processor',
        'Magento\Framework\View\Layout\Argument\Interpreter\Decorator\Updater'
    ],
    [
        'Magento\Core\Model\Layout\Argument\Updater',
        'Magento\Framework\View\Layout\Argument\Interpreter\Decorator\Updater'
    ],
    [
        'Magento\Core\Model\Layout\Argument\UpdaterInterface',
        'Magento\Framework\View\Layout\Argument\UpdaterInterface'
    ],
    ['Magento\Core\Model\Layout\Filter\Acl', 'Magento\Backend\Model\Layout\Filter\Acl'],
    [
        'Magento\Framework\View\Layout\Argument\HandlerInterface',
        'Magento\Framework\Data\Argument\InterpreterInterface'
    ],
    [
        'Magento\Framework\View\Layout\Argument\HandlerFactory',
        'Magento\Framework\Data\Argument\Interpreter\Composite'
    ],
    ['Magento\Framework\Phrase\Renderer\Factory'],
    ['Magento\Catalog\Model\Category\Indexer\Product'],
    ['Magento\Catalog\Model\Resource\Category\Indexer\Product'],
    ['Magento\Catalog\Model\Index'],
    ['Magento\Catalog\Model\Product\Status', 'Magento\Catalog\Model\Product\Attribute\Source\Status'],
    ['Magento\Catalog\Model\Resource\Product\Status'],
    [
        'Magento\CatalogInventory\Block\Stockqty\Type\Configurable',
        'Magento\ConfigurableProduct\Block\Stockqty\Type\Configurable'
    ],
    [
        'Magento\CatalogInventory\Model\Resource\Indexer\Stock\Configurable',
        'Magento\ConfigurableProduct\Model\Resource\Indexer\Stock\Configurable'
    ],
    [
        'Magento\ImportExport\Model\Export\Entity\Product\Type\Configurable',
        'Magento\CatalogImportExport\Model\Export\Product\Type\Configurable'
    ],
    [
        'Magento\ConfigurableProduct\Model\Export\Entity\Product\Type\Configurable',
        'Magento\CatalogImportExport\Model\Export\Product\Type\Configurable'
    ],
    [
        'Magento\ImportExport\Model\Import\Entity\Product\Type\Configurable',
        'Magento\CatalogImportExport\Model\Import\Product\Type\Configurable'
    ],
    [
        'Magento\ConfigurableProduct\Model\Import\Entity\Product\Type\Configurable',
        'Magento\CatalogImportExport\Model\Import\Product\Type\Configurable'
    ],
    ['Magento\Sales\Block\Adminhtml\Items\Renderer\Configurable'],
    [
        'Magento\Catalog\Model\Resource\Product\Collection\AssociatedProduct',
        'Magento\ConfigurableProduct\Model\Resource\Product\Collection\AssociatedProduct'
    ],
    ['Magento\Catalog\Model\Resource\Product\Collection\AssociatedProductUpdater'],
    ['Magento\Core\Model\Image\Adapter\Config', 'Magento\Framework\Image\Adapter\Config'],
    ['Magento\Core\Model\AbstractShell', 'Magento\Framework\App\AbstractShell'],
    ['Magento\Core\Model\Calculator', 'Magento\Framework\Math\Calculator'],
    ['Magento\Core\Model\Log\Adapter', 'Magento\Framework\Logger\Adapter'],
    ['Magento\Core\Model\Input\Filter', 'Magento\Framework\Filter\Input'],
    ['Magento\Core\Model\Input\Filter\MaliciousCode', 'Magento\Framework\Filter\Input\MaliciousCode'],
    ['Magento\Core\Model\Option\ArrayInterface', 'Magento\Framework\Option\ArrayInterface'],
    ['Magento\Core\Model\Option\ArrayPool', 'Magento\Framework\Option\ArrayPool'],
    ['Magento\Core\Helper\String', 'Magento\Framework\Code\NameBuilder'],
    ['Magento\Core\Model\Context', 'Magento\Framework\Model\Context'],
    ['Magento\Core\Model\Registry', 'Magento\Framework\Registry'],
    ['Magento\Framework\Code\Plugin\InvocationChain'],
    ['Magento\Catalog\Helper\Product\Flat'],
    ['Magento\Catalog\Helper\Flat\AbstractFlat'],
    ['Magento\Core\App\Action\Plugin\Install', 'Magento\Framework\App\Bootstrap'],
    ['Magento\Core\App\Action\Plugin\Session', 'Magento\Core\Block\RequireCookie'],
    [
        'Magento\Core\Model\LocaleInterface',
        'Magento\Framework\Locale\ResolverInterface, Magento\Framework\Locale\CurrencyInterface,' .
        'Magento\Framework\Locale\FormatInterface, Magento\Framework\Stdlib\DateTime\TimezoneInterface'
    ],
    [
        'Magento\Core\Model\Locale',
        'Magento\Framework\Locale\Resolver, Magento\Framework\Locale\Currency, Magento\Framework\Locale\Format, ' .
        'Magento\Framework\Stdlib\DateTime\Timezone, Magento\Framework\Locale\Lists'
    ],
    ['Magento\Framework\Locale\Hierarchy\Config\Converter', 'Magento\Framework\App\Language\Dictionary'],
    ['Magento\Framework\Locale\Hierarchy\Config\FileResolver', 'Magento\Framework\App\Language\Dictionary'],
    ['Magento\Framework\Locale\Hierarchy\Config\Reader', 'Magento\Framework\App\Language\Dictionary'],
    ['Magento\Framework\Locale\Hierarchy\Config\SchemaLocator', 'Magento\Framework\App\Language\Dictionary'],
    ['Magento\Framework\Locale\Hierarchy\Config', 'Magento\Framework\App\Language\Dictionary'],
    ['Magento\Core\Model\Locale\Config', 'Magento\Framework\Locale\Config'],
    ['Magento\Core\Model\Locale\Validator', 'Magento\Framework\Locale\Validator'],
    ['Magento\Core\Model\Date', 'Magento\Framework\Stdlib\DateTime\DateTime'],
    ['Magento\Shipping\Model\Config\Source\Flatrate', 'Magento\OfflineShipping\Model\Config\Source\Flatrate'],
    ['Magento\Shipping\Model\Carrier\Flatrate', 'Magento\OfflineShipping\Model\Carrier\Flatrate'],
    ['Magento\Usa\Block\Adminhtml\Dhl\Unitofmeasure', 'Magento\Dhl\Block\Adminhtml\Unitofmeasure'],
    ['Magento\Usa\Model\Shipping\Carrier\Dhl\International', 'Magento\Dhl\Model\Carrier'],
    [
        'Magento\Usa\Model\Shipping\Carrier\Dhl\International\Source\Method\AbstractMethod',
        'Magento\Dhl\Model\Source\Method\AbstractMethod'
    ],
    [
        'Magento\Usa\Model\Shipping\Carrier\Dhl\International\Source\Method\Doc',
        'Magento\Dhl\Model\Source\Method\Doc'
    ],
    [
        'Magento\Usa\Model\Shipping\Carrier\Dhl\International\Source\Method\Freedoc',
        'Magento\Dhl\Model\Source\Method\Freedoc'
    ],
    [
        'Magento\Usa\Model\Shipping\Carrier\Dhl\International\Source\Method\Freenondoc',
        'Magento\Dhl\Model\Source\Method\Freenondoc'
    ],
    [
        'Magento\Usa\Model\Shipping\Carrier\Dhl\International\Source\Method\Generic',
        'Magento\Dhl\Model\Source\Method\Generic'
    ],
    [
        'Magento\Usa\Model\Shipping\Carrier\Dhl\International\Source\Method\Nondoc',
        'Magento\Dhl\Model\Source\Method\Nondoc'
    ],
    [
        'Magento\Usa\Model\Shipping\Carrier\Dhl\International\Source\Method\Size',
        'Magento\Dhl\Model\Source\Method\Size'
    ],
    [
        'Magento\Usa\Model\Shipping\Carrier\Dhl\International\Source\Method\Unitofmeasure',
        'Magento\Dhl\Model\Source\Method\Unitofmeasure'
    ],
    ['Magento\Usa\Model\Shipping\Carrier\Dhl\AbstractDhl', 'Magento\Dhl\Model\AbstractDhl'],
    ['Magento\Usa\Model\Shipping\Carrier\Dhl'],
    ['Magento\Usa\Model\Shipping\Carrier\Fedex', 'Magento\Fedex\Model\Carrier'],
    ['Magento\Usa\Model\Shipping\Carrier\Fedex\Source\Droppff', 'Magento\Fedex\Model\Source\Droppff'],
    ['Magento\Usa\Model\Shipping\Carrier\Fedex\Source\Freemethod', 'Magento\Fedex\Model\Source\Freemethod'],
    ['Magento\Usa\Model\Shipping\Carrier\Fedex\Source\Generic', 'Magento\Fedex\Model\Source\Generic'],
    ['Magento\Usa\Model\Shipping\Carrier\Fedex\Source\Method', 'Magento\Fedex\Model\Source\Method'],
    ['Magento\Usa\Model\Shipping\Carrier\Fedex\Source\Packaging', 'Magento\Fedex\Model\Source\Packaging'],
    ['Magento\Rma\Model\CarrierFactory'],
    ['Magento\Usa\Helper\Data'],
    ['Magento\Usa\Model\Shipping\Carrier\Ups\Source\Mode'],
    ['Magento\Usa\Model\Shipping\Carrier\Ups\Source\Container', 'Magento\Ups\Model\Config\Source\Container'],
    ['Magento\Usa\Model\Shipping\Carrier\Ups\Source\DestType', 'Magento\Ups\Model\Config\Source\DestType'],
    ['Magento\Usa\Model\Shipping\Carrier\Ups\Source\Freemethod', 'Magento\Ups\Model\Config\Source\Freemethod'],
    ['Magento\Usa\Model\Shipping\Carrier\Ups\Source\Generic', 'Magento\Ups\Model\Config\Source\Generic'],
    ['Magento\Usa\Model\Shipping\Carrier\Ups\Source\Method', 'Magento\Ups\Model\Config\Source\Method'],
    [
        'Magento\Usa\Model\Shipping\Carrier\Ups\Source\OriginShipment',
        'Magento\Ups\Model\Config\Source\OriginShipment'
    ],
    ['Magento\Usa\Model\Shipping\Carrier\Ups\Source\Pickup', 'Magento\Ups\Model\Config\Source\Pickup'],
    ['Magento\Usa\Model\Shipping\Carrier\Ups\Source\Type', 'Magento\Ups\Model\Config\Source\Type'],
    [
        'Magento\Usa\Model\Shipping\Carrier\Ups\Source\Unitofmeasure',
        'Magento\Ups\Model\Config\Source\Unitofmeasure'
    ],
    ['Magento\Usa\Model\Shipping\Carrier\Usps\Source\Container', 'Magento\Usps\Model\Source\Container'],
    ['Magento\Usa\Model\Shipping\Carrier\Usps\Source\Freemethod', 'Magento\Usps\Model\Source\Freemethod'],
    ['Magento\Usa\Model\Shipping\Carrier\Usps\Source\Generic', 'Magento\Usps\Model\Source\Generic'],
    ['Magento\Usa\Model\Shipping\Carrier\Usps\Source\Machinable', 'Magento\Usps\Model\Source\Machinable'],
    ['Magento\Usa\Model\Shipping\Carrier\Usps\Source\Method', 'Magento\Usps\Model\Source\Method'],
    ['Magento\Usa\Model\Shipping\Carrier\Usps\Source\Size', 'Magento\Usps\Model\Source\Size'],
    ['Magento\Usa\Model\Shipping\Carrier\Usps', 'Magento\Usps\Model\Carrier'],
    ['Magento\Usa\Model\Shipping\Carrier\Ups', 'Magento\Ups\Model\Carrier'],
    ['Magento\Usa\Model\Simplexml\Element', 'Magento\Shipping\Model\Simplexml\Element'],
    [
        'Magento\Usa\Model\Shipping\Carrier\AbstractCarrier',
        'Magento\Shipping\Model\Carrier\AbstractCarrierOnline'
    ],
    [
        'Magento\Usa\Model\Shipping\Carrier\AbstractCarrier\Source\Mode',
        'Magento\Shipping\Model\Config\Source\Online\Mode'
    ],
    [
        'Magento\Usa\Model\Shipping\Carrier\AbstractCarrier\Source\Requesttype',
        'Magento\Shipping\Model\Config\Source\Online\Requesttype'
    ],
    ['Magento\Catalog\Helper\Product\Url', 'Magento\Framework\Filter\Translit'],
    ['Magento\Catalog\Model\Product\Indexer\Price'],
    ['Magento\Catalog\Model\Resource\Product\Indexer\Price'],
    ['Magento\PubSub'], // unused library code which was removed
    ['Magento\Outbound'], // unused library code which was removed
    ['Magento\Indexer\Model\Processor\CacheInvalidate', 'Magento\Indexer\Model\Processor\InvalidateCache'],
    [
        'Magento\Catalog\Block\Adminhtml\Product\Edit\Tab\Reviews',
        'Magento\Review\Block\Adminhtml\Product\Edit\Tab\Reviews'
    ],
    [
        'Magento\Catalog\Controller\Adminhtml\Product\Review',
        'Magento\Review\Controller\Adminhtml\Product'
    ],
    [
        'Magento\Review\Block\Helper',
        'Magento\Review\Block\Product\ReviewRenderer'
    ],
    [
        'Magento\LauncherInterface',
        'Magento\Framework\AppInterface',
    ],
    ['Magento\Framework\Convert\ConvertException'],
    ['Magento\Framework\Convert\Container\AbstractContainer'],
    ['Magento\Framework\Convert\Mapper\Column'],
    ['Magento\Framework\Convert\Mapper\MapperInterface'],
    ['Magento\Core\Controller\Ajax', 'Magento\Translation\Controller\Ajax'],
    ['Magento\Core\Helper\Translate', 'Magento\Translation\Helper\Data'],
    ['Magento\Core\Model\Translate\Inline\Config', 'Magento\Translation\Model\Inline\Config'],
    ['Magento\Core\Model\Translate\Inline\Parser', 'Magento\Translation\Model\Inline\Parser'],
    ['Magento\Core\Model\Resource\Translate\String', 'Magento\Translation\Model\Resource\String'],
    ['Magento\Core\Model\Resource\Translate', 'Magento\Translation\Model\Resource\Translate'],
    ['Magento\Core\Model\Translate\String', 'Magento\Translation\Model\String'],
    ['Magento\Translation\Helper\Data'],
    ['Magento\Framework\Translate\Factory'],
    ['Magento\Backend\Model\Translate'],
    ['Magento\DesignEditor\Model\Translate\InlineVde', 'Magento\DesignEditor\Model\Translate\Inline'],
    ['Magento\Backend\Model\Translate\Inline\ConfigFactory'],
    ['Magento\Framework\Translate\Inline\ConfigFactory'],
    ['Magento\Bundle\Model\Price\Index'],
    ['Magento\Bundle\Model\Resource\Price\Index'],
    ['Magento\Core\Model\Template', 'Magento\Email\Model\AbstractTemplate'],
    ['Magento\Core\Helper\Js'],
    ['Magento\Backend\Helper\Media\Js'],
    [
        'Magento\Core\Model\Resource\Url\Rewrite\Collection',
        'Magento\UrlRewrite\Model\Resource\UrlRewriteCollection'
    ],
    [
        'Magento\Core\Model\Resource\Url\Rewrite',
        'Magento\UrlRewrite\Model\Resource\UrlRewrite'
    ],
    [
        'Magento\Core\Model\Url\Rewrite',
        'Magento\UrlRewrite\Model\UrlRewrite'
    ],
    [
        'Magento\Core\Model\Source\Urlrewrite\Options',
        'Magento\UrlRewrite\Model\UrlRewrite\OptionProvider'
    ],
    [
        'Magento\Core\Model\Source\Urlrewrite\Types',
        'Magento\UrlRewrite\Model\UrlRewrite\TypeProvider'
    ],
    [
        'Magento\Core\Helper\Url\Rewrite',
        'Magento\UrlRewrite\Helper\UrlRewrite'
    ],
    [
        'Magento\Core\App\FrontController\Plugin\UrlRewrite',
        'Magento\UrlRewrite\App\FrontController\Plugin\UrlRewrite'
    ],
    [
        'Magento\Core\App\Request\RewriteService',
        'Magento\UrlRewrite\App\Request\RewriteService'
    ],
    ['Magento\Framework\App\ConfigInterface', 'Magento\Framework\App\Config\ScopeConfigInterface'],
    ['Magento\Core\Model\Store\ConfigInterface', 'Magento\Framework\App\Config\ScopeConfigInterface'],
    ['Magento\Core\Model\Store\Config', 'Magento\Framework\App\Config\ScopeConfigInterface'],
    ['Magento\Framework\App\Locale\ScopeConfigInterface', 'Magento\Framework\App\Config\ScopeConfigInterface'],
    ['Magento\Core\App\Action\Plugin\StoreCheck', 'Magento\Store\App\Action\Plugin\StoreCheck'],
    [
        'Magento\Store\App\FrontController\Plugin\DispatchExceptionHandler',
        'Magento\Framework\App\Bootstrap'
    ],
    [
        'Magento\Core\App\FrontController\Plugin\RequestPreprocessor',
        'Magento\Store\App\FrontController\Plugin\RequestPreprocessor'
    ],
    ['Magento\Core\App\Response\Redirect', 'Magento\Store\App\Response\Redirect'],
    ['Magento\Core\Block\Store\Switcher', 'Magento\Store\Block\Store\Switcher'],
    ['Magento\Core\Block\Switcher', 'Magento\Store\Block\Switcher'],
    ['Magento\Core\Helper\Cookie', 'Magento\Store\Helper\Cookie'],
    ['Magento\Core\Model\BaseScopeResolver'],
    ['Magento\Core\Model\Config\Scope\Processor\Placeholder', 'Magento\Store\Model\Config\Processor\Placeholder'],
    ['Magento\Core\Model\Config\Scope\Reader\DefaultReader', 'Magento\Store\Model\Config\Reader\DefaultReader'],
    ['Magento\Core\Model\Config\Scope\Reader\Store', 'Magento\Store\Model\Config\Reader\Store'],
    ['Magento\Core\Model\Config\Scope\Reader\Website', 'Magento\Store\Model\Config\Reader\Website'],
    ['Magento\Core\Model\Config\Scope\ReaderPool', 'Magento\Store\Model\Config\Reader\ReaderPool'],
    ['Magento\Core\Model\Resource\Store', 'Magento\Store\Model\Resource\Store'],
    ['Magento\Core\Model\Resource\Store\Collection', 'Magento\Store\Model\Resource\Store\Collection'],
    ['Magento\Core\Model\Resource\Store\Group', 'Magento\Store\Model\Resource\Group'],
    ['Magento\Core\Model\Resource\Store\Group\Collection', 'Magento\Store\Model\Resource\Group\Collection'],
    ['Magento\Core\Model\Resource\Website', 'Magento\Store\Model\Resource\Website'],
    ['Magento\Core\Model\Resource\Website\Collection', 'Magento\Store\Model\Resource\Website\Collection'],
    ['Magento\Core\Model\Resource\Website\Grid\Collection', 'Magento\Store\Model\Resource\Website\Grid\Collection'],
    ['Magento\Core\Model\ScopeInterface', 'Magento\Framework\Store\ScopeInterface'],
    ['Magento\Store\Model\ScopeInterface', 'Magento\Framework\Store\ScopeInterface'],
    ['Magento\Core\Model\Store', 'Magento\Store\Model\Store'],
    ['Magento\Store\Model\Exception', 'Magento\Framework\Model\Exception, Magento\Framework\App\InitException'],
    ['Magento\Core\Model\Store\Group', 'Magento\Store\Model\Group'],
    ['Magento\Core\Model\Store\Group\Factory', 'Magento\Store\Model\GroupFactory'],
    ['Magento\Core\Model\Store\Storage\Db', 'Magento\Store\Model\Storage\Db'],
    ['Magento\Core\Model\Store\Storage\DefaultStorage', 'Magento\Store\Model\Storage\DefaultStorage'],
    ['Magento\Core\Model\Store\StorageFactory', 'Magento\Store\Model\StorageFactory'],
    ['Magento\Core\Model\StoreManager', 'Magento\Store\Model\StoreManager'],
    ['Magento\Core\Model\System\Store', 'Magento\Store\Model\System\Store'],
    ['Magento\Core\Model\Website', 'Magento\Store\Model\Website'],
    ['Magento\Core\Model\Website\Factory', 'Magento\Store\Model\WebsiteFactory'],
    ['Magento\Framework\App\ReinitableConfigInterface', 'Magento\Framework\App\Config\ReinitableConfigInterface'],
    ['Magento\BaseScopeInterface', 'Magento\Framework\App\ScopeInterface'],
    ['Magento\BaseScopeResolverInterface', 'Magento\Framework\App\ScopeResolverInterface'],
    ['Magento\Framework\Locale\ScopeConfigInterface'],
    ['Magento\Framework\StoreManagerInterface', 'Magento\Framework\Store\StoreManagerInterface'],
    ['Magento\Core\Model\Module\Output\Config', 'Magento\Framework\Module\Output\Config'],
    ['Magento\Core\Model\Resource\Setup\Context', 'Magento\Framework\Module\Setup\Context'],
    ['Magento\Core\Model\Resource\Setup\Migration', 'Magento\Framework\Module\Setup\Migration'],
    ['Magento\Core\Model\Resource\Setup\Generic'],
    ['Magento\Newsletter\Model\Resource\Setup'],
    ['Magento\SalesRule\Model\Resource\Setup'],
    ['Magento\Core\Model\Session', 'Magento\Framework\Session\Generic'],
    ['Magento\Core\Model\Session\Config', 'Magento\Framework\Session\Config'],
    ['Magento\Core\Model\Session\SidResolver', 'Magento\Framework\Session\SidResolver'],
    ['Magento\Core\Model\Session\Validator', 'Magento\Framework\Session\Validator'],
    ['Magento\Core\Block\Formkey', 'Magento\Framework\View\Element\FormKey'],
    ['Magento\Rating\Helper\Data', 'Magento\Review\Helper\Data'],
    ['Magento\Rating\Controller\Adminhtml\Index', 'Magento\Review\Controller\Adminhtml\Rating'],
    ['Magento\Rating\Block\Entity\Detailed', 'Magento\Review\Block\Rating\Entity\Detailed'],
    ['Magento\Rating\Block\Adminhtml\Rating', 'Magento\Review\Block\Adminhtml\Rating'],
    ['Magento\Rating\Block\Adminhtml\Edit', 'Magento\Review\Block\Adminhtml\Rating\Edit'],
    ['Magento\Rating\Block\Adminhtml\Edit\Tabs', 'Magento\Review\Block\Adminhtml\Rating\Edit\Tabs'],
    ['Magento\Rating\Block\Adminhtml\Edit\Form', 'Magento\Review\Block\Adminhtml\Rating\Edit\Form'],
    ['Magento\Rating\Block\Adminhtml\Edit\Tab\Form', 'Magento\Review\Block\Adminhtml\Rating\Edit\Tab\Form'],
    ['Magento\Rating\Block\Adminhtml\Edit\Tab\Options'],
    ['Magento\Rating\Model\Rating', 'Magento\Review\Model\Rating'],
    [
        'Magento\Rating\Model\Resource\Rating\Option\Vote\Collection',
        'Magento\Review\Model\Resource\Rating\Option\Vote\Collection'
    ],
    [
        'Magento\Rating\Model\Resource\Rating\Option\Collection',
        'Magento\Review\Model\Resource\Rating\Option\Collection'
    ],
    ['Magento\Rating\Model\Resource\Rating\Grid\Collection', 'Magento\Review\Model\Resource\Rating\Grid\Collection'],
    ['Magento\Rating\Model\Resource\Rating\Collection', 'Magento\Review\Model\Resource\Rating\Collection'],
    ['Magento\Rating\Model\Resource\Rating\Option\Vote', 'Magento\Review\Model\Resource\Rating\Option\Vote'],
    ['Magento\Rating\Model\Rating\Option\Vote', 'Magento\Review\Model\Rating\Option\Vote'],
    ['Magento\Rating\Model\Resource\Rating\Option', 'Magento\Review\Model\Resource\Rating\Option'],
    ['Magento\Rating\Model\Resource\Rating\Entity', 'Magento\Review\Model\Resource\Rating\Entity'],
    ['Magento\Rating\Model\Rating\Entity', 'Magento\Review\Model\Rating\Entity'],
    ['Magento\Rating\Model\Resource\Rating', 'Magento\Review\Model\Resource\Rating'],
    ['Magento\Rating\Model\Rating\Option', 'Magento\Review\Model\Rating\Option'],
    ['Magento\Rating\Model\Observer'],
    ['Magento\Core\Model\App\Area\CacheIdentifierPlugin', 'Magento\PageCache\App\CacheIdentifierPlugin'],
    ['Magento\Core\Model\App\Area', 'Magento\Framework\App\Area'],
    ['Magento\Core\Model\App\Area\DesignExceptions', 'Magento\Framework\View\DesignExceptions'],
    ['Magento\Checkout\Block\Adminhtml\Agreement', 'Magento\CheckoutAgreements\Block\Adminhtml\Agreement'],
    ['Magento\Checkout\Block\Adminhtml\Agreement\Edit', 'Magento\CheckoutAgreements\Block\Adminhtml\Agreement\Edit'],
    [
        'Magento\Checkout\Block\Adminhtml\Agreement\Edit\Form',
        'Magento\CheckoutAgreements\Block\Adminhtml\Agreement\Edit\Form'
    ],
    ['Magento\Checkout\Block\Adminhtml\Agreement\Grid', 'Magento\CheckoutAgreements\Block\Adminhtml\Agreement\Grid'],
    ['Magento\Checkout\Block\Agreements', 'Magento\CheckoutAgreements\Block\Agreements'],
    ['Magento\Checkout\Controller\Adminhtml\Agreement', 'Magento\CheckoutAgreements\Controller\Adminhtml\Agreement'],
    ['Magento\Checkout\Model\Resource\Agreement', 'Magento\CheckoutAgreements\Model\Resource\Agreement'],
    [
        'Magento\Checkout\Model\Resource\Agreement\Collection',
        'Magento\CheckoutAgreements\Model\Resource\Agreement\Collection'
    ],
    ['Magento\Sales\Block\Adminhtml\Invoice\Grid'],
    ['Magento\Sales\Block\Adminhtml\Shipment\Grid'],
    ['Magento\Sales\Block\Adminhtml\Creditmemo\Grid'],
    ['Magento\Sales\Block\Adminhtml\Transactions\Grid'],
    ['Magento\Sales\Block\Adminhtml\Transactions\Child\Grid'],
    ['Magento\Catalog\Model\PriceCurrency'],
    [
        'Magento\Framework\App\FrontController\Plugin\Clickjacking',
        'X-Frame-Options HTTP header setting moved to server configuration'
    ],
    ['Magento\Backend\Model\Translate\Inline', 'Magento\Framework\Translate\Inline'],
    ['Magento\Backend\Model\Resource\Translate', 'Magento\Translation\Model\Resource\Translate'],
    ['Magento\Backend\Model\Resource\Translate\String', 'Magento\Translation\Model\Resource\String'],
    ['Magento\Core\Model\Layout', 'Magento\Framework\View\Layout'],
    ['Magento\Catalog\Block\Product\Price\Template'],
    ['Magento\Bundle\Block\Catalog\Product\View'],
    ['Magento\Backup\Archive\Tar', 'Magento\Framework\Backup\Archive\Tar'],
    ['Magento\Backup\Db\BackupDbInterface', 'Magento\Framework\Backup\Db\BackupDbInterface'],
    ['Magento\Backup\Db\BackupFactory', 'Magento\Framework\Backup\Db\BackupFactory'],
    ['Magento\Backup\Db\BackupInterface', 'Magento\Framework\Backup\Db\BackupInterface'],
    ['Magento\Backup\Exception\CantLoadSnapshot', 'Magento\Framework\Backup\Exception\CantLoadSnapshot'],
    ['Magento\Backup\Exception\FtpConnectionFailed', 'Magento\Framework\Backup\Exception\FtpConnectionFailed'],
    ['Magento\Backup\Exception\FtpValidationFailed', 'Magento\Framework\Backup\Exception\FtpValidationFailed'],
    ['Magento\Backup\Exception\NotEnoughFreeSpace', 'Magento\Framework\Backup\Exception\NotEnoughFreeSpace'],
    ['Magento\Backup\Exception\NotEnoughPermissions', 'Magento\Framework\Backup\Exception\NotEnoughPermissions'],
    ['Magento\Backup\Filesystem\Iterator\File', 'Magento\Framework\Backup\Filesystem\Iterator\File'],
    ['Magento\Backup\Filesystem\Iterator\Filter', 'Magento\Framework\Backup\Filesystem\Iterator\Filter'],
    [
        'Magento\Backup\Filesystem\Rollback\AbstractRollback',
        'Magento\Framework\Backup\Filesystem\Rollback\AbstractRollback'
    ],
    ['Magento\Backup\Filesystem\Rollback\Fs', 'Magento\Framework\Backup\Filesystem\Rollback\Fs'],
    ['Magento\Backup\Filesystem\Rollback\Ftp', 'Magento\Framework\Backup\Filesystem\Rollback\Ftp'],
    ['Magento\Backup\Filesystem\Helper', 'Magento\Framework\Backup\Filesystem\Helper'],
    ['Magento\Backup\AbstractBackup', 'Magento\Framework\Backup\AbstractBackup'],
    ['Magento\Backup\BackupException', 'Magento\Framework\Backup\BackupException'],
    ['Magento\Backup\BackupInterface', 'Magento\Framework\Backup\BackupInterface'],
    ['Magento\Backup\Db', 'Magento\Framework\Backup\Db'],
    ['Magento\Backup\Factory', 'Magento\Framework\Backup\Factory'],
    ['Magento\Backup\Filesystem', 'Magento\Framework\Backup\Filesystem'],
    ['Magento\Backup\Media', 'Magento\Framework\Backup\Media'],
    ['Magento\Backup\Nomedia', 'Magento\Framework\Backup\Nomedia'],
    ['Magento\Backup\Snapshot', 'Magento\Framework\Backup\Snapshot'],
    ['Magento\Acl', 'Magento\Framework\Acl'],
    ['Magento\AclFactory', 'Magento\Framework\AclFactory'],
    ['Magento\AppInterface', 'Magento\Framework\AppInterface'],
    ['Magento\Archive', 'Magento\Framework\Archive'],
    ['Magento\Event', 'Magento\Framework\Event'],
    ['Magento\EventFactory', 'Magento\Framework\EventFactory'],
    ['Magento\Exception', 'Magento\Framework\Exception'],
    ['Magento\Filesystem', 'Magento\Framework\Filesystem'],
    ['Magento\ObjectManager', 'Magento\Framework\ObjectManagerInterface'],
    ['Magento\Translate', 'Magento\Framework\Translate'],
    ['Magento\TranslateInterface', 'Magento\Framework\TranslateInterface'],
    ['Magento\Locale', 'Magento\Framework\Locale'],
    ['Magento\LocaleFactory', 'Magento\Framework\LocaleFactory'],
    ['Magento\Integration\Model\Oauth\Token\Factory', 'Magento\Integration\Model\Oauth\TokenFactory'],
    ['Magento\LocaleInterface', 'Magento\Framework\LocaleInterface'],
    ['Magento\Logger', 'Psr\Log\LoggerInterface'],
    ['Magento\Phrase', 'Magento\Framework\Phrase'],
    ['Magento\Pear', 'Magento\Framework\Pear'],
    [
        'Magento\ImportExport\Model\Export\Product\Type\AbstractType',
        'Magento\CatalogImportExport\Model\Export\Product\Type\AbstractType'
    ],
    [
        'Magento\ImportExport\Model\Export\Product\Type\Factory',
        'Magento\CatalogImportExport\Model\Export\Product\Type\Factory'
    ],
    [
        'Magento\ImportExport\Model\Export\Product\Type\Simple',
        'Magento\CatalogImportExport\Model\Export\Product\Type\Simple'
    ],
    ['Magento\ImportExport\Model\Export\Product', 'Magento\CatalogImportExport\Model\Export\Product'],
    [
        'Magento\ImportExport\Model\Export\RowCustomizer\Composite',
        'Magento\CatalogImportExport\Model\Export\RowCustomizer\Composite'
    ],
    [
        'Magento\ImportExport\Model\Export\RowCustomizerInterface',
        'Magento\CatalogImportExport\Model\Export\RowCustomizerInterface'
    ],
    [
        'Magento\ImportExport\Model\Import\Product\Type\AbstractType',
        'Magento\CatalogImportExport\Model\Import\Product\Type\AbstractType'
    ],
    [
        'Magento\ImportExport\Model\Import\Product\Type\Factory',
        'Magento\CatalogImportExport\Model\Import\Product\Type\Factory'
    ],
    [
        'Magento\ImportExport\Model\Import\Product\Type\Simple',
        'Magento\CatalogImportExport\Model\Import\Product\Type\Simple'
    ],
    [
        'Magento\ImportExport\Model\Import\Product\Option',
        'Magento\CatalogImportExport\Model\Import\Product\Option'
    ],
    ['Magento\ImportExport\Model\Import\Product', 'Magento\CatalogImportExport\Model\Import\Product'],
    [
        'Magento\ImportExport\Model\Import\Proxy\Product',
        'Magento\CatalogImportExport\Model\Import\Proxy\Product'
    ],
    [
        'Magento\ImportExport\Model\Import\Proxy\Product\Resource',
        'Magento\CatalogImportExport\Model\Import\Proxy\Product\Resource'
    ],
    [
        'Magento\ImportExport\Model\Import\Uploader',
        'Magento\CatalogImportExport\Model\Import\Uploader'
    ],
    [
        'Magento\ImportExport\Model\Export\Entity\Customer\Finance',
        'Magento\CustomerFinance\Model\Export\Customer\Finance'
    ],
    [
        'Magento\ImportExport\Model\Import\Entity\Eav\Customer\Finance',
        'Magento\CustomerFinance\Model\Import\Entity\Eav\Customer\Finance'
    ],
    [
        'Magento\ImportExport\Model\Resource\Customer\Attribute\Finance\Collection',
        'Magento\CustomerFinance\Model\Resource\Customer\Attribute\Finance\Collection'
    ],
    [
        'Magento\ImportExport\Model\Resource\Customer\Collection',
        'Magento\CustomerFinance\Model\Resource\Customer\Collection'
    ],
    ['Magento\Profiler', 'Magento\Framework\Profiler'],
    ['Magento\Shell', 'Magento\Framework\Shell'],
    ['Magento\Url', 'Magento\Framework\Url'],
    ['Magento\UrlFactory', 'Magento\Framework\UrlFactory'],
    ['Magento\UrlInterface', 'Magento\Framework\UrlInterface'],
    ['Magento\Validator', 'Magento\Framework\Validator'],
    ['Magento\ValidatorFactory', 'Magento\Framework\ValidatorFactory'],
    ['Magento\Flag', 'Magento\Framework\Flag'],
    ['Magento\FlagFactory', 'Magento\Framework\FlagFactory'],
    ['Magento\Image', 'Magento\Framework\Image'],
    ['Magento\Object', 'Magento\Framework\Object'],
    ['Magento\Currency', 'Magento\Framework\Currency'],
    ['Magento\CurrencyFactory', 'Magento\Framework\CurrencyFactory'],
    ['Magento\CurrencyInterface', 'Magento\Framework\CurrencyInterface'],
    ['Magento\Debug', 'Magento\Framework\Debug'],
    ['Magento\Escaper', 'Magento\Framework\Escaper'],
    ['Magento\OsInfo', 'Magento\Framework\OsInfo'],
    ['Magento\Registry', 'Magento\Framework\Registry'],
    ['Magento\Util', 'Magento\Framework\Util'],
    ['Magento\BootstrapException', 'Magento\Framework\App\InitException'],
    ['Magento\Framework\BootstrapException', 'Magento\Framework\App\InitException'],
    ['Magento\Checkout\Helper\Url'],
    [
        'Magento\Customer\Service\V1\CustomerCurrentService',
        'Magento\Customer\Helper\Session\CurrentCustomer'
    ],
    [
        'Magento\Customer\Service\V1\CustomerCurrentServiceInterface',
        'Magento\Customer\Helper\Session\CurrentCustomer'
    ],
    [
        'Magento\Customer\Service\V1\CustomerAddressCurrentService',
        'Magento\Customer\Helper\Session\CurrentCustomerAddress'
    ],
    [
        'Magento\Customer\Service\V1\CustomerAddressCurrentServiceInterface',
        'Magento\Customer\Helper\Session\CurrentCustomerAddress'
    ],
    [
        'Magento\SalesArchive\Block\Adminhtml\Sales\Order\Grid\Button',
        'Magento\SalesArchive\Block\Adminhtml\Sales\Order\Grid'
    ],
    ['Magento\OfflinePayments\Block\Form\Ccsave'],
    ['Magento\OfflinePayments\Block\Info\Ccsave'],
    ['Magento\OfflinePayments\Model\Ccsave'],
    ['Magento\Sales\Model\Payment\Method\Converter'],
    ['Magento\Payment\Model\Config\Source\Allowedmethods'],
    ['Magento\Paypal\Model\PayflowDirect'],
    ['Magento\Paypal\Block\Adminhtml\System\Config\Fieldset\Store'],
    ['Magento\Framework\View\Url', 'Magento\Framework\View\Asset\Repository'],
    ['Magento\Less\File\Source\Base', 'Magento\Framework\View\File\Collector\Base'],
    ['Magento\Less\File\Source\Theme', 'Magento\Framework\View\File\Collector\ThemeModular'],
    [
        'Magento\Framework\View\Layout\File\FileList\CollateInterface',
        'Magento\Framework\View\File\FileList\CollateInterface'
    ],
    ['Magento\Framework\View\Layout\File\FileList\Collator', 'Magento\Framework\View\File\FileList\Collator'],
    ['Magento\Framework\View\Layout\File\FileList\Factory', 'Magento\Framework\View\File\FileList\Factory'],
    [
        'Magento\Framework\View\Layout\File\Source\Decorator\ModuleDependency',
        'Magento\Framework\View\File\Collector\Decorator\ModuleDependency'
    ],
    [
        'Magento\Framework\View\Layout\File\Source\Decorator\ModuleOutput',
        'Magento\Framework\View\File\Collector\Decorator\ModuleOutput'
    ],
    ['Magento\Framework\View\Layout\File\Source\Override\Base', 'Magento\Framework\View\File\Collector\Override\Base'],
    [
        'Magento\Framework\View\Layout\File\Source\Override\Theme',
        'Magento\Framework\View\File\Collector\Override\ThemeModular'
    ],
    ['Magento\Framework\View\Layout\File\Source\Base', 'Magento\Framework\View\File\Collector\Base'],
    ['Magento\Framework\View\Layout\File\Source\Theme', 'Magento\Framework\View\File\Collector\ThemeModular'],
    ['Magento\Framework\View\Layout\File\Factory', 'Magento\Framework\View\File\Factory'],
    ['Magento\Framework\View\Layout\File\FileList', 'Magento\Framework\View\File\FileList'],
    ['Magento\Customer\Service\V1\CustomerAccountService'],
    ['Magento\Customer\Service\V1\CustomerAccountServiceInterface'],
    ['Magento\Framework\View\Layout\File\SourceInterface', 'Magento\Framework\View\File\CollectorInterface'],
    ['Magento\Framework\View\Layout\File', 'Magento\Framework\View\File'],
    ['Magento\Framework\View\Url\Resolver', 'Magento\Framework\View\Asset\Repository'],
    [
        'Magento\DesignEditor\Block\Adminhtml\Editor\Tools\Code\Css\Group',
        'Magento\DesignEditor\Block\Adminhtml\Editor\Tools\Code\Css'
    ],
    ['Magento\Framework\Filter\GridArray\Grid'],
    ['Magento\Css\PreProcessor\Composite'],
    ['Magento\Css\PreProcessor\UrlResolver', 'Magento\Framework\View\Asset\PreProcessor\ModuleNotation'],
    ['Magento\Less\PreProcessor\File\FileList'],
    ['Magento\Less\PreProcessor\File\FileListFactory'],
    ['Magento\Less\PreProcessor\File\Less', 'Magento\Framework\View\Asset\File'],
    ['Magento\Less\PreProcessor\File\LessFactory'],
    ['Magento\Less\PreProcessor\InstructionFactory'],
    ['Magento\Less\PreProcessor', 'Magento\Framework\Less\FileGenerator'],
    ['Magento\Less\PreProcessorInterface', 'Magento\Framework\View\Asset\PreProcessorInterface'],
    ['Magento\Framework\View\Asset\PreProcessorFactory'],
    ['Magento\Framework\View\Asset\PreProcessor\Composite'],
    [
        'Magento\Framework\View\Asset\PreProcessor\PreProcessorInterface',
        'Magento\Framework\View\Asset\PreProcessorInterface'
    ],
    ['Magento\Framework\View\Publisher', '\Magento\Framework\App\View\Asset\Publisher'],
    ['Magento\Framework\View\Publisher\FileAbstract'],
    ['Magento\Framework\View\Publisher\File'],
    ['Magento\Framework\View\Publisher\FileFactory'],
    ['Magento\Framework\View\Publisher\CssFile'],
    ['Magento\Framework\View\RelatedFile'],
    ['Magento\Css\PreProcessor\Cache\Plugin\Less', 'Magento\Framework\View\Asset\PreProcessing\Cache'],
    ['Magento\Css\PreProcessor\Cache\Import\Cache'],
    ['Magento\Css\PreProcessor\Cache\Plugin\ImportCleaner'],
    ['Magento\Css\PreProcessor\Cache\Import\Map\Storage', 'Magento\Framework\View\Asset\PreProcessing\Cache'],
    ['Magento\Css\PreProcessor\Cache\Import\ImportEntity'],
    ['Magento\Css\PreProcessor\Cache\Import\ImportEntityFactory'],
    ['Magento\Css\PreProcessor\Cache\Import\ImportEntityInterface'],
    ['Magento\Css\PreProcessor\Cache\CacheFactory'],
    ['Magento\Css\PreProcessor\Cache\CacheInterface'],
    ['Magento\Css\PreProcessor\Cache\CacheManager'],
    ['Magento\Framework\View\Design\FileResolution\Strategy\ViewInterface'],
    [
        'Magento\ImportExport\Model\Import\Entity\Product',
        'Magento\CatalogImportExport\Model\Import\Product'
    ],
    [
        'Magento\ImportExport\Model\Import\Entity\Product\Option',
        'Magento\CatalogImportExport\Model\Import\Product\Option'
    ],
    [
        'Magento\ImportExport\Model\Import\Entity\Product\Type\AbstractType',
        'Magento\CatalogImportExport\Model\Import\Product\Type\AbstractType'
    ],
    [
        'Magento\ImportExport\Model\Import\Entity\Product\Type\Factory',
        'Magento\CatalogImportExport\Model\Import\Product\Type\Factory'
    ],
    [
        'Magento\ImportExport\Model\Import\Entity\Product\Type\Simple',
        'Magento\CatalogImportExport\Model\Import\Product\Type\Simple'
    ],
    [
        'Magento\ImportExport\Model\Export\Entity\Product',
        'Magento\CatalogImportExport\Model\Export\Product'
    ],
    [
        'Magento\ImportExport\Model\Export\Entity\Product\Type\AbstractType',
        'Magento\CatalogImportExport\Model\Export\Product\Type\AbstractType'
    ],
    [
        'Magento\ImportExport\Model\Export\Entity\Product\Type\Factory',
        'Magento\CatalogImportExport\Model\Export\Product\Type\Factory'
    ],
    [
        'Magento\ImportExport\Model\Export\Entity\Product\Type\Simple',
        'Magento\CatalogImportExport\Model\Export\Product\Type\Simple'
    ],
    [
        'Magento\Bundle\Pricing\Price\BasePrice',
        'Magento\Catalog\Pricing\Price\BasePrice'
    ],
    ['Magento\Cataloginventory\Model\Resource\Indexer\Stock'],
    ['Magento\Catalog\Model\Product\Indexer\Eav'],
    ['Magento\Bundle\Pricing\Price\BasePriceInterface'],
    ['Magento\Banner\Helper\Data'],
    ['Magento\Cms\Helper\Data'],
    ['Magento\Cron\Helper\Data'],
    ['Magento\Email\Helper\Data'],
    ['Magento\GiftMessage\Helper\Data'],
    ['Magento\Index\Helper\Data'],
    ['Magento\Install\Helper\Data'],
    ['Magento\Log\Helper\Data'],
    ['Magento\Ogone\Helper\Data'],
    ['Magento\Rule\Helper\Data'],
    ['Magento\Theme\Helper\Data'],
    ['Magento\Widget\Helper\Data'],
    ['Magento\Tax\Model\Resource\Calculation\Grid\Collection'],
    ['Magento\Tax\Model\Resource\Rule\Grid\Collection'],
    ['Magento\Tax\Model\Resource\Rule\Grid\Options\CustomerTaxClass'],
    ['Magento\Tax\Model\Resource\Rule\Grid\Options\HashOptimized'],
    ['Magento\Tax\Model\Resource\Rule\Grid\Options\ProductTaxClass'],
    ['Magento\SalesArchive\Block\Adminhtml\Sales\Order\Grid\Massaction'],
    ['Magento\Framework\System\Args'],
    ['Magento\Framework\Autoload\Simple'],
    ['Magento\Catalog\Helper\Product\Price'],
    ['Magento\Tax\Model\Config\Source\TaxClass\Product', 'Magento\Tax\Model\TaxClass\Source\Product'],
    ['Magento\Tax\Model\Config\Source\TaxClass\Customer', 'Magento\Tax\Model\TaxClass\Source\Customer'],
    ['Magento\AdminNotification\Model\System\MessageInterface', 'Magento\Framework\Notification\MessageInterface'],
    ['Magento\AdminNotification\Model\System\MessageList', 'Magento\Framework\Notification\MessageList'],
    [
        'Magento\CatalogImportExport\Model\Import\Product\Type\Configurable',
        'Magento\ConfigurableImportExport\Model\Import\Product\Type\Configurable'
    ],
    [
        'Magento\CatalogImportExport\Model\Export\Product\Type\Configurable',
        'Magento\ConfigurableImportExport\Model\Export\Product\Type\Configurable'
    ],
    [
        'Magento\CatalogImportExport\Model\Export\RowCustomizer',
        'Magento\ConfigurableImportExport\Model\Export\RowCustomizer'
    ],
    [
        'Magento\CatalogImportExport\Model\Export\Product\Type\Grouped',
        'Magento\GroupedImportExport\Model\Export\Product\Type\Grouped'
    ],
    [
        'Magento\CatalogImportExport\Model\Import\Product\Type\Grouped',
        'Magento\GroupedImportExport\Model\Import\Product\Type\Grouped'
    ],
    ['Magento\Catalog\Model\Observer\Reindex'],
    ['Magento\CatalogSearch\Model\Fulltext\Observer'],
    ['Magento\CatalogSearch\Model\Resource\Indexer\Fulltext'],
    [
        'Magento\Tax\Block\Adminhtml\Rate\Grid\Renderer\Country',
        'Magento\TaxImportExport\Block\Adminhtml\Rate\Grid\Renderer\Country'
    ],
    ['Magento\Tax\Block\Adminhtml\Rate\ImportExport', 'Magento\TaxImportExport\Block\Adminhtml\Rate\ImportExport'],
    [
        'Magento\Tax\Block\Adminhtml\Rate\ImportExportHeader',
        'Magento\TaxImportExport\Block\Adminhtml\Rate\ImportExportHeader'
    ],
    ['Magento\Tax\Controller\Adminhtml\Rate\ExportCsv', 'Magento\TaxImportExport\Controller\Adminhtml\Rate\ExportCsv'],
    [
        'Magento\Tax\Controller\Adminhtml\Rate\ExportPost',
        'Magento\TaxImportExport\Controller\Adminhtml\Rate\ExportPost'
    ],
    ['Magento\Tax\Controller\Adminhtml\Rate\ExportXml', 'Magento\TaxImportExport\Controller\Adminhtml\Rate\ExportXml'],
    [
        'Magento\Tax\Controller\Adminhtml\Rate\ImportExport',
        'Magento\TaxImportExport\Controller\Adminhtml\Rate\ImportExport'
    ],
    [
        'Magento\Tax\Controller\Adminhtml\Rate\ImportPost',
        'Magento\TaxImportExport\Controller\Adminhtml\Rate\ImportPost'
    ],
    ['Magento\Tax\Model\Rate\CsvImportHandler', 'Magento\TaxImportExport\Model\Rate\CsvImportHandler'],
    ['\Magento\Theme\Helper\Layout'],
    ['Magento\Framework\Stdlib\Cookie', 'Magento\Framework\Stdlib\CookieManagerInterface'],
    ['Magento\Framework\View\Design\Theme\Provider'],
    ['Magento\Install\Controller\Index'],
    ['Magento\Install\Controller\Wizard'],
    ['Magento\Install\Controller\Wizard\Administrator'],
    ['Magento\Install\Controller\Wizard\AdministratorPost'],
    ['Magento\Install\Controller\Wizard\Begin'],
    ['Magento\Install\Controller\Wizard\BeginPost'],
    ['Magento\Install\Controller\Wizard\Config'],
    ['Magento\Install\Controller\Wizard\ConfigPost'],
    ['Magento\Install\Controller\Wizard\Download'],
    ['Magento\Install\Controller\Wizard\DownloadAuto'],
    ['Magento\Install\Controller\Wizard\DownloadManual'],
    ['Magento\Install\Controller\Wizard\DownloadPost'],
    ['Magento\Install\Controller\Wizard\End'],
    ['Magento\Install\Controller\Wizard\Index'],
    ['Magento\Install\Controller\Wizard\Install'],
    ['Magento\Install\Controller\Wizard\InstallDb'],
    ['Magento\Install\Controller\Wizard\Locale'],
    ['Magento\Install\Controller\Wizard\LocaleChange'],
    ['Magento\Install\Controller\Wizard\LocalePost'],
    ['Magento\Install\App\Action\Plugin\Dir'],
    ['\Magento\Framework\App\EntryPoint\EntryPoint', '\Magento\Framework\App\Bootstrap'],
    ['\Magento\Framework\App\EntryPointInterface', '\Magento\Framework\App\Bootstrap'],
    ['Magento\Framework\Module\FrontController\Plugin\Install', '\Magento\Framework\Module\Plugin\DbStatusValidator'],
    ['Magento\Framework\Module\UpdaterInterface'],
    ['Magento\Framework\App\EntryPoint\EntryPoint', 'Magento\Framework\App\Bootstrap'],
    ['Magento\Framework\App\EntryPointInterface', 'Magento\Framework\App\Bootstrap'],
    ['Magento\Install\Model\Installer\AbstractInstaller'],
    ['Magento\Install\App\Action\Plugin\Install'],
    ['\Magento\Cron\App\Cron\Plugin\ApplicationInitializer', 'Magento\Framework\App\Bootstrap'],
    ['Magento\Framework\App\Error\Handler', 'Magento\Framework\App\Http'],
    ['Magento\Framework\App\State\MaintenanceMode', 'Magento\Framework\App\MaintenanceMode'],
    ['Magento\Framework\Error\Handler', 'Magento\Framework\App\ErrorHandler'],
    ['Magento\Framework\Error\HandlerInterface', 'Magento\Framework\App\ErrorHandler'],
    ['Magento\Index'],
    ['Magento\Catalog\Model\Resource\Product\Indexer\Eav'],
    ['\Magento\Framework\Api\Eav\AbstractObject', 'Magento\Framework\Api\AbstractExtensibleObject'],
    ['\Magento\Framework\Api\AbstractObject', 'Magento\Framework\Api\AbstractSimpleObject'],
    [
        '\Magento\Framework\Api\Eav\AbstractObjectBuilder',
        'Magento\Framework\Api\ExtensibleObjectBuilder'
    ],
    [
        '\Magento\Framework\Api\AbstractObjectBuilder',
        'Magento\Framework\Api\AbstractSimpleObjectBuilder'
    ],
    ['Magento\Catalog\Block\Product'],
    ['\Magento\Sales\Model\Observer'],
    ['\Magento\Install\Block\Begin'],
    ['\Magento\Checkout\Service\V1\QuoteLoader', '\Magento\Quote\Model\QuoteRepository'],
    ['Magento\PageCache\Model\Observer'],
    ['Magento\Catalog\Model\Layer\Filter\Price\Algorithm', 'Magento\Framework\Search\Dynamic\Algorithm'],
    ['Magento\Rss\Block\Order\Info\Buttons\Rss'],
    ['Magento\Rss\Block\Order\NewOrder'],
    ['Magento\Rss\Block\Order\Status'],
    ['Magento\Rss\Controller\Adminhtml\Order\NewAction'],
    ['Magento\Rss\Controller\Order\Status'],
    ['Magento\Rss\Helper\Order'],
    ['Magento\Rss\Block\Order\Details', 'Magento\Sales\Block\Order\Details'],
    ['Magento\Rss\Model\Resource\Order', 'Magento\Sales\Model\Resource\Order\Rss\OrderStatus'],
    ['Magento\Rss\Block\Catalog\AbstractCatalog'],
    ['Magento\Rss\Block\Catalog\NewCatalog'],
    ['Magento\Rss\Block\Catalog\Review'],
    ['Magento\Rss\Block\AbstractBlock'],
    ['Magento\Rss\Block\ListBlock'],
    ['Magento\Rss\Controller\Adminhtml\Catalog\Notifystock'],
    ['Magento\Rss\Controller\Adminhtml\Catalog\Review'],
    ['Magento\Rss\Controller\Catalog\Category'],
    ['Magento\Rss\Controller\Catalog\NewAction'],
    ['Magento\Rss\Controller\Catalog\Salesrule'],
    ['Magento\Rss\Controller\Catalog\Special'],
    ['Magento\Rss\Controller\Index\Nofeed'],
    ['Magento\Rss\Controller\Catalog'],
    ['Magento\Wishlist\Block\Rss'],
    ['Magento\Wishlist\Controller\Index\Rss'],
    ['Magento\Checkout\Controller\Onepage\Progress'],
    ['Magento\Checkout\Controller\Onepage\GetAdditional'],
    ['Magento\Framework\App\Filesystem', 'Magento\Framework\Filesystem'],
    ['Magento\TestFramework\App\Filesystem\DirectoryList'],
    ['Magento\Framework\App\Filesystem\DirectoryList\Configuration'],
    ['Magento\Framework\App\Filesystem\DirectoryList\Verification'],
    ['Magento\Framework\Filesystem\DriverFactory', 'Magento\Framework\Filesystem\DriverPool'],
    ['Magento\Framework\Filesystem\WrapperFactory'],
    ['Magento\Framework\Filesystem\WrapperInterface'],
    ['Magento\Install'],
    ['Magento\Install\Model\Resource\Resource', 'Magento\Framework\Module\Resource'],
    ['Magento\Framework\App\View\Deployment\Version\Generator\Timestamp', 'Magento\Framework\Stdlib\DateTime'],
    ['Magento\Framework\App\View\Deployment\Version\GeneratorInterface'],
    ['Magento\Framework\Authorization\RoleLocator', 'Magento\Framework\Authorization\RoleLocatorInterface'],
    ['Magento\Framework\Authorization\Policy', 'Magento\Framework\Authorization\PolicyInterface'],
    ['Magento\Framework\Stdlib\CookieManager', 'Magento\Framework\Stdlib\CookieManagerInterface'],
    ['Magento\Framework\Interception\PluginList', 'Magento\Framework\Interception\PluginListInterface'],
    ['Magento\Framework\Interception\Config', 'Magento\Framework\Interception\ConfigInterface'],
    ['Magento\Framework\Interception\Chain', 'Magento\Framework\Interception\ChainInterface'],
    ['Magento\Framework\Interception\Definition', 'Magento\Framework\Interception\DefinitionInterface'],
    ['Magento\Framework\ObjectManager\Factory', 'Magento\Framework\ObjectManager\FactoryInterface'],
    ['Magento\Framework\ObjectManager\Config', 'Magento\Framework\ObjectManager\ConfigInterface'],
    ['Magento\Framework\ObjectManager\Relations', 'Magento\Framework\ObjectManager\RelationsInterface'],
    ['Magento\Framework\ObjectManager\ConfigCache', 'Magento\Framework\ObjectManager\ConfigCacheInterface'],
    ['Magento\Framework\ObjectManager\Definition', 'Magento\Framework\ObjectManager\DefinitionInterface'],
    ['Magento\Framework\ObjectManager', 'Magento\Framework\ObjectManagerInterface'],
    ['Magento\Framework\HTTP\IClient', 'Magento\Framework\HTTP\ClientInterface'],
    ['Magento\Tax\Service\V1\TaxCalculationServiceInterface', 'Magento\Tax\Api\TaxCalculationInterface'],
    ['Magento\Tax\Service\V1\Data\TaxRule', 'Magento\Tax\Api\Data\TaxRuleInterface'],
    ['Magento\Tax\Service\V1\Data\TaxRuleSearchResults', 'Magento\Tax\Model\TaxRuleSearchResults'],
    ['Magento\Tax\Service\V1\Data\TaxRuleBuilder'],
    ['Magento\Tax\Service\V1\Data\TaxRuleSearchResultsBuilder'],
    ['Magento\Tax\Service\V1\Collection\TaxRuleCollection', 'Magento\Tax\Model\TaxRuleCollection'],
    ['Magento\Tax\Service\V1\TaxRateServiceInterface', 'Magento\Tax\Api\TaxRateRepositoryInterface'],
    ['Magento\Tax\Service\V1\Data\TaxRateTitle', 'Magento\Tax\Api\Data\TaxRateTitleInterface'],
    ['Magento\Tax\Service\V1\Data\TaxRate', 'Magento\Tax\Api\Data\TaxRateInterface'],
    ['Magento\Tax\Service\V1\Data\ZipRange'],
    ['Magento\Tax\Service\V1\Data\ZipRangeBuilder'],
    ['Magento\Tax\Service\V1\Data\TaxRateTitleBuilder', 'Magento\Tax\Api\Data\TaxRateTitleDataBuilder'],
    [
        'Magento\Tax\Service\V1\Data\TaxRateSearchResultsBuilder',
        'Magento\Tax\Api\Data\TaxRateSearchResultsDataBuilder'
    ],
    ['Magento\Tax\Service\V1\Data\TaxRateSearchResults', 'Magento\Tax\Api\Data\TaxRateSearchResultsInterface'],
    ['Magento\Tax\Service\V1\Data\TaxRateBuilder', 'Magento\Tax\Api\Data\TaxRateDataBuilder'],
    ['Magento\Tax\Service\V1\Collection\TaxRateCollection', 'Magento\Tax\Model\TaxRateCollection'],
    ['Magento\Tax\Service\V1\Data\TaxClassKey', 'Magento\Tax\Api\Data\TaxClassKeyInterface'],
    ['Magento\Tax\Service\V1\Data\TaxClassSearchResults', 'Magento\Tax\Api\Data\TaxClassSearchResultsInterface'],
    ['Magento\Tax\Service\V1\Data\TaxClass', 'Magento\Tax\Api\Data\TaxClassInterface'],
    ['Magento\Tax\Service\V1\TaxClassServiceInterface', 'Magento\Tax\Api\TaxClassRepositoryInterface'],
    ['Magento\Tax\Service\V1\Data\TaxClassSearchResultsBuilder'],
    ['Magento\Tax\Service\V1\Data\TaxClassKeyBuilder'],
    ['Magento\Tax\Service\V1\Data\TaxClassBuilder'],
    ['Magento\Tax\Service\V1\Data\OrderTaxDetails', 'Magento\Tax\Api\Data\OrderTaxDetailsInterface'],
    [
        'Magento\Tax\Service\V1\Data\OrderTaxDetails\AppliedTax',
        'Magento\Tax\Api\Data\OrderTaxDetailsAppliedTaxInterface'
    ],
    ['Magento\Tax\Service\V1\Data\OrderTaxDetails\Item', 'Magento\Tax\Api\Data\OrderTaxDetailsItemInterface'],
    ['Magento\Tax\Service\V1\Data\QuoteDetails', 'Magento\Tax\Api\Data\QuoteDetailsInterface'],
    ['Magento\Tax\Service\V1\Data\QuoteDetails\Item', 'Magento\Tax\Api\Data\QuoteDetailsItemInterface'],
    ['Magento\Tax\Service\V1\Data\TaxDetails', 'Magento\Tax\Api\Data\TaxDetailsInterface'],
    ['Magento\Tax\Service\V1\Data\TaxDetails\AppliedTax', 'Magento\Tax\Api\Data\AppliedTaxInterface'],
    ['Magento\Tax\Service\V1\Data\TaxDetails\AppliedTaxRate', 'Magento\Tax\Api\Data\AppliedTaxRateInterface'],
    ['Magento\Tax\Service\V1\Data\TaxDetails\Item', 'Magento\Tax\Api\Data\TaxDetailsItemInterface'],
    ['Magento\Tax\Service\V1\OrderTaxServiceInterface', 'Magento\Tax\Api\OrderTaxManagementInterface'],
    ['Magento\Tools\I18n\Code', 'Magento\Tools\I18n'],
    ['Magento\TestFramework\Utility\AggregateInvoker', 'Magento\Framework\Test\Utility\AggregateInvoker'],
    ['Magento\TestFramework\Utility\Classes', 'Magento\Framework\Test\Utility\Classes'],
    ['Magento\TestFramework\Utility\Files', 'Magento\Framework\Test\Utility\Files'],
    ['Magento\Framework\Module\Declaration\Reader\Filesystem', 'Magento\Framework\Module\ModuleList\Loader'],
    ['Magento\Framework\Module\Declaration\FileIterator'],
    ['Magento\Framework\Module\Declaration\FileIteratorFactory'],
    ['Magento\Framework\Module\Declaration\FileResolver', 'Magento\Framework\Module\ModuleList\Loader'],
    ['Magento\Framework\Module\Declaration\SchemaLocator'],
    ['Magento\Framework\Module\DependencyManager'],
    ['Magento\Framework\Module\DependencyManagerInterface'],
    ['Magento\Framework\App\Arguments\Loader'],
    ['Magento\Framework\App\Arguments', 'Magento\Framework\App\DeploymentConfig'],
    ['Magento\Bundle\Service\V1\Data\Product\Link', 'Magento\Bundle\Api\Data\LinkInterface'],
    ['Magento\Bundle\Service\V1\Data\Product\Option', 'Magento\Bundle\Api\Data\OptionInterface'],
    [
        'Magento\Bundle\Service\V1\Product\Link\ReadServiceInterface',
        'Magento\Bundle\Api\ProductLinkManagementInterface'
    ],
    [
        'Magento\Bundle\Service\V1\Product\Link\WriteServiceInterface',
        'Magento\Bundle\Api\ProductLinkManagementInterface'
    ],
    [
        'Magento\Bundle\Service\V1\Product\Option\ReadServiceInterface',
        'Magento\Bundle\Api\ProductOptionRepositoryInterface'
    ],
    [
        'Magento\Bundle\Service\V1\Product\Option\WriteServiceInterface',
        'Magento\Bundle\Api\ProductOptionRepositoryInterface'
    ],
    [
        'Magento\Bundle\Service\V1\Product\Option\Type\ReadServiceInterface',
        'Magento\Bundle\Api\ProductOptionTypeListInterface'
    ],
    ['Magento\Sales\Controller\Adminhtml\Order\InvoiceLoader'],
    ['Magento\Sales\Model\Resource\AbstractResource', 'Magento\Framework\Model\Resource\Db\AbstractDb'],
    ['Magento\Backend\Block\System\Config\Switcher'],
    ['Magento\VersionsCms\Block\Adminhtml\Scope\Switcher'],
    ['Magento\Backend\Block\Widget\View\Container'],
    ['Magento\VersionsCms\Block\Adminhtml\Cms\Page\Preview\Store'],
    ['Magento\Customer\Model\Address\Converter'],
    ['Magento\Customer\Model\Converter'],
    ['Magento\CatalogRule\Plugin\Indexer\Product\PriceIndexer'],
    ['Magento\CatalogRule\Plugin\Indexer\Product\PriceIndexerTest'],
    [
        'Magento\Framework\Interception\ObjectManager\Compiled\Config',
        'Magento\Framework\Interception\ObjectManager\Config\Compiled'
    ],
    [
        'Magento\Framework\Interception\ObjectManager\Config',
        'Magento\Framework\Interception\ObjectManager\Config\Developer'
    ],
    ['Magento\Core\Model\Design', 'Magento\Theme\Model\Design'],
    ['Magento\Core\Model\Resource\Design', 'Magento\Theme\Model\Resource\Design'],
    ['Magento\Core\Model\Resource\Design\Collection', 'Magento\Theme\Model\Resource\Design\Collection'],
    ['Magento\Core\Model\View\Design', 'Magento\Theme\Model\View\Design'],
    ['Magento\Core\Model\Design\Backend\Theme', 'Magento\Theme\Model\Design\Backend\Theme'],
    ['Magento\Core\Model\Design\Backend\Exceptions', 'Magento\Theme\Model\Design\Backend\Exceptions'],
    ['Magento\Core\Model\Resource\Theme', 'Magento\Theme\Model\Resource\Theme'],
    [
        'Magento\Core\Model\Resource\Theme\Customization\Update',
        'Magento\Theme\Model\Resource\Theme\Customization\Update'
    ],
    ['Magento\Core\Model\Resource\Theme\Data\Collection', 'Magento\Theme\Model\Resource\Theme\Data\Collection'],
    ['Magento\Core\Model\Resource\Theme\File\Collection', 'Magento\Theme\Model\Resource\Theme\File\Collection'],
    ['Magento\Core\Model\Resource\Theme\Grid\Collection', 'Magento\Theme\Model\Resource\Theme\Grid\Collection'],
    ['Magento\Core\Model\Resource\Theme\Collection', 'Magento\Theme\Model\Resource\Theme\Collection'],
    ['Magento\Core\Model\Resource\Theme\File', 'Magento\Core\Model\Resource\Theme\File'],
    ['Magento\Framework\ObjectManager\Config\ProxyConfig'],
    ['Magento\Catalog\Block\Product\Send'],
    ['Magento\Catalog\Helper\Product\Options'],
    ['Magento\Cms\Model\Resource\Page\Service'],
    [
        'Magento\Core\Model\TemplateEngine\Decorator\DebugHints',
        'Magento\Developer\Model\TemplateEngine\Decorator\DebugHints'
    ],
    ['Magento\Directory\Helper\Url'],
    ['Magento\GiftMessage\Helper\Url'],
    ['Magento\Rss\Helper\Data'],
    ['Magento\Core\Model\EntityFactory', 'Magento\Framework\Data\Collection\EntityFactory'],
    ['Magento\Core\Model\Factory', 'Magento\Framework\Data\Collection\ModelFactory'],
    ['Magento\Sales\Model\ConverterInterface'],
    ['Magento\Paypal\Block\System\Config\Fieldset\Location'],
    ['Magento\Paypal\Block\Payflow\Advanced\Review'],
    ['Magento\Paypal\Block\Payflow\Link\Review'],
    ['Magento\Paypal\Model\System\Config\Source\AuthorizationAmounts'],
    ['Magento\Rule\Model\Rule', 'Magento\Rule\Model\AbstractModel'],
    ['Magento\Framework\App\Cache\State\Options', 'Magento\Framework\App\Cache\State'],
    ['Magento\Framework\App\Cache\State\OptionsInterface', 'Magento\Framework\App\Cache\State'],
    ['Magento\Framework\Logger', 'Psr\Log\LoggerInterface'],
    ['Magento\Weee\Model\Total\Quote\Nominal\Weee'],
    ['Magento\Tax\Model\Sales\Total\Quote\Nominal\Tax'],
    ['Magento\Tax\Model\Sales\Total\Quote\Nominal\Subtotal'],
    ['Magento\SalesRule\Model\Quote\Nominal\Discount'],
    ['Magento\Sales\Model\Quote\Address\Total\Nominal'],
    ['Magento\Core\Model\Url\RouteParamsResolver', 'Magento\Framework\Url\RouteParamsResolver'],
    ['Magento\Core\Model\Url\SecurityInfo', 'Magento\Framework\Url\SecurityInfo'],
    ['Magento\Sales\Model\Quote\Address\Total\Nominal\Collector'],
    ['Magento\Sales\Model\Quote\Address\Total\Nominal\Shipping'],
    ['Magento\Sales\Model\Quote\Address\Total\Nominal\Subtotal'],
    ['Magento\Core\Model\Validator\Factory', 'Magento\Framework\Validator\Factory'],
<<<<<<< HEAD
    ['Magento\Tools\Di\Compiler\Directory'],
=======
    ['Magento\Sendfriend\Model\Observer'],
>>>>>>> daa5103f
    [
        'Magento\Core\Model\TemplateEngine\Plugin\DebugHints',
        'Magento\Developer\Model\TemplateEngine\Plugin\DebugHints'
    ],
];<|MERGE_RESOLUTION|>--- conflicted
+++ resolved
@@ -2903,11 +2903,8 @@
     ['Magento\Sales\Model\Quote\Address\Total\Nominal\Shipping'],
     ['Magento\Sales\Model\Quote\Address\Total\Nominal\Subtotal'],
     ['Magento\Core\Model\Validator\Factory', 'Magento\Framework\Validator\Factory'],
-<<<<<<< HEAD
+    ['Magento\Sendfriend\Model\Observer'],
     ['Magento\Tools\Di\Compiler\Directory'],
-=======
-    ['Magento\Sendfriend\Model\Observer'],
->>>>>>> daa5103f
     [
         'Magento\Core\Model\TemplateEngine\Plugin\DebugHints',
         'Magento\Developer\Model\TemplateEngine\Plugin\DebugHints'
