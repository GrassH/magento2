<?php
/**
 * Obsolete classes
 *
 * Format: array(<class_name>[, <replacement>])
 *
 * Copyright © 2015 Magento. All rights reserved.
 * See COPYING.txt for license details.
 */
return [
    ['Mage_Admin_Helper_Data', 'Magento\Backend\Helper\Data'],
    ['Mage_Admin_Model_Acl', 'Magento_Acl'],
    ['Mage_Admin_Model_Acl_Role'],
    ['Mage_Admin_Model_Acl_Resource', 'Magento\Framework\Acl\Resource'],
    ['Mage_Admin_Model_Acl_Role_Registry', 'Magento\Framework\Acl\Role\Registry'],
    ['Mage_Admin_Model_Acl_Role_Generic', 'Magento\Authorization\Model\Acl\Role\Generic'],
    ['Mage_Admin_Model_Acl_Role_Group', 'Magento\Authorization\Model\Acl\Role\Group'],
    ['Mage_Admin_Model_Acl_Role_User', 'Magento\Authorization\Model\Acl\Role\User'],
    ['Mage_Admin_Model_Resource_Acl', 'Magento\User\Model\Resource\Acl'],
    ['Mage_Admin_Model_Observer'],
    ['Mage_Admin_Model_Session', 'Magento\Backend\Model\Auth\Session'],
    ['Mage_Admin_Model_Resource_Acl_Role'],
    ['Mage_Admin_Model_Resource_Acl_Role_Collection'],
    ['Mage_Admin_Model_User', 'Magento\User\Model\User'],
    ['Mage_Admin_Model_Config'],
    ['Mage_Admin_Model_Resource_User', 'Magento\User\Model\Resource\User'],
    ['Mage_Admin_Model_Resource_User_Collection', 'Magento\User\Model\Resource\User\Collection'],
    ['Mage_Admin_Model_Role', 'Magento\Authorization\Model\Role'],
    ['Mage_Admin_Model_Roles', 'Magento\Authorization\Model\Roles'],
    ['Mage_Admin_Model_Rules', 'Magento\Authorization\Model\Rules'],
    ['Mage_Admin_Model_Resource_Role', 'Magento\Authorization\Model\Resource\Role'],
    ['Mage_Admin_Model_Resource_Roles', 'Magento\User\Model\Resource\Roles'],
    ['Mage_Admin_Model_Resource_Rules', 'Magento\Authorization\Model\Resource\Rules'],
    ['Mage_Admin_Model_Resource_Role_Collection', 'Magento\Authorization\Model\Resource\Role\Collection'],
    ['Mage_Admin_Model_Resource_Roles_Collection', 'Magento\User\Model\Resource\Roles\Collection'],
    ['Mage_Admin_Model_Resource_Roles_User_Collection', 'Magento\User\Model\Resource\Roles\User\Collection'],
    ['Mage_Admin_Model_Resource_Rules_Collection', 'Magento\Authorization\Model\Resource\Rules\Collection'],
    [
        'Mage_Admin_Model_Resource_Permissions_Collection',
        'Magento\Authorization\Model\Resource\Permissions\Collection'
    ],
    ['Mage_Adminhtml_Block_Abstract', 'Magento\Backend\Block\AbstractBlock'],
    ['Mage_Adminhtml_Block_Backup_Grid'],
    ['Mage_Adminhtml_Block_Cache_Grid'],
    ['Mage_Adminhtml_Block_Catalog'],
    ['Mage_Adminhtml_Block_Catalog_Product_Attribute_Set_Grid'],
    ['Mage_Adminhtml_Block_Catalog_Product_Edit_Tab_Super_Config_Grid'],
    ['Mage_Adminhtml_Block_Catalog_Product_Edit_Tab_Super_Group_Grid'],
    ['Mage_Adminhtml_Block_Catalog_Search_Grid'],
    ['Mage_Adminhtml_Block_Cms_Block_Grid'],
    ['Mage_Adminhtml_Block_Customer_Group_Grid'],
    ['Mage_Adminhtml_Block_Customer_Online_Grid'],
    ['Mage_Adminhtml_Block_Newsletter_Problem_Grid'],
    ['Mage_Adminhtml_Block_Newsletter_Queue'],
    ['Mage_Adminhtml_Block_Newsletter_Queue_Grid'],
    ['Mage_Adminhtml_Block_Page_Menu', 'Magento\Backend\Block\Menu'],
    ['Mage_Adminhtml_Block_Permissions_User'],
    ['Mage_Adminhtml_Block_Permissions_User_Grid'],
    ['Mage_Adminhtml_Block_Permissions_User_Edit'],
    ['Mage_Adminhtml_Block_Permissions_User_Edit_Tabs'],
    ['Mage_Adminhtml_Block_Permissions_User_Edit_Tab_Main'],
    ['Mage_Adminhtml_Block_Permissions_User_Edit_Tab_Roles'],
    ['Mage_Adminhtml_Block_Permissions_User_Edit_Form'],
    ['Mage_Adminhtml_Block_Permissions_Role'],
    ['Mage_Adminhtml_Block_Permissions_Buttons'],
    ['Mage_Adminhtml_Block_Permissions_Role_Grid_User'],
    ['Mage_Adminhtml_Block_Permissions_Grid_Role'],
    ['Mage_Adminhtml_Block_Permissions_Grid_User'],
    ['Mage_Adminhtml_Block_Permissions_Tab_Roleinfo'],
    ['Mage_Adminhtml_Block_Permissions_Tab_Rolesedit'],
    ['Mage_Adminhtml_Block_Permissions_Tab_Rolesusers'],
    ['Mage_Adminhtml_Block_Permissions_Tab_Useredit'],
    ['Mage_Adminhtml_Block_Permissions_Editroles'],
    ['Mage_Adminhtml_Block_Permissions_Roles'],
    ['Mage_Adminhtml_Block_Permissions_Users'],
    ['Mage_Adminhtml_Block_Permissions_Edituser'],
    ['Mage_Adminhtml_Block_Permissions_Tab_Userroles'],
    ['Mage_Adminhtml_Block_Permissions_Usernroles'],
    ['Mage_Adminhtml_Block_Promo_Catalog_Grid'],
    ['Mage_Adminhtml_Block_Promo_Quote_Grid'],
    ['Mage_Adminhtml_Block_Rating_Grid'],
    ['Mage_Adminhtml_Block_System_Store_Grid'],
    ['Mage_Adminhtml_Permissions_UserController'],
    ['Mage_Adminhtml_Permissions_RoleController'],
    ['Mage_Adminhtml_Block_Report_Grid', 'Magento\Reports\Block\Adminhtml\Grid'],
    ['Mage_Adminhtml_Block_Report_Customer_Accounts', 'Magento\Reports\Block\Adminhtml\Customer\Accounts'],
    ['Mage_Adminhtml_Block_Report_Customer_Accounts_Grid'],
    ['Mage_Adminhtml_Block_Report_Customer_Totals', 'Magento\Reports\Block\Adminhtml\Customer\Totals'],
    ['Mage_Adminhtml_Block_Report_Customer_Totals_Grid'],
    ['Mage_Adminhtml_Block_Report_Product_Sold', 'Magento\Reports\Block\Adminhtml\Product\Sold'],
    ['Mage_Adminhtml_Block_Report_Product_Sold_Grid'],
    ['Mage_Adminhtml_Block_Report_Review_Customer_Grid'],
    ['Mage_Adminhtml_Block_Report_Customer_Orders', 'Magento\Reports\Block\Adminhtml\Customer\Orders'],
    ['Mage_Adminhtml_Block_Report_Customer_Orders_Grid'],
    ['Mage_Adminhtml_Block_Report_Product_Ordered'],
    ['Mage_Adminhtml_Block_Report_Product_Ordered_Grid'],
    ['Mage_Adminhtml_Block_Report_Review_Product_Grid'],
    ['Mage_Adminhtml_Block_Report_Refresh_Statistics', 'Magento\Reports\Block\Adminhtml\Refresh\Statistics'],
    ['Mage_Adminhtml_Block_Report_Refresh_Statistics_Grid'],
    ['Mage_Adminhtml_Block_Report_Search_Grid'],
    ['Mage_Adminhtml_Block_Sales'],
    ['Magento\GoogleCheckout'], // removed module
    ['Magento\Sales\Block\Adminhtml\Order\Shipment\Create\Form', 'Magento\Shipping\Block\Adminhtml\Create\Form'],
    [
        'Magento\Sales\Block\Adminhtml\Order\Shipment\Create\Items',
        'Magento\Shipping\Block\Adminhtml\Create\Items'
    ],
    [
        'Magento\Sales\Block\Adminhtml\Order\Shipment\View\Comments',
        'Magento\Shipping\Block\Adminhtml\View\Comments'
    ],
    ['Magento\Sales\Block\Adminhtml\Order\Shipment\View\Form', 'Magento\Shipping\Block\Adminhtml\View\Form'],
    ['Magento\Sales\Block\Adminhtml\Order\Shipment\View\Items', 'Magento\Shipping\Block\Adminhtml\View\Items'],
    ['Magento\Sales\Block\Adminhtml\Order\Shipment\Create', 'Magento\Shipping\Block\Adminhtml\Create'],
    ['Magento\Sales\Block\Adminhtml\Order\Shipment\View', 'Magento\Shipping\Block\Adminhtml\View'],
    ['Magento\Sales\Block\Order\Shipment\Items', 'Magento\Shipping\Block\Items'],
    ['Magento\Sales\Controller\Adminhtml\Order\Shipment', 'Magento\Shipping\Controller\Adminhtml\Order\Shipment'],
    ['Magento\Sales\Block\Order\Shipment', 'Magento\Shipping\Block\Order\Shipment'],
    ['Mage_Adminhtml_Block_Sales_Order_Create_Customer_Grid'],
    ['Mage_Adminhtml_Block_Sales_Order_Create_Search_Grid_Renderer_Giftmessage'],
    ['Mage_Adminhtml_Block_Sales_Order_Status_Grid'],
    ['Mage_Adminhtml_Block_Sitemap_Grid'],
    ['Mage_Adminhtml_Block_System_Config_Edit', 'Magento\Backend\Block\System\Config\Edit'],
    ['Mage_Adminhtml_Block_System_Config_Form', 'Magento\Backend\Block\System\Config\Form'],
    ['Mage_Adminhtml_Block_System_Config_Tabs', 'Magento\Backend\Block\System\Config\Tabs'],
    [
        'Mage_Adminhtml_Block_System_Config_System_Storage_Media_Synchronize',
        'Magento\Backend\Block\System\Config\System\Storage\Media\Synchronize'
    ],
    [
        'Mage_Adminhtml_Block_System_Config_Form_Fieldset_Modules_DisableOutput',
        'Magento\Backend\Block\System\Config\Form\Fieldset\Modules\DisableOutput'
    ],
    [
        'Mage_Adminhtml_Block_System_Config_Form_Field_Regexceptions',
        'Magento\Backend\Block\System\Config\Form\Field\Regexceptions'
    ],
    [
        'Mage_Adminhtml_Block_System_Config_Form_Field_Notification',
        'Magento\Backend\Block\System\Config\Form\Field\Notification'
    ],
    [
        'Mage_Adminhtml_Block_System_Config_Form_Field_Heading',
        'Magento\Backend\Block\System\Config\Form\Field\Heading'
    ],
    [
        'Mage_Adminhtml_Block_System_Config_Form_Field_Datetime',
        'Magento\Backend\Block\System\Config\Form\Field\Datetime'
    ],
    [
        'Mage_Adminhtml_Block_System_Config_Form_Field_Array_Abstract',
        'Magento\Backend\Block\System\Config\Form\Field\Array\AbstractArray'
    ],
    ['Mage_Adminhtml_Block_System_Config_Form_Fieldset', 'Magento\Backend\Block\System\Config\Form\Fieldset'],
    ['Mage_Adminhtml_Block_System_Config_Form_Field', 'Magento\Backend\Block\System\Config\Form\Field'],
    [
        'Mage_Adminhtml_Block_System_Config_Form_Field_Import',
        'Magento\Backend\Block\System\Config\Form\Field\Import'
    ],
    [
        'Mage_Adminhtml_Block_System_Config_Form_Field_Image',
        'Magento\Backend\Block\System\Config\Form\Field\Image'
    ],
    [
        'Mage_Adminhtml_Block_System_Config_Form_Field_Export',
        'Magento\Backend\Block\System\Config\Form\Field\Export'
    ],
    [
        'Mage_Adminhtml_Block_System_Config_Form_Field_Select_Allowspecific',
        'Magento\Backend\Block\System\Config\Form\Field\Select\Allowspecific'
    ],
    ['Mage_Adminhtml_Block_System_Config_Form_Field_File', 'Magento\Backend\Block\System\Config\Form\Field\File'],
    [
        'Mage_Adminhtml_Block_System_Config_Form_Field_Select_Flatproduct',
        'Magento\Catalog\Block\Adminhtml\System\Config\Form\Field\Select\Flatproduct'
    ],
    [
        'Mage_Adminhtml_Block_System_Config_Form_Field_Select_Flatcatalog',
        'Magento\Catalog\Block\Adminhtml\System\Config\Form\Field\Select\Flatcatalog'
    ],
    [
        'Mage_Adminhtml_Block_System_Config_Form_Fieldset_Order_Statuses',
        'Magento\Sales\Block\Adminhtml\System\Config\Form\Fieldset\Order\Statuses'
    ],
    ['Mage_Adminhtml_Block_System_Config_Dwstree', 'Magento\Backend\Block\System\Config\Dwstree'],
    ['Mage_Adminhtml_Block_System_Config_Switcher', 'Magento\Backend\Block\System\Config\Switcher'],
    ['Mage_Adminhtml_Block_System_Design_Grid'],
    ['Magento\Adminhtml\Block\System\Email\Template', 'Magento\Email\Block\Adminhtml\Template'],
    ['Magento\Adminhtml\Block\System\Email\Template\Edit', 'Magento\Email\Block\Adminhtml\Template\Edit'],
    [
        'Magento\Adminhtml\Block\System\Email\Template\Edit\Form',
        'Magento\Email\Block\Adminhtml\Template\Edit\Form'
    ],
    ['Magento\Adminhtml\Block\System\Email\Template\Preview', 'Magento\Email\Block\Adminhtml\Template\Preview'],
    ['Mage_Adminhtml_Block_System_Email_Template_Grid'],
    [
        'Magento\Adminhtml\Block\System\Email\Template\Grid\Renderer\Action',
        'Magento\Email\Block\Adminhtml\Template\Grid\Renderer\Action'
    ],
    [
        'Magento\Adminhtml\Block\System\Email\Template\Grid\Renderer\Sender',
        'Magento\Email\Block\Adminhtml\Template\Grid\Renderer\Sender'
    ],
    [
        'Magento\Adminhtml\Block\System\Email\Template\Grid\Renderer\Type',
        'Magento\Email\Block\Adminhtml\Template\Grid\Renderer\Type'
    ],
    [
        'Magento\Adminhtml\Block\System\Email\Template\Grid\Filter\Type',
        'Magento\Email\Block\Adminhtml\Template\Grid\Filter\Type'
    ],
    ['Mage_Adminhtml_Block_System_Variable_Grid'],
    ['Mage_Adminhtml_Block_Store_Switcher', 'Magento\Backend\Block\Store\Switcher'],
    [
        'Mage_Adminhtml_Block_Store_Switcher_Form_Renderer_Fieldset',
        'Magento\Backend\Block\Store\Switcher\Form\Renderer\Fieldset'
    ],
    [
        'Mage_Adminhtml_Block_Store_Switcher_Form_Renderer_Fieldset_Element',
        'Magento\Backend\Block\Store\Switcher\Form\Renderer\Fieldset\Element'
    ],
    ['Mage_Adminhtml_Block_Tag_Tag_Edit'],
    ['Mage_Adminhtml_Block_Tag_Tag_Edit_Form'],
    ['Mage_Adminhtml_Block_Tax_Rate_Grid'],
    ['Mage_Adminhtml_Block_Tax_Rule_Grid'],
    ['Mage_Adminhtml_Block_Tree'],
    ['Mage_Adminhtml_Block_Urlrewrite_Grid'],
    ['Magento\Adminhtml\Controller\System\Email\Template', 'Magento\Email\Controller\Adminhtml\Template'],
    ['Mage_Adminhtml_Helper_Rss'],
    ['Mage_Adminhtml_Model_Config', 'Magento\Backend\Model\Config\Structure'],
    ['Mage_Adminhtml_Model_Config_Data', 'Magento\Backend\Model\Config'],
    ['Magento\Adminhtml\Model\Email\Template', 'Magento\Email\Model\Adminhtml\Template'],
    ['Mage_Adminhtml_Model_Extension'],
    ['Mage_Adminhtml_Model_System_Config_Source_Shipping_Allowedmethods'],
    [
        'Mage_Adminhtml_Model_System_Config_Backend_Admin_Password_Link_Expirationperiod',
        'Magento\Backend\Model\Config\Backend\Admin\Password\Link\Expirationperiod'
    ],
    [
        'Mage_Adminhtml_Model_System_Config_Backend_Admin_Custom',
        'Magento\Backend\Model\Config\Backend\Admin\Custom'
    ],
    [
        'Mage_Adminhtml_Model_System_Config_Backend_Admin_Custompath',
        'Magento\Backend\Model\Config\Backend\Admin\Custompath'
    ],
    [
        'Mage_Adminhtml_Model_System_Config_Backend_Admin_Observer',
        'Magento\Backend\Model\Config\Backend\Admin\Observer'
    ],
    [
        'Mage_Adminhtml_Model_System_Config_Backend_Admin_Robots',
        'Magento\Backend\Model\Config\Backend\Admin\Robots'
    ],
    [
        'Mage_Adminhtml_Model_System_Config_Backend_Admin_Usecustom',
        'Magento\Backend\Model\Config\Backend\Admin\Usecustom'
    ],
    [
        'Mage_Adminhtml_Model_System_Config_Backend_Admin_Usecustompath',
        'Magento\Backend\Model\Config\Backend\Admin\Custompath'
    ],
    [
        'Magento\Backend\Model\Config\Backend\Admin\Usecustompath',
        'Magento\Backend\Model\Config\Backend\Admin\Custompath'
    ],
    [
        'Mage_Adminhtml_Model_System_Config_Backend_Admin_Usesecretkey',
        'Magento\Backend\Model\Config\Backend\Admin\Usesecretkey'
    ],
    [
        'Mage_Adminhtml_Model_System_Config_Backend_Catalog_Inventory_Managestock',
        'Magento\CatalogInventory\Model\Config\Backend\Managestock'
    ],
    [
        'Mage_Adminhtml_Model_System_Config_Backend_Catalog_Search_Type',
        'Magento\CatalogSearch\Model\Config\Backend\Search\Type'
    ],
    [
        'Mage_Adminhtml_Model_System_Config_Backend_Currency_Abstract',
        'Magento\Backend\Model\Config\Backend\Currency\AbstractCurrency'
    ],
    [
        'Mage_Adminhtml_Model_System_Config_Backend_Currency_Allow',
        'Magento\Backend\Model\Config\Backend\Currency\Allow'
    ],
    [
        'Mage_Adminhtml_Model_System_Config_Backend_Currency_Base',
        'Magento\Backend\Model\Config\Backend\Currency\Base'
    ],
    [
        'Mage_Adminhtml_Model_System_Config_Backend_Currency_Cron',
        'Magento\Backend\Model\Config\Backend\Currency\Cron'
    ],
    [
        'Mage_Adminhtml_Model_System_Config_Backend_Currency_Default',
        'Magento\Backend\Model\Config\Backend\Currency\DefaultCurrency'
    ],
    [
        'Mage_Adminhtml_Model_System_Config_Backend_Customer_Address_Street',
        'Magento\Customer\Model\Config\Backend\Address\Street'
    ],
    [
        'Mage_Adminhtml_Model_System_Config_Backend_Customer_Password_Link_Expirationperiod',
        'Magento\Customer\Model\Config\Backend\Password\Link\Expirationperiod'
    ],
    [
        'Mage_Adminhtml_Model_System_Config_Backend_Customer_Show_Address',
        'Magento\Customer\Model\Config\Backend\Show\Address'
    ],
    [
        'Mage_Adminhtml_Model_System_Config_Backend_Customer_Show_Customer',
        'Magento\Customer\Model\Config\Backend\Show\Customer'
    ],
    [
        'Mage_Adminhtml_Model_System_Config_Backend_Design_Exception',
        'Magento\Backend\Model\Config\Backend\Design\Exception'
    ],
    [
        'Mage_Adminhtml_Model_System_Config_Backend_Email_Address',
        'Magento\Backend\Model\Config\Backend\Email\Address'
    ],
    ['Mage_Adminhtml_Model_System_Config_Backend_Email_Logo', 'Magento\Backend\Model\Config\Backend\Email\Logo'],
    [
        'Mage_Adminhtml_Model_System_Config_Backend_Email_Sender',
        'Magento\Backend\Model\Config\Backend\Email\Sender'
    ],
    [
        'Mage_Adminhtml_Model_System_Config_Backend_Image_Adapter',
        'Magento\Backend\Model\Config\Backend\Image\Adapter'
    ],
    [
        'Mage_Adminhtml_Model_System_Config_Backend_Image_Favicon',
        'Magento\Backend\Model\Config\Backend\Image\Favicon'
    ],
    ['Mage_Adminhtml_Model_System_Config_Backend_Image_Pdf', 'Magento\Backend\Model\Config\Backend\Image\Pdf'],
    [
        'Mage_Adminhtml_Model_System_Config_Backend_Locale_Timezone',
        'Magento\Backend\Model\Config\Backend\Locale\Timezone'
    ],
    ['Mage_Adminhtml_Model_System_Config_Backend_Log_Cron', 'Magento\Backend\Model\Config\Backend\Log\Cron'],
    ['Mage_Adminhtml_Model_System_Config_Backend_Price_Scope'],
    [
        'Mage_Adminhtml_Model_System_Config_Backend_Product_Alert_Cron',
        'Magento\Cron\Model\Config\Backend\Product\Alert'
    ],
    [
        'Mage_Adminhtml_Model_System_Config_Backend_Seo_Product',
    ],
    [
        'Mage_Adminhtml_Model_System_Config_Backend_Serialized_Array',
        'Magento\Backend\Model\Config\Backend\Serialized\Array'
    ],
    [
        'Mage_Adminhtml_Model_System_Config_Backend_Shipping_Tablerate',
        'Magento\OfflineShipping\Model\Config\Backend\Tablerate'
    ],
    ['Mage_Adminhtml_Model_System_Config_Backend_Sitemap_Cron', 'Magento\Cron\Model\Config\Backend\Sitemap'],
    [
        'Mage_Adminhtml_Model_System_Config_Backend_Storage_Media_Database',
        'Magento\Backend\Model\Config\Backend\Storage\Media\Database'
    ],
    ['Mage_Adminhtml_Model_System_Config_Backend_Baseurl', 'Magento\Backend\Model\Config\Backend\Baseurl'],
    ['Mage_Adminhtml_Model_System_Config_Backend_Cache', 'Magento\Backend\Model\Config\Backend\Cache'],
    ['Mage_Adminhtml_Model_System_Config_Backend_Category', 'Magento\Catalog\Model\Config\Backend\Category'],
    ['Mage_Adminhtml_Model_System_Config_Backend_Cookie', 'Magento\Backend\Model\Config\Backend\Cookie'],
    ['Mage_Adminhtml_Model_System_Config_Backend_Datashare', 'Magento\Backend\Model\Config\Backend\Datashare'],
    ['Mage_Adminhtml_Model_System_Config_Backend_Encrypted', 'Magento\Backend\Model\Config\Backend\Encrypted'],
    ['Mage_Adminhtml_Model_System_Config_Backend_File', 'Magento\Backend\Model\Config\Backend\File'],
    ['Mage_Adminhtml_Model_System_Config_Backend_Filename', 'Magento\Backend\Model\Config\Backend\Filename'],
    ['Mage_Adminhtml_Model_System_Config_Backend_Image', 'Magento\Backend\Model\Config\Backend\Image'],
    ['Mage_Adminhtml_Model_System_Config_Backend_Locale', 'Magento\Backend\Model\Config\Backend\Locale'],
    ['Mage_Adminhtml_Model_System_Config_Backend_Secure', 'Magento\Backend\Model\Config\Backend\Secure'],
    ['Mage_Adminhtml_Model_System_Config_Backend_Serialized', 'Magento\Backend\Model\Config\Backend\Serialized'],
    ['Mage_Adminhtml_Model_System_Config_Backend_Sitemap', 'Magento\Sitemap\Model\Config\Backend\Priority'],
    ['Mage_Adminhtml_Model_System_Config_Backend_Store', 'Magento\Backend\Model\Config\Backend\Store'],
    ['Mage_Adminhtml_Model_System_Config_Backend_Translate', 'Magento\Backend\Model\Config\Backend\Translate'],
    [
        'Mage_Adminhtml_Model_System_Config_Clone_Media_Image',
        'Magento\Catalog\Model\Config\CatalogClone\Media\Image'
    ],
    ['Mage_Adminhtml_Model_System_Config_Source_Admin_Page', 'Magento\Backend\Model\Config\Source\Admin\Page'],
    [
        'Mage_Adminhtml_Model_System_Config_Source_Catalog_Search_Type',
        'Magento\CatalogSearch\Model\Config\Source\Search\Type'
    ],
    [
        'Mage_Adminhtml_Model_System_Config_Source_Catalog_GridPerPage',
        'Magento\Catalog\Model\Config\Source\GridPerPage'
    ],
    [
        'Mage_Adminhtml_Model_System_Config_Source_Catalog_ListMode',
        'Magento\Catalog\Model\Config\Source\ListMode'
    ],
    [
        'Mage_Adminhtml_Model_System_Config_Source_Catalog_ListPerPage',
        'Magento\Catalog\Model\Config\Source\ListPerPage'
    ],
    [
        'Mage_Adminhtml_Model_System_Config_Source_Catalog_ListSort',
        'Magento\Catalog\Model\Config\Source\ListSort'
    ],
    [
        'Mage_Adminhtml_Model_System_Config_Source_Catalog_TimeFormat',
        'Magento\Catalog\Model\Config\Source\TimeFormat'
    ],
    [
        'Mage_Adminhtml_Model_System_Config_Source_Cms_Wysiwyg_Enabled',
        'Magento\Cms\Model\Config\Source\Wysiwyg\Enabled'
    ],
    ['Mage_Adminhtml_Model_System_Config_Source_Cms_Page', 'Magento\Cms\Model\Config\Source\Page'],
    [
        'Mage_Adminhtml_Model_System_Config_Source_Country_Full',
        'Magento\Directory\Model\Config\Source\Country\Full'
    ],
    ['Mage_Adminhtml_Model_System_Config_Source_Cron_Frequency', 'Magento\Cron\Model\Config\Source\Frequency'],
    [
        'Mage_Adminhtml_Model_System_Config_Source_Currency_Service',
        'Magento\Backend\Model\Config\Source\Currency'
    ],
    [
        'Mage_Adminhtml_Model_System_Config_Source_Customer_Address_Type',
        'Magento\Customer\Model\Config\Source\Address\Type'
    ],
    [
        'Mage_Adminhtml_Model_System_Config_Source_Customer_Group_Multiselect',
        'Magento\Customer\Model\Config\Source\Group\Multiselect'
    ],
    ['Mage_Adminhtml_Model_System_Config_Source_Customer_Group', 'Magento\Customer\Model\Config\Source\Group'],
    ['Mage_Adminhtml_Model_System_Config_Source_Date_Short', 'Magento\Backend\Model\Config\Source\Date\Short'],
    ['Mage_Adminhtml_Model_System_Config_Source_Design_Package'],
    [
        'Mage_Adminhtml_Model_System_Config_Source_Design_Robots',
        'Magento\Backend\Model\Config\Source\Design\Robots'
    ],
    [
        'Mage_Adminhtml_Model_System_Config_Source_Dev_Dbautoup',
        'Magento\Backend\Model\Config\Source\Dev\Dbautoup'
    ],
    [
        'Mage_Adminhtml_Model_System_Config_Source_Email_Identity',
        'Magento\Backend\Model\Config\Source\Email\Identity'
    ],
    [
        'Mage_Adminhtml_Model_System_Config_Source_Email_Method',
        'Magento\Backend\Model\Config\Source\Email\Method'
    ],
    [
        'Mage_Adminhtml_Model_System_Config_Source_Email_Smtpauth',
        'Magento\Backend\Model\Config\Source\Email\Smtpauth'
    ],
    [
        'Mage_Adminhtml_Model_System_Config_Source_Email_Template',
        'Magento\Backend\Model\Config\Source\Email\Template'
    ],
    [
        'Mage_Adminhtml_Model_System_Config_Source_Image_Adapter',
        'Magento\Backend\Model\Config\Source\Image\Adapter'
    ],
    [
        'Mage_Adminhtml_Model_System_Config_Source_Locale_Country',
        'Magento\Backend\Model\Config\Source\Locale\Country'
    ],
    [
        'Mage_Adminhtml_Model_System_Config_Source_Locale_Currency_All',
        'Magento\Backend\Model\Config\Source\Locale\Currency\All'
    ],
    [
        'Mage_Adminhtml_Model_System_Config_Source_Locale_Currency',
        'Magento\Backend\Model\Config\Source\Locale\Currency'
    ],
    [
        'Mage_Adminhtml_Model_System_Config_Source_Locale_Timezone',
        'Magento\Backend\Model\Config\Source\Locale\Timezone'
    ],
    [
        'Mage_Adminhtml_Model_System_Config_Source_Locale_Weekdays',
        'Magento\Backend\Model\Config\Source\Locale\Weekdays'
    ],
    [
        'Mage_Adminhtml_Model_System_Config_Source_Notification_Frequency',
        'Magento\AdminNotification\Model\Config\Source\Frequency'
    ],
    [
        'Mage_Adminhtml_Model_System_Config_Source_Order_Status_New',
        'Magento\Sales\Model\Config\Source\Order\Status\NewStatus'
    ],
    [
        'Mage_Adminhtml_Model_System_Config_Source_Order_Status_Newprocessing',
        'Magento\Sales\Model\Config\Source\Order\Status\Newprocessing'
    ],
    [
        'Mage_Adminhtml_Model_System_Config_Source_Order_Status_Processing',
        'Magento\Sales\Model\Config\Source\Order\Status\Processing'
    ],
    ['Mage_Adminhtml_Model_System_Config_Source_Order_Status', 'Magento\Sales\Model\Config\Source\Order\Status'],
    [
        'Mage_Adminhtml_Model_System_Config_Source_Payment_Allmethods',
        'Magento\Payment\Model\Config\Source\Allmethods'
    ],
    [
        'Mage_Adminhtml_Model_System_Config_Source_Payment_Allowedmethods',
        'Magento\Payment\Model\Config\Source\Allowedmethods'
    ],
    [
        'Mage_Adminhtml_Model_System_Config_Source_Payment_Allspecificcountries',
        'Magento\Payment\Model\Config\Source\Allspecificcountries'
    ],
    ['Mage_Adminhtml_Model_System_Config_Source_Payment_Cctype', 'Magento\Payment\Model\Config\Source\Cctype'],
    ['Mage_Adminhtml_Model_System_Config_Source_Price_Scope', 'Magento\Catalog\Model\Config\Source\Price\Scope'],
    ['Mage_Adminhtml_Model_System_Config_Source_Price_Step', 'Magento\Catalog\Model\Config\Source\Price\Step'],
    [
        'Mage_Adminhtml_Model_System_Config_Source_Product_Options_Price',
        'Magento\Catalog\Model\Config\Source\Product\Options\Price'
    ],
    [
        'Mage_Adminhtml_Model_System_Config_Source_Product_Options_Type',
        'Magento\Catalog\Model\Config\Source\Product\Options\Type'
    ],
    [
        'Mage_Adminhtml_Model_System_Config_Source_Product_Thumbnail',
        'Magento\Catalog\Model\Config\Source\Product\Thumbnail'
    ],
    [
        'Mage_Adminhtml_Model_System_Config_Source_Reports_Scope',
        'Magento\Backend\Model\Config\Source\Reports\Scope'
    ],
    [
        'Mage_Adminhtml_Model_System_Config_Source_Shipping_Allmethods',
        'Magento\Shipping\Model\Config\Source\Allmethods'
    ],
    [
        'Mage_Adminhtml_Model_System_Config_Source_Shipping_Allspecificcountries',
        'Magento\Shipping\Model\Config\Source\Allspecificcountries'
    ],
    [
        'Mage_Adminhtml_Model_System_Config_Source_Shipping_Flatrate',
        'Magento\OfflineShipping\Model\Config\Source\Flatrate'
    ],
    [
        'Mage_Adminhtml_Model_System_Config_Source_Shipping_Tablerate',
        'Magento\OfflineShipping\Model\Config\Source\Tablerate'
    ],
    [
        'Mage_Adminhtml_Model_System_Config_Source_Shipping_Taxclass',
        'Magento\Tax\Model\TaxClass\Source\Product'
    ],
    [
        'Mage_Adminhtml_Model_System_Config_Source_Storage_Media_Database',
        'Magento\Backend\Model\Config\Source\Storage\Media\Database'
    ],
    [
        'Mage_Adminhtml_Model_System_Config_Source_Storage_Media_Storage',
        'Magento\Backend\Model\Config\Source\Storage\Media\Storage'
    ],
    ['Mage_Adminhtml_Model_System_Config_Source_Tax_Apply_On', 'Magento\Tax\Model\Config\Source\Apply\On'],
    ['Mage_Adminhtml_Model_System_Config_Source_Tax_Basedon', 'Magento\Tax\Model\Config\Source\Basedon'],
    ['Mage_Adminhtml_Model_System_Config_Source_Tax_Catalog', 'Magento\Tax\Model\Config\Source\Catalog'],
    [
        'Mage_Adminhtml_Model_System_Config_Source_Watermark_Position',
        'Magento\Catalog\Model\Config\Source\Watermark\Position'
    ],
    [
        'Mage_Adminhtml_Model_System_Config_Source_Web_Protocol',
        'Magento\Backend\Model\Config\Source\Web\Protocol'
    ],
    [
        'Mage_Adminhtml_Model_System_Config_Source_Web_Redirect',
        'Magento\Backend\Model\Config\Source\Web\Redirect'
    ],
    ['Mage_Adminhtml_Model_System_Config_Source_Allregion', 'Magento\Directory\Model\Config\Source\Allregion'],
    ['Mage_Adminhtml_Model_System_Config_Source_Category', 'Magento\Catalog\Model\Config\Source\Category'],
    ['Mage_Adminhtml_Model_System_Config_Source_Checktype', 'Magento\Backend\Model\Config\Source\Checktype'],
    ['Mage_Adminhtml_Model_System_Config_Source_Country', 'Magento\Directory\Model\Config\Source\Country'],
    ['Mage_Adminhtml_Model_System_Config_Source_Currency', 'Magento\Backend\Model\Config\Source\Currency'],
    [
        'Mage_Adminhtml_Model_System_Config_Source_Enabledisable',
        'Magento\Backend\Model\Config\Source\Enabledisable'
    ],
    ['Mage_Adminhtml_Model_System_Config_Source_Frequency', 'Magento\Sitemap\Model\Config\Source\Frequency'],
    ['Mage_Adminhtml_Model_System_Config_Source_Locale', 'Magento\Backend\Model\Config\Source\Locale'],
    ['Mage_Adminhtml_Model_System_Config_Source_Nooptreq', 'Magento\Backend\Model\Config\Source\Nooptreq'],
    ['Mage_Adminhtml_Model_System_Config_Source_Store', 'Magento\Backend\Model\Config\Source\Store'],
    ['Mage_Adminhtml_Model_System_Config_Source_Website', 'Magento\Backend\Model\Config\Source\Website'],
    ['Mage_Adminhtml_Model_System_Config_Source_Yesno', 'Magento\Backend\Model\Config\Source\Yesno'],
    [
        'Mage_Adminhtml_Model_System_Config_Source_Yesnocustom',
        'Magento\Backend\Model\Config\Source\Yesnocustom'
    ],
    ['Mage_Adminhtml_Model_System_Store', 'Magento\Store\Model\System\Store'],
    ['Mage_Adminhtml_Model_Url', 'Magento\Backend\Model\UrlInterface'],
    ['Mage_Adminhtml_Rss_CatalogController'],
    ['Mage_Adminhtml_Rss_OrderController'],
    ['Mage_Adminhtml_SystemController', 'Magento\Backend\Controller\Adminhtml\System'],
    ['Mage_Adminhtml_System_ConfigController', 'Magento\Backend\Controller\Adminhtml\System\Config'],
    [
        'Magento\Backend\Model\Config\Source\Currency\Service',
        'Magento\Directory\Model\Currency\Import\Source\Service'
    ],
    ['Mage_Backend_Model_Menu_Config_Menu'],
    ['Mage_Backend_Model_Menu_Director_Dom'],
    ['Mage_Backend_Model_Menu_Factory', 'Mage_Backend_Model_MenuFactory'],
    ['Mage_Bundle_Product_EditController', 'Mage_Bundle_Controller_Adminhtml_Bundle_Selection'],
    ['Mage_Bundle_SelectionController', 'Mage_Bundle_Controller_Adminhtml_Bundle_Selection'],
    ['Magento\Catalog\Block\Adminhtml\System\Config\Form\Field\Select\Flatproduct'],
    ['Mage_Catalog_Model_Category_Limitation'],
    ['Mage_Catalog_Model_Convert'],
    ['Mage_Catalog_Model_Convert_Adapter_Catalog'],
    ['Mage_Catalog_Model_Convert_Adapter_Product'],
    ['Mage_Catalog_Model_Convert_Parser_Product'],
    ['Mage_Catalog_Model_Entity_Product_Attribute_Frontend_Image'],
    ['Magento\Catalog\Model\Product\Flat\Flag'],
    ['Magento\Catalog\Model\Product\Flat\Indexer'],
    ['Magento\Catalog\Model\Product\Flat\Observer'],
    ['Magento\Catalog\Model\Product\Indexer\Flat'],
    ['Mage_Catalog_Model_Product_Limitation'],
    ['Mage_Catalog_Model_Resource_Product_Attribute_Frontend_Image'],
    ['Mage_Catalog_Model_Resource_Product_Attribute_Frontend_Tierprice'],
    [
        'Magento\Catalog\Block\Adminhtml\Product\Attribute\Edit\Tab\Variations\Main',
        'Magento\ConfigurableProduct\Block\Adminhtml\Product\Attribute\Edit\Tab\Variations\Main'
    ],
    [
        'Magento\Catalog\Block\Adminhtml\Product\Attribute\NewAttribute\Product\Created',
        'Magento\ConfigurableProduct\Block\Adminhtml\Product\Attribute\NewAttribute\Product\Created'
    ],
    [
        'Magento\Catalog\Block\Adminhtml\Product\Composite\Fieldset\Configurable',
        'Magento\ConfigurableProduct\Block\Adminhtml\Product\Composite\Fieldset\Configurable'
    ],
    ['Magento\Catalog\Block\Adminhtml\Product\Created'],
    [
        'Magento\Catalog\Block\Adminhtml\Product\Edit\Tab\Super\Config\Grid\Filter\Inventory',
        'Magento\ConfigurableProduct\Block\Adminhtml\Product\Edit\Tab\Super\Config\Grid\Filter\Inventory'
    ],
    [
        'Magento\Catalog\Block\Adminhtml\Product\Edit\Tab\Super\Config\Grid\Renderer\Checkbox',
        'Magento\ConfigurableProduct\Block\Adminhtml\Product\Edit\Tab\Super\Config\Grid\Renderer\Checkbox'
    ],
    [
        'Magento\Catalog\Block\Adminhtml\Product\Edit\Tab\Super\Config\Grid\Renderer\Inventory',
        'Magento\ConfigurableProduct\Block\Adminhtml\Product\Edit\Tab\Super\Config\Grid\Renderer\Inventory'
    ],
    [
        'Magento\Catalog\Block\Adminhtml\Product\Edit\Tab\Super\Config\Attribute',
        'Magento\ConfigurableProduct\Block\Adminhtml\Product\Edit\Tab\Super\Config\Attribute'
    ],
    [
        '\Magento\Catalog\Block\Adminhtml\Product\Edit\Tab\Super\Config\Matrix',
        '\Magento\ConfigurableProduct\Block\Adminhtml\Product\Edit\Tab\Super\Config\Matrix'
    ],
    [
        'Magento\Catalog\Block\Adminhtml\Product\Edit\Tab\Super\Config\Simple'
    ],
    [
        'Magento\Catalog\Block\Adminhtml\Product\Edit\Tab\Super\Config',
        'Magento\ConfigurableProduct\Block\Adminhtml\Product\Edit\Tab\Super\Config'
    ],
    [
        '\Magento\Catalog\Block\Adminhtml\Product\Edit\Tab\Super\Settings',
        '\Magento\ConfigurableProduct\Block\Adminhtml\Product\Edit\Tab\Super\Settings'
    ],
    [
        'Magento\Catalog\Block\Adminhtml\Product\Edit\Tabs\Configurable',
        'Magento\ConfigurableProduct\Block\Adminhtml\Product\Edit\Tabs\Configurable'
    ],
    [
        'Magento\Catalog\Block\Product\Configurable\AssociatedSelector\Backend\Grid\ColumnSet',
        'Magento\ConfigurableProduct\Block\Product\Configurable\AssociatedSelector\Backend\Grid\ColumnSet'
    ],
    [
        'Magento\Catalog\Block\Product\Configurable\AssociatedSelector\Renderer\Id',
        'Magento\ConfigurableProduct\Block\Product\Configurable\AssociatedSelector\Renderer\Id'
    ],
    [
        'Magento\Catalog\Block\Product\Configurable\AttributeSelector',
        'Magento\ConfigurableProduct\Block\Product\Configurable\AttributeSelector'
    ],
    [
        'Magento\Catalog\Block\Product\View\Type\Configurable',
        'Magento\ConfigurableProduct\Block\Product\View\Type\Configurable'
    ],
    [
        'Magento\Catalog\Block\Layer\Filter\AbstractFilter',
        'Magento\LayeredNavigation\Block\Navigation\FilterRenderer'
    ],
    ['Magento\Catalog\Block\Layer\Filter\Attribute', 'Magento\LayeredNavigation\Block\Navigation\FilterRenderer'],
    ['Magento\Catalog\Block\Layer\Filter\Category', 'Magento\LayeredNavigation\Block\Navigation\FilterRenderer'],
    ['Magento\Catalog\Block\Layer\Filter\Decimal', 'Magento\LayeredNavigation\Block\Navigation\FilterRenderer'],
    ['Magento\Catalog\Block\Layer\Filter\Price', 'Magento\LayeredNavigation\Block\Navigation\FilterRenderer'],
    ['Magento\Catalog\Block\Layer\State', 'Magento\LayeredNavigation\Block\Navigation\State'],
    ['Magento\Catalog\Block\Layer\View', 'Magento\LayeredNavigation\Block\Navigation'],
    ['Magento\CatalogSearch\Block\Layer', 'Magento\LayeredNavigation\Block\Navigation'],
    [
        'Magento\CatalogSearch\Block\Layer\Filter\Attribute',
        'Magento\LayeredNavigation\Block\Navigation\FilterRenderer'
    ],
    ['Magento\CatalogSearch\Model\Layer', 'Magento\Catalog\Model\Layer'],
    ['Magento\Solr\Block\Catalog\Layer\View', 'Magento\LayeredNavigation\Block\Navigation'],
    [
        'Magento\Solr\Block\Catalog\Layer\Filter\Attribute',
        'Magento\LayeredNavigation\Block\Navigation\FilterRenderer'
    ],
    [
        'Magento\Solr\Block\Catalog\Layer\Filter\Category',
        'Magento\LayeredNavigation\Block\Navigation\FilterRenderer'
    ],
    [
        'Magento\Solr\Block\Catalog\Layer\Filter\Decimal',
        'Magento\LayeredNavigation\Block\Navigation\FilterRenderer'
    ],
    [
        'Magento\Solr\Block\Catalog\Layer\Filter\Price',
        'Magento\LayeredNavigation\Block\Navigation\FilterRenderer'
    ],
    [
        'Magento\Solr\Block\Catalogsearch\Layer\Filter\Attribute',
        'Magento\LayeredNavigation\Block\Navigation\FilterRenderer'
    ],
    ['Magento\Solr\Block\Catalogsearch\Layer', 'Magento\LayeredNavigation\Block\Navigation\FilterRenderer'],
    ['Magento\Solr\Model\Catalog\Layer', 'Magento\Catalog\Model\Layer\Category'],
    ['Magento\Solr\Model\Catalog\Layer\Filter\Attribute', 'Magento\Catalog\Model\Layer\Filter\Attribute'],
    ['Magento\Solr\Model\Catalog\Layer\Filter\Category', 'Magento\Catalog\Model\Layer\Filter\Category'],
    ['Magento\Solr\Model\Catalog\Layer\Filter\Decimal', 'Magento\Catalog\Model\Layer\Filter\Decimal'],
    ['Magento\Solr\Model\Catalog\Layer\Filter\Price', 'Magento\Catalog\Model\Layer\Filter\Price'],
    ['Magento\Solr\Model\Search\Layer\Filter\Attribute', 'Magento\Catalog\Model\Layer\Filter\Attribute'],
    ['Magento\Solr\Model\Search\Layer', 'Magento\Catalog\Model\Layer'],
    [
        'Magento\Catalog\Model\Product\Type\Configurable',
        'Magento\ConfigurableProduct\Model\Product\Type\Configurable'
    ],
    [
        'Magento\Catalog\Model\Resource\Product\Type\Configurable\Attribute',
        'Magento\ConfigurableProduct\Model\Resource\Product\Type\Configurable\Attribute'
    ],
    [
        'Magento\Catalog\Model\Resource\Product\Type\Configurable\Product\Collection',
        'Magento\ConfigurableProduct\Model\Resource\Product\Type\Configurable\Product\Collection'
    ],
    [
        'Magento\Catalog\Model\Resource\Product\Type\Configurable\Attribute\Collection',
        'Magento\ConfigurableProduct\Model\Resource\Product\Type\Configurable\Attribute\Collection'
    ],
    [
        'Magento\Catalog\Model\Resource\Product\Type\Configurable',
        'Magento\ConfigurableProduct\Model\Resource\Product\Type\Configurable'
    ],
    [
        'Magento\Catalog\Model\Resource\Product\Indexer\Price\Configurable',
        'Magento\ConfigurableProduct\Model\Resource\Product\Indexer\Price\Configurable'
    ],
    [
        'Magento\Catalog\Model\Product\Type\Configurable\Price',
        'Magento\ConfigurableProduct\Model\Product\Type\Configurable\Price'
    ],
    [
        'Magento\Checkout\Block\Cart\Item\Renderer\Configurable',
        'Magento\ConfigurableProduct\Block\Cart\Item\Renderer\Configurable'
    ],
    ['Magento\Catalog\Model\Resource\Product\Flat\Indexer'],
    ['Magento\Catalog\Model\System\Config\Backend\Catalog\Product\Flat'],
    ['Mage_Checkout_Block_Links'],
    ['Mage_Core_Block_Flush'],
    ['Mage_Core_Block_Template_Facade'],
    ['Mage_Core_Block_Template_Smarty'],
    ['Mage_Core_Block_Template_Zend'],
    ['Mage_Core_Controller_Magento_Router_Admin', 'Magento\Backend\App\Router'],
    ['Mage_Core_Model_Convert'],
    ['Mage_Core_Model_Config_Fieldset', 'Magento\Core\Model\Fieldset\Config'],
    ['Mage_Core_Model_Config_Options', 'Magento\Framework\Filesystem'],
    ['Magento\Framework\App\Dir', 'Magento\Framework\Filesystem'],
    ['Magento\Framework\Filesystem\Adapter\Local', 'Magento\Framework\Filesystem\Driver\File'],
    ['Magento\Framework\Filesystem\Adapter\Zlib', 'Magento\Framework\Filesystem\Driver\Zlib'],
    ['Magento\Framework\Filesystem\AdapterInterface'],
    ['Magento\Framework\Filesystem\Stream\FactoryInterface'],
    ['Magento\Framework\Filesystem\Stream\Local'],
    ['Magento\Framework\Filesystem\Stream\Mode'],
    ['Magento\Framework\Filesystem\Stream\Zlib'],
    ['Magento\Framework\Filesystem\Stream\Mode\Zlib'],
    ['Mage_Core_Model_Config_Module'],
    ['Mage_Core_Model_Config_System'],
    ['Mage_Core_Model_Design_Source_Apply'],
    ['Mage_Core_Model_Language'],
    ['Magento\Core\Model\Flag', 'Magento\Framework\Flag'],
    ['Magento\Core\Exception', 'Magento\Framework\Model\Exception'],
    ['Magento\Core\Model\AbstractModel', 'Magento\Framework\Model\AbstractModel'],
    ['Magento\Core\Model\Email\Info', 'Magento\Framework\Mail\MessageInterface'],
    ['Magento\Core\Model\Email\Sender', 'Magento\Framework\Mail\Template\TransportBuilder'],
    ['Magento\Core\Model\Email\Template\Mailer', 'Magento\Framework\Mail\Template\TransportBuilder'],
    ['Magento\Core\Model\Resource\AbstractResource', 'Magento\Framework\Model\Resource\AbstractResource'],
    ['Magento\Core\Model\Resource\Db\AbstractDb', 'Magento\Framework\Model\Resource\Db\AbstractDb'],
    ['Magento\Core\Model\Resource\Db\Profiler', 'Magento\Framework\Model\Resource\Db\Profiler'],
    [
        'Magento\Core\Model\Resource\Entity\AbstractEntity',
        'Magento\Framework\Model\Resource\Entity\AbstractEntity'
    ],
    ['Magento\Core\Model\Resource\Entity\Table', 'Magento\Framework\Model\Resource\Entity\Table'],
    ['Magento\Core\Model\Resource\Flag', 'Magento\Framework\Flag\Resource'],
    ['Magento\Core\Model\Resource\Iterator', 'Magento\Framework\Model\Resource\Iterator'],
    ['Magento\Core\Model\Resource\Resource', 'Magento\Framework\Module\Resource'],
    ['Magento\Core\Model\Resource\Type\AbstractType', 'Magento\Framework\Model\Resource\Type\AbstractType'],
    ['Magento\Core\Model\Resource\Type\Db', 'Magento\Framework\Model\Resource\Type\Db'],
    ['Magento\Core\Model\Resource\Type\Db\Pdo\Mysql', 'Magento\Framework\Model\Resource\Type\Db\Pdo\Mysql'],
    [
        'Magento\Core\Model\Resource\Db\Collection\AbstractCollection',
        'Magento\Framework\Model\Resource\Db\Collection\AbstractCollection'
    ],
    ['Magento\Email\Model\Info', 'Magento\Framework\Mail\MessageInterface'],
    ['Magento\Email\Model\Sender', 'Magento\Framework\Mail\Template\TransportBuilder'],
    ['Magento\Email\Model\Template\Mailer', 'Magento\Framework\Mail\Template\TransportBuilder'],
    ['Magento\Core\Model\Email\Template', 'Magento\Email\Model\Template'],
    ['Magento\Core\Model\Email\Transport', 'Magento\Email\Model\Transport'],
    ['Magento\Core\Model\Email\Template\Config', 'Magento\Email\Model\Template\Config'],
    ['Magento\Core\Model\Email\Template\Filter', 'Magento\Email\Model\Template\Filter'],
    ['Magento\Core\Model\Email\Template\Config\Converter', 'Magento\Email\Model\Template\Config\Converter'],
    ['Magento\Core\Model\Template\Config\Data', 'Magento\Email\Model\Template\Config\Data'],
    ['Magento\Core\Model\Template\Config\SchemaLocator', 'Magento\Email\Model\Template\Config\SchemaLocator'],
    ['Magento\Core\Model\Resource\Email\Template', 'Magento\Email\Model\Resource\Template'],
    ['Magento\Core\Model\Resource\Email\Template\Collection', 'Magento\Email\Model\Resource\Template\Collection'],
    ['Mage_Core_Model_Resource_Language'],
    ['Mage_Core_Model_Resource_Language_Collection'],
    ['Mage_Core_Model_Resource_Setup_Query_Modifier'],
    ['Mage_Core_Model_Session_Abstract_Varien'],
    ['Mage_Core_Model_Session_Abstract_Zend'],
    ['Magento\Core\Model\Source\Email\Variables', 'Magento\Email\Model\Source\Variables'],
    ['Magento\Core\Model\Store\ListInterface', 'Magento\Store\Model\StoreManagerInterface'],
    ['Magento\Core\Model\Store\StorageInterface', 'Magento\Store\Model\StoreManagerInterface'],
    ['Mage_Core_Model_Store_Group_Limitation'],
    ['Mage_Core_Model_Store_Limitation'],
    ['Magento\Core\Model\Variable\Observer'],
    ['Mage_Core_Model_Website_Limitation'],
    ['Mage_Core_Model_Layout_Data', 'Magento\Core\Model\Layout\Update'],
    ['Mage_Core_Model_Theme_Customization_Link'],
    ['Mage_Customer_Block_Account'],
    ['Mage_Customer_Block_Account_Navigation'],
    ['Mage_Customer_Model_Convert_Adapter_Customer'],
    ['Mage_Customer_Model_Convert_Parser_Customer'],
    [
        'Mage_Customer_Model_Resource_Address_Attribute_Backend_Street',
        'Mage_Eav_Model_Entity_Attribute_Backend_Default'
    ],
    ['Mage_DesignEditor_Block_Page_Html_Head_Vde'],
    ['Mage_DesignEditor_Block_Page_Html_Head'],
    ['Mage_Directory_Model_Resource_Currency_Collection'],
    ['Mage_Downloadable_FileController', 'Magento\Downloadable\Controller\Adminhtml\Downloadable\File'],
    ['Mage_Downloadable_Product_EditController', 'Magento\Backend\Controller\Catalog\Product'],
    ['Mage_Eav_Model_Convert_Adapter_Entity'],
    ['Mage_Eav_Model_Convert_Adapter_Grid'],
    ['Mage_Eav_Model_Convert_Parser_Abstract'],
    ['Mage_Eav_Model_Entity_Collection'],
    ['Mage_GiftMessage_Block_Message_Form'],
    ['Mage_GiftMessage_Block_Message_Helper'],
    ['Mage_GiftMessage_IndexController'],
    ['Mage_GiftMessage_Model_Entity_Attribute_Backend_Boolean_Config'],
    ['Mage_GiftMessage_Model_Entity_Attribute_Source_Boolean_Config'],
    ['Mage_GoogleOptimizer_IndexController', 'Magento\GoogleOptimizer\Adminhtml\Googleoptimizer\IndexController'],
    ['Mage_GoogleShopping_Block_Adminhtml_Types_Grid'],
    ['Mage_GoogleShopping_Helper_SiteVerification', 'Mage_GoogleShopping_Block_SiteVerification'],
    ['Mage_ImportExport_Model_Import_Adapter_Abstract', 'Mage_ImportExport_Model_Import_SourceAbstract'],
    ['Mage_ImportExport_Model_Import_Adapter_Csv', 'Mage_ImportExport_Model_Import_Source_Csv'],
    ['Mage_Install_Model_Installer_Env'],
    ['Mage_Ogone_Model_Api_Debug'],
    ['Mage_Ogone_Model_Resource_Api_Debug'],
    ['Mage_Page_Block_Html_Toplinks'],
    ['Mage_Page_Block_Html_Wrapper'],
    ['Mage_Page_Block_Template_Links'],
    ['Mage_Paypal_Block_Adminhtml_Settlement_Report_Grid'],
    ['Mage_ProductAlert_Block_Price'],
    ['Mage_ProductAlert_Block_Stock'],
    ['Mage_Reports_Model_Resource_Coupons_Collection'],
    ['Mage_Reports_Model_Resource_Invoiced_Collection'],
    ['Mage_Reports_Model_Resource_Product_Ordered_Collection'],
    [
        'Mage_Reports_Model_Resource_Product_Viewed_Collection',
        'Magento\Reports\Model\Resource\Report\Product\Viewed\Collection'
    ],
    ['Mage_Reports_Model_Resource_Refunded_Collection'],
    ['Mage_Reports_Model_Resource_Shipping_Collection'],
    ['Mage_Reports_Model_Report'],
    ['Mage_Reports_Model_Test'],
    ['Mage_Rss_Model_Observer'],
    ['Mage_Rss_Model_Session', 'Magento_Backend_Model_Auth and \Magento\Backend\Model\Auth\Session'],
    [
        'Magento\Sales\Block\Adminhtml\Order\Invoice\Create\Tracking',
        '\Magento\Shipping\Block\Adminhtml\Order\Tracking'
    ],
    [
        'Magento\Sales\Block\Adminhtml\Order\Shipment\Create\Tracking',
        'Magento\Shipping\Block\Adminhtml\Order\Tracking'
    ],
    [
        'Magento\Sales\Block\Adminhtml\Order\Shipment\Packaging',
        '\Magento\Shipping\Block\Adminhtml\Order\Packaging'
    ],
    [
        'Magento\Sales\Block\Adminhtml\Order\Shipment\Packaging\Grid',
        '\Magento\Shipping\Block\Adminhtml\Order\Packaging\Grid'
    ],
    [
        'Magento\Sales\Block\Adminhtml\Order\Shipment\Tracking\Info',
        '\Magento\Shipping\Block\Adminhtml\Order\Tracking'
    ],
    [
        'Magento\Sales\Block\Adminhtml\Order\Shipment\View\Tracking',
        'Magento\Shipping\Block\Adminhtml\Order\Tracking\View'
    ],
    ['Mage_Sales_Block_Order_Details'],
    ['Mage_Sales_Block_Order_Tax'],
    ['Mage_Sales_Block_Guest_Links'],
    ['Mage_Sales_Model_Entity_Order'],
    ['Mage_Sales_Model_Entity_Order_Address'],
    ['Mage_Sales_Model_Entity_Order_Address_Collection'],
    ['Mage_Sales_Model_Entity_Order_Attribute_Backend_Billing'],
    ['Mage_Sales_Model_Entity_Order_Attribute_Backend_Child'],
    ['Mage_Sales_Model_Entity_Order_Attribute_Backend_Parent'],
    ['Mage_Sales_Model_Entity_Order_Attribute_Backend_Shipping'],
    ['Mage_Sales_Model_Entity_Order_Collection'],
    ['Mage_Sales_Model_Entity_Order_Creditmemo'],
    ['Mage_Sales_Model_Entity_Order_Creditmemo_Attribute_Backend_Child'],
    ['Mage_Sales_Model_Entity_Order_Creditmemo_Attribute_Backend_Parent'],
    ['Mage_Sales_Model_Entity_Order_Creditmemo_Collection'],
    ['Mage_Sales_Model_Entity_Order_Creditmemo_Comment'],
    ['Mage_Sales_Model_Entity_Order_Creditmemo_Comment_Collection'],
    ['Mage_Sales_Model_Entity_Order_Creditmemo_Item'],
    ['Mage_Sales_Model_Entity_Order_Creditmemo_Item_Collection'],
    ['Mage_Sales_Model_Entity_Order_Invoice'],
    ['Mage_Sales_Model_Entity_Order_Invoice_Attribute_Backend_Child'],
    ['Mage_Sales_Model_Entity_Order_Invoice_Attribute_Backend_Item'],
    ['Mage_Sales_Model_Entity_Order_Invoice_Attribute_Backend_Order'],
    ['Mage_Sales_Model_Entity_Order_Invoice_Attribute_Backend_Parent'],
    ['Mage_Sales_Model_Entity_Order_Invoice_Collection'],
    ['Mage_Sales_Model_Entity_Order_Invoice_Comment'],
    ['Mage_Sales_Model_Entity_Order_Invoice_Comment_Collection'],
    ['Mage_Sales_Model_Entity_Order_Invoice_Item'],
    ['Mage_Sales_Model_Entity_Order_Invoice_Item_Collection'],
    ['Mage_Sales_Model_Entity_Order_Item'],
    ['Mage_Sales_Model_Entity_Order_Item_Collection'],
    ['Mage_Sales_Model_Entity_Order_Payment'],
    ['Mage_Sales_Model_Entity_Order_Payment_Collection'],
    ['Mage_Sales_Model_Entity_Order_Shipment'],
    ['Mage_Sales_Model_Entity_Order_Shipment_Attribute_Backend_Child'],
    ['Mage_Sales_Model_Entity_Order_Shipment_Attribute_Backend_Parent'],
    ['Mage_Sales_Model_Entity_Order_Shipment_Collection'],
    ['Mage_Sales_Model_Entity_Order_Shipment_Comment'],
    ['Mage_Sales_Model_Entity_Order_Shipment_Comment_Collection'],
    ['Mage_Sales_Model_Entity_Order_Shipment_Item'],
    ['Mage_Sales_Model_Entity_Order_Shipment_Item_Collection'],
    ['Mage_Sales_Model_Entity_Order_Shipment_Track'],
    ['Mage_Sales_Model_Entity_Order_Shipment_Track_Collection'],
    ['Mage_Sales_Model_Entity_Order_Status_History'],
    ['Mage_Sales_Model_Entity_Order_Status_History_Collection'],
    ['Mage_Sales_Model_Entity_Quote'],
    ['Mage_Sales_Model_Entity_Quote_Address'],
    ['Mage_Sales_Model_Entity_Quote_Address_Attribute_Backend'],
    ['Mage_Sales_Model_Entity_Quote_Address_Attribute_Backend_Child'],
    ['Mage_Sales_Model_Entity_Quote_Address_Attribute_Backend_Parent'],
    ['Mage_Sales_Model_Entity_Quote_Address_Attribute_Backend_Region'],
    ['Mage_Sales_Model_Entity_Quote_Address_Attribute_Frontend'],
    ['Mage_Sales_Model_Entity_Quote_Address_Attribute_Frontend_Custbalance'],
    ['Mage_Sales_Model_Entity_Quote_Address_Attribute_Frontend_Discount'],
    ['Mage_Sales_Model_Entity_Quote_Address_Attribute_Frontend_Grand'],
    ['Mage_Sales_Model_Entity_Quote_Address_Attribute_Frontend_Shipping'],
    ['Mage_Sales_Model_Entity_Quote_Address_Attribute_Frontend_Subtotal'],
    ['Mage_Sales_Model_Entity_Quote_Address_Attribute_Frontend_Tax'],
    ['Mage_Sales_Model_Entity_Quote_Address_Collection'],
    ['Mage_Sales_Model_Entity_Quote_Address_Item'],
    ['Mage_Sales_Model_Entity_Quote_Address_Item_Collection'],
    ['Mage_Sales_Model_Entity_Quote_Address_Rate'],
    ['Mage_Sales_Model_Entity_Quote_Address_Rate_Collection'],
    ['Mage_Sales_Model_Entity_Quote_Collection'],
    ['Mage_Sales_Model_Entity_Quote_Item'],
    ['Mage_Sales_Model_Entity_Quote_Item_Collection'],
    ['Mage_Sales_Model_Entity_Quote_Payment'],
    ['Mage_Sales_Model_Entity_Quote_Payment_Collection'],
    ['Mage_Sales_Model_Entity_Sale_Collection'],
    ['Mage_Sales_Model_Entity_Setup'],
    ['Mage_Shipping_ShippingController'],
    ['Mage_Tag_Block_Adminhtml_Report_Customer_Detail_Grid'],
    ['Mage_Tag_Block_Adminhtml_Report_Customer_Grid'],
    ['Mage_Tag_Block_Adminhtml_Report_Popular_Detail_Grid'],
    ['Mage_Tag_Block_Adminhtml_Report_Product_Detail_Grid'],
    ['Mage_Tag_Block_Adminhtml_Report_Product_Grid'],
    ['Mage_Tag_Block_Customer_Edit'],
    ['Mage_Theme_Block_Adminhtml_System_Design_Theme_Grid'],
    ['Mage_User_Block_Role_Grid'],
    ['Mage_User_Block_User_Grid'],
    ['Mage_User_Model_Roles'],
    ['Mage_User_Model_Resource_Roles'],
    ['Mage_User_Model_Resource_Roles_Collection'],
    ['Mage_User_Model_Resource_Roles_User_Collection'],
    ['Mage_Widget_Block_Adminhtml_Widget_Instance_Grid'],
    ['Magento\Widget\Model\Observer'],
    ['Mage_Wishlist_Model_Resource_Product_Collection'],
    ['Varien_Convert_Action'],
    ['Varien_Convert_Action_Abstract'],
    ['Varien_Convert_Action_Interface'],
    ['Varien_Convert_Adapter_Abstract'],
    ['Varien_Convert_Adapter_Db_Table'],
    ['Varien_Convert_Adapter_Http'],
    ['Varien_Convert_Adapter_Http_Curl'],
    ['Varien_Convert_Adapter_Interface'],
    ['Varien_Convert_Adapter_Io'],
    ['Varien_Convert_Adapter_Soap'],
    ['Varien_Convert_Adapter_Std'],
    ['Varien_Convert_Adapter_Zend_Cache'],
    ['Varien_Convert_Adapter_Zend_Db'],
    ['Varien_Convert_Container_Collection'],
    ['Varien_Convert_Container_Generic'],
    ['Varien_Convert_Container_Interface'],
    ['Varien_Convert_Mapper_Abstract'],
    ['Varien_Convert_Parser_Abstract'],
    ['Varien_Convert_Parser_Csv'],
    ['Varien_Convert_Parser_Interface'],
    ['Varien_Convert_Parser_Serialize'],
    ['Varien_Convert_Parser_Xml_Excel'],
    ['Varien_Convert_Profile'],
    ['Varien_Convert_Profile_Abstract'],
    ['Varien_Convert_Profile_Collection'],
    ['Varien_Convert_Validator_Abstract'],
    ['Varien_Convert_Validator_Column'],
    ['Varien_Convert_Validator_Dryrun'],
    ['Varien_Convert_Validator_Interface'],
    ['Mage_File_Uploader_Image'],
    ['Varien_Profiler', 'Magento_Framework_Profiler'],
    ['Mage_Adminhtml_Block_Notification_Window', 'Magento\AdminNotification\Block\Window'],
    ['Mage_Adminhtml_Block_Notification_Toolbar'],
    ['Mage_Adminhtml_Block_Notification_Survey'],
    ['Mage_Adminhtml_Block_Notification_Security'],
    ['Mage_Adminhtml_Block_Notification_Inbox'],
    ['Mage_Adminhtml_Block_Notification_Grid', 'Magento\AdminNotification\Block\Notification\Grid'],
    ['Mage_Adminhtml_Block_Notification_Baseurl'],
    [
        'Mage_Adminhtml_Block_Notification_Grid_Renderer_Severity',
        'Magento\AdminNotification\Block\Grid\Renderer\Severity'
    ],
    [
        'Mage_Adminhtml_Block_Notification_Grid_Renderer_Notice',
        'Magento\AdminNotification\Block\Grid\Renderer\Notice'
    ],
    [
        'Mage_Adminhtml_Block_Notification_Grid_Renderer_Actions',
        'Magento\AdminNotification\Block\Grid\Renderer\Actions'
    ],
    ['Mage_Adminhtml_Block_Cache_Notifications'],
    ['Mage_AdminNotification_Block_Grid'],
    ['Mage_Core_Model_Design_Package'],
    ['Mage_Core_Model_Design_PackageInterface'],
    ['Mage_Core_Model_Resource_Type_Db_Mysqli_Setup'],
    ['Mage_Core_Model_Resource_Type_Db_Mysqli'],
    ['Varien_Db_Adapter_Mysqli'],
    ['Mage_DB_Mysqli'],
    ['Mage_DB_Exception'],
    [
        'Magento\Catalog\Block\Product\View\Media',
        'Decomposed into \Magento\Catalog\Block\Product\View\Gallery' .
        ' and \Magento\Catalog\Block\Product\View\BaseImage classes'
    ],
    ['Magento\Wishlist\Block\Links', 'Magento\Wishlist\Block\Link'],
    ['Magento\Wishlist\Block\Render\Item\Price'],
    ['Mage_Adminhtml_Block_Api_Tab_Userroles'],
    ['Mage_Adminhtml_Block_Api_Tab_Roleinfo'],
    ['Mage_Adminhtml_Block_Api_Tab_Rolesusers'],
    ['Mage_Adminhtml_Block_Api_Tab_Rolesedit'],
    ['Mage_Adminhtml_Block_Api_Editroles'],
    ['Mage_Adminhtml_Block_Api_Buttons'],
    ['Mage_Adminhtml_Block_Api_Users'],
    ['Mage_Adminhtml_Block_Api_Role_Grid_User'],
    ['Mage_Adminhtml_Block_Api_Grid_Role'],
    ['Mage_Adminhtml_Block_Api_Roles'],
    ['Mage_Adminhtml_Block_Api_User_Edit_Tab_Main'],
    ['Mage_Adminhtml_Block_Api_User_Edit_Tab_Roles'],
    ['Mage_Adminhtml_Block_Api_User_Edit_Tabs'],
    ['Mage_Adminhtml_Block_Api_User_Edit_Form'],
    ['Mage_Adminhtml_Block_Api_User_Grid'],
    ['Mage_Adminhtml_Block_Api_User_Edit'],
    ['Mage_Adminhtml_Block_Api_Role'],
    ['Mage_Adminhtml_Block_Api_User'],
    ['Mage_Adminhtml_Block_Api_Edituser'],
    ['Mage_Api_Exception'],
    ['Mage_Api_Controller_Action'],
    ['Mage_Api_Model_Acl_Role_Generic'],
    ['Mage_Api_Model_Acl_Role_Group'],
    ['Mage_Api_Model_Acl_Role_Registry'],
    ['Mage_Api_Model_Acl_Role_User'],
    ['Mage_Api_Model_Acl_Assert_Ip'],
    ['Mage_Api_Model_Acl_Assert_Time'],
    ['Mage_Api_Model_Acl_Role'],
    ['Mage_Api_Model_Acl_Resource'],
    ['Mage_Api_Model_Rules'],
    ['Mage_Api_Model_Wsdl_Config'],
    ['Mage_Api_Model_Wsdl_Config_Base'],
    ['Mage_Api_Model_Wsdl_Config_Element'],
    ['Mage_Api_Model_Server'],
    ['Mage_Api_Model_Mysql4_Acl_Role_Collection'],
    ['Mage_Api_Model_Mysql4_Acl_Role'],
    ['Mage_Api_Model_Mysql4_Rules'],
    ['Mage_Api_Model_Mysql4_Role_Collection'],
    ['Mage_Api_Model_Mysql4_Rules_Collection'],
    ['Mage_Api_Model_Mysql4_Roles'],
    ['Mage_Api_Model_Mysql4_Permissions_Collection'],
    ['Mage_Api_Model_Mysql4_User_Collection'],
    ['Mage_Api_Model_Mysql4_Roles_Collection'],
    ['Mage_Api_Model_Mysql4_Roles_User_Collection'],
    ['Mage_Api_Model_Mysql4_Role'],
    ['Mage_Api_Model_Mysql4_Acl'],
    ['Mage_Api_Model_Mysql4_User'],
    ['Mage_Api_Model_Session'],
    ['Mage_Api_Model_Config'],
    ['Mage_Api_Model_Server_V2_Adapter_Soap'],
    ['Mage_Api_Model_Server_V2_Handler'],
    ['Mage_Api_Model_Server_Adapter_Soap'],
    ['Mage_Api_Model_Server_Adapter_Xmlrpc'],
    ['Mage_Api_Model_Server_WSI_Adapter_Soap'],
    ['Mage_Api_Model_Server_WSI_Handler'],
    ['Mage_Api_Model_Server_Handler'],
    ['Mage_Api_Model_Roles'],
    ['Mage_Api_Model_Role'],
    ['Mage_Api_Model_Acl'],
    ['Mage_Api_Model_Resource_Acl_Role_Collection'],
    ['Mage_Api_Model_Resource_Acl_Role'],
    ['Mage_Api_Model_Resource_Rules'],
    ['Mage_Api_Model_Resource_Role_Collection'],
    ['Mage_Api_Model_Resource_Rules_Collection'],
    ['Mage_Api_Model_Resource_Roles'],
    ['Mage_Api_Model_Resource_Permissions_Collection'],
    ['Mage_Api_Model_Resource_User_Collection'],
    ['Mage_Api_Model_Resource_Roles_Collection'],
    ['Mage_Api_Model_Resource_Roles_User_Collection'],
    ['Mage_Api_Model_Resource_Role'],
    ['Mage_Api_Model_Resource_Acl'],
    ['Mage_Api_Model_Resource_Abstract'],
    ['Mage_Api_Model_Resource_User'],
    ['Mage_Api_Model_User'],
    ['Mage_Api_Helper_Data'],
    ['Mage_Api_XmlrpcController'],
    ['Mage_Api_V2_SoapController'],
    ['Mage_Api_SoapController'],
    ['Mage_Api_IndexController'],
    ['Mage_Catalog_Model_Api_Resource'],
    ['Mage_Catalog_Model_Api2_Product_Website'],
    ['Mage_Catalog_Model_Api2_Product_Website_Rest_Admin_V1'],
    ['Mage_Catalog_Model_Api2_Product_Website_Validator_Admin_Website'],
    ['Mage_Catalog_Model_Api2_Product_Rest_Customer_V1'],
    ['Mage_Catalog_Model_Api2_Product_Rest_Guest_V1'],
    ['Mage_Catalog_Model_Api2_Product_Rest_Admin_V1'],
    ['Mage_Catalog_Model_Api2_Product_Category'],
    ['Mage_Catalog_Model_Api2_Product_Image'],
    ['Mage_Catalog_Model_Api2_Product_Category_Rest_Customer_V1'],
    ['Mage_Catalog_Model_Api2_Product_Category_Rest_Guest_V1'],
    ['Mage_Catalog_Model_Api2_Product_Category_Rest_Admin_V1'],
    ['Mage_Catalog_Model_Api2_Product_Image_Rest_Customer_V1'],
    ['Mage_Catalog_Model_Api2_Product_Image_Rest_Guest_V1'],
    ['Mage_Catalog_Model_Api2_Product_Image_Rest_Admin_V1'],
    ['Mage_Catalog_Model_Api2_Product_Image_Validator_Image'],
    ['Mage_Catalog_Model_Api2_Product_Validator_Product'],
    ['Mage_Catalog_Model_Api2_Product'],
    ['Mage_Catalog_Model_Product_Api_V2'],
    ['Mage_Catalog_Model_Product_Api'],
    ['Mage_Catalog_Model_Product_Option_Api_V2'],
    ['Mage_Catalog_Model_Product_Option_Value_Api_V2'],
    ['Mage_Catalog_Model_Product_Option_Value_Api'],
    ['Mage_Catalog_Model_Product_Option_Api'],
    ['Mage_Catalog_Model_Product_Type_Api_V2'],
    ['Mage_Catalog_Model_Product_Type_Api'],
    ['Mage_Catalog_Model_Product_Attribute_Tierprice_Api_V2'],
    ['Mage_Catalog_Model_Product_Attribute_Tierprice_Api'],
    ['Mage_Catalog_Model_Product_Attribute_Media_Api_V2'],
    ['Mage_Catalog_Model_Product_Attribute_Media_Api'],
    ['Mage_Catalog_Model_Product_Attribute_Api_V2'],
    ['Mage_Catalog_Model_Product_Attribute_Set_Api_V2'],
    ['Mage_Catalog_Model_Product_Attribute_Set_Api'],
    ['Mage_Catalog_Model_Product_Attribute_Api'],
    ['Mage_Catalog_Model_Product_Link_Api_V2'],
    ['Mage_Catalog_Model_Product_Link_Api'],
    ['Mage_Catalog_Model_Category_Api_V2'],
    ['Mage_Catalog_Model_Category_Api'],
    ['Mage_Catalog_Model_Category_Attribute_Api_V2'],
    ['Mage_Catalog_Model_Category_Attribute_Api'],
    ['Mage_Checkout_Model_Api_Resource'],
    ['Mage_Checkout_Model_Api_Resource_Customer'],
    ['Mage_Checkout_Model_Api_Resource_Product'],
    ['Mage_Checkout_Model_Cart_Api_V2'],
    ['Mage_Checkout_Model_Cart_Payment_Api'],
    ['Mage_Checkout_Model_Cart_Customer_Api_V2'],
    ['Mage_Checkout_Model_Cart_Customer_Api'],
    ['Mage_Checkout_Model_Cart_Api'],
    ['Mage_Checkout_Model_Cart_Product_Api_V2'],
    ['Mage_Checkout_Model_Cart_Product_Api'],
    ['Mage_Checkout_Model_Cart_Shipping_Api_V2'],
    ['Mage_Checkout_Model_Cart_Shipping_Api'],
    ['Mage_Checkout_Model_Cart_Coupon_Api_V2'],
    ['Mage_Checkout_Model_Cart_Coupon_Api'],
    ['Mage_Core_Model_Store_Api_V2'],
    ['Mage_Core_Model_Store_Api'],
    ['Mage_Core_Model_Magento_Api_V2'],
    ['Mage_Core_Model_Magento_Api'],
    ['Mage_Customer_Model_Group_Api_V2'],
    ['Mage_Customer_Model_Group_Api'],
    ['Mage_Customer_Model_Api_Resource'],
    ['Mage_Customer_Model_Customer_Api_V2'],
    ['Mage_Customer_Model_Customer_Api'],
    ['Mage_Customer_Model_Api2_Customer'],
    ['Mage_Customer_Model_Api2_Customer_Address'],
    ['Mage_Customer_Model_Api2_Customer_Rest_Customer_V1'],
    ['Mage_Customer_Model_Api2_Customer_Rest_Admin_V1'],
    ['Mage_Customer_Model_Api2_Customer_Address_Validator'],
    ['Mage_Customer_Model_Api2_Customer_Address_Rest_Customer_V1'],
    ['Mage_Customer_Model_Api2_Customer_Address_Rest_Admin_V1'],
    ['Mage_Customer_Model_Address_Api_V2'],
    ['Mage_Customer_Model_Address_Api'],
    ['Mage_Directory_Model_Region_Api_V2'],
    ['Mage_Directory_Model_Region_Api'],
    ['Mage_Directory_Model_Country_Api_V2'],
    ['Mage_Directory_Model_Country_Api'],
    ['Mage_Downloadable_Model_Link_Api_V2'],
    ['Mage_Downloadable_Model_Link_Api_Validator'],
    ['Mage_Downloadable_Model_Link_Api_Uploader'],
    ['Mage_Downloadable_Model_Link_Api'],
    ['Mage_GiftMessage_Model_Api_V2'],
    ['Mage_GiftMessage_Model_Api'],
    ['Mage_Sales_Model_Api_Resource'],
    ['Mage_Sales_Model_Api2_Order_Item_Rest_Customer_V1'],
    ['Mage_Sales_Model_Api2_Order_Item_Rest_Admin_V1'],
    ['Mage_Sales_Model_Api2_Order_Comment_Rest_Customer_V1'],
    ['Mage_Sales_Model_Api2_Order_Comment_Rest_Admin_V1'],
    ['Mage_Sales_Model_Api2_Order_Item'],
    ['Mage_Sales_Model_Api2_Order_Comment'],
    ['Mage_Sales_Model_Api2_Order_Address'],
    ['Mage_Sales_Model_Api2_Order_Rest_Customer_V1'],
    ['Mage_Sales_Model_Api2_Order_Rest_Admin_V1'],
    ['Mage_Sales_Model_Api2_Order_Address_Rest_Customer_V1'],
    ['Mage_Sales_Model_Api2_Order_Address_Rest_Admin_V1'],
    ['Mage_Sales_Model_Api2_Order'],
    ['Mage_Sales_Model_Order_Api_V2'],
    ['Mage_Sales_Model_Order_Shipment_Api_V2'],
    ['Mage_Sales_Model_Order_Shipment_Api'],
    ['Mage_Sales_Model_Order_Invoice_Api_V2'],
    ['Mage_Sales_Model_Order_Invoice_Api'],
    ['Mage_Sales_Model_Order_Api'],
    ['Mage_Sales_Model_Order_Creditmemo_Api_V2'],
    ['Mage_Sales_Model_Order_Creditmemo_Api'],
    ['Magento\ImportExport\Model\Config'],
    ['Magento\Install\Model\EntryPoint\Console'],
    ['Magento\Install\Model\EntryPoint\Output'],
    ['Magento\Framework\Data\Collection\Factory', 'Magento\Framework\Data\CollectionFactory'],
    ['Magento\Customer\Block\Adminhtml\System\Config\ValidatevatFactory'],
    ['Magento\Customer\Model\Attribute\Data'],
    ['Magento\Eav\Model\Attribute\Data'],
    ['Magento\Log\Model\Resource\Helper\Mysql4', 'Magento\Log\Model\Resource\Helper'],
    ['Magento\CatalogSearch\Model\Resource\Helper\Mysql4', 'Magento\CatalogSearch\Model\Resource\Helper'],
    ['Magento\ImportExport\Model\Resource\Helper\Mysql4', 'Magento\ImportExport\Model\Resource\Helper'],
    ['Magento\Reports\Model\Resource\Helper\Mysql4', 'Magento\Reports\Model\Resource\Helper'],
    ['Magento\Backup\Model\Resource\Helper\Mysql4', 'Magento\Backup\Model\Resource\Helper'],
    ['Magento\Sales\Model\CarrierFactory', 'Magento\Shipping\Model\CarrierFactory'],
    ['Magento\Sales\Model\Order\Pdf\Shipment\Packaging', 'Magento\Shipping\Model\Order\Pdf\Packaging'],
    ['Magento\Sales\Model\ResourceFactory'],
    ['Magento\Sales\Model\Resource\Helper\Mysql4', 'Magento\Sales\Model\Resource\Helper'],
    ['Magento\Core\Model\Resource\Helper\Mysql4', 'Magento\Framework\DB\Helper'],
    ['Magento\Core\Model\Resource\Helper', 'Magento\Framework\DB\Helper'],
    ['Magento\Core\Model\Resource\Helper\AbstractHelper', 'Magento\Framework\DB\Helper\AbstractHelper'],
    ['Magento\Core\Model\Resource\HelperFactory'],
    ['Magento\Core\Model\Resource\HelperPool'],
    ['Magento\Core\Model\Resource\Transaction', 'Magento\Framework\DB\Transaction'],
    ['Magento\Catalog\Model\Resource\Helper\Mysql4', 'Magento\Catalog\Model\Resource\Helper'],
    ['Magento\Eav\Model\Resource\Helper\Mysql4', 'Magento\Eav\Model\Resource\Helper'],
    [
        'Magento\Eav\Model\Entity\Attribute\Backend\Array',
        'Magento\Eav\Model\Entity\Attribute\Backend\ArrayBackend'
    ],
    ['Magento\Sales\Model\Resource\Helper\HelperInterface', 'Magento\Sales\Model\Resource\HelperInterface'],
    ['Magento\Reports\Model\Resource\Helper\HelperInterface', 'Magento\Reports\Model\Resource\HelperInterface'],
    ['Magento\Payment\Block\Form\Banktransfer', 'Magento\OfflinePayments\Block\Form\Banktransfer'],
    ['Magento\Payment\Block\Form\Cashondelivery', 'Magento\OfflinePayments\Block\Form\Cashondelivery'],
    ['Magento\Payment\Block\Form\Ccsave', 'Magento\OfflinePayments\Block\Form\Ccsave'],
    ['Magento\Payment\Block\Form\Checkmo', 'Magento\OfflinePayments\Block\Form\Checkmo'],
    ['Magento\Payment\Block\Form\Purchaseorder', 'Magento\OfflinePayments\Block\Form\Purchaseorder'],
    ['Magento\Payment\Block\Info\Ccsave', 'Magento\OfflinePayments\Block\Info\Ccsave'],
    ['Magento\Payment\Block\Info\Checkmo', 'Magento\OfflinePayments\Block\Info\Checkmo'],
    ['Magento\Payment\Block\Info\Purchaseorder', 'Magento\OfflinePayments\Block\Info\Purchaseorder'],
    ['Magento\Payment\Model\Method\Banktransfer', 'Magento\OfflinePayments\Model\Banktransfer'],
    ['Magento\Payment\Model\Method\Cashondelivery', 'Magento\OfflinePayments\Model\Cashondelivery'],
    ['Magento\Payment\Model\Method\Ccsave', 'Magento\OfflinePayments\Model\Ccsave'],
    ['Magento\Payment\Model\Method\Checkmo', 'Magento\OfflinePayments\Model\Checkmo'],
    ['Magento\Payment\Model\Method\Purchaseorder', 'Magento\OfflinePayments\Model\Purchaseorder'],
    ['Magento\Poll\Block\ActivePoll'],
    ['Magento\Poll\Controller\Vote'],
    ['Magento\Poll\Helper\Data'],
    ['Magento\Poll\Model\Poll'],
    ['Magento\Poll\Model\Poll\Answer'],
    ['Magento\Poll\Model\Poll\Vote'],
    ['Magento\Poll\Model\Resource\Poll'],
    ['Magento\Poll\Model\Resource\Poll\Answer'],
    ['Magento\Poll\Model\Resource\Poll\Answer\Collection'],
    ['Magento\Poll\Model\Resource\Poll\Collection'],
    ['Magento\Poll\Model\Resource\Poll\Vote'],
    ['Magento\Framework\Backup'],
    ['Magento\Core\Controller\Front\Router'],
    ['Magento\Core\Controller\Request\HttpProxy'],
    ['Magento\Core\Controller\Response\Http', 'Magento\Framework\App\Response\Http'],
    ['Magento\Core\Controller\Varien\Action\Forward', 'Magento\Framework\App\Action\Forward'],
    ['Magento\Core\Controller\Varien\Action\Redirect', 'Magento\Framework\App\Action\Redirect'],
    ['Magento\Core\Controller\Varien\DispatchableInterface'],
    ['Magento\Core\Controller\Varien\Front', 'Magento\Framework\App\FrontController'],
    ['Magento\Core\Controller\FrontInterface', 'Magento\Framework\App\FrontControllerInterface'],
    ['Magento\Core\Model\App\Emulation', 'Magento\Store\Model\App\Emulation'],
    ['Magento\Core\Model\App\Handler'],
    ['Magento\Core\Model\App\Proxy'],
    ['Magento\Core\Model\Event\Config\SchemaLocator', 'Magento\Framework\Event\Config\SchemaLocator'],
    ['Magento\Core\Controller\Varien\Router\AbstractRouter'],
    ['Magento\Core\Controller\Varien\AbstractAction'],
    ['Magento\Core\Controller\Varien\Exception'],
    ['Magento\Framework\HTTP\HandlerFactory'],
    ['Magento\Core\Controller\Request\Http'],
    ['Magento\Core\Controller\Varien\Router\DefaultRouter'],
    ['Magento\Core\Model\NoRouteHandlerList'],
    ['Magento\Core\Controller\Varien\Action\Factory'],
    ['Magento\Core\Model\Config\Loader\Primary'],
    ['Magento\Core\Model\Config\AbstractStorage'],
    ['Magento\Core\Model\Config\Loader'],
    ['Magento\Core\Model\Config\LoaderInterface'],
    ['Magento\Core\Model\Config\Primary'],
    ['Magento\Core\Model\Config\Storage'],
    ['Magento\Core\Model\Config\StorageInterface'],
    ['Magento\Core\Model\Dir'],
    ['Magento\Core\Model\ModuleList'],
    ['Magento\Core\Model\ModuleListInterface'],
    ['Magento\Core\Model\RouterList'],
    ['Magento\Core\Model\App\State'],
    ['Magento\Core\Model\App'],
    ['Magento\Core\Model\Event\Config\Converter'],
    ['Magento\Core\Model\Event\Config\Data'],
    ['Magento\Core\Model\Event\Config\Reader'],
    ['Magento\Core\Model\Event\Invoker\InvokerDefault'],
    ['Magento\Core\Model\Event\Config'],
    ['Magento\Core\Model\Event\ConfigInterface'],
    ['Magento\Core\Model\Event\InvokerInterface'],
    ['Magento\Core\Model\Event\Manager'],
    ['Magento\Framework\HTTP\Handler\Composite'],
    ['Magento\Framework\HTTP\HandlerInterface'],
    ['Magento\Backend\Model\Request\PathInfoProcessor'],
    ['Magento\Backend\Model\Router\NoRouteHandler'],
    ['Magento\ConfigurableProduct\Block\Adminhtml\Product\Edit\Tab\Super\Config\Simple'],
    ['Magento\Core\Model\Request\PathInfoProcessor', 'Magento\Store\App\Request\PathInfoProcessor'],
    ['Magento\Core\Model\Request\RewriteService'],
    ['Magento\Core\Model\Router\NoRouteHandler'],
    ['Magento\Core\Model\Resource\SetupFactory'],
    ['Magento\Core\Model\Dir\Verification'],
    ['Magento\Core\Model\Module\Declaration\Converter\Dom'],
    ['Magento\Core\Model\Module\Declaration\Reader\Filesystem'],
    ['Magento\Core\Model\Module\Dir'],
    ['Magento\Core\Model\Module\Declaration\FileResolver'],
    ['Magento\Core\Model\Module\Declaration\SchemaLocator'],
    ['Magento\Core\Model\Module\Dir\ReverseResolver'],
    ['Magento\Core\Model\Module\ResourceResolver'],
    ['Magento\Core\Model\Module\ResourceResolverInterface'],
    ['Magento\Core\Model\Resource\SetupInterface'],
    ['Magento\Core\Model\Db\UpdaterInterface'],
    ['Magento\Core\Model\Router\NoRouteHandlerInterface'],
    ['Magento\Core\Model\UrlInterface'],
    ['Magento\Sales\Model\AdminOrder'],
    ['Magento\Sales\Model\AdminOrder\Random'],
    ['Magento\Sales\Model\Resource\Order\Attribute\Backend\Parent'],
    ['Magento\Sales\Model\Resource\Order\Creditmemo\Attribute\Backend\Parent'],
    ['Magento\Sales\Model\Resource\Order\Invoice\Attribute\Backend\Parent'],
    ['Magento\Sales\Model\Resource\Order\Shipment\Attribute\Backend\Parent'],
    ['Magento\Quote\Model\Resource\Quote\Address\Attribute\Backend\Parent'],
    ['Magento\Core\Helper\Http'],
    ['Magento\Core\Helper\Theme', 'Magento\Theme\Helper\Theme'],
    ['Magento\Core\Model\Theme', 'Magento\Theme\Model\Theme'],
    ['Magento\Core\Model\Theme\Collection', 'Magento\Theme\Model\Theme\Collection'],
    ['Magento\Core\Model\Theme\Data', 'Magento\Theme\Model\Theme\Data'],
    ['Magento\Core\Model\Theme\File', 'Magento\Theme\Model\Theme\File'],
    ['Magento\Core\Model\Theme\FileProvider', 'Magento\Theme\Model\Theme\FileProvider'],
    ['Magento\Core\Model\Theme\Registration', 'Magento\Theme\Model\Theme\Registration'],
    ['Magento\Core\Model\Theme\Resolver', 'Magento\Theme\Model\Theme\Resolver'],
    ['Magento\Core\Model\Theme\ThemeProvider', 'Magento\Theme\Model\Theme\ThemeProvider'],
    ['Magento\Core\Model\Theme\Customization\Config', 'Magento\Theme\Model\Theme\Customization\Config'],
    ['Magento\Core\Model\Theme\Data\Collection', 'Magento\Theme\Model\Theme\Data\Collection'],
    ['Magento\Core\Model\Theme\Domain\Physical', 'Magento\Theme\Model\Theme\Domain\Physical'],
    ['Magento\Core\Model\Theme\Domain\Staging', 'Magento\Theme\Model\Theme\Domain\Staging'],
    ['Magento\Core\Model\Theme\Domain\Virtual', 'Magento\Theme\Model\Theme\Domain\Virtual'],
    ['Magento\Core\Model\Theme\Image\Path', 'Magento\Theme\Model\Theme\Image\Path'],
    ['Magento\Core\Model\Theme\Source\Theme', 'Magento\Theme\Model\Theme\Source\Theme'],
    ['Magento\Core\Model\ThemeInterface', 'Magento\Framework\View\Design\ThemeInterface'],
    ['Magento\Core\Model\View\DesignInterface', 'Magento\Framework\View\DesignInterface'],
    ['Magento\Core\Model\Layout\Element', 'Magento\Framework\View\Layout\Element'],
    ['Magento\Core\Helper\Hint', 'Magento\Backend\Block\Store\Switcher'],
    [
        'Magento\Core\Model\Design\Fallback\Rule\ModularSwitch',
        'Magento\Framework\View\Design\Fallback\Rule\ModularSwitch'
    ],
    [
        'Magento\Core\Model\Design\Fallback\Rule\RuleInterface',
        'Magento\Framework\View\Design\Fallback\Rule\RuleInterface'
    ],
    ['Magento\Core\Model\Design\Fallback\Rule\Simple', 'Magento\Framework\View\Design\Fallback\Rule\Simple'],
    ['Magento\Core\Model\Design\Fallback\Factory', 'Magento\Framework\View\Design\Fallback\RulePool'],
    ['Magento\Core\Model\Design\FileResolution\Strategy\Fallback\CachingProxy'],
    ['Magento\Framework\View\Design\FileResolution\Strategy\View\NotifiableInterface'],
    ['Magento\Framework\View\Design\FileResolution\Strategy\View\FileInterface'],
    ['Magento\Framework\View\Design\FileResolution\Strategy\View\LocaleInterface'],
    ['Magento\Framework\View\Design\FileResolution\Strategy\View\ViewInterface'],
    ['Magento\Framework\View\Design\FileResolution\Strategy\Fallback\CachingProxy'],
    [
        'Magento\Core\Model\Design\FileResolution\Strategy\Fallback',
        'Magento\Framework\View\Design\FileResolution\Fallback\{File,ViewFile,LocaleFile,TemplateFile}'
    ],
    ['Magento\Core\Model\Design\FileResolution\StrategyPool'],
    ['Magento\Framework\View\Design\FileResolution\StrategyPool'],
    ['Magento\Core\Model\Layout\File', 'Magento\Framework\View\File'],
    ['Magento\Core\Model\Layout\File\Factory', 'Magento\Framework\View\File\Factory'],
    ['Magento\Core\Model\Layout\File\FileList\Factory', 'Magento\Framework\View\File\FileList\Factory'],
    ['Magento\Core\Model\Layout\File\ListFile', 'Magento\Framework\View\File\FileList'],
    [
        'Magento\Core\Model\Layout\File\Source\Aggregated',
        'Magento\Framework\View\Layout\File\Collector\Aggregated'
    ],
    ['Magento\Core\Model\Layout\File\Source\Base', 'Magento\Framework\View\Layout\File\Source\Base'],
    [
        'Magento\Core\Model\Layout\File\Source\Decorator\ModuleDependency',
        'Magento\Framework\View\File\Collector\Decorator\ModuleDependency'
    ],
    [
        'Magento\Core\Model\Layout\File\Source\Decorator\ModuleOutput',
        'Magento\Framework\View\File\Collector\Decorator\ModuleOutput'
    ],
    ['Magento\Core\Model\Layout\File\Source\Override\Base', 'Magento\Framework\View\Layout\File\Override\Base'],
    ['Magento\Core\Model\Layout\File\Source\Override\Theme', 'Magento\Framework\View\Layout\File\Override\Theme'],
    ['Magento\Core\Model\Layout\File\Source\Theme', 'Magento\Framework\View\Layout\File\Source\Theme'],
    ['Magento\Core\Model\Layout\File\SourceInterface', 'Magento\Framework\View\File\CollectorInterface'],
    ['Magento\Core\Model\LayoutFactory', 'Magento\Framework\View\LayoutFactory'],
    ['Magento\Core\Model\TemplateEngine\EngineInterface', 'Magento\Framework\View\TemplateEngineInterface'],
    ['Magento\Core\Model\TemplateEngine\Factory', 'Magento\Framework\View\TemplateEngineFactory'],
    ['Magento\Core\Model\TemplateEngine\Php', 'Magento\Framework\View\TemplateEngine\Php'],
    ['Magento\Core\Model\TemplateEngine\Pool', 'Magento\Framework\View\TemplateEnginePool'],
    ['Magento\Media\Model\File\Image'],
    ['Magento\Media\Model\Image'],
    ['Magento\Media\Helper\Data'],
    [
        'Magento\Adminhtml\Block\Promo\Catalog\Edit\Form',
        'Magento\CatalogRule\Block\Adminhtml\Promo\Catalog\Edit\Form'
    ],
    [
        'Magento\Adminhtml\Block\Promo\Catalog\Edit\Js',
        'Magento\CatalogRule\Block\Adminhtml\Promo\Catalog\Edit\Js'
    ],
    [
        'Magento\Adminhtml\Block\Promo\Catalog\Edit\Tab\Actions',
        'Magento\CatalogRule\Block\Adminhtml\Promo\Catalog\Edit\Tab\Actions'
    ],
    [
        'Magento\Adminhtml\Block\Promo\Catalog\Edit\Tab\Conditions',
        'Magento\CatalogRule\Block\Adminhtml\Promo\Catalog\Edit\Tab\Conditions'
    ],
    [
        'Magento\Adminhtml\Block\Promo\Catalog\Edit\Tab\Main',
        'Magento\CatalogRule\Block\Adminhtml\Promo\Catalog\Edit\Tab\Main'
    ],
    [
        'Magento\Adminhtml\Block\Promo\Catalog\Edit\Tabs',
        'Magento\CatalogRule\Block\Adminhtml\Promo\Catalog\Edit\Tabs'
    ],
    ['Magento\Adminhtml\Block\Promo\Catalog\Edit', 'Magento\CatalogRule\Block\Adminhtml\Promo\Catalog\Edit'],
    ['Magento\Adminhtml\Block\Promo\Catalog', 'Magento\CatalogRule\Block\Adminhtml\Promo\Catalog'],
    [
        'Magento\Adminhtml\Block\Promo\Widget\Chooser\Sku',
        'Magento\CatalogRule\Block\Adminhtml\Widget\Chooser\Sku'
    ],
    ['Magento\Adminhtml\Block\Promo\Widget\Chooser', 'Magento\CatalogRule\Block\Adminhtml\Widget\Chooser'],
    ['Magento\Adminhtml\Block\Promo\Quote\Edit\Form', 'Magento\SalesRule\Block\Adminhtml\Promo\Quote\Edit\Form'],
    [
        'Magento\Adminhtml\Block\Promo\Quote\Edit\Tab\Actions',
        'Magento\SalesRule\Block\Adminhtml\Promo\Quote\Edit\Tab\Actions'
    ],
    [
        'Magento\Adminhtml\Block\Promo\Quote\Edit\Tab\Conditions',
        'Magento\SalesRule\Block\Adminhtml\Promo\Quote\Edit\Tab\Conditions'
    ],
    [
        'Magento\Adminhtml\Block\Promo\Quote\Edit\Tab\Coupons\Form',
        'Magento\SalesRule\Block\Adminhtml\Promo\Quote\Edit\Tab\Coupons\Form'
    ],
    [
        'Magento\Adminhtml\Block\Promo\Quote\Edit\Tab\Coupons\Grid\Column\Renderer\Used',
        'Magento\SalesRule\Block\Adminhtml\Promo\Quote\Edit\Tab\Coupons\Grid\Column\Renderer\Used'
    ],
    [
        'Magento\Adminhtml\Block\Promo\Quote\Edit\Tab\Coupons\Grid',
        'Magento\SalesRule\Block\Adminhtml\Promo\Quote\Edit\Tab\Coupons\Grid'
    ],
    [
        'Magento\Adminhtml\Block\Promo\Quote\Edit\Tab\Coupons',
        'Magento\SalesRule\Block\Adminhtml\Promo\Quote\Edit\Tab\Coupons'
    ],
    [
        'Magento\Adminhtml\Block\Promo\Quote\Edit\Tab\Labels',
        'Magento\SalesRule\Block\Adminhtml\Promo\Quote\Edit\Tab\Labels'
    ],
    [
        'Magento\Adminhtml\Block\Promo\Quote\Edit\Tab\Main\Renderer\Checkbox',
        'Magento\SalesRule\Block\Adminhtml\Promo\Quote\Edit\Tab\Main\Renderer\Checkbox'
    ],
    [
        'Magento\Adminhtml\Block\Promo\Quote\Edit\Tab\Main',
        'Magento\SalesRule\Block\Adminhtml\Promo\Quote\Edit\Tab\Main'
    ],
    ['Magento\Adminhtml\Block\Promo\Quote\Edit\Tabs', 'Magento\SalesRule\Block\Adminhtml\Promo\Quote\Edit\Tabs'],
    ['Magento\Adminhtml\Block\Promo\Quote\Edit', 'Magento\SalesRule\Block\Adminhtml\Promo\Quote\Edit'],
    ['Magento\Adminhtml\Block\Promo\Quote', 'Magento\SalesRule\Block\Adminhtml\Promo\Quote'],
    ['Magento\Adminhtml\Controller\Promo\Catalog', 'Magento\CatalogRule\Controller\Adminhtml\Promo\Catalog'],
    ['Magento\Adminhtml\Controller\Promo\Quote', 'Magento\SalesRule\Controller\Adminhtml\Promo\Quote'],
    ['Magento\Adminhtml\Controller\Promo\Widget', 'Magento\CatalogRule\Controller\Adminhtml\Promo\Widget'],
    ['Magento\Adminhtml\Controller\Promo', 'Magento\CatalogRule\Controller\Adminhtml\Promo'],
    ['Magento\Adminhtml\Controller\System\Account', 'Magento\Backend\Controller\Adminhtml\System\Account'],
    ['Magento\Adminhtml\Controller\System\Backup', 'Magento\Backend\Controller\Adminhtml\System\Backup'],
    [
        'Magento\Adminhtml\Controller\System\Config\System\Storage',
        'Magento\Backend\Controller\Adminhtml\System\Config\System\Storage'
    ],
    ['Magento\Adminhtml\Controller\System\Design', 'Magento\Backend\Controller\Adminhtml\System\Design'],
    ['Magento\Adminhtml\Controller\System\Store', 'Magento\Backend\Controller\Adminhtml\System\Store'],
    ['Magento\Adminhtml\Controller\System\Variable', 'Magento\Backend\Controller\Adminhtml\System\Variable'],
    ['Magento\Adminhtml\Block\System\Account\Edit\Form', 'Magento\Backend\Block\System\Account\Edit\Form'],
    ['Magento\Adminhtml\Block\System\Account\Edit', 'Magento\Backend\Block\System\Account\Edit'],
    ['Magento\Adminhtml\Block\System\Cache\Edit', 'Magento\Backend\Block\System\Cache\Edit'],
    ['Magento\Adminhtml\Block\System\Cache\Form', 'Magento\Backend\Block\System\Cache\Form'],
    [
        'Magento\Adminhtml\Block\System\Design\Edit\Tab\General',
        'Magento\Backend\Block\System\Design\Edit\Tab\General'
    ],
    ['Magento\Adminhtml\Block\System\Design\Edit\Tabs', 'Magento\Backend\Block\System\Design\Edit\Tabs'],
    ['Magento\Adminhtml\Block\System\Design\Edit', 'Magento\Backend\Block\System\Design\Edit'],
    ['Magento\Adminhtml\Block\System\Design', 'Magento\Backend\Block\System\Design'],
    ['Magento\Adminhtml\Block\System\Shipping\Ups', 'Magento\Backend\Block\System\Shipping\Ups'],
    ['Magento\Adminhtml\Block\System\Store\Delete\Form', 'Magento\Backend\Block\System\Store\Delete\Form'],
    ['Magento\Adminhtml\Block\System\Store\Delete\Group', 'Magento\Backend\Block\System\Store\Delete\Group'],
    ['Magento\Adminhtml\Block\System\Store\Delete\Website', 'Magento\Backend\Block\System\Store\Delete\Website'],
    ['Magento\Adminhtml\Block\System\Store\Delete', 'Magento\Backend\Block\System\Store\Delete'],
    [
        'Magento\Adminhtml\Block\System\Store\Edit\AbstractForm',
        'Magento\Backend\Block\System\Store\Edit\AbstractForm'
    ],
    [
        'Magento\Adminhtml\Block\System\Store\Edit\Form\Group',
        'Magento\Backend\Block\System\Store\Edit\Form\Group'
    ],
    [
        'Magento\Adminhtml\Block\System\Store\Edit\Form\Store',
        'Magento\Backend\Block\System\Store\Edit\Form\Store'
    ],
    [
        'Magento\Adminhtml\Block\System\Store\Edit\Form\Website',
        'Magento\Backend\Block\System\Store\Edit\Form\Website'
    ],
    ['Magento\Adminhtml\Block\System\Store\Edit', 'Magento\Backend\Block\System\Store\Edit'],
    [
        'Magento\Adminhtml\Block\System\Store\Grid\Render\Group',
        'Magento\Backend\Block\System\Store\Grid\Render\Group'
    ],
    [
        'Magento\Adminhtml\Block\System\Store\Grid\Render\Store',
        'Magento\Backend\Block\System\Store\Grid\Render\Store'
    ],
    [
        'Magento\Adminhtml\Block\System\Store\Grid\Render\Website',
        'Magento\Backend\Block\System\Store\Grid\Render\Website'
    ],
    ['Magento\Adminhtml\Block\System\Store\Store', 'Magento\Backend\Block\System\Store\Store'],
    ['Magento\Adminhtml\Block\System\Variable\Edit\Form', 'Magento\Backend\Block\System\Variable\Edit\Form'],
    ['Magento\Adminhtml\Block\System\Variable\Edit', 'Magento\Backend\Block\System\Variable\Edit'],
    ['Magento\Adminhtml\Block\System\Variable', 'Magento\Backend\Block\System\Variable'],
    [
        'Magento\Adminhtml\Block\Checkout\Agreement\Edit\Form',
        'Magento\CheckoutAgreements\Block\Adminhtml\Agreement\Edit\Form'
    ],
    [
        'Magento\Adminhtml\Block\Checkout\Agreement\Edit',
        'Magento\CheckoutAgreements\Block\Adminhtml\Agreement\Edit'
    ],
    [
        'Magento\Adminhtml\Block\Checkout\Agreement\Grid',
        'Magento\CheckoutAgreements\Block\Adminhtml\Agreement\Grid'
    ],
    ['Magento\Adminhtml\Block\Checkout\Agreement', 'Magento\CheckoutAgreements\Block\Adminhtml\Agreement'],
    ['Magento\Adminhtml\Controller\Checkout\Agreement', 'Magento\Checkout\Controller\Adminhtml\Agreement'],
    ['Magento\Core\Model\View\PublicFilesManagerInterface', 'Magento\Framework\View\Asset\SourceFileInterface'],
    ['Magento\Core\Model\View\DeployedFilesManager', 'Magento\Framework\View\AssetInterface'],
    ['Magento\Framework\View\DeployedFilesManager', 'Magento\Framework\View\AssetInterface'],
    ['Magento\Core\Model\View\Publisher', 'Magento\Framework\View\Publisher'],
    ['Magento\Core\Model\View\FileSystem', 'Magento\Framework\View\FileSystem'],
    ['Magento\Core\Model\View\Service', 'Magento\Framework\View\Asset\Repository'],
    ['Magento\Core\Model\View\Url', 'Magento\Framework\View\Asset\Repository'],
    ['Magento\Core\Model\View\Config', 'Magento\Framework\View\Config'],
    ['Magento\Core\Model\Image\Factory', 'Magento\Framework\Image\Factory'],
    ['Magento\Core\Model\Theme\Image', 'Magento\Framework\View\Design\Theme\Image'],
    ['Magento\Core\Model\Theme\FlyweightFactory', 'Magento\Framework\View\Design\Theme\FlyweightFactory'],
    ['Magento\Core\Model\Image\AdapterFactory', 'Magento\Framework\Image\AdapterFactory'],
    ['Magento\Core\Model\EntryPoint\Cron', 'Magento\Framework\App\Cron'],
    [
        'Magento\Checkout\Block\Cart\Item\Renderer\Grouped',
        'Magento\GroupedProduct\Block\Cart\Item\Renderer\Grouped'
    ],
    ['Magento\Log\Model\EntryPoint\Shell', 'Magento\Log\App\Shell'],
    ['Magento\Core\Model\Config\Modules\Reader', 'Magento\Framework\Module\Dir\Reader'],
    ['Magento\Framework\Data\Form\Factory', 'Magento\Framework\Data\FormFactory'],
    ['Magento\Framework\App\Cache\Config', 'Magento\Framework\Cache\Config'],
    ['Magento\Framework\App\Cache\Config\Converter', 'Magento\Framework\Cache\Config\Converter'],
    ['Magento\Framework\App\Cache\Config\Data', 'Magento\Framework\Cache\Config\Data'],
    ['Magento\Framework\App\Cache\Config\Reader', 'Magento\Framework\Cache\Config\Reader'],
    ['Magento\Framework\App\Cache\Config\SchemaLocator', 'Magento\Framework\Cache\Config\SchemaLocator'],
    ['Magento\Core\Model\Fieldset\Config', 'Magento\Framework\Object\Copy\Config'],
    ['Magento\Core\Model\Fieldset\Config\Converter', 'Magento\Framework\Object\Copy\Config\Converter'],
    ['Magento\Core\Model\Fieldset\Config\Data', 'Magento\Framework\Object\Copy\Config\Data'],
    ['Magento\Core\Model\Fieldset\Config\Reader', 'Magento\Framework\Object\Copy\Config\Reader'],
    ['Magento\Core\Model\Fieldset\Config\SchemaLocator', 'Magento\Framework\Object\Copy\Config\SchemaLocator'],
    ['Magento\Core\Model\ModuleManager', 'Magento\Framework\Module\Manager'],
    ['Magento\Core\Model\EntryPoint\Media', 'Magento\Core\App\Media'],
    ['Magento\Core\Controller\Varien\Action', 'Magento\Framework\App\Action\Action'],
    ['Magento\Core\Controller\Varien\Action\Context', 'Magento\Framework\App\Action\Context'],
    ['Magento\Backend\Controller\AbstractAction', 'Magento\Backend\App\AbstractAction'],
    ['Magento\Backend\Controller\Context', 'Magento\Backend\App\Action\Context'],
    ['Magento\Backend\Controller\Adminhtml\Action', 'Magento\Backend\App\Action'],
    ['Magento\Backend\Block\System\Shipping\Ups', 'Magento\Ups\Block\Backend\System\CarrierConfig'],
    ['Magento\Core\Block\Text', 'Magento\Framework\View\Element\Text'],
    ['Magento\Core\Block\Text\ListText', 'Magento\Framework\View\Element\Text\ListText'],
    ['Magento\Core\Block\Text\TextList\Item', 'Magento\Framework\View\Element\Text\TextList\Item'],
    ['Magento\Core\Block\Text\TextList\Link', 'Magento\Framework\View\Element\Text\TextList\Link'],
    ['Magento\Core\Block\Messages', 'Magento\Framework\View\Element\Messages'],
    ['Magento\Core\Model\Message', 'Magento\Framework\Message\Factory'],
    ['Magento\Core\Model\Resource\Setup', 'Magento\Theme\Model\Resource\Setup'],
    ['Magento\Core\Model\Message\AbstractMessage', 'Magento\Framework\Message\AbstractMessage'],
    ['Magento\Core\Model\Message\Collection', 'Magento\Framework\Message\Collection'],
    ['Magento\Core\Model\Message\CollectionFactory', 'Magento\Framework\Message\CollectionFactory'],
    ['Magento\Core\Model\Message\Error', 'Magento\Framework\Message\Error'],
    ['Magento\Core\Model\Message\Warning', 'Magento\Framework\Message\Warning'],
    ['Magento\Core\Model\Message\Notice', 'Magento\Framework\Message\Notice'],
    ['Magento\Core\Model\Message\Success', 'Magento\Framework\Message\Success'],
    ['Magento\Core\Block\Html\Date', 'Magento\Framework\View\Element\Html\Date'],
    ['Magento\Core\Model\Theme\Observer', 'Magento\Theme\Model\Observer'],
    ['Magento\Core\Model\Observer', 'Magento\Theme\Model\Observer'],
    ['Magento\Core\Block\Html\Select', 'Magento\Framework\View\Element\Html\Select'],
    ['Magento\Core\Block\AbstractBlock', 'Magento\Framework\View\Element\AbstractBlock'],
    ['Magento\Core\Block\Template', 'Magento\Framework\View\Element\Template'],
    ['Magento\Core\Block\Html\Calendar', 'Magento\Framework\View\Element\Html\Calendar'],
    ['Magento\Core\Block\Html\Link', 'Magento\Framework\View\Element\Html\Link'],
    ['Magento\Core\Block\Context', 'Magento\Framework\View\Element\Context'],
    ['Magento\Core\Model\Factory\Helper'],
    ['Magento\Framework\App\Helper\HelperFactory'],
    ['Magento\Core\Helper\AbstractHelper', 'Magento\Framework\App\Helper\AbstractHelper'],
    ['Magento\Core\Helper\Context', 'Magento\Framework\App\Helper\Context'],
    ['Magento\Adminhtml\Controller\Report\AbstractReport', 'Magento\Reports\Controller\Adminhtml\AbstractReport'],
    ['Magento\Adminhtml\Controller\Report\Customer', 'Magento\Reports\Controller\Adminhtml\Customer'],
    ['Magento\Adminhtml\Controller\Report\Product', 'Magento\Reports\Controller\Adminhtml\Product'],
    ['Magento\Adminhtml\Controller\Report\Review', 'Magento\Reports\Controller\Adminhtml\Review'],
    ['Magento\Adminhtml\Controller\Report\Sales', 'Magento\Reports\Controller\Adminhtml\Sales'],
    ['Magento\Adminhtml\Controller\Report\Shopcart', 'Magento\Reports\Controller\Adminhtml\Shopcart'],
    ['Magento\Adminhtml\Controller\Report\Statistics', 'Magento\Reports\Controller\Adminhtml\Statistics'],
    [
        'Magento\Adminhtml\Block\Report\Config\Form\Field\MtdStart',
        'Magento\Reports\Block\Adminhtml\Config\Form\Field\MtdStart'
    ],
    [
        'Magento\Adminhtml\Block\Report\Config\Form\Field\YtdStart',
        'Magento\Reports\Block\Adminhtml\Config\Form\Field\YtdStart'
    ],
    ['Magento\Adminhtml\Block\Report\Filter\Form', 'Magento\Reports\Block\Adminhtml\Filter\Form'],
    ['Magento\Adminhtml\Block\Report\Grid\AbstractGrid', 'Magento\Reports\Block\Adminhtml\Grid\AbstractGrid'],
    [
        'Magento\Adminhtml\Block\Report\Grid\Column\Renderer\Blanknumber',
        'Magento\Reports\Block\Adminhtml\Grid\Column\Renderer\Blanknumber'
    ],
    [
        'Magento\Adminhtml\Block\Report\Grid\Column\Renderer\Currency',
        'Magento\Reports\Block\Adminhtml\Grid\Column\Renderer\Currency'
    ],
    [
        'Magento\Adminhtml\Block\Report\Grid\Column\Renderer\Customer',
        'Magento\Reports\Block\Adminhtml\Grid\Column\Renderer\Customer'
    ],
    [
        'Magento\Adminhtml\Block\Report\Grid\Column\Renderer\Product',
        'Magento\Reports\Block\Adminhtml\Grid\Column\Renderer\Product'
    ],
    ['Magento\Adminhtml\Block\Report\Grid\Shopcart', 'Magento\Reports\Block\Adminhtml\Grid\Shopcart'],
    [
        'Magento\Adminhtml\Block\Report\Product\Downloads\Grid',
        'Magento\Reports\Block\Adminhtml\Product\Downloads\Grid'
    ],
    [
        'Magento\Adminhtml\Block\Report\Product\Downloads\Renderer\Purchases',
        'Magento\Reports\Block\Adminhtml\Product\Downloads\Renderer\Purchases'
    ],
    ['Magento\Adminhtml\Block\Report\Product\Downloads', 'Magento\Reports\Block\Adminhtml\Product\Downloads'],
    ['Magento\Adminhtml\Block\Report\Product\Grid', 'Magento\Reports\Block\Adminhtml\Product\Grid'],
    [
        'Magento\Adminhtml\Block\Report\Product\Lowstock\Grid',
        'Magento\Reports\Block\Adminhtml\Product\Lowstock\Grid'
    ],
    ['Magento\Adminhtml\Block\Report\Product\Lowstock', 'Magento\Reports\Block\Adminhtml\Product\Lowstock'],
    ['Magento\Adminhtml\Block\Report\Product\Viewed\Grid', 'Magento\Reports\Block\Adminhtml\Product\Viewed\Grid'],
    ['Magento\Adminhtml\Block\Report\Product\Viewed', 'Magento\Reports\Block\Adminhtml\Product\Viewed'],
    ['Magento\Adminhtml\Block\Report\Product', 'Magento\Reports\Block\Adminhtml\Product'],
    ['Magento\Adminhtml\Block\Report\Review\Customer', 'Magento\Reports\Block\Adminhtml\Review\Customer'],
    ['Magento\Adminhtml\Block\Report\Review\Detail\Grid', 'Magento\Reports\Block\Adminhtml\Review\Detail\Grid'],
    ['Magento\Adminhtml\Block\Report\Review\Detail', 'Magento\Reports\Block\Adminhtml\Review\Detail'],
    ['Magento\Adminhtml\Block\Report\Review\Product', 'Magento\Reports\Block\Adminhtml\Review\Product'],
    [
        'Magento\Adminhtml\Block\Report\Sales\Bestsellers\Grid',
        'Magento\Reports\Block\Adminhtml\Sales\Bestsellers\Grid'
    ],
    ['Magento\Adminhtml\Block\Report\Sales\Bestsellers', 'Magento\Reports\Block\Adminhtml\Sales\Bestsellers'],
    ['Magento\Adminhtml\Block\Report\Sales\Coupons\Grid', 'Magento\Reports\Block\Adminhtml\Sales\Coupons\Grid'],
    ['Magento\Adminhtml\Block\Report\Sales\Coupons', 'Magento\Reports\Block\Adminhtml\Sales\Coupons'],
    [
        'Magento\Adminhtml\Block\Report\Sales\Grid\Column\Renderer\Date',
        'Magento\Reports\Block\Adminhtml\Sales\Grid\Column\Renderer\Date'
    ],
    ['Magento\Adminhtml\Block\Report\Sales\Invoiced\Grid', 'Magento\Reports\Block\Adminhtml\Sales\Invoiced\Grid'],
    ['Magento\Adminhtml\Block\Report\Sales\Invoiced', 'Magento\Reports\Block\Adminhtml\Sales\Invoiced'],
    ['Magento\Adminhtml\Block\Report\Sales\Refunded\Grid', 'Magento\Reports\Block\Adminhtml\Sales\Refunded\Grid'],
    ['Magento\Adminhtml\Block\Report\Sales\Refunded', 'Magento\Reports\Block\Adminhtml\Sales\Refunded'],
    ['Magento\Adminhtml\Block\Report\Sales\Sales\Grid', 'Magento\Reports\Block\Adminhtml\Sales\Sales\Grid'],
    ['Magento\Adminhtml\Block\Report\Sales\Sales', 'Magento\Reports\Block\Adminhtml\Sales\Sales'],
    ['Magento\Adminhtml\Block\Report\Sales\Shipping\Grid', 'Magento\Reports\Block\Adminhtml\Sales\Shipping\Grid'],
    ['Magento\Adminhtml\Block\Report\Sales\Shipping', 'Magento\Reports\Block\Adminhtml\Sales\Shipping'],
    ['Magento\Adminhtml\Block\Report\Sales\Tax\Grid', 'Magento\Reports\Block\Adminhtml\Sales\Tax\Grid'],
    ['Magento\Adminhtml\Block\Report\Sales\Tax', 'Magento\Reports\Block\Adminhtml\Sales\Tax'],
    ['Magento\Adminhtml\Block\Report\Search', 'Magento\Search\Block\Adminhtml\Reports\Search'],
    [
        'Magento\Adminhtml\Block\Report\Shopcart\Abandoned\Grid',
        'Magento\Reports\Block\Adminhtml\Shopcart\Abandoned\Grid'
    ],
    ['Magento\Adminhtml\Block\Report\Shopcart\Abandoned', 'Magento\Reports\Block\Adminhtml\Shopcart\Abandoned'],
    [
        'Magento\Adminhtml\Block\Report\Shopcart\Customer\Grid',
        'Magento\Reports\Block\Adminhtml\Shopcart\Customer\Grid'
    ],
    ['Magento\Adminhtml\Block\Report\Shopcart\Customer', 'Magento\Reports\Block\Adminhtml\Shopcart\Customer'],
    [
        'Magento\Adminhtml\Block\Report\Shopcart\Product\Grid',
        'Magento\Reports\Block\Adminhtml\Shopcart\Product\Grid'
    ],
    ['Magento\Adminhtml\Block\Report\Shopcart\Product', 'Magento\Reports\Block\Adminhtml\Shopcart\Product'],
    ['Magento\Adminhtml\Block\Report\Wishlist\Grid', 'Magento\Reports\Block\Adminhtml\Wishlist\Grid'],
    ['Magento\Adminhtml\Block\Report\Wishlist', 'Magento\Reports\Block\Adminhtml\Wishlist'],
    ['Magento\Backend\Helper\Addresses'],
    ['Magento\Core\Model\Cookie', 'Magento\Framework\Stdlib\Cookie'],
    ['Magento\Core\Model\Logger', 'Psr\Log\LoggerInterface'],
    ['Magento\Core\Block\Template\Context', 'Magento\Framework\View\Element\Template\Context'],
    ['Magento\Page\Block\Template\Container'],
    ['Magento\Page\Block\Redirect', 'Magento\Framework\View\Element\Redirect'],
    ['Magento\Page\Block\Js\Translate'],
    ['Magento\Page\Block\Js\Components', 'Magento\Framework\View\Element\Js\Components'],
    ['Magento\Page\Block\Js\Cookie', 'Magento\Framework\View\Element\Js\Cookie'],
    ['Magento\Page\Block\Html', 'Magento\Theme\Block\Html'],
    ['Magento\Page\Block\Html\Breadcrumbs', 'Magento\Theme\Block\Html\Breadcrumbs'],
    ['Magento\Page\Block\Html\Footer', 'Magento\Theme\Block\Html\Footer'],
    ['Magento\Page\Block\Html\Head', 'Magento\Theme\Block\Html\Head'],
    ['Magento\Page\Block\Html\Header', 'Magento\Theme\Block\Html\Header'],
    ['Magento\Page\Block\Html\Notices', 'Magento\Theme\Block\Html\Notices'],
    ['Magento\Page\Block\Html\Pager', 'Magento\Theme\Block\Html\Pager'],
    ['Magento\Page\Block\Html\Title', 'Magento\Theme\Block\Html\Title'],
    ['Magento\Page\Block\Html\Topmenu', 'Magento\Theme\Block\Html\Topmenu'],
    ['Magento\Page\Block\Html\Welcome', 'Magento\Theme\Block\Html\Welcome'],
    ['Magento\Page\Helper\Layout', 'Magento\Theme\Helper\Layout'],
    ['Magento\Page\Model\Source\Layout', 'Magento\Theme\Model\Layout\Source\Layout'],
    ['Magento\Page\Model\Config\Converter', 'Magento\Theme\Model\Layout\Config\Converter'],
    ['Magento\Page\Model\Config\Reader', 'Magento\Theme\Model\Layout\Config\Reader'],
    ['Magento\Page\Model\Config\SchemaLocator', 'Magento\Theme\Model\Layout\Config\SchemaLocator'],
    ['Magento\Page\Helper\Data'],
    ['Magento\Page\Helper\Html'],
    ['Magento\Page\Helper\Robots'],
    ['Magento\Core\Model\Page'],
    ['Magento\Core\Model\Page\Asset\AssetInterface', 'Magento\Framework\View\Asset\AssetInterface'],
    ['Magento\Core\Model\Page\Asset\Collection', 'Magento\Framework\View\Asset\Collection'],
    ['Magento\Core\Model\Page\Asset\LocalInterface', 'Magento\Framework\View\Asset\LocalInterface'],
    ['Magento\Core\Model\Page\Asset\MergeService', 'Magento\Framework\View\Asset\MergeService'],
    [
        'Magento\Core\Model\Page\Asset\MergeStrategy\Checksum',
        'Magento\Framework\View\Asset\MergeStrategy\Checksum'
    ],
    ['Magento\Core\Model\Page\Asset\MergeStrategy\Direct', 'Magento\Framework\View\Asset\MergeStrategy\Direct'],
    [
        'Magento\Core\Model\Page\Asset\MergeStrategy\FileExists',
        'Magento\Framework\View\Asset\MergeStrategy\FileExists'
    ],
    [
        'Magento\Core\Model\Page\Asset\MergeStrategyInterface',
        'Magento\Framework\View\Asset\MergeStrategyInterface'
    ],
    ['Magento\Core\Model\Page\Asset\MergeableInterface', 'Magento\Framework\View\Asset\MergeableInterface'],
    ['Magento\Core\Model\Page\Asset\Merged', 'Magento\Framework\View\Asset\Merged'],
    ['Magento\Core\Model\Page\Asset\Minified', 'Magento\Framework\View\Asset\Minified'],
    ['Magento\Core\Model\Page\Asset\MinifyService', 'Magento\Framework\View\Asset\MinifyService'],
    ['Magento\Core\Model\Page\Asset\PublicFile', 'Magento\Framework\View\Asset\PublicFile'],
    ['Magento\Core\Model\Page\Asset\Remote', 'Magento\Framework\View\Asset\Remote'],
    ['Magento\Core\Model\Page\Asset\ViewFile', 'Magento\Framework\View\Asset\File'],
    ['Magento\Page\Block\Html\Head\AssetBlock', 'Magento\Theme\Block\Html\Head\AssetBlockInterface'],
    ['Magento\Page\Block\Html\Head\Css', 'Magento\Theme\Block\Html\Head\Css'],
    ['Magento\Page\Block\Html\Head\Link', 'Magento\Theme\Block\Html\Head\Link'],
    ['Magento\Page\Block\Html\Head\Script', 'Magento\Theme\Block\Html\Head\Script'],
    ['Magento\Page\Model\Asset\GroupedCollection', 'Magento\Framework\View\Asset\GroupedCollection'],
    ['Magento\Page\Model\Asset\PropertyGroup', 'Magento\Framework\View\Asset\PropertyGroup'],
    ['Magento\Page\Block\Template\Links\Block'],
    ['Magento\Page\Block\Link\Current', 'Magento\Framework\View\Element\Html\Link\Current'],
    ['Magento\Page\Block\Links', 'Magento\Framework\View\Element\Html\Links'],
    ['Magento\Page\Block\Link', 'Magento\Framework\View\Element\Html\Link'],
    [
        'Magento\Core\Model\Layout\Argument\HandlerInterface',
        'Magento\Framework\View\Layout\Argument\HandlerInterface'
    ],
    ['Magento\Core\Model\Layout\Argument\HandlerFactory', 'Magento\Framework\View\Layout\Argument\HandlerFactory'],
    ['Magento\Core\Model\Theme\Label', 'Magento\Framework\View\Design\Theme\Label'],
    ['Magento\Core\Model\Theme\LabelFactory', 'Magento\Framework\View\Design\Theme\LabelFactory'],
    ['Magento\Core\Model\DesignLoader', 'Magento\Framework\View\DesignLoader'],
    ['Magento\Page\Block\Switcher', 'Magento\Store\Block\Switcher'],
    ['Magento\Core\Model\Layout\PageType\Config', 'Magento\Framework\View\Layout\PageType\Config'],
    [
        'Magento\Core\Model\Layout\PageType\Config\Converter',
        'Magento\Framework\View\Layout\PageType\Config\Converter'
    ],
    ['Magento\Core\Model\Layout\PageType\Config\Reader', 'Magento\Framework\View\Layout\PageType\Config\Reader'],
    [
        'Magento\Core\Model\Layout\PageType\Config\SchemaLocator',
        'Magento\Framework\View\Layout\PageType\Config\SchemaLocator'
    ],
    ['Magento\Core\Model\Theme\CopyService', 'Magento\Theme\Model\CopyService'],
    ['Magento\Core\Model\Resource\Session', 'Magento\Framework\Session\SaveHandler\DbTable'],
    ['Magento\Core\Model\Session\Exception', 'Magento\Framework\Session\Exception'],
    ['Magento\Core\Model\Session\Context'],
    ['Magento\Core\Model\Session\AbstractSession', 'Magento\Framework\Session\SessionManager'],
    ['Magento\Catalog\Model\Resource\Convert'],
    ['Magento\Reminder\Model\Resource\HelperFactory'],
    ['Magento\Reminder\Model\Resource\Helper'],
    ['Magento\Core\Model\ConfigInterface', 'Magento\Framework\App\Config\ScopeConfigInterface'],
    ['Magento\CatalogRule\Block\Adminhtml\Promo\Widget\Chooser'],
    [
        'Magento\Catalog\Model\Product\Type\Grouped\Backend',
        'Magento\GroupedProduct\Model\Product\Type\Grouped\Backend'
    ],
    [
        'Magento\Catalog\Model\Product\Type\Grouped\Price',
        'Magento\GroupedProduct\Model\Product\Type\Grouped\Price'
    ],
    [
        'Magento\Catalog\Model\Resource\Product\Indexer\Price\Grouped',
        'Magento\GroupedProduct\Model\Resource\Product\Indexer\Price\Grouped'
    ],
    [
        'Magento\Catalog\Model\Resource\Product\Type\Grouped\AssociatedProductsCollection',
        'Magento\GroupedProduct\Model\Resource\Product\Type\Grouped\AssociatedProductsCollection'
    ],
    ['Magento\Catalog\Model\Product\Type\Grouped', 'Magento\GroupedProduct\Model\Product\Type\Grouped'],
    [
        'Magento\Catalog\Block\Adminhtml\Product\Composite\Fieldset\Grouped',
        'Magento\GroupedProduct\Block\Adminhtml\Product\Composite\Fieldset\Grouped'
    ],
    ['Magento\Catalog\Block\Adminhtml\Product\Edit\Tabs\Grouped'],
    [
        'Magento\Catalog\Block\Product\Grouped\AssociatedProducts',
        'Magento\GroupedProduct\Block\Product\Grouped\AssociatedProducts'
    ],
    [
        'Magento\Catalog\Block\Product\Grouped\AssociatedProducts\ListAssociatedProducts',
        'Magento\GroupedProduct\Block\Product\Grouped\AssociatedProducts\ListAssociatedProducts'
    ],
    ['Magento\Catalog\Block\Product\View\Type\Grouped', 'Magento\GroupedProduct\Block\Product\View\Type\Grouped'],
    [
        'Magento\Sales\Block\Adminhtml\Items\Column\Name\Grouped',
        'Magento\GroupedProduct\Block\Adminhtml\Items\Column\Name\Grouped'
    ],
    [
        'Magento\Sales\Model\Order\Pdf\Items\Invoice\Grouped',
        'Magento\GroupedProduct\Model\Order\Pdf\Items\Invoice\Grouped'
    ],
    [
        'Magento\Sales\Block\Order\Item\Renderer\Grouped',
        'Magento\GroupedProduct\Block\Order\Item\Renderer\Grouped'
    ],
    [
        'Magento\ImportExport\Model\Export\Entity\Product\Type\Grouped',
        'Magento\CatalogImportExport\Model\Export\Entity\Product\Type\Grouped'
    ],
    [
        'Magento\ImportExport\Model\Import\Entity\Product\Type\Grouped',
        'Magento\CatalogImportExport\Model\Import\Entity\Product\Type\Grouped'
    ],
    [
        'Magento\GroupedProduct\Model\Export\Entity\Product\Type\Grouped',
        'Magento\CatalogImportExport\Model\Export\Entity\Product\Type\Grouped'
    ],
    [
        'Magento\GroupedProduct\Model\Import\Entity\Product\Type\Grouped',
        'Magento\CatalogImportExport\Model\Import\Entity\Product\Type\Grouped'
    ],
    ['CollFactory', 'CollectionFactory'], // no need to shorten anymore
    [
        'Magento\Shipping\Model\Rate\Result\AbstractResult',
        'Magento\Quote\Model\Quote\Address\RateResult\AbstractResult'
    ],
    ['Magento\Shipping\Model\Rate\Result\Error', 'Magento\Quote\Model\Quote\Address\RateResult\Error'],
    ['Magento\Shipping\Model\Rate\Result\Method', 'Magento\Quote\Model\Quote\Address\RateResult\Method'],
    [
        'Magento\Shipping\Model\Rate\AbstractRate',
        'Magento\Quote\Model\Quote\Address\Rate + Magento\Shipping\Model\CarrierFactory'
    ],
    ['Magento\Shipping\Model\Rate\Request', 'Magento\Quote\Model\Quote\Address\RateRequest'],
    ['Magento\PageCache\Block\Adminhtml\Cache\Additional'],
    ['Magento\PageCache\Model\Control\ControlInterface'],
    ['Magento\PageCache\Model\Control\Zend'],
    ['Magento\PageCache\Model\System\Config\Source\Controls'],
    ['Magento\PageCache\Model\CacheControlFactory'],
    ['Magento\Catalog\Block\Adminhtml\System\Config\Form\Field\Select\Flatcatalog'],
    ['Magento\Catalog\Helper\Category\Flat'],
    ['Magento\Catalog\Model\Category\Indexer\Flat'],
    ['Magento\Framework\Config\Dom\Converter\ArrayConverter'],
    ['Magento\Framework\Acl\Resource\Config\Dom'],
    ['Magento\Validator\Composite\VarienObject', 'Magento\Framework\Validator\Object'],
    ['Magento\GoogleShopping\Helper\Price', 'Magento\Catalog\Model\Product\CatalogPrice'],
    [
        'Magento\Core\Model\Layout\Argument\Handler\ArrayHandler',
        'Magento\Framework\Data\Argument\Interpreter\ArrayType'
    ],
    ['Magento\Core\Model\Layout\Argument\Handler\String', 'Magento\Framework\Data\Argument\Interpreter\String'],
    ['Magento\Core\Model\Layout\Argument\Handler\Number', 'Magento\Framework\Data\Argument\Interpreter\Number'],
    ['Magento\Core\Model\Layout\Argument\Handler\Boolean', 'Magento\Framework\Data\Argument\Interpreter\Boolean'],
    [
        'Magento\Core\Model\Layout\Argument\Handler\Object',
        'Magento\Framework\View\Layout\Argument\Interpreter\Object'
    ],
    [
        'Magento\Core\Model\Layout\Argument\Handler\Options',
        'Magento\Framework\View\Layout\Argument\Interpreter\Options'
    ],
    ['Magento\Core\Model\Layout\Argument\Handler\Url', 'Magento\Framework\View\Layout\Argument\Interpreter\Url'],
    [
        'Magento\Core\Model\Layout\Argument\Handler\Helper',
        'Magento\Framework\View\Layout\Argument\Interpreter\HelperMethod'
    ],
    [
        'Magento\Core\Model\Layout\Argument\AbstractHandler',
        'Magento\Framework\View\Layout\Argument\Interpreter\Decorator\Updater'
    ],
    [
        'Magento\Core\Model\Layout\Argument\Processor',
        'Magento\Framework\View\Layout\Argument\Interpreter\Decorator\Updater'
    ],
    [
        'Magento\Core\Model\Layout\Argument\Updater',
        'Magento\Framework\View\Layout\Argument\Interpreter\Decorator\Updater'
    ],
    [
        'Magento\Core\Model\Layout\Argument\UpdaterInterface',
        'Magento\Framework\View\Layout\Argument\UpdaterInterface'
    ],
    ['Magento\Core\Model\Layout\Filter\Acl', 'Magento\Backend\Model\Layout\Filter\Acl'],
    [
        'Magento\Framework\View\Layout\Argument\HandlerInterface',
        'Magento\Framework\Data\Argument\InterpreterInterface'
    ],
    [
        'Magento\Framework\View\Layout\Argument\HandlerFactory',
        'Magento\Framework\Data\Argument\Interpreter\Composite'
    ],
    ['Magento\Framework\Phrase\Renderer\Factory'],
    ['Magento\Catalog\Model\Category\Indexer\Product'],
    ['Magento\Catalog\Model\Resource\Category\Indexer\Product'],
    ['Magento\Catalog\Model\Index'],
    ['Magento\Catalog\Model\Product\Status', 'Magento\Catalog\Model\Product\Attribute\Source\Status'],
    ['Magento\Catalog\Model\Resource\Product\Status'],
    [
        'Magento\CatalogInventory\Block\Stockqty\Type\Configurable',
        'Magento\ConfigurableProduct\Block\Stockqty\Type\Configurable'
    ],
    [
        'Magento\CatalogInventory\Model\Resource\Indexer\Stock\Configurable',
        'Magento\ConfigurableProduct\Model\Resource\Indexer\Stock\Configurable'
    ],
    [
        'Magento\ImportExport\Model\Export\Entity\Product\Type\Configurable',
        'Magento\CatalogImportExport\Model\Export\Product\Type\Configurable'
    ],
    [
        'Magento\ConfigurableProduct\Model\Export\Entity\Product\Type\Configurable',
        'Magento\CatalogImportExport\Model\Export\Product\Type\Configurable'
    ],
    [
        'Magento\ImportExport\Model\Import\Entity\Product\Type\Configurable',
        'Magento\CatalogImportExport\Model\Import\Product\Type\Configurable'
    ],
    [
        'Magento\ConfigurableProduct\Model\Import\Entity\Product\Type\Configurable',
        'Magento\CatalogImportExport\Model\Import\Product\Type\Configurable'
    ],
    ['Magento\Sales\Block\Adminhtml\Items\Renderer\Configurable'],
    [
        'Magento\Catalog\Model\Resource\Product\Collection\AssociatedProduct',
        'Magento\ConfigurableProduct\Model\Resource\Product\Collection\AssociatedProduct'
    ],
    ['Magento\Catalog\Model\Resource\Product\Collection\AssociatedProductUpdater'],
    ['Magento\Core\Model\Image\Adapter\Config', 'Magento\Framework\Image\Adapter\Config'],
    ['Magento\Core\Model\AbstractShell', 'Magento\Framework\App\AbstractShell'],
    ['Magento\Core\Model\Calculator', 'Magento\Framework\Math\Calculator'],
    ['Magento\Core\Model\Log\Adapter', 'Magento\Framework\Logger\Adapter'],
    ['Magento\Core\Model\Input\Filter', 'Magento\Framework\Filter\Input'],
    ['Magento\Core\Model\Input\Filter\MaliciousCode', 'Magento\Framework\Filter\Input\MaliciousCode'],
    ['Magento\Core\Model\Option\ArrayInterface', 'Magento\Framework\Option\ArrayInterface'],
    ['Magento\Core\Model\Option\ArrayPool', 'Magento\Framework\Option\ArrayPool'],
    ['Magento\Core\Helper\String', 'Magento\Framework\Code\NameBuilder'],
    ['Magento\Core\Model\Context', 'Magento\Framework\Model\Context'],
    ['Magento\Core\Model\Registry', 'Magento\Framework\Registry'],
    ['Magento\Framework\Code\Plugin\InvocationChain'],
    ['Magento\Catalog\Helper\Product\Flat'],
    ['Magento\Catalog\Helper\Flat\AbstractFlat'],
    ['Magento\Core\App\Action\Plugin\Install', 'Magento\Framework\App\Bootstrap'],
    ['Magento\Core\App\Action\Plugin\Session', 'Magento\Core\Block\RequireCookie'],
    [
        'Magento\Core\Model\LocaleInterface',
        'Magento\Framework\Locale\ResolverInterface, Magento\Framework\Locale\CurrencyInterface,' .
        'Magento\Framework\Locale\FormatInterface, Magento\Framework\Stdlib\DateTime\TimezoneInterface'
    ],
    [
        'Magento\Core\Model\Locale',
        'Magento\Framework\Locale\Resolver, Magento\Framework\Locale\Currency, Magento\Framework\Locale\Format, ' .
        'Magento\Framework\Stdlib\DateTime\Timezone, Magento\Framework\Locale\Lists'
    ],
    ['Magento\Framework\Locale\Hierarchy\Config\Converter', 'Magento\Framework\App\Language\Dictionary'],
    ['Magento\Framework\Locale\Hierarchy\Config\FileResolver', 'Magento\Framework\App\Language\Dictionary'],
    ['Magento\Framework\Locale\Hierarchy\Config\Reader', 'Magento\Framework\App\Language\Dictionary'],
    ['Magento\Framework\Locale\Hierarchy\Config\SchemaLocator', 'Magento\Framework\App\Language\Dictionary'],
    ['Magento\Framework\Locale\Hierarchy\Config', 'Magento\Framework\App\Language\Dictionary'],
    ['Magento\Core\Model\Locale\Config', 'Magento\Framework\Locale\Config'],
    ['Magento\Core\Model\Locale\Validator', 'Magento\Framework\Locale\Validator'],
    ['Magento\Core\Model\Date', 'Magento\Framework\Stdlib\DateTime\DateTime'],
    ['Magento\Shipping\Model\Config\Source\Flatrate', 'Magento\OfflineShipping\Model\Config\Source\Flatrate'],
    ['Magento\Shipping\Model\Carrier\Flatrate', 'Magento\OfflineShipping\Model\Carrier\Flatrate'],
    ['Magento\Usa\Block\Adminhtml\Dhl\Unitofmeasure', 'Magento\Dhl\Block\Adminhtml\Unitofmeasure'],
    ['Magento\Usa\Model\Shipping\Carrier\Dhl\International', 'Magento\Dhl\Model\Carrier'],
    [
        'Magento\Usa\Model\Shipping\Carrier\Dhl\International\Source\Method\AbstractMethod',
        'Magento\Dhl\Model\Source\Method\AbstractMethod'
    ],
    [
        'Magento\Usa\Model\Shipping\Carrier\Dhl\International\Source\Method\Doc',
        'Magento\Dhl\Model\Source\Method\Doc'
    ],
    [
        'Magento\Usa\Model\Shipping\Carrier\Dhl\International\Source\Method\Freedoc',
        'Magento\Dhl\Model\Source\Method\Freedoc'
    ],
    [
        'Magento\Usa\Model\Shipping\Carrier\Dhl\International\Source\Method\Freenondoc',
        'Magento\Dhl\Model\Source\Method\Freenondoc'
    ],
    [
        'Magento\Usa\Model\Shipping\Carrier\Dhl\International\Source\Method\Generic',
        'Magento\Dhl\Model\Source\Method\Generic'
    ],
    [
        'Magento\Usa\Model\Shipping\Carrier\Dhl\International\Source\Method\Nondoc',
        'Magento\Dhl\Model\Source\Method\Nondoc'
    ],
    [
        'Magento\Usa\Model\Shipping\Carrier\Dhl\International\Source\Method\Size',
        'Magento\Dhl\Model\Source\Method\Size'
    ],
    [
        'Magento\Usa\Model\Shipping\Carrier\Dhl\International\Source\Method\Unitofmeasure',
        'Magento\Dhl\Model\Source\Method\Unitofmeasure'
    ],
    ['Magento\Usa\Model\Shipping\Carrier\Dhl\AbstractDhl', 'Magento\Dhl\Model\AbstractDhl'],
    ['Magento\Usa\Model\Shipping\Carrier\Dhl'],
    ['Magento\Usa\Model\Shipping\Carrier\Fedex', 'Magento\Fedex\Model\Carrier'],
    ['Magento\Usa\Model\Shipping\Carrier\Fedex\Source\Droppff', 'Magento\Fedex\Model\Source\Droppff'],
    ['Magento\Usa\Model\Shipping\Carrier\Fedex\Source\Freemethod', 'Magento\Fedex\Model\Source\Freemethod'],
    ['Magento\Usa\Model\Shipping\Carrier\Fedex\Source\Generic', 'Magento\Fedex\Model\Source\Generic'],
    ['Magento\Usa\Model\Shipping\Carrier\Fedex\Source\Method', 'Magento\Fedex\Model\Source\Method'],
    ['Magento\Usa\Model\Shipping\Carrier\Fedex\Source\Packaging', 'Magento\Fedex\Model\Source\Packaging'],
    ['Magento\Rma\Model\CarrierFactory'],
    ['Magento\Usa\Helper\Data'],
    ['Magento\Usa\Model\Shipping\Carrier\Ups\Source\Mode'],
    ['Magento\Usa\Model\Shipping\Carrier\Ups\Source\Container', 'Magento\Ups\Model\Config\Source\Container'],
    ['Magento\Usa\Model\Shipping\Carrier\Ups\Source\DestType', 'Magento\Ups\Model\Config\Source\DestType'],
    ['Magento\Usa\Model\Shipping\Carrier\Ups\Source\Freemethod', 'Magento\Ups\Model\Config\Source\Freemethod'],
    ['Magento\Usa\Model\Shipping\Carrier\Ups\Source\Generic', 'Magento\Ups\Model\Config\Source\Generic'],
    ['Magento\Usa\Model\Shipping\Carrier\Ups\Source\Method', 'Magento\Ups\Model\Config\Source\Method'],
    [
        'Magento\Usa\Model\Shipping\Carrier\Ups\Source\OriginShipment',
        'Magento\Ups\Model\Config\Source\OriginShipment'
    ],
    ['Magento\Usa\Model\Shipping\Carrier\Ups\Source\Pickup', 'Magento\Ups\Model\Config\Source\Pickup'],
    ['Magento\Usa\Model\Shipping\Carrier\Ups\Source\Type', 'Magento\Ups\Model\Config\Source\Type'],
    [
        'Magento\Usa\Model\Shipping\Carrier\Ups\Source\Unitofmeasure',
        'Magento\Ups\Model\Config\Source\Unitofmeasure'
    ],
    ['Magento\Usa\Model\Shipping\Carrier\Usps\Source\Container', 'Magento\Usps\Model\Source\Container'],
    ['Magento\Usa\Model\Shipping\Carrier\Usps\Source\Freemethod', 'Magento\Usps\Model\Source\Freemethod'],
    ['Magento\Usa\Model\Shipping\Carrier\Usps\Source\Generic', 'Magento\Usps\Model\Source\Generic'],
    ['Magento\Usa\Model\Shipping\Carrier\Usps\Source\Machinable', 'Magento\Usps\Model\Source\Machinable'],
    ['Magento\Usa\Model\Shipping\Carrier\Usps\Source\Method', 'Magento\Usps\Model\Source\Method'],
    ['Magento\Usa\Model\Shipping\Carrier\Usps\Source\Size', 'Magento\Usps\Model\Source\Size'],
    ['Magento\Usa\Model\Shipping\Carrier\Usps', 'Magento\Usps\Model\Carrier'],
    ['Magento\Usa\Model\Shipping\Carrier\Ups', 'Magento\Ups\Model\Carrier'],
    ['Magento\Usa\Model\Simplexml\Element', 'Magento\Shipping\Model\Simplexml\Element'],
    [
        'Magento\Usa\Model\Shipping\Carrier\AbstractCarrier',
        'Magento\Shipping\Model\Carrier\AbstractCarrierOnline'
    ],
    [
        'Magento\Usa\Model\Shipping\Carrier\AbstractCarrier\Source\Mode',
        'Magento\Shipping\Model\Config\Source\Online\Mode'
    ],
    [
        'Magento\Usa\Model\Shipping\Carrier\AbstractCarrier\Source\Requesttype',
        'Magento\Shipping\Model\Config\Source\Online\Requesttype'
    ],
    ['Magento\Catalog\Helper\Product\Url', 'Magento\Framework\Filter\Translit'],
    ['Magento\Catalog\Model\Product\Indexer\Price'],
    ['Magento\Catalog\Model\Resource\Product\Indexer\Price'],
    ['Magento\PubSub'], // unused library code which was removed
    ['Magento\Outbound'], // unused library code which was removed
    ['Magento\Indexer\Model\Processor\CacheInvalidate', 'Magento\Indexer\Model\Processor\InvalidateCache'],
    [
        'Magento\Catalog\Block\Adminhtml\Product\Edit\Tab\Reviews',
        'Magento\Review\Block\Adminhtml\Product\Edit\Tab\Reviews'
    ],
    [
        'Magento\Catalog\Controller\Adminhtml\Product\Review',
        'Magento\Review\Controller\Adminhtml\Product'
    ],
    [
        'Magento\Review\Block\Helper',
        'Magento\Review\Block\Product\ReviewRenderer'
    ],
    [
        'Magento\LauncherInterface',
        'Magento\Framework\AppInterface',
    ],
    ['Magento\Framework\Convert\ConvertException'],
    ['Magento\Framework\Convert\Container\AbstractContainer'],
    ['Magento\Framework\Convert\Mapper\Column'],
    ['Magento\Framework\Convert\Mapper\MapperInterface'],
    ['Magento\Core\Controller\Ajax', 'Magento\Translation\Controller\Ajax'],
    ['Magento\Core\Helper\Translate', 'Magento\Translation\Helper\Data'],
    ['Magento\Core\Model\Translate\Inline\Config', 'Magento\Translation\Model\Inline\Config'],
    ['Magento\Core\Model\Translate\Inline\Parser', 'Magento\Translation\Model\Inline\Parser'],
    ['Magento\Core\Model\Resource\Translate\String', 'Magento\Translation\Model\Resource\String'],
    ['Magento\Core\Model\Resource\Translate', 'Magento\Translation\Model\Resource\Translate'],
    ['Magento\Core\Model\Translate\String', 'Magento\Translation\Model\String'],
    ['Magento\Translation\Helper\Data'],
    ['Magento\Framework\Translate\Factory'],
    ['Magento\Backend\Model\Translate'],
    ['Magento\DesignEditor\Model\Translate\InlineVde', 'Magento\DesignEditor\Model\Translate\Inline'],
    ['Magento\Backend\Model\Translate\Inline\ConfigFactory'],
    ['Magento\Framework\Translate\Inline\ConfigFactory'],
    ['Magento\Bundle\Model\Price\Index'],
    ['Magento\Bundle\Model\Resource\Price\Index'],
    ['Magento\Core\Model\Template', 'Magento\Email\Model\AbstractTemplate'],
    ['Magento\Core\Helper\Js'],
    ['Magento\Backend\Helper\Media\Js'],
    [
        'Magento\Core\Model\Resource\Url\Rewrite\Collection',
        'Magento\UrlRewrite\Model\Resource\UrlRewriteCollection'
    ],
    [
        'Magento\Core\Model\Resource\Url\Rewrite',
        'Magento\UrlRewrite\Model\Resource\UrlRewrite'
    ],
    [
        'Magento\Core\Model\Url\Rewrite',
        'Magento\UrlRewrite\Model\UrlRewrite'
    ],
    [
        'Magento\Core\Model\Source\Urlrewrite\Options',
        'Magento\UrlRewrite\Model\UrlRewrite\OptionProvider'
    ],
    [
        'Magento\Core\Model\Source\Urlrewrite\Types',
        'Magento\UrlRewrite\Model\UrlRewrite\TypeProvider'
    ],
    [
        'Magento\Core\Helper\Url\Rewrite',
        'Magento\UrlRewrite\Helper\UrlRewrite'
    ],
    [
        'Magento\Core\App\FrontController\Plugin\UrlRewrite',
        'Magento\UrlRewrite\App\FrontController\Plugin\UrlRewrite'
    ],
    [
        'Magento\Core\App\Request\RewriteService',
        'Magento\UrlRewrite\App\Request\RewriteService'
    ],
    ['Magento\Framework\App\ConfigInterface', 'Magento\Framework\App\Config\ScopeConfigInterface'],
    ['Magento\Core\Model\Store\ConfigInterface', 'Magento\Framework\App\Config\ScopeConfigInterface'],
    ['Magento\Core\Model\Store\Config', 'Magento\Framework\App\Config\ScopeConfigInterface'],
    ['Magento\Framework\App\Locale\ScopeConfigInterface', 'Magento\Framework\App\Config\ScopeConfigInterface'],
    ['Magento\Core\App\Action\Plugin\StoreCheck', 'Magento\Store\App\Action\Plugin\StoreCheck'],
    [
        'Magento\Store\App\FrontController\Plugin\DispatchExceptionHandler',
        'Magento\Framework\App\Bootstrap'
    ],
    [
        'Magento\Core\App\FrontController\Plugin\RequestPreprocessor',
        'Magento\Store\App\FrontController\Plugin\RequestPreprocessor'
    ],
    ['Magento\Core\App\Response\Redirect', 'Magento\Store\App\Response\Redirect'],
    ['Magento\Core\Block\Store\Switcher', 'Magento\Store\Block\Store\Switcher'],
    ['Magento\Core\Block\Switcher', 'Magento\Store\Block\Switcher'],
    ['Magento\Core\Helper\Cookie', 'Magento\Store\Helper\Cookie'],
    ['Magento\Core\Model\BaseScopeResolver'],
    ['Magento\Core\Model\Config\Scope\Processor\Placeholder', 'Magento\Store\Model\Config\Processor\Placeholder'],
    ['Magento\Core\Model\Config\Scope\Reader\DefaultReader', 'Magento\Store\Model\Config\Reader\DefaultReader'],
    ['Magento\Core\Model\Config\Scope\Reader\Store', 'Magento\Store\Model\Config\Reader\Store'],
    ['Magento\Core\Model\Config\Scope\Reader\Website', 'Magento\Store\Model\Config\Reader\Website'],
    ['Magento\Core\Model\Config\Scope\ReaderPool', 'Magento\Store\Model\Config\Reader\ReaderPool'],
    ['Magento\Core\Model\Resource\Store', 'Magento\Store\Model\Resource\Store'],
    ['Magento\Core\Model\Resource\Store\Collection', 'Magento\Store\Model\Resource\Store\Collection'],
    ['Magento\Core\Model\Resource\Store\Group', 'Magento\Store\Model\Resource\Group'],
    ['Magento\Core\Model\Resource\Store\Group\Collection', 'Magento\Store\Model\Resource\Group\Collection'],
    ['Magento\Core\Model\Resource\Website', 'Magento\Store\Model\Resource\Website'],
    ['Magento\Core\Model\Resource\Website\Collection', 'Magento\Store\Model\Resource\Website\Collection'],
    ['Magento\Core\Model\Resource\Website\Grid\Collection', 'Magento\Store\Model\Resource\Website\Grid\Collection'],
    ['Magento\Core\Model\ScopeInterface', 'Magento\Store\Model\ScopeInterface'],
    ['Magento\Core\Model\Store', 'Magento\Store\Model\Store'],
    ['Magento\Store\Model\Exception', 'Magento\Framework\Model\Exception, Magento\Framework\App\InitException'],
    ['Magento\Core\Model\Store\Group', 'Magento\Store\Model\Group'],
    ['Magento\Core\Model\Store\Group\Factory', 'Magento\Store\Model\GroupFactory'],
    ['Magento\Core\Model\Store\Storage\Db', 'Magento\Store\Model\Storage\Db'],
    ['Magento\Core\Model\Store\Storage\DefaultStorage', 'Magento\Store\Model\Storage\DefaultStorage'],
    ['Magento\Core\Model\Store\StorageFactory', 'Magento\Store\Model\StorageFactory'],
    ['Magento\Core\Model\StoreManager', 'Magento\Store\Model\StoreManager'],
    ['Magento\Core\Model\System\Store', 'Magento\Store\Model\System\Store'],
    ['Magento\Core\Model\Website', 'Magento\Store\Model\Website'],
    ['Magento\Core\Model\Website\Factory', 'Magento\Store\Model\WebsiteFactory'],
    ['Magento\Framework\App\ReinitableConfigInterface', 'Magento\Framework\App\Config\ReinitableConfigInterface'],
    ['Magento\BaseScopeInterface', 'Magento\Framework\App\ScopeInterface'],
    ['Magento\BaseScopeResolverInterface', 'Magento\Framework\App\ScopeResolverInterface'],
    ['Magento\Framework\Locale\ScopeConfigInterface'],
    ['Magento\Framework\StoreManagerInterface', 'Magento\Store\Model\StoreManagerInterface'],
    ['Magento\Core\Model\Module\Output\Config', 'Magento\Framework\Module\Output\Config'],
    ['Magento\Core\Model\Resource\Setup\Context', 'Magento\Framework\Module\Setup\Context'],
    ['Magento\Core\Model\Resource\Setup\Migration', 'Magento\Framework\Module\Setup\Migration'],
    ['Magento\Core\Model\Resource\Setup\Generic'],
    ['Magento\Newsletter\Model\Resource\Setup'],
    ['Magento\SalesRule\Model\Resource\Setup'],
    ['Magento\Core\Model\Session', 'Magento\Framework\Session\Generic'],
    ['Magento\Core\Model\Session\Config', 'Magento\Framework\Session\Config'],
    ['Magento\Core\Model\Session\SidResolver', 'Magento\Framework\Session\SidResolver'],
    ['Magento\Core\Model\Session\Validator', 'Magento\Framework\Session\Validator'],
    ['Magento\Core\Block\Formkey', 'Magento\Framework\View\Element\FormKey'],
    ['Magento\Rating\Helper\Data', 'Magento\Review\Helper\Data'],
    ['Magento\Rating\Controller\Adminhtml\Index', 'Magento\Review\Controller\Adminhtml\Rating'],
    ['Magento\Rating\Block\Entity\Detailed', 'Magento\Review\Block\Rating\Entity\Detailed'],
    ['Magento\Rating\Block\Adminhtml\Rating', 'Magento\Review\Block\Adminhtml\Rating'],
    ['Magento\Rating\Block\Adminhtml\Edit', 'Magento\Review\Block\Adminhtml\Rating\Edit'],
    ['Magento\Rating\Block\Adminhtml\Edit\Tabs', 'Magento\Review\Block\Adminhtml\Rating\Edit\Tabs'],
    ['Magento\Rating\Block\Adminhtml\Edit\Form', 'Magento\Review\Block\Adminhtml\Rating\Edit\Form'],
    ['Magento\Rating\Block\Adminhtml\Edit\Tab\Form', 'Magento\Review\Block\Adminhtml\Rating\Edit\Tab\Form'],
    ['Magento\Rating\Block\Adminhtml\Edit\Tab\Options'],
    ['Magento\Rating\Model\Rating', 'Magento\Review\Model\Rating'],
    [
        'Magento\Rating\Model\Resource\Rating\Option\Vote\Collection',
        'Magento\Review\Model\Resource\Rating\Option\Vote\Collection'
    ],
    [
        'Magento\Rating\Model\Resource\Rating\Option\Collection',
        'Magento\Review\Model\Resource\Rating\Option\Collection'
    ],
    ['Magento\Rating\Model\Resource\Rating\Grid\Collection', 'Magento\Review\Model\Resource\Rating\Grid\Collection'],
    ['Magento\Rating\Model\Resource\Rating\Collection', 'Magento\Review\Model\Resource\Rating\Collection'],
    ['Magento\Rating\Model\Resource\Rating\Option\Vote', 'Magento\Review\Model\Resource\Rating\Option\Vote'],
    ['Magento\Rating\Model\Rating\Option\Vote', 'Magento\Review\Model\Rating\Option\Vote'],
    ['Magento\Rating\Model\Resource\Rating\Option', 'Magento\Review\Model\Resource\Rating\Option'],
    ['Magento\Rating\Model\Resource\Rating\Entity', 'Magento\Review\Model\Resource\Rating\Entity'],
    ['Magento\Rating\Model\Rating\Entity', 'Magento\Review\Model\Rating\Entity'],
    ['Magento\Rating\Model\Resource\Rating', 'Magento\Review\Model\Resource\Rating'],
    ['Magento\Rating\Model\Rating\Option', 'Magento\Review\Model\Rating\Option'],
    ['Magento\Rating\Model\Observer'],
    ['Magento\Core\Model\App\Area\CacheIdentifierPlugin', 'Magento\PageCache\App\CacheIdentifierPlugin'],
    ['Magento\Core\Model\App\Area', 'Magento\Framework\App\Area'],
    ['Magento\Core\Model\App\Area\DesignExceptions', 'Magento\Framework\View\DesignExceptions'],
    ['Magento\Checkout\Block\Adminhtml\Agreement', 'Magento\CheckoutAgreements\Block\Adminhtml\Agreement'],
    ['Magento\Checkout\Block\Adminhtml\Agreement\Edit', 'Magento\CheckoutAgreements\Block\Adminhtml\Agreement\Edit'],
    [
        'Magento\Checkout\Block\Adminhtml\Agreement\Edit\Form',
        'Magento\CheckoutAgreements\Block\Adminhtml\Agreement\Edit\Form'
    ],
    ['Magento\Checkout\Block\Adminhtml\Agreement\Grid', 'Magento\CheckoutAgreements\Block\Adminhtml\Agreement\Grid'],
    ['Magento\Checkout\Block\Agreements', 'Magento\CheckoutAgreements\Block\Agreements'],
    ['Magento\Checkout\Controller\Adminhtml\Agreement', 'Magento\CheckoutAgreements\Controller\Adminhtml\Agreement'],
    ['Magento\Checkout\Model\Resource\Agreement', 'Magento\CheckoutAgreements\Model\Resource\Agreement'],
    [
        'Magento\Checkout\Model\Resource\Agreement\Collection',
        'Magento\CheckoutAgreements\Model\Resource\Agreement\Collection'
    ],
    ['Magento\Sales\Block\Adminhtml\Invoice\Grid'],
    ['Magento\Sales\Block\Adminhtml\Shipment\Grid'],
    ['Magento\Sales\Block\Adminhtml\Creditmemo\Grid'],
    ['Magento\Sales\Block\Adminhtml\Transactions\Grid'],
    ['Magento\Sales\Block\Adminhtml\Transactions\Child\Grid'],
    ['Magento\Catalog\Model\PriceCurrency'],
    [
        'Magento\Framework\App\FrontController\Plugin\Clickjacking',
        'X-Frame-Options HTTP header setting moved to server configuration'
    ],
    ['Magento\Backend\Model\Translate\Inline', 'Magento\Framework\Translate\Inline'],
    ['Magento\Backend\Model\Resource\Translate', 'Magento\Translation\Model\Resource\Translate'],
    ['Magento\Backend\Model\Resource\Translate\String', 'Magento\Translation\Model\Resource\String'],
    ['Magento\Core\Model\Layout', 'Magento\Framework\View\Layout'],
    ['Magento\Catalog\Block\Product\Price\Template'],
    ['Magento\Bundle\Block\Catalog\Product\View'],
    ['Magento\Backup\Archive\Tar', 'Magento\Framework\Backup\Archive\Tar'],
    ['Magento\Backup\Db\BackupDbInterface', 'Magento\Framework\Backup\Db\BackupDbInterface'],
    ['Magento\Backup\Db\BackupFactory', 'Magento\Framework\Backup\Db\BackupFactory'],
    ['Magento\Backup\Db\BackupInterface', 'Magento\Framework\Backup\Db\BackupInterface'],
    ['Magento\Backup\Exception\CantLoadSnapshot', 'Magento\Framework\Backup\Exception\CantLoadSnapshot'],
    ['Magento\Backup\Exception\FtpConnectionFailed', 'Magento\Framework\Backup\Exception\FtpConnectionFailed'],
    ['Magento\Backup\Exception\FtpValidationFailed', 'Magento\Framework\Backup\Exception\FtpValidationFailed'],
    ['Magento\Backup\Exception\NotEnoughFreeSpace', 'Magento\Framework\Backup\Exception\NotEnoughFreeSpace'],
    ['Magento\Backup\Exception\NotEnoughPermissions', 'Magento\Framework\Backup\Exception\NotEnoughPermissions'],
    ['Magento\Backup\Filesystem\Iterator\File', 'Magento\Framework\Backup\Filesystem\Iterator\File'],
    ['Magento\Backup\Filesystem\Iterator\Filter', 'Magento\Framework\Backup\Filesystem\Iterator\Filter'],
    [
        'Magento\Backup\Filesystem\Rollback\AbstractRollback',
        'Magento\Framework\Backup\Filesystem\Rollback\AbstractRollback'
    ],
    ['Magento\Backup\Filesystem\Rollback\Fs', 'Magento\Framework\Backup\Filesystem\Rollback\Fs'],
    ['Magento\Backup\Filesystem\Rollback\Ftp', 'Magento\Framework\Backup\Filesystem\Rollback\Ftp'],
    ['Magento\Backup\Filesystem\Helper', 'Magento\Framework\Backup\Filesystem\Helper'],
    ['Magento\Backup\AbstractBackup', 'Magento\Framework\Backup\AbstractBackup'],
    ['Magento\Backup\BackupException', 'Magento\Framework\Backup\BackupException'],
    ['Magento\Backup\BackupInterface', 'Magento\Framework\Backup\BackupInterface'],
    ['Magento\Backup\Db', 'Magento\Framework\Backup\Db'],
    ['Magento\Backup\Factory', 'Magento\Framework\Backup\Factory'],
    ['Magento\Backup\Filesystem', 'Magento\Framework\Backup\Filesystem'],
    ['Magento\Backup\Media', 'Magento\Framework\Backup\Media'],
    ['Magento\Backup\Nomedia', 'Magento\Framework\Backup\Nomedia'],
    ['Magento\Backup\Snapshot', 'Magento\Framework\Backup\Snapshot'],
    ['Magento\Acl', 'Magento\Framework\Acl'],
    ['Magento\AclFactory', 'Magento\Framework\AclFactory'],
    ['Magento\AppInterface', 'Magento\Framework\AppInterface'],
    ['Magento\Archive', 'Magento\Framework\Archive'],
    ['Magento\Event', 'Magento\Framework\Event'],
    ['Magento\EventFactory', 'Magento\Framework\EventFactory'],
    ['Magento\Exception', 'Magento\Framework\Exception'],
    ['Magento\Filesystem', 'Magento\Framework\Filesystem'],
    ['Magento\ObjectManager', 'Magento\Framework\ObjectManagerInterface'],
    ['Magento\Translate', 'Magento\Framework\Translate'],
    ['Magento\TranslateInterface', 'Magento\Framework\TranslateInterface'],
    ['Magento\Locale', 'Magento\Framework\Locale'],
    ['Magento\LocaleFactory', 'Magento\Framework\LocaleFactory'],
    ['Magento\Integration\Model\Oauth\Token\Factory', 'Magento\Integration\Model\Oauth\TokenFactory'],
    ['Magento\LocaleInterface', 'Magento\Framework\LocaleInterface'],
    ['Magento\Logger', 'Psr\Log\LoggerInterface'],
    ['Magento\Phrase', 'Magento\Framework\Phrase'],
    ['Magento\Pear', 'Magento\Framework\Pear'],
    [
        'Magento\ImportExport\Model\Export\Product\Type\AbstractType',
        'Magento\CatalogImportExport\Model\Export\Product\Type\AbstractType'
    ],
    [
        'Magento\ImportExport\Model\Export\Product\Type\Factory',
        'Magento\CatalogImportExport\Model\Export\Product\Type\Factory'
    ],
    [
        'Magento\ImportExport\Model\Export\Product\Type\Simple',
        'Magento\CatalogImportExport\Model\Export\Product\Type\Simple'
    ],
    ['Magento\ImportExport\Model\Export\Product', 'Magento\CatalogImportExport\Model\Export\Product'],
    [
        'Magento\ImportExport\Model\Export\RowCustomizer\Composite',
        'Magento\CatalogImportExport\Model\Export\RowCustomizer\Composite'
    ],
    [
        'Magento\ImportExport\Model\Export\RowCustomizerInterface',
        'Magento\CatalogImportExport\Model\Export\RowCustomizerInterface'
    ],
    [
        'Magento\ImportExport\Model\Import\Product\Type\AbstractType',
        'Magento\CatalogImportExport\Model\Import\Product\Type\AbstractType'
    ],
    [
        'Magento\ImportExport\Model\Import\Product\Type\Factory',
        'Magento\CatalogImportExport\Model\Import\Product\Type\Factory'
    ],
    [
        'Magento\ImportExport\Model\Import\Product\Type\Simple',
        'Magento\CatalogImportExport\Model\Import\Product\Type\Simple'
    ],
    [
        'Magento\ImportExport\Model\Import\Product\Option',
        'Magento\CatalogImportExport\Model\Import\Product\Option'
    ],
    ['Magento\ImportExport\Model\Import\Product', 'Magento\CatalogImportExport\Model\Import\Product'],
    [
        'Magento\ImportExport\Model\Import\Proxy\Product',
        'Magento\CatalogImportExport\Model\Import\Proxy\Product'
    ],
    [
        'Magento\ImportExport\Model\Import\Proxy\Product\Resource',
        'Magento\CatalogImportExport\Model\Import\Proxy\Product\Resource'
    ],
    [
        'Magento\ImportExport\Model\Import\Uploader',
        'Magento\CatalogImportExport\Model\Import\Uploader'
    ],
    [
        'Magento\ImportExport\Model\Export\Entity\Customer\Finance',
        'Magento\CustomerFinance\Model\Export\Customer\Finance'
    ],
    [
        'Magento\ImportExport\Model\Import\Entity\Eav\Customer\Finance',
        'Magento\CustomerFinance\Model\Import\Entity\Eav\Customer\Finance'
    ],
    [
        'Magento\ImportExport\Model\Resource\Customer\Attribute\Finance\Collection',
        'Magento\CustomerFinance\Model\Resource\Customer\Attribute\Finance\Collection'
    ],
    [
        'Magento\ImportExport\Model\Resource\Customer\Collection',
        'Magento\CustomerFinance\Model\Resource\Customer\Collection'
    ],
    ['Magento\Profiler', 'Magento\Framework\Profiler'],
    ['Magento\Shell', 'Magento\Framework\Shell'],
    ['Magento\Url', 'Magento\Framework\Url'],
    ['Magento\UrlFactory', 'Magento\Framework\UrlFactory'],
    ['Magento\UrlInterface', 'Magento\Framework\UrlInterface'],
    ['Magento\Validator', 'Magento\Framework\Validator'],
    ['Magento\ValidatorFactory', 'Magento\Framework\ValidatorFactory'],
    ['Magento\Flag', 'Magento\Framework\Flag'],
    ['Magento\FlagFactory', 'Magento\Framework\FlagFactory'],
    ['Magento\Image', 'Magento\Framework\Image'],
    ['Magento\Object', 'Magento\Framework\Object'],
    ['Magento\Currency', 'Magento\Framework\Currency'],
    ['Magento\CurrencyFactory', 'Magento\Framework\CurrencyFactory'],
    ['Magento\CurrencyInterface', 'Magento\Framework\CurrencyInterface'],
    ['Magento\Debug', 'Magento\Framework\Debug'],
    ['Magento\Escaper', 'Magento\Framework\Escaper'],
    ['Magento\OsInfo', 'Magento\Framework\OsInfo'],
    ['Magento\Registry', 'Magento\Framework\Registry'],
    ['Magento\Util', 'Magento\Framework\Util'],
    ['Magento\BootstrapException', 'Magento\Framework\App\InitException'],
    ['Magento\Framework\BootstrapException', 'Magento\Framework\App\InitException'],
    ['Magento\Checkout\Helper\Url'],
    [
        'Magento\Customer\Service\V1\CustomerCurrentService',
        'Magento\Customer\Helper\Session\CurrentCustomer'
    ],
    [
        'Magento\Customer\Service\V1\CustomerCurrentServiceInterface',
        'Magento\Customer\Helper\Session\CurrentCustomer'
    ],
    [
        'Magento\Customer\Service\V1\CustomerAddressCurrentService',
        'Magento\Customer\Helper\Session\CurrentCustomerAddress'
    ],
    [
        'Magento\Customer\Service\V1\CustomerAddressCurrentServiceInterface',
        'Magento\Customer\Helper\Session\CurrentCustomerAddress'
    ],
    [
        'Magento\SalesArchive\Block\Adminhtml\Sales\Order\Grid\Button',
        'Magento\SalesArchive\Block\Adminhtml\Sales\Order\Grid'
    ],
    ['Magento\OfflinePayments\Block\Form\Ccsave'],
    ['Magento\OfflinePayments\Block\Info\Ccsave'],
    ['Magento\OfflinePayments\Model\Ccsave'],
    ['Magento\Sales\Model\Payment\Method\Converter'],
    ['Magento\Payment\Model\Config\Source\Allowedmethods'],
    ['Magento\Paypal\Model\PayflowDirect'],
    ['Magento\Paypal\Block\Adminhtml\System\Config\Fieldset\Store'],
    ['Magento\Framework\View\Url', 'Magento\Framework\View\Asset\Repository'],
    ['Magento\Less\File\Source\Base', 'Magento\Framework\View\File\Collector\Base'],
    ['Magento\Less\File\Source\Theme', 'Magento\Framework\View\File\Collector\ThemeModular'],
    [
        'Magento\Framework\View\Layout\File\FileList\CollateInterface',
        'Magento\Framework\View\File\FileList\CollateInterface'
    ],
    ['Magento\Framework\View\Layout\File\FileList\Collator', 'Magento\Framework\View\File\FileList\Collator'],
    ['Magento\Framework\View\Layout\File\FileList\Factory', 'Magento\Framework\View\File\FileList\Factory'],
    [
        'Magento\Framework\View\Layout\File\Source\Decorator\ModuleDependency',
        'Magento\Framework\View\File\Collector\Decorator\ModuleDependency'
    ],
    [
        'Magento\Framework\View\Layout\File\Source\Decorator\ModuleOutput',
        'Magento\Framework\View\File\Collector\Decorator\ModuleOutput'
    ],
    ['Magento\Framework\View\Layout\File\Source\Override\Base', 'Magento\Framework\View\File\Collector\Override\Base'],
    [
        'Magento\Framework\View\Layout\File\Source\Override\Theme',
        'Magento\Framework\View\File\Collector\Override\ThemeModular'
    ],
    ['Magento\Framework\View\Layout\File\Source\Base', 'Magento\Framework\View\File\Collector\Base'],
    ['Magento\Framework\View\Layout\File\Source\Theme', 'Magento\Framework\View\File\Collector\ThemeModular'],
    ['Magento\Framework\View\Layout\File\Factory', 'Magento\Framework\View\File\Factory'],
    ['Magento\Framework\View\Layout\File\FileList', 'Magento\Framework\View\File\FileList'],
    ['Magento\Customer\Service\V1\CustomerAccountService'],
    ['Magento\Customer\Service\V1\CustomerAccountServiceInterface'],
    ['Magento\Framework\View\Layout\File\SourceInterface', 'Magento\Framework\View\File\CollectorInterface'],
    ['Magento\Framework\View\Layout\File', 'Magento\Framework\View\File'],
    ['Magento\Framework\View\Url\Resolver', 'Magento\Framework\View\Asset\Repository'],
    [
        'Magento\DesignEditor\Block\Adminhtml\Editor\Tools\Code\Css\Group',
        'Magento\DesignEditor\Block\Adminhtml\Editor\Tools\Code\Css'
    ],
    ['Magento\Framework\Filter\GridArray\Grid'],
    ['Magento\Css\PreProcessor\Composite'],
    ['Magento\Css\PreProcessor\UrlResolver', 'Magento\Framework\View\Asset\PreProcessor\ModuleNotation'],
    ['Magento\Less\PreProcessor\File\FileList'],
    ['Magento\Less\PreProcessor\File\FileListFactory'],
    ['Magento\Less\PreProcessor\File\Less', 'Magento\Framework\View\Asset\File'],
    ['Magento\Less\PreProcessor\File\LessFactory'],
    ['Magento\Less\PreProcessor\InstructionFactory'],
    ['Magento\Less\PreProcessor', 'Magento\Framework\Less\FileGenerator'],
    ['Magento\Less\PreProcessorInterface', 'Magento\Framework\View\Asset\PreProcessorInterface'],
    ['Magento\Framework\View\Asset\PreProcessorFactory'],
    ['Magento\Framework\View\Asset\PreProcessor\Composite'],
    [
        'Magento\Framework\View\Asset\PreProcessor\PreProcessorInterface',
        'Magento\Framework\View\Asset\PreProcessorInterface'
    ],
    ['Magento\Framework\View\Publisher', '\Magento\Framework\App\View\Asset\Publisher'],
    ['Magento\Framework\View\Publisher\FileAbstract'],
    ['Magento\Framework\View\Publisher\File'],
    ['Magento\Framework\View\Publisher\FileFactory'],
    ['Magento\Framework\View\Publisher\CssFile'],
    ['Magento\Framework\View\RelatedFile'],
    ['Magento\Css\PreProcessor\Cache\Plugin\Less', 'Magento\Framework\View\Asset\PreProcessing\Cache'],
    ['Magento\Css\PreProcessor\Cache\Import\Cache'],
    ['Magento\Css\PreProcessor\Cache\Plugin\ImportCleaner'],
    ['Magento\Css\PreProcessor\Cache\Import\Map\Storage', 'Magento\Framework\View\Asset\PreProcessing\Cache'],
    ['Magento\Css\PreProcessor\Cache\Import\ImportEntity'],
    ['Magento\Css\PreProcessor\Cache\Import\ImportEntityFactory'],
    ['Magento\Css\PreProcessor\Cache\Import\ImportEntityInterface'],
    ['Magento\Css\PreProcessor\Cache\CacheFactory'],
    ['Magento\Css\PreProcessor\Cache\CacheInterface'],
    ['Magento\Css\PreProcessor\Cache\CacheManager'],
    ['Magento\Framework\View\Design\FileResolution\Strategy\ViewInterface'],
    [
        'Magento\ImportExport\Model\Import\Entity\Product',
        'Magento\CatalogImportExport\Model\Import\Product'
    ],
    [
        'Magento\ImportExport\Model\Import\Entity\Product\Option',
        'Magento\CatalogImportExport\Model\Import\Product\Option'
    ],
    [
        'Magento\ImportExport\Model\Import\Entity\Product\Type\AbstractType',
        'Magento\CatalogImportExport\Model\Import\Product\Type\AbstractType'
    ],
    [
        'Magento\ImportExport\Model\Import\Entity\Product\Type\Factory',
        'Magento\CatalogImportExport\Model\Import\Product\Type\Factory'
    ],
    [
        'Magento\ImportExport\Model\Import\Entity\Product\Type\Simple',
        'Magento\CatalogImportExport\Model\Import\Product\Type\Simple'
    ],
    [
        'Magento\ImportExport\Model\Export\Entity\Product',
        'Magento\CatalogImportExport\Model\Export\Product'
    ],
    [
        'Magento\ImportExport\Model\Export\Entity\Product\Type\AbstractType',
        'Magento\CatalogImportExport\Model\Export\Product\Type\AbstractType'
    ],
    [
        'Magento\ImportExport\Model\Export\Entity\Product\Type\Factory',
        'Magento\CatalogImportExport\Model\Export\Product\Type\Factory'
    ],
    [
        'Magento\ImportExport\Model\Export\Entity\Product\Type\Simple',
        'Magento\CatalogImportExport\Model\Export\Product\Type\Simple'
    ],
    [
        'Magento\Bundle\Pricing\Price\BasePrice',
        'Magento\Catalog\Pricing\Price\BasePrice'
    ],
    ['Magento\Cataloginventory\Model\Resource\Indexer\Stock'],
    ['Magento\Catalog\Model\Product\Indexer\Eav'],
    ['Magento\Bundle\Pricing\Price\BasePriceInterface'],
    ['Magento\Banner\Helper\Data'],
    ['Magento\Cms\Helper\Data'],
    ['Magento\Cron\Helper\Data'],
    ['Magento\Email\Helper\Data'],
    ['Magento\GiftMessage\Helper\Data'],
    ['Magento\Index\Helper\Data'],
    ['Magento\Install\Helper\Data'],
    ['Magento\Log\Helper\Data'],
    ['Magento\Ogone\Helper\Data'],
    ['Magento\Rule\Helper\Data'],
    ['Magento\Theme\Helper\Data'],
    ['Magento\Widget\Helper\Data'],
    ['Magento\Tax\Model\Resource\Calculation\Grid\Collection'],
    ['Magento\Tax\Model\Resource\Rule\Grid\Collection'],
    ['Magento\Tax\Model\Resource\Rule\Grid\Options\CustomerTaxClass'],
    ['Magento\Tax\Model\Resource\Rule\Grid\Options\HashOptimized'],
    ['Magento\Tax\Model\Resource\Rule\Grid\Options\ProductTaxClass'],
    ['Magento\SalesArchive\Block\Adminhtml\Sales\Order\Grid\Massaction'],
    ['Magento\Framework\System\Args'],
    ['Magento\Framework\Autoload\Simple'],
    ['Magento\Catalog\Helper\Product\Price'],
    ['Magento\Tax\Model\Config\Source\TaxClass\Product', 'Magento\Tax\Model\TaxClass\Source\Product'],
    ['Magento\Tax\Model\Config\Source\TaxClass\Customer', 'Magento\Tax\Model\TaxClass\Source\Customer'],
    ['Magento\AdminNotification\Model\System\MessageInterface', 'Magento\Framework\Notification\MessageInterface'],
    ['Magento\AdminNotification\Model\System\MessageList', 'Magento\Framework\Notification\MessageList'],
    [
        'Magento\CatalogImportExport\Model\Import\Product\Type\Configurable',
        'Magento\ConfigurableImportExport\Model\Import\Product\Type\Configurable'
    ],
    [
        'Magento\CatalogImportExport\Model\Export\Product\Type\Configurable',
        'Magento\ConfigurableImportExport\Model\Export\Product\Type\Configurable'
    ],
    [
        'Magento\CatalogImportExport\Model\Export\RowCustomizer',
        'Magento\ConfigurableImportExport\Model\Export\RowCustomizer'
    ],
    [
        'Magento\CatalogImportExport\Model\Export\Product\Type\Grouped',
        'Magento\GroupedImportExport\Model\Export\Product\Type\Grouped'
    ],
    [
        'Magento\CatalogImportExport\Model\Import\Product\Type\Grouped',
        'Magento\GroupedImportExport\Model\Import\Product\Type\Grouped'
    ],
    ['Magento\Catalog\Model\Observer\Reindex'],
    ['Magento\CatalogSearch\Model\Fulltext\Observer'],
    ['Magento\CatalogSearch\Model\Resource\Indexer\Fulltext'],
    [
        'Magento\Tax\Block\Adminhtml\Rate\Grid\Renderer\Country',
        'Magento\TaxImportExport\Block\Adminhtml\Rate\Grid\Renderer\Country'
    ],
    ['Magento\Tax\Block\Adminhtml\Rate\ImportExport', 'Magento\TaxImportExport\Block\Adminhtml\Rate\ImportExport'],
    [
        'Magento\Tax\Block\Adminhtml\Rate\ImportExportHeader',
        'Magento\TaxImportExport\Block\Adminhtml\Rate\ImportExportHeader'
    ],
    ['Magento\Tax\Controller\Adminhtml\Rate\ExportCsv', 'Magento\TaxImportExport\Controller\Adminhtml\Rate\ExportCsv'],
    [
        'Magento\Tax\Controller\Adminhtml\Rate\ExportPost',
        'Magento\TaxImportExport\Controller\Adminhtml\Rate\ExportPost'
    ],
    ['Magento\Tax\Controller\Adminhtml\Rate\ExportXml', 'Magento\TaxImportExport\Controller\Adminhtml\Rate\ExportXml'],
    [
        'Magento\Tax\Controller\Adminhtml\Rate\ImportExport',
        'Magento\TaxImportExport\Controller\Adminhtml\Rate\ImportExport'
    ],
    [
        'Magento\Tax\Controller\Adminhtml\Rate\ImportPost',
        'Magento\TaxImportExport\Controller\Adminhtml\Rate\ImportPost'
    ],
    ['Magento\Tax\Model\Rate\CsvImportHandler', 'Magento\TaxImportExport\Model\Rate\CsvImportHandler'],
    ['\Magento\Theme\Helper\Layout'],
    ['Magento\Framework\Stdlib\Cookie', 'Magento\Framework\Stdlib\CookieManagerInterface'],
    ['Magento\Framework\View\Design\Theme\Provider'],
    ['Magento\Install\Controller\Index'],
    ['Magento\Install\Controller\Wizard'],
    ['Magento\Install\Controller\Wizard\Administrator'],
    ['Magento\Install\Controller\Wizard\AdministratorPost'],
    ['Magento\Install\Controller\Wizard\Begin'],
    ['Magento\Install\Controller\Wizard\BeginPost'],
    ['Magento\Install\Controller\Wizard\Config'],
    ['Magento\Install\Controller\Wizard\ConfigPost'],
    ['Magento\Install\Controller\Wizard\Download'],
    ['Magento\Install\Controller\Wizard\DownloadAuto'],
    ['Magento\Install\Controller\Wizard\DownloadManual'],
    ['Magento\Install\Controller\Wizard\DownloadPost'],
    ['Magento\Install\Controller\Wizard\End'],
    ['Magento\Install\Controller\Wizard\Index'],
    ['Magento\Install\Controller\Wizard\Install'],
    ['Magento\Install\Controller\Wizard\InstallDb'],
    ['Magento\Install\Controller\Wizard\Locale'],
    ['Magento\Install\Controller\Wizard\LocaleChange'],
    ['Magento\Install\Controller\Wizard\LocalePost'],
    ['Magento\Install\App\Action\Plugin\Dir'],
    ['\Magento\Framework\App\EntryPoint\EntryPoint', '\Magento\Framework\App\Bootstrap'],
    ['\Magento\Framework\App\EntryPointInterface', '\Magento\Framework\App\Bootstrap'],
    ['Magento\Framework\Module\FrontController\Plugin\Install', '\Magento\Framework\Module\Plugin\DbStatusValidator'],
    ['Magento\Framework\Module\UpdaterInterface'],
    ['Magento\Framework\App\EntryPoint\EntryPoint', 'Magento\Framework\App\Bootstrap'],
    ['Magento\Framework\App\EntryPointInterface', 'Magento\Framework\App\Bootstrap'],
    ['Magento\Install\Model\Installer\AbstractInstaller'],
    ['Magento\Install\App\Action\Plugin\Install'],
    ['\Magento\Cron\App\Cron\Plugin\ApplicationInitializer', 'Magento\Framework\App\Bootstrap'],
    ['Magento\Framework\App\Error\Handler', 'Magento\Framework\App\Http'],
    ['Magento\Framework\App\State\MaintenanceMode', 'Magento\Framework\App\MaintenanceMode'],
    ['Magento\Framework\Error\Handler', 'Magento\Framework\App\ErrorHandler'],
    ['Magento\Framework\Error\HandlerInterface', 'Magento\Framework\App\ErrorHandler'],
    ['Magento\Index'],
    ['Magento\Catalog\Model\Resource\Product\Indexer\Eav'],
    ['\Magento\Framework\Api\Eav\AbstractObject', 'Magento\Framework\Api\AbstractExtensibleObject'],
    ['\Magento\Framework\Api\AbstractObject', 'Magento\Framework\Api\AbstractSimpleObject'],
    [
        '\Magento\Framework\Api\Eav\AbstractObjectBuilder',
        'Magento\Framework\Api\ExtensibleObjectBuilder'
    ],
    [
        '\Magento\Framework\Api\AbstractObjectBuilder',
        'Magento\Framework\Api\AbstractSimpleObjectBuilder'
    ],
    ['Magento\Catalog\Block\Product'],
    ['\Magento\Sales\Model\Observer'],
    ['\Magento\Install\Block\Begin'],
    ['\Magento\Checkout\Service\V1\QuoteLoader', '\Magento\Quote\Model\QuoteRepository'],
    ['Magento\PageCache\Model\Observer'],
    ['Magento\Catalog\Model\Layer\Filter\Price\Algorithm', 'Magento\Framework\Search\Dynamic\Algorithm'],
    ['Magento\Rss\Block\Order\Info\Buttons\Rss'],
    ['Magento\Rss\Block\Order\NewOrder'],
    ['Magento\Rss\Block\Order\Status'],
    ['Magento\Rss\Controller\Adminhtml\Order\NewAction'],
    ['Magento\Rss\Controller\Order\Status'],
    ['Magento\Rss\Helper\Order'],
    ['Magento\Rss\Block\Order\Details', 'Magento\Sales\Block\Order\Details'],
    ['Magento\Rss\Model\Resource\Order', 'Magento\Sales\Model\Resource\Order\Rss\OrderStatus'],
    ['Magento\Rss\Block\Catalog\AbstractCatalog'],
    ['Magento\Rss\Block\Catalog\NewCatalog'],
    ['Magento\Rss\Block\Catalog\Review'],
    ['Magento\Rss\Block\AbstractBlock'],
    ['Magento\Rss\Block\ListBlock'],
    ['Magento\Rss\Controller\Adminhtml\Catalog\Notifystock'],
    ['Magento\Rss\Controller\Adminhtml\Catalog\Review'],
    ['Magento\Rss\Controller\Catalog\Category'],
    ['Magento\Rss\Controller\Catalog\NewAction'],
    ['Magento\Rss\Controller\Catalog\Salesrule'],
    ['Magento\Rss\Controller\Catalog\Special'],
    ['Magento\Rss\Controller\Index\Nofeed'],
    ['Magento\Rss\Controller\Catalog'],
    ['Magento\Wishlist\Block\Rss'],
    ['Magento\Wishlist\Controller\Index\Rss'],
    ['Magento\Checkout\Controller\Onepage\Progress'],
    ['Magento\Checkout\Controller\Onepage\GetAdditional'],
    ['Magento\Framework\App\Filesystem', 'Magento\Framework\Filesystem'],
    ['Magento\TestFramework\App\Filesystem\DirectoryList'],
    ['Magento\Framework\App\Filesystem\DirectoryList\Configuration'],
    ['Magento\Framework\App\Filesystem\DirectoryList\Verification'],
    ['Magento\Framework\Filesystem\DriverFactory', 'Magento\Framework\Filesystem\DriverPool'],
    ['Magento\Framework\Filesystem\WrapperFactory'],
    ['Magento\Framework\Filesystem\WrapperInterface'],
    ['Magento\Install'],
    ['Magento\Install\Model\Resource\Resource', 'Magento\Framework\Module\Resource'],
    ['Magento\Framework\App\View\Deployment\Version\Generator\Timestamp', 'Magento\Framework\Stdlib\DateTime'],
    ['Magento\Framework\App\View\Deployment\Version\GeneratorInterface'],
    ['Magento\Framework\Authorization\RoleLocator', 'Magento\Framework\Authorization\RoleLocatorInterface'],
    ['Magento\Framework\Authorization\Policy', 'Magento\Framework\Authorization\PolicyInterface'],
    ['Magento\Framework\Stdlib\CookieManager', 'Magento\Framework\Stdlib\CookieManagerInterface'],
    ['Magento\Framework\Interception\PluginList', 'Magento\Framework\Interception\PluginListInterface'],
    ['Magento\Framework\Interception\Config', 'Magento\Framework\Interception\ConfigInterface'],
    ['Magento\Framework\Interception\Chain', 'Magento\Framework\Interception\ChainInterface'],
    ['Magento\Framework\Interception\Definition', 'Magento\Framework\Interception\DefinitionInterface'],
    ['Magento\Framework\ObjectManager\Factory', 'Magento\Framework\ObjectManager\FactoryInterface'],
    ['Magento\Framework\ObjectManager\Config', 'Magento\Framework\ObjectManager\ConfigInterface'],
    ['Magento\Framework\ObjectManager\Relations', 'Magento\Framework\ObjectManager\RelationsInterface'],
    ['Magento\Framework\ObjectManager\ConfigCache', 'Magento\Framework\ObjectManager\ConfigCacheInterface'],
    ['Magento\Framework\ObjectManager\Definition', 'Magento\Framework\ObjectManager\DefinitionInterface'],
    ['Magento\Framework\ObjectManager', 'Magento\Framework\ObjectManagerInterface'],
    ['Magento\Framework\HTTP\IClient', 'Magento\Framework\HTTP\ClientInterface'],
    ['Magento\Tax\Service\V1\TaxCalculationServiceInterface', 'Magento\Tax\Api\TaxCalculationInterface'],
    ['Magento\Tax\Service\V1\Data\TaxRule', 'Magento\Tax\Api\Data\TaxRuleInterface'],
    ['Magento\Tax\Service\V1\Data\TaxRuleSearchResults', 'Magento\Tax\Model\TaxRuleSearchResults'],
    ['Magento\Tax\Service\V1\Data\TaxRuleBuilder'],
    ['Magento\Tax\Service\V1\Data\TaxRuleSearchResultsBuilder'],
    ['Magento\Tax\Service\V1\Collection\TaxRuleCollection', 'Magento\Tax\Model\TaxRuleCollection'],
    ['Magento\Tax\Service\V1\TaxRateServiceInterface', 'Magento\Tax\Api\TaxRateRepositoryInterface'],
    ['Magento\Tax\Service\V1\Data\TaxRateTitle', 'Magento\Tax\Api\Data\TaxRateTitleInterface'],
    ['Magento\Tax\Service\V1\Data\TaxRate', 'Magento\Tax\Api\Data\TaxRateInterface'],
    ['Magento\Tax\Service\V1\Data\ZipRange'],
    ['Magento\Tax\Service\V1\Data\ZipRangeBuilder'],
    ['Magento\Tax\Service\V1\Data\TaxRateTitleBuilder', 'Magento\Tax\Api\Data\TaxRateTitleDataBuilder'],
    [
        'Magento\Tax\Service\V1\Data\TaxRateSearchResultsBuilder',
        'Magento\Tax\Api\Data\TaxRateSearchResultsDataBuilder'
    ],
    ['Magento\Tax\Service\V1\Data\TaxRateSearchResults', 'Magento\Tax\Api\Data\TaxRateSearchResultsInterface'],
    ['Magento\Tax\Service\V1\Data\TaxRateBuilder', 'Magento\Tax\Api\Data\TaxRateDataBuilder'],
    ['Magento\Tax\Service\V1\Collection\TaxRateCollection', 'Magento\Tax\Model\TaxRateCollection'],
    ['Magento\Tax\Service\V1\Data\TaxClassKey', 'Magento\Tax\Api\Data\TaxClassKeyInterface'],
    ['Magento\Tax\Service\V1\Data\TaxClassSearchResults', 'Magento\Tax\Api\Data\TaxClassSearchResultsInterface'],
    ['Magento\Tax\Service\V1\Data\TaxClass', 'Magento\Tax\Api\Data\TaxClassInterface'],
    ['Magento\Tax\Service\V1\TaxClassServiceInterface', 'Magento\Tax\Api\TaxClassRepositoryInterface'],
    ['Magento\Tax\Service\V1\Data\TaxClassSearchResultsBuilder'],
    ['Magento\Tax\Service\V1\Data\TaxClassKeyBuilder'],
    ['Magento\Tax\Service\V1\Data\TaxClassBuilder'],
    ['Magento\Tax\Service\V1\Data\OrderTaxDetails', 'Magento\Tax\Api\Data\OrderTaxDetailsInterface'],
    [
        'Magento\Tax\Service\V1\Data\OrderTaxDetails\AppliedTax',
        'Magento\Tax\Api\Data\OrderTaxDetailsAppliedTaxInterface'
    ],
    ['Magento\Tax\Service\V1\Data\OrderTaxDetails\Item', 'Magento\Tax\Api\Data\OrderTaxDetailsItemInterface'],
    ['Magento\Tax\Service\V1\Data\QuoteDetails', 'Magento\Tax\Api\Data\QuoteDetailsInterface'],
    ['Magento\Tax\Service\V1\Data\QuoteDetails\Item', 'Magento\Tax\Api\Data\QuoteDetailsItemInterface'],
    ['Magento\Tax\Service\V1\Data\TaxDetails', 'Magento\Tax\Api\Data\TaxDetailsInterface'],
    ['Magento\Tax\Service\V1\Data\TaxDetails\AppliedTax', 'Magento\Tax\Api\Data\AppliedTaxInterface'],
    ['Magento\Tax\Service\V1\Data\TaxDetails\AppliedTaxRate', 'Magento\Tax\Api\Data\AppliedTaxRateInterface'],
    ['Magento\Tax\Service\V1\Data\TaxDetails\Item', 'Magento\Tax\Api\Data\TaxDetailsItemInterface'],
    ['Magento\Tax\Service\V1\OrderTaxServiceInterface', 'Magento\Tax\Api\OrderTaxManagementInterface'],
    ['Magento\Tools\I18n\Code', 'Magento\Tools\I18n'],
    ['Magento\TestFramework\Utility\AggregateInvoker', 'Magento\Framework\Test\Utility\AggregateInvoker'],
    ['Magento\TestFramework\Utility\Classes', 'Magento\Framework\Test\Utility\Classes'],
    ['Magento\TestFramework\Utility\Files', 'Magento\Framework\Test\Utility\Files'],
    ['Magento\Framework\Module\Declaration\Reader\Filesystem', 'Magento\Framework\Module\ModuleList\Loader'],
    ['Magento\Framework\Module\Declaration\FileIterator'],
    ['Magento\Framework\Module\Declaration\FileIteratorFactory'],
    ['Magento\Framework\Module\Declaration\FileResolver', 'Magento\Framework\Module\ModuleList\Loader'],
    ['Magento\Framework\Module\Declaration\SchemaLocator'],
    ['Magento\Framework\Module\DependencyManager'],
    ['Magento\Framework\Module\DependencyManagerInterface'],
    ['Magento\Framework\App\Arguments\Loader'],
    ['Magento\Framework\App\Arguments', 'Magento\Framework\App\DeploymentConfig'],
    ['Magento\Bundle\Service\V1\Data\Product\Link', 'Magento\Bundle\Api\Data\LinkInterface'],
    ['Magento\Bundle\Service\V1\Data\Product\Option', 'Magento\Bundle\Api\Data\OptionInterface'],
    [
        'Magento\Bundle\Service\V1\Product\Link\ReadServiceInterface',
        'Magento\Bundle\Api\ProductLinkManagementInterface'
    ],
    [
        'Magento\Bundle\Service\V1\Product\Link\WriteServiceInterface',
        'Magento\Bundle\Api\ProductLinkManagementInterface'
    ],
    [
        'Magento\Bundle\Service\V1\Product\Option\ReadServiceInterface',
        'Magento\Bundle\Api\ProductOptionRepositoryInterface'
    ],
    [
        'Magento\Bundle\Service\V1\Product\Option\WriteServiceInterface',
        'Magento\Bundle\Api\ProductOptionRepositoryInterface'
    ],
    [
        'Magento\Bundle\Service\V1\Product\Option\Type\ReadServiceInterface',
        'Magento\Bundle\Api\ProductOptionTypeListInterface'
    ],
    ['Magento\Sales\Controller\Adminhtml\Order\InvoiceLoader'],
    ['Magento\Sales\Model\Resource\AbstractResource', 'Magento\Framework\Model\Resource\Db\AbstractDb'],
    ['Magento\Backend\Block\System\Config\Switcher'],
    ['Magento\VersionsCms\Block\Adminhtml\Scope\Switcher'],
    ['Magento\Backend\Block\Widget\View\Container'],
    ['Magento\VersionsCms\Block\Adminhtml\Cms\Page\Preview\Store'],
    ['Magento\Customer\Model\Address\Converter'],
    ['Magento\Customer\Model\Converter'],
    ['Magento\CatalogRule\Plugin\Indexer\Product\PriceIndexer'],
    ['Magento\CatalogRule\Plugin\Indexer\Product\PriceIndexerTest'],
    [
        'Magento\Framework\Interception\ObjectManager\Compiled\Config',
        'Magento\Framework\Interception\ObjectManager\Config\Compiled'
    ],
    [
        'Magento\Framework\Interception\ObjectManager\Config',
        'Magento\Framework\Interception\ObjectManager\Config\Developer'
    ],
    ['Magento\Core\Model\Design', 'Magento\Theme\Model\Design'],
    ['Magento\Core\Model\Resource\Design', 'Magento\Theme\Model\Resource\Design'],
    ['Magento\Core\Model\Resource\Design\Collection', 'Magento\Theme\Model\Resource\Design\Collection'],
    ['Magento\Core\Model\View\Design', 'Magento\Theme\Model\View\Design'],
    ['Magento\Core\Model\Design\Backend\Theme', 'Magento\Theme\Model\Design\Backend\Theme'],
    ['Magento\Core\Model\Design\Backend\Exceptions', 'Magento\Theme\Model\Design\Backend\Exceptions'],
    ['Magento\Core\Model\Resource\Theme', 'Magento\Theme\Model\Resource\Theme'],
    [
        'Magento\Core\Model\Resource\Theme\Customization\Update',
        'Magento\Theme\Model\Resource\Theme\Customization\Update'
    ],
    ['Magento\Core\Model\Resource\Theme\Data\Collection', 'Magento\Theme\Model\Resource\Theme\Data\Collection'],
    ['Magento\Core\Model\Resource\Theme\File\Collection', 'Magento\Theme\Model\Resource\Theme\File\Collection'],
    ['Magento\Core\Model\Resource\Theme\Grid\Collection', 'Magento\Theme\Model\Resource\Theme\Grid\Collection'],
    ['Magento\Core\Model\Resource\Theme\Collection', 'Magento\Theme\Model\Resource\Theme\Collection'],
    ['Magento\Core\Model\Resource\Theme\File', 'Magento\Core\Model\Resource\Theme\File'],
    ['Magento\Framework\ObjectManager\Config\ProxyConfig'],
    ['Magento\Catalog\Block\Product\Send'],
    ['Magento\Catalog\Helper\Product\Options'],
    ['Magento\Cms\Model\Resource\Page\Service'],
    [
        'Magento\Core\Model\TemplateEngine\Decorator\DebugHints',
        'Magento\Developer\Model\TemplateEngine\Decorator\DebugHints'
    ],
    ['Magento\Directory\Helper\Url'],
    ['Magento\GiftMessage\Helper\Url'],
    ['Magento\Rss\Helper\Data'],
    ['Magento\Sales\Model\ConverterInterface'],
    ['Magento\Paypal\Block\System\Config\Fieldset\Location'],
    ['Magento\Paypal\Block\Payflow\Advanced\Review'],
    ['Magento\Paypal\Block\Payflow\Link\Review'],
    ['Magento\Paypal\Model\System\Config\Source\AuthorizationAmounts'],
    ['Magento\Rule\Model\Rule', 'Magento\Rule\Model\AbstractModel'],
    ['Magento\Framework\App\Cache\State\Options', 'Magento\Framework\App\Cache\State'],
    ['Magento\Framework\App\Cache\State\OptionsInterface', 'Magento\Framework\App\Cache\State'],
    ['Magento\Framework\Logger', 'Psr\Log\LoggerInterface'],
    ['Magento\Weee\Model\Total\Quote\Nominal\Weee'],
    ['Magento\Tax\Model\Sales\Total\Quote\Nominal\Tax'],
    ['Magento\Tax\Model\Sales\Total\Quote\Nominal\Subtotal'],
    ['Magento\SalesRule\Model\Quote\Nominal\Discount'],
    ['Magento\Sales\Model\Quote\Address\Total\Nominal'],
    ['Magento\Sales\Model\Quote\Address\Total\Nominal\Collector'],
    ['Magento\Sales\Model\Quote\Address\Total\Nominal\Shipping'],
    ['Magento\Sales\Model\Quote\Address\Total\Nominal\Subtotal'],
<<<<<<< HEAD
    ['Magento\Core\Model\Validator\Factory', 'Magento\Framework\Validator\Factory'],
=======
    [
        'Magento\Core\Model\TemplateEngine\Plugin\DebugHints',
        'Magento\Developer\Model\TemplateEngine\Plugin\DebugHints'
    ],
>>>>>>> c4e4db3f
];<|MERGE_RESOLUTION|>--- conflicted
+++ resolved
@@ -2893,12 +2893,9 @@
     ['Magento\Sales\Model\Quote\Address\Total\Nominal\Collector'],
     ['Magento\Sales\Model\Quote\Address\Total\Nominal\Shipping'],
     ['Magento\Sales\Model\Quote\Address\Total\Nominal\Subtotal'],
-<<<<<<< HEAD
     ['Magento\Core\Model\Validator\Factory', 'Magento\Framework\Validator\Factory'],
-=======
     [
         'Magento\Core\Model\TemplateEngine\Plugin\DebugHints',
         'Magento\Developer\Model\TemplateEngine\Plugin\DebugHints'
     ],
->>>>>>> c4e4db3f
 ];