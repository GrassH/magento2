<?php
/**
 * Obsolete classes
 *
 * Format: array(<class_name>[, <replacement>])
 *
 * Copyright © 2015 Magento. All rights reserved.
 * See COPYING.txt for license details.
 */
return [
    ['Mage_Admin_Helper_Data', 'Magento\Backend\Helper\Data'],
    ['Mage_Admin_Model_Acl', 'Magento_Acl'],
    ['Mage_Admin_Model_Acl_Role'],
    ['Mage_Admin_Model_Acl_Resource', 'Magento\Framework\Acl\Resource'],
    ['Mage_Admin_Model_Acl_Role_Registry', 'Magento\Framework\Acl\Role\Registry'],
    ['Mage_Admin_Model_Acl_Role_Generic', 'Magento\Authorization\Model\Acl\Role\Generic'],
    ['Mage_Admin_Model_Acl_Role_Group', 'Magento\Authorization\Model\Acl\Role\Group'],
    ['Mage_Admin_Model_Acl_Role_User', 'Magento\Authorization\Model\Acl\Role\User'],
    ['Mage_Admin_Model_Resource_Acl', 'Magento\User\Model\Resource\Acl'],
    ['Mage_Admin_Model_Observer'],
    ['Mage_Admin_Model_Session', 'Magento\Backend\Model\Auth\Session'],
    ['Mage_Admin_Model_Resource_Acl_Role'],
    ['Mage_Admin_Model_Resource_Acl_Role_Collection'],
    ['Mage_Admin_Model_User', 'Magento\User\Model\User'],
    ['Mage_Admin_Model_Config'],
    ['Mage_Admin_Model_Resource_User', 'Magento\User\Model\Resource\User'],
    ['Mage_Admin_Model_Resource_User_Collection', 'Magento\User\Model\Resource\User\Collection'],
    ['Mage_Admin_Model_Role', 'Magento\Authorization\Model\Role'],
    ['Mage_Admin_Model_Roles', 'Magento\Authorization\Model\Roles'],
    ['Mage_Admin_Model_Rules', 'Magento\Authorization\Model\Rules'],
    ['Mage_Admin_Model_Resource_Role', 'Magento\Authorization\Model\Resource\Role'],
    ['Mage_Admin_Model_Resource_Roles', 'Magento\User\Model\Resource\Roles'],
    ['Mage_Admin_Model_Resource_Rules', 'Magento\Authorization\Model\Resource\Rules'],
    ['Mage_Admin_Model_Resource_Role_Collection', 'Magento\Authorization\Model\Resource\Role\Collection'],
    ['Mage_Admin_Model_Resource_Roles_Collection', 'Magento\User\Model\Resource\Roles\Collection'],
    ['Mage_Admin_Model_Resource_Roles_User_Collection', 'Magento\User\Model\Resource\Roles\User\Collection'],
    ['Mage_Admin_Model_Resource_Rules_Collection', 'Magento\Authorization\Model\Resource\Rules\Collection'],
    [
        'Mage_Admin_Model_Resource_Permissions_Collection',
        'Magento\Authorization\Model\Resource\Permissions\Collection'
    ],
    ['Mage_Adminhtml_Block_Abstract', 'Magento\Backend\Block\AbstractBlock'],
    ['Mage_Adminhtml_Block_Backup_Grid'],
    ['Mage_Adminhtml_Block_Cache_Grid'],
    ['Mage_Adminhtml_Block_Catalog'],
    ['Mage_Adminhtml_Block_Catalog_Product_Attribute_Set_Grid'],
    ['Mage_Adminhtml_Block_Catalog_Product_Edit_Tab_Super_Config_Grid'],
    ['Mage_Adminhtml_Block_Catalog_Product_Edit_Tab_Super_Group_Grid'],
    ['Mage_Adminhtml_Block_Catalog_Search_Grid'],
    ['Mage_Adminhtml_Block_Cms_Block_Grid'],
    ['Mage_Adminhtml_Block_Customer_Group_Grid'],
    ['Mage_Adminhtml_Block_Customer_Online_Grid'],
    ['Mage_Adminhtml_Block_Newsletter_Problem_Grid'],
    ['Mage_Adminhtml_Block_Newsletter_Queue'],
    ['Mage_Adminhtml_Block_Newsletter_Queue_Grid'],
    ['Mage_Adminhtml_Block_Page_Menu', 'Magento\Backend\Block\Menu'],
    ['Mage_Adminhtml_Block_Permissions_User'],
    ['Mage_Adminhtml_Block_Permissions_User_Grid'],
    ['Mage_Adminhtml_Block_Permissions_User_Edit'],
    ['Mage_Adminhtml_Block_Permissions_User_Edit_Tabs'],
    ['Mage_Adminhtml_Block_Permissions_User_Edit_Tab_Main'],
    ['Mage_Adminhtml_Block_Permissions_User_Edit_Tab_Roles'],
    ['Mage_Adminhtml_Block_Permissions_User_Edit_Form'],
    ['Mage_Adminhtml_Block_Permissions_Role'],
    ['Mage_Adminhtml_Block_Permissions_Buttons'],
    ['Mage_Adminhtml_Block_Permissions_Role_Grid_User'],
    ['Mage_Adminhtml_Block_Permissions_Grid_Role'],
    ['Mage_Adminhtml_Block_Permissions_Grid_User'],
    ['Mage_Adminhtml_Block_Permissions_Tab_Roleinfo'],
    ['Mage_Adminhtml_Block_Permissions_Tab_Rolesedit'],
    ['Mage_Adminhtml_Block_Permissions_Tab_Rolesusers'],
    ['Mage_Adminhtml_Block_Permissions_Tab_Useredit'],
    ['Mage_Adminhtml_Block_Permissions_Editroles'],
    ['Mage_Adminhtml_Block_Permissions_Roles'],
    ['Mage_Adminhtml_Block_Permissions_Users'],
    ['Mage_Adminhtml_Block_Permissions_Edituser'],
    ['Mage_Adminhtml_Block_Permissions_Tab_Userroles'],
    ['Mage_Adminhtml_Block_Permissions_Usernroles'],
    ['Mage_Adminhtml_Block_Promo_Catalog_Grid'],
    ['Mage_Adminhtml_Block_Promo_Quote_Grid'],
    ['Mage_Adminhtml_Block_Rating_Grid'],
    ['Mage_Adminhtml_Block_System_Store_Grid'],
    ['Mage_Adminhtml_Permissions_UserController'],
    ['Mage_Adminhtml_Permissions_RoleController'],
    ['Mage_Adminhtml_Block_Report_Grid', 'Magento\Reports\Block\Adminhtml\Grid'],
    ['Mage_Adminhtml_Block_Report_Customer_Accounts', 'Magento\Reports\Block\Adminhtml\Customer\Accounts'],
    ['Mage_Adminhtml_Block_Report_Customer_Accounts_Grid'],
    ['Mage_Adminhtml_Block_Report_Customer_Totals', 'Magento\Reports\Block\Adminhtml\Customer\Totals'],
    ['Mage_Adminhtml_Block_Report_Customer_Totals_Grid'],
    ['Mage_Adminhtml_Block_Report_Product_Sold', 'Magento\Reports\Block\Adminhtml\Product\Sold'],
    ['Mage_Adminhtml_Block_Report_Product_Sold_Grid'],
    ['Mage_Adminhtml_Block_Report_Review_Customer_Grid'],
    ['Mage_Adminhtml_Block_Report_Customer_Orders', 'Magento\Reports\Block\Adminhtml\Customer\Orders'],
    ['Mage_Adminhtml_Block_Report_Customer_Orders_Grid'],
    ['Mage_Adminhtml_Block_Report_Product_Ordered'],
    ['Mage_Adminhtml_Block_Report_Product_Ordered_Grid'],
    ['Mage_Adminhtml_Block_Report_Review_Product_Grid'],
    ['Mage_Adminhtml_Block_Report_Refresh_Statistics', 'Magento\Reports\Block\Adminhtml\Refresh\Statistics'],
    ['Mage_Adminhtml_Block_Report_Refresh_Statistics_Grid'],
    ['Mage_Adminhtml_Block_Report_Search_Grid'],
    ['Mage_Adminhtml_Block_Sales'],
    ['Magento\GoogleCheckout'], // removed module
    ['Magento\Sales\Block\Adminhtml\Order\Shipment\Create\Form', 'Magento\Shipping\Block\Adminhtml\Create\Form'],
    [
        'Magento\Sales\Block\Adminhtml\Order\Shipment\Create\Items',
        'Magento\Shipping\Block\Adminhtml\Create\Items'
    ],
    [
        'Magento\Sales\Block\Adminhtml\Order\Shipment\View\Comments',
        'Magento\Shipping\Block\Adminhtml\View\Comments'
    ],
    ['Magento\Sales\Block\Adminhtml\Order\Shipment\View\Form', 'Magento\Shipping\Block\Adminhtml\View\Form'],
    ['Magento\Sales\Block\Adminhtml\Order\Shipment\View\Items', 'Magento\Shipping\Block\Adminhtml\View\Items'],
    ['Magento\Sales\Block\Adminhtml\Order\Shipment\Create', 'Magento\Shipping\Block\Adminhtml\Create'],
    ['Magento\Sales\Block\Adminhtml\Order\Shipment\View', 'Magento\Shipping\Block\Adminhtml\View'],
    ['Magento\Sales\Block\Order\Shipment\Items', 'Magento\Shipping\Block\Items'],
    ['Magento\Sales\Controller\Adminhtml\Order\Shipment', 'Magento\Shipping\Controller\Adminhtml\Order\Shipment'],
    ['Magento\Sales\Controller\Download'],
    ['Magento\Sales\Block\Order\Shipment', 'Magento\Shipping\Block\Order\Shipment'],
    ['Mage_Adminhtml_Block_Sales_Order_Create_Customer_Grid'],
    ['Mage_Adminhtml_Block_Sales_Order_Create_Search_Grid_Renderer_Giftmessage'],
    ['Mage_Adminhtml_Block_Sales_Order_Status_Grid'],
    ['Mage_Adminhtml_Block_Sitemap_Grid'],
    ['Mage_Adminhtml_Block_System_Config_Edit', 'Magento\Config\Block\System\Config\Edit'],
    ['Mage_Adminhtml_Block_System_Config_Form', 'Magento\Config\Block\System\Config\Form'],
    ['Mage_Adminhtml_Block_System_Config_Tabs', 'Magento\Config\Block\System\Config\Tabs'],
    [
        'Mage_Adminhtml_Block_System_Config_System_Storage_Media_Synchronize',
        'Magento\MediaStorage\Block\System\Config\System\Storage\Media\Synchronize'
    ],
    [
        'Mage_Adminhtml_Block_System_Config_Form_Fieldset_Modules_DisableOutput',
        'Magento\Config\Block\System\Config\Form\Fieldset\Modules\DisableOutput'
    ],
    [
        'Mage_Adminhtml_Block_System_Config_Form_Field_Regexceptions',
        'Magento\Config\Block\System\Config\Form\Field\Regexceptions'
    ],
    [
        'Mage_Adminhtml_Block_System_Config_Form_Field_Notification',
        'Magento\Config\Block\System\Config\Form\Field\Notification'
    ],
    [
        'Mage_Adminhtml_Block_System_Config_Form_Field_Heading',
        'Magento\Config\Block\System\Config\Form\Field\Heading'
    ],
    [
        'Mage_Adminhtml_Block_System_Config_Form_Field_Datetime',
        'Magento\Config\Block\System\Config\Form\Field\Datetime'
    ],
    [
        'Mage_Adminhtml_Block_System_Config_Form_Field_Array_Abstract',
        'Magento\Config\Block\System\Config\Form\Field\Array\AbstractArray'
    ],
    ['Mage_Adminhtml_Block_System_Config_Form_Fieldset', 'Magento\Config\Block\System\Config\Form\Fieldset'],
    ['Mage_Adminhtml_Block_System_Config_Form_Field', 'Magento\Config\Block\System\Config\Form\Field'],
    [
        'Mage_Adminhtml_Block_System_Config_Form_Field_Import',
        'Magento\Config\Block\System\Config\Form\Field\Import'
    ],
    [
        'Mage_Adminhtml_Block_System_Config_Form_Field_Image',
        'Magento\Config\Block\System\Config\Form\Field\Image'
    ],
    [
        'Mage_Adminhtml_Block_System_Config_Form_Field_Export',
        'Magento\Config\Block\System\Config\Form\Field\Export'
    ],
    [
        'Mage_Adminhtml_Block_System_Config_Form_Field_Select_Allowspecific',
        'Magento\Config\Block\System\Config\Form\Field\Select\Allowspecific'
    ],
    ['Mage_Adminhtml_Block_System_Config_Form_Field_File', 'Magento\Config\Block\System\Config\Form\Field\File'],
    [
        'Mage_Adminhtml_Block_System_Config_Form_Field_Select_Flatproduct',
        'Magento\Catalog\Block\Adminhtml\System\Config\Form\Field\Select\Flatproduct'
    ],
    [
        'Mage_Adminhtml_Block_System_Config_Form_Field_Select_Flatcatalog',
        'Magento\Catalog\Block\Adminhtml\System\Config\Form\Field\Select\Flatcatalog'
    ],
    [
        'Mage_Adminhtml_Block_System_Config_Form_Fieldset_Order_Statuses',
        'Magento\Sales\Block\Adminhtml\System\Config\Form\Fieldset\Order\Statuses'
    ],
    ['Mage_Adminhtml_Block_System_Config_Dwstree', 'Magento\Config\Block\System\Config\Dwstree'],
    ['Mage_Adminhtml_Block_System_Config_Switcher', 'Magento\Config\Block\System\Config\Switcher'],
    ['Mage_Adminhtml_Block_System_Design_Grid'],
    ['Magento\Adminhtml\Block\System\Email\Template', 'Magento\Email\Block\Adminhtml\Template'],
    ['Magento\Adminhtml\Block\System\Email\Template\Edit', 'Magento\Email\Block\Adminhtml\Template\Edit'],
    [
        'Magento\Adminhtml\Block\System\Email\Template\Edit\Form',
        'Magento\Email\Block\Adminhtml\Template\Edit\Form'
    ],
    ['Magento\Adminhtml\Block\System\Email\Template\Preview', 'Magento\Email\Block\Adminhtml\Template\Preview'],
    ['Mage_Adminhtml_Block_System_Email_Template_Grid'],
    [
        'Magento\Adminhtml\Block\System\Email\Template\Grid\Renderer\Action',
        'Magento\Email\Block\Adminhtml\Template\Grid\Renderer\Action'
    ],
    [
        'Magento\Adminhtml\Block\System\Email\Template\Grid\Renderer\Sender',
        'Magento\Email\Block\Adminhtml\Template\Grid\Renderer\Sender'
    ],
    [
        'Magento\Adminhtml\Block\System\Email\Template\Grid\Renderer\Type',
        'Magento\Email\Block\Adminhtml\Template\Grid\Renderer\Type'
    ],
    [
        'Magento\Adminhtml\Block\System\Email\Template\Grid\Filter\Type',
        'Magento\Email\Block\Adminhtml\Template\Grid\Filter\Type'
    ],
    ['Mage_Adminhtml_Block_System_Variable_Grid'],
    ['Mage_Adminhtml_Block_Store_Switcher', 'Magento\Backend\Block\Store\Switcher'],
    [
        'Mage_Adminhtml_Block_Store_Switcher_Form_Renderer_Fieldset',
        'Magento\Backend\Block\Store\Switcher\Form\Renderer\Fieldset'
    ],
    [
        'Mage_Adminhtml_Block_Store_Switcher_Form_Renderer_Fieldset_Element',
        'Magento\Backend\Block\Store\Switcher\Form\Renderer\Fieldset\Element'
    ],
    ['Mage_Adminhtml_Block_Tag_Tag_Edit'],
    ['Mage_Adminhtml_Block_Tag_Tag_Edit_Form'],
    ['Mage_Adminhtml_Block_Tax_Rate_Grid'],
    ['Mage_Adminhtml_Block_Tax_Rule_Grid'],
    ['Mage_Adminhtml_Block_Tree'],
    ['Mage_Adminhtml_Block_Urlrewrite_Grid'],
    ['Magento\Adminhtml\Controller\System\Email\Template', 'Magento\Email\Controller\Adminhtml\Template'],
    ['Mage_Adminhtml_Helper_Rss'],
    ['Mage_Adminhtml_Model_Config', 'Magento\Config\Model\Config\Structure'],
    ['Mage_Adminhtml_Model_Config_Data', 'Magento\Config\Model\Config'],
    ['Magento\Adminhtml\Model\Email\Template', 'Magento\Email\Model\Adminhtml\Template'],
    ['Mage_Adminhtml_Model_Extension'],
    ['Mage_Adminhtml_Model_System_Config_Source_Shipping_Allowedmethods'],
    [
        'Mage_Adminhtml_Model_System_Config_Backend_Admin_Password_Link_Expirationperiod',
        'Magento\Config\Model\Config\Backend\Admin\Password\Link\Expirationperiod'
    ],
    [
        'Mage_Adminhtml_Model_System_Config_Backend_Admin_Custom',
        'Magento\Config\Model\Config\Backend\Admin\Custom'
    ],
    [
        'Mage_Adminhtml_Model_System_Config_Backend_Admin_Custompath',
        'Magento\Config\Model\Config\Backend\Admin\Custompath'
    ],
    [
        'Mage_Adminhtml_Model_System_Config_Backend_Admin_Observer',
        'Magento\Config\Model\Config\Backend\Admin\Observer'
    ],
    [
        'Mage_Adminhtml_Model_System_Config_Backend_Admin_Robots',
        'Magento\Config\Model\Config\Backend\Admin\Robots'
    ],
    [
        'Mage_Adminhtml_Model_System_Config_Backend_Admin_Usecustom',
        'Magento\Config\Model\Config\Backend\Admin\Usecustom'
    ],
    [
        'Mage_Adminhtml_Model_System_Config_Backend_Admin_Usecustompath',
        'Magento\Config\Model\Config\Backend\Admin\Custompath'
    ],
    [
        'Magento\Backend\Model\Config\Backend\Admin\Usecustompath',
        'Magento\Config\Model\Config\Backend\Admin\Custompath'
    ],
    [
        'Mage_Adminhtml_Model_System_Config_Backend_Admin_Usesecretkey',
        'Magento\Config\Model\Config\Backend\Admin\Usesecretkey'
    ],
    [
        'Mage_Adminhtml_Model_System_Config_Backend_Catalog_Inventory_Managestock',
        'Magento\CatalogInventory\Model\Config\Backend\Managestock'
    ],
    [
        'Mage_Adminhtml_Model_System_Config_Backend_Catalog_Search_Type',
        'Magento\CatalogSearch\Model\Config\Backend\Search\Type'
    ],
    [
        'Mage_Adminhtml_Model_System_Config_Backend_Currency_Abstract',
        'Magento\Config\Model\Config\Backend\Currency\AbstractCurrency'
    ],
    [
        'Mage_Adminhtml_Model_System_Config_Backend_Currency_Allow',
        'Magento\Config\Model\Config\Backend\Currency\Allow'
    ],
    [
        'Mage_Adminhtml_Model_System_Config_Backend_Currency_Base',
        'Magento\Config\Model\Config\Backend\Currency\Base'
    ],
    [
        'Mage_Adminhtml_Model_System_Config_Backend_Currency_Cron',
        'Magento\Config\Model\Config\Backend\Currency\Cron'
    ],
    [
        'Mage_Adminhtml_Model_System_Config_Backend_Currency_Default',
        'Magento\Config\Model\Config\Backend\Currency\DefaultCurrency'
    ],
    [
        'Mage_Adminhtml_Model_System_Config_Backend_Customer_Address_Street',
        'Magento\Customer\Model\Config\Backend\Address\Street'
    ],
    [
        'Mage_Adminhtml_Model_System_Config_Backend_Customer_Password_Link_Expirationperiod',
        'Magento\Customer\Model\Config\Backend\Password\Link\Expirationperiod'
    ],
    [
        'Mage_Adminhtml_Model_System_Config_Backend_Customer_Show_Address',
        'Magento\Customer\Model\Config\Backend\Show\Address'
    ],
    [
        'Mage_Adminhtml_Model_System_Config_Backend_Customer_Show_Customer',
        'Magento\Customer\Model\Config\Backend\Show\Customer'
    ],
    [
        'Mage_Adminhtml_Model_System_Config_Backend_Design_Exception',
        'Magento\Config\Model\Config\Backend\Design\Exception'
    ],
    [
        'Mage_Adminhtml_Model_System_Config_Backend_Email_Address',
        'Magento\Config\Model\Config\Backend\Email\Address'
    ],
    ['Mage_Adminhtml_Model_System_Config_Backend_Email_Logo', 'Magento\Config\Model\Config\Backend\Email\Logo'],
    [
        'Mage_Adminhtml_Model_System_Config_Backend_Email_Sender',
        'Magento\Config\Model\Config\Backend\Email\Sender'
    ],
    [
        'Mage_Adminhtml_Model_System_Config_Backend_Image_Adapter',
        'Magento\Config\Model\Config\Backend\Image\Adapter'
    ],
    [
        'Mage_Adminhtml_Model_System_Config_Backend_Image_Favicon',
        'Magento\Config\Model\Config\Backend\Image\Favicon'
    ],
    ['Mage_Adminhtml_Model_System_Config_Backend_Image_Pdf', 'Magento\Config\Model\Config\Backend\Image\Pdf'],
    [
        'Mage_Adminhtml_Model_System_Config_Backend_Locale_Timezone',
        'Magento\Config\Model\Config\Backend\Locale\Timezone'
    ],
    ['Mage_Adminhtml_Model_System_Config_Backend_Log_Cron', 'Magento\Config\Model\Config\Backend\Log\Cron'],
    ['Mage_Adminhtml_Model_System_Config_Backend_Price_Scope'],
    [
        'Mage_Adminhtml_Model_System_Config_Backend_Product_Alert_Cron',
        'Magento\Cron\Model\Config\Backend\Product\Alert'
    ],
    [
        'Mage_Adminhtml_Model_System_Config_Backend_Seo_Product',
    ],
    [
        'Mage_Adminhtml_Model_System_Config_Backend_Serialized_Array',
        'Magento\Config\Model\Config\Backend\Serialized\Array'
    ],
    [
        'Mage_Adminhtml_Model_System_Config_Backend_Shipping_Tablerate',
        'Magento\OfflineShipping\Model\Config\Backend\Tablerate'
    ],
    ['Mage_Adminhtml_Model_System_Config_Backend_Sitemap_Cron', 'Magento\Cron\Model\Config\Backend\Sitemap'],
    [
        'Mage_Adminhtml_Model_System_Config_Backend_Storage_Media_Database',
        'Magento\MediaStorage\Model\Config\Backend\Storage\Media\Database'
    ],
    ['Mage_Adminhtml_Model_System_Config_Backend_Baseurl', 'Magento\Config\Model\Config\Backend\Baseurl'],
    ['Mage_Adminhtml_Model_System_Config_Backend_Cache', 'Magento\Config\Model\Config\Backend\Cache'],
    ['Mage_Adminhtml_Model_System_Config_Backend_Category', 'Magento\Catalog\Model\Config\Backend\Category'],
    ['Mage_Adminhtml_Model_System_Config_Backend_Cookie', 'Magento\Cookie\Model\Config\Backend\Cookie'],
    ['Mage_Adminhtml_Model_System_Config_Backend_Datashare', 'Magento\Config\Model\Config\Backend\Datashare'],
    ['Mage_Adminhtml_Model_System_Config_Backend_Encrypted', 'Magento\Config\Model\Config\Backend\Encrypted'],
    ['Mage_Adminhtml_Model_System_Config_Backend_File', 'Magento\Config\Model\Config\Backend\File'],
    ['Mage_Adminhtml_Model_System_Config_Backend_Filename', 'Magento\Config\Model\Config\Backend\Filename'],
    ['Mage_Adminhtml_Model_System_Config_Backend_Image', 'Magento\Config\Model\Config\Backend\Image'],
    ['Mage_Adminhtml_Model_System_Config_Backend_Locale', 'Magento\Config\Model\Config\Backend\Locale'],
    ['Mage_Adminhtml_Model_System_Config_Backend_Secure', 'Magento\Config\Model\Config\Backend\Secure'],
    ['Mage_Adminhtml_Model_System_Config_Backend_Serialized', 'Magento\Config\Model\Config\Backend\Serialized'],
    ['Mage_Adminhtml_Model_System_Config_Backend_Sitemap', 'Magento\Sitemap\Model\Config\Backend\Priority'],
    ['Mage_Adminhtml_Model_System_Config_Backend_Store', 'Magento\Config\Model\Config\Backend\Store'],
    ['Mage_Adminhtml_Model_System_Config_Backend_Translate', 'Magento\Config\Model\Config\Backend\Translate'],
    [
        'Mage_Adminhtml_Model_System_Config_Clone_Media_Image',
        'Magento\Catalog\Model\Config\CatalogClone\Media\Image'
    ],
    ['Mage_Adminhtml_Model_System_Config_Source_Admin_Page', 'Magento\Config\Model\Config\Source\Admin\Page'],
    [
        'Mage_Adminhtml_Model_System_Config_Source_Catalog_Search_Type',
        'Magento\CatalogSearch\Model\Config\Source\Search\Type'
    ],
    [
        'Mage_Adminhtml_Model_System_Config_Source_Catalog_GridPerPage',
        'Magento\Catalog\Model\Config\Source\GridPerPage'
    ],
    [
        'Mage_Adminhtml_Model_System_Config_Source_Catalog_ListMode',
        'Magento\Catalog\Model\Config\Source\ListMode'
    ],
    [
        'Mage_Adminhtml_Model_System_Config_Source_Catalog_ListPerPage',
        'Magento\Catalog\Model\Config\Source\ListPerPage'
    ],
    [
        'Mage_Adminhtml_Model_System_Config_Source_Catalog_ListSort',
        'Magento\Catalog\Model\Config\Source\ListSort'
    ],
    [
        'Mage_Adminhtml_Model_System_Config_Source_Catalog_TimeFormat',
        'Magento\Catalog\Model\Config\Source\TimeFormat'
    ],
    [
        'Mage_Adminhtml_Model_System_Config_Source_Cms_Wysiwyg_Enabled',
        'Magento\Cms\Model\Config\Source\Wysiwyg\Enabled'
    ],
    ['Mage_Adminhtml_Model_System_Config_Source_Cms_Page', 'Magento\Cms\Model\Config\Source\Page'],
    [
        'Mage_Adminhtml_Model_System_Config_Source_Country_Full',
        'Magento\Directory\Model\Config\Source\Country\Full'
    ],
    ['Mage_Adminhtml_Model_System_Config_Source_Cron_Frequency', 'Magento\Cron\Model\Config\Source\Frequency'],
    [
        'Mage_Adminhtml_Model_System_Config_Source_Currency_Service',
        'Magento\Config\Model\Config\Source\Currency'
    ],
    [
        'Mage_Adminhtml_Model_System_Config_Source_Customer_Address_Type',
        'Magento\Customer\Model\Config\Source\Address\Type'
    ],
    [
        'Mage_Adminhtml_Model_System_Config_Source_Customer_Group_Multiselect',
        'Magento\Customer\Model\Config\Source\Group\Multiselect'
    ],
    ['Mage_Adminhtml_Model_System_Config_Source_Customer_Group', 'Magento\Customer\Model\Config\Source\Group'],
    ['Mage_Adminhtml_Model_System_Config_Source_Date_Short', 'Magento\Config\Model\Config\Source\Date\Short'],
    ['Mage_Adminhtml_Model_System_Config_Source_Design_Package'],
    [
        'Mage_Adminhtml_Model_System_Config_Source_Design_Robots',
        'Magento\Config\Model\Config\Source\Design\Robots'
    ],
    [
        'Mage_Adminhtml_Model_System_Config_Source_Dev_Dbautoup',
        'Magento\Config\Model\Config\Source\Dev\Dbautoup'
    ],
    [
        'Mage_Adminhtml_Model_System_Config_Source_Email_Identity',
        'Magento\Config\Model\Config\Source\Email\Identity'
    ],
    [
        'Mage_Adminhtml_Model_System_Config_Source_Email_Method',
        'Magento\Config\Model\Config\Source\Email\Method'
    ],
    [
        'Mage_Adminhtml_Model_System_Config_Source_Email_Smtpauth',
        'Magento\Config\Model\Config\Source\Email\Smtpauth'
    ],
    [
        'Mage_Adminhtml_Model_System_Config_Source_Email_Template',
        'Magento\Config\Model\Config\Source\Email\Template'
    ],
    [
        'Mage_Adminhtml_Model_System_Config_Source_Image_Adapter',
        'Magento\Config\Model\Config\Source\Image\Adapter'
    ],
    [
        'Mage_Adminhtml_Model_System_Config_Source_Locale_Country',
        'Magento\Config\Model\Config\Source\Locale\Country'
    ],
    [
        'Mage_Adminhtml_Model_System_Config_Source_Locale_Currency_All',
        'Magento\Config\Model\Config\Source\Locale\Currency\All'
    ],
    [
        'Mage_Adminhtml_Model_System_Config_Source_Locale_Currency',
        'Magento\Config\Model\Config\Source\Locale\Currency'
    ],
    [
        'Mage_Adminhtml_Model_System_Config_Source_Locale_Timezone',
        'Magento\Config\Model\Config\Source\Locale\Timezone'
    ],
    [
        'Mage_Adminhtml_Model_System_Config_Source_Locale_Weekdays',
        'Magento\Config\Model\Config\Source\Locale\Weekdays'
    ],
    [
        'Mage_Adminhtml_Model_System_Config_Source_Notification_Frequency',
        'Magento\AdminNotification\Model\Config\Source\Frequency'
    ],
    [
        'Mage_Adminhtml_Model_System_Config_Source_Order_Status_New',
        'Magento\Sales\Model\Config\Source\Order\Status\NewStatus'
    ],
    [
        'Mage_Adminhtml_Model_System_Config_Source_Order_Status_Newprocessing',
        'Magento\Sales\Model\Config\Source\Order\Status\Newprocessing'
    ],
    [
        'Mage_Adminhtml_Model_System_Config_Source_Order_Status_Processing',
        'Magento\Sales\Model\Config\Source\Order\Status\Processing'
    ],
    ['Mage_Adminhtml_Model_System_Config_Source_Order_Status', 'Magento\Sales\Model\Config\Source\Order\Status'],
    [
        'Mage_Adminhtml_Model_System_Config_Source_Payment_Allmethods',
        'Magento\Payment\Model\Config\Source\Allmethods'
    ],
    [
        'Mage_Adminhtml_Model_System_Config_Source_Payment_Allowedmethods',
        'Magento\Payment\Model\Config\Source\Allowedmethods'
    ],
    [
        'Mage_Adminhtml_Model_System_Config_Source_Payment_Allspecificcountries',
        'Magento\Payment\Model\Config\Source\Allspecificcountries'
    ],
    ['Mage_Adminhtml_Model_System_Config_Source_Payment_Cctype', 'Magento\Payment\Model\Config\Source\Cctype'],
    ['Mage_Adminhtml_Model_System_Config_Source_Price_Scope', 'Magento\Catalog\Model\Config\Source\Price\Scope'],
    ['Mage_Adminhtml_Model_System_Config_Source_Price_Step', 'Magento\Catalog\Model\Config\Source\Price\Step'],
    [
        'Mage_Adminhtml_Model_System_Config_Source_Product_Options_Price',
        'Magento\Catalog\Model\Config\Source\Product\Options\Price'
    ],
    [
        'Mage_Adminhtml_Model_System_Config_Source_Product_Options_Type',
        'Magento\Catalog\Model\Config\Source\Product\Options\Type'
    ],
    [
        'Mage_Adminhtml_Model_System_Config_Source_Product_Thumbnail',
        'Magento\Catalog\Model\Config\Source\Product\Thumbnail'
    ],
    [
        'Mage_Adminhtml_Model_System_Config_Source_Reports_Scope',
        'Magento\Config\Model\Config\Source\Reports\Scope'
    ],
    [
        'Mage_Adminhtml_Model_System_Config_Source_Shipping_Allmethods',
        'Magento\Shipping\Model\Config\Source\Allmethods'
    ],
    [
        'Mage_Adminhtml_Model_System_Config_Source_Shipping_Allspecificcountries',
        'Magento\Shipping\Model\Config\Source\Allspecificcountries'
    ],
    [
        'Mage_Adminhtml_Model_System_Config_Source_Shipping_Flatrate',
        'Magento\OfflineShipping\Model\Config\Source\Flatrate'
    ],
    [
        'Mage_Adminhtml_Model_System_Config_Source_Shipping_Tablerate',
        'Magento\OfflineShipping\Model\Config\Source\Tablerate'
    ],
    [
        'Mage_Adminhtml_Model_System_Config_Source_Shipping_Taxclass',
        'Magento\Tax\Model\TaxClass\Source\Product'
    ],
    [
        'Mage_Adminhtml_Model_System_Config_Source_Storage_Media_Database',
        'Magento\MediaStorage\Model\Config\Source\Storage\Media\Database'
    ],
    [
        'Mage_Adminhtml_Model_System_Config_Source_Storage_Media_Storage',
        'Magento\MediaStorage\Model\Config\Source\Storage\Media\Storage'
    ],
    ['Mage_Adminhtml_Model_System_Config_Source_Tax_Apply_On', 'Magento\Tax\Model\Config\Source\Apply\On'],
    ['Mage_Adminhtml_Model_System_Config_Source_Tax_Basedon', 'Magento\Tax\Model\Config\Source\Basedon'],
    ['Mage_Adminhtml_Model_System_Config_Source_Tax_Catalog', 'Magento\Tax\Model\Config\Source\Catalog'],
    [
        'Mage_Adminhtml_Model_System_Config_Source_Watermark_Position',
        'Magento\Catalog\Model\Config\Source\Watermark\Position'
    ],
    [
        'Mage_Adminhtml_Model_System_Config_Source_Web_Protocol',
        'Magento\Config\Model\Config\Source\Web\Protocol'
    ],
    [
        'Mage_Adminhtml_Model_System_Config_Source_Web_Redirect',
        'Magento\Config\Model\Config\Source\Web\Redirect'
    ],
    ['Mage_Adminhtml_Model_System_Config_Source_Allregion', 'Magento\Directory\Model\Config\Source\Allregion'],
    ['Mage_Adminhtml_Model_System_Config_Source_Category', 'Magento\Catalog\Model\Config\Source\Category'],
    ['Mage_Adminhtml_Model_System_Config_Source_Checktype', 'Magento\Config\Model\Config\Source\Checktype'],
    ['Mage_Adminhtml_Model_System_Config_Source_Country', 'Magento\Directory\Model\Config\Source\Country'],
    ['Mage_Adminhtml_Model_System_Config_Source_Currency', 'Magento\Config\Model\Config\Source\Currency'],
    [
        'Mage_Adminhtml_Model_System_Config_Source_Enabledisable',
        'Magento\Config\Model\Config\Source\Enabledisable'
    ],
    ['Mage_Adminhtml_Model_System_Config_Source_Frequency', 'Magento\Sitemap\Model\Config\Source\Frequency'],
    ['Mage_Adminhtml_Model_System_Config_Source_Locale', 'Magento\Config\Model\Config\Source\Locale'],
    ['Mage_Adminhtml_Model_System_Config_Source_Nooptreq', 'Magento\Config\Model\Config\Source\Nooptreq'],
    ['Mage_Adminhtml_Model_System_Config_Source_Store', 'Magento\Config\Model\Config\Source\Store'],
    ['Mage_Adminhtml_Model_System_Config_Source_Website', 'Magento\Config\Model\Config\Source\Website'],
    ['Mage_Adminhtml_Model_System_Config_Source_Yesno', 'Magento\Config\Model\Config\Source\Yesno'],
    [
        'Mage_Adminhtml_Model_System_Config_Source_Yesnocustom',
        'Magento\Config\Model\Config\Source\Yesnocustom'
    ],
    ['Mage_Adminhtml_Model_System_Store', 'Magento\Store\Model\System\Store'],
    ['Mage_Adminhtml_Model_Url', 'Magento\Backend\Model\UrlInterface'],
    ['Mage_Adminhtml_Rss_CatalogController'],
    ['Mage_Adminhtml_Rss_OrderController'],
    ['Mage_Adminhtml_SystemController', 'Magento\Backend\Controller\Adminhtml\System'],
    ['Mage_Adminhtml_System_ConfigController', 'Magento\Config\Controller\Adminhtml\System\Config'],
    [
        'Magento\Backend\Model\Config\Source\Currency\Service',
        'Magento\Directory\Model\Currency\Import\Source\Service'
    ],
    ['Mage_Backend_Model_Menu_Config_Menu'],
    ['Mage_Backend_Model_Menu_Director_Dom'],
    ['Mage_Backend_Model_Menu_Factory', 'Mage_Backend_Model_MenuFactory'],
    ['Magento\Backend\Model\Auth\Exception', 'Magento\Framework\Exception\AuthenticationException'],
    ['Magento\Backend\Model\Auth\Plugin\Exception', 'Magento\Framework\Exception\Plugin\AuthenticationException'],
    ['Mage_Bundle_Product_EditController', 'Mage_Bundle_Controller_Adminhtml_Bundle_Selection'],
    ['Mage_Bundle_SelectionController', 'Mage_Bundle_Controller_Adminhtml_Bundle_Selection'],
    ['Magento\Catalog\Block\Adminhtml\System\Config\Form\Field\Select\Flatproduct'],
    ['Mage_Catalog_Model_Category_Limitation'],
    ['Mage_Catalog_Model_Convert'],
    ['Mage_Catalog_Model_Convert_Adapter_Catalog'],
    ['Mage_Catalog_Model_Convert_Adapter_Product'],
    ['Mage_Catalog_Model_Convert_Parser_Product'],
    ['Mage_Catalog_Model_Entity_Product_Attribute_Frontend_Image'],
    ['Magento\Catalog\Model\Product\Flat\Flag'],
    ['Magento\Catalog\Model\Product\Flat\Indexer'],
    ['Magento\Catalog\Model\Product\Flat\Observer'],
    ['Magento\Catalog\Model\Product\Indexer\Flat'],
    ['Mage_Catalog_Model_Product_Limitation'],
    ['Mage_Catalog_Model_Resource_Product_Attribute_Frontend_Image'],
    ['Mage_Catalog_Model_Resource_Product_Attribute_Frontend_Tierprice'],
    [
        'Magento\Catalog\Block\Adminhtml\Product\Attribute\Edit\Tab\Variations\Main',
        'Magento\ConfigurableProduct\Block\Adminhtml\Product\Attribute\Edit\Tab\Variations\Main'
    ],
    [
        'Magento\Catalog\Block\Adminhtml\Product\Attribute\NewAttribute\Product\Created',
        'Magento\ConfigurableProduct\Block\Adminhtml\Product\Attribute\NewAttribute\Product\Created'
    ],
    [
        'Magento\Catalog\Block\Adminhtml\Product\Composite\Fieldset\Configurable',
        'Magento\ConfigurableProduct\Block\Adminhtml\Product\Composite\Fieldset\Configurable'
    ],
    ['Magento\Catalog\Block\Adminhtml\Product\Created'],
    [
        'Magento\Catalog\Block\Adminhtml\Product\Edit\Tab\Super\Config\Grid\Filter\Inventory',
        'Magento\ConfigurableProduct\Block\Adminhtml\Product\Edit\Tab\Super\Config\Grid\Filter\Inventory'
    ],
    [
        'Magento\Catalog\Block\Adminhtml\Product\Edit\Tab\Super\Config\Grid\Renderer\Checkbox',
        'Magento\ConfigurableProduct\Block\Adminhtml\Product\Edit\Tab\Super\Config\Grid\Renderer\Checkbox'
    ],
    [
        'Magento\Catalog\Block\Adminhtml\Product\Edit\Tab\Super\Config\Grid\Renderer\Inventory',
        'Magento\ConfigurableProduct\Block\Adminhtml\Product\Edit\Tab\Super\Config\Grid\Renderer\Inventory'
    ],
    [
        'Magento\Catalog\Block\Adminhtml\Product\Edit\Tab\Super\Config\Attribute',
        'Magento\ConfigurableProduct\Block\Adminhtml\Product\Edit\Tab\Super\Config\Attribute'
    ],
    [
        '\Magento\Catalog\Block\Adminhtml\Product\Edit\Tab\Super\Config\Matrix',
        '\Magento\ConfigurableProduct\Block\Adminhtml\Product\Edit\Tab\Super\Config\Matrix'
    ],
    [
        'Magento\Catalog\Block\Adminhtml\Product\Edit\Tab\Super\Config\Simple'
    ],
    [
        'Magento\Catalog\Block\Adminhtml\Product\Edit\Tab\Super\Config',
        'Magento\ConfigurableProduct\Block\Adminhtml\Product\Edit\Tab\Super\Config'
    ],
    [
        '\Magento\Catalog\Block\Adminhtml\Product\Edit\Tab\Super\Settings',
        '\Magento\ConfigurableProduct\Block\Adminhtml\Product\Edit\Tab\Super\Settings'
    ],
    [
        'Magento\Catalog\Block\Adminhtml\Product\Edit\Tabs\Configurable',
        'Magento\ConfigurableProduct\Block\Adminhtml\Product\Edit\Tabs\Configurable'
    ],
    [
        'Magento\Catalog\Block\Product\Configurable\AssociatedSelector\Backend\Grid\ColumnSet',
        'Magento\ConfigurableProduct\Block\Product\Configurable\AssociatedSelector\Backend\Grid\ColumnSet'
    ],
    [
        'Magento\Catalog\Block\Product\Configurable\AssociatedSelector\Renderer\Id',
        'Magento\ConfigurableProduct\Block\Product\Configurable\AssociatedSelector\Renderer\Id'
    ],
    [
        'Magento\Catalog\Block\Product\Configurable\AttributeSelector',
        'Magento\ConfigurableProduct\Block\Product\Configurable\AttributeSelector'
    ],
    [
        'Magento\Catalog\Block\Product\View\Type\Configurable',
        'Magento\ConfigurableProduct\Block\Product\View\Type\Configurable'
    ],
    [
        'Magento\Catalog\Block\Layer\Filter\AbstractFilter',
        'Magento\LayeredNavigation\Block\Navigation\FilterRenderer'
    ],
    ['Magento\Catalog\Block\Layer\Filter\Attribute', 'Magento\LayeredNavigation\Block\Navigation\FilterRenderer'],
    ['Magento\Catalog\Block\Layer\Filter\Category', 'Magento\LayeredNavigation\Block\Navigation\FilterRenderer'],
    ['Magento\Catalog\Block\Layer\Filter\Decimal', 'Magento\LayeredNavigation\Block\Navigation\FilterRenderer'],
    ['Magento\Catalog\Block\Layer\Filter\Price', 'Magento\LayeredNavigation\Block\Navigation\FilterRenderer'],
    ['Magento\Catalog\Block\Layer\State', 'Magento\LayeredNavigation\Block\Navigation\State'],
    ['Magento\Catalog\Block\Layer\View', 'Magento\LayeredNavigation\Block\Navigation'],
    ['Magento\CatalogSearch\Block\Layer', 'Magento\LayeredNavigation\Block\Navigation'],
    [
        'Magento\CatalogSearch\Block\Layer\Filter\Attribute',
        'Magento\LayeredNavigation\Block\Navigation\FilterRenderer'
    ],
    ['Magento\CatalogSearch\Model\Layer', 'Magento\Catalog\Model\Layer'],
    ['Magento\Solr\Block\Catalog\Layer\View', 'Magento\LayeredNavigation\Block\Navigation'],
    [
        'Magento\Solr\Block\Catalog\Layer\Filter\Attribute',
        'Magento\LayeredNavigation\Block\Navigation\FilterRenderer'
    ],
    [
        'Magento\Solr\Block\Catalog\Layer\Filter\Category',
        'Magento\LayeredNavigation\Block\Navigation\FilterRenderer'
    ],
    [
        'Magento\Solr\Block\Catalog\Layer\Filter\Decimal',
        'Magento\LayeredNavigation\Block\Navigation\FilterRenderer'
    ],
    [
        'Magento\Solr\Block\Catalog\Layer\Filter\Price',
        'Magento\LayeredNavigation\Block\Navigation\FilterRenderer'
    ],
    [
        'Magento\Solr\Block\Catalogsearch\Layer\Filter\Attribute',
        'Magento\LayeredNavigation\Block\Navigation\FilterRenderer'
    ],
    ['Magento\Solr\Block\Catalogsearch\Layer', 'Magento\LayeredNavigation\Block\Navigation\FilterRenderer'],
    ['Magento\Solr\Model\Catalog\Layer', 'Magento\Catalog\Model\Layer\Category'],
    ['Magento\Solr\Model\Catalog\Layer\Filter\Attribute', 'Magento\Catalog\Model\Layer\Filter\Attribute'],
    ['Magento\Solr\Model\Catalog\Layer\Filter\Category', 'Magento\Catalog\Model\Layer\Filter\Category'],
    ['Magento\Solr\Model\Catalog\Layer\Filter\Decimal', 'Magento\Catalog\Model\Layer\Filter\Decimal'],
    ['Magento\Solr\Model\Catalog\Layer\Filter\Price', 'Magento\Catalog\Model\Layer\Filter\Price'],
    ['Magento\Solr\Model\Search\Layer\Filter\Attribute', 'Magento\Catalog\Model\Layer\Filter\Attribute'],
    ['Magento\Solr\Model\Search\Layer', 'Magento\Catalog\Model\Layer'],
    [
        'Magento\Catalog\Model\Product\Type\Configurable',
        'Magento\ConfigurableProduct\Model\Product\Type\Configurable'
    ],
    [
        'Magento\Catalog\Model\Resource\Product\Type\Configurable\Attribute',
        'Magento\ConfigurableProduct\Model\Resource\Product\Type\Configurable\Attribute'
    ],
    [
        'Magento\Catalog\Model\Resource\Product\Type\Configurable\Product\Collection',
        'Magento\ConfigurableProduct\Model\Resource\Product\Type\Configurable\Product\Collection'
    ],
    [
        'Magento\Catalog\Model\Resource\Product\Type\Configurable\Attribute\Collection',
        'Magento\ConfigurableProduct\Model\Resource\Product\Type\Configurable\Attribute\Collection'
    ],
    [
        'Magento\Catalog\Model\Resource\Product\Type\Configurable',
        'Magento\ConfigurableProduct\Model\Resource\Product\Type\Configurable'
    ],
    [
        'Magento\Catalog\Model\Resource\Product\Indexer\Price\Configurable',
        'Magento\ConfigurableProduct\Model\Resource\Product\Indexer\Price\Configurable'
    ],
    [
        'Magento\Catalog\Model\Product\Type\Configurable\Price',
        'Magento\ConfigurableProduct\Model\Product\Type\Configurable\Price'
    ],
    ['Magento\Catalog\Model\Product\AttributeSet\AlreadyExistsException'],
    ['Magento\Catalog\Model\Product\Option\Type\File\Exception'],
    [
        'Magento\Catalog\Model\Product\Option\Type\File\LargeSizeException',
        'Magento\Framework\Exception\File\LargeSizeException'
    ],
    ['Magento\Catalog\Model\Product\Option\Type\File\NotImageException'],
    ['Magento\Catalog\Model\Product\Option\Type\File\OptionRequiredException'],
    ['Magento\Catalog\Model\Product\Option\Type\File\RunValidationException'],
    [
        'Magento\Checkout\Block\Cart\Item\Renderer\Configurable',
        'Magento\ConfigurableProduct\Block\Cart\Item\Renderer\Configurable'
    ],
    ['Magento\Catalog\Model\Resource\Product\Flat\Indexer'],
    ['Magento\Catalog\Model\System\Config\Backend\Catalog\Product\Flat'],
    ['Mage_Checkout_Block_Links'],
    ['Mage_Core_Block_Flush'],
    ['Mage_Core_Block_Template_Facade'],
    ['Mage_Core_Block_Template_Smarty'],
    ['Mage_Core_Block_Template_Zend'],
    ['Mage_Core_Controller_Magento_Router_Admin', 'Magento\Backend\App\Router'],
    ['Mage_Core_Model_Convert'],
    ['Mage_Core_Model_Config_Fieldset', 'Magento\Core\Model\Fieldset\Config'],
    ['Mage_Core_Model_Config_Options', 'Magento\Framework\Filesystem'],
    ['Magento\Framework\App\Dir', 'Magento\Framework\Filesystem'],
    ['Magento\Framework\Filesystem\Adapter\Local', 'Magento\Framework\Filesystem\Driver\File'],
    ['Magento\Framework\Filesystem\Adapter\Zlib', 'Magento\Framework\Filesystem\Driver\Zlib'],
    ['Magento\Framework\Filesystem\AdapterInterface'],
    ['Magento\Framework\Filesystem\Stream\FactoryInterface'],
    ['Magento\Framework\Filesystem\Stream\Local'],
    ['Magento\Framework\Filesystem\Stream\Mode'],
    ['Magento\Framework\Filesystem\Stream\Zlib'],
    ['Magento\Framework\Filesystem\Stream\Mode\Zlib'],
    ['Mage_Core_Model_Config_Module'],
    ['Mage_Core_Model_Config_System'],
    ['Mage_Core_Model_Design_Source_Apply'],
    ['Mage_Core_Model_Language'],
    ['Magento\Core\Model\Flag', 'Magento\Framework\Flag'],
    ['Magento\Framework\Model\Exception', 'Magento\Framework\Exception\LocalizedException'],
    ['Magento\Core\Model\AbstractModel', 'Magento\Framework\Model\AbstractModel'],
    ['Magento\Core\Model\Email\Info', 'Magento\Framework\Mail\MessageInterface'],
    ['Magento\Core\Model\Email\Sender', 'Magento\Framework\Mail\Template\TransportBuilder'],
    ['Magento\Core\Model\Email\Template\Mailer', 'Magento\Framework\Mail\Template\TransportBuilder'],
    ['Magento\Core\Model\Resource\AbstractResource', 'Magento\Framework\Model\Resource\AbstractResource'],
    ['Magento\Core\Model\Resource\Db\AbstractDb', 'Magento\Framework\Model\Resource\Db\AbstractDb'],
    ['Magento\Core\Model\Resource\Db\Profiler', 'Magento\Framework\Model\Resource\Db\Profiler'],
    [
        'Magento\Core\Model\Resource\Entity\AbstractEntity',
        'Magento\Framework\Model\Resource\Entity\AbstractEntity'
    ],
    ['Magento\Core\Model\Resource\Entity\Table', 'Magento\Framework\Model\Resource\Entity\Table'],
    ['Magento\Core\Model\Resource\Flag', 'Magento\Framework\Flag\Resource'],
    ['Magento\Core\Model\Resource\Iterator', 'Magento\Framework\Model\Resource\Iterator'],
    ['Magento\Core\Model\Resource\Resource', 'Magento\Framework\Module\Resource'],
    ['Magento\Core\Model\Resource\Type\AbstractType', 'Magento\Framework\Model\Resource\Type\AbstractType'],
    ['Magento\Core\Model\Resource\Type\Db', 'Magento\Framework\Model\Resource\Type\Db'],
    ['Magento\Core\Model\Resource\Type\Db\Pdo\Mysql', 'Magento\Framework\Model\Resource\Type\Db\Pdo\Mysql'],
    [
        'Magento\Core\Model\Resource\Db\Collection\AbstractCollection',
        'Magento\Framework\Model\Resource\Db\Collection\AbstractCollection'
    ],
    ['Magento\Email\Model\Info', 'Magento\Framework\Mail\MessageInterface'],
    ['Magento\Email\Model\Sender', 'Magento\Framework\Mail\Template\TransportBuilder'],
    ['Magento\Email\Model\Template\Mailer', 'Magento\Framework\Mail\Template\TransportBuilder'],
    ['Magento\Core\Model\Email\Template', 'Magento\Email\Model\Template'],
    ['Magento\Core\Model\Email\Transport', 'Magento\Email\Model\Transport'],
    ['Magento\Core\Model\Email\Template\Config', 'Magento\Email\Model\Template\Config'],
    ['Magento\Core\Model\Email\Template\Filter', 'Magento\Email\Model\Template\Filter'],
    ['Magento\Core\Model\Email\Template\Config\Converter', 'Magento\Email\Model\Template\Config\Converter'],
    ['Magento\Core\Model\Template\Config\Data', 'Magento\Email\Model\Template\Config\Data'],
    ['Magento\Core\Model\Template\Config\SchemaLocator', 'Magento\Email\Model\Template\Config\SchemaLocator'],
    ['Magento\Core\Model\Resource\Email\Template', 'Magento\Email\Model\Resource\Template'],
    ['Magento\Core\Model\Resource\Email\Template\Collection', 'Magento\Email\Model\Resource\Template\Collection'],
    ['Mage_Core_Model_Resource_Language'],
    ['Mage_Core_Model_Resource_Language_Collection'],
    ['Mage_Core_Model_Resource_Setup_Query_Modifier'],
    ['Mage_Core_Model_Session_Abstract_Varien'],
    ['Mage_Core_Model_Session_Abstract_Zend'],
    ['Magento\Core\Model\Source\Email\Variables', 'Magento\Email\Model\Source\Variables'],
    ['Magento\Core\Model\Store\ListInterface', 'Magento\Store\Model\StoreManagerInterface'],
    ['Magento\Core\Model\Store\StorageInterface', 'Magento\Store\Model\StoreManagerInterface'],
    ['Mage_Core_Model_Store_Group_Limitation'],
    ['Mage_Core_Model_Store_Limitation'],
    ['Magento\Core\Model\Variable\Observer'],
    ['Mage_Core_Model_Website_Limitation'],
    ['Mage_Core_Model_Layout_Data', 'Magento\Widget\Model\Layout\Update'],
    ['Mage_Core_Model_Theme_Customization_Link'],
    ['Mage_Customer_Block_Account'],
    ['Mage_Customer_Block_Account_Navigation'],
    ['Mage_Customer_Model_Convert_Adapter_Customer'],
    ['Mage_Customer_Model_Convert_Parser_Customer'],
    [
        'Mage_Customer_Model_Resource_Address_Attribute_Backend_Street',
        'Mage_Eav_Model_Entity_Attribute_Backend_Default'
    ],
    ['Magento\Customer\Exception'],
    ['Mage_DesignEditor_Block_Page_Html_Head_Vde'],
    ['Mage_DesignEditor_Block_Page_Html_Head'],
    ['Mage_Directory_Model_Resource_Currency_Collection'],
    ['Magento\Directory\Exception'],
    ['Mage_Downloadable_FileController', 'Magento\Downloadable\Controller\Adminhtml\Downloadable\File'],
    ['Mage_Downloadable_Product_EditController', 'Magento\Backend\Controller\Catalog\Product'],
    ['Mage_Eav_Model_Convert_Adapter_Entity'],
    ['Mage_Eav_Model_Convert_Adapter_Grid'],
    ['Mage_Eav_Model_Convert_Parser_Abstract'],
    ['Mage_Eav_Model_Entity_Collection'],
    ['Mage_GiftMessage_Block_Message_Form'],
    ['Mage_GiftMessage_Block_Message_Helper'],
    ['Mage_GiftMessage_IndexController'],
    ['Mage_GiftMessage_Model_Entity_Attribute_Backend_Boolean_Config'],
    ['Mage_GiftMessage_Model_Entity_Attribute_Source_Boolean_Config'],
    ['Mage_GoogleOptimizer_IndexController', 'Magento\GoogleOptimizer\Adminhtml\Googleoptimizer\IndexController'],
    ['Mage_GoogleShopping_Block_Adminhtml_Types_Grid'],
    ['Mage_GoogleShopping_Helper_SiteVerification', 'Mage_GoogleShopping_Block_SiteVerification'],
    ['Mage_ImportExport_Model_Import_Adapter_Abstract', 'Mage_ImportExport_Model_Import_SourceAbstract'],
    ['Mage_ImportExport_Model_Import_Adapter_Csv', 'Mage_ImportExport_Model_Import_Source_Csv'],
    ['Mage_Install_Model_Installer_Env'],
    ['Magento\Integration\Exception', 'Magento\Framework\Exception\IntegrationException'],
    ['Mage_Ogone_Model_Api_Debug'],
    ['Mage_Ogone_Model_Resource_Api_Debug'],
    ['Mage_Page_Block_Html_Toplinks'],
    ['Mage_Page_Block_Html_Wrapper'],
    ['Mage_Page_Block_Template_Links'],
    ['Mage_Paypal_Block_Adminhtml_Settlement_Report_Grid'],
    ['Mage_ProductAlert_Block_Price'],
    ['Mage_ProductAlert_Block_Stock'],
    ['Mage_Reports_Model_Resource_Coupons_Collection'],
    ['Mage_Reports_Model_Resource_Invoiced_Collection'],
    ['Mage_Reports_Model_Resource_Product_Ordered_Collection'],
    [
        'Mage_Reports_Model_Resource_Product_Viewed_Collection',
        'Magento\Reports\Model\Resource\Report\Product\Viewed\Collection'
    ],
    ['Mage_Reports_Model_Resource_Refunded_Collection'],
    ['Mage_Reports_Model_Resource_Shipping_Collection'],
    ['Mage_Reports_Model_Report'],
    ['Mage_Reports_Model_Test'],
    ['Mage_Rss_Model_Observer'],
    ['Mage_Rss_Model_Session', 'Magento_Backend_Model_Auth and \Magento\Backend\Model\Auth\Session'],
    [
        'Magento\Sales\Block\Adminhtml\Order\Invoice\Create\Tracking',
        '\Magento\Shipping\Block\Adminhtml\Order\Tracking'
    ],
    [
        'Magento\Sales\Block\Adminhtml\Order\Shipment\Create\Tracking',
        'Magento\Shipping\Block\Adminhtml\Order\Tracking'
    ],
    [
        'Magento\Sales\Block\Adminhtml\Order\Shipment\Packaging',
        '\Magento\Shipping\Block\Adminhtml\Order\Packaging'
    ],
    [
        'Magento\Sales\Block\Adminhtml\Order\Shipment\Packaging\Grid',
        '\Magento\Shipping\Block\Adminhtml\Order\Packaging\Grid'
    ],
    [
        'Magento\Sales\Block\Adminhtml\Order\Shipment\Tracking\Info',
        '\Magento\Shipping\Block\Adminhtml\Order\Tracking'
    ],
    [
        'Magento\Sales\Block\Adminhtml\Order\Shipment\View\Tracking',
        'Magento\Shipping\Block\Adminhtml\Order\Tracking\View'
    ],
    ['Mage_Sales_Block_Order_Details'],
    ['Mage_Sales_Block_Order_Tax'],
    ['Mage_Sales_Block_Guest_Links'],
    ['Mage_Sales_Model_Entity_Order'],
    ['Mage_Sales_Model_Entity_Order_Address'],
    ['Mage_Sales_Model_Entity_Order_Address_Collection'],
    ['Mage_Sales_Model_Entity_Order_Attribute_Backend_Billing'],
    ['Mage_Sales_Model_Entity_Order_Attribute_Backend_Child'],
    ['Mage_Sales_Model_Entity_Order_Attribute_Backend_Parent'],
    ['Mage_Sales_Model_Entity_Order_Attribute_Backend_Shipping'],
    ['Mage_Sales_Model_Entity_Order_Collection'],
    ['Mage_Sales_Model_Entity_Order_Creditmemo'],
    ['Mage_Sales_Model_Entity_Order_Creditmemo_Attribute_Backend_Child'],
    ['Mage_Sales_Model_Entity_Order_Creditmemo_Attribute_Backend_Parent'],
    ['Mage_Sales_Model_Entity_Order_Creditmemo_Collection'],
    ['Mage_Sales_Model_Entity_Order_Creditmemo_Comment'],
    ['Mage_Sales_Model_Entity_Order_Creditmemo_Comment_Collection'],
    ['Mage_Sales_Model_Entity_Order_Creditmemo_Item'],
    ['Mage_Sales_Model_Entity_Order_Creditmemo_Item_Collection'],
    ['Mage_Sales_Model_Entity_Order_Invoice'],
    ['Mage_Sales_Model_Entity_Order_Invoice_Attribute_Backend_Child'],
    ['Mage_Sales_Model_Entity_Order_Invoice_Attribute_Backend_Item'],
    ['Mage_Sales_Model_Entity_Order_Invoice_Attribute_Backend_Order'],
    ['Mage_Sales_Model_Entity_Order_Invoice_Attribute_Backend_Parent'],
    ['Mage_Sales_Model_Entity_Order_Invoice_Collection'],
    ['Mage_Sales_Model_Entity_Order_Invoice_Comment'],
    ['Mage_Sales_Model_Entity_Order_Invoice_Comment_Collection'],
    ['Mage_Sales_Model_Entity_Order_Invoice_Item'],
    ['Mage_Sales_Model_Entity_Order_Invoice_Item_Collection'],
    ['Mage_Sales_Model_Entity_Order_Item'],
    ['Mage_Sales_Model_Entity_Order_Item_Collection'],
    ['Mage_Sales_Model_Entity_Order_Payment'],
    ['Mage_Sales_Model_Entity_Order_Payment_Collection'],
    ['Mage_Sales_Model_Entity_Order_Shipment'],
    ['Mage_Sales_Model_Entity_Order_Shipment_Attribute_Backend_Child'],
    ['Mage_Sales_Model_Entity_Order_Shipment_Attribute_Backend_Parent'],
    ['Mage_Sales_Model_Entity_Order_Shipment_Collection'],
    ['Mage_Sales_Model_Entity_Order_Shipment_Comment'],
    ['Mage_Sales_Model_Entity_Order_Shipment_Comment_Collection'],
    ['Mage_Sales_Model_Entity_Order_Shipment_Item'],
    ['Mage_Sales_Model_Entity_Order_Shipment_Item_Collection'],
    ['Mage_Sales_Model_Entity_Order_Shipment_Track'],
    ['Mage_Sales_Model_Entity_Order_Shipment_Track_Collection'],
    ['Mage_Sales_Model_Entity_Order_Status_History'],
    ['Mage_Sales_Model_Entity_Order_Status_History_Collection'],
    ['Mage_Sales_Model_Entity_Quote'],
    ['Mage_Sales_Model_Entity_Quote_Address'],
    ['Mage_Sales_Model_Entity_Quote_Address_Attribute_Backend'],
    ['Mage_Sales_Model_Entity_Quote_Address_Attribute_Backend_Child'],
    ['Mage_Sales_Model_Entity_Quote_Address_Attribute_Backend_Parent'],
    ['Mage_Sales_Model_Entity_Quote_Address_Attribute_Backend_Region'],
    ['Mage_Sales_Model_Entity_Quote_Address_Attribute_Frontend'],
    ['Mage_Sales_Model_Entity_Quote_Address_Attribute_Frontend_Custbalance'],
    ['Mage_Sales_Model_Entity_Quote_Address_Attribute_Frontend_Discount'],
    ['Mage_Sales_Model_Entity_Quote_Address_Attribute_Frontend_Grand'],
    ['Mage_Sales_Model_Entity_Quote_Address_Attribute_Frontend_Shipping'],
    ['Mage_Sales_Model_Entity_Quote_Address_Attribute_Frontend_Subtotal'],
    ['Mage_Sales_Model_Entity_Quote_Address_Attribute_Frontend_Tax'],
    ['Mage_Sales_Model_Entity_Quote_Address_Collection'],
    ['Mage_Sales_Model_Entity_Quote_Address_Item'],
    ['Mage_Sales_Model_Entity_Quote_Address_Item_Collection'],
    ['Mage_Sales_Model_Entity_Quote_Address_Rate'],
    ['Mage_Sales_Model_Entity_Quote_Address_Rate_Collection'],
    ['Mage_Sales_Model_Entity_Quote_Collection'],
    ['Mage_Sales_Model_Entity_Quote_Item'],
    ['Mage_Sales_Model_Entity_Quote_Item_Collection'],
    ['Mage_Sales_Model_Entity_Quote_Payment'],
    ['Mage_Sales_Model_Entity_Quote_Payment_Collection'],
    ['Mage_Sales_Model_Entity_Sale_Collection'],
    ['Mage_Sales_Model_Entity_Setup'],
    ['Magento\Cms\Controller\Index\NoCookies'],
    ['Mage_Shipping_ShippingController'],
    ['Mage_Tag_Block_Adminhtml_Report_Customer_Detail_Grid'],
    ['Mage_Tag_Block_Adminhtml_Report_Customer_Grid'],
    ['Mage_Tag_Block_Adminhtml_Report_Popular_Detail_Grid'],
    ['Mage_Tag_Block_Adminhtml_Report_Product_Detail_Grid'],
    ['Mage_Tag_Block_Adminhtml_Report_Product_Grid'],
    ['Mage_Tag_Block_Customer_Edit'],
    ['Mage_Theme_Block_Adminhtml_System_Design_Theme_Grid'],
    ['Mage_User_Block_Role_Grid'],
    ['Mage_User_Block_User_Grid'],
    ['Mage_User_Model_Roles'],
    ['Mage_User_Model_Resource_Roles'],
    ['Mage_User_Model_Resource_Roles_Collection'],
    ['Mage_User_Model_Resource_Roles_User_Collection'],
    ['Mage_Widget_Block_Adminhtml_Widget_Instance_Grid'],
    ['Magento\Widget\Model\Observer'],
    ['Mage_Wishlist_Model_Resource_Product_Collection'],
    ['Varien_Convert_Action'],
    ['Varien_Convert_Action_Abstract'],
    ['Varien_Convert_Action_Interface'],
    ['Varien_Convert_Adapter_Abstract'],
    ['Varien_Convert_Adapter_Db_Table'],
    ['Varien_Convert_Adapter_Http'],
    ['Varien_Convert_Adapter_Http_Curl'],
    ['Varien_Convert_Adapter_Interface'],
    ['Varien_Convert_Adapter_Io'],
    ['Varien_Convert_Adapter_Soap'],
    ['Varien_Convert_Adapter_Std'],
    ['Varien_Convert_Adapter_Zend_Cache'],
    ['Varien_Convert_Adapter_Zend_Db'],
    ['Varien_Convert_Container_Collection'],
    ['Varien_Convert_Container_Generic'],
    ['Varien_Convert_Container_Interface'],
    ['Varien_Convert_Mapper_Abstract'],
    ['Varien_Convert_Parser_Abstract'],
    ['Varien_Convert_Parser_Csv'],
    ['Varien_Convert_Parser_Interface'],
    ['Varien_Convert_Parser_Serialize'],
    ['Varien_Convert_Parser_Xml_Excel'],
    ['Varien_Convert_Profile'],
    ['Varien_Convert_Profile_Abstract'],
    ['Varien_Convert_Profile_Collection'],
    ['Varien_Convert_Validator_Abstract'],
    ['Varien_Convert_Validator_Column'],
    ['Varien_Convert_Validator_Dryrun'],
    ['Varien_Convert_Validator_Interface'],
    ['Mage_File_Uploader_Image'],
    ['Varien_Profiler', 'Magento_Framework_Profiler'],
    ['Mage_Adminhtml_Block_Notification_Window', 'Magento\AdminNotification\Block\Window'],
    ['Mage_Adminhtml_Block_Notification_Toolbar'],
    ['Mage_Adminhtml_Block_Notification_Survey'],
    ['Mage_Adminhtml_Block_Notification_Security'],
    ['Mage_Adminhtml_Block_Notification_Inbox'],
    ['Mage_Adminhtml_Block_Notification_Grid', 'Magento\AdminNotification\Block\Notification\Grid'],
    ['Mage_Adminhtml_Block_Notification_Baseurl'],
    [
        'Mage_Adminhtml_Block_Notification_Grid_Renderer_Severity',
        'Magento\AdminNotification\Block\Grid\Renderer\Severity'
    ],
    [
        'Mage_Adminhtml_Block_Notification_Grid_Renderer_Notice',
        'Magento\AdminNotification\Block\Grid\Renderer\Notice'
    ],
    [
        'Mage_Adminhtml_Block_Notification_Grid_Renderer_Actions',
        'Magento\AdminNotification\Block\Grid\Renderer\Actions'
    ],
    ['Mage_Adminhtml_Block_Cache_Notifications'],
    ['Mage_AdminNotification_Block_Grid'],
    ['Mage_Core_Model_Design_Package'],
    ['Mage_Core_Model_Design_PackageInterface'],
    ['Mage_Core_Model_Resource_Type_Db_Mysqli_Setup'],
    ['Mage_Core_Model_Resource_Type_Db_Mysqli'],
    ['Varien_Db_Adapter_Mysqli'],
    ['Mage_DB_Mysqli'],
    ['Mage_DB_Exception'],
    [
        'Magento\Catalog\Block\Product\View\Media',
        'Decomposed into \Magento\Catalog\Block\Product\View\Gallery' .
        ' and \Magento\Catalog\Block\Product\View\BaseImage classes'
    ],
    ['Magento\Wishlist\Block\Links', 'Magento\Wishlist\Block\Link'],
    ['Magento\Wishlist\Block\Render\Item\Price'],
    ['Mage_Adminhtml_Block_Api_Tab_Userroles'],
    ['Mage_Adminhtml_Block_Api_Tab_Roleinfo'],
    ['Mage_Adminhtml_Block_Api_Tab_Rolesusers'],
    ['Mage_Adminhtml_Block_Api_Tab_Rolesedit'],
    ['Mage_Adminhtml_Block_Api_Editroles'],
    ['Mage_Adminhtml_Block_Api_Buttons'],
    ['Mage_Adminhtml_Block_Api_Users'],
    ['Mage_Adminhtml_Block_Api_Role_Grid_User'],
    ['Mage_Adminhtml_Block_Api_Grid_Role'],
    ['Mage_Adminhtml_Block_Api_Roles'],
    ['Mage_Adminhtml_Block_Api_User_Edit_Tab_Main'],
    ['Mage_Adminhtml_Block_Api_User_Edit_Tab_Roles'],
    ['Mage_Adminhtml_Block_Api_User_Edit_Tabs'],
    ['Mage_Adminhtml_Block_Api_User_Edit_Form'],
    ['Mage_Adminhtml_Block_Api_User_Grid'],
    ['Mage_Adminhtml_Block_Api_User_Edit'],
    ['Mage_Adminhtml_Block_Api_Role'],
    ['Mage_Adminhtml_Block_Api_User'],
    ['Mage_Adminhtml_Block_Api_Edituser'],
    ['Mage_Api_Exception'],
    ['Mage_Api_Controller_Action'],
    ['Mage_Api_Model_Acl_Role_Generic'],
    ['Mage_Api_Model_Acl_Role_Group'],
    ['Mage_Api_Model_Acl_Role_Registry'],
    ['Mage_Api_Model_Acl_Role_User'],
    ['Mage_Api_Model_Acl_Assert_Ip'],
    ['Mage_Api_Model_Acl_Assert_Time'],
    ['Mage_Api_Model_Acl_Role'],
    ['Mage_Api_Model_Acl_Resource'],
    ['Mage_Api_Model_Rules'],
    ['Mage_Api_Model_Wsdl_Config'],
    ['Mage_Api_Model_Wsdl_Config_Base'],
    ['Mage_Api_Model_Wsdl_Config_Element'],
    ['Mage_Api_Model_Server'],
    ['Mage_Api_Model_Mysql4_Acl_Role_Collection'],
    ['Mage_Api_Model_Mysql4_Acl_Role'],
    ['Mage_Api_Model_Mysql4_Rules'],
    ['Mage_Api_Model_Mysql4_Role_Collection'],
    ['Mage_Api_Model_Mysql4_Rules_Collection'],
    ['Mage_Api_Model_Mysql4_Roles'],
    ['Mage_Api_Model_Mysql4_Permissions_Collection'],
    ['Mage_Api_Model_Mysql4_User_Collection'],
    ['Mage_Api_Model_Mysql4_Roles_Collection'],
    ['Mage_Api_Model_Mysql4_Roles_User_Collection'],
    ['Mage_Api_Model_Mysql4_Role'],
    ['Mage_Api_Model_Mysql4_Acl'],
    ['Mage_Api_Model_Mysql4_User'],
    ['Mage_Api_Model_Session'],
    ['Mage_Api_Model_Config'],
    ['Mage_Api_Model_Server_V2_Adapter_Soap'],
    ['Mage_Api_Model_Server_V2_Handler'],
    ['Mage_Api_Model_Server_Adapter_Soap'],
    ['Mage_Api_Model_Server_Adapter_Xmlrpc'],
    ['Mage_Api_Model_Server_WSI_Adapter_Soap'],
    ['Mage_Api_Model_Server_WSI_Handler'],
    ['Mage_Api_Model_Server_Handler'],
    ['Mage_Api_Model_Roles'],
    ['Mage_Api_Model_Role'],
    ['Mage_Api_Model_Acl'],
    ['Mage_Api_Model_Resource_Acl_Role_Collection'],
    ['Mage_Api_Model_Resource_Acl_Role'],
    ['Mage_Api_Model_Resource_Rules'],
    ['Mage_Api_Model_Resource_Role_Collection'],
    ['Mage_Api_Model_Resource_Rules_Collection'],
    ['Mage_Api_Model_Resource_Roles'],
    ['Mage_Api_Model_Resource_Permissions_Collection'],
    ['Mage_Api_Model_Resource_User_Collection'],
    ['Mage_Api_Model_Resource_Roles_Collection'],
    ['Mage_Api_Model_Resource_Roles_User_Collection'],
    ['Mage_Api_Model_Resource_Role'],
    ['Mage_Api_Model_Resource_Acl'],
    ['Mage_Api_Model_Resource_Abstract'],
    ['Mage_Api_Model_Resource_User'],
    ['Mage_Api_Model_User'],
    ['Mage_Api_Helper_Data'],
    ['Mage_Api_XmlrpcController'],
    ['Mage_Api_V2_SoapController'],
    ['Mage_Api_SoapController'],
    ['Mage_Api_IndexController'],
    ['Mage_Catalog_Model_Api_Resource'],
    ['Mage_Catalog_Model_Api2_Product_Website'],
    ['Mage_Catalog_Model_Api2_Product_Website_Rest_Admin_V1'],
    ['Mage_Catalog_Model_Api2_Product_Website_Validator_Admin_Website'],
    ['Mage_Catalog_Model_Api2_Product_Rest_Customer_V1'],
    ['Mage_Catalog_Model_Api2_Product_Rest_Guest_V1'],
    ['Mage_Catalog_Model_Api2_Product_Rest_Admin_V1'],
    ['Mage_Catalog_Model_Api2_Product_Category'],
    ['Mage_Catalog_Model_Api2_Product_Image'],
    ['Mage_Catalog_Model_Api2_Product_Category_Rest_Customer_V1'],
    ['Mage_Catalog_Model_Api2_Product_Category_Rest_Guest_V1'],
    ['Mage_Catalog_Model_Api2_Product_Category_Rest_Admin_V1'],
    ['Mage_Catalog_Model_Api2_Product_Image_Rest_Customer_V1'],
    ['Mage_Catalog_Model_Api2_Product_Image_Rest_Guest_V1'],
    ['Mage_Catalog_Model_Api2_Product_Image_Rest_Admin_V1'],
    ['Mage_Catalog_Model_Api2_Product_Image_Validator_Image'],
    ['Mage_Catalog_Model_Api2_Product_Validator_Product'],
    ['Mage_Catalog_Model_Api2_Product'],
    ['Mage_Catalog_Model_Product_Api_V2'],
    ['Mage_Catalog_Model_Product_Api'],
    ['Mage_Catalog_Model_Product_Option_Api_V2'],
    ['Mage_Catalog_Model_Product_Option_Value_Api_V2'],
    ['Mage_Catalog_Model_Product_Option_Value_Api'],
    ['Mage_Catalog_Model_Product_Option_Api'],
    ['Mage_Catalog_Model_Product_Type_Api_V2'],
    ['Mage_Catalog_Model_Product_Type_Api'],
    ['Mage_Catalog_Model_Product_Attribute_Tierprice_Api_V2'],
    ['Mage_Catalog_Model_Product_Attribute_Tierprice_Api'],
    ['Mage_Catalog_Model_Product_Attribute_Media_Api_V2'],
    ['Mage_Catalog_Model_Product_Attribute_Media_Api'],
    ['Mage_Catalog_Model_Product_Attribute_Api_V2'],
    ['Mage_Catalog_Model_Product_Attribute_Set_Api_V2'],
    ['Mage_Catalog_Model_Product_Attribute_Set_Api'],
    ['Mage_Catalog_Model_Product_Attribute_Api'],
    ['Mage_Catalog_Model_Product_Link_Api_V2'],
    ['Mage_Catalog_Model_Product_Link_Api'],
    ['Mage_Catalog_Model_Category_Api_V2'],
    ['Mage_Catalog_Model_Category_Api'],
    ['Mage_Catalog_Model_Category_Attribute_Api_V2'],
    ['Mage_Catalog_Model_Category_Attribute_Api'],
    ['Mage_Checkout_Model_Api_Resource'],
    ['Mage_Checkout_Model_Api_Resource_Customer'],
    ['Mage_Checkout_Model_Api_Resource_Product'],
    ['Mage_Checkout_Model_Cart_Api_V2'],
    ['Mage_Checkout_Model_Cart_Payment_Api'],
    ['Mage_Checkout_Model_Cart_Customer_Api_V2'],
    ['Mage_Checkout_Model_Cart_Customer_Api'],
    ['Mage_Checkout_Model_Cart_Api'],
    ['Mage_Checkout_Model_Cart_Product_Api_V2'],
    ['Mage_Checkout_Model_Cart_Product_Api'],
    ['Mage_Checkout_Model_Cart_Shipping_Api_V2'],
    ['Mage_Checkout_Model_Cart_Shipping_Api'],
    ['Mage_Checkout_Model_Cart_Coupon_Api_V2'],
    ['Mage_Checkout_Model_Cart_Coupon_Api'],
    ['Mage_Core_Model_Store_Api_V2'],
    ['Mage_Core_Model_Store_Api'],
    ['Mage_Core_Model_Magento_Api_V2'],
    ['Mage_Core_Model_Magento_Api'],
    ['Mage_Customer_Model_Group_Api_V2'],
    ['Mage_Customer_Model_Group_Api'],
    ['Mage_Customer_Model_Api_Resource'],
    ['Mage_Customer_Model_Customer_Api_V2'],
    ['Mage_Customer_Model_Customer_Api'],
    ['Mage_Customer_Model_Api2_Customer'],
    ['Mage_Customer_Model_Api2_Customer_Address'],
    ['Mage_Customer_Model_Api2_Customer_Rest_Customer_V1'],
    ['Mage_Customer_Model_Api2_Customer_Rest_Admin_V1'],
    ['Mage_Customer_Model_Api2_Customer_Address_Validator'],
    ['Mage_Customer_Model_Api2_Customer_Address_Rest_Customer_V1'],
    ['Mage_Customer_Model_Api2_Customer_Address_Rest_Admin_V1'],
    ['Mage_Customer_Model_Address_Api_V2'],
    ['Mage_Customer_Model_Address_Api'],
    ['Mage_Directory_Model_Region_Api_V2'],
    ['Mage_Directory_Model_Region_Api'],
    ['Mage_Directory_Model_Country_Api_V2'],
    ['Mage_Directory_Model_Country_Api'],
    ['Mage_Downloadable_Model_Link_Api_V2'],
    ['Mage_Downloadable_Model_Link_Api_Validator'],
    ['Mage_Downloadable_Model_Link_Api_Uploader'],
    ['Mage_Downloadable_Model_Link_Api'],
    ['Mage_GiftMessage_Model_Api_V2'],
    ['Mage_GiftMessage_Model_Api'],
    ['Mage_Sales_Model_Api_Resource'],
    ['Mage_Sales_Model_Api2_Order_Item_Rest_Customer_V1'],
    ['Mage_Sales_Model_Api2_Order_Item_Rest_Admin_V1'],
    ['Mage_Sales_Model_Api2_Order_Comment_Rest_Customer_V1'],
    ['Mage_Sales_Model_Api2_Order_Comment_Rest_Admin_V1'],
    ['Mage_Sales_Model_Api2_Order_Item'],
    ['Mage_Sales_Model_Api2_Order_Comment'],
    ['Mage_Sales_Model_Api2_Order_Address'],
    ['Mage_Sales_Model_Api2_Order_Rest_Customer_V1'],
    ['Mage_Sales_Model_Api2_Order_Rest_Admin_V1'],
    ['Mage_Sales_Model_Api2_Order_Address_Rest_Customer_V1'],
    ['Mage_Sales_Model_Api2_Order_Address_Rest_Admin_V1'],
    ['Mage_Sales_Model_Api2_Order'],
    ['Mage_Sales_Model_Order_Api_V2'],
    ['Mage_Sales_Model_Order_Shipment_Api_V2'],
    ['Mage_Sales_Model_Order_Shipment_Api'],
    ['Mage_Sales_Model_Order_Invoice_Api_V2'],
    ['Mage_Sales_Model_Order_Invoice_Api'],
    ['Mage_Sales_Model_Order_Api'],
    ['Mage_Sales_Model_Order_Creditmemo_Api_V2'],
    ['Mage_Sales_Model_Order_Creditmemo_Api'],
    ['Magento\ImportExport\Model\Config'],
    ['Magento\Install\Model\EntryPoint\Console'],
    ['Magento\Install\Model\EntryPoint\Output'],
    ['Magento\Framework\Data\Collection\Factory', 'Magento\Framework\Data\CollectionFactory'],
    ['Magento\Customer\Block\Adminhtml\System\Config\ValidatevatFactory'],
    ['Magento\Customer\Model\Attribute\Data'],
    ['Magento\Eav\Model\Attribute\Data'],
    ['Magento\Log\Model\Resource\Helper\Mysql4', 'Magento\Log\Model\Resource\Helper'],
    ['Magento\CatalogSearch\Model\Resource\Helper\Mysql4', 'Magento\CatalogSearch\Model\Resource\Helper'],
    ['Magento\ImportExport\Model\Resource\Helper\Mysql4', 'Magento\ImportExport\Model\Resource\Helper'],
    ['Magento\Reports\Model\Resource\Helper\Mysql4', 'Magento\Reports\Model\Resource\Helper'],
    ['Magento\Backup\Model\Resource\Helper\Mysql4', 'Magento\Backup\Model\Resource\Helper'],
    ['Magento\Sales\Model\CarrierFactory', 'Magento\Shipping\Model\CarrierFactory'],
    ['Magento\Sales\Model\Order\Pdf\Shipment\Packaging', 'Magento\Shipping\Model\Order\Pdf\Packaging'],
    ['Magento\Sales\Model\ResourceFactory'],
    ['Magento\Sales\Model\Resource\Helper\Mysql4', 'Magento\Sales\Model\Resource\Helper'],
    ['Magento\Core\Model\Resource\Helper\Mysql4', 'Magento\Framework\DB\Helper'],
    ['Magento\Core\Model\Resource\Helper', 'Magento\Framework\DB\Helper'],
    ['Magento\Core\Model\Resource\Helper\AbstractHelper', 'Magento\Framework\DB\Helper\AbstractHelper'],
    ['Magento\Core\Model\Resource\HelperFactory'],
    ['Magento\Core\Model\Resource\HelperPool'],
    ['Magento\Core\Model\Resource\Transaction', 'Magento\Framework\DB\Transaction'],
    ['Magento\Catalog\Model\Resource\Helper\Mysql4', 'Magento\Catalog\Model\Resource\Helper'],
    ['Magento\Cron\Exception', 'Magento\Framework\Exception\CronException'],
    ['Magento\Eav\Model\Resource\Helper\Mysql4', 'Magento\Eav\Model\Resource\Helper'],
    [
        'Magento\Eav\Model\Entity\Attribute\Backend\Array',
        'Magento\Eav\Model\Entity\Attribute\Backend\ArrayBackend'
    ],
    ['Magento\Sales\Model\Resource\Helper\HelperInterface', 'Magento\Sales\Model\Resource\HelperInterface'],
    ['Magento\Reports\Model\Resource\Helper\HelperInterface', 'Magento\Reports\Model\Resource\HelperInterface'],
    ['Magento\Payment\Block\Form\Banktransfer', 'Magento\OfflinePayments\Block\Form\Banktransfer'],
    ['Magento\Payment\Block\Form\Cashondelivery', 'Magento\OfflinePayments\Block\Form\Cashondelivery'],
    ['Magento\Payment\Block\Form\Ccsave', 'Magento\OfflinePayments\Block\Form\Ccsave'],
    ['Magento\Payment\Block\Form\Checkmo', 'Magento\OfflinePayments\Block\Form\Checkmo'],
    ['Magento\Payment\Block\Form\Purchaseorder', 'Magento\OfflinePayments\Block\Form\Purchaseorder'],
    ['Magento\Payment\Block\Info\Ccsave', 'Magento\OfflinePayments\Block\Info\Ccsave'],
    ['Magento\Payment\Block\Info\Checkmo', 'Magento\OfflinePayments\Block\Info\Checkmo'],
    ['Magento\Payment\Block\Info\Purchaseorder', 'Magento\OfflinePayments\Block\Info\Purchaseorder'],
    ['Magento\Payment\Model\Info\Exception', 'Magento\Framework\Exception\PaymentException'],
    ['Magento\Payment\Model\Method\Banktransfer', 'Magento\OfflinePayments\Model\Banktransfer'],
    ['Magento\Payment\Model\Method\Cashondelivery', 'Magento\OfflinePayments\Model\Cashondelivery'],
    ['Magento\Payment\Model\Method\Ccsave', 'Magento\OfflinePayments\Model\Ccsave'],
    ['Magento\Payment\Model\Method\Checkmo', 'Magento\OfflinePayments\Model\Checkmo'],
    ['Magento\Payment\Model\Method\Purchaseorder', 'Magento\OfflinePayments\Model\Purchaseorder'],
    ['Magento\Poll\Block\ActivePoll'],
    ['Magento\Poll\Controller\Vote'],
    ['Magento\Poll\Helper\Data'],
    ['Magento\Poll\Model\Poll'],
    ['Magento\Poll\Model\Poll\Answer'],
    ['Magento\Poll\Model\Poll\Vote'],
    ['Magento\Poll\Model\Resource\Poll'],
    ['Magento\Poll\Model\Resource\Poll\Answer'],
    ['Magento\Poll\Model\Resource\Poll\Answer\Collection'],
    ['Magento\Poll\Model\Resource\Poll\Collection'],
    ['Magento\Poll\Model\Resource\Poll\Vote'],
    ['Magento\Framework\Backup'],
    ['Magento\Core\Controller\Front\Router'],
    ['Magento\Core\Controller\Request\HttpProxy'],
    ['Magento\Core\Controller\Response\Http', 'Magento\Framework\App\Response\Http'],
    ['Magento\Core\Controller\Varien\Action\Forward', 'Magento\Framework\App\Action\Forward'],
    ['Magento\Core\Controller\Varien\Action\Redirect', 'Magento\Framework\App\Action\Redirect'],
    ['Magento\Core\Controller\Varien\DispatchableInterface'],
    ['Magento\Core\Controller\Varien\Front', 'Magento\Framework\App\FrontController'],
    ['Magento\Core\Controller\FrontInterface', 'Magento\Framework\App\FrontControllerInterface'],
    ['Magento\Core\Model\App\Emulation', 'Magento\Store\Model\App\Emulation'],
    ['Magento\Core\Model\App\Handler'],
    ['Magento\Core\Model\App\Proxy'],
    ['Magento\Core\Model\Event\Config\SchemaLocator', 'Magento\Framework\Event\Config\SchemaLocator'],
    ['Magento\Core\Controller\Varien\Router\AbstractRouter'],
    ['Magento\Core\Controller\Varien\AbstractAction'],
    ['Magento\Core\Controller\Varien\Exception'],
    ['Magento\Framework\HTTP\HandlerFactory'],
    ['Magento\Core\Controller\Request\Http'],
    ['Magento\Core\Controller\Varien\Router\DefaultRouter'],
    ['Magento\Core\Model\NoRouteHandlerList'],
    ['Magento\Core\Controller\Varien\Action\Factory'],
    ['Magento\Core\Model\Config\Loader\Primary'],
    ['Magento\Core\Model\Config\AbstractStorage'],
    ['Magento\Core\Model\Config\Loader'],
    ['Magento\Core\Model\Config\LoaderInterface'],
    ['Magento\Core\Model\Config\Primary'],
    ['Magento\Core\Model\Config\Storage'],
    ['Magento\Core\Model\Config\StorageInterface'],
    ['Magento\Core\Model\Dir'],
    ['Magento\Core\Model\ModuleList'],
    ['Magento\Core\Model\ModuleListInterface'],
    ['Magento\Core\Model\RouterList'],
    ['Magento\Core\Model\App\State'],
    ['Magento\Core\Model\App'],
    ['Magento\Core\Model\Event\Config\Converter'],
    ['Magento\Core\Model\Event\Config\Data'],
    ['Magento\Core\Model\Event\Config\Reader'],
    ['Magento\Core\Model\Event\Invoker\InvokerDefault'],
    ['Magento\Core\Model\Event\Config'],
    ['Magento\Core\Model\Event\ConfigInterface'],
    ['Magento\Core\Model\Event\InvokerInterface'],
    ['Magento\Core\Model\Event\Manager'],
    ['Magento\Framework\HTTP\Handler\Composite'],
    ['Magento\Framework\HTTP\HandlerInterface'],
    ['Magento\Backend\Model\Request\PathInfoProcessor'],
    ['Magento\Backend\Model\Router\NoRouteHandler'],
    ['Magento\ConfigurableProduct\Block\Adminhtml\Product\Edit\Tab\Super\Config\Simple'],
    ['Magento\Core\Model\Request\PathInfoProcessor', 'Magento\Store\App\Request\PathInfoProcessor'],
    ['Magento\Core\Model\Request\RewriteService'],
    ['Magento\Core\Model\Router\NoRouteHandler'],
    ['Magento\Core\Model\Resource\SetupFactory'],
    ['Magento\Core\Model\Dir\Verification'],
    ['Magento\Core\Model\Module\Declaration\Converter\Dom'],
    ['Magento\Core\Model\Module\Declaration\Reader\Filesystem'],
    ['Magento\Core\Model\Module\Dir'],
    ['Magento\Core\Model\Module\Declaration\FileResolver'],
    ['Magento\Core\Model\Module\Declaration\SchemaLocator'],
    ['Magento\Core\Model\Module\Dir\ReverseResolver'],
    ['Magento\Core\Model\Module\ResourceResolver'],
    ['Magento\Core\Model\Module\ResourceResolverInterface'],
    ['Magento\Core\Model\Resource\SetupInterface'],
    ['Magento\Core\Model\Db\UpdaterInterface'],
    ['Magento\Core\Model\Router\NoRouteHandlerInterface'],
    ['Magento\Core\Model\UrlInterface'],
    ['Magento\Sales\Model\AdminOrder'],
    ['Magento\Sales\Model\AdminOrder\Random'],
    ['Magento\Sales\Model\Resource\Order\Attribute\Backend\Parent'],
    ['Magento\Sales\Model\Resource\Order\Creditmemo\Attribute\Backend\Parent'],
    ['Magento\Sales\Model\Resource\Order\Invoice\Attribute\Backend\Parent'],
    ['Magento\Sales\Model\Resource\Order\Shipment\Attribute\Backend\Parent'],
    ['Magento\Quote\Model\Resource\Quote\Address\Attribute\Backend\Parent'],
    ['Magento\Core\Helper\Http'],
    ['Magento\Core\Helper\Theme', 'Magento\Theme\Helper\Theme'],
    ['Magento\Core\Helper\Url', 'Magento\Framework\Url\Helper\Data'],
    ['Magento\Core\Helper\PostData', 'Magento\Framework\Data\Helper\PostHelper'],
    ['Magento\Core\Model\Theme', 'Magento\Theme\Model\Theme'],
    ['Magento\Core\Model\Theme\Collection', 'Magento\Theme\Model\Theme\Collection'],
    ['Magento\Core\Model\Theme\Data', 'Magento\Theme\Model\Theme\Data'],
    ['Magento\Core\Model\Theme\File', 'Magento\Theme\Model\Theme\File'],
    ['Magento\Core\Model\Theme\FileProvider', 'Magento\Theme\Model\Theme\FileProvider'],
    ['Magento\Core\Model\Theme\Registration', 'Magento\Theme\Model\Theme\Registration'],
    ['Magento\Core\Model\Theme\Resolver', 'Magento\Theme\Model\Theme\Resolver'],
    ['Magento\Core\Model\Theme\ThemeProvider', 'Magento\Theme\Model\Theme\ThemeProvider'],
    ['Magento\Core\Model\Theme\Customization\Config', 'Magento\Theme\Model\Theme\Customization\Config'],
    ['Magento\Core\Model\Theme\Data\Collection', 'Magento\Theme\Model\Theme\Data\Collection'],
    ['Magento\Core\Model\Theme\Domain\Physical', 'Magento\Theme\Model\Theme\Domain\Physical'],
    ['Magento\Core\Model\Theme\Domain\Staging', 'Magento\Theme\Model\Theme\Domain\Staging'],
    ['Magento\Core\Model\Theme\Domain\Virtual', 'Magento\Theme\Model\Theme\Domain\Virtual'],
    ['Magento\Core\Model\Theme\Image\Path', 'Magento\Theme\Model\Theme\Image\Path'],
    ['Magento\Core\Model\Theme\Source\Theme', 'Magento\Theme\Model\Theme\Source\Theme'],
    ['Magento\Core\Model\ThemeInterface', 'Magento\Framework\View\Design\ThemeInterface'],
    ['Magento\Core\Model\View\DesignInterface', 'Magento\Framework\View\DesignInterface'],
    ['Magento\Core\Model\Layout\Element', 'Magento\Framework\View\Layout\Element'],
    ['Magento\Core\Helper\Hint', 'Magento\Backend\Block\Store\Switcher'],
    [
        'Magento\Core\Model\Design\Fallback\Rule\ModularSwitch',
        'Magento\Framework\View\Design\Fallback\Rule\ModularSwitch'
    ],
    [
        'Magento\Core\Model\Design\Fallback\Rule\RuleInterface',
        'Magento\Framework\View\Design\Fallback\Rule\RuleInterface'
    ],
    ['Magento\Core\Model\Design\Fallback\Rule\Simple', 'Magento\Framework\View\Design\Fallback\Rule\Simple'],
    ['Magento\Core\Model\Design\Fallback\Factory', 'Magento\Framework\View\Design\Fallback\RulePool'],
    ['Magento\Core\Model\Design\FileResolution\Strategy\Fallback\CachingProxy'],
    ['Magento\Framework\View\Design\FileResolution\Strategy\View\NotifiableInterface'],
    ['Magento\Framework\View\Design\FileResolution\Strategy\View\FileInterface'],
    ['Magento\Framework\View\Design\FileResolution\Strategy\View\LocaleInterface'],
    ['Magento\Framework\View\Design\FileResolution\Strategy\View\ViewInterface'],
    ['Magento\Framework\View\Design\FileResolution\Strategy\Fallback\CachingProxy'],
    [
        'Magento\Core\Model\Design\FileResolution\Strategy\Fallback',
        'Magento\Framework\View\Design\FileResolution\Fallback\{File,ViewFile,LocaleFile,TemplateFile}'
    ],
    ['Magento\Core\Model\Design\FileResolution\StrategyPool'],
    ['Magento\Framework\View\Design\FileResolution\StrategyPool'],
    ['Magento\Core\Model\Layout\File', 'Magento\Framework\View\File'],
    ['Magento\Core\Model\Layout\File\Factory', 'Magento\Framework\View\File\Factory'],
    ['Magento\Core\Model\Layout\File\FileList\Factory', 'Magento\Framework\View\File\FileList\Factory'],
    ['Magento\Core\Model\Layout\File\ListFile', 'Magento\Framework\View\File\FileList'],
    [
        'Magento\Core\Model\Layout\File\Source\Aggregated',
        'Magento\Framework\View\Layout\File\Collector\Aggregated'
    ],
    ['Magento\Core\Model\Layout\File\Source\Base', 'Magento\Framework\View\Layout\File\Source\Base'],
    [
        'Magento\Core\Model\Layout\File\Source\Decorator\ModuleDependency',
        'Magento\Framework\View\File\Collector\Decorator\ModuleDependency'
    ],
    [
        'Magento\Core\Model\Layout\File\Source\Decorator\ModuleOutput',
        'Magento\Framework\View\File\Collector\Decorator\ModuleOutput'
    ],
    ['Magento\Core\Model\Layout\File\Source\Override\Base', 'Magento\Framework\View\Layout\File\Override\Base'],
    ['Magento\Core\Model\Layout\File\Source\Override\Theme', 'Magento\Framework\View\Layout\File\Override\Theme'],
    ['Magento\Core\Model\Layout\File\Source\Theme', 'Magento\Framework\View\Layout\File\Source\Theme'],
    ['Magento\Core\Model\Layout\File\SourceInterface', 'Magento\Framework\View\File\CollectorInterface'],
    ['Magento\Core\Model\LayoutFactory', 'Magento\Framework\View\LayoutFactory'],
    ['Magento\Core\Model\TemplateEngine\EngineInterface', 'Magento\Framework\View\TemplateEngineInterface'],
    ['Magento\Core\Model\TemplateEngine\Factory', 'Magento\Framework\View\TemplateEngineFactory'],
    ['Magento\Core\Model\TemplateEngine\Php', 'Magento\Framework\View\TemplateEngine\Php'],
    ['Magento\Core\Model\TemplateEngine\Pool', 'Magento\Framework\View\TemplateEnginePool'],
    ['Magento\Core\Model\Resource\Config', 'Magento\Config\Model\Resource\Config'],
    ['Magento\Media\Model\File\Image'],
    ['Magento\Media\Model\Image'],
    ['Magento\Media\Helper\Data'],
    [
        'Magento\Adminhtml\Block\Promo\Catalog\Edit\Form',
        'Magento\CatalogRule\Block\Adminhtml\Promo\Catalog\Edit\Form'
    ],
    [
        'Magento\Adminhtml\Block\Promo\Catalog\Edit\Js',
        'Magento\CatalogRule\Block\Adminhtml\Promo\Catalog\Edit\Js'
    ],
    [
        'Magento\Adminhtml\Block\Promo\Catalog\Edit\Tab\Actions',
        'Magento\CatalogRule\Block\Adminhtml\Promo\Catalog\Edit\Tab\Actions'
    ],
    [
        'Magento\Adminhtml\Block\Promo\Catalog\Edit\Tab\Conditions',
        'Magento\CatalogRule\Block\Adminhtml\Promo\Catalog\Edit\Tab\Conditions'
    ],
    [
        'Magento\Adminhtml\Block\Promo\Catalog\Edit\Tab\Main',
        'Magento\CatalogRule\Block\Adminhtml\Promo\Catalog\Edit\Tab\Main'
    ],
    [
        'Magento\Adminhtml\Block\Promo\Catalog\Edit\Tabs',
        'Magento\CatalogRule\Block\Adminhtml\Promo\Catalog\Edit\Tabs'
    ],
    ['Magento\Adminhtml\Block\Promo\Catalog\Edit', 'Magento\CatalogRule\Block\Adminhtml\Promo\Catalog\Edit'],
    ['Magento\Adminhtml\Block\Promo\Catalog', 'Magento\CatalogRule\Block\Adminhtml\Promo\Catalog'],
    [
        'Magento\Adminhtml\Block\Promo\Widget\Chooser\Sku',
        'Magento\CatalogRule\Block\Adminhtml\Widget\Chooser\Sku'
    ],
    ['Magento\Adminhtml\Block\Promo\Widget\Chooser', 'Magento\CatalogRule\Block\Adminhtml\Widget\Chooser'],
    ['Magento\Adminhtml\Block\Promo\Quote\Edit\Form', 'Magento\SalesRule\Block\Adminhtml\Promo\Quote\Edit\Form'],
    [
        'Magento\Adminhtml\Block\Promo\Quote\Edit\Tab\Actions',
        'Magento\SalesRule\Block\Adminhtml\Promo\Quote\Edit\Tab\Actions'
    ],
    [
        'Magento\Adminhtml\Block\Promo\Quote\Edit\Tab\Conditions',
        'Magento\SalesRule\Block\Adminhtml\Promo\Quote\Edit\Tab\Conditions'
    ],
    [
        'Magento\Adminhtml\Block\Promo\Quote\Edit\Tab\Coupons\Form',
        'Magento\SalesRule\Block\Adminhtml\Promo\Quote\Edit\Tab\Coupons\Form'
    ],
    [
        'Magento\Adminhtml\Block\Promo\Quote\Edit\Tab\Coupons\Grid\Column\Renderer\Used',
        'Magento\SalesRule\Block\Adminhtml\Promo\Quote\Edit\Tab\Coupons\Grid\Column\Renderer\Used'
    ],
    [
        'Magento\Adminhtml\Block\Promo\Quote\Edit\Tab\Coupons\Grid',
        'Magento\SalesRule\Block\Adminhtml\Promo\Quote\Edit\Tab\Coupons\Grid'
    ],
    [
        'Magento\Adminhtml\Block\Promo\Quote\Edit\Tab\Coupons',
        'Magento\SalesRule\Block\Adminhtml\Promo\Quote\Edit\Tab\Coupons'
    ],
    [
        'Magento\Adminhtml\Block\Promo\Quote\Edit\Tab\Labels',
        'Magento\SalesRule\Block\Adminhtml\Promo\Quote\Edit\Tab\Labels'
    ],
    [
        'Magento\Adminhtml\Block\Promo\Quote\Edit\Tab\Main\Renderer\Checkbox',
        'Magento\SalesRule\Block\Adminhtml\Promo\Quote\Edit\Tab\Main\Renderer\Checkbox'
    ],
    [
        'Magento\Adminhtml\Block\Promo\Quote\Edit\Tab\Main',
        'Magento\SalesRule\Block\Adminhtml\Promo\Quote\Edit\Tab\Main'
    ],
    ['Magento\Adminhtml\Block\Promo\Quote\Edit\Tabs', 'Magento\SalesRule\Block\Adminhtml\Promo\Quote\Edit\Tabs'],
    ['Magento\Adminhtml\Block\Promo\Quote\Edit', 'Magento\SalesRule\Block\Adminhtml\Promo\Quote\Edit'],
    ['Magento\Adminhtml\Block\Promo\Quote', 'Magento\SalesRule\Block\Adminhtml\Promo\Quote'],
    ['Magento\Adminhtml\Controller\Promo\Catalog', 'Magento\CatalogRule\Controller\Adminhtml\Promo\Catalog'],
    ['Magento\Adminhtml\Controller\Promo\Quote', 'Magento\SalesRule\Controller\Adminhtml\Promo\Quote'],
    ['Magento\Adminhtml\Controller\Promo\Widget', 'Magento\CatalogRule\Controller\Adminhtml\Promo\Widget'],
    ['Magento\Adminhtml\Controller\Promo', 'Magento\CatalogRule\Controller\Adminhtml\Promo'],
    ['Magento\Adminhtml\Controller\System\Account', 'Magento\Backend\Controller\Adminhtml\System\Account'],
    ['Magento\Adminhtml\Controller\System\Backup', 'Magento\Backend\Controller\Adminhtml\System\Backup'],
    [
        'Magento\Adminhtml\Controller\System\Config\System\Storage',
        'Magento\Config\Controller\Adminhtml\System\Config\System\Storage'
    ],
    [
        'Magento\MediaStorage\Controller\System\Config\System\Storage',
        'Magento\MediaStorage\Controller\Adminhtml\System\Config\System\Storage'
    ],
    ['Magento\Adminhtml\Controller\System\Design', 'Magento\Backend\Controller\Adminhtml\System\Design'],
    ['Magento\Adminhtml\Controller\System\Store', 'Magento\Backend\Controller\Adminhtml\System\Store'],
    ['Magento\Adminhtml\Controller\System\Variable', 'Magento\Variable\Controller\Adminhtml\System\Variable'],
    ['Magento\Adminhtml\Block\System\Account\Edit\Form', 'Magento\Backend\Block\System\Account\Edit\Form'],
    ['Magento\Adminhtml\Block\System\Account\Edit', 'Magento\Backend\Block\System\Account\Edit'],
    ['Magento\Adminhtml\Block\System\Cache\Edit', 'Magento\Backend\Block\System\Cache\Edit'],
    ['Magento\Adminhtml\Block\System\Cache\Form', 'Magento\Backend\Block\System\Cache\Form'],
    [
        'Magento\Adminhtml\Block\System\Design\Edit\Tab\General',
        'Magento\Backend\Block\System\Design\Edit\Tab\General'
    ],
    ['Magento\Adminhtml\Block\System\Design\Edit\Tabs', 'Magento\Backend\Block\System\Design\Edit\Tabs'],
    ['Magento\Adminhtml\Block\System\Design\Edit', 'Magento\Backend\Block\System\Design\Edit'],
    ['Magento\Adminhtml\Block\System\Design', 'Magento\Backend\Block\System\Design'],
    ['Magento\Adminhtml\Block\System\Shipping\Ups', 'Magento\Backend\Block\System\Shipping\Ups'],
    ['Magento\Adminhtml\Block\System\Store\Delete\Form', 'Magento\Backend\Block\System\Store\Delete\Form'],
    ['Magento\Adminhtml\Block\System\Store\Delete\Group', 'Magento\Backend\Block\System\Store\Delete\Group'],
    ['Magento\Adminhtml\Block\System\Store\Delete\Website', 'Magento\Backend\Block\System\Store\Delete\Website'],
    ['Magento\Adminhtml\Block\System\Store\Delete', 'Magento\Backend\Block\System\Store\Delete'],
    [
        'Magento\Adminhtml\Block\System\Store\Edit\AbstractForm',
        'Magento\Backend\Block\System\Store\Edit\AbstractForm'
    ],
    [
        'Magento\Adminhtml\Block\System\Store\Edit\Form\Group',
        'Magento\Backend\Block\System\Store\Edit\Form\Group'
    ],
    [
        'Magento\Adminhtml\Block\System\Store\Edit\Form\Store',
        'Magento\Backend\Block\System\Store\Edit\Form\Store'
    ],
    [
        'Magento\Adminhtml\Block\System\Store\Edit\Form\Website',
        'Magento\Backend\Block\System\Store\Edit\Form\Website'
    ],
    ['Magento\Adminhtml\Block\System\Store\Edit', 'Magento\Backend\Block\System\Store\Edit'],
    [
        'Magento\Adminhtml\Block\System\Store\Grid\Render\Group',
        'Magento\Backend\Block\System\Store\Grid\Render\Group'
    ],
    [
        'Magento\Adminhtml\Block\System\Store\Grid\Render\Store',
        'Magento\Backend\Block\System\Store\Grid\Render\Store'
    ],
    [
        'Magento\Adminhtml\Block\System\Store\Grid\Render\Website',
        'Magento\Backend\Block\System\Store\Grid\Render\Website'
    ],
    ['Magento\Adminhtml\Block\System\Store\Store', 'Magento\Backend\Block\System\Store\Store'],
    ['Magento\Adminhtml\Block\System\Variable\Edit\Form', 'Magento\Variable\Block\System\Variable\Edit\Form'],
    ['Magento\Backend\Block\System\Variable\Edit\Form', 'Magento\Variable\Block\System\Variable\Edit\Form'],
    ['Magento\Adminhtml\Block\System\Variable\Edit', 'Magento\Variable\Block\System\Variable\Edit'],
    ['Magento\Backend\Block\System\Variable\Edit', 'Magento\Variable\Block\System\Variable\Edit'],
    ['Magento\Adminhtml\Block\System\Variable', 'Magento\Variable\Block\System\Variable'],
    [
        'Magento\Adminhtml\Block\Checkout\Agreement\Edit\Form',
        'Magento\CheckoutAgreements\Block\Adminhtml\Agreement\Edit\Form'
    ],
    [
        'Magento\Adminhtml\Block\Checkout\Agreement\Edit',
        'Magento\CheckoutAgreements\Block\Adminhtml\Agreement\Edit'
    ],
    [
        'Magento\Adminhtml\Block\Checkout\Agreement\Grid',
        'Magento\CheckoutAgreements\Block\Adminhtml\Agreement\Grid'
    ],
    ['Magento\Adminhtml\Block\Checkout\Agreement', 'Magento\CheckoutAgreements\Block\Adminhtml\Agreement'],
    ['Magento\Adminhtml\Controller\Checkout\Agreement', 'Magento\Checkout\Controller\Adminhtml\Agreement'],
    ['Magento\Backend\Block\System\Variable', 'Magento\Variable\Block\System\Variable'],
    ['Magento\Core\Model\View\PublicFilesManagerInterface', 'Magento\Framework\View\Asset\SourceFileInterface'],
    ['Magento\Core\Model\View\DeployedFilesManager', 'Magento\Framework\View\AssetInterface'],
    ['Magento\Framework\View\DeployedFilesManager', 'Magento\Framework\View\AssetInterface'],
    ['Magento\Core\Model\View\Publisher', 'Magento\Framework\View\Publisher'],
    ['Magento\Core\Model\View\FileSystem', 'Magento\Framework\View\FileSystem'],
    ['Magento\Core\Model\View\Service', 'Magento\Framework\View\Asset\Repository'],
    ['Magento\Core\Model\View\Url', 'Magento\Framework\View\Asset\Repository'],
    ['Magento\Core\Model\View\Url\Config', 'Magento\Framework\View\Url\Config'],
    ['Magento\Core\Model\View\Config', 'Magento\Framework\View\Config'],
    ['Magento\Core\Model\Image\Factory', 'Magento\Framework\Image\Factory'],
    ['Magento\Core\Model\Theme\Image', 'Magento\Framework\View\Design\Theme\Image'],
    ['Magento\Core\Model\Theme\FlyweightFactory', 'Magento\Framework\View\Design\Theme\FlyweightFactory'],
    ['Magento\Core\Model\Image\AdapterFactory', 'Magento\Framework\Image\AdapterFactory'],
    ['Magento\Core\Model\EntryPoint\Cron', 'Magento\Framework\App\Cron'],
    [
        'Magento\Checkout\Block\Cart\Item\Renderer\Grouped',
        'Magento\GroupedProduct\Block\Cart\Item\Renderer\Grouped'
    ],
    ['Magento\Log\Model\EntryPoint\Shell', 'Magento\Log\App\Shell'],
    ['Magento\Core\Model\Config\Modules\Reader', 'Magento\Framework\Module\Dir\Reader'],
    ['Magento\Framework\Data\Form\Factory', 'Magento\Framework\Data\FormFactory'],
    ['Magento\Framework\App\Cache\Config', 'Magento\Framework\Cache\Config'],
    ['Magento\Framework\App\Cache\Config\Converter', 'Magento\Framework\Cache\Config\Converter'],
    ['Magento\Framework\App\Cache\Config\Data', 'Magento\Framework\Cache\Config\Data'],
    ['Magento\Framework\App\Cache\Config\Reader', 'Magento\Framework\Cache\Config\Reader'],
    ['Magento\Framework\App\Cache\Config\SchemaLocator', 'Magento\Framework\Cache\Config\SchemaLocator'],
    ['Magento\Core\Model\Fieldset\Config', 'Magento\Framework\Object\Copy\Config'],
    ['Magento\Core\Model\Fieldset\Config\Converter', 'Magento\Framework\Object\Copy\Config\Converter'],
    ['Magento\Core\Model\Fieldset\Config\Data', 'Magento\Framework\Object\Copy\Config\Data'],
    ['Magento\Core\Model\Fieldset\Config\Reader', 'Magento\Framework\Object\Copy\Config\Reader'],
    ['Magento\Core\Model\Fieldset\Config\SchemaLocator', 'Magento\Framework\Object\Copy\Config\SchemaLocator'],
    ['Magento\Core\Model\ModuleManager', 'Magento\Framework\Module\Manager'],
    ['Magento\Core\Model\EntryPoint\Media', 'Magento\Core\App\Media'],
    ['Magento\Core\Controller\Varien\Action', 'Magento\Framework\App\Action\Action'],
    ['Magento\Core\Controller\Varien\Action\Context', 'Magento\Framework\App\Action\Context'],
    ['Magento\Backend\Controller\AbstractAction', 'Magento\Backend\App\AbstractAction'],
    ['Magento\Backend\Controller\Context', 'Magento\Backend\App\Action\Context'],
    ['Magento\Backend\Controller\Adminhtml\Action', 'Magento\Backend\App\Action'],
    [
        'Magento\Backend\Controller\Adminhtml\System\AbstractConfig',
        'Magento\Config\Controller\Adminhtml\System\AbstractConfig'
    ],
    [
        'Magento\Backend\Controller\Adminhtml\System\ConfigSectionChecker',
        'Magento\Config\Controller\Adminhtml\System\ConfigSectionChecker'
    ],
    ['Magento\Backend\Block\System\Shipping\Ups', 'Magento\Ups\Block\Backend\System\CarrierConfig'],
    ['Magento\Core\Block\Text', 'Magento\Framework\View\Element\Text'],
    ['Magento\Core\Block\Text\ListText', 'Magento\Framework\View\Element\Text\ListText'],
    ['Magento\Core\Block\Text\TextList\Item', 'Magento\Framework\View\Element\Text\TextList\Item'],
    ['Magento\Core\Block\Text\TextList\Link', 'Magento\Framework\View\Element\Text\TextList\Link'],
    ['Magento\Core\Block\Messages', 'Magento\Framework\View\Element\Messages'],
    ['Magento\Core\Model\Message', 'Magento\Framework\Message\Factory'],
    ['Magento\Core\Model\Resource\Setup', 'Magento\Theme\Model\Resource\Setup'],
    ['Magento\Core\Model\Message\AbstractMessage', 'Magento\Framework\Message\AbstractMessage'],
    ['Magento\Core\Model\Message\Collection', 'Magento\Framework\Message\Collection'],
    ['Magento\Core\Model\Message\CollectionFactory', 'Magento\Framework\Message\CollectionFactory'],
    ['Magento\Core\Model\Message\Error', 'Magento\Framework\Message\Error'],
    ['Magento\Core\Model\Message\Warning', 'Magento\Framework\Message\Warning'],
    ['Magento\Core\Model\Message\Notice', 'Magento\Framework\Message\Notice'],
    ['Magento\Core\Model\Message\Success', 'Magento\Framework\Message\Success'],
    ['Magento\Core\Block\Html\Date', 'Magento\Framework\View\Element\Html\Date'],
    ['Magento\Core\Model\Theme\Observer', 'Magento\Theme\Model\Observer'],
    ['Magento\Core\Model\Observer', 'Magento\Theme\Model\Observer'],
    ['Magento\Core\Block\Html\Select', 'Magento\Framework\View\Element\Html\Select'],
    ['Magento\Core\Block\AbstractBlock', 'Magento\Framework\View\Element\AbstractBlock'],
    ['Magento\Core\Block\Template', 'Magento\Framework\View\Element\Template'],
    ['Magento\Core\Block\Html\Calendar', 'Magento\Framework\View\Element\Html\Calendar'],
    ['Magento\Core\Block\Html\Link', 'Magento\Framework\View\Element\Html\Link'],
    ['Magento\Core\Block\Context', 'Magento\Framework\View\Element\Context'],
    ['Magento\Core\Model\Factory\Helper'],
    ['Magento\Framework\App\Helper\HelperFactory'],
    ['Magento\Core\Helper\AbstractHelper', 'Magento\Framework\App\Helper\AbstractHelper'],
    ['Magento\Core\Helper\Context', 'Magento\Framework\App\Helper\Context'],
    ['Magento\Adminhtml\Controller\Report\AbstractReport', 'Magento\Reports\Controller\Adminhtml\AbstractReport'],
    ['Magento\Adminhtml\Controller\Report\Customer', 'Magento\Reports\Controller\Adminhtml\Customer'],
    ['Magento\Adminhtml\Controller\Report\Product', 'Magento\Reports\Controller\Adminhtml\Product'],
    ['Magento\Adminhtml\Controller\Report\Review', 'Magento\Reports\Controller\Adminhtml\Review'],
    ['Magento\Adminhtml\Controller\Report\Sales', 'Magento\Reports\Controller\Adminhtml\Sales'],
    ['Magento\Adminhtml\Controller\Report\Shopcart', 'Magento\Reports\Controller\Adminhtml\Shopcart'],
    ['Magento\Adminhtml\Controller\Report\Statistics', 'Magento\Reports\Controller\Adminhtml\Statistics'],
    ['Magento\Core\Model\Url\ScopeResolver', 'Magento\Framework\Url\ScopeResolver'],
    [
        'Magento\Adminhtml\Block\Report\Config\Form\Field\MtdStart',
        'Magento\Reports\Block\Adminhtml\Config\Form\Field\MtdStart'
    ],
    [
        'Magento\Adminhtml\Block\Report\Config\Form\Field\YtdStart',
        'Magento\Reports\Block\Adminhtml\Config\Form\Field\YtdStart'
    ],
    ['Magento\Adminhtml\Block\Report\Filter\Form', 'Magento\Reports\Block\Adminhtml\Filter\Form'],
    ['Magento\Adminhtml\Block\Report\Grid\AbstractGrid', 'Magento\Reports\Block\Adminhtml\Grid\AbstractGrid'],
    [
        'Magento\Adminhtml\Block\Report\Grid\Column\Renderer\Blanknumber',
        'Magento\Reports\Block\Adminhtml\Grid\Column\Renderer\Blanknumber'
    ],
    [
        'Magento\Adminhtml\Block\Report\Grid\Column\Renderer\Currency',
        'Magento\Reports\Block\Adminhtml\Grid\Column\Renderer\Currency'
    ],
    [
        'Magento\Adminhtml\Block\Report\Grid\Column\Renderer\Customer',
        'Magento\Reports\Block\Adminhtml\Grid\Column\Renderer\Customer'
    ],
    [
        'Magento\Adminhtml\Block\Report\Grid\Column\Renderer\Product',
        'Magento\Reports\Block\Adminhtml\Grid\Column\Renderer\Product'
    ],
    ['Magento\Adminhtml\Block\Report\Grid\Shopcart', 'Magento\Reports\Block\Adminhtml\Grid\Shopcart'],
    [
        'Magento\Adminhtml\Block\Report\Product\Downloads\Grid',
        'Magento\Reports\Block\Adminhtml\Product\Downloads\Grid'
    ],
    [
        'Magento\Adminhtml\Block\Report\Product\Downloads\Renderer\Purchases',
        'Magento\Reports\Block\Adminhtml\Product\Downloads\Renderer\Purchases'
    ],
    ['Magento\Adminhtml\Block\Report\Product\Downloads', 'Magento\Reports\Block\Adminhtml\Product\Downloads'],
    ['Magento\Adminhtml\Block\Report\Product\Grid', 'Magento\Reports\Block\Adminhtml\Product\Grid'],
    [
        'Magento\Adminhtml\Block\Report\Product\Lowstock\Grid',
        'Magento\Reports\Block\Adminhtml\Product\Lowstock\Grid'
    ],
    ['Magento\Adminhtml\Block\Report\Product\Lowstock', 'Magento\Reports\Block\Adminhtml\Product\Lowstock'],
    ['Magento\Adminhtml\Block\Report\Product\Viewed\Grid', 'Magento\Reports\Block\Adminhtml\Product\Viewed\Grid'],
    ['Magento\Adminhtml\Block\Report\Product\Viewed', 'Magento\Reports\Block\Adminhtml\Product\Viewed'],
    ['Magento\Adminhtml\Block\Report\Product', 'Magento\Reports\Block\Adminhtml\Product'],
    ['Magento\Adminhtml\Block\Report\Review\Customer', 'Magento\Reports\Block\Adminhtml\Review\Customer'],
    ['Magento\Adminhtml\Block\Report\Review\Detail\Grid', 'Magento\Reports\Block\Adminhtml\Review\Detail\Grid'],
    ['Magento\Adminhtml\Block\Report\Review\Detail', 'Magento\Reports\Block\Adminhtml\Review\Detail'],
    ['Magento\Adminhtml\Block\Report\Review\Product', 'Magento\Reports\Block\Adminhtml\Review\Product'],
    [
        'Magento\Adminhtml\Block\Report\Sales\Bestsellers\Grid',
        'Magento\Reports\Block\Adminhtml\Sales\Bestsellers\Grid'
    ],
    ['Magento\Adminhtml\Block\Report\Sales\Bestsellers', 'Magento\Reports\Block\Adminhtml\Sales\Bestsellers'],
    ['Magento\Adminhtml\Block\Report\Sales\Coupons\Grid', 'Magento\Reports\Block\Adminhtml\Sales\Coupons\Grid'],
    ['Magento\Adminhtml\Block\Report\Sales\Coupons', 'Magento\Reports\Block\Adminhtml\Sales\Coupons'],
    [
        'Magento\Adminhtml\Block\Report\Sales\Grid\Column\Renderer\Date',
        'Magento\Reports\Block\Adminhtml\Sales\Grid\Column\Renderer\Date'
    ],
    ['Magento\Adminhtml\Block\Report\Sales\Invoiced\Grid', 'Magento\Reports\Block\Adminhtml\Sales\Invoiced\Grid'],
    ['Magento\Adminhtml\Block\Report\Sales\Invoiced', 'Magento\Reports\Block\Adminhtml\Sales\Invoiced'],
    ['Magento\Adminhtml\Block\Report\Sales\Refunded\Grid', 'Magento\Reports\Block\Adminhtml\Sales\Refunded\Grid'],
    ['Magento\Adminhtml\Block\Report\Sales\Refunded', 'Magento\Reports\Block\Adminhtml\Sales\Refunded'],
    ['Magento\Adminhtml\Block\Report\Sales\Sales\Grid', 'Magento\Reports\Block\Adminhtml\Sales\Sales\Grid'],
    ['Magento\Adminhtml\Block\Report\Sales\Sales', 'Magento\Reports\Block\Adminhtml\Sales\Sales'],
    ['Magento\Adminhtml\Block\Report\Sales\Shipping\Grid', 'Magento\Reports\Block\Adminhtml\Sales\Shipping\Grid'],
    ['Magento\Adminhtml\Block\Report\Sales\Shipping', 'Magento\Reports\Block\Adminhtml\Sales\Shipping'],
    ['Magento\Adminhtml\Block\Report\Sales\Tax\Grid', 'Magento\Reports\Block\Adminhtml\Sales\Tax\Grid'],
    ['Magento\Adminhtml\Block\Report\Sales\Tax', 'Magento\Reports\Block\Adminhtml\Sales\Tax'],
    ['Magento\Adminhtml\Block\Report\Search', 'Magento\Search\Block\Adminhtml\Reports\Search'],
    [
        'Magento\Adminhtml\Block\Report\Shopcart\Abandoned\Grid',
        'Magento\Reports\Block\Adminhtml\Shopcart\Abandoned\Grid'
    ],
    ['Magento\Adminhtml\Block\Report\Shopcart\Abandoned', 'Magento\Reports\Block\Adminhtml\Shopcart\Abandoned'],
    [
        'Magento\Adminhtml\Block\Report\Shopcart\Customer\Grid',
        'Magento\Reports\Block\Adminhtml\Shopcart\Customer\Grid'
    ],
    ['Magento\Adminhtml\Block\Report\Shopcart\Customer', 'Magento\Reports\Block\Adminhtml\Shopcart\Customer'],
    [
        'Magento\Adminhtml\Block\Report\Shopcart\Product\Grid',
        'Magento\Reports\Block\Adminhtml\Shopcart\Product\Grid'
    ],
    ['Magento\Adminhtml\Block\Report\Shopcart\Product', 'Magento\Reports\Block\Adminhtml\Shopcart\Product'],
    ['Magento\Adminhtml\Block\Report\Wishlist\Grid', 'Magento\Reports\Block\Adminhtml\Wishlist\Grid'],
    ['Magento\Adminhtml\Block\Report\Wishlist', 'Magento\Reports\Block\Adminhtml\Wishlist'],
    ['Magento\Backend\Helper\Addresses'],
    ['Magento\Backend\Controller\Adminhtml\System\Variable', 'Magento\Variable\Controller\Adminhtml\System\Variable'],
    [
        'Magento\Backend\Controller\Adminhtml\System\Variable\Delete',
        'Magento\Variable\Controller\Adminhtml\System\Variable\Delete'
    ],
    [
        'Magento\Backend\Controller\Adminhtml\System\Variable\Edit',
        'Magento\Variable\Controller\Adminhtml\System\Variable\Edit'
    ],
    [
        'Magento\Backend\Controller\Adminhtml\System\Variable\Index',
        'Magento\Variable\Controller\Adminhtml\System\Variable\Index'
    ],
    [
        'Magento\Backend\Controller\Adminhtml\System\Variable\NewAction',
        'Magento\Variable\Controller\Adminhtml\System\Variable\NewAction'
    ],
    [
        'Magento\Backend\Controller\Adminhtml\System\Variable\Save',
        'Magento\Variable\Controller\Adminhtml\System\Variable\Save'
    ],
    [
        'Magento\Backend\Controller\Adminhtml\System\Variable\Validate',
        'Magento\Variable\Controller\Adminhtml\System\Variable\Validate'
    ],
    [
        'Magento\Backend\Controller\Adminhtml\System\Variable\WysiwygPlugin',
        'Magento\Variable\Controller\Adminhtml\System\Variable\WysiwygPlugin'
    ],
    ['Magento\Core\Model\Cookie', 'Magento\Framework\Stdlib\Cookie'],
    ['Magento\Core\Model\Logger', 'Psr\Log\LoggerInterface'],
    ['Magento\Core\Block\Template\Context', 'Magento\Framework\View\Element\Template\Context'],
    ['Magento\Page\Block\Template\Container'],
    ['Magento\Page\Block\Redirect', 'Magento\Framework\View\Element\Redirect'],
    ['Magento\Page\Block\Js\Translate'],
    ['Magento\Page\Block\Js\Components', 'Magento\Framework\View\Element\Js\Components'],
    ['Magento\Page\Block\Js\Cookie', 'Magento\Framework\View\Element\Js\Cookie'],
    ['Magento\Page\Block\Html', 'Magento\Theme\Block\Html'],
    ['Magento\Page\Block\Html\Breadcrumbs', 'Magento\Theme\Block\Html\Breadcrumbs'],
    ['Magento\Page\Block\Html\Footer', 'Magento\Theme\Block\Html\Footer'],
    ['Magento\Page\Block\Html\Head', 'Magento\Theme\Block\Html\Head'],
    ['Magento\Page\Block\Html\Header', 'Magento\Theme\Block\Html\Header'],
    ['Magento\Page\Block\Html\Notices', 'Magento\Theme\Block\Html\Notices'],
    ['Magento\Page\Block\Html\Pager', 'Magento\Theme\Block\Html\Pager'],
    ['Magento\Page\Block\Html\Title', 'Magento\Theme\Block\Html\Title'],
    ['Magento\Page\Block\Html\Topmenu', 'Magento\Theme\Block\Html\Topmenu'],
    ['Magento\Page\Block\Html\Welcome', 'Magento\Theme\Block\Html\Welcome'],
    ['Magento\Page\Helper\Layout', 'Magento\Theme\Helper\Layout'],
    ['Magento\Page\Model\Source\Layout', 'Magento\Theme\Model\Layout\Source\Layout'],
    ['Magento\Page\Model\Config\Converter', 'Magento\Theme\Model\Layout\Config\Converter'],
    ['Magento\Page\Model\Config\Reader', 'Magento\Theme\Model\Layout\Config\Reader'],
    ['Magento\Page\Model\Config\SchemaLocator', 'Magento\Theme\Model\Layout\Config\SchemaLocator'],
    ['Magento\Page\Helper\Data'],
    ['Magento\Page\Helper\Html'],
    ['Magento\Page\Helper\Robots'],
    ['Magento\Core\Model\Page'],
    ['Magento\Core\Model\Page\Asset\AssetInterface', 'Magento\Framework\View\Asset\AssetInterface'],
    ['Magento\Core\Model\Page\Asset\Collection', 'Magento\Framework\View\Asset\Collection'],
    ['Magento\Core\Model\Page\Asset\LocalInterface', 'Magento\Framework\View\Asset\LocalInterface'],
    ['Magento\Core\Model\Page\Asset\MergeService', 'Magento\Framework\View\Asset\MergeService'],
    [
        'Magento\Core\Model\Page\Asset\MergeStrategy\Checksum',
        'Magento\Framework\View\Asset\MergeStrategy\Checksum'
    ],
    ['Magento\Core\Model\Page\Asset\MergeStrategy\Direct', 'Magento\Framework\View\Asset\MergeStrategy\Direct'],
    [
        'Magento\Core\Model\Page\Asset\MergeStrategy\FileExists',
        'Magento\Framework\View\Asset\MergeStrategy\FileExists'
    ],
    [
        'Magento\Core\Model\Page\Asset\MergeStrategyInterface',
        'Magento\Framework\View\Asset\MergeStrategyInterface'
    ],
    ['Magento\Core\Model\Page\Asset\MergeableInterface', 'Magento\Framework\View\Asset\MergeableInterface'],
    ['Magento\Core\Model\Page\Asset\Merged', 'Magento\Framework\View\Asset\Merged'],
    ['Magento\Core\Model\Page\Asset\Minified', 'Magento\Framework\View\Asset\Minified'],
    ['Magento\Framework\View\Asset\Minified', 'Magento\Framework\View\Asset\Minified\MutablePathAsset'],
    ['Magento\Core\Model\Page\Asset\MinifyService', 'Magento\Framework\View\Asset\MinifyService'],
    ['Magento\Core\Model\Page\Asset\PublicFile', 'Magento\Framework\View\Asset\PublicFile'],
    ['Magento\Core\Model\Page\Asset\Remote', 'Magento\Framework\View\Asset\Remote'],
    ['Magento\Core\Model\Page\Asset\ViewFile', 'Magento\Framework\View\Asset\File'],
    ['Magento\Page\Block\Html\Head\AssetBlock', 'Magento\Theme\Block\Html\Head\AssetBlockInterface'],
    ['Magento\Page\Block\Html\Head\Css', 'Magento\Theme\Block\Html\Head\Css'],
    ['Magento\Page\Block\Html\Head\Link', 'Magento\Theme\Block\Html\Head\Link'],
    ['Magento\Page\Block\Html\Head\Script', 'Magento\Theme\Block\Html\Head\Script'],
    ['Magento\Page\Model\Asset\GroupedCollection', 'Magento\Framework\View\Asset\GroupedCollection'],
    ['Magento\Page\Model\Asset\PropertyGroup', 'Magento\Framework\View\Asset\PropertyGroup'],
    ['Magento\Page\Block\Template\Links\Block'],
    ['Magento\Page\Block\Link\Current', 'Magento\Framework\View\Element\Html\Link\Current'],
    ['Magento\Page\Block\Links', 'Magento\Framework\View\Element\Html\Links'],
    ['Magento\Page\Block\Link', 'Magento\Framework\View\Element\Html\Link'],
    [
        'Magento\Core\Model\Layout\Argument\HandlerInterface',
        'Magento\Framework\View\Layout\Argument\HandlerInterface'
    ],
    ['Magento\Core\Model\Layout\Argument\HandlerFactory', 'Magento\Framework\View\Layout\Argument\HandlerFactory'],
    ['Magento\Core\Model\Theme\Label', 'Magento\Framework\View\Design\Theme\Label'],
    ['Magento\Core\Model\Theme\LabelFactory', 'Magento\Framework\View\Design\Theme\LabelFactory'],
    ['Magento\Core\Model\DesignLoader', 'Magento\Framework\View\DesignLoader'],
    ['Magento\Page\Block\Switcher', 'Magento\Store\Block\Switcher'],
    ['Magento\Core\Model\Layout\PageType\Config', 'Magento\Framework\View\Layout\PageType\Config'],
    [
        'Magento\Core\Model\Layout\PageType\Config\Converter',
        'Magento\Framework\View\Layout\PageType\Config\Converter'
    ],
    ['Magento\Core\Model\Layout\PageType\Config\Reader', 'Magento\Framework\View\Layout\PageType\Config\Reader'],
    [
        'Magento\Core\Model\Layout\PageType\Config\SchemaLocator',
        'Magento\Framework\View\Layout\PageType\Config\SchemaLocator'
    ],
    ['Magento\Core\Model\Theme\CopyService', 'Magento\Theme\Model\CopyService'],
    ['Magento\Core\Model\Resource\Session', 'Magento\Framework\Session\SaveHandler\DbTable'],
    ['Magento\Core\Model\Session\Exception', 'Magento\Framework\Session\Exception'],
    ['Magento\Core\Model\Session\Context'],
    ['Magento\Core\Model\Session\AbstractSession', 'Magento\Framework\Session\SessionManager'],
    ['Magento\Catalog\Model\Resource\Convert'],
    ['Magento\Reminder\Model\Resource\HelperFactory'],
    ['Magento\Reminder\Model\Resource\Helper'],
    ['Magento\Core\Model\ConfigInterface', 'Magento\Framework\App\Config\ScopeConfigInterface'],
    ['Magento\CatalogRule\Block\Adminhtml\Promo\Widget\Chooser'],
    [
        'Magento\Catalog\Model\Product\Type\Grouped\Backend',
        'Magento\GroupedProduct\Model\Product\Type\Grouped\Backend'
    ],
    [
        'Magento\Catalog\Model\Product\Type\Grouped\Price',
        'Magento\GroupedProduct\Model\Product\Type\Grouped\Price'
    ],
    [
        'Magento\Catalog\Model\Resource\Product\Indexer\Price\Grouped',
        'Magento\GroupedProduct\Model\Resource\Product\Indexer\Price\Grouped'
    ],
    [
        'Magento\Catalog\Model\Resource\Product\Type\Grouped\AssociatedProductsCollection',
        'Magento\GroupedProduct\Model\Resource\Product\Type\Grouped\AssociatedProductsCollection'
    ],
    ['Magento\Catalog\Model\Product\Type\Grouped', 'Magento\GroupedProduct\Model\Product\Type\Grouped'],
    [
        'Magento\Catalog\Block\Adminhtml\Product\Composite\Fieldset\Grouped',
        'Magento\GroupedProduct\Block\Adminhtml\Product\Composite\Fieldset\Grouped'
    ],
    ['Magento\Catalog\Block\Adminhtml\Product\Edit\Tabs\Grouped'],
    [
        'Magento\Catalog\Block\Product\Grouped\AssociatedProducts',
        'Magento\GroupedProduct\Block\Product\Grouped\AssociatedProducts'
    ],
    [
        'Magento\Catalog\Block\Product\Grouped\AssociatedProducts\ListAssociatedProducts',
        'Magento\GroupedProduct\Block\Product\Grouped\AssociatedProducts\ListAssociatedProducts'
    ],
    ['Magento\Catalog\Block\Product\View\Type\Grouped', 'Magento\GroupedProduct\Block\Product\View\Type\Grouped'],
    [
        'Magento\Sales\Block\Adminhtml\Items\Column\Name\Grouped',
        'Magento\GroupedProduct\Block\Adminhtml\Items\Column\Name\Grouped'
    ],
    [
        'Magento\Sales\Model\Order\Pdf\Items\Invoice\Grouped',
        'Magento\GroupedProduct\Model\Order\Pdf\Items\Invoice\Grouped'
    ],
    [
        'Magento\Sales\Block\Order\Item\Renderer\Grouped',
        'Magento\GroupedProduct\Block\Order\Item\Renderer\Grouped'
    ],
    [
        'Magento\ImportExport\Model\Export\Entity\Product\Type\Grouped',
        'Magento\CatalogImportExport\Model\Export\Entity\Product\Type\Grouped'
    ],
    [
        'Magento\ImportExport\Model\Import\Entity\Product\Type\Grouped',
        'Magento\CatalogImportExport\Model\Import\Entity\Product\Type\Grouped'
    ],
    [
        'Magento\GroupedProduct\Model\Export\Entity\Product\Type\Grouped',
        'Magento\CatalogImportExport\Model\Export\Entity\Product\Type\Grouped'
    ],
    [
        'Magento\GroupedProduct\Model\Import\Entity\Product\Type\Grouped',
        'Magento\CatalogImportExport\Model\Import\Entity\Product\Type\Grouped'
    ],
    ['CollFactory', 'CollectionFactory'], // no need to shorten anymore
    [
        'Magento\Shipping\Model\Rate\Result\AbstractResult',
        'Magento\Quote\Model\Quote\Address\RateResult\AbstractResult'
    ],
    ['Magento\Shipping\Model\Rate\Result\Error', 'Magento\Quote\Model\Quote\Address\RateResult\Error'],
    ['Magento\Shipping\Model\Rate\Result\Method', 'Magento\Quote\Model\Quote\Address\RateResult\Method'],
    [
        'Magento\Shipping\Model\Rate\AbstractRate',
        'Magento\Quote\Model\Quote\Address\Rate + Magento\Shipping\Model\CarrierFactory'
    ],
    ['Magento\Shipping\Model\Rate\Request', 'Magento\Quote\Model\Quote\Address\RateRequest'],
    ['Magento\PageCache\Block\Adminhtml\Cache\Additional'],
    ['Magento\PageCache\Model\Control\ControlInterface'],
    ['Magento\PageCache\Model\Control\Zend'],
    ['Magento\PageCache\Model\System\Config\Source\Controls'],
    ['Magento\PageCache\Model\CacheControlFactory'],
    ['Magento\Catalog\Block\Adminhtml\System\Config\Form\Field\Select\Flatcatalog'],
    ['Magento\Catalog\Helper\Category\Flat'],
    ['Magento\Catalog\Model\Category\Indexer\Flat'],
    ['Magento\Framework\Config\Dom\Converter\ArrayConverter'],
    ['Magento\Framework\Acl\Resource\Config\Dom'],
    ['Magento\Validator\Composite\VarienObject', 'Magento\Framework\Validator\Object'],
    ['Magento\GoogleShopping\Helper\Price', 'Magento\Catalog\Model\Product\CatalogPrice'],
    [
        'Magento\Core\Model\Layout\Argument\Handler\ArrayHandler',
        'Magento\Framework\Data\Argument\Interpreter\ArrayType'
    ],
    ['Magento\Core\Model\Layout\Argument\Handler\String', 'Magento\Framework\Data\Argument\Interpreter\String'],
    ['Magento\Core\Model\Layout\Argument\Handler\Number', 'Magento\Framework\Data\Argument\Interpreter\Number'],
    ['Magento\Core\Model\Layout\Argument\Handler\Boolean', 'Magento\Framework\Data\Argument\Interpreter\Boolean'],
    [
        'Magento\Core\Model\Layout\Argument\Handler\Object',
        'Magento\Framework\View\Layout\Argument\Interpreter\Object'
    ],
    [
        'Magento\Core\Model\Layout\Argument\Handler\Options',
        'Magento\Framework\View\Layout\Argument\Interpreter\Options'
    ],
    ['Magento\Core\Model\Layout\Argument\Handler\Url', 'Magento\Framework\View\Layout\Argument\Interpreter\Url'],
    [
        'Magento\Core\Model\Layout\Argument\Handler\Helper',
        'Magento\Framework\View\Layout\Argument\Interpreter\HelperMethod'
    ],
    [
        'Magento\Core\Model\Layout\Argument\AbstractHandler',
        'Magento\Framework\View\Layout\Argument\Interpreter\Decorator\Updater'
    ],
    [
        'Magento\Core\Model\Layout\Argument\Processor',
        'Magento\Framework\View\Layout\Argument\Interpreter\Decorator\Updater'
    ],
    [
        'Magento\Core\Model\Layout\Argument\Updater',
        'Magento\Framework\View\Layout\Argument\Interpreter\Decorator\Updater'
    ],
    [
        'Magento\Core\Model\Layout\Argument\UpdaterInterface',
        'Magento\Framework\View\Layout\Argument\UpdaterInterface'
    ],
    ['Magento\Core\Model\Layout\Filter\Acl', 'Magento\Backend\Model\Layout\Filter\Acl'],
    [
        'Magento\Framework\View\Layout\Argument\HandlerInterface',
        'Magento\Framework\Data\Argument\InterpreterInterface'
    ],
    [
        'Magento\Framework\View\Layout\Argument\HandlerFactory',
        'Magento\Framework\Data\Argument\Interpreter\Composite'
    ],
    ['Magento\Framework\Phrase\Renderer\Factory'],
    ['Magento\Catalog\Model\Category\Indexer\Product'],
    ['Magento\Catalog\Model\Resource\Category\Indexer\Product'],
    ['Magento\Catalog\Model\Index'],
    ['Magento\Catalog\Model\Product\Status', 'Magento\Catalog\Model\Product\Attribute\Source\Status'],
    ['Magento\Catalog\Model\Resource\Product\Status'],
    [
        'Magento\CatalogInventory\Block\Stockqty\Type\Configurable',
        'Magento\ConfigurableProduct\Block\Stockqty\Type\Configurable'
    ],
    [
        'Magento\CatalogInventory\Model\Resource\Indexer\Stock\Configurable',
        'Magento\ConfigurableProduct\Model\Resource\Indexer\Stock\Configurable'
    ],
    [
        'Magento\ImportExport\Model\Export\Entity\Product\Type\Configurable',
        'Magento\CatalogImportExport\Model\Export\Product\Type\Configurable'
    ],
    [
        'Magento\ConfigurableProduct\Model\Export\Entity\Product\Type\Configurable',
        'Magento\CatalogImportExport\Model\Export\Product\Type\Configurable'
    ],
    [
        'Magento\ImportExport\Model\Import\Entity\Product\Type\Configurable',
        'Magento\CatalogImportExport\Model\Import\Product\Type\Configurable'
    ],
    [
        'Magento\ConfigurableProduct\Model\Import\Entity\Product\Type\Configurable',
        'Magento\CatalogImportExport\Model\Import\Product\Type\Configurable'
    ],
    ['Magento\Sales\Block\Adminhtml\Items\Renderer\Configurable'],
    [
        'Magento\Catalog\Model\Resource\Product\Collection\AssociatedProduct',
        'Magento\ConfigurableProduct\Model\Resource\Product\Collection\AssociatedProduct'
    ],
    ['Magento\Catalog\Model\Resource\Product\Collection\AssociatedProductUpdater'],
    ['Magento\Core\Model\Image\Adapter\Config', 'Magento\Framework\Image\Adapter\Config'],
    ['Magento\Core\Model\AbstractShell', 'Magento\Framework\App\AbstractShell'],
    ['Magento\Core\Model\Calculator', 'Magento\Framework\Math\Calculator'],
    ['Magento\Core\Model\Log\Adapter', 'Magento\Framework\Logger\Adapter'],
    ['Magento\Core\Model\Input\Filter', 'Magento\Framework\Filter\Input'],
    ['Magento\Core\Model\Input\Filter\MaliciousCode', 'Magento\Framework\Filter\Input\MaliciousCode'],
    ['Magento\Core\Model\Option\ArrayInterface', 'Magento\Framework\Option\ArrayInterface'],
    ['Magento\Core\Model\Option\ArrayPool', 'Magento\Framework\Option\ArrayPool'],
    ['Magento\Core\Helper\String', 'Magento\Framework\Code\NameBuilder'],
    ['Magento\Core\Model\Context', 'Magento\Framework\Model\Context'],
    ['Magento\Core\Model\Registry', 'Magento\Framework\Registry'],
    ['Magento\Framework\Code\Plugin\InvocationChain'],
    ['Magento\Catalog\Helper\Product\Flat'],
    ['Magento\Catalog\Helper\Flat\AbstractFlat'],
    ['Magento\Core\App\Action\Plugin\Install', 'Magento\Framework\App\Bootstrap'],
    ['Magento\Core\App\Action\Plugin\Session', 'Magento\Cookie\Block\RequireCookie'],
    [
        'Magento\Core\Model\LocaleInterface',
        'Magento\Framework\Locale\ResolverInterface, Magento\Framework\Locale\CurrencyInterface,' .
        'Magento\Framework\Locale\FormatInterface, Magento\Framework\Stdlib\DateTime\TimezoneInterface'
    ],
    [
        'Magento\Core\Model\Locale',
        'Magento\Framework\Locale\Resolver, Magento\Framework\Locale\Currency, Magento\Framework\Locale\Format, ' .
        'Magento\Framework\Stdlib\DateTime\Timezone, Magento\Framework\Locale\Lists'
    ],
    ['Magento\Framework\Locale\Hierarchy\Config\Converter', 'Magento\Framework\App\Language\Dictionary'],
    ['Magento\Framework\Locale\Hierarchy\Config\FileResolver', 'Magento\Framework\App\Language\Dictionary'],
    ['Magento\Framework\Locale\Hierarchy\Config\Reader', 'Magento\Framework\App\Language\Dictionary'],
    ['Magento\Framework\Locale\Hierarchy\Config\SchemaLocator', 'Magento\Framework\App\Language\Dictionary'],
    ['Magento\Framework\Locale\Hierarchy\Config', 'Magento\Framework\App\Language\Dictionary'],
    ['Magento\Core\Model\Locale\Config', 'Magento\Framework\Locale\Config'],
    ['Magento\Core\Model\Locale\Validator', 'Magento\Framework\Locale\Validator'],
    ['Magento\Core\Model\Date', 'Magento\Framework\Stdlib\DateTime\DateTime'],
    ['Magento\Shipping\Model\Config\Source\Flatrate', 'Magento\OfflineShipping\Model\Config\Source\Flatrate'],
    ['Magento\Shipping\Model\Carrier\Flatrate', 'Magento\OfflineShipping\Model\Carrier\Flatrate'],
    ['Magento\Usa\Block\Adminhtml\Dhl\Unitofmeasure', 'Magento\Dhl\Block\Adminhtml\Unitofmeasure'],
    ['Magento\Usa\Model\Shipping\Carrier\Dhl\International', 'Magento\Dhl\Model\Carrier'],
    [
        'Magento\Usa\Model\Shipping\Carrier\Dhl\International\Source\Method\AbstractMethod',
        'Magento\Dhl\Model\Source\Method\AbstractMethod'
    ],
    [
        'Magento\Usa\Model\Shipping\Carrier\Dhl\International\Source\Method\Doc',
        'Magento\Dhl\Model\Source\Method\Doc'
    ],
    [
        'Magento\Usa\Model\Shipping\Carrier\Dhl\International\Source\Method\Freedoc',
        'Magento\Dhl\Model\Source\Method\Freedoc'
    ],
    [
        'Magento\Usa\Model\Shipping\Carrier\Dhl\International\Source\Method\Freenondoc',
        'Magento\Dhl\Model\Source\Method\Freenondoc'
    ],
    [
        'Magento\Usa\Model\Shipping\Carrier\Dhl\International\Source\Method\Generic',
        'Magento\Dhl\Model\Source\Method\Generic'
    ],
    [
        'Magento\Usa\Model\Shipping\Carrier\Dhl\International\Source\Method\Nondoc',
        'Magento\Dhl\Model\Source\Method\Nondoc'
    ],
    [
        'Magento\Usa\Model\Shipping\Carrier\Dhl\International\Source\Method\Size',
        'Magento\Dhl\Model\Source\Method\Size'
    ],
    [
        'Magento\Usa\Model\Shipping\Carrier\Dhl\International\Source\Method\Unitofmeasure',
        'Magento\Dhl\Model\Source\Method\Unitofmeasure'
    ],
    ['Magento\Usa\Model\Shipping\Carrier\Dhl\AbstractDhl', 'Magento\Dhl\Model\AbstractDhl'],
    ['Magento\Usa\Model\Shipping\Carrier\Dhl'],
    ['Magento\Usa\Model\Shipping\Carrier\Fedex', 'Magento\Fedex\Model\Carrier'],
    ['Magento\Usa\Model\Shipping\Carrier\Fedex\Source\Droppff', 'Magento\Fedex\Model\Source\Droppff'],
    ['Magento\Usa\Model\Shipping\Carrier\Fedex\Source\Freemethod', 'Magento\Fedex\Model\Source\Freemethod'],
    ['Magento\Usa\Model\Shipping\Carrier\Fedex\Source\Generic', 'Magento\Fedex\Model\Source\Generic'],
    ['Magento\Usa\Model\Shipping\Carrier\Fedex\Source\Method', 'Magento\Fedex\Model\Source\Method'],
    ['Magento\Usa\Model\Shipping\Carrier\Fedex\Source\Packaging', 'Magento\Fedex\Model\Source\Packaging'],
    ['Magento\Rma\Model\CarrierFactory'],
    ['Magento\Usa\Helper\Data'],
    ['Magento\Usa\Model\Shipping\Carrier\Ups\Source\Mode'],
    ['Magento\Usa\Model\Shipping\Carrier\Ups\Source\Container', 'Magento\Ups\Model\Config\Source\Container'],
    ['Magento\Usa\Model\Shipping\Carrier\Ups\Source\DestType', 'Magento\Ups\Model\Config\Source\DestType'],
    ['Magento\Usa\Model\Shipping\Carrier\Ups\Source\Freemethod', 'Magento\Ups\Model\Config\Source\Freemethod'],
    ['Magento\Usa\Model\Shipping\Carrier\Ups\Source\Generic', 'Magento\Ups\Model\Config\Source\Generic'],
    ['Magento\Usa\Model\Shipping\Carrier\Ups\Source\Method', 'Magento\Ups\Model\Config\Source\Method'],
    [
        'Magento\Usa\Model\Shipping\Carrier\Ups\Source\OriginShipment',
        'Magento\Ups\Model\Config\Source\OriginShipment'
    ],
    ['Magento\Usa\Model\Shipping\Carrier\Ups\Source\Pickup', 'Magento\Ups\Model\Config\Source\Pickup'],
    ['Magento\Usa\Model\Shipping\Carrier\Ups\Source\Type', 'Magento\Ups\Model\Config\Source\Type'],
    [
        'Magento\Usa\Model\Shipping\Carrier\Ups\Source\Unitofmeasure',
        'Magento\Ups\Model\Config\Source\Unitofmeasure'
    ],
    ['Magento\Usa\Model\Shipping\Carrier\Usps\Source\Container', 'Magento\Usps\Model\Source\Container'],
    ['Magento\Usa\Model\Shipping\Carrier\Usps\Source\Freemethod', 'Magento\Usps\Model\Source\Freemethod'],
    ['Magento\Usa\Model\Shipping\Carrier\Usps\Source\Generic', 'Magento\Usps\Model\Source\Generic'],
    ['Magento\Usa\Model\Shipping\Carrier\Usps\Source\Machinable', 'Magento\Usps\Model\Source\Machinable'],
    ['Magento\Usa\Model\Shipping\Carrier\Usps\Source\Method', 'Magento\Usps\Model\Source\Method'],
    ['Magento\Usa\Model\Shipping\Carrier\Usps\Source\Size', 'Magento\Usps\Model\Source\Size'],
    ['Magento\Framework\Api\Config\MetadataConfig'],
    ['Magento\Usa\Model\Shipping\Carrier\Usps', 'Magento\Usps\Model\Carrier'],
    ['Magento\Usa\Model\Shipping\Carrier\Ups', 'Magento\Ups\Model\Carrier'],
    ['Magento\Usa\Model\Simplexml\Element', 'Magento\Shipping\Model\Simplexml\Element'],
    [
        'Magento\Usa\Model\Shipping\Carrier\AbstractCarrier',
        'Magento\Shipping\Model\Carrier\AbstractCarrierOnline'
    ],
    [
        'Magento\Usa\Model\Shipping\Carrier\AbstractCarrier\Source\Mode',
        'Magento\Shipping\Model\Config\Source\Online\Mode'
    ],
    [
        'Magento\Usa\Model\Shipping\Carrier\AbstractCarrier\Source\Requesttype',
        'Magento\Shipping\Model\Config\Source\Online\Requesttype'
    ],
    ['Magento\Catalog\Helper\Product\Url', 'Magento\Framework\Filter\Translit'],
    ['Magento\Catalog\Model\Product\Indexer\Price'],
    ['Magento\Catalog\Model\Resource\Product\Indexer\Price'],
    ['Magento\PubSub'], // unused library code which was removed
    ['Magento\Outbound'], // unused library code which was removed
    ['Magento\Indexer\Model\Processor\CacheInvalidate', 'Magento\Indexer\Model\Processor\InvalidateCache'],
    [
        'Magento\Catalog\Block\Adminhtml\Product\Edit\Tab\Reviews',
        'Magento\Review\Block\Adminhtml\Product\Edit\Tab\Reviews'
    ],
    [
        'Magento\Catalog\Controller\Adminhtml\Product\Review',
        'Magento\Review\Controller\Adminhtml\Product'
    ],
    [
        'Magento\Review\Block\Helper',
        'Magento\Review\Block\Product\ReviewRenderer'
    ],
    [
        'Magento\LauncherInterface',
        'Magento\Framework\AppInterface',
    ],
    ['Magento\Framework\Convert\ConvertException'],
    ['Magento\Framework\Convert\Container\AbstractContainer'],
    ['Magento\Framework\Convert\Mapper\Column'],
    ['Magento\Framework\Convert\Mapper\MapperInterface'],
    ['Magento\Core\Controller\Ajax', 'Magento\Translation\Controller\Ajax'],
    ['Magento\Core\Helper\Translate', 'Magento\Translation\Helper\Data'],
    ['Magento\Core\Model\Translate\Inline\Config', 'Magento\Translation\Model\Inline\Config'],
    ['Magento\Core\Model\Translate\Inline\Parser', 'Magento\Translation\Model\Inline\Parser'],
    ['Magento\Core\Model\Resource\Translate\String', 'Magento\Translation\Model\Resource\String'],
    ['Magento\Core\Model\Resource\Translate', 'Magento\Translation\Model\Resource\Translate'],
    ['Magento\Core\Model\Translate\String', 'Magento\Translation\Model\String'],
    ['Magento\Translation\Helper\Data'],
    ['Magento\Framework\Translate\Factory'],
    ['Magento\Backend\Model\Translate'],
    ['Magento\DesignEditor\Model\Translate\InlineVde', 'Magento\DesignEditor\Model\Translate\Inline'],
    ['Magento\Backend\Model\Translate\Inline\ConfigFactory'],
    ['Magento\Framework\Translate\Inline\ConfigFactory'],
    ['Magento\Bundle\Model\Price\Index'],
    ['Magento\Bundle\Model\Resource\Price\Index'],
    ['Magento\Core\Model\Template', 'Magento\Email\Model\AbstractTemplate'],
    ['Magento\Core\Helper\Js'],
    ['Magento\Backend\Helper\Media\Js'],
    [
        'Magento\Core\Model\Resource\Url\Rewrite\Collection',
        'Magento\UrlRewrite\Model\Resource\UrlRewriteCollection'
    ],
    [
        'Magento\Core\Model\Resource\Url\Rewrite',
        'Magento\UrlRewrite\Model\Resource\UrlRewrite'
    ],
    [
        'Magento\Core\Model\Url\Rewrite',
        'Magento\UrlRewrite\Model\UrlRewrite'
    ],
    [
        'Magento\Core\Model\Source\Urlrewrite\Options',
        'Magento\UrlRewrite\Model\UrlRewrite\OptionProvider'
    ],
    [
        'Magento\Core\Model\Source\Urlrewrite\Types',
        'Magento\UrlRewrite\Model\UrlRewrite\TypeProvider'
    ],
    [
        'Magento\Core\Helper\Url\Rewrite',
        'Magento\UrlRewrite\Helper\UrlRewrite'
    ],
    [
        'Magento\Core\App\FrontController\Plugin\UrlRewrite',
        'Magento\UrlRewrite\App\FrontController\Plugin\UrlRewrite'
    ],
    [
        'Magento\Core\App\Request\RewriteService',
        'Magento\UrlRewrite\App\Request\RewriteService'
    ],
    ['Magento\Framework\App\ConfigInterface', 'Magento\Framework\App\Config\ScopeConfigInterface'],
    ['Magento\Core\Model\Store\ConfigInterface', 'Magento\Framework\App\Config\ScopeConfigInterface'],
    ['Magento\Core\Model\Store\Config', 'Magento\Framework\App\Config\ScopeConfigInterface'],
    ['Magento\Framework\App\Locale\ScopeConfigInterface', 'Magento\Framework\App\Config\ScopeConfigInterface'],
    ['Magento\Core\App\Action\Plugin\StoreCheck', 'Magento\Store\App\Action\Plugin\StoreCheck'],
    [
        'Magento\Store\App\FrontController\Plugin\DispatchExceptionHandler',
        'Magento\Framework\App\Bootstrap'
    ],
    [
        'Magento\Core\App\FrontController\Plugin\RequestPreprocessor',
        'Magento\Store\App\FrontController\Plugin\RequestPreprocessor'
    ],
    ['Magento\Core\App\Response\Redirect', 'Magento\Store\App\Response\Redirect'],
    ['Magento\Core\App\Router\Base', 'Magento\Framework\App\Router\Base'],
    ['Magento\Core\Block\Store\Switcher', 'Magento\Store\Block\Store\Switcher'],
    ['Magento\Core\Block\Switcher', 'Magento\Store\Block\Switcher'],
    ['Magento\Core\Helper\Cookie', 'Magento\Cookie\Helper\Cookie'],
    ['Magento\Store\Helper\Cookie', 'Magento\Cookie\Helper\Cookie'],
    ['Magento\Core\Model\BaseScopeResolver'],
    ['Magento\Core\Model\Config\Scope\Processor\Placeholder', 'Magento\Store\Model\Config\Processor\Placeholder'],
    ['Magento\Core\Model\Config\Scope\Reader\DefaultReader', 'Magento\Store\Model\Config\Reader\DefaultReader'],
    ['Magento\Core\Model\Config\Scope\Reader\Store', 'Magento\Store\Model\Config\Reader\Store'],
    ['Magento\Core\Model\Config\Scope\Reader\Website', 'Magento\Store\Model\Config\Reader\Website'],
    ['Magento\Core\Model\Config\Scope\ReaderPool', 'Magento\Store\Model\Config\Reader\ReaderPool'],
    ['Magento\Core\Model\Resource\Store', 'Magento\Store\Model\Resource\Store'],
    ['Magento\Core\Model\Resource\Store\Collection', 'Magento\Store\Model\Resource\Store\Collection'],
    ['Magento\Core\Model\Resource\Store\Group', 'Magento\Store\Model\Resource\Group'],
    ['Magento\Core\Model\Resource\Store\Group\Collection', 'Magento\Store\Model\Resource\Group\Collection'],
    ['Magento\Core\Model\Resource\Website', 'Magento\Store\Model\Resource\Website'],
    ['Magento\Core\Model\Resource\Website\Collection', 'Magento\Store\Model\Resource\Website\Collection'],
    ['Magento\Core\Model\Resource\Website\Grid\Collection', 'Magento\Store\Model\Resource\Website\Grid\Collection'],
    ['Magento\Core\Model\ScopeInterface', 'Magento\Store\Model\ScopeInterface'],
    ['Magento\Core\Model\Store', 'Magento\Store\Model\Store'],
    [
        'Magento\Store\Model\Exception',
        'Magento\Framework\Exception\LocalizedException, Magento\Framework\Exception\State\InitException'
    ],
    ['Magento\Core\Model\Store\Group', 'Magento\Store\Model\Group'],
    ['Magento\Core\Model\Store\Group\Factory', 'Magento\Store\Model\GroupFactory'],
    ['Magento\Core\Model\Store\Storage\Db', 'Magento\Store\Model\Storage\Db'],
    ['Magento\Core\Model\Store\Storage\DefaultStorage', 'Magento\Store\Model\Storage\DefaultStorage'],
    ['Magento\Core\Model\Store\StorageFactory', 'Magento\Store\Model\StorageFactory'],
    ['Magento\Core\Model\StoreManager', 'Magento\Store\Model\StoreManager'],
    ['Magento\Core\Model\System\Store', 'Magento\Store\Model\System\Store'],
    ['Magento\Core\Model\Website', 'Magento\Store\Model\Website'],
    ['Magento\Core\Model\Website\Factory', 'Magento\Store\Model\WebsiteFactory'],
    ['Magento\Framework\App\ReinitableConfigInterface', 'Magento\Framework\App\Config\ReinitableConfigInterface'],
    ['Magento\BaseScopeInterface', 'Magento\Framework\App\ScopeInterface'],
    ['Magento\BaseScopeResolverInterface', 'Magento\Framework\App\ScopeResolverInterface'],
    ['Magento\Framework\Locale\ScopeConfigInterface'],
    ['Magento\Framework\StoreManagerInterface', 'Magento\Store\Model\StoreManagerInterface'],
    ['Magento\Framework\Store\StoreManagerInterface', 'Magento\Store\Model\StoreManagerInterface'],
    ['Magento\Framework\Store\ScopeInterface', 'Magento\Store\Model\ScopeInterface'],
    ['Magento\Core\Model\Module\Output\Config', 'Magento\Framework\Module\Output\Config'],
    ['Magento\Core\Model\Resource\Setup\Context', 'Magento\Framework\Module\Setup\Context'],
    ['Magento\Core\Model\Resource\Setup\Migration', 'Magento\Framework\Module\Setup\Migration'],
    ['Magento\Core\Model\Resource\Setup\Generic'],
    ['Magento\Newsletter\Model\Resource\Setup'],
    ['Magento\SalesRule\Model\Resource\Setup'],
    ['Magento\Core\Model\Session', 'Magento\Framework\Session\Generic'],
    ['Magento\Core\Model\Session\Config', 'Magento\Framework\Session\Config'],
    ['Magento\Core\Model\Session\SidResolver', 'Magento\Framework\Session\SidResolver'],
    ['Magento\Core\Model\Session\Validator', 'Magento\Framework\Session\Validator'],
    ['Magento\Core\Block\Formkey', 'Magento\Framework\View\Element\FormKey'],
    ['Magento\Rating\Helper\Data', 'Magento\Review\Helper\Data'],
    ['Magento\Rating\Controller\Adminhtml\Index', 'Magento\Review\Controller\Adminhtml\Rating'],
    ['Magento\Rating\Block\Entity\Detailed', 'Magento\Review\Block\Rating\Entity\Detailed'],
    ['Magento\Rating\Block\Adminhtml\Rating', 'Magento\Review\Block\Adminhtml\Rating'],
    ['Magento\Rating\Block\Adminhtml\Edit', 'Magento\Review\Block\Adminhtml\Rating\Edit'],
    ['Magento\Rating\Block\Adminhtml\Edit\Tabs', 'Magento\Review\Block\Adminhtml\Rating\Edit\Tabs'],
    ['Magento\Rating\Block\Adminhtml\Edit\Form', 'Magento\Review\Block\Adminhtml\Rating\Edit\Form'],
    ['Magento\Rating\Block\Adminhtml\Edit\Tab\Form', 'Magento\Review\Block\Adminhtml\Rating\Edit\Tab\Form'],
    ['Magento\Rating\Block\Adminhtml\Edit\Tab\Options'],
    ['Magento\Rating\Model\Rating', 'Magento\Review\Model\Rating'],
    [
        'Magento\Rating\Model\Resource\Rating\Option\Vote\Collection',
        'Magento\Review\Model\Resource\Rating\Option\Vote\Collection'
    ],
    [
        'Magento\Rating\Model\Resource\Rating\Option\Collection',
        'Magento\Review\Model\Resource\Rating\Option\Collection'
    ],
    ['Magento\Rating\Model\Resource\Rating\Grid\Collection', 'Magento\Review\Model\Resource\Rating\Grid\Collection'],
    ['Magento\Rating\Model\Resource\Rating\Collection', 'Magento\Review\Model\Resource\Rating\Collection'],
    ['Magento\Rating\Model\Resource\Rating\Option\Vote', 'Magento\Review\Model\Resource\Rating\Option\Vote'],
    ['Magento\Rating\Model\Rating\Option\Vote', 'Magento\Review\Model\Rating\Option\Vote'],
    ['Magento\Rating\Model\Resource\Rating\Option', 'Magento\Review\Model\Resource\Rating\Option'],
    ['Magento\Rating\Model\Resource\Rating\Entity', 'Magento\Review\Model\Resource\Rating\Entity'],
    ['Magento\Rating\Model\Rating\Entity', 'Magento\Review\Model\Rating\Entity'],
    ['Magento\Rating\Model\Resource\Rating', 'Magento\Review\Model\Resource\Rating'],
    ['Magento\Rating\Model\Rating\Option', 'Magento\Review\Model\Rating\Option'],
    ['Magento\Rating\Model\Observer'],
    ['Magento\Core\Model\App\Area\CacheIdentifierPlugin', 'Magento\PageCache\App\CacheIdentifierPlugin'],
    ['Magento\Core\Model\App\Area', 'Magento\Framework\App\Area'],
    ['Magento\Core\Model\App\Area\DesignExceptions', 'Magento\Framework\View\DesignExceptions'],
    ['Magento\Core\App\Action\FormKeyValidator', 'Magento\Framework\Data\Form\FormKey\Validator'],
    ['Magento\Core\Model\Resource\Variable', 'Magento\Variable\Model\Resource\Variable'],
    ['Magento\Core\Model\Resource\Variable\Collection', 'Magento\Variable\Model\Resource\Variable\Collection'],
    ['Magento\Core\Model\Variable', 'Magento\Variable\Model\Variable'],
    ['Magento\Core\Model\Variable\Config', 'Magento\Variable\Model\Variable\Config'],
    ['Magento\Checkout\Block\Adminhtml\Agreement', 'Magento\CheckoutAgreements\Block\Adminhtml\Agreement'],
    ['Magento\Checkout\Block\Adminhtml\Agreement\Edit', 'Magento\CheckoutAgreements\Block\Adminhtml\Agreement\Edit'],
    [
        'Magento\Checkout\Block\Adminhtml\Agreement\Edit\Form',
        'Magento\CheckoutAgreements\Block\Adminhtml\Agreement\Edit\Form'
    ],
    ['Magento\Checkout\Block\Adminhtml\Agreement\Grid', 'Magento\CheckoutAgreements\Block\Adminhtml\Agreement\Grid'],
    ['Magento\Checkout\Block\Agreements', 'Magento\CheckoutAgreements\Block\Agreements'],
    ['Magento\Checkout\Controller\Adminhtml\Agreement', 'Magento\CheckoutAgreements\Controller\Adminhtml\Agreement'],
    ['Magento\Checkout\Model\Resource\Agreement', 'Magento\CheckoutAgreements\Model\Resource\Agreement'],
    [
        'Magento\Checkout\Model\Resource\Agreement\Collection',
        'Magento\CheckoutAgreements\Model\Resource\Agreement\Collection'
    ],
    ['Magento\Sales\Block\Adminhtml\Invoice\Grid'],
    ['Magento\Sales\Block\Adminhtml\Shipment\Grid'],
    ['Magento\Sales\Block\Adminhtml\Creditmemo\Grid'],
    ['Magento\Sales\Block\Adminhtml\Transactions\Grid'],
    ['Magento\Sales\Block\Adminhtml\Transactions\Child\Grid'],
    ['Magento\Catalog\Model\PriceCurrency'],
    [
        'Magento\Framework\App\FrontController\Plugin\Clickjacking',
        'X-Frame-Options HTTP header setting moved to server configuration'
    ],
    ['Magento\Backend\Model\Translate\Inline', 'Magento\Framework\Translate\Inline'],
    ['Magento\Backend\Model\Resource\Translate', 'Magento\Translation\Model\Resource\Translate'],
    ['Magento\Backend\Model\Resource\Translate\String', 'Magento\Translation\Model\Resource\String'],
    ['Magento\Core\Model\Layout', 'Magento\Framework\View\Layout'],
    ['Magento\Catalog\Block\Product\Price\Template'],
    ['Magento\Bundle\Block\Catalog\Product\View'],
    ['Magento\Backup\Archive\Tar', 'Magento\Framework\Backup\Archive\Tar'],
    ['Magento\Backup\Db\BackupDbInterface', 'Magento\Framework\Backup\Db\BackupDbInterface'],
    ['Magento\Backup\Db\BackupFactory', 'Magento\Framework\Backup\Db\BackupFactory'],
    ['Magento\Backup\Db\BackupInterface', 'Magento\Framework\Backup\Db\BackupInterface'],
    ['Magento\Backup\Exception\CantLoadSnapshot', 'Magento\Framework\Backup\Exception\CantLoadSnapshot'],
    ['Magento\Backup\Exception\FtpConnectionFailed', 'Magento\Framework\Backup\Exception\FtpConnectionFailed'],
    ['Magento\Backup\Exception\FtpValidationFailed', 'Magento\Framework\Backup\Exception\FtpValidationFailed'],
    ['Magento\Backup\Exception\NotEnoughFreeSpace', 'Magento\Framework\Backup\Exception\NotEnoughFreeSpace'],
    ['Magento\Backup\Exception\NotEnoughPermissions', 'Magento\Framework\Backup\Exception\NotEnoughPermissions'],
    ['Magento\Backup\Filesystem\Iterator\File', 'Magento\Framework\Backup\Filesystem\Iterator\File'],
    ['Magento\Backup\Filesystem\Iterator\Filter', 'Magento\Framework\Backup\Filesystem\Iterator\Filter'],
    [
        'Magento\Backup\Filesystem\Rollback\AbstractRollback',
        'Magento\Framework\Backup\Filesystem\Rollback\AbstractRollback'
    ],
    ['Magento\Backup\Filesystem\Rollback\Fs', 'Magento\Framework\Backup\Filesystem\Rollback\Fs'],
    ['Magento\Backup\Filesystem\Rollback\Ftp', 'Magento\Framework\Backup\Filesystem\Rollback\Ftp'],
    ['Magento\Backup\Filesystem\Helper', 'Magento\Framework\Backup\Filesystem\Helper'],
    ['Magento\Backup\AbstractBackup', 'Magento\Framework\Backup\AbstractBackup'],
    ['Magento\Backup\BackupException', 'Magento\Framework\Backup\BackupException'],
    ['Magento\Backup\BackupInterface', 'Magento\Framework\Backup\BackupInterface'],
    ['Magento\Backup\Db', 'Magento\Framework\Backup\Db'],
    ['Magento\Backup\Factory', 'Magento\Framework\Backup\Factory'],
    ['Magento\Backup\Filesystem', 'Magento\Framework\Backup\Filesystem'],
    ['Magento\Backup\Media', 'Magento\Framework\Backup\Media'],
    ['Magento\Backup\Nomedia', 'Magento\Framework\Backup\Nomedia'],
    ['Magento\Backup\Snapshot', 'Magento\Framework\Backup\Snapshot'],
    ['Magento\Acl', 'Magento\Framework\Acl'],
    ['Magento\AclFactory', 'Magento\Framework\AclFactory'],
    ['Magento\AppInterface', 'Magento\Framework\AppInterface'],
    ['Magento\Archive', 'Magento\Framework\Archive'],
    ['Magento\Event', 'Magento\Framework\Event'],
    ['Magento\EventFactory', 'Magento\Framework\EventFactory'],
    ['Magento\Exception', 'Magento\Framework\Exception\LocalizedException'],
    ['Magento\Framework\Exception', 'Magento\Framework\Exception\LocalizedException'],
    ['Magento\Filesystem', 'Magento\Framework\Filesystem'],
    ['Magento\ObjectManager', 'Magento\Framework\ObjectManagerInterface'],
    ['Magento\Translate', 'Magento\Framework\Translate'],
    ['Magento\TranslateInterface', 'Magento\Framework\TranslateInterface'],
    ['Magento\Integration\Model\Oauth\Token\Factory', 'Magento\Integration\Model\Oauth\TokenFactory'],
    ['Magento\Logger', 'Psr\Log\LoggerInterface'],
    ['Magento\Phrase', 'Magento\Framework\Phrase'],
    ['Magento\Pear', 'Magento\Framework\Pear'],
    [
        'Magento\ImportExport\Model\Export\Product\Type\AbstractType',
        'Magento\CatalogImportExport\Model\Export\Product\Type\AbstractType'
    ],
    [
        'Magento\ImportExport\Model\Export\Product\Type\Factory',
        'Magento\CatalogImportExport\Model\Export\Product\Type\Factory'
    ],
    [
        'Magento\ImportExport\Model\Export\Product\Type\Simple',
        'Magento\CatalogImportExport\Model\Export\Product\Type\Simple'
    ],
    ['Magento\ImportExport\Model\Export\Product', 'Magento\CatalogImportExport\Model\Export\Product'],
    [
        'Magento\ImportExport\Model\Export\RowCustomizer\Composite',
        'Magento\CatalogImportExport\Model\Export\RowCustomizer\Composite'
    ],
    [
        'Magento\ImportExport\Model\Export\RowCustomizerInterface',
        'Magento\CatalogImportExport\Model\Export\RowCustomizerInterface'
    ],
    [
        'Magento\ImportExport\Model\Import\Product\Type\AbstractType',
        'Magento\CatalogImportExport\Model\Import\Product\Type\AbstractType'
    ],
    [
        'Magento\ImportExport\Model\Import\Product\Type\Factory',
        'Magento\CatalogImportExport\Model\Import\Product\Type\Factory'
    ],
    [
        'Magento\ImportExport\Model\Import\Product\Type\Simple',
        'Magento\CatalogImportExport\Model\Import\Product\Type\Simple'
    ],
    [
        'Magento\ImportExport\Model\Import\Product\Option',
        'Magento\CatalogImportExport\Model\Import\Product\Option'
    ],
    ['Magento\ImportExport\Model\Import\Product', 'Magento\CatalogImportExport\Model\Import\Product'],
    [
        'Magento\ImportExport\Model\Import\Proxy\Product',
        'Magento\CatalogImportExport\Model\Import\Proxy\Product'
    ],
    [
        'Magento\ImportExport\Model\Import\Proxy\Product\Resource',
        'Magento\CatalogImportExport\Model\Import\Proxy\Product\Resource'
    ],
    [
        'Magento\ImportExport\Model\Import\Uploader',
        'Magento\CatalogImportExport\Model\Import\Uploader'
    ],
    [
        'Magento\ImportExport\Model\Export\Entity\Customer\Finance',
        'Magento\CustomerFinance\Model\Export\Customer\Finance'
    ],
    [
        'Magento\ImportExport\Model\Import\Entity\Eav\Customer\Finance',
        'Magento\CustomerFinance\Model\Import\Entity\Eav\Customer\Finance'
    ],
    [
        'Magento\ImportExport\Model\Resource\Customer\Attribute\Finance\Collection',
        'Magento\CustomerFinance\Model\Resource\Customer\Attribute\Finance\Collection'
    ],
    [
        'Magento\ImportExport\Model\Resource\Customer\Collection',
        'Magento\CustomerFinance\Model\Resource\Customer\Collection'
    ],
    ['Magento\Profiler', 'Magento\Framework\Profiler'],
    ['Magento\Shell', 'Magento\Framework\Shell'],
    ['Magento\Url', 'Magento\Framework\Url'],
    ['Magento\UrlFactory', 'Magento\Framework\UrlFactory'],
    ['Magento\UrlInterface', 'Magento\Framework\UrlInterface'],
    ['Magento\Validator', 'Magento\Framework\Validator'],
    ['Magento\ValidatorFactory', 'Magento\Framework\ValidatorFactory'],
    ['Magento\Flag', 'Magento\Framework\Flag'],
    ['Magento\FlagFactory', 'Magento\Framework\FlagFactory'],
    ['Magento\Image', 'Magento\Framework\Image'],
    ['Magento\Object', 'Magento\Framework\Object'],
    ['Magento\Currency', 'Magento\Framework\Currency'],
    ['Magento\CurrencyFactory', 'Magento\Framework\CurrencyFactory'],
    ['Magento\CurrencyInterface', 'Magento\Framework\CurrencyInterface'],
    ['Magento\Debug', 'Magento\Framework\Debug'],
    ['Magento\Escaper', 'Magento\Framework\Escaper'],
    ['Magento\OsInfo', 'Magento\Framework\OsInfo'],
    ['Magento\Registry', 'Magento\Framework\Registry'],
    ['Magento\Util', 'Magento\Framework\Util'],
    ['Magento\BootstrapException', 'Magento\Framework\Exception\State\InitException'],
    ['Magento\Framework\BootstrapException', 'Magento\Framework\Exception\State\InitException'],
    ['Magento\Checkout\Helper\Url'],
    [
        'Magento\Customer\Service\V1\CustomerCurrentService',
        'Magento\Customer\Helper\Session\CurrentCustomer'
    ],
    [
        'Magento\Customer\Service\V1\CustomerCurrentServiceInterface',
        'Magento\Customer\Helper\Session\CurrentCustomer'
    ],
    [
        'Magento\Customer\Service\V1\CustomerAddressCurrentService',
        'Magento\Customer\Helper\Session\CurrentCustomerAddress'
    ],
    [
        'Magento\Customer\Service\V1\CustomerAddressCurrentServiceInterface',
        'Magento\Customer\Helper\Session\CurrentCustomerAddress'
    ],
    [
        'Magento\SalesArchive\Block\Adminhtml\Sales\Order\Grid\Button',
        'Magento\SalesArchive\Block\Adminhtml\Sales\Order\Grid'
    ],
    ['Magento\OfflinePayments\Block\Form\Ccsave'],
    ['Magento\OfflinePayments\Block\Info\Ccsave'],
    ['Magento\OfflinePayments\Model\Ccsave'],
    ['Magento\Sales\Model\Payment\Method\Converter'],
    ['Magento\Payment\Model\Config\Source\Allowedmethods'],
    ['Magento\Paypal\Model\PayflowDirect'],
    ['Magento\Paypal\Block\Adminhtml\System\Config\Fieldset\Store'],
    ['Magento\Framework\View\Url', 'Magento\Framework\View\Asset\Repository'],
    ['Magento\Less\File\Source\Base', 'Magento\Framework\View\File\Collector\Base'],
    ['Magento\Less\File\Source\Theme', 'Magento\Framework\View\File\Collector\ThemeModular'],
    [
        'Magento\Framework\View\Layout\File\FileList\CollateInterface',
        'Magento\Framework\View\File\FileList\CollateInterface'
    ],
    ['Magento\Framework\View\Layout\File\FileList\Collator', 'Magento\Framework\View\File\FileList\Collator'],
    ['Magento\Framework\View\Layout\File\FileList\Factory', 'Magento\Framework\View\File\FileList\Factory'],
    [
        'Magento\Framework\View\Layout\File\Source\Decorator\ModuleDependency',
        'Magento\Framework\View\File\Collector\Decorator\ModuleDependency'
    ],
    [
        'Magento\Framework\View\Layout\File\Source\Decorator\ModuleOutput',
        'Magento\Framework\View\File\Collector\Decorator\ModuleOutput'
    ],
    ['Magento\Framework\View\Layout\File\Source\Override\Base', 'Magento\Framework\View\File\Collector\Override\Base'],
    [
        'Magento\Framework\View\Layout\File\Source\Override\Theme',
        'Magento\Framework\View\File\Collector\Override\ThemeModular'
    ],
    ['Magento\Framework\View\Layout\File\Source\Base', 'Magento\Framework\View\File\Collector\Base'],
    ['Magento\Framework\View\Layout\File\Source\Theme', 'Magento\Framework\View\File\Collector\ThemeModular'],
    ['Magento\Framework\View\Layout\File\Factory', 'Magento\Framework\View\File\Factory'],
    ['Magento\Framework\View\Layout\File\FileList', 'Magento\Framework\View\File\FileList'],
    ['Magento\Customer\Service\V1\CustomerAccountService'],
    ['Magento\Customer\Service\V1\CustomerAccountServiceInterface'],
    ['Magento\Framework\View\Layout\File\SourceInterface', 'Magento\Framework\View\File\CollectorInterface'],
    ['Magento\Framework\View\Layout\File', 'Magento\Framework\View\File'],
    ['Magento\Framework\View\Url\Resolver', 'Magento\Framework\View\Asset\Repository'],
    [
        'Magento\DesignEditor\Block\Adminhtml\Editor\Tools\Code\Css\Group',
        'Magento\DesignEditor\Block\Adminhtml\Editor\Tools\Code\Css'
    ],
    ['Magento\Framework\Filter\GridArray\Grid'],
    ['Magento\Css\PreProcessor\Composite'],
    ['Magento\Css\PreProcessor\UrlResolver', 'Magento\Framework\View\Asset\PreProcessor\ModuleNotation'],
    ['Magento\Less\PreProcessor\File\FileList'],
    ['Magento\Less\PreProcessor\File\FileListFactory'],
    ['Magento\Less\PreProcessor\File\Less', 'Magento\Framework\View\Asset\File'],
    ['Magento\Less\PreProcessor\File\LessFactory'],
    ['Magento\Less\PreProcessor\InstructionFactory'],
    ['Magento\Less\PreProcessor', 'Magento\Framework\Less\FileGenerator'],
    ['Magento\Less\PreProcessorInterface', 'Magento\Framework\View\Asset\PreProcessorInterface'],
    ['Magento\Framework\View\Asset\PreProcessorFactory'],
    ['Magento\Framework\View\Asset\PreProcessor\Composite'],
    [
        'Magento\Framework\View\Asset\PreProcessor\PreProcessorInterface',
        'Magento\Framework\View\Asset\PreProcessorInterface'
    ],
    ['Magento\Framework\View\Publisher', '\Magento\Framework\App\View\Asset\Publisher'],
    ['Magento\Framework\View\Publisher\FileAbstract'],
    ['Magento\Framework\View\Publisher\File'],
    ['Magento\Framework\View\Publisher\FileFactory'],
    ['Magento\Framework\View\Publisher\CssFile'],
    ['Magento\Framework\View\RelatedFile'],
    ['Magento\Css\PreProcessor\Cache\Plugin\Less', 'Magento\Framework\View\Asset\PreProcessing\Cache'],
    ['Magento\Css\PreProcessor\Cache\Import\Cache'],
    ['Magento\Css\PreProcessor\Cache\Plugin\ImportCleaner'],
    ['Magento\Css\PreProcessor\Cache\Import\Map\Storage', 'Magento\Framework\View\Asset\PreProcessing\Cache'],
    ['Magento\Css\PreProcessor\Cache\Import\ImportEntity'],
    ['Magento\Css\PreProcessor\Cache\Import\ImportEntityFactory'],
    ['Magento\Css\PreProcessor\Cache\Import\ImportEntityInterface'],
    ['Magento\Css\PreProcessor\Cache\CacheFactory'],
    ['Magento\Css\PreProcessor\Cache\CacheInterface'],
    ['Magento\Css\PreProcessor\Cache\CacheManager'],
    ['Magento\Framework\View\Design\FileResolution\Strategy\ViewInterface'],
    [
        'Magento\ImportExport\Model\Import\Entity\Product',
        'Magento\CatalogImportExport\Model\Import\Product'
    ],
    [
        'Magento\ImportExport\Model\Import\Entity\Product\Option',
        'Magento\CatalogImportExport\Model\Import\Product\Option'
    ],
    [
        'Magento\ImportExport\Model\Import\Entity\Product\Type\AbstractType',
        'Magento\CatalogImportExport\Model\Import\Product\Type\AbstractType'
    ],
    [
        'Magento\ImportExport\Model\Import\Entity\Product\Type\Factory',
        'Magento\CatalogImportExport\Model\Import\Product\Type\Factory'
    ],
    [
        'Magento\ImportExport\Model\Import\Entity\Product\Type\Simple',
        'Magento\CatalogImportExport\Model\Import\Product\Type\Simple'
    ],
    [
        'Magento\ImportExport\Model\Export\Entity\Product',
        'Magento\CatalogImportExport\Model\Export\Product'
    ],
    [
        'Magento\ImportExport\Model\Export\Entity\Product\Type\AbstractType',
        'Magento\CatalogImportExport\Model\Export\Product\Type\AbstractType'
    ],
    [
        'Magento\ImportExport\Model\Export\Entity\Product\Type\Factory',
        'Magento\CatalogImportExport\Model\Export\Product\Type\Factory'
    ],
    [
        'Magento\ImportExport\Model\Export\Entity\Product\Type\Simple',
        'Magento\CatalogImportExport\Model\Export\Product\Type\Simple'
    ],
    [
        'Magento\Bundle\Pricing\Price\BasePrice',
        'Magento\Catalog\Pricing\Price\BasePrice'
    ],
    ['Magento\Cataloginventory\Model\Resource\Indexer\Stock'],
    ['Magento\Catalog\Model\Product\Indexer\Eav'],
    ['Magento\Bundle\Pricing\Price\BasePriceInterface'],
    ['Magento\Banner\Helper\Data'],
    ['Magento\Cms\Helper\Data'],
    ['Magento\Cron\Helper\Data'],
    ['Magento\Email\Helper\Data'],
    ['Magento\GiftMessage\Helper\Data'],
    ['Magento\Index\Helper\Data'],
    ['Magento\Install\Helper\Data'],
    ['Magento\Log\Helper\Data'],
    ['Magento\Ogone\Helper\Data'],
    ['Magento\Rule\Helper\Data'],
    ['Magento\Theme\Helper\Data'],
    ['Magento\Widget\Helper\Data'],
    ['Magento\Tax\Model\Resource\Calculation\Grid\Collection'],
    ['Magento\Tax\Model\Resource\Rule\Grid\Collection'],
    ['Magento\Tax\Model\Resource\Rule\Grid\Options\CustomerTaxClass'],
    ['Magento\Tax\Model\Resource\Rule\Grid\Options\HashOptimized'],
    ['Magento\Tax\Model\Resource\Rule\Grid\Options\ProductTaxClass'],
    ['Magento\SalesArchive\Block\Adminhtml\Sales\Order\Grid\Massaction'],
    ['Magento\Framework\System\Args'],
    ['Magento\Framework\Autoload\Simple'],
    ['Magento\Catalog\Helper\Product\Price'],
    ['Magento\Tax\Model\Config\Source\TaxClass\Product', 'Magento\Tax\Model\TaxClass\Source\Product'],
    ['Magento\Tax\Model\Config\Source\TaxClass\Customer', 'Magento\Tax\Model\TaxClass\Source\Customer'],
    ['Magento\AdminNotification\Model\System\MessageInterface', 'Magento\Framework\Notification\MessageInterface'],
    ['Magento\AdminNotification\Model\System\MessageList', 'Magento\Framework\Notification\MessageList'],
    [
        'Magento\CatalogImportExport\Model\Import\Product\Type\Configurable',
        'Magento\ConfigurableImportExport\Model\Import\Product\Type\Configurable'
    ],
    [
        'Magento\CatalogImportExport\Model\Export\Product\Type\Configurable',
        'Magento\ConfigurableImportExport\Model\Export\Product\Type\Configurable'
    ],
    [
        'Magento\CatalogImportExport\Model\Export\RowCustomizer',
        'Magento\ConfigurableImportExport\Model\Export\RowCustomizer'
    ],
    [
        'Magento\CatalogImportExport\Model\Export\Product\Type\Grouped',
        'Magento\GroupedImportExport\Model\Export\Product\Type\Grouped'
    ],
    [
        'Magento\CatalogImportExport\Model\Import\Product\Type\Grouped',
        'Magento\GroupedImportExport\Model\Import\Product\Type\Grouped'
    ],
    ['Magento\Catalog\Model\Observer\Reindex'],
    ['Magento\CatalogSearch\Model\Fulltext\Observer'],
    ['Magento\CatalogSearch\Model\Resource\Indexer\Fulltext'],
    [
        'Magento\Tax\Block\Adminhtml\Rate\Grid\Renderer\Country',
        'Magento\TaxImportExport\Block\Adminhtml\Rate\Grid\Renderer\Country'
    ],
    ['Magento\Tax\Block\Adminhtml\Rate\ImportExport', 'Magento\TaxImportExport\Block\Adminhtml\Rate\ImportExport'],
    [
        'Magento\Tax\Block\Adminhtml\Rate\ImportExportHeader',
        'Magento\TaxImportExport\Block\Adminhtml\Rate\ImportExportHeader'
    ],
    ['Magento\Tax\Controller\Adminhtml\Rate\ExportCsv', 'Magento\TaxImportExport\Controller\Adminhtml\Rate\ExportCsv'],
    [
        'Magento\Tax\Controller\Adminhtml\Rate\ExportPost',
        'Magento\TaxImportExport\Controller\Adminhtml\Rate\ExportPost'
    ],
    ['Magento\Tax\Controller\Adminhtml\Rate\ExportXml', 'Magento\TaxImportExport\Controller\Adminhtml\Rate\ExportXml'],
    [
        'Magento\Tax\Controller\Adminhtml\Rate\ImportExport',
        'Magento\TaxImportExport\Controller\Adminhtml\Rate\ImportExport'
    ],
    [
        'Magento\Tax\Controller\Adminhtml\Rate\ImportPost',
        'Magento\TaxImportExport\Controller\Adminhtml\Rate\ImportPost'
    ],
    ['Magento\Tax\Model\Rate\CsvImportHandler', 'Magento\TaxImportExport\Model\Rate\CsvImportHandler'],
    ['\Magento\Theme\Helper\Layout'],
    ['Magento\Framework\Stdlib\Cookie', 'Magento\Framework\Stdlib\CookieManagerInterface'],
    ['Magento\Framework\View\Design\Theme\Provider'],
    ['Magento\Install\Controller\Index'],
    ['Magento\Install\Controller\Wizard'],
    ['Magento\Install\Controller\Wizard\Administrator'],
    ['Magento\Install\Controller\Wizard\AdministratorPost'],
    ['Magento\Install\Controller\Wizard\Begin'],
    ['Magento\Install\Controller\Wizard\BeginPost'],
    ['Magento\Install\Controller\Wizard\Config'],
    ['Magento\Install\Controller\Wizard\ConfigPost'],
    ['Magento\Install\Controller\Wizard\Download'],
    ['Magento\Install\Controller\Wizard\DownloadAuto'],
    ['Magento\Install\Controller\Wizard\DownloadManual'],
    ['Magento\Install\Controller\Wizard\DownloadPost'],
    ['Magento\Install\Controller\Wizard\End'],
    ['Magento\Install\Controller\Wizard\Index'],
    ['Magento\Install\Controller\Wizard\Install'],
    ['Magento\Install\Controller\Wizard\InstallDb'],
    ['Magento\Install\Controller\Wizard\Locale'],
    ['Magento\Install\Controller\Wizard\LocaleChange'],
    ['Magento\Install\Controller\Wizard\LocalePost'],
    ['Magento\Install\App\Action\Plugin\Dir'],
    ['\Magento\Framework\App\EntryPoint\EntryPoint', '\Magento\Framework\App\Bootstrap'],
    ['\Magento\Framework\App\EntryPointInterface', '\Magento\Framework\App\Bootstrap'],
    ['Magento\Framework\Module\FrontController\Plugin\Install', '\Magento\Framework\Module\Plugin\DbStatusValidator'],
    ['Magento\Framework\Module\UpdaterInterface'],
    ['Magento\Framework\App\EntryPoint\EntryPoint', 'Magento\Framework\App\Bootstrap'],
    ['Magento\Framework\App\EntryPointInterface', 'Magento\Framework\App\Bootstrap'],
    ['Magento\Install\Model\Installer\AbstractInstaller'],
    ['Magento\Install\App\Action\Plugin\Install'],
    ['\Magento\Cron\App\Cron\Plugin\ApplicationInitializer', 'Magento\Framework\App\Bootstrap'],
    ['Magento\Framework\App\Error\Handler', 'Magento\Framework\App\Http'],
    ['Magento\Framework\App\State\MaintenanceMode', 'Magento\Framework\App\MaintenanceMode'],
    ['Magento\Framework\Error\Handler', 'Magento\Framework\App\ErrorHandler'],
    ['Magento\Framework\Error\HandlerInterface', 'Magento\Framework\App\ErrorHandler'],
    ['Magento\Index'],
    ['Magento\Catalog\Model\Resource\Product\Indexer\Eav'],
    ['\Magento\Framework\Api\Eav\AbstractObject', 'Magento\Framework\Api\AbstractExtensibleObject'],
    ['\Magento\Framework\Api\AbstractObject', 'Magento\Framework\Api\AbstractSimpleObject'],
    [
        '\Magento\Framework\Api\Eav\AbstractObjectBuilder',
        'Magento\Framework\Api\ExtensibleObjectBuilder'
    ],
    [
        '\Magento\Framework\Api\AbstractObjectBuilder',
        'Magento\Framework\Api\AbstractSimpleObjectBuilder'
    ],
    ['Magento\Catalog\Block\Product'],
    ['\Magento\Sales\Model\Observer'],
    ['\Magento\Install\Block\Begin'],
    ['\Magento\Checkout\Service\V1\QuoteLoader', '\Magento\Quote\Model\QuoteRepository'],
    ['Magento\PageCache\Model\Observer'],
    ['Magento\Catalog\Model\Layer\Filter\Price\Algorithm', 'Magento\Framework\Search\Dynamic\Algorithm'],
    ['Magento\Rss\Block\Order\Info\Buttons\Rss'],
    ['Magento\Rss\Block\Order\NewOrder'],
    ['Magento\Rss\Block\Order\Status'],
    ['Magento\Rss\Controller\Adminhtml\Order\NewAction'],
    ['Magento\Rss\Controller\Order\Status'],
    ['Magento\Rss\Helper\Order'],
    ['Magento\Rss\Block\Order\Details', 'Magento\Sales\Block\Order\Details'],
    ['Magento\Rss\Model\Resource\Order', 'Magento\Sales\Model\Resource\Order\Rss\OrderStatus'],
    ['Magento\Rss\Block\Catalog\AbstractCatalog'],
    ['Magento\Rss\Block\Catalog\NewCatalog'],
    ['Magento\Rss\Block\Catalog\Review'],
    ['Magento\Rss\Block\AbstractBlock'],
    ['Magento\Rss\Block\ListBlock'],
    ['Magento\Rss\Controller\Adminhtml\Catalog\Notifystock'],
    ['Magento\Rss\Controller\Adminhtml\Catalog\Review'],
    ['Magento\Rss\Controller\Catalog\Category'],
    ['Magento\Rss\Controller\Catalog\NewAction'],
    ['Magento\Rss\Controller\Catalog\Salesrule'],
    ['Magento\Rss\Controller\Catalog\Special'],
    ['Magento\Rss\Controller\Index\Nofeed'],
    ['Magento\Rss\Controller\Catalog'],
    ['Magento\Wishlist\Block\Rss'],
    ['Magento\Wishlist\Controller\Index\Rss'],
    ['Magento\Checkout\Controller\Onepage\Progress'],
    ['Magento\Checkout\Controller\Onepage\GetAdditional'],
    ['Magento\Framework\App\Filesystem', 'Magento\Framework\Filesystem'],
    ['Magento\TestFramework\App\Filesystem\DirectoryList'],
    ['Magento\Framework\App\Filesystem\DirectoryList\Configuration'],
    ['Magento\Framework\App\Filesystem\DirectoryList\Verification'],
    ['Magento\Framework\Filesystem\DriverFactory', 'Magento\Framework\Filesystem\DriverPool'],
    ['Magento\Framework\Filesystem\WrapperFactory'],
    ['Magento\Framework\Filesystem\WrapperInterface'],
    ['Magento\Install'],
    ['Magento\Install\Model\Resource\Resource', 'Magento\Framework\Module\Resource'],
    ['Magento\Framework\App\View\Deployment\Version\Generator\Timestamp', 'Magento\Framework\Stdlib\DateTime'],
    ['Magento\Framework\App\View\Deployment\Version\GeneratorInterface'],
    ['Magento\Framework\Authorization\RoleLocator', 'Magento\Framework\Authorization\RoleLocatorInterface'],
    ['Magento\Framework\Authorization\Policy', 'Magento\Framework\Authorization\PolicyInterface'],
    ['Magento\Framework\Stdlib\CookieManager', 'Magento\Framework\Stdlib\CookieManagerInterface'],
    ['Magento\Framework\Interception\PluginList', 'Magento\Framework\Interception\PluginListInterface'],
    ['Magento\Framework\Interception\Config', 'Magento\Framework\Interception\ConfigInterface'],
    ['Magento\Framework\Interception\Chain', 'Magento\Framework\Interception\ChainInterface'],
    ['Magento\Framework\Interception\Definition', 'Magento\Framework\Interception\DefinitionInterface'],
    ['Magento\Framework\ObjectManager\Factory', 'Magento\Framework\ObjectManager\FactoryInterface'],
    ['Magento\Framework\ObjectManager\Config', 'Magento\Framework\ObjectManager\ConfigInterface'],
    ['Magento\Framework\ObjectManager\Relations', 'Magento\Framework\ObjectManager\RelationsInterface'],
    ['Magento\Framework\ObjectManager\ConfigCache', 'Magento\Framework\ObjectManager\ConfigCacheInterface'],
    ['Magento\Framework\ObjectManager\Definition', 'Magento\Framework\ObjectManager\DefinitionInterface'],
    ['Magento\Framework\ObjectManager', 'Magento\Framework\ObjectManagerInterface'],
    ['Magento\Framework\HTTP\IClient', 'Magento\Framework\HTTP\ClientInterface'],
    ['Magento\Tax\Service\V1\TaxCalculationServiceInterface', 'Magento\Tax\Api\TaxCalculationInterface'],
    ['Magento\Tax\Service\V1\Data\TaxRule', 'Magento\Tax\Api\Data\TaxRuleInterface'],
    ['Magento\Tax\Service\V1\Data\TaxRuleSearchResults', 'Magento\Tax\Model\TaxRuleSearchResults'],
    ['Magento\Tax\Service\V1\Data\TaxRuleBuilder'],
    ['Magento\Tax\Service\V1\Data\TaxRuleSearchResultsBuilder'],
    ['Magento\Tax\Service\V1\Collection\TaxRuleCollection', 'Magento\Tax\Model\TaxRuleCollection'],
    ['Magento\Tax\Service\V1\TaxRateServiceInterface', 'Magento\Tax\Api\TaxRateRepositoryInterface'],
    ['Magento\Tax\Service\V1\Data\TaxRateTitle', 'Magento\Tax\Api\Data\TaxRateTitleInterface'],
    ['Magento\Tax\Service\V1\Data\TaxRate', 'Magento\Tax\Api\Data\TaxRateInterface'],
    ['Magento\Tax\Service\V1\Data\ZipRange'],
    ['Magento\Tax\Service\V1\Data\ZipRangeBuilder'],
    ['Magento\Tax\Service\V1\Data\TaxRateTitleBuilder', 'Magento\Tax\Api\Data\TaxRateTitleDataBuilder'],
    [
        'Magento\Tax\Service\V1\Data\TaxRateSearchResultsBuilder',
        'Magento\Tax\Api\Data\TaxRateSearchResultsDataBuilder'
    ],
    ['Magento\Tax\Service\V1\Data\TaxRateSearchResults', 'Magento\Tax\Api\Data\TaxRateSearchResultsInterface'],
    ['Magento\Tax\Service\V1\Data\TaxRateBuilder', 'Magento\Tax\Api\Data\TaxRateDataBuilder'],
    ['Magento\Tax\Service\V1\Collection\TaxRateCollection', 'Magento\Tax\Model\TaxRateCollection'],
    ['Magento\Tax\Service\V1\Data\TaxClassKey', 'Magento\Tax\Api\Data\TaxClassKeyInterface'],
    ['Magento\Tax\Service\V1\Data\TaxClassSearchResults', 'Magento\Tax\Api\Data\TaxClassSearchResultsInterface'],
    ['Magento\Tax\Service\V1\Data\TaxClass', 'Magento\Tax\Api\Data\TaxClassInterface'],
    ['Magento\Tax\Service\V1\TaxClassServiceInterface', 'Magento\Tax\Api\TaxClassRepositoryInterface'],
    ['Magento\Tax\Service\V1\Data\TaxClassSearchResultsBuilder'],
    ['Magento\Tax\Service\V1\Data\TaxClassKeyBuilder'],
    ['Magento\Tax\Service\V1\Data\TaxClassBuilder'],
    ['Magento\Tax\Service\V1\Data\OrderTaxDetails', 'Magento\Tax\Api\Data\OrderTaxDetailsInterface'],
    [
        'Magento\Tax\Service\V1\Data\OrderTaxDetails\AppliedTax',
        'Magento\Tax\Api\Data\OrderTaxDetailsAppliedTaxInterface'
    ],
    ['Magento\Tax\Service\V1\Data\OrderTaxDetails\Item', 'Magento\Tax\Api\Data\OrderTaxDetailsItemInterface'],
    ['Magento\Tax\Service\V1\Data\QuoteDetails', 'Magento\Tax\Api\Data\QuoteDetailsInterface'],
    ['Magento\Tax\Service\V1\Data\QuoteDetails\Item', 'Magento\Tax\Api\Data\QuoteDetailsItemInterface'],
    ['Magento\Tax\Service\V1\Data\TaxDetails', 'Magento\Tax\Api\Data\TaxDetailsInterface'],
    ['Magento\Tax\Service\V1\Data\TaxDetails\AppliedTax', 'Magento\Tax\Api\Data\AppliedTaxInterface'],
    ['Magento\Tax\Service\V1\Data\TaxDetails\AppliedTaxRate', 'Magento\Tax\Api\Data\AppliedTaxRateInterface'],
    ['Magento\Tax\Service\V1\Data\TaxDetails\Item', 'Magento\Tax\Api\Data\TaxDetailsItemInterface'],
    ['Magento\Tax\Service\V1\OrderTaxServiceInterface', 'Magento\Tax\Api\OrderTaxManagementInterface'],
    ['Magento\Tools\I18n\Code', 'Magento\Tools\I18n'],
    ['Magento\TestFramework\Utility\AggregateInvoker', 'Magento\Framework\App\Utility\AggregateInvoker'],
    ['Magento\TestFramework\Utility\Classes', 'Magento\Framework\App\Utility\Classes'],
    ['Magento\TestFramework\Utility\Files', 'Magento\Framework\App\Utility\Files'],
    ['Magento\Framework\Module\Declaration\Reader\Filesystem', 'Magento\Framework\Module\ModuleList\Loader'],
    ['Magento\Framework\Module\Declaration\FileIterator'],
    ['Magento\Framework\Module\Declaration\FileIteratorFactory'],
    ['Magento\Framework\Module\Declaration\FileResolver', 'Magento\Framework\Module\ModuleList\Loader'],
    ['Magento\Framework\Module\Declaration\SchemaLocator'],
    ['Magento\Framework\Module\DependencyManager'],
    ['Magento\Framework\Module\DependencyManagerInterface'],
    ['Magento\Framework\App\Arguments\Loader'],
    ['Magento\Framework\App\Arguments', 'Magento\Framework\App\DeploymentConfig'],
    ['Magento\Framework\Test\Utility\AggregateInvoker', 'Magento\Framework\App\Utility\AggregateInvoker'],
    ['Magento\Framework\Test\Utility\Classes', 'Magento\Framework\App\Utility\Classes'],
    ['Magento\Framework\Test\Utility\Files', 'Magento\Framework\App\Utility\Files'],
    ['Magento\Bundle\Service\V1\Data\Product\Link', 'Magento\Bundle\Api\Data\LinkInterface'],
    ['Magento\Bundle\Service\V1\Data\Product\Option', 'Magento\Bundle\Api\Data\OptionInterface'],
    [
        'Magento\Bundle\Service\V1\Product\Link\ReadServiceInterface',
        'Magento\Bundle\Api\ProductLinkManagementInterface'
    ],
    [
        'Magento\Bundle\Service\V1\Product\Link\WriteServiceInterface',
        'Magento\Bundle\Api\ProductLinkManagementInterface'
    ],
    [
        'Magento\Bundle\Service\V1\Product\Option\ReadServiceInterface',
        'Magento\Bundle\Api\ProductOptionRepositoryInterface'
    ],
    [
        'Magento\Bundle\Service\V1\Product\Option\WriteServiceInterface',
        'Magento\Bundle\Api\ProductOptionRepositoryInterface'
    ],
    [
        'Magento\Bundle\Service\V1\Product\Option\Type\ReadServiceInterface',
        'Magento\Bundle\Api\ProductOptionTypeListInterface'
    ],
    ['Magento\Sales\Controller\Adminhtml\Order\InvoiceLoader'],
    ['Magento\Sales\Model\Resource\AbstractResource', 'Magento\Framework\Model\Resource\Db\AbstractDb'],
    ['Magento\Backend\Block\System\Config\Switcher'],
    ['Magento\VersionsCms\Block\Adminhtml\Scope\Switcher'],
    ['Magento\Backend\Block\Widget\View\Container'],
    ['Magento\VersionsCms\Block\Adminhtml\Cms\Page\Preview\Store'],
    ['Magento\Customer\Model\Address\Converter'],
    ['Magento\Customer\Model\Converter'],
    ['Magento\CatalogRule\Plugin\Indexer\Product\PriceIndexer'],
    ['Magento\CatalogRule\Plugin\Indexer\Product\PriceIndexerTest'],
    [
        'Magento\Framework\Interception\ObjectManager\Compiled\Config',
        'Magento\Framework\Interception\ObjectManager\Config\Compiled'
    ],
    [
        'Magento\Framework\Interception\ObjectManager\Config',
        'Magento\Framework\Interception\ObjectManager\Config\Developer'
    ],
    ['Magento\Core\Model\Design', 'Magento\Theme\Model\Design'],
    ['Magento\Core\Model\Resource\Design', 'Magento\Theme\Model\Resource\Design'],
    ['Magento\Core\Model\Resource\Design\Collection', 'Magento\Theme\Model\Resource\Design\Collection'],
    ['Magento\Core\Model\View\Design', 'Magento\Theme\Model\View\Design'],
    ['Magento\Core\Model\Design\Backend\Theme', 'Magento\Theme\Model\Design\Backend\Theme'],
    ['Magento\Core\Model\Design\Backend\Exceptions', 'Magento\Theme\Model\Design\Backend\Exceptions'],
    ['Magento\Core\Model\Resource\Theme', 'Magento\Theme\Model\Resource\Theme'],
    [
        'Magento\Core\Model\Resource\Theme\Customization\Update',
        'Magento\Theme\Model\Resource\Theme\Customization\Update'
    ],
    ['Magento\Core\Model\Resource\Theme\Data\Collection', 'Magento\Theme\Model\Resource\Theme\Data\Collection'],
    ['Magento\Core\Model\Resource\Theme\File\Collection', 'Magento\Theme\Model\Resource\Theme\File\Collection'],
    ['Magento\Core\Model\Resource\Theme\Grid\Collection', 'Magento\Theme\Model\Resource\Theme\Grid\Collection'],
    ['Magento\Core\Model\Resource\Theme\Collection', 'Magento\Theme\Model\Resource\Theme\Collection'],
    ['Magento\Core\Model\Resource\Theme\File', 'Magento\Core\Model\Resource\Theme\File'],
    ['Magento\Framework\ObjectManager\Config\ProxyConfig'],
    ['Magento\Catalog\Block\Product\Send'],
    ['Magento\Catalog\Helper\Product\Options'],
    ['Magento\Cms\Model\Resource\Page\Service'],
    [
        'Magento\Core\Model\TemplateEngine\Decorator\DebugHints',
        'Magento\Developer\Model\TemplateEngine\Decorator\DebugHints'
    ],
    ['Magento\Directory\Helper\Url'],
    ['Magento\GiftMessage\Helper\Url'],
    ['Magento\Rss\Helper\Data'],
    ['Magento\Core\Model\EntityFactory', 'Magento\Framework\Data\Collection\EntityFactory'],
    ['Magento\Core\Model\Factory', 'Magento\Framework\Data\Collection\ModelFactory'],
    ['Magento\Sales\Model\ConverterInterface'],
    ['Magento\Paypal\Block\System\Config\Fieldset\Location'],
    ['Magento\Paypal\Block\Payflow\Advanced\Review'],
    ['Magento\Paypal\Block\Payflow\Link\Review'],
    ['Magento\Paypal\Model\System\Config\Source\AuthorizationAmounts'],
    ['Magento\Rule\Model\Rule', 'Magento\Rule\Model\AbstractModel'],
    ['Magento\Framework\App\Cache\State\Options', 'Magento\Framework\App\Cache\State'],
    ['Magento\Framework\App\Cache\State\OptionsInterface', 'Magento\Framework\App\Cache\State'],
    ['Magento\Framework\Logger', 'Psr\Log\LoggerInterface'],
    ['Magento\Weee\Model\Total\Quote\Nominal\Weee'],
    ['Magento\Tax\Exception'],
    ['Magento\Tax\Model\Sales\Total\Quote\Nominal\Tax'],
    ['Magento\Tax\Model\Sales\Total\Quote\Nominal\Subtotal'],
    ['Magento\SalesRule\Model\Quote\Nominal\Discount'],
    ['Magento\Sales\Model\Quote\Address\Total\Nominal'],
    ['Magento\Core\Model\Url\RouteParamsResolver', 'Magento\Framework\Url\RouteParamsResolver'],
    ['Magento\Core\Model\Url\SecurityInfo', 'Magento\Framework\Url\SecurityInfo'],
    ['Magento\Core\App\Action\Plugin\Design', 'Magento\Framework\App\Action\Plugin\Design'],
    ['Magento\Core\App\Action\Plugin\LastUrl'],
    ['Magento\Core\App\Router\NoRouteHandler', 'Magento/Framework/App/Router/NoRouteHandler'],
    ['Magento\Sales\Model\Quote\Address\Total\Nominal\Collector'],
    ['Magento\Sales\Model\Quote\Address\Total\Nominal\Shipping'],
    ['Magento\Sales\Model\Quote\Address\Total\Nominal\Subtotal'],
    ['Magento\Core\Model\Validator\Factory', 'Magento\Framework\Validator\Factory'],
    ['Magento\Sendfriend\Model\Observer'],
    ['Magento\Tools\Di\Compiler\Directory'],
    [
        'Magento\Core\Model\TemplateEngine\Plugin\DebugHints',
        'Magento\Developer\Model\TemplateEngine\Plugin\DebugHints'
    ],
    ['Magento\Backend\Model\Config\Backend\Cookie', 'Magento\Cookie\Model\Config\Backend\Cookie'],
    ['Magento\Backend\Model\Config\Backend\Cookie\Domain', 'Magento\Cookie\Model\Config\Backend\Domain'],
    ['Magento\Backend\Model\Config\Backend\Cookie\Lifetime', 'Magento\Cookie\Model\Config\Backend\Lifetime'],
    ['Magento\Backend\Model\Config\Backend\Cookie\Path', 'Magento\Cookie\Model\Config\Backend\Path'],
    ['Magento\Backend\Model\Config', 'Magento\Config\Model\Config'],
    ['Magento\Core\Block\RequireCookie', 'Magento\Cookie\Block\RequireCookie'],
    ['Magento\Core\Controller\Index\NoCookies', 'Magento\Cookie\Controller\Index\NoCookies'],
    ['Magento\Core\Model\Asset\Config', 'Magento\Framework\View\Asset\Config'],
    ['Magento\Reports\Model\DateFactory'],
    ['Magento\Framework\Stdlib\DateTime\DateFactory'],
    ['Magento\Framework\Stdlib\DateTime\Date'],
    ['Magento\Framework\Stdlib\DateTime\DateInterface'],
    ['Magento\Framework\App\Http\RequestInterface'],
    ['Magento\Core\Model\Layout\Merge', 'Magento\Framework\View\Model\Layout\Merge'],
    ['Magento\Core\Model\Layout\Translator', 'Magento\Framework\View\Model\Layout\Translator'],
    ['Magento\Core\Model\Layout\Update\Validator', 'Magento\Framework\View\Model\Layout\Update\Validator'],
    ['Magento\Core\Model\PageLayout\Config\Builder', 'Magento\Theme\Model\PageLayout\Config\Builder'],
    ['Magento\Core\Model\Layout\DepersonalizePlugin', 'Magento\PageCache\Model\Layout\DepersonalizePlugin'],
    ['Magento\Core\Model\Layout\Link', 'Magento\Widget\Model\Layout\Link'],
    ['Magento\Core\Model\Layout\Update', 'Magento\Widget\Model\Layout\Update'],
    ['Magento\Core\Model\Resource\Layout\Link', 'Magento\Widget\Model\Resource\Layout\Link'],
    ['Magento\Core\Model\Resource\Layout\Link\Collection', 'Magento\Widget\Model\Resource\Layout\Link\Collection'],
    ['Magento\Core\Model\Resource\Layout\Update', 'Magento\Widget\Model\Resource\Layout\Update'],
    ['Magento\Core\Model\Resource\Layout\Update\Collection', 'Magento\Widget\Model\Resource\Layout\Update\Collection'],
    ['Magento\Backend\Model\View', 'Magento\Framework\App\View'],
    ['Zend_Controller_Router_Route'],
    ['Zend_Controller_Router_Route_Interface'],
    ['Zend_Controller_Response_Abstract', 'Magento\Framework\HTTP\PhpEnvironment\Response'],
    ['Zend_Controller_Response_Http', 'Magento\Framework\HTTP\PhpEnvironment\Response'],
    ['Magento\Integration\Model\Oauth\Consumer\Factory', 'Magento\Integration\Model\Oauth\ConsumerFactory'],
    ['Magento\Integration\Model\Oauth\Nonce\Factory', 'Magento\Integration\Model\Oauth\NonceFactory'],
    ['Magento\Integration\Model\Manager', 'Magento\Integration\Model\ConfigBasedIntegrationManager'],
    ['Magento\Integration\Model\Integration\Factory', 'Magento\Integration\Model\IntegrationFactory'],
    ['Magento\Webapi\Model\PathProcessor', 'Magento\Webapi\Controller\PathProcessor'],
    ['Magento\Webapi\Helper\Data', 'Magento\Webapi\Model\Soap\Config'],
    ['Magento\Webapi\Model\Config\ClassReflector', 'Magento\Webapi\Model\Soap\Config\ClassReflector'],
    ['Magento\Webapi\Model\Soap\Server\Factory', 'Magento\Webapi\Model\Soap\ServerFactory'],
    ['Magento\Webapi\Model\Soap\Wsdl\Factory', 'Magento\Webapi\Model\Soap\WsdlFactory'],
    [
        'Magento\Webapi\Controller\Rest\Request\Deserializer\Json',
        'Magento\Framework\Webapi\Rest\Request\Deserializer\Json'
    ],
    [
        'Magento\Webapi\Controller\Rest\Request\Deserializer\Xml',
        'Magento\Framework\Webapi\Rest\Request\Deserializer\Xml'
    ],
    [
        'Magento\Webapi\Controller\Rest\Request\Deserializer\Factory',
        'Magento\Framework\Webapi\Rest\Request\DeserializerFactory'
    ],
    [
        'Magento\Webapi\Controller\Rest\Request\DeserializerInterface',
        'Magento\Framework\Webapi\Rest\Request\DeserializerInterface'
    ],
    [
        'Magento\Webapi\Controller\Rest\Response\Renderer\Json',
        'Magento\Framework\Webapi\Rest\Response\Renderer\Json'
    ],
    [
        'Magento\Webapi\Controller\Rest\Response\Renderer\Xml',
        'Magento\Framework\Webapi\Rest\Response\Renderer\Xml'
    ],
    [
        'Magento\Webapi\Controller\Rest\Response\PartialResponseProcessor',
        'Magento\Framework\Webapi\Rest\Response\FieldsFilter'
    ],
    [
        'Magento\Webapi\Controller\Rest\Response\Renderer\Factory',
        'Magento\Framework\Webapi\Rest\Response\RendererFactory'
    ],
    [
        'Magento\Webapi\Controller\Rest\Response\RendererInterface',
        'Magento\Framework\Webapi\Rest\Response\RendererInterface'
    ],
    ['Magento\Webapi\Controller\Rest\Request', 'Magento\Framework\Webapi\Rest\Request'],
    ['Magento\Webapi\Controller\Rest\Response', 'Magento\Framework\Webapi\Rest\Response'],
    ['Magento\Webapi\Controller\ErrorProcessor', 'Magento\Framework\Webapi\ErrorProcessor'],
    ['Magento\Webapi\Exception', 'Magento\Framework\Webapi\Exception'],
    ['Magento\Webapi\Controller\Request', 'Magento\Framework\Webapi\Request'],
    ['Magento\Webapi\Controller\Response', 'Magento\Framework\Webapi\Response'],
    ['Magento\Webapi\Controller\ServiceArgsSerializer', 'Magento\Framework\Webapi\ServiceInputProcessor'],
    ['Magento\Webapi\Controller\Rest\Response\DataObjectConverter', 'Magento\Framework\Webapi\ServiceOutputProcessor'],
    ['Magento\Webapi\Model\Config\Integration\Converter', 'Magento\Integration\Model\Config\Integration\Converter'],
    ['Magento\Webapi\Model\Config\Integration\Reader', 'Magento\Integration\Model\Config\Integration\Reader'],
    [
        'Magento\Webapi\Model\Config\Integration\SchemaLocator',
        'Magento\Integration\Model\Config\Integration\SchemaLocator'
    ],
    ['Magento\Webapi\Model\IntegrationConfig', 'Magento\Integration\Model\IntegrationConfig'],
    ['Magento\Webapi\Model\Plugin\Service\V1\Integration', 'Magento\Integration\Model\Plugin\Service\V1\Integration'],
    ['Magento\Webapi\Model\Plugin\Setup', 'Magento\Integration\Model\Plugin\Setup'],
    ['Magento\Webapi\Model\Cache\Type', 'Magento\Framework\App\Cache\Type\Webapi'],
    ['Magento\Framework\Module\DataSetup', 'Magento\Setup\Module\DataSetup'],
    ['Magento\Authorization\Model\Resource\Setup', 'Magento\Authorization\Setup\AuthorizationFactory'],
    ['Magento\Catalog\Model\Resource\Setup', 'Magento\Catalog\Setup\CategorySetup'],
    ['Magento\Checkout\Model\Resource\Setup', 'Magento\Checkout\Setup\InstallData'],
    ['Magento\Cms\Model\Resource\Setup', 'Magento\Cms\Setup\InstallData'],
    ['Magento\Customer\Model\Resource\Setup', 'Magento\Customer\Setup\CustomerSetup'],
    ['Magento\Dhl\Model\Resource\Setup', 'Magento\Dhl\Setup\InstallData'],
    ['Magento\Directory\Model\Resource\Setup', 'Magento\Directory\Setup\InstallData'],
    ['Magento\Eav\Model\Entity\Setup', 'Magento\Eav\Setup\EavSetup'],
    ['Magento\GiftMessage\Model\Resource\Setup', 'Magento\GiftMessage\Setup\InstallData'],
    ['Magento\GoogleShopping\Model\Resource\Setup', 'Magento\GoogleShopping\Setup\InstallData'],
    ['Magento\Reports\Model\Resource\Setup', 'Magento\Reports\Setup\InstallData'],
    ['Magento\Sales\Model\Resource\Setup', 'Magento\Sales\Setup\SalesSetup'],
    ['Magento\Tax\Model\Resource\Setup', 'Magento\Tax\Setup\TaxSetup'],
    ['Magento\Theme\Model\Resource\Setup', 'Magento\Theme\Setup\InstallData'],
    ['Magento\Weee\Model\Resource\Setup', 'Magento\Weee\Setup\InstallData'],
    ['Magento\Integration\Model\Resource\Setup'],
    ['Magento\Framework\Module\ResourceResolver'],
    ['Magento\Framework\Module\ResourceResolverInterface'],
    ['Magento\Setup\Module\SetupModule'],
    ['Magento\Setup\Module\Setup\FileResolver'],
    ['Magento\Framework\Module\Updater'],
    ['Magento\Setup\Module\SetupFactory'],
    ['Magento\Framework\Module\Updater\SetupFactory'],
    ['Magento\Log\Block\Adminhtml\Customer\Edit\Tab\View\Status'],
    ['Magento\Backend\Model\Config\Source\Yesno', 'Magento\Config\Model\Config\Source\Yesno'],
    ['Magento\Reports\Model\Resource\Shopcart\Product\Collection'],
    ['Zend_Locale', '\Locale, \ResourceBundle'],
    ['Zend_Locale_Data', '\Locale, \ResourceBundle'],
    ['Zend_Locale_Content', '\Locale, \ResourceBundle'],
    ['Magento\LocaleInterface', '\Locale, \ResourceBundle'],
    ['Magento\Framework\LocaleInterface', '\Locale, \ResourceBundle'],
    ['Magento\Framework\Locale', '\Locale, \ResourceBundle'],
    ['Magento\LocaleFactory'],
    ['Magento\Framework\LocaleFactory'],
    ['Magento\Core\Helper\Data', 'Magento\Framework\Json\Helper\Data'],
<<<<<<< HEAD
    ['Magento\Framework\App\DeploymentConfig\BackendConfig'],
    ['Magento\Framework\App\DeploymentConfig\DbConfig'],
    ['Magento\Framework\App\DeploymentConfig\InstallConfig'],
    ['Magento\Framework\App\DeploymentConfig\ResourceConfig'],
    ['Magento\Framework\App\DeploymentConfig\SessionConfig'],
    ['Magento\Framework\App\DeploymentConfig\CacheConfig'],
    ['Magento\Setup\Model\DeploymentConfigMapper'],
    ['Magento\Framework\App\DeploymentConfig\EncryptConfig'],
=======
    ['Magento\Backup\Exception'],
    ['Magento\Catalog\Exception'],
    ['Magento\Reports\Exception'],
    ['Magento\Sales\Exception'],
    ['Magento\SalesRule\Exception'],
    ['Magento\UrlRewrite\Model\EntityNotAssociatedWithWebsiteException'],
    ['Magento\Framework\App\Action\Exception'],
    ['Magento\Framework\App\Action\NotFoundException'],
    ['Magento\Framework\Code\ValidationException'],
    ['Magento\Framework\Css\PreProcessor\Adapter\AdapterException'],
    ['Magento\Framework\Mail\Exception'],
    ['Magento\Framework\Stdlib\DateTime\Timezone\ValidationException'],
    ['Magento\Framework\Module\Exception'],
    ['Magento\Framework\Data\Argument\MissingOptionalValueException'],
    ['Magento\Framework\Session\SaveHandlerException'],
    ['Magento\Framework\ForeignKey\Exception'],
    ['Magento\CatalogInventory\Exception'],
    ['Magento\CatalogRule\CatalogRuleException'],
    ['Magento\Payment\Exception'],
    ['Magento\UrlRewrite\Model\Storage\DuplicateEntryException'],
>>>>>>> 569b0d68
];<|MERGE_RESOLUTION|>--- conflicted
+++ resolved
@@ -3118,7 +3118,6 @@
     ['Magento\LocaleFactory'],
     ['Magento\Framework\LocaleFactory'],
     ['Magento\Core\Helper\Data', 'Magento\Framework\Json\Helper\Data'],
-<<<<<<< HEAD
     ['Magento\Framework\App\DeploymentConfig\BackendConfig'],
     ['Magento\Framework\App\DeploymentConfig\DbConfig'],
     ['Magento\Framework\App\DeploymentConfig\InstallConfig'],
@@ -3127,7 +3126,6 @@
     ['Magento\Framework\App\DeploymentConfig\CacheConfig'],
     ['Magento\Setup\Model\DeploymentConfigMapper'],
     ['Magento\Framework\App\DeploymentConfig\EncryptConfig'],
-=======
     ['Magento\Backup\Exception'],
     ['Magento\Catalog\Exception'],
     ['Magento\Reports\Exception'],
@@ -3148,5 +3146,4 @@
     ['Magento\CatalogRule\CatalogRuleException'],
     ['Magento\Payment\Exception'],
     ['Magento\UrlRewrite\Model\Storage\DuplicateEntryException'],
->>>>>>> 569b0d68
 ];