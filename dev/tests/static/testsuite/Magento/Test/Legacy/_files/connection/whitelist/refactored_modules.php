--- conflicted
+++ resolved
@@ -8,7 +8,6 @@
  * Modules that were refactored
  */
 return [
-<<<<<<< HEAD
     '/app/code/Magento/AdminNotification',
     '/app/code/Magento/AdvancedPricingImportExport',
     '/app/code/Magento/Authorization',
@@ -18,11 +17,9 @@
     '/app/code/Magento/Catalog',
     '/app/code/Magento/CatalogImportExport',
     '/app/code/Magento/CatalogInventory',
-=======
     '/app/code/Magento/CatalogRule',
     '/app/code/Magento/CatalogSearch',
     '/app/code/Magento/CatalogUrlRewrite',
     '/app/code/Magento/CatalogWidget',
->>>>>>> 47c40a47
    // example '/app/code/Magento/Catalog',
 ];