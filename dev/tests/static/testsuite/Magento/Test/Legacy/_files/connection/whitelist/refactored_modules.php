<?php
/**
 * Copyright © 2015 Magento. All rights reserved.
 * See COPYING.txt for license details.
 */

/**
 * Modules that were refactored
 */
return [
<<<<<<< HEAD
    '/app/code/Magento/AdminNotification',
    '/app/code/Magento/AdvancedPricingImportExport',
    '/app/code/Magento/Authorization',
    '/app/code/Magento/Authorizenet',
    '/app/code/Magento/Backend',
=======
    '/app/code/Magento/Captcha',
    '/app/code/Magento/Catalog',
    '/app/code/Magento/CatalogImportExport',
    '/app/code/Magento/CatalogInventory',
>>>>>>> cbce02f5
   // example '/app/code/Magento/Catalog',
];<|MERGE_RESOLUTION|>--- conflicted
+++ resolved
@@ -8,17 +8,14 @@
  * Modules that were refactored
  */
 return [
-<<<<<<< HEAD
     '/app/code/Magento/AdminNotification',
     '/app/code/Magento/AdvancedPricingImportExport',
     '/app/code/Magento/Authorization',
     '/app/code/Magento/Authorizenet',
     '/app/code/Magento/Backend',
-=======
     '/app/code/Magento/Captcha',
     '/app/code/Magento/Catalog',
     '/app/code/Magento/CatalogImportExport',
     '/app/code/Magento/CatalogInventory',
->>>>>>> cbce02f5
    // example '/app/code/Magento/Catalog',
 ];