--- conflicted
+++ resolved
@@ -58,11 +58,7 @@
         $directoriesToCheck = Files::init()->readLists($changedFilesBaseDir . '/_files/whitelist/common.txt');
 
         $changedFiles = [];
-<<<<<<< HEAD
-        foreach (glob($changedFilesBaseDir . '/_files/changed_files*') as $listFile) {
-=======
-        foreach (glob(__DIR__ . '/../_files/changed_files*') as $listFile) {
->>>>>>> 044bada7
+        foreach (glob($changedFilesBaseDir . '/../_files/changed_files*') as $listFile) {
             $changedFiles = array_merge($changedFiles, file($listFile, FILE_IGNORE_NEW_LINES | FILE_SKIP_EMPTY_LINES));
         }
         array_walk(
