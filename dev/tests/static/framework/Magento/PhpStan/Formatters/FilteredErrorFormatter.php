<?php
/**
 * Copyright © Magento, Inc. All rights reserved.
 * See COPYING.txt for license details.
 */
declare(strict_types=1);

namespace Magento\PhpStan\Formatters;

use PHPStan\Command\AnalysisResult;
use PHPStan\Command\ErrorFormatter\TableErrorFormatter;
use PHPStan\Command\ErrorFormatter\ErrorFormatter;
use PHPStan\Command\Output;

/**
 * To mute the PHPStan error message add a comment above the reported error line.
 *
 * Example of usage:
 *
 *   // phpstan:ignore "Method Magento\TestModule\TestClass::testMethod() invoked with 1 parameter, 0 required."
 *   $this->testMethod(1);
 *
 * or replace some part of error message with *
 *
 *   // phpstan:ignore "Method * invoked with 1 parameter, 0 required."
 *   $this->testMethod(1);
 *
 * or just
 *
 *   // phpstan:ignore
 *   $this->testMethod(1);
 *
 * or
 *
 *   $this->testMethod(1); // phpstan:ignore
 *
 * The error message will be suppressed.
 *
 * @see \Magento\PhpStan\Formatters\Fixtures\ClassWithIgnoreAnnotation
 */
class FilteredErrorFormatter implements ErrorFormatter
{
    private const MUTE_ERROR_ANNOTATION = 'phpstan:ignore';
    private const NO_ERRORS = 0;

    /**
     * @var TableErrorFormatter
     */
    private $tableErrorFormatter;

    /**
     * @param TableErrorFormatter $tableErrorFormatter
     */
    public function __construct(TableErrorFormatter $tableErrorFormatter)
    {
        $this->tableErrorFormatter = $tableErrorFormatter;
    }

    /**
     * @inheritdoc
     */
    public function formatErrors(AnalysisResult $analysisResult, Output $output): int
    {
        if (!$analysisResult->hasErrors()) {
            $output->getStyle()->success('No errors');
            return self::NO_ERRORS;
        }

<<<<<<< HEAD
        // @phpstan-ignore-next-line
        $clearedAnalysisResult = new AnalysisResult(
            $this->clearIgnoredErrors($analysisResult->getFileSpecificErrors()),
            $analysisResult->getNotFileSpecificErrors(),
            $analysisResult->getInternalErrors(),
            $analysisResult->getWarnings(),
            $analysisResult->isDefaultLevelUsed(),
            $analysisResult->getProjectConfigFile(),
            $analysisResult->isResultCacheSaved()
        );

        return $this->tableErrorFormatter->formatErrors($clearedAnalysisResult, $output);
=======
        return $this->tableErrorFormatter->formatErrors($analysisResult, $output);
>>>>>>> df748c43
    }

    /**
     * Filters error list.
     *
     * @param array $fileSpecificErrors
     * @return array
     */
    private function clearIgnoredErrors(array $fileSpecificErrors): array
    {
        foreach ($fileSpecificErrors as $index => $error) {
            $fileName = $error->getFile();
            // phpcs:ignore Magento2.Functions.DiscouragedFunction
            if (!file_exists($fileName)) {
                continue;
            }

            $line = $error->getLine() ? $this->getLineWithMuteErrorAnnotation($error->getLine(), $fileName) : null;
            if ($line === null) {
                continue;
            }

            $extractErrorPattern = '@' . self::MUTE_ERROR_ANNOTATION . '\s+"(.*?)"@';
            $errorPattern = preg_match($extractErrorPattern, $line, $result) ? $this->preparePattern($result[1]) : '';
            if ($errorPattern && !preg_match('@' . $errorPattern . '@i', $error->getMessage())) {
                continue;
            }

            unset($fileSpecificErrors[$index]);
        }

        return $fileSpecificErrors;
    }

    /**
     * Returns context of the line with mute error annotation.
     *
     * @param int $errorLine
     * @param string $fileName
     * @return string|null
     */
    private function getLineWithMuteErrorAnnotation(int $errorLine, string $fileName): ?string
    {
        $file = new \SplFileObject($fileName);
        $lineNumbersToCheck = [
            $errorLine - 2, // the line above to the line that caused the error
            $errorLine - 1, // the line that caused the error
            $errorLine - 3, // the line two lines above to the line that caused the error
        ];

        foreach ($lineNumbersToCheck as $lineNumber) {
            $file->seek($lineNumber > 0 ? $lineNumber : 0);
            $line = $file->current();
            if (strpos($line, self::MUTE_ERROR_ANNOTATION) !== false) {
                return $line;
            }
        }

        return null;
    }

    /**
     * Prepares error pattern.
     *
     * @param string $errorDescription
     * @return string
     */
    private function preparePattern(string $errorDescription)
    {
        // phpcs:ignore Magento2.Functions.DiscouragedFunction
        return str_replace('*', '(?:.*?)', addcslashes(trim($errorDescription), '\()[]'));
    }
}<|MERGE_RESOLUTION|>--- conflicted
+++ resolved
@@ -66,22 +66,7 @@
             return self::NO_ERRORS;
         }
 
-<<<<<<< HEAD
-        // @phpstan-ignore-next-line
-        $clearedAnalysisResult = new AnalysisResult(
-            $this->clearIgnoredErrors($analysisResult->getFileSpecificErrors()),
-            $analysisResult->getNotFileSpecificErrors(),
-            $analysisResult->getInternalErrors(),
-            $analysisResult->getWarnings(),
-            $analysisResult->isDefaultLevelUsed(),
-            $analysisResult->getProjectConfigFile(),
-            $analysisResult->isResultCacheSaved()
-        );
-
-        return $this->tableErrorFormatter->formatErrors($clearedAnalysisResult, $output);
-=======
         return $this->tableErrorFormatter->formatErrors($analysisResult, $output);
->>>>>>> df748c43
     }
 
     /**
