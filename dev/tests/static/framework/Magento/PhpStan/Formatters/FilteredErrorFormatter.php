--- conflicted
+++ resolved
@@ -75,8 +75,8 @@
             $analysisResult->isDefaultLevelUsed(),
             $analysisResult->getProjectConfigFile(),
             $analysisResult->isResultCacheSaved(),
-<<<<<<< HEAD
-            $analysisResult->getPeakMemoryUsageBytes()
+            $analysisResult->getPeakMemoryUsageBytes(),
+            $analysisResult->isResultCacheUsed()
         ];
 
         $reflectionClass = new \ReflectionClass(AnalysisResult::class);
@@ -90,11 +90,6 @@
 
         //@phpstan:ignore-line
         $clearedAnalysisResult = new AnalysisResult(...$params);
-=======
-            $analysisResult->getPeakMemoryUsageBytes(),
-            $analysisResult->isResultCacheUsed()
-        );
->>>>>>> c62e0452
 
         return $this->tableErrorFormatter->formatErrors($clearedAnalysisResult, $output);
     }
