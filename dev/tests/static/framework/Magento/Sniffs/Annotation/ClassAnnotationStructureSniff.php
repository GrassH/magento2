--- conflicted
+++ resolved
@@ -97,17 +97,12 @@
     {
         $tokens = $phpcsFile->getTokens();
         $previousCommentClosePtr = $phpcsFile->findPrevious(T_DOC_COMMENT_CLOSE_TAG, $stackPtr - 1, 0);
-<<<<<<< HEAD
-        $this->validateAnnotationBlockExists($phpcsFile, (int)$previousCommentClosePtr, (int)$stackPtr);
-        $commentStartPtr = (int)$phpcsFile->findPrevious(T_DOC_COMMENT_OPEN_TAG, $stackPtr - 1, 0);
-=======
         if (!$previousCommentClosePtr) {
             $phpcsFile->addError('Comment block is missing', $stackPtr -1, 'MethodArguments');
             return;
         }
         $this->validateAnnotationBlockExists($phpcsFile, $previousCommentClosePtr, $stackPtr);
         $commentStartPtr = $phpcsFile->findPrevious(T_DOC_COMMENT_OPEN_TAG, $stackPtr - 1, 0);
->>>>>>> f85e6644
         $commentCloserPtr = $tokens[$commentStartPtr]['comment_closer'];
         $emptyTypeTokens = [
             T_DOC_COMMENT_WHITESPACE,
@@ -120,7 +115,7 @@
         } else {
             $this->annotationFormatValidator->validateDescriptionFormatStructure(
                 $phpcsFile,
-                (int)$commentStartPtr,
+                $commentStartPtr,
                 (int) $shortPtr,
                 $previousCommentClosePtr,
                 $emptyTypeTokens
