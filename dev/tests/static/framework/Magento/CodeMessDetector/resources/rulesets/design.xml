--- conflicted
+++ resolved
@@ -58,7 +58,6 @@
             ]]>
         </example>
     </rule>
-<<<<<<< HEAD
     <rule name="CookieAndSessionMisuse"
           class="Magento\CodeMessDetector\Rule\Design\CookieAndSessionMisuse"
           message= "The class {0} uses sessions or cookies while not being a part of HTML Presentation layer">
@@ -88,37 +87,4 @@
             ]]>
         </example>
     </rule>
-    <rule name="RequestAwareBlockMethod"
-          class="Magento\CodeMessDetector\Rule\Design\RequestAwareBlockMethod"
-          message="{0} uses request object directly. Add user input validation and suppress this warning.">
-        <description>
-            <![CDATA[
-Blocks must not depend on being used with certain controllers.
-If you use request object in a block directly you must validate all user input inside the block.
-            ]]>
-        </description>
-        <priority>2</priority>
-        <properties />
-        <example>
-            <![CDATA[
-class MyOrder extends AbstractBlock
-{
-
-    .......
-
-    public function getOrder()
-    {
-        $orderId = $this->getRequest()->getParam('order_id');
-        //Validate customer having such order.
-        if (!$this->hasOrder($this->getCustomerId(), $orderId)) {
-            ...deny access...
-        }
-        .....
-    }
-}
-            ]]>
-        </example>
-    </rule>
-=======
->>>>>>> cdc09419
 </ruleset>