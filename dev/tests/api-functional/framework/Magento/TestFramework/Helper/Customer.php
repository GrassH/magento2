<?php
/**
 * Copyright © 2016 Magento. All rights reserved.
 * See COPYING.txt for license details.
 */
namespace Magento\TestFramework\Helper;

use Magento\Customer\Api\Data\CustomerInterface;
use Magento\Customer\Model\Data\Customer as CustomerData;
use Magento\Framework\Reflection\DataObjectProcessor;
use Magento\TestFramework\TestCase\WebapiAbstract;
use Magento\Framework\Webapi\Rest\Request as RestRequest;

class Customer extends WebapiAbstract
{
    const RESOURCE_PATH = '/V1/customers';
    const SERVICE_NAME = 'customerAccountManagementV1';
    const CUSTOMER_REPOSITORY_SERVICE_NAME = "customerCustomerRepositoryV1";
    const SERVICE_VERSION = 'V1';

    const CONFIRMATION = 'a4fg7h893e39d';
    const CREATED_AT = '2013-11-05';
    const CREATED_IN = 'default';
    const STORE_NAME = 'Store Name';
    const DOB = '1970-01-01';
    const GENDER = 'Male';
    const GROUP_ID = 1;
    const MIDDLENAME = 'A';
    const PREFIX = 'Mr.';
    const STORE_ID = 1;
    const SUFFIX = 'Esq.';
    const TAXVAT = '12';
    const WEBSITE_ID = 1;

    /** Sample values for testing */
    const FIRSTNAME = 'Jane';
    const LASTNAME = 'Doe';
    const PASSWORD = 'test@123';

    const ADDRESS_CITY1 = 'CityM';
    const ADDRESS_CITY2 = 'CityX';
    const ADDRESS_REGION_CODE1 = 'AL';
    const ADDRESS_REGION_CODE2 = 'AL';

    /**
     * @var \Magento\Customer\Api\Data\AddressInterfaceFactory
     */
    private $customerAddressFactory;

    /**
     * @var \Magento\Customer\Api\Data\CustomerInterfaceFactory
     */
    private $customerDataFactory;

    /**
     * @var \Magento\Framework\Api\DataObjectHelper
     */
    private $dataObjectHelper;

    /** @var DataObjectProcessor */
    private $dataObjectProcessor;

    public function __construct($name = null, array $data = [], $dataName = '')
    {
        parent::__construct($name, $data, $dataName);

        $this->customerAddressFactory = Bootstrap::getObjectManager()->create(
            \Magento\Customer\Api\Data\AddressInterfaceFactory::class
        );

        $this->customerDataFactory = Bootstrap::getObjectManager()->create(
            \Magento\Customer\Api\Data\CustomerInterfaceFactory::class
        );

        $this->dataObjectHelper = Bootstrap::getObjectManager()->create(
            \Magento\Framework\Api\DataObjectHelper::class
        );

        $this->dataObjectProcessor = Bootstrap::getObjectManager()->create(
            \Magento\Framework\Reflection\DataObjectProcessor::class
        );
    }

    /**
     * @param array $additional
     * @return array|bool|float|int|string
     */
    public function createSampleCustomer(array $additional = [])
    {
        $serviceInfo = [
            'rest' => [
                'resourcePath' => self::RESOURCE_PATH,
                'httpMethod' => RestRequest::HTTP_METHOD_POST,
            ],
            'soap' => [
                'service' => self::SERVICE_NAME,
                'serviceVersion' => self::SERVICE_VERSION,
                'operation' => self::SERVICE_NAME . 'CreateAccount',
            ],
        ];

        $customerDataArray = $this->dataObjectProcessor->buildOutputDataArray(
<<<<<<< HEAD
            $this->createSampleCustomerDataObject(),
            \Magento\Customer\Api\Data\CustomerInterface::class
=======
            $this->createSampleCustomerDataObject($additional),
            \Magento\Customer\Api\Data\CustomerInterface::class
        );
        $requestData = ['customer' => $customerDataArray, 'password' => self::PASSWORD];
        $customerData = $this->_webApiCall($serviceInfo, $requestData);
        return $customerData;
    }

    /**
     * Update Existing customer
     *
     * @param array $additional
     * @param int $customerId
     * @return array|bool|float|int|string
     */
    public function updateSampleCustomer(array $additional = [], $customerId) {
        $serviceInfo = [
            'rest' => [
                'resourcePath' => self::RESOURCE_PATH . "/" . $customerId,
                'httpMethod' => RestRequest::HTTP_METHOD_PUT,
            ],
            'soap' => [
                'service' => self::CUSTOMER_REPOSITORY_SERVICE_NAME,
                'serviceVersion' => self::SERVICE_VERSION,
                'operation' => self::CUSTOMER_REPOSITORY_SERVICE_NAME . 'save',
            ],
        ];

        $customerDataArray = $this->dataObjectProcessor->buildOutputDataArray(
            $this->createSampleCustomerDataObject($additional),
            '\Magento\Customer\Api\Data\CustomerInterface'
>>>>>>> f5539378
        );
        $requestData = ['customer' => $customerDataArray, 'password' => self::PASSWORD];
        $customerData = $this->_webApiCall($serviceInfo, $requestData);
        return $customerData;
    }

    /**
     * @param array $additional
     * @return array
     */
    private function getCustomerSampleData(array $additional = [])
    {
        $customerData = [
            CustomerData::FIRSTNAME => self::FIRSTNAME,
            CustomerData::LASTNAME => self::LASTNAME,
            CustomerData::EMAIL => 'janedoe' . uniqid() . '@example.com',
            CustomerData::CONFIRMATION => self::CONFIRMATION,
            CustomerData::CREATED_AT => self::CREATED_AT,
            CustomerData::CREATED_IN => self::STORE_NAME,
            CustomerData::DOB => self::DOB,
            CustomerData::GENDER => self::GENDER,
            CustomerData::GROUP_ID => self::GROUP_ID,
            CustomerData::MIDDLENAME => self::MIDDLENAME,
            CustomerData::PREFIX => self::PREFIX,
            CustomerData::STORE_ID => self::STORE_ID,
            CustomerData::SUFFIX => self::SUFFIX,
            CustomerData::TAXVAT => self::TAXVAT,
            CustomerData::WEBSITE_ID => self::WEBSITE_ID,
            'custom_attributes' => [
                [
                    'attribute_code' => 'disable_auto_group_change',
                    'value' => '0',
                ],
            ],
        ];

        return array_merge($customerData, $additional);
    }

    /**
     * Create customer using setters.
     *
     * @param array $additional
     * @return CustomerInterface
     */
    public function createSampleCustomerDataObject(array $additional = [])
    {
        $customerAddress1 = $this->customerAddressFactory->create();
        $customerAddress1->setCountryId('US');
        $customerAddress1->setIsDefaultBilling(true);
        $customerAddress1->setIsDefaultShipping(true);
        $customerAddress1->setPostcode('75477');
        $customerAddress1->setRegion(
            Bootstrap::getObjectManager()->create(\Magento\Customer\Api\Data\RegionInterfaceFactory::class)
                ->create()
                ->setRegionCode(self::ADDRESS_REGION_CODE1)
                ->setRegion('Alabama')
                ->setRegionId(1)
        );
        $customerAddress1->setStreet(['Green str, 67']);
        $customerAddress1->setTelephone('3468676');
        $customerAddress1->setCity(self::ADDRESS_CITY1);
        $customerAddress1->setFirstname('John');
        $customerAddress1->setLastname('Smith');
        $address1 = $this->dataObjectProcessor->buildOutputDataArray(
            $customerAddress1,
            \Magento\Customer\Api\Data\AddressInterface::class
        );

        $customerAddress2 = $this->customerAddressFactory->create();
        $customerAddress2->setCountryId('US');
        $customerAddress2->setIsDefaultBilling(false);
        $customerAddress2->setIsDefaultShipping(false);
        $customerAddress2->setPostcode('47676');
        $customerAddress2->setRegion(
            Bootstrap::getObjectManager()->create(\Magento\Customer\Api\Data\RegionInterfaceFactory::class)
                ->create()
                ->setRegionCode(self::ADDRESS_REGION_CODE2)
                ->setRegion('Alabama')
                ->setRegionId(1)
        );
        $customerAddress2->setStreet(['Black str, 48', 'Building D']);
        $customerAddress2->setTelephone('3234676');
        $customerAddress2->setCity(self::ADDRESS_CITY2);
        $customerAddress2->setFirstname('John');
        $customerAddress2->setLastname('Smith');
        $address2 = $this->dataObjectProcessor->buildOutputDataArray(
            $customerAddress2,
            \Magento\Customer\Api\Data\AddressInterface::class
        );

        $customerData = $this->getCustomerSampleData(
            array_merge([CustomerData::KEY_ADDRESSES => [$address1, $address2]], $additional)
        );
        $customer = $this->customerDataFactory->create();
        $this->dataObjectHelper->populateWithArray(
            $customer,
            $customerData,
            \Magento\Customer\Api\Data\CustomerInterface::class
        );
        return $customer;
    }
}<|MERGE_RESOLUTION|>--- conflicted
+++ resolved
@@ -100,10 +100,6 @@
         ];
 
         $customerDataArray = $this->dataObjectProcessor->buildOutputDataArray(
-<<<<<<< HEAD
-            $this->createSampleCustomerDataObject(),
-            \Magento\Customer\Api\Data\CustomerInterface::class
-=======
             $this->createSampleCustomerDataObject($additional),
             \Magento\Customer\Api\Data\CustomerInterface::class
         );
@@ -134,8 +130,7 @@
 
         $customerDataArray = $this->dataObjectProcessor->buildOutputDataArray(
             $this->createSampleCustomerDataObject($additional),
-            '\Magento\Customer\Api\Data\CustomerInterface'
->>>>>>> f5539378
+            \Magento\Customer\Api\Data\CustomerInterface::class
         );
         $requestData = ['customer' => $customerDataArray, 'password' => self::PASSWORD];
         $customerData = $this->_webApiCall($serviceInfo, $requestData);
