--- conflicted
+++ resolved
@@ -49,11 +49,7 @@
 
         return $this->helper->sign(
             $signatureData,
-<<<<<<< HEAD
-            'SHA256',
-=======
             $this->algorithm,
->>>>>>> 459ebb5b
             $this->credentials->getConsumerSecret(),
             $this->tokenSecret,
             $method,
