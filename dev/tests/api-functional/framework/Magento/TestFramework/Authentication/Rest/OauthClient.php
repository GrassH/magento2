<?php
/**
 * Copyright © Magento, Inc. All rights reserved.
 * See COPYING.txt for license details.
 */

namespace Magento\TestFramework\Authentication\Rest;

use Magento\Framework\Oauth\Helper\Utility;
use Magento\TestFramework\Helper\Bootstrap;
use OAuth\Common\Consumer\Credentials;
use OAuth\Common\Http\Client\ClientInterface;
use OAuth\Common\Http\Exception\TokenResponseException;
use OAuth\Common\Http\Uri\Uri;
use OAuth\Common\Http\Uri\UriInterface;
use OAuth\Common\Storage\TokenStorageInterface;
use OAuth\OAuth1\Service\AbstractService;
use OAuth\OAuth1\Signature\SignatureInterface;
use OAuth\OAuth1\Token\StdOAuth1Token;
use OAuth\OAuth1\Token\TokenInterface;
use Laminas\OAuth\Http\Utility as HTTPUtility;
use Magento\Framework\Oauth\Helper\Signature\Hmac256;

/**
 * @SuppressWarnings(PHPMD.CouplingBetweenObjects)
 */
class OauthClient extends AbstractService
{
    /**
     * The maximum timeout for http request in seconds
     */
    public const DEFAULT_TIMEOUT = 120;

    /** @var string|null */
    protected $_oauthVerifier = null;

    /**
     * @param Credentials $credentials
     * @param ClientInterface|null $httpClient
     * @param TokenStorageInterface|null $storage
     * @param SignatureInterface|null $signature
     * @param UriInterface|null $baseApiUri
     * @param Utility|null $helper
     */
    public function __construct(
        Credentials $credentials,
        ClientInterface $httpClient = null,
        TokenStorageInterface $storage = null,
        SignatureInterface $signature = null,
        UriInterface $baseApiUri = null,
        Utility $helper = null
    ) {
        if (!isset($httpClient)) {
            $httpClient = new \Magento\TestFramework\Authentication\Rest\CurlClient();
            $httpClient->setTimeout(self::DEFAULT_TIMEOUT);
        }
        if (!isset($storage)) {
            $storage = new \OAuth\Common\Storage\Memory();
        }
        if (!isset($helper)) {
<<<<<<< HEAD
            $helper = new Utility();
=======
            $helper = new Utility(new HTTPUtility(), new Hmac256());
>>>>>>> 459ebb5b
        }
        if (!isset($signature)) {
            $signature = new \Magento\TestFramework\Authentication\Rest\OauthClient\Signature($helper, $credentials);
        }
        parent::__construct($credentials, $httpClient, $storage, $signature, $baseApiUri);
    }

    /**
     * @inheritDoc
     */
    public function getRequestTokenEndpoint()
    {
        return new Uri(TESTS_BASE_URL . '/oauth/token/request');
    }

    /**
     * @inheritDoc
     */
    public function getAuthorizationEndpoint()
    {
        throw new \OAuth\Common\Exception\Exception(
            'Magento REST API is 2-legged. Current operation is not available.'
        );
    }

    /**
     * Returns the access token API endpoint.
     *
     * @return UriInterface
     */
    public function getAccessTokenEndpoint()
    {
        return new Uri(TESTS_BASE_URL . '/oauth/token/access');
    }

    /**
     * Returns the TestModule1 Rest API endpoint.
     *
     * @return UriInterface
     */
    public function getTestApiEndpoint()
    {
        $defaultStoreCode = Bootstrap::getObjectManager()->get(\Magento\Store\Model\StoreManagerInterface::class)
            ->getStore()->getCode();
        return new Uri(TESTS_BASE_URL . '/rest/' . $defaultStoreCode . '/V1/testmodule1');
    }

    /**
     * Parses the access token response and returns a TokenInterface.
     *
     * @return TokenInterface
     * @param string $responseBody
     */
    protected function parseAccessTokenResponse($responseBody)
    {
        return $this->_parseToken($responseBody);
    }

    /**
     * Parses the request token response and returns a TokenInterface.
     *
     * @return TokenInterface
     * @param string $responseBody
     * @throws TokenResponseException
     */
    protected function parseRequestTokenResponse($responseBody)
    {
        $data = $this->_parseResponseBody($responseBody);
        if (isset($data['oauth_verifier'])) {
            $this->_oauthVerifier = $data['oauth_verifier'];
        }
        return $this->_parseToken($responseBody);
    }

    /**
     * Parse response body and create oAuth token object based on parameters provided.
     *
     * @param string $responseBody
     * @return StdOAuth1Token
     * @throws TokenResponseException
     */
    protected function _parseToken($responseBody)
    {
        $data = $this->_parseResponseBody($responseBody);
        $token = new StdOAuth1Token();
        $token->setRequestToken($data['oauth_token']);
        $token->setRequestTokenSecret($data['oauth_token_secret']);
        $token->setAccessToken($data['oauth_token']);
        $token->setAccessTokenSecret($data['oauth_token_secret']);
        $token->setEndOfLife(StdOAuth1Token::EOL_NEVER_EXPIRES);
        unset($data['oauth_token'], $data['oauth_token_secret']);
        $token->setExtraParams($data);
        return $token;
    }

    /**
     * Parse response body and return data in array.
     *
     * @param string $responseBody
     * @return array
     * @throws \OAuth\Common\Http\Exception\TokenResponseException
     */
    protected function _parseResponseBody($responseBody)
    {
        if (!is_string($responseBody)) {
            throw new TokenResponseException("Response body is expected to be a string.");
        }
        parse_str($responseBody, $data);
        if (null === $data || !is_array($data)) {
            throw new TokenResponseException('Unable to parse response.');
        } elseif (isset($data['error'])) {
            throw new TokenResponseException("Error occurred: '{$data['error']}'");
        }
        return $data;
    }

    /**
     * Retrieve oAuth verifier that was obtained during request token request.
     *
     * @return string
     * @throws \OAuth\Common\Http\Exception\TokenResponseException
     */
    public function getOauthVerifier()
    {
        if (empty($this->_oauthVerifier)) {
            throw new TokenResponseException("oAuth verifier must be obtained during request token request.");
        }
        return $this->_oauthVerifier;
    }

    /**
     * Builds the authorization header for an authenticated API request.
     *
     * Fixing this method since parent implementation from lib not sending the oauth_verifier
     * when requesting access token.
     *
     * @param string $method
     * @param UriInterface $uri the uri the request is headed
     * @param \OAuth\OAuth1\Token\TokenInterface $token
     * @param array|null $bodyParams
     * @return string
     */
    protected function buildAuthorizationHeaderForAPIRequest(
        $method,
        UriInterface $uri,
        TokenInterface $token,
        $bodyParams = null
    ) {
        $this->signature->setTokenSecret($token->getAccessTokenSecret());
        $parameters = $this->getBasicAuthorizationHeaderInfo();
        if (isset($parameters['oauth_callback'])) {
            unset($parameters['oauth_callback']);
        }

        $parameters = array_merge($parameters, ['oauth_token' => $token->getAccessToken()]);
        $parameters = array_merge($parameters, $bodyParams);
        $parameters['oauth_signature'] = $this->signature->getSignature($uri, $parameters, $method);

        $authorizationHeader = 'OAuth ';
        $delimiter = '';

        foreach ($parameters as $key => $value) {
            $authorizationHeader .= $delimiter . rawurlencode($key) . '="' . rawurlencode($value) . '"';
            $delimiter = ', ';
        }

        return $authorizationHeader;
    }

    /**
     * Builds the oAuth authorization header for an authenticated API request
     *
     * @param UriInterface $uri the uri the request is headed
     * @param \OAuth\OAuth1\Token\TokenInterface $token
     * @param string $tokenSecret used to verify the passed token
     * @param array $bodyParams
     * @param string $method HTTP method to use
     * @return array
     */
    public function buildOauthAuthorizationHeader($uri, $token, $tokenSecret, $bodyParams, $method = 'GET')
    {
        $uri = new Uri($uri);
        $tokenObj = new StdOAuth1Token();
        $tokenObj->setAccessToken($token);
        $tokenObj->setAccessTokenSecret($tokenSecret);
        $tokenObj->setEndOfLife(StdOAuth1Token::EOL_NEVER_EXPIRES);
        return [
            'Authorization: ' . $this->buildAuthorizationHeaderForAPIRequest($method, $uri, $tokenObj, $bodyParams)
        ];
    }

    /**
     * Builds the bearer token authorization header
     *
     * @param string $token
     * @return array
     */
    public function buildBearerTokenAuthorizationHeader($token)
    {
        return [
            'Authorization: Bearer ' . $token
        ];
    }

    /**
     * Validates a Test REST api call access using oauth access token
     *
     * @param TokenInterface $token The access token.
     * @param string $method HTTP method.
     * @return array
     * @throws TokenResponseException
     */
    public function validateAccessToken($token, $method = 'GET')
    {
        //Need to add Accept header else Magento errors out with 503
        $extraAuthenticationHeaders = ['Accept' => 'application/json'];

        $this->signature->setTokenSecret($token->getAccessTokenSecret());

        $authorizationHeader = [
            'Authorization' => $this->buildAuthorizationHeaderForAPIRequest(
                $method,
                $this->getTestApiEndpoint(),
                $token,
                []
            ),
        ];

        $headers = array_merge($authorizationHeader, $extraAuthenticationHeaders);

        $responseBody = $this->httpClient->retrieveResponse($this->getTestApiEndpoint(), [], $headers, $method);

        return json_decode($responseBody);
    }

    /**
     * @inheritDoc
     */
    protected function getSignatureMethod()
    {
        return 'HMAC-SHA256';
    }
}<|MERGE_RESOLUTION|>--- conflicted
+++ resolved
@@ -58,11 +58,7 @@
             $storage = new \OAuth\Common\Storage\Memory();
         }
         if (!isset($helper)) {
-<<<<<<< HEAD
-            $helper = new Utility();
-=======
             $helper = new Utility(new HTTPUtility(), new Hmac256());
->>>>>>> 459ebb5b
         }
         if (!isset($signature)) {
             $signature = new \Magento\TestFramework\Authentication\Rest\OauthClient\Signature($helper, $credentials);
