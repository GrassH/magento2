--- conflicted
+++ resolved
@@ -19,14 +19,10 @@
     <!-- Test suites definition -->
     <testsuites>
         <testsuite name="Magento SOAP web API functional tests">
-<<<<<<< HEAD
-            <directory>testsuite</directory>
-=======
             <file>testsuite/Magento/WebApiTest.php</file>
         </testsuite>
         <testsuite name="Magento SOAP web API functional tests real suite">
-            <directory suffix="Test.php">testsuite</directory>
->>>>>>> 56e17b8c
+            <directory>testsuite</directory>
             <!-- <exclude>testsuite/Magento/GraphQl</exclude> -->
             <directory>../../../app/code/*/*/Test/Api</directory>
         </testsuite>
