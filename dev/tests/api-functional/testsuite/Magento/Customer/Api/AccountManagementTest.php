<?php
/**
 * Copyright © 2016 Magento. All rights reserved.
 * See COPYING.txt for license details.
 */
namespace Magento\Customer\Api;

use Magento\Customer\Api\Data\CustomerInterface as Customer;
use Magento\Customer\Model\AccountManagement;
use Magento\Framework\Exception\InputException;
use Magento\Framework\Exception\NoSuchEntityException;
use Magento\TestFramework\Helper\Bootstrap;
use Magento\TestFramework\Helper\Customer as CustomerHelper;
use Magento\TestFramework\TestCase\WebapiAbstract;
use Magento\Framework\Webapi\Exception as HTTPExceptionCodes;
use Magento\Security\Model\Config;

/**
 * Test class for Magento\Customer\Api\AccountManagementInterface
 *
 * @SuppressWarnings(PHPMD.CouplingBetweenObjects)
 */
class AccountManagementTest extends WebapiAbstract
{
    const SERVICE_VERSION = 'V1';
    const SERVICE_NAME = 'customerAccountManagementV1';
    const RESOURCE_PATH = '/V1/customers';

    /**
     * Sample values for testing
     */
    const ATTRIBUTE_CODE = 'attribute_code';
    const ATTRIBUTE_VALUE = 'attribute_value';

    /**
     * @var AccountManagementInterface
     */
    private $accountManagement;

    /**
     * @var \Magento\Framework\Api\SearchCriteriaBuilder
     */
    private $searchCriteriaBuilder;

    /**
     * @var \Magento\Framework\Api\SortOrderBuilder
     */
    private $sortOrderBuilder;

    /**
     * @var \Magento\Framework\Api\Search\FilterGroupBuilder
     */
    private $filterGroupBuilder;

    /**
     * @var CustomerHelper
     */
    private $customerHelper;

    /**
     * @var array
     */
    private $currentCustomerId;

    /**
     * @var \Magento\Framework\Reflection\DataObjectProcessor
     */
    private $dataObjectProcessor;

    /**
     * @var \Magento\Config\Model\Config
     */
    private $config;

    /**
     * @var int
     */
    private $configValue;

    /**
     * Execute per test initialization.
     */
    public function setUp()
    {
        $this->accountManagement = Bootstrap::getObjectManager()->get(
            'Magento\Customer\Api\AccountManagementInterface'
        );
        $this->searchCriteriaBuilder = Bootstrap::getObjectManager()->create(
            'Magento\Framework\Api\SearchCriteriaBuilder'
        );
        $this->sortOrderBuilder = Bootstrap::getObjectManager()->create(
            'Magento\Framework\Api\SortOrderBuilder'
        );
        $this->filterGroupBuilder = Bootstrap::getObjectManager()->create(
            'Magento\Framework\Api\Search\FilterGroupBuilder'
        );
        $this->customerHelper = new CustomerHelper();

        $this->dataObjectProcessor = Bootstrap::getObjectManager()->create(
            'Magento\Framework\Reflection\DataObjectProcessor'
        );
        $this->config = Bootstrap::getObjectManager()->create(
            'Magento\Config\Model\Config'
        );

        if ($this->config->getConfigDataValue(
            Config::XML_PATH_FRONTED_AREA .
            Config::XML_PATH_PASSWORD_RESET_PROTECTION_TYPE
        ) != 0) {
            $this->configValue = $this->config
                ->getConfigDataValue(
                    Config::XML_PATH_FRONTED_AREA .
                    Config::XML_PATH_PASSWORD_RESET_PROTECTION_TYPE
                );
            $this->config->setDataByPath(
                Config::XML_PATH_FRONTED_AREA . Config::XML_PATH_PASSWORD_RESET_PROTECTION_TYPE,
                0
            );
            $this->config->save();
        }
    }

    public function tearDown()
    {
        if (!empty($this->currentCustomerId)) {
            foreach ($this->currentCustomerId as $customerId) {
                $serviceInfo = [
                    'rest' => [
                        'resourcePath' => self::RESOURCE_PATH . '/' . $customerId,
                        'httpMethod' => \Magento\Framework\Webapi\Rest\Request::HTTP_METHOD_DELETE,
                    ],
                    'soap' => [
                        'service' => CustomerRepositoryTest::SERVICE_NAME,
                        'serviceVersion' => self::SERVICE_VERSION,
                        'operation' => CustomerRepositoryTest::SERVICE_NAME . 'DeleteById',
                    ],
                ];

                $response = $this->_webApiCall($serviceInfo, ['customerId' => $customerId]);

                $this->assertTrue($response);
            }
        }
        $this->config->setDataByPath(
            Config::XML_PATH_FRONTED_AREA . Config::XML_PATH_PASSWORD_RESET_PROTECTION_TYPE,
            $this->configValue
        );
        $this->config->save();
        unset($this->accountManagement);
    }

    public function testCreateCustomer()
    {
        $customerData = $this->_createCustomer();
        $this->assertNotNull($customerData['id']);
    }

    public function testCreateCustomerWithErrors()
    {
        $serviceInfo = [
            'rest' => [
                'resourcePath' => self::RESOURCE_PATH,
                'httpMethod' => \Magento\Framework\Webapi\Rest\Request::HTTP_METHOD_POST, ],
            'soap' => [
                'service' => self::SERVICE_NAME,
                'serviceVersion' => self::SERVICE_VERSION,
                'operation' => self::SERVICE_NAME . 'CreateAccount',
            ],
        ];

        $customerDataArray = $this->dataObjectProcessor->buildOutputDataArray(
            $this->customerHelper->createSampleCustomerDataObject(),
            '\Magento\Customer\Api\Data\CustomerInterface'
        );
        $invalidEmail = 'invalid';
        $customerDataArray['email'] = $invalidEmail;
        $requestData = ['customer' => $customerDataArray, 'password' => CustomerHelper::PASSWORD];
        try {
            $this->_webApiCall($serviceInfo, $requestData);
            $this->fail('Expected exception did not occur.');
        } catch (\Exception $e) {
            if (TESTS_WEB_API_ADAPTER == self::ADAPTER_SOAP) {
                $expectedException = new InputException();
<<<<<<< HEAD
                $expectedException->addError(
                    __(
                        'Invalid value of "%value" provided for the %fieldName field.',
                        ['fieldName' => 'email', 'value' => $invalidEmail]
                    )
                );
=======
                $expectedException->addError(__('"Email" is not a valid email address.'));
>>>>>>> efc35bb7
                $this->assertInstanceOf('SoapFault', $e);
                $this->checkSoapFault(
                    $e,
                    $expectedException->getRawMessage(),
                    'env:Sender',
                    $expectedException->getParameters() // expected error parameters
                );
            } else {
                $this->assertEquals(HTTPExceptionCodes::HTTP_BAD_REQUEST, $e->getCode());
                $exceptionData = $this->processRestExceptionResult($e);
                $expectedExceptionData = [
<<<<<<< HEAD
                    'message' => 'Invalid value of "%value" provided for the %fieldName field.',
                    'parameters' => [
                        'fieldName' => 'email',
                        'value' => $invalidEmail,
                    ],
=======
                    'message' => '"Email" is not a valid email address.',
>>>>>>> efc35bb7
                ];
                $this->assertEquals($expectedExceptionData, $exceptionData);
            }
        }
    }

    /**
     * Test customer activation when it is required
     *
     * @magentoConfigFixture default_store customer/create_account/confirm 0
     */
    public function testActivateCustomer()
    {
        $customerData = $this->_createCustomer();
        $this->assertNotNull($customerData[Customer::CONFIRMATION], 'Customer activation is not required');

        $serviceInfo = [
            'rest' => [
                'resourcePath' => self::RESOURCE_PATH . '/' . $customerData[Customer::EMAIL] . '/activate',
                'httpMethod' => \Magento\Framework\Webapi\Rest\Request::HTTP_METHOD_PUT,
            ],
            'soap' => [
                'service' => self::SERVICE_NAME,
                'serviceVersion' => self::SERVICE_VERSION,
                'operation' => self::SERVICE_NAME . 'Activate',
            ],
        ];

        $requestData = [
            'email' => $customerData[Customer::EMAIL],
            'confirmationKey' => $customerData[Customer::CONFIRMATION],
        ];

        $result = $this->_webApiCall($serviceInfo, $requestData);

        $this->assertEquals($customerData[Customer::ID], $result[Customer::ID], 'Wrong customer!');
        $this->assertTrue(
            !isset($result[Customer::CONFIRMATION]) || $result[Customer::CONFIRMATION] === null,
            'Customer is not activated!'
        );
    }

    public function testGetCustomerActivateCustomer()
    {
        $customerData = $this->_createCustomer();

        $serviceInfo = [
            'rest' => [
                'resourcePath' => self::RESOURCE_PATH . '/' . $customerData[Customer::EMAIL] . '/activate',
                'httpMethod' => \Magento\Framework\Webapi\Rest\Request::HTTP_METHOD_PUT,
            ],
            'soap' => [
                'service' => self::SERVICE_NAME,
                'serviceVersion' => self::SERVICE_VERSION,
                'operation' => self::SERVICE_NAME . 'Activate',
            ],
        ];
        $requestData = [
            'email' => $customerData[Customer::EMAIL],
            'confirmationKey' => $customerData[Customer::CONFIRMATION],
        ];

        $customerResponseData = $this->_webApiCall($serviceInfo, $requestData);

        $this->assertEquals($customerData[Customer::ID], $customerResponseData[Customer::ID]);
        // Confirmation key is removed after confirmation
        $this->assertFalse(isset($customerResponseData[Customer::CONFIRMATION]));
    }

    public function testValidateResetPasswordLinkToken()
    {
        $customerData = $this->_createCustomer();
        /** @var \Magento\Customer\Model\Customer $customerModel */
        $customerModel = Bootstrap::getObjectManager()->create('Magento\Customer\Model\CustomerFactory')
            ->create();
        $customerModel->load($customerData[Customer::ID]);
        $rpToken = 'lsdj579slkj5987slkj595lkj';
        $customerModel->setRpToken('lsdj579slkj5987slkj595lkj');
        $customerModel->setRpTokenCreatedAt(date('Y-m-d H:i:s'));
        $customerModel->save();
        $path = self::RESOURCE_PATH . '/' . $customerData[Customer::ID] . '/password/resetLinkToken/' . $rpToken;
        $serviceInfo = [
            'rest' => [
                'resourcePath' => $path,
                'httpMethod' => \Magento\Framework\Webapi\Rest\Request::HTTP_METHOD_GET,
            ],
            'soap' => [
                'service' => self::SERVICE_NAME,
                'serviceVersion' => self::SERVICE_VERSION,
                'operation' => self::SERVICE_NAME . 'ValidateResetPasswordLinkToken',
            ],
        ];

        $this->_webApiCall(
            $serviceInfo,
            ['customerId' => $customerData['id'], 'resetPasswordLinkToken' => $rpToken]
        );
    }

    public function testValidateResetPasswordLinkTokenInvalidToken()
    {
        $customerData = $this->_createCustomer();
        $invalidToken = 'fjjkafjie';
        $path = self::RESOURCE_PATH . '/' . $customerData[Customer::ID] . '/password/resetLinkToken/' . $invalidToken;
        $serviceInfo = [
            'rest' => [
                'resourcePath' => $path,
                'httpMethod' => \Magento\Framework\Webapi\Rest\Request::HTTP_METHOD_GET,
            ],
            'soap' => [
                'service' => self::SERVICE_NAME,
                'serviceVersion' => self::SERVICE_VERSION,
                'operation' => self::SERVICE_NAME . 'ValidateResetPasswordLinkToken',
            ],
        ];

        $expectedMessage = 'Reset password token mismatch.';

        try {
            if (TESTS_WEB_API_ADAPTER == self::ADAPTER_SOAP) {
                $this->_webApiCall(
                    $serviceInfo,
                    ['customerId' => $customerData['id'], 'resetPasswordLinkToken' => 'invalid']
                );
            } else {
                $this->_webApiCall($serviceInfo);
            }
            $this->fail("Expected exception to be thrown.");
        } catch (\SoapFault $e) {
            $this->assertContains(
                $expectedMessage,
                $e->getMessage(),
                "Exception message does not match"
            );
        } catch (\Exception $e) {
            $errorObj = $this->processRestExceptionResult($e);
            $this->assertEquals($expectedMessage, $errorObj['message']);
            $this->assertEquals(HTTPExceptionCodes::HTTP_BAD_REQUEST, $e->getCode());
        }
    }

    public function testInitiatePasswordMissingRequiredFields()
    {
        $this->_markTestAsRestOnly('Soap clients explicitly check for required fields based on WSDL.');
        $serviceInfo = [
            'rest' => [
                'resourcePath' => self::RESOURCE_PATH . '/password',
                'httpMethod' => \Magento\Framework\Webapi\Rest\Request::HTTP_METHOD_PUT,
            ]
        ];

        try {
            $this->_webApiCall($serviceInfo);
        } catch (\Exception $e) {
            $this->assertEquals(\Magento\Framework\Webapi\Exception::HTTP_BAD_REQUEST, $e->getCode());
            $exceptionData = $this->processRestExceptionResult($e);
            $expectedExceptionData = [
                'message' => 'One or more input exceptions have occurred.',
                'errors' => [
                    [
                        'message' => '%fieldName is a required field.',
                        'parameters' => [
                            'fieldName' => 'email',
                        ],
                    ],
                    [
                        'message' => '%fieldName is a required field.',
                        'parameters' => [
                            'fieldName' => 'template',
                        ]
                    ],
                ],
            ];
            $this->assertEquals($expectedExceptionData, $exceptionData);
        }
    }

    public function testInitiatePasswordReset()
    {
        $customerData = $this->_createCustomer();

        $serviceInfo = [
            'rest' => [
                'resourcePath' => self::RESOURCE_PATH . '/password',
                'httpMethod' => \Magento\Framework\Webapi\Rest\Request::HTTP_METHOD_PUT,
            ],
            'soap' => [
                'service' => self::SERVICE_NAME,
                'serviceVersion' => self::SERVICE_VERSION,
                'operation' => self::SERVICE_NAME . 'InitiatePasswordReset',
            ],
        ];
        $requestData = [
            'email' => $customerData[Customer::EMAIL],
            'template' => AccountManagement::EMAIL_RESET,
            'websiteId' => $customerData[Customer::WEBSITE_ID],
        ];
        // This api doesn't return any response.
        // No exception or response means the request was processed successfully.
        // The webapi framework does not return the header information as yet. A check for HTTP 200 would be ideal here
        $this->_webApiCall($serviceInfo, $requestData);
    }

    public function testSendPasswordResetLinkBadEmailOrWebsite()
    {
        $serviceInfo = [
            'rest' => [
                'resourcePath' => self::RESOURCE_PATH . '/password',
                'httpMethod' => \Magento\Framework\Webapi\Rest\Request::HTTP_METHOD_PUT,
            ],
            'soap' => [
                'service' => self::SERVICE_NAME,
                'serviceVersion' => self::SERVICE_VERSION,
                'operation' => self::SERVICE_NAME . 'InitiatePasswordReset',
            ],
        ];
        $requestData = [
            'email' => 'dummy@example.com',
            'template' => AccountManagement::EMAIL_RESET,
            'websiteId' => 0,
        ];
        try {
            $this->_webApiCall($serviceInfo, $requestData);
        } catch (\Exception $e) {
            $expectedErrorParameters =
                [
                    'fieldName' => 'email',
                    'fieldValue' => 'dummy@example.com',
                    'field2Name' => 'websiteId',
                    'field2Value' => 0,
                ];

            if (TESTS_WEB_API_ADAPTER == self::ADAPTER_REST) {
                $errorObj = $this->processRestExceptionResult($e);
                $this->assertEquals(
                    'No such entity with %fieldName = %fieldValue, %field2Name = %field2Value',
                    $errorObj['message']
                );
                $this->assertEquals($expectedErrorParameters, $errorObj['parameters']);
                $this->assertEquals(HTTPExceptionCodes::HTTP_NOT_FOUND, $e->getCode());
            } else {
                $this->assertInstanceOf('SoapFault', $e);
                $this->checkSoapFault(
                    $e,
                    'No such entity with %fieldName = %fieldValue, %field2Name = %field2Value',
                    'env:Sender',
                    $expectedErrorParameters
                );
            }
        }
    }

    public function testGetConfirmationStatus()
    {
        $customerData = $this->_createCustomer();

        $serviceInfo = [
            'rest' => [
                'resourcePath' => self::RESOURCE_PATH . '/' . $customerData[Customer::ID] . '/confirm',
                'httpMethod' => \Magento\Framework\Webapi\Rest\Request::HTTP_METHOD_GET,
            ],
            'soap' => [
                'service' => self::SERVICE_NAME,
                'serviceVersion' => self::SERVICE_VERSION,
                'operation' => self::SERVICE_NAME . 'GetConfirmationStatus',
            ],
        ];

        $confirmationResponse = $this->_webApiCall($serviceInfo, ['customerId' => $customerData['id']]);

        $this->assertEquals(AccountManagement::ACCOUNT_CONFIRMATION_NOT_REQUIRED, $confirmationResponse);
    }

    public function testResendConfirmation()
    {
        $customerData = $this->_createCustomer();

        $serviceInfo = [
            'rest' => [
                'resourcePath' => self::RESOURCE_PATH . '/confirm',
                'httpMethod' => \Magento\Framework\Webapi\Rest\Request::HTTP_METHOD_POST,
            ],
            'soap' => [
                'service' => self::SERVICE_NAME,
                'serviceVersion' => self::SERVICE_VERSION,
                'operation' => self::SERVICE_NAME . 'ResendConfirmation',
            ],
        ];
        $requestData = [
            'email' => $customerData[Customer::EMAIL],
            'websiteId' => $customerData[Customer::WEBSITE_ID],
        ];
        // This api doesn't return any response.
        // No exception or response means the request was processed successfully.
        // The webapi framework does not return the header information as yet. A check for HTTP 200 would be ideal here
        $this->_webApiCall($serviceInfo, $requestData);
    }

    public function testResendConfirmationBadEmailOrWebsite()
    {
        $serviceInfo = [
            'rest' => [
                'resourcePath' => self::RESOURCE_PATH . '/confirm',
                'httpMethod' => \Magento\Framework\Webapi\Rest\Request::HTTP_METHOD_POST,
            ],
            'soap' => [
                'service' => self::SERVICE_NAME,
                'serviceVersion' => self::SERVICE_VERSION,
                'operation' => self::SERVICE_NAME . 'ResendConfirmation',
            ],
        ];
        $requestData = [
            'email' => 'dummy@example.com',
            'websiteId' => 0,
        ];
        try {
            $this->_webApiCall($serviceInfo, $requestData);
        } catch (\Exception $e) {
            $expectedErrorParameters =
                [
                    'fieldName' => 'email',
                    'fieldValue' => 'dummy@example.com',
                    'field2Name' => 'websiteId',
                    'field2Value' => 0,
                ];
            if (TESTS_WEB_API_ADAPTER == self::ADAPTER_REST) {
                $errorObj = $this->processRestExceptionResult($e);
                $this->assertEquals(
                    'No such entity with %fieldName = %fieldValue, %field2Name = %field2Value',
                    $errorObj['message']
                );
                $this->assertEquals($expectedErrorParameters, $errorObj['parameters']);
                $this->assertEquals(HTTPExceptionCodes::HTTP_NOT_FOUND, $e->getCode());
            } else {
                $this->assertInstanceOf('SoapFault', $e);
                $this->checkSoapFault(
                    $e,
                    'No such entity with %fieldName = %fieldValue, %field2Name = %field2Value',
                    'env:Sender',
                    $expectedErrorParameters
                );
            }
        }
    }

    public function testValidateCustomerData()
    {
        $customerData = $this->customerHelper->createSampleCustomerDataObject();
        $customerData->setFirstname(null);
        $customerData->setLastname(null);
        $serviceInfo = [
            'rest' => [
                'resourcePath' => self::RESOURCE_PATH . '/validate',
                'httpMethod' => \Magento\Framework\Webapi\Rest\Request::HTTP_METHOD_PUT,
            ],
            'soap' => [
                'service' => self::SERVICE_NAME,
                'serviceVersion' => self::SERVICE_VERSION,
                'operation' => self::SERVICE_NAME . 'Validate',
            ],
        ];
        $customerData = $this->dataObjectProcessor->buildOutputDataArray(
            $customerData,
            '\Magento\Customer\Api\Data\CustomerInterface'
        );
        $requestData = ['customer' => $customerData];
        $validationResponse = $this->_webApiCall($serviceInfo, $requestData);
        $this->assertFalse($validationResponse['valid']);

        $this->assertEquals('The value of attribute "firstname" must be set', $validationResponse['messages'][0]);
        $this->assertEquals('The value of attribute "lastname" must be set', $validationResponse['messages'][1]);
    }

    public function testIsReadonly()
    {
        $customerData = $this->_createCustomer();

        $serviceInfo = [
            'rest' => [
                'resourcePath' => self::RESOURCE_PATH . '/' . $customerData[Customer::ID] . '/permissions/readonly',
                'httpMethod' => \Magento\Framework\Webapi\Rest\Request::HTTP_METHOD_GET,
            ],
            'soap' => [
                'service' => self::SERVICE_NAME,
                'serviceVersion' => self::SERVICE_VERSION,
                'operation' => self::SERVICE_NAME . 'IsReadonly',
            ],
        ];

        $response = $this->_webApiCall($serviceInfo, ['customerId' => $customerData['id']]);

        $this->assertFalse($response);
    }

    public function testEmailAvailable()
    {
        $customerData = $this->_createCustomer();

        $serviceInfo = [
            'rest' => [
                'resourcePath' => self::RESOURCE_PATH . '/isEmailAvailable',
                'httpMethod' => \Magento\Framework\Webapi\Rest\Request::HTTP_METHOD_POST,
            ],
            'soap' => [
                'service' => self::SERVICE_NAME,
                'serviceVersion' => self::SERVICE_VERSION,
                'operation' => self::SERVICE_NAME . 'IsEmailAvailable',
            ],
        ];
        $requestData = [
            'customerEmail' => $customerData[Customer::EMAIL],
            'websiteId' => $customerData[Customer::WEBSITE_ID],
        ];
        $this->assertFalse($this->_webApiCall($serviceInfo, $requestData));
    }

    public function testEmailAvailableInvalidEmail()
    {
        $serviceInfo = [
            'rest' => [
                'resourcePath' => self::RESOURCE_PATH . '/isEmailAvailable',
                'httpMethod' => \Magento\Framework\Webapi\Rest\Request::HTTP_METHOD_POST,
            ],
            'soap' => [
                'service' => self::SERVICE_NAME,
                'serviceVersion' => self::SERVICE_VERSION,
                'operation' => self::SERVICE_NAME . 'IsEmailAvailable',
            ],
        ];
        $requestData = [
            'customerEmail' => 'invalid',
            'websiteId' => 0,
        ];
        $this->assertTrue($this->_webApiCall($serviceInfo, $requestData));
    }

    /**
     * @magentoApiDataFixture Magento/Customer/_files/attribute_user_defined_address.php
     * @magentoApiDataFixture Magento/Customer/_files/attribute_user_defined_customer.php
     */
    public function testCustomAttributes()
    {
        //Sample customer data comes with the disable_auto_group_change custom attribute
        $customerData = $this->customerHelper->createSampleCustomerDataObject();
        //address attribute code from fixture
        $fixtureAddressAttributeCode = 'address_user_attribute';
        //customer attribute code from fixture
        $fixtureCustomerAttributeCode = 'user_attribute';
        //Custom Attribute Values
        $address1CustomAttributeValue = 'value1';
        $address2CustomAttributeValue = 'value2';
        $customerCustomAttributeValue = 'value3';

        $addresses = $customerData->getAddresses();
        $addresses[0]->setCustomAttribute($fixtureAddressAttributeCode, $address1CustomAttributeValue);
        $addresses[1]->setCustomAttribute($fixtureAddressAttributeCode, $address2CustomAttributeValue);
        $customerData->setAddresses($addresses);
        $customerData->setCustomAttribute($fixtureCustomerAttributeCode, $customerCustomAttributeValue);
        $serviceInfo = [
            'rest' => [
                'resourcePath' => self::RESOURCE_PATH,
                'httpMethod' => \Magento\Framework\Webapi\Rest\Request::HTTP_METHOD_POST,
            ],
            'soap' => [
                'service' => self::SERVICE_NAME,
                'serviceVersion' => self::SERVICE_VERSION,
                'operation' => self::SERVICE_NAME . 'CreateAccount',
            ],
        ];

        $customerDataArray = $this->dataObjectProcessor->buildOutputDataArray(
            $customerData,
            '\Magento\Customer\Api\Data\CustomerInterface'
        );
        $requestData = ['customer' => $customerDataArray, 'password' => CustomerHelper::PASSWORD];
        $customerData = $this->_webApiCall($serviceInfo, $requestData);
        $customerId = $customerData['id'];
        //TODO: Fix assertions to verify custom attributes
        $this->assertNotNull($customerData);

        $serviceInfo = [
            'rest' => [
                'resourcePath' => self::RESOURCE_PATH . '/' . $customerId ,
                'httpMethod' => \Magento\Framework\Webapi\Rest\Request::HTTP_METHOD_DELETE,
            ],
            'soap' => [
                'service' => CustomerRepositoryTest::SERVICE_NAME,
                'serviceVersion' => self::SERVICE_VERSION,
                'operation' => CustomerRepositoryTest::SERVICE_NAME . 'DeleteById',
            ],
        ];

        $response = $this->_webApiCall($serviceInfo, ['customerId' => $customerId]);
        $this->assertTrue($response);
    }

    /**
     * @magentoApiDataFixture Magento/Customer/_files/customer.php
     * @magentoApiDataFixture Magento/Customer/_files/customer_two_addresses.php
     */
    public function testGetDefaultBillingAddress()
    {
        $fixtureCustomerId = 1;
        $serviceInfo = [
            'rest' => [
                'resourcePath' => self::RESOURCE_PATH . "/$fixtureCustomerId/billingAddress",
                'httpMethod' => \Magento\Framework\Webapi\Rest\Request::HTTP_METHOD_GET,
            ],
            'soap' => [
                'service' => self::SERVICE_NAME,
                'serviceVersion' => self::SERVICE_VERSION,
                'operation' => self::SERVICE_NAME . 'GetDefaultBillingAddress',
            ],
        ];
        $requestData = ['customerId' => $fixtureCustomerId];
        $addressData = $this->_webApiCall($serviceInfo, $requestData);
        $this->assertEquals(
            $this->getFirstFixtureAddressData(),
            $addressData,
            "Default billing address data is invalid."
        );
    }

    /**
     * @magentoApiDataFixture Magento/Customer/_files/customer.php
     * @magentoApiDataFixture Magento/Customer/_files/customer_two_addresses.php
     */
    public function testGetDefaultShippingAddress()
    {
        $fixtureCustomerId = 1;
        $serviceInfo = [
            'rest' => [
                'resourcePath' => self::RESOURCE_PATH . "/$fixtureCustomerId/shippingAddress",
                'httpMethod' => \Magento\Framework\Webapi\Rest\Request::HTTP_METHOD_GET,
            ],
            'soap' => [
                'service' => self::SERVICE_NAME,
                'serviceVersion' => self::SERVICE_VERSION,
                'operation' => self::SERVICE_NAME . 'GetDefaultShippingAddress',
            ],
        ];
        $requestData = ['customerId' => $fixtureCustomerId];
        $addressData = $this->_webApiCall($serviceInfo, $requestData);
        $this->assertEquals(
            $this->getFirstFixtureAddressData(),
            $addressData,
            "Default shipping address data is invalid."
        );
    }

    /**
     * @return array|bool|float|int|string
     */
    protected function _createCustomer()
    {
        $customerData = $this->customerHelper->createSampleCustomer();
        $this->currentCustomerId[] = $customerData['id'];
        return $customerData;
    }

    /**
     * Retrieve data of the first fixture address.
     *
     * @return array
     */
    protected function getFirstFixtureAddressData()
    {
        return [
            'firstname' => 'John',
            'lastname' => 'Smith',
            'city' => 'CityM',
            'country_id' => 'US',
            'company' => 'CompanyName',
            'postcode' => '75477',
            'telephone' => '3468676',
            'street' => ['Green str, 67'],
            'id' => 1,
            'default_billing' => true,
            'default_shipping' => true,
            'customer_id' => '1',
            'region' => ['region' => 'Alabama', 'region_id' => 1, 'region_code' => 'AL'],
            'region_id' => 1,
        ];
    }
}<|MERGE_RESOLUTION|>--- conflicted
+++ resolved
@@ -181,16 +181,7 @@
         } catch (\Exception $e) {
             if (TESTS_WEB_API_ADAPTER == self::ADAPTER_SOAP) {
                 $expectedException = new InputException();
-<<<<<<< HEAD
-                $expectedException->addError(
-                    __(
-                        'Invalid value of "%value" provided for the %fieldName field.',
-                        ['fieldName' => 'email', 'value' => $invalidEmail]
-                    )
-                );
-=======
                 $expectedException->addError(__('"Email" is not a valid email address.'));
->>>>>>> efc35bb7
                 $this->assertInstanceOf('SoapFault', $e);
                 $this->checkSoapFault(
                     $e,
@@ -202,15 +193,7 @@
                 $this->assertEquals(HTTPExceptionCodes::HTTP_BAD_REQUEST, $e->getCode());
                 $exceptionData = $this->processRestExceptionResult($e);
                 $expectedExceptionData = [
-<<<<<<< HEAD
-                    'message' => 'Invalid value of "%value" provided for the %fieldName field.',
-                    'parameters' => [
-                        'fieldName' => 'email',
-                        'value' => $invalidEmail,
-                    ],
-=======
                     'message' => '"Email" is not a valid email address.',
->>>>>>> efc35bb7
                 ];
                 $this->assertEquals($expectedExceptionData, $exceptionData);
             }
