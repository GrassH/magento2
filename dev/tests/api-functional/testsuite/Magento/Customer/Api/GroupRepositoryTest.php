--- conflicted
+++ resolved
@@ -929,13 +929,8 @@
      */
     public function testSearchGroups($filterField, $filterValue, $expectedResult)
     {
-<<<<<<< HEAD
-        $filterBuilder = Bootstrap::getObjectManager()->create('Magento\Framework\Api\FilterBuilder');
+        $filterBuilder = Bootstrap::getObjectManager()->create(\Magento\Framework\Api\FilterBuilder::class);
         /** @var SearchCriteriaBuilder $searchCriteriaBuilder */
-=======
-        $filterBuilder = Bootstrap::getObjectManager()->create(\Magento\Framework\Api\FilterBuilder::class);
-        /** @var \Magento\Framework\Api\SearchCriteriaBuilder $searchCriteriaBuilder */
->>>>>>> f2d309a8
         $searchCriteriaBuilder =  Bootstrap::getObjectManager()
             ->create(\Magento\Framework\Api\SearchCriteriaBuilder::class);
         $filter = $filterBuilder
@@ -1035,13 +1030,8 @@
     public function testSearchGroupsWithGET($filterField, $filterValue, $expectedResult)
     {
         $this->_markTestAsRestOnly('SOAP is covered in ');
-<<<<<<< HEAD
-        $filterBuilder = Bootstrap::getObjectManager()->create('Magento\Framework\Api\FilterBuilder');
+        $filterBuilder = Bootstrap::getObjectManager()->create(\Magento\Framework\Api\FilterBuilder::class);
         /** @var SearchCriteriaBuilder $searchCriteriaBuilder */
-=======
-        $filterBuilder = Bootstrap::getObjectManager()->create(\Magento\Framework\Api\FilterBuilder::class);
-        /** @var \Magento\Framework\Api\SearchCriteriaBuilder $searchCriteriaBuilder */
->>>>>>> f2d309a8
         $searchCriteriaBuilder =  Bootstrap::getObjectManager()
             ->create(\Magento\Framework\Api\SearchCriteriaBuilder::class);
         $filter = $filterBuilder
