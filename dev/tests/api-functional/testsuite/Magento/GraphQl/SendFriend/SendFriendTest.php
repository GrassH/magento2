<?php
/**
 * Copyright © Magento, Inc. All rights reserved.
 * See COPYING.txt for license details.
 */
declare(strict_types=1);

namespace Magento\GraphQl\SendFriend;

use Magento\Catalog\Api\ProductRepositoryInterface;
use Magento\Framework\Exception\AuthenticationException;
use Magento\Integration\Api\CustomerTokenServiceInterface;
use Magento\SendFriend\Model\SendFriend;
use Magento\SendFriend\Model\SendFriendFactory;
use Magento\TestFramework\Helper\Bootstrap;
use Magento\TestFramework\TestCase\GraphQl\ResponseContainsErrorsException;
use Magento\TestFramework\TestCase\GraphQlAbstract;

/**
 * Tests for send email to friend
 */
class SendFriendTest extends GraphQlAbstract
{

    /**
     * @var SendFriendFactory
     */
    private $sendFriendFactory;

    /**
     * @var ProductRepositoryInterface
     */
    private $productRepository;

    /**
     * @var CustomerTokenServiceInterface
     */
    private $customerTokenService;

    protected function setUp()
    {
        $this->sendFriendFactory = Bootstrap::getObjectManager()->get(SendFriendFactory::class);
        $this->productRepository = Bootstrap::getObjectManager()->get(ProductRepositoryInterface::class);
        $this->customerTokenService = Bootstrap::getObjectManager()->get(CustomerTokenServiceInterface::class);
    }

    /**
     * @magentoApiDataFixture Magento/GraphQl/Catalog/_files/simple_product.php
     * @magentoApiDataFixture Magento/GraphQl/SendFriend/_files/enable_send_friend_guest.php
     */
    public function testSendFriendGuestEnable()
    {
        $productId = (int)$this->productRepository->get('simple_product')->getId();
        $recipients = '{
                  name: "Recipient Name 1"
                  email:"recipient1@mail.com"
               },
              {
                  name: "Recipient Name 2"
                  email:"recipient2@mail.com"
              }';
        $query = $this->getQuery($productId, $recipients);

        $response = $this->graphQlMutation($query);
        $this->assertResponse($response);
    }

    /**
     * @magentoApiDataFixture Magento/GraphQl/Catalog/_files/simple_product.php
     * @magentoApiDataFixture Magento/GraphQl/SendFriend/_files/disable_send_friend_guest.php
     * @expectedException \Exception
     * @expectedExceptionMessage The current customer isn't authorized.
     */
    public function testSendFriendGuestDisableAsGuest()
    {
        $productId = (int)$this->productRepository->get('simple_product')->getId();
        $recipients = '{
                  name: "Recipient Name 1"
                  email:"recipient1@mail.com"
               },
              {
                  name: "Recipient Name 2"
                  email:"recipient2@mail.com"
              }';
        $query = $this->getQuery($productId, $recipients);

        $response = $this->graphQlMutation($query);
        $this->assertResponse($response);
    }

    /**
     * @magentoApiDataFixture Magento/Customer/_files/customer.php
     * @magentoApiDataFixture Magento/GraphQl/Catalog/_files/simple_product.php
     * @magentoApiDataFixture Magento/GraphQl/SendFriend/_files/disable_send_friend_guest.php
     */
    public function testSendFriendGuestDisableAsCustomer()
    {
        $productId = (int)$this->productRepository->get('simple_product')->getId();
        $recipients = '{
                  name: "Recipient Name 1"
                  email:"recipient1@mail.com"
               },
              {
                  name: "Recipient Name 2"
                  email:"recipient2@mail.com"
              }';
        $query = $this->getQuery($productId, $recipients);

        $response = $this->graphQlMutation($query, [], '', $this->getHeaderMap());
        $this->assertResponse($response);
    }

    /**
     * @magentoApiDataFixture Magento/Customer/_files/customer.php
     */
    public function testSendWithoutExistProduct()
    {
        $productId = 2018;
        $recipients = '{
                  name: "Recipient Name 1"
                  email:"recipient1@mail.com"
               },
              {
                  name: "Recipient Name 2"
                  email:"recipient2@mail.com"
              }';
        $query = $this->getQuery($productId, $recipients);

        $this->expectException(\Exception::class);
        $this->expectExceptionMessage(
            'The product that was requested doesn\'t exist. Verify the product and try again.'
        );
        $this->graphQlMutation($query, [], '', $this->getHeaderMap());
    }

    /**
     * @magentoApiDataFixture Magento/Customer/_files/customer.php
     * @magentoApiDataFixture Magento/GraphQl/Catalog/_files/simple_product.php
     */
    public function testMaxSendEmailToFriend()
    {
        /** @var SendFriend $sendFriend */
        $sendFriend = $this->sendFriendFactory->create();

        $productId = (int)$this->productRepository->get('simple_product')->getId();
        $recipients = '{
                  name: "Recipient Name 1"
                  email:"recipient1@mail.com"
               },
               {
                  name: "Recipient Name 1"
                  email:"recipient1@mail.com"
               },
               {
                  name: "Recipient Name 1"
                  email:"recipient1@mail.com"
               },
               {
                  name: "Recipient Name 1"
                  email:"recipient1@mail.com"
               },
               {
                  name: "Recipient Name 1"
                  email:"recipient1@mail.com"
               },
               {
                  name: "Recipient Name 1"
                  email:"recipient1@mail.com"
               }';

        $query = $this->getQuery($productId, $recipients);

        $this->expectException(\Exception::class);
        $this->expectExceptionMessage("No more than {$sendFriend->getMaxRecipients()} emails can be sent at a time.");
        $this->graphQlMutation($query, [], '', $this->getHeaderMap());
    }

    /**
     * @magentoApiDataFixture Magento/Customer/_files/customer.php
     * @magentoApiDataFixture Magento/Catalog/_files/product_simple.php
     * @dataProvider sendFriendsErrorsDataProvider
     * @param string $input
     * @param string $errorMessage
     */
    public function testErrors(string $input, string $errorMessage)
    {
        $query =
            <<<QUERY
mutation {
    sendEmailToFriend(
        input: {
          $input
        } 
    ) {
        sender {
            name
            email
            message
        }
        recipients {
            name
            email
        }
    }
}
QUERY;
        $this->expectException(\Exception::class);
        $this->expectExceptionMessage($errorMessage);
        $this->graphQlMutation($query, [], '', $this->getHeaderMap());
    }

    /**
     * @magentoApiDataFixture Magento/Customer/_files/customer.php
     * @magentoApiDataFixture Magento/GraphQl/Catalog/_files/simple_product.php
     * TODO: use magentoApiConfigFixture (to be merged https://github.com/magento/graphql-ce/pull/351)
     * @magentoApiDataFixture Magento/SendFriend/Fixtures/sendfriend_configuration.php
     */
    public function testLimitMessagesPerHour()
    {

        /** @var SendFriend $sendFriend */
        $sendFriend = $this->sendFriendFactory->create();

        $productId = (int)$this->productRepository->get('simple_product')->getId();
        $recipients = '{
                  name: "Recipient Name 1"
                  email:"recipient1@mail.com"
               },
              {
                  name: "Recipient Name 2"
                  email:"recipient2@mail.com"
              }';
        $query = $this->getQuery($productId, $recipients);

        $this->expectException(\Exception::class);
        $this->expectExceptionMessage(
            "You can't send messages more than {$sendFriend->getMaxSendsToFriend()} times an hour."
        );

        $maxSendToFriends = $sendFriend->getMaxSendsToFriend();
        for ($i = 0; $i <= $maxSendToFriends + 1; $i++) {
            $this->graphQlMutation($query, [], '', $this->getHeaderMap());
        }
    }

    /**
     * @magentoApiDataFixture Magento/Customer/_files/customer.php
     * @magentoApiDataFixture Magento/GraphQl/Catalog/_files/simple_product.php
     */
    public function testSendProductWithoutSenderEmail()
    {
        $productId = (int)$this->productRepository->get('simple_product')->getId();
        $recipients = '{
                  name: "Recipient Name 1"
                  email:""
               }';
        $query = $this->getQuery($productId, $recipients);

        $this->expectException(\Exception::class);
        $this->expectExceptionMessage('GraphQL response contains errors: Please provide Email for all of recipients.');
        $this->graphQlMutation($query, [], '', $this->getHeaderMap());
    }

    /**
     * @magentoApiDataFixture Magento/Customer/_files/customer.php
     * @magentoApiDataFixture Magento/GraphQl/Catalog/_files/simple_product_without_visibility.php
     */
    public function testSendProductWithoutVisibility()
    {
        $productId = (int)$this->productRepository->get('simple_product_without_visibility')->getId();
        $recipients = '{
                  name: "Recipient Name 1"
                  email:"recipient1@mail.com"
               },
              {
                  name: "Recipient Name 2"
                  email:"recipient2@mail.com"
              }';
        $query = $this->getQuery($productId, $recipients);
<<<<<<< HEAD
        $this->expectException(ResponseContainsErrorsException::class);
        $this->graphQlMutation($query);
=======

        $response = $this->graphQlMutation($query, [], '', $this->getHeaderMap());
        $this->assertResponse($response);
>>>>>>> 2dded7cf
    }

    /**
     * @return array
     */
    public function sendFriendsErrorsDataProvider()
    {
        return [
            [
          'product_id: 1	
         sender: {
            name: "Name"
            email: "e@mail.com"
            message: "Lorem Ipsum"
        }          
          recipients: [
              {
                  name: ""
                  email:"recipient1@mail.com"
               },
              {
                  name: ""
                  email:"recipient2@mail.com"
              }
          ]', 'Please provide Name for all of recipients.'
            ],
            [
                'product_id: 1	
          sender: {
            name: "Name"
            email: "e@mail.com"
            message: "Lorem Ipsum"
        }          
          recipients: [
              {
                  name: "Recipient Name 1"
                  email:""
               },
              {
                  name: "Recipient Name 2"
                  email:""
              }
          ]', 'Please provide Email for all of recipients.'
            ],
            [
                'product_id: 1	
          sender: {
            name: ""
            email: "e@mail.com"
            message: "Lorem Ipsum"
        }          
          recipients: [
              {
                  name: "Recipient Name 1"
                  email:"recipient1@mail.com"
               },
              {
                  name: "Recipient Name 2"
                  email:"recipient2@mail.com"
              }
          ]', 'Please provide Name of sender.'
            ],
            [
                'product_id: 1	
          sender: {
            name: "Name"
            email: "e@mail.com"
            message: ""
        }          
          recipients: [
              {
                  name: "Recipient Name 1"
                  email:"recipient1@mail.com"
               },
              {
                  name: "Recipient Name 2"
                  email:"recipient2@mail.com"
              }
          ]', 'Please provide Message.'
            ]
        ];
    }

    /**
     * Generic assertions for send a friend response
     *
     * @param array $response
     */
    private function assertResponse(array $response): void
    {
        self::assertEquals('Name', $response['sendEmailToFriend']['sender']['name']);
        self::assertEquals('e@mail.com', $response['sendEmailToFriend']['sender']['email']);
        self::assertEquals('Lorem Ipsum', $response['sendEmailToFriend']['sender']['message']);
        self::assertEquals('Recipient Name 1', $response['sendEmailToFriend']['recipients'][0]['name']);
        self::assertEquals('recipient1@mail.com', $response['sendEmailToFriend']['recipients'][0]['email']);
        self::assertEquals('Recipient Name 2', $response['sendEmailToFriend']['recipients'][1]['name']);
        self::assertEquals('recipient2@mail.com', $response['sendEmailToFriend']['recipients'][1]['email']);
    }

    /**
     * Retrieve customer authorization headers
     *
     * @param string $username
     * @param string $password
     * @return array
     * @throws AuthenticationException
     */
    private function getHeaderMap(string $username = 'customer@example.com', string $password = 'password'): array
    {
        $customerToken = $this->customerTokenService->createCustomerAccessToken($username, $password);
        $headerMap = ['Authorization' => 'Bearer ' . $customerToken];
        return $headerMap;
    }

    /**
     * @param int $productId
     * @param string $recipients
     * @return string
     */
    private function getQuery(int $productId, string $recipients): string
    {
        return <<<QUERY
mutation {
    sendEmailToFriend(
        input: {
          product_id: {$productId}
          sender: {
            name: "Name"
            email: "e@mail.com"
            message: "Lorem Ipsum"
        }          
          recipients: [{$recipients}]
        } 
    ) {
        sender {
            name
            email
            message
        }
        recipients {
            name
            email
        }
    }
}
QUERY;
    }
}<|MERGE_RESOLUTION|>--- conflicted
+++ resolved
@@ -13,7 +13,6 @@
 use Magento\SendFriend\Model\SendFriend;
 use Magento\SendFriend\Model\SendFriendFactory;
 use Magento\TestFramework\Helper\Bootstrap;
-use Magento\TestFramework\TestCase\GraphQl\ResponseContainsErrorsException;
 use Magento\TestFramework\TestCase\GraphQlAbstract;
 
 /**
@@ -277,14 +276,9 @@
                   email:"recipient2@mail.com"
               }';
         $query = $this->getQuery($productId, $recipients);
-<<<<<<< HEAD
-        $this->expectException(ResponseContainsErrorsException::class);
-        $this->graphQlMutation($query);
-=======
 
         $response = $this->graphQlMutation($query, [], '', $this->getHeaderMap());
         $this->assertResponse($response);
->>>>>>> 2dded7cf
     }
 
     /**
