<?php
/**
 * Copyright © Magento, Inc. All rights reserved.
 * See COPYING.txt for license details.
 */
declare(strict_types=1);

namespace Magento\GraphQl\Ups;

use Magento\GraphQl\Quote\GetMaskedQuoteIdByReservedOrderId;
use Magento\GraphQl\Quote\GetQuoteShippingAddressIdByReservedQuoteId;
use Magento\Integration\Api\CustomerTokenServiceInterface;
use Magento\TestFramework\Helper\Bootstrap;
use Magento\TestFramework\TestCase\GraphQlAbstract;

/**
 * Test for setting "UPS" shipping method on cart
 */
class SetUpsShippingMethodsOnCartTest extends GraphQlAbstract
{
    /**
     * Defines carrier label for "UPS" shipping method
     */
    const CARRIER_LABEL = 'United Parcel Service';

    /**
     * Defines carrier code for "UPS" shipping method
     */
    const CARRIER_CODE = 'ups';

    /**
     * @var CustomerTokenServiceInterface
     */
    private $customerTokenService;

    /**
     * @var GetMaskedQuoteIdByReservedOrderId
     */
    private $getMaskedQuoteIdByReservedOrderId;

    /**
     * @var GetQuoteShippingAddressIdByReservedQuoteId
     */
    private $getQuoteShippingAddressIdByReservedQuoteId;

    /**
     * @inheritdoc
     */
    protected function setUp()
    {
        $objectManager = Bootstrap::getObjectManager();
        $this->customerTokenService = $objectManager->get(CustomerTokenServiceInterface::class);
        $this->getMaskedQuoteIdByReservedOrderId = $objectManager->get(GetMaskedQuoteIdByReservedOrderId::class);
        $this->getQuoteShippingAddressIdByReservedQuoteId = $objectManager->get(GetQuoteShippingAddressIdByReservedQuoteId::class);
    }

    /**
<<<<<<< HEAD
     * Set "Next Day Air Early AM" UPS shipping method
     *
     * @magentoApiDataFixture Magento/Customer/_files/customer.php
     * @magentoApiDataFixture Magento/GraphQl/Catalog/_files/simple_product.php
     * @magentoApiDataFixture Magento/GraphQl/Quote/_files/customer/create_empty_cart.php
     * @magentoApiDataFixture Magento/GraphQl/Quote/_files/add_simple_product.php
     * @magentoApiDataFixture Magento/GraphQl/Quote/_files/set_new_shipping_address.php
     * @magentoApiDataFixture Magento/Ups/_files/enable_ups_shipping_method.php
     */
    public function testSetNextDayAirEarlyAmUpsShippingMethod()
    {
        $quoteReservedId = 'test_quote';
        $carrierMethodCode = '1DM';
        $carrierMethodLabel = 'Next Day Air Early AM';

        $maskedQuoteId = $this->getMaskedQuoteIdByReservedOrderId->execute($quoteReservedId);
        $shippingAddressId = $this->getQuoteShippingAddressIdByReservedQuoteId->execute($quoteReservedId);

=======
     * @magentoApiDataFixture Magento/GraphQl/Catalog/_files/simple_product.php
     * @magentoApiDataFixture Magento/GraphQl/Quote/_files/guest/create_empty_cart.php
     * @magentoApiDataFixture Magento/GraphQl/Quote/_files/add_simple_product.php
     * @magentoApiDataFixture Magento/GraphQl/Quote/_files/set_new_shipping_address.php
     * @magentoApiDataFixture Magento/GraphQl/Ups/_files/enable_ups_shipping_method.php
     *
     * @param string $methodCode
     * @param string $methodLabel
     * @dataProvider availableForCartShippingMethods
     */
    public function testSetAvailableUpsShippingMethodOnCart(string $methodCode, string $methodLabel)
    {
        $quoteReservedId = 'test_quote';
        $maskedQuoteId = $this->getMaskedQuoteIdByReservedOrderId->execute($quoteReservedId);
        $shippingAddressId = $this->getQuoteShippingAddressIdByReservedQuoteId->execute($quoteReservedId);

        $query = $this->getQuery($maskedQuoteId, $shippingAddressId, self::CARRIER_CODE, $methodCode);
        $response = $this->graphQlQuery($query);

        self::assertArrayHasKey('setShippingMethodsOnCart', $response);
        self::assertArrayHasKey('cart', $response['setShippingMethodsOnCart']);
        self::assertArrayHasKey('shipping_addresses', $response['setShippingMethodsOnCart']['cart']);
        self::assertCount(1, $response['setShippingMethodsOnCart']['cart']['shipping_addresses']);

        $shippingAddress = current($response['setShippingMethodsOnCart']['cart']['shipping_addresses']);
        self::assertArrayHasKey('selected_shipping_method', $shippingAddress);

        self::assertArrayHasKey('carrier_code', $shippingAddress['selected_shipping_method']);
        self::assertEquals(self::CARRIER_CODE, $shippingAddress['selected_shipping_method']['carrier_code']);

        self::assertArrayHasKey('method_code', $shippingAddress['selected_shipping_method']);
        self::assertEquals($methodCode, $shippingAddress['selected_shipping_method']['method_code']);

        self::assertArrayHasKey('label', $shippingAddress['selected_shipping_method']);
        self::assertEquals(
            self::CARRIER_LABEL . ' - ' . $methodLabel,
            $shippingAddress['selected_shipping_method']['label']
        );
    }

    /**
     * @magentoApiDataFixture Magento/Customer/_files/customer.php
     * @magentoApiDataFixture Magento/Catalog/_files/product_simple.php
     * @magentoApiDataFixture Magento/GraphQl/Quote/_files/customer/create_empty_cart.php
     * @magentoApiDataFixture Magento/GraphQl/Quote/_files/add_simple_product.php
     * @magentoApiDataFixture Magento/GraphQl/Quote/_files/set_new_shipping_address.php
     * @magentoApiDataFixture Magento/GraphQl/Ups/_files/enable_ups_shipping_method.php
     *
     * @param string $carrierMethodCode
     * @param string $carrierMethodLabel
     * @dataProvider notAvailableForCartShippingMethods
     */
    public function testSetNotAvailableForCartUpsShippingMethod(string $carrierMethodCode, string $carrierMethodLabel)
    {
        $quoteReservedId = 'test_quote';
        $maskedQuoteId = $this->getMaskedQuoteIdByReservedOrderId->execute($quoteReservedId);
        $shippingAddressId = $this->getQuoteShippingAddressIdByReservedQuoteId->execute($quoteReservedId);

>>>>>>> b946dd0e
        $query = $this->getQuery(
            $maskedQuoteId,
            $shippingAddressId,
            self::CARRIER_CODE,
            $carrierMethodCode
<<<<<<< HEAD
=======
        );

        $this->expectExceptionMessage(
            "GraphQL response contains errors: Carrier with such method not found: " . self::CARRIER_CODE . ", " . $carrierMethodCode
>>>>>>> b946dd0e
        );

        $response = $this->sendRequestWithToken($query);

        $addressesInformation = $response['setShippingMethodsOnCart']['cart']['shipping_addresses'];
        $expectedResult = [
            'carrier_code' => self::CARRIER_CODE,
            'method_code' => $carrierMethodCode,
            'label' => self::CARRIER_LABEL . ' - ' . $carrierMethodLabel,
        ];
        self::assertEquals($addressesInformation[0]['selected_shipping_method'], $expectedResult);
    }

    /**
<<<<<<< HEAD
     * Set "Next Day Air" UPS shipping method
     *
     * @magentoApiDataFixture Magento/Customer/_files/customer.php
     * @magentoApiDataFixture Magento/GraphQl/Catalog/_files/simple_product.php
     * @magentoApiDataFixture Magento/GraphQl/Quote/_files/customer/create_empty_cart.php
     * @magentoApiDataFixture Magento/GraphQl/Quote/_files/add_simple_product.php
     * @magentoApiDataFixture Magento/GraphQl/Quote/_files/set_new_shipping_address.php
     * @magentoApiDataFixture Magento/Ups/_files/enable_ups_shipping_method.php
     */
    public function testSetNextDayAirUpsShippingMethod()
    {
        $quoteReservedId = 'test_quote';
        $carrierMethodCode = '1DA';
        $carrierMethodLabel = 'Next Day Air';

        $maskedQuoteId = $this->getMaskedQuoteIdByReservedOrderId->execute($quoteReservedId);
        $shippingAddressId = $this->getQuoteShippingAddressIdByReservedQuoteId->execute($quoteReservedId);

        $query = $this->getQuery(
            $maskedQuoteId,
            $shippingAddressId,
            self::CARRIER_CODE,
            $carrierMethodCode
        );

        $response = $this->sendRequestWithToken($query);

        $addressesInformation = $response['setShippingMethodsOnCart']['cart']['shipping_addresses'];
        $expectedResult = [
            'carrier_code' => self::CARRIER_CODE,
            'method_code' => $carrierMethodCode,
            'label' => self::CARRIER_LABEL . ' - ' . $carrierMethodLabel,
        ];
        self::assertEquals($addressesInformation[0]['selected_shipping_method'], $expectedResult);
    }

    /**
     * Set "2nd Day Air" UPS shipping method
     *
     * @magentoApiDataFixture Magento/Customer/_files/customer.php
     * @magentoApiDataFixture Magento/GraphQl/Catalog/_files/simple_product.php
     * @magentoApiDataFixture Magento/GraphQl/Quote/_files/customer/create_empty_cart.php
     * @magentoApiDataFixture Magento/GraphQl/Quote/_files/add_simple_product.php
     * @magentoApiDataFixture Magento/GraphQl/Quote/_files/set_new_shipping_address.php
     * @magentoApiDataFixture Magento/Ups/_files/enable_ups_shipping_method.php
     */
    public function testSet2ndDayAirUpsShippingMethod()
    {
        $quoteReservedId = 'test_quote';
        $carrierMethodCode = '2DA';
        $carrierMethodLabel = '2nd Day Air';

        $maskedQuoteId = $this->getMaskedQuoteIdByReservedOrderId->execute($quoteReservedId);
        $shippingAddressId = $this->getQuoteShippingAddressIdByReservedQuoteId->execute($quoteReservedId);

        $query = $this->getQuery(
            $maskedQuoteId,
            $shippingAddressId,
            self::CARRIER_CODE,
            $carrierMethodCode
        );

        $response = $this->sendRequestWithToken($query);

        $addressesInformation = $response['setShippingMethodsOnCart']['cart']['shipping_addresses'];
        $expectedResult = [
            'carrier_code' => self::CARRIER_CODE,
            'method_code' => $carrierMethodCode,
            'label' => self::CARRIER_LABEL . ' - ' . $carrierMethodLabel,
        ];
        self::assertEquals($addressesInformation[0]['selected_shipping_method'], $expectedResult);
    }

    /**
     * Set "3 Day Select" UPS shipping method
     *
     * @magentoApiDataFixture Magento/Customer/_files/customer.php
     * @magentoApiDataFixture Magento/GraphQl/Catalog/_files/simple_product.php
     * @magentoApiDataFixture Magento/GraphQl/Quote/_files/customer/create_empty_cart.php
     * @magentoApiDataFixture Magento/GraphQl/Quote/_files/add_simple_product.php
     * @magentoApiDataFixture Magento/GraphQl/Quote/_files/set_new_shipping_address.php
     * @magentoApiDataFixture Magento/Ups/_files/enable_ups_shipping_method.php
     */
    public function testSet3DaySelectUpsShippingMethod()
    {
        $quoteReservedId = 'test_quote';
        $carrierMethodCode = '3DS';
        $carrierMethodLabel = '3 Day Select';

        $maskedQuoteId = $this->getMaskedQuoteIdByReservedOrderId->execute($quoteReservedId);
        $shippingAddressId = $this->getQuoteShippingAddressIdByReservedQuoteId->execute($quoteReservedId);

        $query = $this->getQuery(
            $maskedQuoteId,
            $shippingAddressId,
            self::CARRIER_CODE,
            $carrierMethodCode
        );

        $response = $this->sendRequestWithToken($query);

        $addressesInformation = $response['setShippingMethodsOnCart']['cart']['shipping_addresses'];
        $expectedResult = [
            'carrier_code' => self::CARRIER_CODE,
            'method_code' => $carrierMethodCode,
            'label' => self::CARRIER_LABEL . ' - ' . $carrierMethodLabel,
        ];
        self::assertEquals($addressesInformation[0]['selected_shipping_method'], $expectedResult);
    }

    /**
     * Set "Ground" UPS shipping method
     *
     * @magentoApiDataFixture Magento/Customer/_files/customer.php
     * @magentoApiDataFixture Magento/GraphQl/Catalog/_files/simple_product.php
     * @magentoApiDataFixture Magento/GraphQl/Quote/_files/customer/create_empty_cart.php
     * @magentoApiDataFixture Magento/GraphQl/Quote/_files/add_simple_product.php
     * @magentoApiDataFixture Magento/GraphQl/Quote/_files/set_new_shipping_address.php
     * @magentoApiDataFixture Magento/Ups/_files/enable_ups_shipping_method.php
     */
    public function testSetGroundUpsShippingMethod()
    {
        $quoteReservedId = 'test_quote';
        $carrierMethodCode = 'GND';
        $carrierMethodLabel = 'Ground';

        $maskedQuoteId = $this->getMaskedQuoteIdByReservedOrderId->execute($quoteReservedId);
        $shippingAddressId = $this->getQuoteShippingAddressIdByReservedQuoteId->execute($quoteReservedId);

        $query = $this->getQuery(
            $maskedQuoteId,
            $shippingAddressId,
            self::CARRIER_CODE,
            $carrierMethodCode
        );

        $response = $this->sendRequestWithToken($query);

        $addressesInformation = $response['setShippingMethodsOnCart']['cart']['shipping_addresses'];
        $expectedResult = [
            'carrier_code' => self::CARRIER_CODE,
            'method_code' => $carrierMethodCode,
            'label' => self::CARRIER_LABEL . ' - ' . $carrierMethodLabel,
        ];
        self::assertEquals($addressesInformation[0]['selected_shipping_method'], $expectedResult);
    }





    /**
     * @return array
     */
    public function notAvailableForCartShippingMethods(): array
    {
        $shippingMethods = ['1DML', '1DAL', '1DAPI', '1DP', '1DPL', '2DM', '2DML', '2DAL', 'GNDCOM', 'GNDRES', 'STD', 'XPR', 'WXS', 'XPRL', 'XDM', 'XDML', 'XPD'];

        return $this->filterShippingMethodsByCodes($shippingMethods);
=======
     * @return array
     */
    public function availableForCartShippingMethods(): array
    {
        $shippingMethods = ['1DM', '1DA', '2DA', '3DS', 'GND'];

        return $this->filterShippingMethodsByCodes($shippingMethods);
    }

    /**
     * @return array
     */
    public function notAvailableForCartShippingMethods(): array
    {
        $shippingMethods = ['1DML', '1DAL', '1DAPI', '1DP', '1DPL', '2DM', '2DML', '2DAL', 'GNDCOM', 'GNDRES', 'STD', 'XPR', 'WXS', 'XPRL', 'XDM', 'XDML', 'XPD'];

        return $this->filterShippingMethodsByCodes($shippingMethods);
    }

    /**
     * @param array $filter
     * @return array
     */
    private function filterShippingMethodsByCodes(array $filter):array
    {
        $result = [];
        foreach ($this->getAllUpsShippingMethods() as $shippingMethod) {
            if (in_array($shippingMethod[0], $filter)) {
                $result[] = $shippingMethod;
            }
        }
        return $result;
>>>>>>> b946dd0e
    }

    private function getAllUpsShippingMethods():array
    {
        return [
<<<<<<< HEAD
            ['1DM', 'Next Day Air Early AM'],              //
            ['1DML', 'Next Day Air Early AM Letter'],
            ['1DA', 'Next Day Air'],                       //
=======
            ['1DM', 'Next Day Air Early AM'],
            ['1DML', 'Next Day Air Early AM Letter'],
            ['1DA', 'Next Day Air'],
>>>>>>> b946dd0e
            ['1DAL', 'Next Day Air Letter'],
            ['1DAPI', 'Next Day Air Intra (Puerto Rico)'],
            ['1DP', 'Next Day Air Saver'],
            ['1DPL', 'Next Day Air Saver Letter'],
            ['2DM', '2nd Day Air AM'],
            ['2DML', '2nd Day Air AM Letter'],
<<<<<<< HEAD
            ['2DA', '2nd Day Air'],                        //
            ['2DAL', '2nd Day Air Letter'],
            ['3DS', '3 Day Select'],                       //
            ['GND', 'Ground'],                             //
=======
            ['2DA', '2nd Day Air'],
            ['2DAL', '2nd Day Air Letter'],
            ['3DS', '3 Day Select'],
            ['GND', 'Ground'],
>>>>>>> b946dd0e
            ['GNDCOM', 'Ground Commercial'],
            ['GNDRES', 'Ground Residential'],
            ['STD', 'Canada Standard'],
            ['XPR', 'Worldwide Express'],
            ['WXS', 'Worldwide Express Saver'],
            ['XPRL', 'Worldwide Express Letter'],
            ['XDM', 'Worldwide Express Plus'],
            ['XDML', 'Worldwide Express Plus Letter'],
            ['XPD', 'Worldwide Expedited'],
        ];
    }

    /**
     * Generates query for setting the specified shipping method on cart
     *
     * @param int $shippingAddressId
     * @param string $maskedQuoteId
     * @param string $carrierCode
     * @param string $methodCode
     * @return string
     */
    private function getQuery(
        string $maskedQuoteId,
        int $shippingAddressId,
        string $carrierCode,
        string $methodCode
    ): string {
        return <<<QUERY
mutation {
  setShippingMethodsOnCart(input: {
    cart_id: "$maskedQuoteId"
    shipping_methods: [
      {
        cart_address_id: $shippingAddressId
        carrier_code: "$carrierCode"
        method_code: "$methodCode"
      }
    ]
  }) {
    cart {
      shipping_addresses {
        selected_shipping_method {
          carrier_code
          method_code
          label
        }
      }
    } 
  }
}        
QUERY;
    }

    /**
     * Sends a GraphQL request with using a bearer token
     *
     * @param string $query
     * @return array
     * @throws \Magento\Framework\Exception\AuthenticationException
     */
    private function sendRequestWithToken(string $query): array
    {
        $customerToken = $this->customerTokenService->createCustomerAccessToken('customer@example.com', 'password');
        $headerMap = ['Authorization' => 'Bearer ' . $customerToken];

        return $this->graphQlMutation($query, [], '', $headerMap);
    }
}<|MERGE_RESOLUTION|>--- conflicted
+++ resolved
@@ -55,26 +55,6 @@
     }
 
     /**
-<<<<<<< HEAD
-     * Set "Next Day Air Early AM" UPS shipping method
-     *
-     * @magentoApiDataFixture Magento/Customer/_files/customer.php
-     * @magentoApiDataFixture Magento/GraphQl/Catalog/_files/simple_product.php
-     * @magentoApiDataFixture Magento/GraphQl/Quote/_files/customer/create_empty_cart.php
-     * @magentoApiDataFixture Magento/GraphQl/Quote/_files/add_simple_product.php
-     * @magentoApiDataFixture Magento/GraphQl/Quote/_files/set_new_shipping_address.php
-     * @magentoApiDataFixture Magento/Ups/_files/enable_ups_shipping_method.php
-     */
-    public function testSetNextDayAirEarlyAmUpsShippingMethod()
-    {
-        $quoteReservedId = 'test_quote';
-        $carrierMethodCode = '1DM';
-        $carrierMethodLabel = 'Next Day Air Early AM';
-
-        $maskedQuoteId = $this->getMaskedQuoteIdByReservedOrderId->execute($quoteReservedId);
-        $shippingAddressId = $this->getQuoteShippingAddressIdByReservedQuoteId->execute($quoteReservedId);
-
-=======
      * @magentoApiDataFixture Magento/GraphQl/Catalog/_files/simple_product.php
      * @magentoApiDataFixture Magento/GraphQl/Quote/_files/guest/create_empty_cart.php
      * @magentoApiDataFixture Magento/GraphQl/Quote/_files/add_simple_product.php
@@ -116,12 +96,197 @@
     }
 
     /**
+     * Set "Next Day Air Early AM" UPS shipping method
+     *
+     * @magentoApiDataFixture Magento/Customer/_files/customer.php
+     * @magentoApiDataFixture Magento/GraphQl/Catalog/_files/simple_product.php
+     * @magentoApiDataFixture Magento/GraphQl/Quote/_files/customer/create_empty_cart.php
+     * @magentoApiDataFixture Magento/GraphQl/Quote/_files/add_simple_product.php
+     * @magentoApiDataFixture Magento/GraphQl/Quote/_files/set_new_shipping_address.php
+     * @magentoApiDataFixture Magento/Ups/_files/enable_ups_shipping_method.php
+     */
+    public function testSetNextDayAirEarlyAmUpsShippingMethod()
+    {
+        $quoteReservedId = 'test_quote';
+        $carrierMethodCode = '1DM';
+        $carrierMethodLabel = 'Next Day Air Early AM';
+
+        $maskedQuoteId = $this->getMaskedQuoteIdByReservedOrderId->execute($quoteReservedId);
+        $shippingAddressId = $this->getQuoteShippingAddressIdByReservedQuoteId->execute($quoteReservedId);
+
+        $query = $this->getQuery(
+            $maskedQuoteId,
+            $shippingAddressId,
+            self::CARRIER_CODE,
+            $carrierMethodCode
+        );
+
+        $response = $this->sendRequestWithToken($query);
+
+        $addressesInformation = $response['setShippingMethodsOnCart']['cart']['shipping_addresses'];
+        $expectedResult = [
+            'carrier_code' => self::CARRIER_CODE,
+            'method_code' => $carrierMethodCode,
+            'label' => self::CARRIER_LABEL . ' - ' . $carrierMethodLabel,
+        ];
+        self::assertEquals($addressesInformation[0]['selected_shipping_method'], $expectedResult);
+    }
+
+    /**
+     * Set "Next Day Air" UPS shipping method
+     *
+     * @magentoApiDataFixture Magento/Customer/_files/customer.php
+     * @magentoApiDataFixture Magento/GraphQl/Catalog/_files/simple_product.php
+     * @magentoApiDataFixture Magento/GraphQl/Quote/_files/customer/create_empty_cart.php
+     * @magentoApiDataFixture Magento/GraphQl/Quote/_files/add_simple_product.php
+     * @magentoApiDataFixture Magento/GraphQl/Quote/_files/set_new_shipping_address.php
+     * @magentoApiDataFixture Magento/Ups/_files/enable_ups_shipping_method.php
+     */
+    public function testSetNextDayAirUpsShippingMethod()
+    {
+        $quoteReservedId = 'test_quote';
+        $carrierMethodCode = '1DA';
+        $carrierMethodLabel = 'Next Day Air';
+
+        $maskedQuoteId = $this->getMaskedQuoteIdByReservedOrderId->execute($quoteReservedId);
+        $shippingAddressId = $this->getQuoteShippingAddressIdByReservedQuoteId->execute($quoteReservedId);
+
+        $query = $this->getQuery(
+            $maskedQuoteId,
+            $shippingAddressId,
+            self::CARRIER_CODE,
+            $carrierMethodCode
+        );
+
+        $response = $this->sendRequestWithToken($query);
+
+        $addressesInformation = $response['setShippingMethodsOnCart']['cart']['shipping_addresses'];
+        $expectedResult = [
+            'carrier_code' => self::CARRIER_CODE,
+            'method_code' => $carrierMethodCode,
+            'label' => self::CARRIER_LABEL . ' - ' . $carrierMethodLabel,
+        ];
+        self::assertEquals($addressesInformation[0]['selected_shipping_method'], $expectedResult);
+    }
+
+    /**
+     * Set "2nd Day Air" UPS shipping method
+     *
+     * @magentoApiDataFixture Magento/Customer/_files/customer.php
+     * @magentoApiDataFixture Magento/GraphQl/Catalog/_files/simple_product.php
+     * @magentoApiDataFixture Magento/GraphQl/Quote/_files/customer/create_empty_cart.php
+     * @magentoApiDataFixture Magento/GraphQl/Quote/_files/add_simple_product.php
+     * @magentoApiDataFixture Magento/GraphQl/Quote/_files/set_new_shipping_address.php
+     * @magentoApiDataFixture Magento/Ups/_files/enable_ups_shipping_method.php
+     */
+    public function testSet2ndDayAirUpsShippingMethod()
+    {
+        $quoteReservedId = 'test_quote';
+        $carrierMethodCode = '2DA';
+        $carrierMethodLabel = '2nd Day Air';
+
+        $maskedQuoteId = $this->getMaskedQuoteIdByReservedOrderId->execute($quoteReservedId);
+        $shippingAddressId = $this->getQuoteShippingAddressIdByReservedQuoteId->execute($quoteReservedId);
+
+        $query = $this->getQuery(
+            $maskedQuoteId,
+            $shippingAddressId,
+            self::CARRIER_CODE,
+            $carrierMethodCode
+        );
+
+        $response = $this->sendRequestWithToken($query);
+
+        $addressesInformation = $response['setShippingMethodsOnCart']['cart']['shipping_addresses'];
+        $expectedResult = [
+            'carrier_code' => self::CARRIER_CODE,
+            'method_code' => $carrierMethodCode,
+            'label' => self::CARRIER_LABEL . ' - ' . $carrierMethodLabel,
+        ];
+        self::assertEquals($addressesInformation[0]['selected_shipping_method'], $expectedResult);
+    }
+
+    /**
+     * Set "3 Day Select" UPS shipping method
+     *
+     * @magentoApiDataFixture Magento/Customer/_files/customer.php
+     * @magentoApiDataFixture Magento/GraphQl/Catalog/_files/simple_product.php
+     * @magentoApiDataFixture Magento/GraphQl/Quote/_files/customer/create_empty_cart.php
+     * @magentoApiDataFixture Magento/GraphQl/Quote/_files/add_simple_product.php
+     * @magentoApiDataFixture Magento/GraphQl/Quote/_files/set_new_shipping_address.php
+     * @magentoApiDataFixture Magento/Ups/_files/enable_ups_shipping_method.php
+     */
+    public function testSet3DaySelectUpsShippingMethod()
+    {
+        $quoteReservedId = 'test_quote';
+        $carrierMethodCode = '3DS';
+        $carrierMethodLabel = '3 Day Select';
+
+        $maskedQuoteId = $this->getMaskedQuoteIdByReservedOrderId->execute($quoteReservedId);
+        $shippingAddressId = $this->getQuoteShippingAddressIdByReservedQuoteId->execute($quoteReservedId);
+
+        $query = $this->getQuery(
+            $maskedQuoteId,
+            $shippingAddressId,
+            self::CARRIER_CODE,
+            $carrierMethodCode
+        );
+
+        $response = $this->sendRequestWithToken($query);
+
+        $addressesInformation = $response['setShippingMethodsOnCart']['cart']['shipping_addresses'];
+        $expectedResult = [
+            'carrier_code' => self::CARRIER_CODE,
+            'method_code' => $carrierMethodCode,
+            'label' => self::CARRIER_LABEL . ' - ' . $carrierMethodLabel,
+        ];
+        self::assertEquals($addressesInformation[0]['selected_shipping_method'], $expectedResult);
+    }
+
+    /**
+     * Set "Ground" UPS shipping method
+     *
+     * @magentoApiDataFixture Magento/Customer/_files/customer.php
+     * @magentoApiDataFixture Magento/GraphQl/Catalog/_files/simple_product.php
+     * @magentoApiDataFixture Magento/GraphQl/Quote/_files/customer/create_empty_cart.php
+     * @magentoApiDataFixture Magento/GraphQl/Quote/_files/add_simple_product.php
+     * @magentoApiDataFixture Magento/GraphQl/Quote/_files/set_new_shipping_address.php
+     * @magentoApiDataFixture Magento/Ups/_files/enable_ups_shipping_method.php
+     */
+    public function testSetGroundUpsShippingMethod()
+    {
+        $quoteReservedId = 'test_quote';
+        $carrierMethodCode = 'GND';
+        $carrierMethodLabel = 'Ground';
+
+        $maskedQuoteId = $this->getMaskedQuoteIdByReservedOrderId->execute($quoteReservedId);
+        $shippingAddressId = $this->getQuoteShippingAddressIdByReservedQuoteId->execute($quoteReservedId);
+
+        $query = $this->getQuery(
+            $maskedQuoteId,
+            $shippingAddressId,
+            self::CARRIER_CODE,
+            $carrierMethodCode
+        );
+
+        $response = $this->sendRequestWithToken($query);
+
+        $addressesInformation = $response['setShippingMethodsOnCart']['cart']['shipping_addresses'];
+        $expectedResult = [
+            'carrier_code' => self::CARRIER_CODE,
+            'method_code' => $carrierMethodCode,
+            'label' => self::CARRIER_LABEL . ' - ' . $carrierMethodLabel,
+        ];
+        self::assertEquals($addressesInformation[0]['selected_shipping_method'], $expectedResult);
+    }
+
+    /**
      * @magentoApiDataFixture Magento/Customer/_files/customer.php
      * @magentoApiDataFixture Magento/Catalog/_files/product_simple.php
      * @magentoApiDataFixture Magento/GraphQl/Quote/_files/customer/create_empty_cart.php
      * @magentoApiDataFixture Magento/GraphQl/Quote/_files/add_simple_product.php
      * @magentoApiDataFixture Magento/GraphQl/Quote/_files/set_new_shipping_address.php
-     * @magentoApiDataFixture Magento/GraphQl/Ups/_files/enable_ups_shipping_method.php
+     * @magentoApiDataFixture Magento/Ups/_files/enable_ups_shipping_method.php
      *
      * @param string $carrierMethodCode
      * @param string $carrierMethodLabel
@@ -133,194 +298,29 @@
         $maskedQuoteId = $this->getMaskedQuoteIdByReservedOrderId->execute($quoteReservedId);
         $shippingAddressId = $this->getQuoteShippingAddressIdByReservedQuoteId->execute($quoteReservedId);
 
->>>>>>> b946dd0e
-        $query = $this->getQuery(
-            $maskedQuoteId,
-            $shippingAddressId,
-            self::CARRIER_CODE,
-            $carrierMethodCode
-<<<<<<< HEAD
-=======
+        $query = $this->getQuery(
+            $maskedQuoteId,
+            $shippingAddressId,
+            self::CARRIER_CODE,
+            $carrierMethodCode
         );
 
         $this->expectExceptionMessage(
             "GraphQL response contains errors: Carrier with such method not found: " . self::CARRIER_CODE . ", " . $carrierMethodCode
->>>>>>> b946dd0e
-        );
-
-        $response = $this->sendRequestWithToken($query);
-
-        $addressesInformation = $response['setShippingMethodsOnCart']['cart']['shipping_addresses'];
-        $expectedResult = [
-            'carrier_code' => self::CARRIER_CODE,
-            'method_code' => $carrierMethodCode,
-            'label' => self::CARRIER_LABEL . ' - ' . $carrierMethodLabel,
-        ];
-        self::assertEquals($addressesInformation[0]['selected_shipping_method'], $expectedResult);
-    }
-
-    /**
-<<<<<<< HEAD
-     * Set "Next Day Air" UPS shipping method
-     *
-     * @magentoApiDataFixture Magento/Customer/_files/customer.php
-     * @magentoApiDataFixture Magento/GraphQl/Catalog/_files/simple_product.php
-     * @magentoApiDataFixture Magento/GraphQl/Quote/_files/customer/create_empty_cart.php
-     * @magentoApiDataFixture Magento/GraphQl/Quote/_files/add_simple_product.php
-     * @magentoApiDataFixture Magento/GraphQl/Quote/_files/set_new_shipping_address.php
-     * @magentoApiDataFixture Magento/Ups/_files/enable_ups_shipping_method.php
-     */
-    public function testSetNextDayAirUpsShippingMethod()
-    {
-        $quoteReservedId = 'test_quote';
-        $carrierMethodCode = '1DA';
-        $carrierMethodLabel = 'Next Day Air';
-
-        $maskedQuoteId = $this->getMaskedQuoteIdByReservedOrderId->execute($quoteReservedId);
-        $shippingAddressId = $this->getQuoteShippingAddressIdByReservedQuoteId->execute($quoteReservedId);
-
-        $query = $this->getQuery(
-            $maskedQuoteId,
-            $shippingAddressId,
-            self::CARRIER_CODE,
-            $carrierMethodCode
-        );
-
-        $response = $this->sendRequestWithToken($query);
-
-        $addressesInformation = $response['setShippingMethodsOnCart']['cart']['shipping_addresses'];
-        $expectedResult = [
-            'carrier_code' => self::CARRIER_CODE,
-            'method_code' => $carrierMethodCode,
-            'label' => self::CARRIER_LABEL . ' - ' . $carrierMethodLabel,
-        ];
-        self::assertEquals($addressesInformation[0]['selected_shipping_method'], $expectedResult);
-    }
-
-    /**
-     * Set "2nd Day Air" UPS shipping method
-     *
-     * @magentoApiDataFixture Magento/Customer/_files/customer.php
-     * @magentoApiDataFixture Magento/GraphQl/Catalog/_files/simple_product.php
-     * @magentoApiDataFixture Magento/GraphQl/Quote/_files/customer/create_empty_cart.php
-     * @magentoApiDataFixture Magento/GraphQl/Quote/_files/add_simple_product.php
-     * @magentoApiDataFixture Magento/GraphQl/Quote/_files/set_new_shipping_address.php
-     * @magentoApiDataFixture Magento/Ups/_files/enable_ups_shipping_method.php
-     */
-    public function testSet2ndDayAirUpsShippingMethod()
-    {
-        $quoteReservedId = 'test_quote';
-        $carrierMethodCode = '2DA';
-        $carrierMethodLabel = '2nd Day Air';
-
-        $maskedQuoteId = $this->getMaskedQuoteIdByReservedOrderId->execute($quoteReservedId);
-        $shippingAddressId = $this->getQuoteShippingAddressIdByReservedQuoteId->execute($quoteReservedId);
-
-        $query = $this->getQuery(
-            $maskedQuoteId,
-            $shippingAddressId,
-            self::CARRIER_CODE,
-            $carrierMethodCode
-        );
-
-        $response = $this->sendRequestWithToken($query);
-
-        $addressesInformation = $response['setShippingMethodsOnCart']['cart']['shipping_addresses'];
-        $expectedResult = [
-            'carrier_code' => self::CARRIER_CODE,
-            'method_code' => $carrierMethodCode,
-            'label' => self::CARRIER_LABEL . ' - ' . $carrierMethodLabel,
-        ];
-        self::assertEquals($addressesInformation[0]['selected_shipping_method'], $expectedResult);
-    }
-
-    /**
-     * Set "3 Day Select" UPS shipping method
-     *
-     * @magentoApiDataFixture Magento/Customer/_files/customer.php
-     * @magentoApiDataFixture Magento/GraphQl/Catalog/_files/simple_product.php
-     * @magentoApiDataFixture Magento/GraphQl/Quote/_files/customer/create_empty_cart.php
-     * @magentoApiDataFixture Magento/GraphQl/Quote/_files/add_simple_product.php
-     * @magentoApiDataFixture Magento/GraphQl/Quote/_files/set_new_shipping_address.php
-     * @magentoApiDataFixture Magento/Ups/_files/enable_ups_shipping_method.php
-     */
-    public function testSet3DaySelectUpsShippingMethod()
-    {
-        $quoteReservedId = 'test_quote';
-        $carrierMethodCode = '3DS';
-        $carrierMethodLabel = '3 Day Select';
-
-        $maskedQuoteId = $this->getMaskedQuoteIdByReservedOrderId->execute($quoteReservedId);
-        $shippingAddressId = $this->getQuoteShippingAddressIdByReservedQuoteId->execute($quoteReservedId);
-
-        $query = $this->getQuery(
-            $maskedQuoteId,
-            $shippingAddressId,
-            self::CARRIER_CODE,
-            $carrierMethodCode
-        );
-
-        $response = $this->sendRequestWithToken($query);
-
-        $addressesInformation = $response['setShippingMethodsOnCart']['cart']['shipping_addresses'];
-        $expectedResult = [
-            'carrier_code' => self::CARRIER_CODE,
-            'method_code' => $carrierMethodCode,
-            'label' => self::CARRIER_LABEL . ' - ' . $carrierMethodLabel,
-        ];
-        self::assertEquals($addressesInformation[0]['selected_shipping_method'], $expectedResult);
-    }
-
-    /**
-     * Set "Ground" UPS shipping method
-     *
-     * @magentoApiDataFixture Magento/Customer/_files/customer.php
-     * @magentoApiDataFixture Magento/GraphQl/Catalog/_files/simple_product.php
-     * @magentoApiDataFixture Magento/GraphQl/Quote/_files/customer/create_empty_cart.php
-     * @magentoApiDataFixture Magento/GraphQl/Quote/_files/add_simple_product.php
-     * @magentoApiDataFixture Magento/GraphQl/Quote/_files/set_new_shipping_address.php
-     * @magentoApiDataFixture Magento/Ups/_files/enable_ups_shipping_method.php
-     */
-    public function testSetGroundUpsShippingMethod()
-    {
-        $quoteReservedId = 'test_quote';
-        $carrierMethodCode = 'GND';
-        $carrierMethodLabel = 'Ground';
-
-        $maskedQuoteId = $this->getMaskedQuoteIdByReservedOrderId->execute($quoteReservedId);
-        $shippingAddressId = $this->getQuoteShippingAddressIdByReservedQuoteId->execute($quoteReservedId);
-
-        $query = $this->getQuery(
-            $maskedQuoteId,
-            $shippingAddressId,
-            self::CARRIER_CODE,
-            $carrierMethodCode
-        );
-
-        $response = $this->sendRequestWithToken($query);
-
-        $addressesInformation = $response['setShippingMethodsOnCart']['cart']['shipping_addresses'];
-        $expectedResult = [
-            'carrier_code' => self::CARRIER_CODE,
-            'method_code' => $carrierMethodCode,
-            'label' => self::CARRIER_LABEL . ' - ' . $carrierMethodLabel,
-        ];
-        self::assertEquals($addressesInformation[0]['selected_shipping_method'], $expectedResult);
-    }
-
-
-
-
-
-    /**
-     * @return array
-     */
-    public function notAvailableForCartShippingMethods(): array
-    {
-        $shippingMethods = ['1DML', '1DAL', '1DAPI', '1DP', '1DPL', '2DM', '2DML', '2DAL', 'GNDCOM', 'GNDRES', 'STD', 'XPR', 'WXS', 'XPRL', 'XDM', 'XDML', 'XPD'];
-
-        return $this->filterShippingMethodsByCodes($shippingMethods);
-=======
+        );
+
+        $response = $this->sendRequestWithToken($query);
+
+        $addressesInformation = $response['setShippingMethodsOnCart']['cart']['shipping_addresses'];
+        $expectedResult = [
+            'carrier_code' => self::CARRIER_CODE,
+            'method_code' => $carrierMethodCode,
+            'label' => self::CARRIER_LABEL . ' - ' . $carrierMethodLabel,
+        ];
+        self::assertEquals($addressesInformation[0]['selected_shipping_method'], $expectedResult);
+    }
+
+    /**
      * @return array
      */
     public function availableForCartShippingMethods(): array
@@ -353,38 +353,24 @@
             }
         }
         return $result;
->>>>>>> b946dd0e
     }
 
     private function getAllUpsShippingMethods():array
     {
         return [
-<<<<<<< HEAD
             ['1DM', 'Next Day Air Early AM'],              //
             ['1DML', 'Next Day Air Early AM Letter'],
             ['1DA', 'Next Day Air'],                       //
-=======
-            ['1DM', 'Next Day Air Early AM'],
-            ['1DML', 'Next Day Air Early AM Letter'],
-            ['1DA', 'Next Day Air'],
->>>>>>> b946dd0e
             ['1DAL', 'Next Day Air Letter'],
             ['1DAPI', 'Next Day Air Intra (Puerto Rico)'],
             ['1DP', 'Next Day Air Saver'],
             ['1DPL', 'Next Day Air Saver Letter'],
             ['2DM', '2nd Day Air AM'],
             ['2DML', '2nd Day Air AM Letter'],
-<<<<<<< HEAD
             ['2DA', '2nd Day Air'],                        //
             ['2DAL', '2nd Day Air Letter'],
             ['3DS', '3 Day Select'],                       //
             ['GND', 'Ground'],                             //
-=======
-            ['2DA', '2nd Day Air'],
-            ['2DAL', '2nd Day Air Letter'],
-            ['3DS', '3 Day Select'],
-            ['GND', 'Ground'],
->>>>>>> b946dd0e
             ['GNDCOM', 'Ground Commercial'],
             ['GNDRES', 'Ground Residential'],
             ['STD', 'Canada Standard'],
@@ -450,6 +436,6 @@
         $customerToken = $this->customerTokenService->createCustomerAccessToken('customer@example.com', 'password');
         $headerMap = ['Authorization' => 'Bearer ' . $customerToken];
 
-        return $this->graphQlMutation($query, [], '', $headerMap);
+        return $this->graphQlQuery($query, [], '', $headerMap);
     }
 }