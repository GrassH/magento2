--- conflicted
+++ resolved
@@ -105,11 +105,7 @@
     }
 
     /**
-<<<<<<< HEAD
      * Get Check Cart query
-=======
-     * Get cart query string
->>>>>>> 2929a5a3
      *
      * @param string $maskedQuoteId
      * @return string
