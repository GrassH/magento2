<?php
/**
 * Copyright © Magento, Inc. All rights reserved.
 * See COPYING.txt for license details.
 */
declare(strict_types=1);

namespace Magento\GraphQl\Catalog;

use Magento\Catalog\Api\Data\ProductInterface;
use Magento\Catalog\Api\Data\ProductLinkInterface;
use Magento\Catalog\Api\ProductRepositoryInterface;
use Magento\Framework\DataObject;
use Magento\Framework\EntityManager\MetadataPool;
use Magento\TestFramework\ObjectManager;
use Magento\TestFramework\TestCase\GraphQlAbstract;

class ProductViewTest extends GraphQlAbstract
{
    /**
     * @var \Magento\TestFramework\ObjectManager
     */
    private $objectManager;

    protected function setUp()
    {
        $this->objectManager = \Magento\TestFramework\Helper\Bootstrap::getObjectManager();
    }

    /**
     * @magentoApiDataFixture Magento/Customer/_files/customer.php
     * @magentoApiDataFixture Magento/Catalog/_files/product_simple_with_all_fields.php
     * @SuppressWarnings(PHPMD.ExcessiveMethodLength)
     */
    public function testQueryAllFieldsSimpleProduct()
    {
        $productSku = 'simple';

        $query = <<<QUERY
{
    products(filter: {sku: {eq: "{$productSku}"}})
    {
        items {
            attribute_set_id
            country_of_manufacture
            created_at
            description
            gift_message_available
            id
            categories {
               name
               url_path
               available_sort_by
               level
            }
            image { url, path }
            image_label
            meta_description
            meta_keyword
            meta_title
            media_gallery_entries
            {
                disabled
                file
                id
                label
                media_type
                position
                types
                content
                {
                    base64_encoded_data
                    type
                    name
                }
                video_content
                {
                    media_type
                    video_description
                    video_metadata
                    video_provider
                    video_title
                    video_url
                }
            }
            name
            new_from_date
            new_to_date
            options_container
            ... on CustomizableProductInterface {
              options {
                title
                required
                sort_order
                ... on CustomizableFieldOption {
                  product_sku
                  field_option: value {
                    sku
                    price
                    price_type
                    max_characters
                  }
                }
                ... on CustomizableAreaOption {
                  product_sku
                  area_option: value {
                    sku
                    price
                    price_type
                    max_characters
                  }
                }
                ... on CustomizableDateOption {
                  product_sku
                  date_option: value {
                    sku
                    price
                    price_type
                  }
                }
                ... on CustomizableDropDownOption {
                  drop_down_option: value {
                    option_type_id
                    sku
                    price
                    price_type
                    title
                    sort_order
                  }
                }
                ... on CustomizableRadioOption {
                  radio_option: value {
                    option_type_id
                    sku
                    price
                    price_type
                    title
                    sort_order
                  }
                }
                ...on CustomizableFileOption {
                    product_sku
                    file_option: value {
                      sku
                      price
                      price_type
                      file_extension
                      image_size_x
                      image_size_y
                    }
                  }
              }
            }
            price {
              minimalPrice {
                amount {
                  value
                  currency
                }
                adjustments {
                  amount {
                    value
                    currency
                  }
                  code
                  description
                }
              }
              maximalPrice {
                amount {
                  value
                  currency
                }
                adjustments {
                  amount {
                    value
                    currency
                  }
                  code
                  description
                }
              }
              regularPrice {
                amount {
                  value
                  currency
                }
                adjustments {
                  amount {
                    value
                    currency
                  }
                  code
                  description
                }
              }
            }
            product_links
            {
                link_type
                linked_product_sku
                linked_product_type
                position
                sku
            }
            short_description
            sku
<<<<<<< HEAD
            small_image { url, path }
=======
            small_image {
                path
            }
>>>>>>> f710f9b0
            small_image_label
            special_from_date
            special_price
            special_to_date
            swatch_image
            thumbnail { url, path }
            thumbnail_label
            tier_price
            tier_prices
            {
                customer_group_id
                percentage_value
                qty
                value
                website_id
            }
            type_id
            updated_at
            url_key
            url_path
            canonical_url
            websites { id name code sort_order default_group_id is_default }
            ... on PhysicalProductInterface {
                weight
            }
        }
    }
}
QUERY;

        // get customer ID token
        /** @var \Magento\Integration\Api\CustomerTokenServiceInterface $customerTokenService */
        $customerTokenService = $this->objectManager->create(
            \Magento\Integration\Api\CustomerTokenServiceInterface::class
        );
        $customerToken = $customerTokenService->createCustomerAccessToken('customer@example.com', 'password');

        $headerMap = ['Authorization' => 'Bearer ' . $customerToken];
        $response = $this->graphQlQuery($query, [], '', $headerMap);
        $responseObject = new DataObject($response);
        /** @var ProductRepositoryInterface $productRepository */
        $productRepository = ObjectManager::getInstance()->get(ProductRepositoryInterface::class);
        $product = $productRepository->get($productSku, false, null, true);
        /** @var MetadataPool $metadataPool */
        $metadataPool = ObjectManager::getInstance()->get(MetadataPool::class);
        $product->setId(
            $product->getData($metadataPool->getMetadata(ProductInterface::class)->getLinkField())
        );
        $this->assertArrayHasKey('products', $response);
        $this->assertArrayHasKey('items', $response['products']);
        $this->assertEquals(1, count($response['products']['items']));
        $this->assertArrayHasKey(0, $response['products']['items']);
        $this->assertBaseFields($product, $response['products']['items'][0]);
        $this->assertEavAttributes($product, $response['products']['items'][0]);
        $this->assertOptions($product, $response['products']['items'][0]);
        $this->assertTierPrices($product, $response['products']['items'][0]);
        $this->assertArrayHasKey('websites', $response['products']['items'][0]);
        $this->assertWebsites($product, $response['products']['items'][0]['websites']);
        self::assertEquals(
            'Movable Position 2',
            $responseObject->getData('products/items/0/categories/1/name')
        );
        self::assertEquals(
            'Filter category',
            $responseObject->getData('products/items/0/categories/2/name')
        );
        $storeManager = ObjectManager::getInstance()->get(\Magento\Store\Model\StoreManagerInterface::class);
        self::assertEquals(
            $storeManager->getStore()->getBaseUrl() . 'simple-product.html',
            $responseObject->getData('products/items/0/canonical_url')
        );
    }

    /**
     * @magentoApiDataFixture Magento/Catalog/_files/product_simple_with_media_gallery_entries.php
     * @SuppressWarnings(PHPMD.ExcessiveMethodLength)
     */
    public function testQueryMediaGalleryEntryFieldsSimpleProduct()
    {
        $this->markTestSkipped("Skipped until ticket MAGETWO-90021 is resolved.");
        $productSku = 'simple';

        $query = <<<QUERY
{
    products(filter: {sku: {eq: "{$productSku}"}})
    {
        items{
            attribute_set_id
            categories
            {
                id
            }
            country_of_manufacture
            created_at
            description
            gift_message_available
            id
            image
            image_label
            meta_description
            meta_keyword
            meta_title
            media_gallery_entries
            {
                disabled
                file
                id
                label
                media_type
                position
                types
                content
                {
                    base64_encoded_data
                    type
                    name
                }
                video_content
                {
                    media_type
                    video_description
                    video_metadata
                    video_provider
                    video_title
                    video_url
                }
            }
            name
            new_from_date
            new_to_date
            options_container
            ... on CustomizableProductInterface {
              field_options: options {
                title
                required
                sort_order
                ... on CustomizableFieldOption {
                  product_sku
                  field_option: value {
                    sku
                    price
                    price_type
                    max_characters
                  }
                }
                ... on CustomizableAreaOption {
                  product_sku
                  area_option: value {
                    sku
                    price
                    price_type
                    max_characters
                  }
                }
                ... on CustomizableDateOption {
                  product_sku
                  date_option: value {
                    sku
                    price
                    price_type
                  }
                }
                ... on CustomizableDropDownOption {
                  drop_down_option: value {
                    option_type_id
                    sku
                    price
                    price_type
                    title
                  }
                }
                ... on CustomizableRadioOption {
                  radio_option: value {
                    option_type_id
                    sku
                    price
                    price_type
                    title
                  }
                }
                ...on CustomizableFileOption {
                    product_sku
                    file_option: value {
                      sku
                      price
                      price_type
                      file_extension
                      image_size_x
                      image_size_y
                    }
                  }
              }
            }
            price {
              minimalPrice {
                amount {
                  value
                  currency
                }
                adjustments {
                  amount {
                    value
                    currency
                  }
                  code
                  description
                }
              }
              maximalPrice {
                amount {
                  value
                  currency
                }
                adjustments {
                  amount {
                    value
                    currency
                  }
                  code
                  description
                }
              }
              regularPrice {
                amount {
                  value
                  currency
                }
                adjustments {
                  amount {
                    value
                    currency
                  }
                  code
                  description
                }
              }
            }
            product_links
            {
                link_type
                linked_product_sku
                linked_product_type
                position
                sku
            }
            short_description
            sku
            small_image
            small_image_label
            special_from_date
            special_price
            special_to_date
            swatch_image
            thumbnail
            thumbnail_label
            tier_price
            tier_prices
            {
                customer_group_id
                percentage_value
                qty
                value
                website_id
            }
            type_id
            updated_at
            url_key
            url_path
            websites { id name code sort_order default_group_id is_default }
            ... on PhysicalProductInterface {
                weight
            }
        }
    }
}
QUERY;

        $response = $this->graphQlQuery($query);

        /**
         * @var ProductRepositoryInterface $productRepository
         */
        $productRepository = ObjectManager::getInstance()->get(ProductRepositoryInterface::class);
        $product = $productRepository->get($productSku, false, null, true);
        $this->assertArrayHasKey('products', $response);
        $this->assertArrayHasKey('items', $response['products']);
        $this->assertEquals(1, count($response['products']['items']));
        $this->assertArrayHasKey(0, $response['products']['items']);
        $this->assertMediaGalleryEntries($product, $response['products']['items'][0]);
        $this->assertArrayHasKey('websites', $response['products']['items'][0]);
        $this->assertWebsites($product, $response['products']['items'][0]['websites']);
    }

    /**
     * @magentoApiDataFixture Magento/Catalog/_files/product_simple_with_custom_attribute.php
     */
    public function testQueryCustomAttributeField()
    {
        if (!$this->cleanCache()) {
            $this->fail('Cache could not be cleaned properly.');
        }
        $prductSku = 'simple';

        $query = <<<QUERY
{
    products(filter: {sku: {eq: "{$prductSku}"}})
    {
        items
        {
            attribute_code_custom
        }
    }
}
QUERY;

        $response = $this->graphQlQuery($query);

        $this->assertArrayHasKey('products', $response);
        $this->assertArrayHasKey('items', $response['products']);
        $this->assertEquals(1, count($response['products']['items']));
        $this->assertArrayHasKey(0, $response['products']['items']);
        $this->assertCustomAttribute($response['products']['items'][0]);
    }

    /**
     * @magentoApiDataFixture Magento/Catalog/_files/products_related.php
     */
    public function testProductLinks()
    {
        $productSku = 'simple_with_cross';

        $query = <<<QUERY
       {
           products(filter: {sku: {eq: "{$productSku}"}})
           {
               items {
                   attribute_set_id
                   type_id
                   product_links
                   {
                       link_type
                       linked_product_sku
                       linked_product_type
                       position
                       sku
                   }
               }
           }
       }
QUERY;

        $response = $this->graphQlQuery($query);
        /**
         * @var ProductRepositoryInterface $productRepository
         */
        $productRepository = ObjectManager::getInstance()->get(ProductRepositoryInterface::class);
        $product = $productRepository->get($productSku, false, null, true);
        $this->assertNotNull($response['products']['items'][0]['product_links'], "product_links must not be null");
        $this->assertProductLinks($product, $response['products']['items'][0]['product_links'][0]);
    }

    /**
     * @magentoApiDataFixture Magento/Catalog/_files/products_list.php
     */
    public function testProductPrices()
    {
        $firstProductSku = 'simple-249';
        $secondProductSku = 'simple-156';
        $query = <<<QUERY
       {
           products(filter: {min_price: {gt: "100.0"}, max_price: {gt: "150.0", lt: "250.0"}})
           {
               items {
                   attribute_set_id
                   created_at
                   id
                   name
                   price {
                      minimalPrice {
                        amount {
                          value
                          currency
                        }
                        adjustments {
                          amount {
                            value
                            currency
                          }
                          code
                          description
                        }
                      }
                      maximalPrice {
                        amount {
                          value
                          currency
                        }
                        adjustments {
                          amount {
                            value
                            currency
                          }
                          code
                          description
                        }
                      }
                      regularPrice {
                        amount {
                          value
                          currency
                        }
                        adjustments {
                          amount {
                            value
                            currency
                          }
                          code
                          description
                        }
                      }
                    }
                   sku
                   type_id
                   updated_at
                   ... on PhysicalProductInterface {
                        weight
                   }
               }
           }
       }
QUERY;

        $response = $this->graphQlQuery($query);
        /**
         * @var ProductRepositoryInterface $productRepository
         */
        $productRepository = ObjectManager::getInstance()->get(ProductRepositoryInterface::class);
        $firstProduct = $productRepository->get($firstProductSku, false, null, true);
        /** @var MetadataPool $metadataPool */
        $metadataPool = ObjectManager::getInstance()->get(MetadataPool::class);
        $firstProduct->setId(
            $firstProduct->getData($metadataPool->getMetadata(ProductInterface::class)->getLinkField())
        );
        $secondProduct = $productRepository->get($secondProductSku, false, null, true);
        $secondProduct->setId(
            $secondProduct->getData($metadataPool->getMetadata(ProductInterface::class)->getLinkField())
        );
        self::assertNotNull($response['products']['items'][0]['price'], "price must be not null");
        self::assertCount(2, $response['products']['items']);
        $this->assertBaseFields($firstProduct, $response['products']['items'][0]);
        $this->assertBaseFields($secondProduct, $response['products']['items'][1]);
    }

    /**
     * @param ProductInterface $product
     * @param array $actualResponse
     */
    private function assertMediaGalleryEntries($product, $actualResponse)
    {
        $mediaGalleryEntries = $product->getMediaGalleryEntries();
        $this->assertCount(1, $mediaGalleryEntries, "Precondition failed, incorrect number of media gallery entries.");
        $this->assertTrue(
            is_array([$actualResponse['media_gallery_entries']]),
            "Media galleries field must be of an array type."
        );
        $this->assertCount(1, $actualResponse['media_gallery_entries'], "There must be 1 record in media gallery.");
        $mediaGalleryEntry = $mediaGalleryEntries[0];
        $this->assertResponseFields(
            $actualResponse['media_gallery_entries'][0],
            [
                'disabled' => (bool)$mediaGalleryEntry->isDisabled(),
                'file' => $mediaGalleryEntry->getFile(),
                'id' => $mediaGalleryEntry->getId(),
                'label' => $mediaGalleryEntry->getLabel(),
                'media_type' => $mediaGalleryEntry->getMediaType(),
                'position' => $mediaGalleryEntry->getPosition(),
            ]
        );
        $videoContent = $mediaGalleryEntry->getExtensionAttributes()->getVideoContent();
        $this->assertResponseFields(
            $actualResponse['media_gallery_entries'][0]['video_content'],
            [
                'media_type' => $videoContent->getMediaType(),
                'video_description' => $videoContent->getVideoDescription(),
                'video_metadata' => $videoContent->getVideoMetadata(),
                'video_provider' => $videoContent->getVideoProvider(),
                'video_title' => $videoContent->getVideoTitle(),
                'video_url' => $videoContent->getVideoUrl(),
            ]
        );
    }

    /**
     * @param ProductInterface $product
     * @param array $actualResponse
     */
    private function assertCustomAttribute($actualResponse)
    {
        $customAttribute = null;
        $this->assertEquals($customAttribute, $actualResponse['attribute_code_custom']);
    }

    /**
     * @param ProductInterface $product
     * @param $actualResponse
     */
    private function assertTierPrices($product, $actualResponse)
    {
        $tierPrices = $product->getTierPrices();
        $this->assertNotEmpty($actualResponse['tier_prices'], "Precondition failed: 'tier_prices' must not be empty");
        foreach ($actualResponse['tier_prices'] as $tierPriceIndex => $tierPriceArray) {
            foreach ($tierPriceArray as $key => $value) {
                /** @var \Magento\Catalog\Model\Product\TierPrice $tierPrice */
                $tierPrice = $tierPrices[$tierPriceIndex];
                $this->assertEquals($value, $tierPrice->getData($key));
            }
        }
    }

    /**
     * @param ProductInterface $product
     * @param $actualResponse
     * @SuppressWarnings(PHPMD.CyclomaticComplexity)
     */
    private function assertOptions($product, $actualResponse)
    {
        $productOptions = $product->getOptions();
        $this->assertNotEmpty($actualResponse['options'], "Precondition failed: 'options' must not be empty");
        foreach ($actualResponse['options'] as $optionsArray) {
            $option = null;
            /** @var \Magento\Catalog\Model\Product\Option $optionSelect */
            foreach ($productOptions as $optionSelect) {
                $match = false;
                if ($optionSelect->getTitle() == $optionsArray['title']) {
                    $option = $optionSelect;
                    if (!empty($option->getValues())) {
                        $values = $option->getValues();
                        /** @var \Magento\Catalog\Model\Product\Option\Value $value */
                        $value = current($values);
                        $findValueKeyName = $option->getType() === 'radio' ? 'radio_option' : 'drop_down_option';
                        if ($value->getTitle() === $optionsArray[$findValueKeyName][0]['title']) {
                            $match = true;
                        }
                    } else {
                        $match = true;
                    }
                    if ($match) {
                        break;
                    }
                }
            }
            $assertionMap = [
                ['response_field' => 'sort_order', 'expected_value' => $option->getSortOrder()],
                ['response_field' => 'title', 'expected_value' => $option->getTitle()],
                ['response_field' => 'required', 'expected_value' => $option->getIsRequire()]
            ];

            if (!empty($option->getValues())) {
                $valueKeyName = $option->getType() === 'radio' ? 'radio_option' : 'drop_down_option';
                $value = current($optionsArray[$valueKeyName]);
                /** @var \Magento\Catalog\Model\Product\Option\Value $productValue */
                $productValue = current($option->getValues());
                $assertionMapValues = [
                    ['response_field' => 'title', 'expected_value' => $productValue->getTitle()],
                    ['response_field' => 'sort_order', 'expected_value' => $productValue->getSortOrder()],
                    ['response_field' => 'price', 'expected_value' => $productValue->getPrice()],
                    ['response_field' => 'price_type', 'expected_value' => strtoupper($productValue->getPriceType())],
                    ['response_field' => 'sku', 'expected_value' => $productValue->getSku()],
                    ['response_field' => 'option_type_id', 'expected_value' => $productValue->getOptionTypeId()]
                ];
                $this->assertResponseFields($value, $assertionMapValues);
            } else {
                $assertionMap = array_merge(
                    $assertionMap,
                    [
                        ['response_field' => 'product_sku', 'expected_value' => $option->getProductSku()],
                    ]
                );
                $valueKeyName = "";
                if ($option->getType() === 'file') {
                    $valueKeyName = 'file_option';
                    $valueAssertionMap = [
                        ['response_field' => 'file_extension', 'expected_value' => $option->getFileExtension()],
                        ['response_field' => 'image_size_x', 'expected_value' => $option->getImageSizeX()],
                        ['response_field' => 'image_size_y', 'expected_value' => $option->getImageSizeY()]
                    ];
                } elseif ($option->getType() === 'area') {
                    $valueKeyName = 'area_option';
                    $valueAssertionMap = [
                        ['response_field' => 'max_characters', 'expected_value' => $option->getMaxCharacters()],
                    ];
                } elseif ($option->getType() === 'field') {
                    $valueKeyName = 'field_option';
                    $valueAssertionMap = [
                        ['response_field' => 'max_characters', 'expected_value' => $option->getMaxCharacters()]
                    ];
                } else {
                    $valueKeyName = 'date_option';
                    $valueAssertionMap = [];
                }

                $valueAssertionMap = array_merge(
                    $valueAssertionMap,
                    [
                        ['response_field' => 'price', 'expected_value' => $option->getPrice()],
                        ['response_field' => 'price_type', 'expected_value' => strtoupper($option->getPriceType())],
                        ['response_field' => 'sku', 'expected_value' => $option->getSku()]
                    ]
                );

                $this->assertResponseFields($optionsArray[$valueKeyName], $valueAssertionMap);
            }
            $this->assertResponseFields($optionsArray, $assertionMap);
        }
    }

    /**
     * @param ProductInterface $product
     * @param array $actualResponse
     */
    private function assertBaseFields($product, $actualResponse)
    {

        $assertionMap = [
            ['response_field' => 'attribute_set_id', 'expected_value' => $product->getAttributeSetId()],
            ['response_field' => 'created_at', 'expected_value' => $product->getCreatedAt()],
            ['response_field' => 'id', 'expected_value' => $product->getId()],
            ['response_field' => 'name', 'expected_value' => $product->getName()],
            ['response_field' => 'price', 'expected_value' =>
                [
                    'minimalPrice' => [
                        'amount' => [
                            'value' => $product->getSpecialPrice(),
                            'currency' => 'USD'
                        ],
                        'adjustments' => []
                    ],
                    'regularPrice' => [
                        'amount' => [
                            'value' => $product->getPrice(),
                            'currency' => 'USD'
                        ],
                        'adjustments' => []
                    ],
                    'maximalPrice' => [
                        'amount' => [
                            'value' => $product->getSpecialPrice(),
                            'currency' => 'USD'
                        ],
                        'adjustments' => []
                    ],
                ]
            ],
            ['response_field' => 'sku', 'expected_value' => $product->getSku()],
            ['response_field' => 'type_id', 'expected_value' => $product->getTypeId()],
            ['response_field' => 'updated_at', 'expected_value' => $product->getUpdatedAt()],
            ['response_field' => 'weight', 'expected_value' => $product->getWeight()],
        ];

        $this->assertResponseFields($actualResponse, $assertionMap);
    }

    /**
     * @param ProductInterface $product
     * @param array $actualResponse
     */
    private function assertWebsites($product, $actualResponse)
    {
        $assertionMap = [
            [
                'id' => current($product->getExtensionAttributes()->getWebsiteIds()),
                'name' => 'Main Website',
                'code' => 'base',
                'sort_order' => 0,
                'default_group_id' => '1',
                'is_default' => true,
            ]
        ];

        $this->assertEquals($actualResponse, $assertionMap);
    }

    /**
     * @param ProductInterface $product
     * @param array $actualResponse
     */
    private function assertProductLinks($product, $actualResponse)
    {
        /** @var ProductLinkInterface $productLinks */
        $productLinks = $product->getProductLinks();
        $productLink = $productLinks[0];
        $assertionMap = [
            ['response_field' => 'link_type', 'expected_value' => $productLink->getLinkType()],
            ['response_field' => 'linked_product_sku', 'expected_value' => $productLink->getLinkedProductSku()],
            ['response_field' => 'linked_product_type', 'expected_value' => $productLink->getLinkedProductType()],
            ['response_field' => 'position', 'expected_value' => $productLink->getPosition()],
            ['response_field' => 'sku', 'expected_value' => $productLink->getSku()],
        ];
        $this->assertResponseFields($actualResponse, $assertionMap);
    }

    /**
     * @param ProductInterface $product
     * @param array $actualResponse
     */
    private function assertEavAttributes($product, $actualResponse)
    {
        $eavAttributes = [
            'url_key',
            'description',
            'meta_description',
            'meta_keyword',
            'meta_title',
            'short_description',
            'country_of_manufacture',
            'gift_message_available',
            'news_from_date',
            'options_container',
            'special_price',
            'special_from_date',
            'special_to_date',
        ];
        $assertionMap = [];
        foreach ($eavAttributes as $attributeCode) {
            $expectedAttribute = $product->getCustomAttribute($attributeCode);

            $assertionMap[] = [
                'response_field' => $this->eavAttributesToGraphQlSchemaFieldTranslator($attributeCode),
                'expected_value' => $expectedAttribute ? $expectedAttribute->getValue() : null
            ];
        }

        $this->assertResponseFields($actualResponse, $assertionMap);
    }

    /**
     * @param string $eavAttributeCode
     * @return string
     */
    private function eavAttributesToGraphQlSchemaFieldTranslator(string $eavAttributeCode)
    {
        switch ($eavAttributeCode) {
            case 'news_from_date':
                $eavAttributeCode = 'new_from_date';
                break;
            case 'news_to_date':
                $eavAttributeCode = 'new_to_date';
                break;
        }
        return $eavAttributeCode;
    }
}<|MERGE_RESOLUTION|>--- conflicted
+++ resolved
@@ -205,20 +205,12 @@
             }
             short_description
             sku
-<<<<<<< HEAD
-            small_image { url, path }
-=======
-            small_image {
-                path
-            }
->>>>>>> f710f9b0
-            small_image_label
+            small_image{ url, path, label }
+            thumbnail { url, path, label }
             special_from_date
             special_price
             special_to_date
-            swatch_image
-            thumbnail { url, path }
-            thumbnail_label
+            swatch_image            
             tier_price
             tier_prices
             {
@@ -459,14 +451,12 @@
             }
             short_description
             sku
-            small_image
-            small_image_label
+            small_image { url, path, label }
             special_from_date
             special_price
             special_to_date
             swatch_image
-            thumbnail
-            thumbnail_label
+            thumbnail { url, path, label }
             tier_price
             tier_prices
             {
