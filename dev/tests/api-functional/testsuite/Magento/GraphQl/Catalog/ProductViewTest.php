<?php
/**
 * Copyright © Magento, Inc. All rights reserved.
 * See COPYING.txt for license details.
 */
declare(strict_types=1);

namespace Magento\GraphQl\Catalog;

use Magento\Catalog\Api\Data\ProductInterface;
use Magento\Catalog\Api\Data\ProductLinkInterface;
use Magento\Catalog\Api\ProductRepositoryInterface;
use Magento\Framework\DataObject;
use Magento\Framework\EntityManager\MetadataPool;
use Magento\TestFramework\ObjectManager;
use Magento\TestFramework\TestCase\GraphQlAbstract;

class ProductViewTest extends GraphQlAbstract
{
    /**
     * @var \Magento\TestFramework\ObjectManager
     */
    private $objectManager;

    protected function setUp()
    {
        $this->objectManager = \Magento\TestFramework\Helper\Bootstrap::getObjectManager();
    }

    /**
     * @magentoApiDataFixture Magento/Customer/_files/customer.php
     * @magentoApiDataFixture Magento/Catalog/_files/product_simple_with_all_fields.php
     * @SuppressWarnings(PHPMD.ExcessiveMethodLength)
     */
    public function testQueryAllFieldsSimpleProduct()
    {
        $productSku = 'simple';

        $query = <<<QUERY
{
    products(filter: {sku: {eq: "{$productSku}"}})
    {
        items {
            attribute_set_id
            country_of_manufacture
            created_at
            description
            gift_message_available
            id
            categories {
               name
               url_path
               available_sort_by
               level
            }
            image { url, path }
            image_label
            meta_description
            meta_keyword
            meta_title
            media_gallery_entries
            {
                disabled
                file
                id
                label
                media_type
                position
                types
                content
                {
                    base64_encoded_data
                    type
                    name
                }
                video_content
                {
                    media_type
                    video_description
                    video_metadata
                    video_provider
                    video_title
                    video_url
                }
            }
            name
            new_from_date
            new_to_date
            options_container
            ... on CustomizableProductInterface {
              options {
                title
                required
                sort_order
                ... on CustomizableFieldOption {
                  product_sku
                  field_option: value {
                    sku
                    price
                    price_type
                    max_characters
                  }
                }
                ... on CustomizableAreaOption {
                  product_sku
                  area_option: value {
                    sku
                    price
                    price_type
                    max_characters
                  }
                }
                ... on CustomizableDateOption {
                  product_sku
                  date_option: value {
                    sku
                    price
                    price_type
                  }
                }
                ... on CustomizableDropDownOption {
                  drop_down_option: value {
                    option_type_id
                    sku
                    price
                    price_type
                    title
                    sort_order
                  }
                }
                ... on CustomizableRadioOption {
                  radio_option: value {
                    option_type_id
                    sku
                    price
                    price_type
                    title
                    sort_order
                  }
                }
                ...on CustomizableFileOption {
                    product_sku
                    file_option: value {
                      sku
                      price
                      price_type
                      file_extension
                      image_size_x
                      image_size_y
                    }
                  }
              }
            }
            price {
              minimalPrice {
                amount {
                  value
                  currency
                }
                adjustments {
                  amount {
                    value
                    currency
                  }
                  code
                  description
                }
              }
              maximalPrice {
                amount {
                  value
                  currency
                }
                adjustments {
                  amount {
                    value
                    currency
                  }
                  code
                  description
                }
              }
              regularPrice {
                amount {
                  value
                  currency
                }
                adjustments {
                  amount {
                    value
                    currency
                  }
                  code
                  description
                }
              }
            }
            product_links
            {
                link_type
                linked_product_sku
                linked_product_type
                position
                sku
            }
            short_description
            sku
            small_image{ url, path, label }
            thumbnail { url, path, label }
            special_from_date
            special_price
            special_to_date
            swatch_image            
            tier_price
            tier_prices
            {
                customer_group_id
                percentage_value
                qty
                value
                website_id
            }
            type_id
            updated_at
            url_key
            url_path
            canonical_url
            websites { id name code sort_order default_group_id is_default }
            ... on PhysicalProductInterface {
                weight
            }
        }
    }
}
QUERY;

        // get customer ID token
        /** @var \Magento\Integration\Api\CustomerTokenServiceInterface $customerTokenService */
        $customerTokenService = $this->objectManager->create(
            \Magento\Integration\Api\CustomerTokenServiceInterface::class
        );
        $customerToken = $customerTokenService->createCustomerAccessToken('customer@example.com', 'password');

        $headerMap = ['Authorization' => 'Bearer ' . $customerToken];
        $response = $this->graphQlQuery($query, [], '', $headerMap);
        $responseObject = new DataObject($response);
        /** @var ProductRepositoryInterface $productRepository */
        $productRepository = ObjectManager::getInstance()->get(ProductRepositoryInterface::class);
        $product = $productRepository->get($productSku, false, null, true);
        /** @var MetadataPool $metadataPool */
        $metadataPool = ObjectManager::getInstance()->get(MetadataPool::class);
        $product->setId(
            $product->getData($metadataPool->getMetadata(ProductInterface::class)->getLinkField())
        );
        $this->assertArrayHasKey('products', $response);
        $this->assertArrayHasKey('items', $response['products']);
        $this->assertEquals(1, count($response['products']['items']));
        $this->assertArrayHasKey(0, $response['products']['items']);
        $this->assertBaseFields($product, $response['products']['items'][0]);
        $this->assertEavAttributes($product, $response['products']['items'][0]);
        $this->assertOptions($product, $response['products']['items'][0]);
        $this->assertTierPrices($product, $response['products']['items'][0]);
        $this->assertArrayHasKey('websites', $response['products']['items'][0]);
        $this->assertWebsites($product, $response['products']['items'][0]['websites']);
        self::assertEquals(
            'Movable Position 2',
            $responseObject->getData('products/items/0/categories/1/name')
        );
        self::assertEquals(
            'Filter category',
            $responseObject->getData('products/items/0/categories/2/name')
        );
        $storeManager = ObjectManager::getInstance()->get(\Magento\Store\Model\StoreManagerInterface::class);
        self::assertEquals(
            $storeManager->getStore()->getBaseUrl() . 'simple-product.html',
            $responseObject->getData('products/items/0/canonical_url')
        );
    }

    /**
     * @magentoApiDataFixture Magento/Catalog/_files/product_simple_with_media_gallery_entries.php
     * @SuppressWarnings(PHPMD.ExcessiveMethodLength)
     */
    public function testQueryMediaGalleryEntryFieldsSimpleProduct()
    {
        $productSku = 'simple';

        $query = <<<QUERY
{
    products(filter: {sku: {eq: "{$productSku}"}})
    {
        items{
            attribute_set_id
            categories
            {
                id
            }
            country_of_manufacture
            created_at
            description
            gift_message_available
            id
            image
            image_label
            meta_description
            meta_keyword
            meta_title
            media_gallery_entries
            {
                disabled
                file
                id
                label
                media_type
                position
                types
                content
                {
                    base64_encoded_data
                    type
                    name
                }
                video_content
                {
                    media_type
                    video_description
                    video_metadata
                    video_provider
                    video_title
                    video_url
                }
            }
            name
            new_from_date
            new_to_date
            options_container
            ... on CustomizableProductInterface {
              field_options: options {
                title
                required
                sort_order
                ... on CustomizableFieldOption {
                  product_sku
                  field_option: value {
                    sku
                    price
                    price_type
                    max_characters
                  }
                }
                ... on CustomizableAreaOption {
                  product_sku
                  area_option: value {
                    sku
                    price
                    price_type
                    max_characters
                  }
                }
                ... on CustomizableDateOption {
                  product_sku
                  date_option: value {
                    sku
                    price
                    price_type
                  }
                }
                ... on CustomizableDropDownOption {
                  drop_down_option: value {
                    option_type_id
                    sku
                    price
                    price_type
                    title
                  }
                }
                ... on CustomizableRadioOption {
                  radio_option: value {
                    option_type_id
                    sku
                    price
                    price_type
                    title
                  }
                }
                ...on CustomizableFileOption {
                    product_sku
                    file_option: value {
                      sku
                      price
                      price_type
                      file_extension
                      image_size_x
                      image_size_y
                    }
                  }
              }
            }
            price {
              minimalPrice {
                amount {
                  value
                  currency
                }
                adjustments {
                  amount {
                    value
                    currency
                  }
                  code
                  description
                }
              }
              maximalPrice {
                amount {
                  value
                  currency
                }
                adjustments {
                  amount {
                    value
                    currency
                  }
                  code
                  description
                }
              }
              regularPrice {
                amount {
                  value
                  currency
                }
                adjustments {
                  amount {
                    value
                    currency
                  }
                  code
                  description
                }
              }
            }
            product_links
            {
                link_type
                linked_product_sku
                linked_product_type
                position
                sku
            }
            short_description
            sku
<<<<<<< HEAD
            small_image { url, path, label }
=======
            small_image {
                path
            }
            small_image_label
>>>>>>> 2a389b07
            special_from_date
            special_price
            special_to_date
            swatch_image
            thumbnail { url, path, label }
            tier_price
            tier_prices
            {
                customer_group_id
                percentage_value
                qty
                value
                website_id
            }
            type_id
            updated_at
            url_key
            url_path
            websites { id name code sort_order default_group_id is_default }
            ... on PhysicalProductInterface {
                weight
            }
        }
    }
}
QUERY;

        $response = $this->graphQlQuery($query);

        /**
         * @var ProductRepositoryInterface $productRepository
         */
        $productRepository = ObjectManager::getInstance()->get(ProductRepositoryInterface::class);
        $product = $productRepository->get($productSku, false, null, true);
        $this->assertArrayHasKey('products', $response);
        $this->assertArrayHasKey('items', $response['products']);
        $this->assertEquals(1, count($response['products']['items']));
        $this->assertArrayHasKey(0, $response['products']['items']);
        $this->assertMediaGalleryEntries($product, $response['products']['items'][0]);
        $this->assertArrayHasKey('websites', $response['products']['items'][0]);
        $this->assertWebsites($product, $response['products']['items'][0]['websites']);
    }

    /**
     * @magentoApiDataFixture Magento/Catalog/_files/product_simple_with_custom_attribute.php
     */
    public function testQueryCustomAttributeField()
    {
        if (!$this->cleanCache()) {
            $this->fail('Cache could not be cleaned properly.');
        }
        $prductSku = 'simple';

        $query = <<<QUERY
{
    products(filter: {sku: {eq: "{$prductSku}"}})
    {
        items
        {
            attribute_code_custom
        }
    }
}
QUERY;

        $response = $this->graphQlQuery($query);

        $this->assertArrayHasKey('products', $response);
        $this->assertArrayHasKey('items', $response['products']);
        $this->assertEquals(1, count($response['products']['items']));
        $this->assertArrayHasKey(0, $response['products']['items']);
        $this->assertCustomAttribute($response['products']['items'][0]);
    }

    /**
     * @magentoApiDataFixture Magento/Catalog/_files/products_related.php
     */
    public function testProductLinks()
    {
        $productSku = 'simple_with_cross';

        $query = <<<QUERY
       {
           products(filter: {sku: {eq: "{$productSku}"}})
           {
               items {
                   attribute_set_id
                   type_id
                   product_links
                   {
                       link_type
                       linked_product_sku
                       linked_product_type
                       position
                       sku
                   }
               }
           }
       }
QUERY;

        $response = $this->graphQlQuery($query);
        /**
         * @var ProductRepositoryInterface $productRepository
         */
        $productRepository = ObjectManager::getInstance()->get(ProductRepositoryInterface::class);
        $product = $productRepository->get($productSku, false, null, true);
        $this->assertNotNull($response['products']['items'][0]['product_links'], "product_links must not be null");
        $this->assertProductLinks($product, $response['products']['items'][0]['product_links'][0]);
    }

    /**
     * @magentoApiDataFixture Magento/Catalog/_files/products_list.php
     */
    public function testProductPrices()
    {
        $firstProductSku = 'simple-249';
        $secondProductSku = 'simple-156';
        $query = <<<QUERY
       {
           products(filter: {min_price: {gt: "100.0"}, max_price: {gt: "150.0", lt: "250.0"}})
           {
               items {
                   attribute_set_id
                   created_at
                   id
                   name
                   price {
                      minimalPrice {
                        amount {
                          value
                          currency
                        }
                        adjustments {
                          amount {
                            value
                            currency
                          }
                          code
                          description
                        }
                      }
                      maximalPrice {
                        amount {
                          value
                          currency
                        }
                        adjustments {
                          amount {
                            value
                            currency
                          }
                          code
                          description
                        }
                      }
                      regularPrice {
                        amount {
                          value
                          currency
                        }
                        adjustments {
                          amount {
                            value
                            currency
                          }
                          code
                          description
                        }
                      }
                    }
                   sku
                   type_id
                   updated_at
                   ... on PhysicalProductInterface {
                        weight
                   }
               }
           }
       }
QUERY;

        $response = $this->graphQlQuery($query);
        /**
         * @var ProductRepositoryInterface $productRepository
         */
        $productRepository = ObjectManager::getInstance()->get(ProductRepositoryInterface::class);
        $firstProduct = $productRepository->get($firstProductSku, false, null, true);
        /** @var MetadataPool $metadataPool */
        $metadataPool = ObjectManager::getInstance()->get(MetadataPool::class);
        $firstProduct->setId(
            $firstProduct->getData($metadataPool->getMetadata(ProductInterface::class)->getLinkField())
        );
        $secondProduct = $productRepository->get($secondProductSku, false, null, true);
        $secondProduct->setId(
            $secondProduct->getData($metadataPool->getMetadata(ProductInterface::class)->getLinkField())
        );
        self::assertNotNull($response['products']['items'][0]['price'], "price must be not null");
        self::assertCount(2, $response['products']['items']);
        $this->assertBaseFields($firstProduct, $response['products']['items'][0]);
        $this->assertBaseFields($secondProduct, $response['products']['items'][1]);
    }

    /**
     * @param ProductInterface $product
     * @param array $actualResponse
     */
    private function assertMediaGalleryEntries($product, $actualResponse)
    {
        $mediaGalleryEntries = $product->getMediaGalleryEntries();
        $this->assertCount(1, $mediaGalleryEntries, "Precondition failed, incorrect number of media gallery entries.");
        $this->assertTrue(
            is_array([$actualResponse['media_gallery_entries']]),
            "Media galleries field must be of an array type."
        );
        $this->assertCount(1, $actualResponse['media_gallery_entries'], "There must be 1 record in media gallery.");
        $mediaGalleryEntry = $mediaGalleryEntries[0];
        $this->assertResponseFields(
            $actualResponse['media_gallery_entries'][0],
            [
                'disabled' => (bool)$mediaGalleryEntry->isDisabled(),
                'file' => $mediaGalleryEntry->getFile(),
                'id' => $mediaGalleryEntry->getId(),
                'label' => $mediaGalleryEntry->getLabel(),
                'media_type' => $mediaGalleryEntry->getMediaType(),
                'position' => $mediaGalleryEntry->getPosition(),
            ]
        );
        $videoContent = $mediaGalleryEntry->getExtensionAttributes()->getVideoContent();
        $this->assertResponseFields(
            $actualResponse['media_gallery_entries'][0]['video_content'],
            [
                'media_type' => $videoContent->getMediaType(),
                'video_description' => $videoContent->getVideoDescription(),
                'video_metadata' => $videoContent->getVideoMetadata(),
                'video_provider' => $videoContent->getVideoProvider(),
                'video_title' => $videoContent->getVideoTitle(),
                'video_url' => $videoContent->getVideoUrl(),
            ]
        );
    }

    /**
     * @param ProductInterface $product
     * @param array $actualResponse
     */
    private function assertCustomAttribute($actualResponse)
    {
        $customAttribute = null;
        $this->assertEquals($customAttribute, $actualResponse['attribute_code_custom']);
    }

    /**
     * @param ProductInterface $product
     * @param $actualResponse
     */
    private function assertTierPrices($product, $actualResponse)
    {
        $tierPrices = $product->getTierPrices();
        $this->assertNotEmpty($actualResponse['tier_prices'], "Precondition failed: 'tier_prices' must not be empty");
        foreach ($actualResponse['tier_prices'] as $tierPriceIndex => $tierPriceArray) {
            foreach ($tierPriceArray as $key => $value) {
                /** @var \Magento\Catalog\Model\Product\TierPrice $tierPrice */
                $tierPrice = $tierPrices[$tierPriceIndex];
                $this->assertEquals($value, $tierPrice->getData($key));
            }
        }
    }

    /**
     * @param ProductInterface $product
     * @param $actualResponse
     * @SuppressWarnings(PHPMD.CyclomaticComplexity)
     */
    private function assertOptions($product, $actualResponse)
    {
        $productOptions = $product->getOptions();
        $this->assertNotEmpty($actualResponse['options'], "Precondition failed: 'options' must not be empty");
        foreach ($actualResponse['options'] as $optionsArray) {
            $option = null;
            /** @var \Magento\Catalog\Model\Product\Option $optionSelect */
            foreach ($productOptions as $optionSelect) {
                $match = false;
                if ($optionSelect->getTitle() == $optionsArray['title']) {
                    $option = $optionSelect;
                    if (!empty($option->getValues())) {
                        $values = $option->getValues();
                        /** @var \Magento\Catalog\Model\Product\Option\Value $value */
                        $value = current($values);
                        $findValueKeyName = $option->getType() === 'radio' ? 'radio_option' : 'drop_down_option';
                        if ($value->getTitle() === $optionsArray[$findValueKeyName][0]['title']) {
                            $match = true;
                        }
                    } else {
                        $match = true;
                    }
                    if ($match) {
                        break;
                    }
                }
            }
            $assertionMap = [
                ['response_field' => 'sort_order', 'expected_value' => $option->getSortOrder()],
                ['response_field' => 'title', 'expected_value' => $option->getTitle()],
                ['response_field' => 'required', 'expected_value' => $option->getIsRequire()]
            ];

            if (!empty($option->getValues())) {
                $valueKeyName = $option->getType() === 'radio' ? 'radio_option' : 'drop_down_option';
                $value = current($optionsArray[$valueKeyName]);
                /** @var \Magento\Catalog\Model\Product\Option\Value $productValue */
                $productValue = current($option->getValues());
                $assertionMapValues = [
                    ['response_field' => 'title', 'expected_value' => $productValue->getTitle()],
                    ['response_field' => 'sort_order', 'expected_value' => $productValue->getSortOrder()],
                    ['response_field' => 'price', 'expected_value' => $productValue->getPrice()],
                    ['response_field' => 'price_type', 'expected_value' => strtoupper($productValue->getPriceType())],
                    ['response_field' => 'sku', 'expected_value' => $productValue->getSku()],
                    ['response_field' => 'option_type_id', 'expected_value' => $productValue->getOptionTypeId()]
                ];
                $this->assertResponseFields($value, $assertionMapValues);
            } else {
                $assertionMap = array_merge(
                    $assertionMap,
                    [
                        ['response_field' => 'product_sku', 'expected_value' => $option->getProductSku()],
                    ]
                );
                $valueKeyName = "";
                if ($option->getType() === 'file') {
                    $valueKeyName = 'file_option';
                    $valueAssertionMap = [
                        ['response_field' => 'file_extension', 'expected_value' => $option->getFileExtension()],
                        ['response_field' => 'image_size_x', 'expected_value' => $option->getImageSizeX()],
                        ['response_field' => 'image_size_y', 'expected_value' => $option->getImageSizeY()]
                    ];
                } elseif ($option->getType() === 'area') {
                    $valueKeyName = 'area_option';
                    $valueAssertionMap = [
                        ['response_field' => 'max_characters', 'expected_value' => $option->getMaxCharacters()],
                    ];
                } elseif ($option->getType() === 'field') {
                    $valueKeyName = 'field_option';
                    $valueAssertionMap = [
                        ['response_field' => 'max_characters', 'expected_value' => $option->getMaxCharacters()]
                    ];
                } else {
                    $valueKeyName = 'date_option';
                    $valueAssertionMap = [];
                }

                $valueAssertionMap = array_merge(
                    $valueAssertionMap,
                    [
                        ['response_field' => 'price', 'expected_value' => $option->getPrice()],
                        ['response_field' => 'price_type', 'expected_value' => strtoupper($option->getPriceType())],
                        ['response_field' => 'sku', 'expected_value' => $option->getSku()]
                    ]
                );

                $this->assertResponseFields($optionsArray[$valueKeyName], $valueAssertionMap);
            }
            $this->assertResponseFields($optionsArray, $assertionMap);
        }
    }

    /**
     * @param ProductInterface $product
     * @param array $actualResponse
     */
    private function assertBaseFields($product, $actualResponse)
    {

        $assertionMap = [
            ['response_field' => 'attribute_set_id', 'expected_value' => $product->getAttributeSetId()],
            ['response_field' => 'created_at', 'expected_value' => $product->getCreatedAt()],
            ['response_field' => 'id', 'expected_value' => $product->getId()],
            ['response_field' => 'name', 'expected_value' => $product->getName()],
            ['response_field' => 'price', 'expected_value' =>
                [
                    'minimalPrice' => [
                        'amount' => [
                            'value' => $product->getSpecialPrice(),
                            'currency' => 'USD'
                        ],
                        'adjustments' => []
                    ],
                    'regularPrice' => [
                        'amount' => [
                            'value' => $product->getPrice(),
                            'currency' => 'USD'
                        ],
                        'adjustments' => []
                    ],
                    'maximalPrice' => [
                        'amount' => [
                            'value' => $product->getSpecialPrice(),
                            'currency' => 'USD'
                        ],
                        'adjustments' => []
                    ],
                ]
            ],
            ['response_field' => 'sku', 'expected_value' => $product->getSku()],
            ['response_field' => 'type_id', 'expected_value' => $product->getTypeId()],
            ['response_field' => 'updated_at', 'expected_value' => $product->getUpdatedAt()],
            ['response_field' => 'weight', 'expected_value' => $product->getWeight()],
        ];

        $this->assertResponseFields($actualResponse, $assertionMap);
    }

    /**
     * @param ProductInterface $product
     * @param array $actualResponse
     */
    private function assertWebsites($product, $actualResponse)
    {
        $assertionMap = [
            [
                'id' => current($product->getExtensionAttributes()->getWebsiteIds()),
                'name' => 'Main Website',
                'code' => 'base',
                'sort_order' => 0,
                'default_group_id' => '1',
                'is_default' => true,
            ]
        ];

        $this->assertEquals($actualResponse, $assertionMap);
    }

    /**
     * @param ProductInterface $product
     * @param array $actualResponse
     */
    private function assertProductLinks($product, $actualResponse)
    {
        /** @var ProductLinkInterface $productLinks */
        $productLinks = $product->getProductLinks();
        $productLink = $productLinks[0];
        $assertionMap = [
            ['response_field' => 'link_type', 'expected_value' => $productLink->getLinkType()],
            ['response_field' => 'linked_product_sku', 'expected_value' => $productLink->getLinkedProductSku()],
            ['response_field' => 'linked_product_type', 'expected_value' => $productLink->getLinkedProductType()],
            ['response_field' => 'position', 'expected_value' => $productLink->getPosition()],
            ['response_field' => 'sku', 'expected_value' => $productLink->getSku()],
        ];
        $this->assertResponseFields($actualResponse, $assertionMap);
    }

    /**
     * @param ProductInterface $product
     * @param array $actualResponse
     */
    private function assertEavAttributes($product, $actualResponse)
    {
        $eavAttributes = [
            'url_key',
            'description',
            'meta_description',
            'meta_keyword',
            'meta_title',
            'short_description',
            'country_of_manufacture',
            'gift_message_available',
            'news_from_date',
            'options_container',
            'special_price',
            'special_from_date',
            'special_to_date',
        ];
        $assertionMap = [];
        foreach ($eavAttributes as $attributeCode) {
            $expectedAttribute = $product->getCustomAttribute($attributeCode);

            $assertionMap[] = [
                'response_field' => $this->eavAttributesToGraphQlSchemaFieldTranslator($attributeCode),
                'expected_value' => $expectedAttribute ? $expectedAttribute->getValue() : null
            ];
        }

        $this->assertResponseFields($actualResponse, $assertionMap);
    }

    /**
     * @param string $eavAttributeCode
     * @return string
     */
    private function eavAttributesToGraphQlSchemaFieldTranslator(string $eavAttributeCode)
    {
        switch ($eavAttributeCode) {
            case 'news_from_date':
                $eavAttributeCode = 'new_from_date';
                break;
            case 'news_to_date':
                $eavAttributeCode = 'new_to_date';
                break;
        }
        return $eavAttributeCode;
    }
}<|MERGE_RESOLUTION|>--- conflicted
+++ resolved
@@ -53,8 +53,7 @@
                available_sort_by
                level
             }
-            image { url, path }
-            image_label
+            image { url, label }
             meta_description
             meta_keyword
             meta_title
@@ -205,8 +204,8 @@
             }
             short_description
             sku
-            small_image{ url, path, label }
-            thumbnail { url, path, label }
+            small_image{ url, label }
+            thumbnail { url, label }
             special_from_date
             special_price
             special_to_date
@@ -450,19 +449,12 @@
             }
             short_description
             sku
-<<<<<<< HEAD
-            small_image { url, path, label }
-=======
-            small_image {
-                path
-            }
-            small_image_label
->>>>>>> 2a389b07
+            small_image { url, label }
             special_from_date
             special_price
             special_to_date
             swatch_image
-            thumbnail { url, path, label }
+            thumbnail { url, label }
             tier_price
             tier_prices
             {
