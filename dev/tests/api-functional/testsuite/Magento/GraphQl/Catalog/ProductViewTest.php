--- conflicted
+++ resolved
@@ -277,297 +277,6 @@
             $responseObject->getData('products/items/0/categories/2/name')
         );
     }
-<<<<<<< HEAD
-
-    /**
-     * @magentoApiDataFixture Magento/Catalog/_files/product_simple_with_media_gallery_entries.php
-     * @SuppressWarnings(PHPMD.ExcessiveMethodLength)
-     */
-    public function testQueryMediaGalleryEntryFieldsSimpleProduct()
-    {
-
-        $productSku = 'simple';
-
-        $query = <<<QUERY
-{
-    products(filter: {sku: {eq: "{$productSku}"}})
-    {
-        items{
-            attribute_set_id
-            country_of_manufacture
-            created_at
-            custom_design
-            custom_design_from
-            custom_design_to
-            custom_layout
-            custom_layout_update
-            description
-            gift_message_available
-            id
-            image
-            image_label
-            meta_description
-            meta_keyword
-            meta_title
-            media_gallery_entries
-            {
-                disabled
-                file
-                id
-                label
-                media_type
-                position
-                types
-                content
-                {
-                    base64_encoded_data
-                    type
-                    name
-                }
-                video_content
-                {
-                    media_type
-                    video_description
-                    video_metadata
-                    video_provider
-                    video_title
-                    video_url
-                }
-            }
-            name
-            new_from_date
-            new_to_date
-            options_container
-            ... on CustomizableProductInterface {
-              field_options: options {
-                title
-                required
-                sort_order
-                ... on CustomizableFieldOption {
-                  product_sku
-                  field_option: value {
-                    sku
-                    price
-                    price_type
-                    max_characters
-                  }
-                }
-                ... on CustomizableAreaOption {
-                  product_sku
-                  area_option: value {
-                    sku
-                    price
-                    price_type
-                    max_characters
-                  }
-                }
-                ... on CustomizableDateOption {
-                  product_sku
-                  date_option: value {
-                    sku
-                    price
-                    price_type
-                  }
-                }
-                ... on CustomizableDropDownOption {
-                  drop_down_option: value {
-                    option_type_id
-                    sku
-                    price
-                    price_type
-                    title
-                  }
-                }
-                ... on CustomizableRadioOption {
-                  radio_option: value {
-                    option_type_id
-                    sku
-                    price
-                    price_type
-                    title
-                  }
-                }
-                ...on CustomizableFileOption {
-                    product_sku
-                    file_option: value {
-                      sku
-                      price
-                      price_type
-                      file_extension
-                      image_size_x
-                      image_size_y
-                    }
-                  }
-              }
-            }
-            page_layout
-            price {
-              minimalPrice {
-                amount {
-                  value
-                  currency
-                }
-                adjustments {
-                  amount {
-                    value
-                    currency
-                  }
-                  code
-                  description
-                }
-              }
-              maximalPrice {
-                amount {
-                  value
-                  currency
-                }
-                adjustments {
-                  amount {
-                    value
-                    currency
-                  }
-                  code
-                  description
-                }
-              }
-              regularPrice {
-                amount {
-                  value
-                  currency
-                }
-                adjustments {
-                  amount {
-                    value
-                    currency
-                  }
-                  code
-                  description
-                }
-              }
-            }
-            product_links
-            {
-                link_type
-                linked_product_sku
-                linked_product_type
-                position
-                sku
-            }
-            short_description
-            sku
-            small_image
-            small_image_label
-            special_from_date
-            special_price
-            special_to_date
-            swatch_image
-            tax_class_id
-            thumbnail
-            thumbnail_label
-            tier_price
-            tier_prices
-            {
-                customer_group_id
-                percentage_value
-                qty
-                value
-                website_id
-            }
-            type_id
-            updated_at
-            url_key
-            url_path
-            website_ids
-            ... on PhysicalProductInterface {
-                weight
-            }
-        }
-    }
-}
-QUERY;
-
-        $response = $this->graphQlQuery($query);
-
-        /**
-         * @var ProductRepositoryInterface $productRepository
-         */
-        $productRepository = ObjectManager::getInstance()->get(ProductRepositoryInterface::class);
-        $product = $productRepository->get($productSku, false, null, true);
-        $this->assertArrayHasKey('products', $response);
-        $this->assertArrayHasKey('items', $response['products']);
-        $this->assertEquals(1, count($response['products']['items']));
-        $this->assertArrayHasKey(0, $response['products']['items']);
-        $this->assertMediaGalleryEntries($product, $response['products']['items'][0]);
-    }
-
-    /**
-     * @magentoApiDataFixture Magento/Catalog/_files/product_simple_with_custom_attribute.php
-     */
-    public function testQueryCustomAttributeField()
-    {
-        if (!$this->cleanCache()) {
-            $this->fail('Cache could not be cleaned properly.');
-        }
-        $prductSku = 'simple';
-
-        $query = <<<QUERY
-{
-    products(filter: {sku: {eq: "{$prductSku}"}})
-    {
-        items
-        {
-            attribute_code_custom
-        }
-    }
-}
-QUERY;
-
-        $response = $this->graphQlQuery($query);
-
-        $this->assertArrayHasKey('products', $response);
-        $this->assertArrayHasKey('items', $response['products']);
-        $this->assertEquals(1, count($response['products']['items']));
-        $this->assertArrayHasKey(0, $response['products']['items']);
-        $this->assertCustomAttribute($response['products']['items'][0]);
-    }
-
-    /**
-     * @magentoApiDataFixture Magento/Catalog/_files/products_related.php
-     */
-    public function testProductLinks()
-    {
-        $productSku = 'simple_with_cross';
-
-        $query = <<<QUERY
-       {
-           products(filter: {sku: {eq: "{$productSku}"}})
-           {
-               items {
-                   attribute_set_id
-                   type_id
-                   product_links
-                   {
-                       link_type
-                       linked_product_sku
-                       linked_product_type
-                       position
-                       sku
-                   }
-               }
-           }
-       }
-QUERY;
-
-        $response = $this->graphQlQuery($query);
-        /**
-         * @var ProductRepositoryInterface $productRepository
-         */
-        $productRepository = ObjectManager::getInstance()->get(ProductRepositoryInterface::class);
-        $product = $productRepository->get($productSku, false, null, true);
-        $this->assertNotNull($response['products']['items'][0]['product_links'], "product_links must not be null");
-        $this->assertProductLinks($product, $response['products']['items'][0]['product_links'][0]);
-    }
-=======
 //
 //    /**
 //     * @magentoApiDataFixture Magento/Catalog/_files/product_simple_with_media_gallery_entries.php
@@ -863,7 +572,6 @@
 //        $this->assertNotNull($response['products']['items'][0]['product_links'], "product_links must not be null");
 //        $this->assertProductLinks($product, $response['products']['items'][0]['product_links'][0]);
 //    }
->>>>>>> 33abd9e4
 
     /**
      * @magentoApiDataFixture Magento/Catalog/_files/products_list.php
