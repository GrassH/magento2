<?php
/**
 * Copyright © Magento, Inc. All rights reserved.
 * See COPYING.txt for license details.
 */

namespace Magento\GraphQl\Catalog;

use Magento\Catalog\Api\CategoryLinkManagementInterface;
use Magento\Catalog\Api\Data\ProductInterface;
use Magento\Catalog\Api\ProductRepositoryInterface;
use Magento\Framework\EntityManager\MetadataPool;
use Magento\TestFramework\ObjectManager;
use Magento\TestFramework\TestCase\GraphQlAbstract;
use Magento\Catalog\Model\Product;

class ProductSearchTest extends GraphQlAbstract
{
    /**
     * Verify that items between the price range of 5 and 50 are returned after sorting name in DESC
     *
     * @magentoApiDataFixture Magento/Catalog/_files/multiple_products.php
     * @SuppressWarnings(PHPMD.ExcessiveMethodLength)
     */
    public function testFilterProductsWithinSpecificPriceRangeSortedByNameDesc()
    {
        $query
            = <<<QUERY
{
    products(
        filter:
        {
            price:{gt: "5", lt: "50"}
            or:
            {
              sku:{like:"simple%"}
              name:{like:"Simple%"}
             }
        }
         pageSize:4
         currentPage:1
         sort:
         {
          name:DESC
         }
    )
    {
      items
       {
         sku
         price {
            minimalPrice {
                amount {
                    value
                    currency
                }
            }
         }
         name
         ... on PhysicalProductInterface {
            weight
         }
         type_id
         attribute_set_id
       }
        total_count
        page_info
        {
          page_size
          current_page
        }
    }
}
QUERY;
        /**
         * @var ProductRepositoryInterface $productRepository
         */
        $productRepository = ObjectManager::getInstance()->get(ProductRepositoryInterface::class);
        $product1 = $productRepository->get('simple1');
        $product2 = $productRepository->get('simple2');
        $filteredProducts = [$product2, $product1];

        $response = $this->graphQlQuery($query);
        $this->assertArrayHasKey('products', $response);
        $this->assertArrayHasKey('total_count', $response['products']);
        $this->assertProductItems($filteredProducts, $response);
        $this->assertEquals(4, $response['products']['page_info']['page_size']);
    }

    /**
     * Test a visible product with matching sku or name with special price
     *
     * Requesting for items that has a special price and price < $60, that are visible in Catalog, Search or Both which
     * either has a sku like “simple” or name like “configurable”sorted by price in DESC
     *
     * @magentoApiDataFixture Magento/Catalog/_files/multiple_mixed_products_2.php
     * @SuppressWarnings(PHPMD.ExcessiveMethodLength)
     */
    public function testFilterVisibleProductsWithMatchingSkuOrNameWithSpecialPrice()
    {
        $query
            = <<<QUERY
{
    products(
        filter:
        {
          special_price:{neq:"null"}
          price:{lt:"60"}
          or:
          {
           sku:{like:"%simple%"}
           name:{like:"%configurable%"}
          }
           weight:{eq:"1"}
        }
        pageSize:6
        currentPage:1
        sort:
       {
        price:DESC
       }
    )
    {
        items
         {
           sku
           price {
            minimalPrice {
                amount {
                    value
                    currency
                }
            }
           }
           name
           ... on PhysicalProductInterface {
            weight
           }
           type_id
           attribute_set_id
         }
        total_count
        page_info
        {
          page_size
          current_page
        }
    }
}
QUERY;
        /** @var ProductRepositoryInterface $productRepository */
        $productRepository = ObjectManager::getInstance()->get(ProductRepositoryInterface::class);
        $product1 = $productRepository->get('simple1');
        $product2 = $productRepository->get('simple2');
        $filteredProducts = [$product2, $product1];

        $response = $this->graphQlQuery($query);
        $this->assertArrayHasKey('total_count', $response['products']);
        $this->assertEquals(2, $response['products']['total_count']);
        $this->assertProductItems($filteredProducts, $response);
    }

    /**
     * pageSize = total_count and current page = 2
     * expected - error is thrown
     * Actual - empty array
     *
     * @magentoApiDataFixture Magento/Catalog/_files/multiple_products.php
     * @SuppressWarnings(PHPMD.ExcessiveMethodLength)
     */

    public function testSearchWithFilterWithPageSizeEqualTotalCount()
    {
        $query
            = <<<QUERY
{
    products(
     search : "simple"
        filter:
        {
          special_price:{neq:"null"}
          price:{lt:"60"}
          or:
          {
           sku:{like:"%simple%"}
           name:{like:"%configurable%"}
          }
           weight:{eq:"1"}
        }
        pageSize:2
        currentPage:2
        sort:
       {
        price:DESC
       }
    )
    {
        items
         {
           sku
           price {
            minimalPrice {
                amount {
                    value
                    currency
                }
            }
           }
           name
           ... on PhysicalProductInterface {
            weight
           }
           type_id
           attribute_set_id
         }
        total_count
        page_info
        {
          page_size
          current_page
        }
    }
}
QUERY;
        $this->expectException(\Exception::class);
        $this->expectExceptionMessage('GraphQL response contains errors: currentPage value 1 specified is greater ' .
            'than the number of pages available.');
        $this->graphQlQuery($query);
    }

    /**
     * The query returns a total_count of 2 records; setting the pageSize = 1 and currentPage2
     * Expected result is to get the second product on the list on the second page
     *
     * @magentoApiDataFixture Magento/Catalog/_files/multiple_products.php
     */
    public function testSearchWithFilterPageSizeLessThanCurrentPage()
    {

        $query
            = <<<QUERY
{
    products(
     search : "simple"
        filter:
        {
          special_price:{neq:"null"}
          price:{lt:"60"}
          or:
          {
           sku:{like:"%simple%"}
           name:{like:"%configurable%"}
          }
           weight:{eq:"1"}
        }
        pageSize:1
        currentPage:2
        sort:
       {
        price:DESC
       }
    )
    {
        items
         {
           sku
           price {
            minimalPrice {
                amount {
                    value
                    currency
                }
            }
           }
           name
           ... on PhysicalProductInterface {
            weight
           }
           type_id
           attribute_set_id
         }
        total_count
        page_info
        {
          page_size
          current_page
        }
    }
}
QUERY;
        /**
         * @var ProductRepositoryInterface $productRepository
         */
        $productRepository = ObjectManager::getInstance()->get(ProductRepositoryInterface::class);
        // when pagSize =1 and currentPage = 2, it should have simple2 on first page and simple1 on 2nd page
        // since sorting is done on price in the DESC order
        $product = $productRepository->get('simple1');
        $filteredProducts = [$product];

        $response = $this->graphQlQuery($query);
        $this->assertEquals(2, $response['products']['total_count']);
        $this->assertProductItems($filteredProducts, $response);
    }

    /**
     * Requesting for items that match a specific SKU or NAME within a certain price range sorted by Price in ASC order
     *
     * @magentoApiDataFixture Magento/Catalog/_files/multiple_mixed_products_2.php
     * @SuppressWarnings(PHPMD.ExcessiveMethodLength)
     */
    public function testQueryProductsInCurrentPageSortedByPriceASC()
    {
<<<<<<< HEAD
     //   $this->markTestSkipped('Need to turn this test on after MAGETWO-89246 is fixed');
=======
        $this->markTestSkipped('Skipped until MAGETWO-89246 is fixed');
>>>>>>> 663efc85
        $query
            = <<<QUERY
{
    products(
        filter:
        {
            price:{gt: "5", lt: "50"}
            or:
            {
              sku:{like:"simple%"}
              name:{like:"simple%"}
             }
        }
         pageSize:4
         currentPage:1
         sort:
         {
          price:ASC
         }
    )
    {
        items
         {
           sku
           price {
            minimalPrice {
                amount {
                    value
                    currency
                }
            }
           }
           name
           ... on PhysicalProductInterface {
            weight
           }
           type_id
           attribute_set_id
         }
        total_count
        page_info
        {
          page_size
          current_page
        }
    }
}
QUERY;
        /**
         * @var ProductRepositoryInterface $productRepository
         */
        $productRepository = ObjectManager::getInstance()->get(ProductRepositoryInterface::class);
        $childProduct1 = $productRepository->get('simple1');
        $childProduct2 = $productRepository->get('simple2');
<<<<<<< HEAD
       /* $childProduct3 = $productRepository->get('simple_31');
        $childProduct4 = $productRepository->get('simple_32');
        $filteredChildProducts = [$childProduct1, $childProduct2, $childProduct3, $childProduct4];
       */
=======
        //$childProduct3 = $productRepository->get('simple_31');
      //  $childProduct4 = $productRepository->get('simple_32');
      //  $filteredChildProducts = [$childProduct1, $childProduct2, $childProduct3, $childProduct4];
>>>>>>> 663efc85
        $filteredChildProducts = [$childProduct1, $childProduct2];

        $response = $this->graphQlQuery($query);
        $this->assertArrayHasKey('products', $response);
        $this->assertArrayHasKey('total_count', $response['products']);
        $this->assertEquals(2, $response['products']['total_count']);
        $this->assertProductItems($filteredChildProducts, $response);
        $this->assertEquals(4, $response['products']['page_info']['page_size']);
        $this->assertEquals(1, $response['products']['page_info']['current_page']);
    }

    /**
     * Verify the items in the second page is correct after sorting their name in ASC order
     *
     * @magentoApiDataFixture Magento/Catalog/_files/multiple_mixed_products_2.php
     * @SuppressWarnings(PHPMD.ExcessiveMethodLength)
     */
    public function testFilterProductsInNextPageSortedByNameASC()
    {
        $query
            = <<<QUERY
{
    products(
        filter:
        {
            price:{gt: "5", lt: "50"}
            or:
            {
                sku:{eq:"simple1"}
                name:{like:"configurable%"}
            }
        }
         pageSize:4
         currentPage:2
         sort:
         {
          name:ASC
         }
    )
    {
      items
      {
        sku
        price {
            minimalPrice {
                amount {
                    value
                    currency
                }
            }
        }
        name
        type_id
        ... on PhysicalProductInterface {
            weight
           }
           attribute_set_id
         }
        total_count
        page_info
        {
          page_size
          current_page
        }
    }
}
QUERY;
        /**
         * @var ProductRepositoryInterface $productRepository
         */
        $productRepository = ObjectManager::getInstance()->get(ProductRepositoryInterface::class);
        $product = $productRepository->get('simple1');
        $filteredProducts = [$product];

        $response = $this->graphQlQuery($query);
        $this->assertEquals(5, $response['products']['total_count']);
        $this->assertProductItems($filteredProducts, $response);
        $this->assertEquals(4, $response['products']['page_info']['page_size']);
        $this->assertEquals(2, $response['products']['page_info']['current_page']);
    }

    /**
     * @magentoApiDataFixture Magento/Catalog/_files/product_in_multiple_categories.php
     */
    public function testFilteringForProductInMultipleCategories()
    {
        $productSku = 'simple333';
        $query
            = <<<QUERY
{
   products(filter:{sku:{eq:"{$productSku}"}})
 {
   items{
     id
     sku
     name
     attribute_set_id
     category_ids
   }
 }
}

QUERY;

        $response = $this->graphQlQuery($query);
        /** @var ProductRepositoryInterface $productRepository */
        $productRepository = ObjectManager::getInstance()->get(ProductRepositoryInterface::class);
        /** @var ProductInterface $product */
        $product = $productRepository->get('simple333');
        $categoryIds  = $product->getCategoryIds();
        foreach ($categoryIds as $index => $value) {
            $categoryIds[$index] = (int)$value;
        }
        $this->assertNotEmpty($response['products']['items'][0]['category_ids'], "Category_ids must not be empty");
        $this->assertNotNull($response['products']['items'][0]['category_ids'], "categoy_ids must not be null");
        $this->assertEquals($categoryIds, $response['products']['items'][0]['category_ids']);
        /** @var MetadataPool $metaData */
        $metaData = ObjectManager::getInstance()->get(MetadataPool::class);
        $linkField = $metaData->getMetadata(ProductInterface::class)->getLinkField();
        $assertionMap = [

            ['response_field' => 'id', 'expected_value' => $product->getData($linkField)],
            ['response_field' => 'sku', 'expected_value' => $product->getSku()],
            ['response_field' => 'name', 'expected_value' => $product->getName()],
            ['response_field' => 'attribute_set_id', 'expected_value' => $product->getAttributeSetId()]
         ];
        $this->assertResponseFields($response['products']['items'][0], $assertionMap);
    }

    /**
     * Sorting by price in the DESC order from the filtered items with default pageSize
     *
     * @magentoApiDataFixture Magento/Catalog/_files/multiple_mixed_products_2.php
     * @SuppressWarnings(PHPMD.ExcessiveMethodLength)
     */
    public function testQuerySortByPriceDESCWithDefaultPageSize()
    {
<<<<<<< HEAD
   //     $this->markTestSkipped('Need to turn this test on after MAGETWO-89246 is fixed');
=======
        $this->markTestSkipped('Skipped until MAGETWO-89246 is fixed');
>>>>>>> 663efc85
        $query
            = <<<QUERY
{
  products(
        filter:
        {
            price:{gt: "5", lt: "60"}
            or:
            {
              sku:{like:"%simple%"}
              name:{like:"%Configurable%"}
            }
        }
         sort:
         {

          price:DESC
         }
     )
    {
      items
      {
        sku
        price {
            minimalPrice {
                amount {
                    value
                    currency
                }
            }
        }
        name
        ... on PhysicalProductInterface {
            weight
        }
        type_id
        attribute_set_id
      }
        total_count
        page_info
        {
          page_size
          current_page
        }
    }
}
QUERY;
        /** @var ProductRepositoryInterface $productRepository */
        $productRepository = ObjectManager::getInstance()->get(ProductRepositoryInterface::class);

        $visibleProduct1 = $productRepository->get('simple1');
        $visibleProduct2 = $productRepository->get('simple2');
<<<<<<< HEAD
       /* $visibleProduct3 = $productRepository->get('simple_42');
        $visibleProduct4 = $productRepository->get('simple_41');
        $visibleProduct5 = $productRepository->get('simple_32');
        $visibleProduct6 = $productRepository->get('simple_31');
        $filteredProducts = [$visibleProduct3, $visibleProduct4,
                             $visibleProduct5, $visibleProduct6, $visibleProduct2, $visibleProduct1];
        */
        $filteredProducts = [$visibleProduct2, $visibleProduct1];
=======
       // $visibleProduct3 = $productRepository->get('simple_42');
     //   $visibleProduct4 = $productRepository->get('simple_41');
     //   $visibleProduct5 = $productRepository->get('simple_32');
     //   $visibleProduct6 = $productRepository->get('simple_31');
     //   $filteredProducts = [$visibleProduct3, $visibleProduct4, $visibleProduct5, $visibleProduct6, $visibleProduct2, $visibleProduct1];
          $filteredProducts = [$visibleProduct2, $visibleProduct1];

>>>>>>> 663efc85
        $response = $this->graphQlQuery($query);
        $this->assertEquals(2, $response['products']['total_count']);
        $this->assertProductItems($filteredProducts, $response);
        $this->assertEquals(20, $response['products']['page_info']['page_size']);
        $this->assertEquals(1, $response['products']['page_info']['current_page']);
    }

    /**
     * @magentoApiDataFixture Magento/Catalog/_files/multiple_mixed_products_2.php
     */
    public function testProductQueryUsingFromAndToFilterInput()
    {
        $query
            = <<<QUERY
{
  products(filter: { price:{from:"5" to:"20"} }) {
    total_count
    items{
     	  attribute_set_id
     	  sku
      	  name
      price{
        minimalPrice{
          amount{
            value
            currency
          }
        }
         maximalPrice{
          amount{
            value
            currency
          }
        }
      }
      type_id
      ...on PhysicalProductInterface{
        weight
      }
     }
  }
}
QUERY;

        $response = $this->graphQlQuery($query);
        $this->assertEquals(2, $response['products']['total_count']);
        /** @var ProductRepositoryInterface $productRepository */
        $productRepository = ObjectManager::getInstance()->get(ProductRepositoryInterface::class);
        $product1 = $productRepository->get('simple1');
        $product2 = $productRepository->get('simple2');
        $filteredProducts = [$product1, $product2];
        $this->assertProductItemsWithMaximalAndMinimalPriceCheck($filteredProducts, $response);
    }

    /**
     * @magentoApiDataFixture Magento/Catalog/_files/multiple_mixed_products_2.php
     */
    public function testProductBasicFullTextSearchQuery()
    {
        $textToSearch = 'Simple';
        $query
            =<<<QUERY
{
    products(
      search: "{$textToSearch}"
    )
    {
        total_count
        items {
          name
          sku
          price {
            minimalPrice {
              amount {
                value
                currency
              }
            }
          }
        }
        page_info {
          page_size
          current_page
        }
      }
}
QUERY;
        $response = $this->graphQlQuery($query);
        $this->assertEquals(2, $response['products']['total_count']);
        /** @var ProductRepositoryInterface $productRepository */
        $productRepository = ObjectManager::getInstance()->get(ProductRepositoryInterface::class);

        $prod1 = $productRepository->get('simple2');
        $prod2 = $productRepository->get('simple1');
        $filteredProducts = [$prod1, $prod2];
        $productItemsInResponse = array_map(null, $response['products']['items'], $filteredProducts);
        foreach ($productItemsInResponse as $itemIndex => $itemArray) {
            $this->assertNotEmpty($itemArray);
            $this->assertResponseFields(
                $productItemsInResponse[$itemIndex][0],
                [
                 'sku' => $filteredProducts[$itemIndex]->getSku(),
                 'name' => $filteredProducts[$itemIndex]->getName(),
                 'price' => [
                     'minimalPrice' => [
                         'amount' => [
                             'value' => $filteredProducts[$itemIndex]->getSpecialPrice(),
                             'currency' => 'USD'
                         ]
                     ]
                  ]
                ]
            );
        }
    }

    /**
     * @magentoApiDataFixture Magento/Catalog/_files/multiple_mixed_products_2.php
     */
    public function testProductsThatMatchWithPricesFromList()
    {
        $query
            =<<<QUERY
            {
    products(
        filter:
        {
            price:{in:["10","20"]}

        }
         pageSize:4
         currentPage:1
         sort:
         {
          name:DESC
         }
    )
    {
      items
       {
         attribute_set_id
         sku
         price {
            regularPrice {
                amount {
                    value
                    currency
                }
            }
         }
         name
         ... on PhysicalProductInterface {
            weight
         }
         type_id
       }
        total_count
        page_info
        {
          page_size
          current_page
        }
    }
}
QUERY;
        $response = $this->graphQlQuery($query);
        $this->assertEquals(2, $response['products']['total_count']);
        /** @var ProductRepositoryInterface $productRepository */
        $productRepository = ObjectManager::getInstance()->get(ProductRepositoryInterface::class);

        $prod1 = $productRepository->get('simple2');
        $prod2 = $productRepository->get('simple1');
        $filteredProducts = [$prod1, $prod2];
        $productItemsInResponse = array_map(null, $response['products']['items'], $filteredProducts);
        foreach ($productItemsInResponse as $itemIndex => $itemArray) {
            $this->assertNotEmpty($itemArray);
            $this->assertResponseFields(
                $productItemsInResponse[$itemIndex][0],
                ['attribute_set_id' => $filteredProducts[$itemIndex]->getAttributeSetId(),
                 'sku' => $filteredProducts[$itemIndex]->getSku(),
                 'name' => $filteredProducts[$itemIndex]->getName(),
                 'price' => [
                     'regularPrice' => [
                         'amount' => [
                             'value' => $filteredProducts[$itemIndex]->getPrice(),
                             'currency' => 'USD'
                         ]
                     ]
                 ],
                 'type_id' =>$filteredProducts[$itemIndex]->getTypeId(),
                 'weight' => $filteredProducts[$itemIndex]->getWeight()
                ]
            );
        }
    }

    /**
     * No items are returned if the conditions are not met
     *
     * @magentoApiDataFixture Magento/Catalog/_files/multiple_mixed_products_2.php
     * @SuppressWarnings(PHPMD.ExcessiveMethodLength)
     */
    public function testQueryFilterNoMatchingItems()
    {
        $query
            = <<<QUERY
{
products(
    filter:
    {
        special_price:{lt:"15"}
        price:{lt:"50"}
        weight:{gt:"4"}
        or:
        {
            sku:{like:"simple%"}
            name:{like:"%simple%"}
        }
    }
    pageSize:2
    currentPage:1
    sort:
   {
    sku:ASC
   }
)
{
    items
     {
       sku
       price {
            minimalPrice {
                amount {
                    value
                    currency
                }
            }
       }
       name
       ... on PhysicalProductInterface {
        weight
       }
       type_id
       attribute_set_id
     }
    total_count
    page_info
    {
      page_size
      current_page
    }
}
}
QUERY;
        $response = $this->graphQlQuery($query);
        $this->assertEquals(0, $response['products']['total_count']);
        $this->assertEmpty($response['products']['items'], "No items should be returned.");
    }

    /**
     * Asserts that exception is thrown when current page > totalCount of items returned
     *
     * @magentoApiDataFixture Magento/Catalog/_files/multiple_mixed_products_2.php
     * @SuppressWarnings(PHPMD.ExcessiveMethodLength)
     */
    public function testQueryPageOutOfBoundException()
    {
        $query
            = <<<QUERY
{
    products(
        filter:
        {
            price:{eq:"10"}
        }
         pageSize:2
         currentPage:2
         sort:
         {
          name:ASC
         }
    )
    {
      items
      {
        sku
        price {
            minimalPrice {
                amount {
                    value
                    currency
                }
            }
        }
        name
        type_id
        ... on PhysicalProductInterface {
           weight
         }
           attribute_set_id
         }
        total_count
        page_info
        {
          page_size
          current_page
        }
    }
}
QUERY;

        $this->expectException(\Exception::class);
        $this->expectExceptionMessage('GraphQL response contains errors: currentPage value 1 specified is greater ' .
            'than the number of pages available.');
        $this->graphQlQuery($query);
    }

    /**
     * @SuppressWarnings(PHPMD.ExcessiveMethodLength)
     */
    public function testQueryWithNoSearchOrFilterArgumentException()
    {
        $query
            = <<<QUERY
{
  products(pageSize:1)
  {
       items{
           id
           attribute_set_id
           created_at
           name
           sku
           type_id
           updated_at
           ... on PhysicalProductInterface {
               weight
           }
           category_ids
       }
   }
}
QUERY;

        $this->expectException(\Exception::class);
        $this->expectExceptionMessage('GraphQL response contains errors: \'search\' or \'filter\' input argument is ' .
            'required.');
        $this->graphQlQuery($query);
    }

    /**
     * Asserts the different fields of items returned after search query is executed
     *
     * @param Product[] $filteredProducts
     * @param array $actualResponse
     */
    private function assertProductItems(array $filteredProducts, array $actualResponse)
    {
        $productItemsInResponse = array_map(null, $actualResponse['products']['items'], $filteredProducts);

        foreach ($productItemsInResponse as $itemIndex => $itemArray) {
            $this->assertNotEmpty($itemArray);
            $this->assertResponseFields(
                $productItemsInResponse[$itemIndex][0],
                ['attribute_set_id' => $filteredProducts[$itemIndex]->getAttributeSetId(),
                 'sku' => $filteredProducts[$itemIndex]->getSku(),
                 'name' => $filteredProducts[$itemIndex]->getName(),
                 'price' => [
                     'minimalPrice' => [
                         'amount' => [
                             'value' => $filteredProducts[$itemIndex]->getFinalPrice(),
                             'currency' => 'USD'
                         ]
                     ]
                 ],
                 'type_id' =>$filteredProducts[$itemIndex]->getTypeId(),
                 'weight' => $filteredProducts[$itemIndex]->getWeight()
                ]
            );
        }
    }

    private function assertProductItemsWithMaximalAndMinimalPriceCheck(array $filteredProducts, array $actualResponse)
    {
        $productItemsInResponse = array_map(null, $actualResponse['products']['items'], $filteredProducts);

        foreach ($productItemsInResponse as $itemIndex => $itemArray) {
            $this->assertNotEmpty($itemArray);
            $this->assertResponseFields(
                $productItemsInResponse[$itemIndex][0],
                ['attribute_set_id' => $filteredProducts[$itemIndex]->getAttributeSetId(),
                 'sku' => $filteredProducts[$itemIndex]->getSku(),
                 'name' => $filteredProducts[$itemIndex]->getName(),
                 'price' => [
                     'minimalPrice' => [
                         'amount' => [
                             'value' => $filteredProducts[$itemIndex]->getSpecialPrice(),
                             'currency' => 'USD'
                         ]
                     ],
                     'maximalPrice' => [
                         'amount' => [
                             'value' => $filteredProducts[$itemIndex]->getSpecialPrice(),
                             'currency' => 'USD'
                         ]
                     ]
                 ],
                 'type_id' =>$filteredProducts[$itemIndex]->getTypeId(),
                 'weight' => $filteredProducts[$itemIndex]->getWeight()
                ]
            );
        }
    }

    /**
     * @param array $actualResponse
     * @param array $assertionMap ['response_field_name' => 'response_field_value', ...]
     *                         OR [['response_field' => $field, 'expected_value' => $value], ...]
     */
    private function assertResponseFields(array $actualResponse, array $assertionMap)
    {
        foreach ($assertionMap as $key => $assertionData) {
            $expectedValue = isset($assertionData['expected_value'])
                ? $assertionData['expected_value']
                : $assertionData;
            $responseField = isset($assertionData['response_field']) ? $assertionData['response_field'] : $key;
            $this->assertNotNull(
                $expectedValue,
                "Value of '{$responseField}' field must not be NULL"
            );
            $this->assertEquals(
                $expectedValue,
                $actualResponse[$responseField],
                "Value of '{$responseField}' field in response does not match expected value: "
                . var_export($expectedValue, true)
            );
        }
    }
}<|MERGE_RESOLUTION|>--- conflicted
+++ resolved
@@ -283,7 +283,6 @@
         page_info
         {
           page_size
-          current_page
         }
     }
 }
@@ -298,7 +297,7 @@
         $filteredProducts = [$product];
 
         $response = $this->graphQlQuery($query);
-        $this->assertEquals(2, $response['products']['total_count']);
+        $this->assertEquals(1, $response['products']['total_count']);
         $this->assertProductItems($filteredProducts, $response);
     }
 
@@ -310,11 +309,6 @@
      */
     public function testQueryProductsInCurrentPageSortedByPriceASC()
     {
-<<<<<<< HEAD
-     //   $this->markTestSkipped('Need to turn this test on after MAGETWO-89246 is fixed');
-=======
-        $this->markTestSkipped('Skipped until MAGETWO-89246 is fixed');
->>>>>>> 663efc85
         $query
             = <<<QUERY
 {
@@ -369,16 +363,6 @@
         $productRepository = ObjectManager::getInstance()->get(ProductRepositoryInterface::class);
         $childProduct1 = $productRepository->get('simple1');
         $childProduct2 = $productRepository->get('simple2');
-<<<<<<< HEAD
-       /* $childProduct3 = $productRepository->get('simple_31');
-        $childProduct4 = $productRepository->get('simple_32');
-        $filteredChildProducts = [$childProduct1, $childProduct2, $childProduct3, $childProduct4];
-       */
-=======
-        //$childProduct3 = $productRepository->get('simple_31');
-      //  $childProduct4 = $productRepository->get('simple_32');
-      //  $filteredChildProducts = [$childProduct1, $childProduct2, $childProduct3, $childProduct4];
->>>>>>> 663efc85
         $filteredChildProducts = [$childProduct1, $childProduct2];
 
         $response = $this->graphQlQuery($query);
@@ -441,7 +425,6 @@
         page_info
         {
           page_size
-          current_page
         }
     }
 }
@@ -454,10 +437,9 @@
         $filteredProducts = [$product];
 
         $response = $this->graphQlQuery($query);
-        $this->assertEquals(5, $response['products']['total_count']);
+        $this->assertEquals(1, $response['products']['total_count']);
         $this->assertProductItems($filteredProducts, $response);
         $this->assertEquals(4, $response['products']['page_info']['page_size']);
-        $this->assertEquals(2, $response['products']['page_info']['current_page']);
     }
 
     /**
@@ -516,11 +498,6 @@
      */
     public function testQuerySortByPriceDESCWithDefaultPageSize()
     {
-<<<<<<< HEAD
-   //     $this->markTestSkipped('Need to turn this test on after MAGETWO-89246 is fixed');
-=======
-        $this->markTestSkipped('Skipped until MAGETWO-89246 is fixed');
->>>>>>> 663efc85
         $query
             = <<<QUERY
 {
@@ -573,24 +550,8 @@
 
         $visibleProduct1 = $productRepository->get('simple1');
         $visibleProduct2 = $productRepository->get('simple2');
-<<<<<<< HEAD
-       /* $visibleProduct3 = $productRepository->get('simple_42');
-        $visibleProduct4 = $productRepository->get('simple_41');
-        $visibleProduct5 = $productRepository->get('simple_32');
-        $visibleProduct6 = $productRepository->get('simple_31');
-        $filteredProducts = [$visibleProduct3, $visibleProduct4,
-                             $visibleProduct5, $visibleProduct6, $visibleProduct2, $visibleProduct1];
-        */
-        $filteredProducts = [$visibleProduct2, $visibleProduct1];
-=======
-       // $visibleProduct3 = $productRepository->get('simple_42');
-     //   $visibleProduct4 = $productRepository->get('simple_41');
-     //   $visibleProduct5 = $productRepository->get('simple_32');
-     //   $visibleProduct6 = $productRepository->get('simple_31');
-     //   $filteredProducts = [$visibleProduct3, $visibleProduct4, $visibleProduct5, $visibleProduct6, $visibleProduct2, $visibleProduct1];
           $filteredProducts = [$visibleProduct2, $visibleProduct1];
 
->>>>>>> 663efc85
         $response = $this->graphQlQuery($query);
         $this->assertEquals(2, $response['products']['total_count']);
         $this->assertProductItems($filteredProducts, $response);
@@ -641,7 +602,8 @@
         $productRepository = ObjectManager::getInstance()->get(ProductRepositoryInterface::class);
         $product1 = $productRepository->get('simple1');
         $product2 = $productRepository->get('simple2');
-        $filteredProducts = [$product1, $product2];
+        $filteredProducts = [$product2, $product1];
+
         $this->assertProductItemsWithMaximalAndMinimalPriceCheck($filteredProducts, $response);
     }
 
@@ -678,30 +640,31 @@
       }
 }
 QUERY;
-        $response = $this->graphQlQuery($query);
-        $this->assertEquals(2, $response['products']['total_count']);
         /** @var ProductRepositoryInterface $productRepository */
         $productRepository = ObjectManager::getInstance()->get(ProductRepositoryInterface::class);
 
-        $prod1 = $productRepository->get('simple2');
-        $prod2 = $productRepository->get('simple1');
-        $filteredProducts = [$prod1, $prod2];
+        $prod1 = $productRepository->get('simple1');
+
+        $response = $this->graphQlQuery($query);
+        $this->assertEquals(1, $response['products']['total_count']);
+
+        $filteredProducts = [$prod1];
         $productItemsInResponse = array_map(null, $response['products']['items'], $filteredProducts);
         foreach ($productItemsInResponse as $itemIndex => $itemArray) {
             $this->assertNotEmpty($itemArray);
             $this->assertResponseFields(
                 $productItemsInResponse[$itemIndex][0],
                 [
-                 'sku' => $filteredProducts[$itemIndex]->getSku(),
-                 'name' => $filteredProducts[$itemIndex]->getName(),
-                 'price' => [
-                     'minimalPrice' => [
-                         'amount' => [
-                             'value' => $filteredProducts[$itemIndex]->getSpecialPrice(),
-                             'currency' => 'USD'
-                         ]
-                     ]
-                  ]
+                    'sku' => $filteredProducts[$itemIndex]->getSku(),
+                    'name' => $filteredProducts[$itemIndex]->getName(),
+                    'price' => [
+                        'minimalPrice' => [
+                            'amount' => [
+                                'value' => $filteredProducts[$itemIndex]->getSpecialPrice(),
+                                'currency' => 'USD'
+                            ]
+                        ]
+                    ]
                 ]
             );
         }
