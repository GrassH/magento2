<?php
/**
 * Copyright © Magento, Inc. All rights reserved.
 * See COPYING.txt for license details.
 */

namespace Magento\GraphQl\Catalog;

use Magento\Catalog\Api\CategoryLinkManagementInterface;
use Magento\Catalog\Api\Data\ProductInterface;
use Magento\Catalog\Api\ProductRepositoryInterface;
use Magento\Framework\EntityManager\MetadataPool;
use Magento\TestFramework\ObjectManager;
use Magento\TestFramework\TestCase\GraphQlAbstract;
use Magento\Catalog\Model\Product;

class ProductSearchTest extends GraphQlAbstract
{
    /**
     * Verify that items between the price range of 5 and 50 are returned after sorting name in DESC
     *
     * @magentoApiDataFixture Magento/Catalog/_files/multiple_products.php
     * @SuppressWarnings(PHPMD.ExcessiveMethodLength)
     */
    public function testFilterProductsWithinSpecificPriceRangeSortedByNameDesc()
    {
        $query
            = <<<QUERY
{
    products(
        filter:
        {
            price:{gt: "5", lt: "50"}
            or:
            {
              sku:{like:"simple%"}
              name:{like:"Simple%"}
             }
        }
         pageSize:4
         currentPage:1
         sort:
         {
          name:DESC
         }
    )
    {
      items
       {
         sku
         price {
            minimalPrice {
                amount {
                    value
                    currency
                }
            }
         }
         name
         ... on PhysicalProductInterface {
            weight
         }
         type_id
         attribute_set_id
       }
        total_count
        page_info
        {
          page_size
          current_page
        }
    }
}
QUERY;
        /**
         * @var ProductRepositoryInterface $productRepository
         */
        $productRepository = ObjectManager::getInstance()->get(ProductRepositoryInterface::class);
        $product1 = $productRepository->get('simple1');
        $product2 = $productRepository->get('simple2');
        $filteredProducts = [$product2, $product1];

        $response = $this->graphQlQuery($query);
        $this->assertArrayHasKey('products', $response);
        $this->assertArrayHasKey('total_count', $response['products']);
        $this->assertProductItems($filteredProducts, $response);
        $this->assertEquals(4, $response['products']['page_info']['page_size']);
    }

    /**
     * Test a visible product with matching sku or name with special price
     *
     * Requesting for items that has a special price and price < $60, that are visible in Catalog, Search or Both which
     * either has a sku like “simple” or name like “configurable”sorted by price in DESC
     *
     * @magentoApiDataFixture Magento/Catalog/_files/multiple_mixed_products_2.php
     * @SuppressWarnings(PHPMD.ExcessiveMethodLength)
     */
    public function testFilterVisibleProductsWithMatchingSkuOrNameWithSpecialPrice()
    {
        $query
            = <<<QUERY
{
    products(
        filter:
        {
          special_price:{neq:"null"}
          price:{lt:"60"}
          or:
          {
           sku:{like:"%simple%"}
           name:{like:"%configurable%"}
          }
           weight:{eq:"1"}
        }
        pageSize:6
        currentPage:1
        sort:
       {
        price:DESC
       }
    )
    {
        items
         {
           sku
           price {
            minimalPrice {
                amount {
                    value
                    currency
                }
            }
           }
           name
           ... on PhysicalProductInterface {
            weight
           }
           type_id
           attribute_set_id
         }
        total_count
        page_info
        {
          page_size
          current_page
        }
    }
}
QUERY;
        /** @var ProductRepositoryInterface $productRepository */
        $productRepository = ObjectManager::getInstance()->get(ProductRepositoryInterface::class);
        $product1 = $productRepository->get('simple1');
        $product2 = $productRepository->get('simple2');
        $filteredProducts = [$product2, $product1];

        $response = $this->graphQlQuery($query);
        $this->assertArrayHasKey('total_count', $response['products']);
        $this->assertEquals(2, $response['products']['total_count']);
        $this->assertProductItems($filteredProducts, $response);
    }

    /**
     * pageSize = total_count and current page = 2
     * expected - error is thrown
     * Actual - empty array
     *
     * @magentoApiDataFixture Magento/Catalog/_files/multiple_products.php
     * @SuppressWarnings(PHPMD.ExcessiveMethodLength)
     */

    public function testSearchWithFilterWithPageSizeEqualTotalCount()
    {
        $query
            = <<<QUERY
{
    products(
     search : "simple"
        filter:
        {
          special_price:{neq:"null"}
          price:{lt:"60"}
          or:
          {
           sku:{like:"%simple%"}
           name:{like:"%configurable%"}
          }
           weight:{eq:"1"}
        }
        pageSize:2
        currentPage:2
        sort:
       {
        price:DESC
       }
    )
    {
        items
         {
           sku
           price {
            minimalPrice {
                amount {
                    value
                    currency
                }
            }
           }
           name
           ... on PhysicalProductInterface {
            weight
           }
           type_id
           attribute_set_id
         }
        total_count
        page_info
        {
          page_size
          current_page
        }
    }
}
QUERY;
        $this->expectException(\Exception::class);
        $this->expectExceptionMessage('GraphQL response contains errors: currentPage value 1 specified is greater ' .
            'than the number of pages available.');
        $this->graphQlQuery($query);
    }

    /**
     * The query returns a total_count of 2 records; setting the pageSize = 1 and currentPage2
     * Expected result is to get the second product on the list on the second page
     *
     * @magentoApiDataFixture Magento/Catalog/_files/multiple_products.php
     */
    public function testSearchWithFilterPageSizeLessThanCurrentPage()
    {

        $query
            = <<<QUERY
{
    products(
     search : "simple"
        filter:
        {
          special_price:{neq:"null"}
          price:{lt:"60"}
          or:
          {
           sku:{like:"%simple%"}
           name:{like:"%configurable%"}
          }
           weight:{eq:"1"}
        }
        pageSize:1
        currentPage:2
        sort:
       {
        price:DESC
       }
    )
    {
        items
         {
           sku
           price {
            minimalPrice {
                amount {
                    value
                    currency
                }
            }
           }
           name
           ... on PhysicalProductInterface {
            weight
           }
           type_id
           attribute_set_id
         }
        total_count
        page_info
        {
          page_size
          current_page
        }
    }
}
QUERY;
        /**
         * @var ProductRepositoryInterface $productRepository
         */
        $productRepository = ObjectManager::getInstance()->get(ProductRepositoryInterface::class);
        // when pagSize =1 and currentPage = 2, it should have simple2 on first page and simple1 on 2nd page
        // since sorting is done on price in the DESC order
        $product = $productRepository->get('simple1');
        $filteredProducts = [$product];

        $response = $this->graphQlQuery($query);
        $this->assertEquals(2, $response['products']['total_count']);
        $this->assertProductItems($filteredProducts, $response);
    }

    /**
     * Requesting for items that match a specific SKU or NAME within a certain price range sorted by Price in ASC order
     *
     * @magentoApiDataFixture Magento/Catalog/_files/multiple_mixed_products_2.php
     * @SuppressWarnings(PHPMD.ExcessiveMethodLength)
     */
    public function testQueryProductsInCurrentPageSortedByPriceASC()
    {
        $query
            = <<<QUERY
{
    products(
        filter:
        {
            price:{gt: "5", lt: "50"}
            or:
            {
              sku:{like:"simple%"}
              name:{like:"simple%"}
             }
        }
         pageSize:4
         currentPage:1
         sort:
         {
          price:ASC
         }
    )
    {
        items
         {
           sku
           price {
            minimalPrice {
                amount {
                    value
                    currency
                }
            }
           }
           name
           ... on PhysicalProductInterface {
            weight
           }
           type_id
           attribute_set_id
         }
        total_count
        page_info
        {
          page_size
          current_page
        }
    }
}
QUERY;
        /**
         * @var ProductRepositoryInterface $productRepository
         */
        $productRepository = ObjectManager::getInstance()->get(ProductRepositoryInterface::class);
        $childProduct1 = $productRepository->get('simple1');
        $childProduct2 = $productRepository->get('simple2');
        $childProduct3 = $productRepository->get('simple_31');
        $childProduct4 = $productRepository->get('simple_32');
        $filteredChildProducts = [$childProduct1, $childProduct2, $childProduct3, $childProduct4];

        $response = $this->graphQlQuery($query);
        $this->assertArrayHasKey('products', $response);
        $this->assertArrayHasKey('total_count', $response['products']);
        $this->assertEquals(6, $response['products']['total_count']);
        $this->assertProductItems($filteredChildProducts, $response);
        $this->assertEquals(4, $response['products']['page_info']['page_size']);
        $this->assertEquals(1, $response['products']['page_info']['current_page']);
    }

    /**
     * Verify the items in the second page is correct after sorting their name in ASC order
     *
     * @magentoApiDataFixture Magento/Catalog/_files/multiple_mixed_products_2.php
     * @SuppressWarnings(PHPMD.ExcessiveMethodLength)
     */
    public function testFilterProductsInNextPageSortedByNameASC()
    {
        $query
            = <<<QUERY
{
    products(
        filter:
        {
            price:{gt: "5", lt: "50"}
            or:
            {
                sku:{eq:"simple1"}
                name:{like:"configurable%"}
            }
        }
         pageSize:4
         currentPage:2
         sort:
         {
          name:ASC
         }
    )
    {
      items
      {
        sku
        price {
            minimalPrice {
                amount {
                    value
                    currency
                }
            }
        }
        name
        type_id
        ... on PhysicalProductInterface {
            weight
           }
           attribute_set_id
         }
        total_count
        page_info
        {
          page_size
          current_page
        }
    }
}
QUERY;
        /**
         * @var ProductRepositoryInterface $productRepository
         */
        $productRepository = ObjectManager::getInstance()->get(ProductRepositoryInterface::class);
        $product = $productRepository->get('simple1');
        $filteredProducts = [$product];

        $response = $this->graphQlQuery($query);
        $this->assertEquals(5, $response['products']['total_count']);
        $this->assertProductItems($filteredProducts, $response);
        $this->assertEquals(4, $response['products']['page_info']['page_size']);
        $this->assertEquals(2, $response['products']['page_info']['current_page']);
    }

    /**
     * @magentoApiDataFixture Magento/Catalog/_files/product_in_multiple_categories.php
     */
    public function testFilteringForProductInMultipleCategories()
    {
        $productSku = 'simple333';
        $query
            = <<<QUERY
{
   products(filter:{sku:{eq:"{$productSku}"}})
 {
   items{
     id
     sku
     name
     attribute_set_id
     category_ids
   }
 }
}

QUERY;

        $response = $this->graphQlQuery($query);
        /** @var ProductRepositoryInterface $productRepository */
        $productRepository = ObjectManager::getInstance()->get(ProductRepositoryInterface::class);
        /** @var ProductInterface $product */
        $product = $productRepository->get('simple333');
        $categoryIds  = $product->getCategoryIds();
        foreach ($categoryIds as $index => $value) {
            $categoryIds[$index] = (int)$value;
        }
        $this->assertNotEmpty($response['products']['items'][0]['category_ids'], "Category_ids must not be empty");
        $this->assertNotNull($response['products']['items'][0]['category_ids'], "categoy_ids must not be null");
        $this->assertEquals($categoryIds, $response['products']['items'][0]['category_ids']);
        /** @var MetadataPool $metaData */
        $metaData = ObjectManager::getInstance()->get(MetadataPool::class);
        $linkField = $metaData->getMetadata(ProductInterface::class)->getLinkField();
        $assertionMap = [

            ['response_field' => 'id', 'expected_value' => $product->getData($linkField)],
            ['response_field' => 'sku', 'expected_value' => $product->getSku()],
            ['response_field' => 'name', 'expected_value' => $product->getName()],
            ['response_field' => 'attribute_set_id', 'expected_value' => $product->getAttributeSetId()]
         ];
        $this->assertResponseFields($response['products']['items'][0], $assertionMap);
    }

    /**
     * Sorting by price in the DESC order from the filtered items with default pageSize
     *
     * @magentoApiDataFixture Magento/Catalog/_files/multiple_mixed_products_2.php
     * @SuppressWarnings(PHPMD.ExcessiveMethodLength)
     */
    public function testQuerySortByPriceDESCWithDefaultPageSize()
    {
        $query
            = <<<QUERY
{
  products(
        filter:
        {
            price:{gt: "5", lt: "60"}
            or:
            {
              sku:{like:"%simple%"}
              name:{like:"%Configurable%"}
            }
        }
         sort:
         {

          price:DESC
         }
     )
    {
      items
      {
        sku
        price {
            minimalPrice {
                amount {
                    value
                    currency
                }
            }
        }
        name
        ... on PhysicalProductInterface {
            weight
        }
        type_id
        attribute_set_id
      }
        total_count
        page_info
        {
          page_size
          current_page
        }
    }
}
QUERY;
        /** @var ProductRepositoryInterface $productRepository */
        $productRepository = ObjectManager::getInstance()->get(ProductRepositoryInterface::class);

        $visibleProduct1 = $productRepository->get('simple1');
        $visibleProduct2 = $productRepository->get('simple2');
        $visibleProduct3 = $productRepository->get('simple_42');
        $visibleProduct4 = $productRepository->get('simple_41');
        $visibleProduct5 = $productRepository->get('simple_32');
        $visibleProduct6 = $productRepository->get('simple_31');
        $filteredProducts = [$visibleProduct3, $visibleProduct4,
                             $visibleProduct5, $visibleProduct6, $visibleProduct2, $visibleProduct1];

        $response = $this->graphQlQuery($query);
        $this->assertEquals(6, $response['products']['total_count']);
        $this->assertProductItems($filteredProducts, $response);
        $this->assertEquals(20, $response['products']['page_info']['page_size']);
        $this->assertEquals(1, $response['products']['page_info']['current_page']);
    }

    /**
     * @magentoApiDataFixture Magento/Catalog/_files/multiple_mixed_products_2.php
     */
    public function testProductQueryUsingFromAndToFilterInput()
    {
        $query
            = <<<QUERY
{
  products(filter: { price:{from:"5" to:"20"} }) {
    total_count
    items{
     	  attribute_set_id
     	  sku
      	  name
      price{
        minimalPrice{
          amount{
            value
            currency
          }
        }
         maximalPrice{
          amount{
            value
            currency
          }
        }
      }
      type_id
      ...on PhysicalProductInterface{
        weight
      }
     }
  }
}
QUERY;

        $response = $this->graphQlQuery($query);
        $this->assertEquals(2, $response['products']['total_count']);
        /** @var ProductRepositoryInterface $productRepository */
        $productRepository = ObjectManager::getInstance()->get(ProductRepositoryInterface::class);
        $product1 = $productRepository->get('simple1');
        $product2 = $productRepository->get('simple2');
        $filteredProducts = [$product1, $product2];
        $this->assertProductItemsWithMaximalAndMinimalPriceCheck($filteredProducts, $response);
    }

    /**
     * @magentoApiDataFixture Magento/Catalog/_files/multiple_mixed_products_2.php
     */
<<<<<<< HEAD
    public function testProductsThatMatchWithPricesFromList()
    {
=======
    public function testProductBasicFullTextSearchQuery(){
        $textToSearch = 'Simple';
        $query
            =<<<QUERY
{
    products(
      search: "{$textToSearch}"
    )
    {
        total_count
        items {
          name
          sku
          price {
            minimalPrice {
              amount {
                value
                currency
              }
            }
          }
        }
        page_info {
          page_size
          current_page
        }
      }
}
QUERY;
        $response = $this->graphQlQuery($query);
        $this->assertEquals(2, $response['products']['total_count']);
        /** @var ProductRepositoryInterface $productRepository */
        $productRepository = ObjectManager::getInstance()->get(ProductRepositoryInterface::class);

        $prod1 = $productRepository->get('simple2');
        $prod2 = $productRepository->get('simple1');
        $filteredProducts = [$prod1, $prod2];
        $productItemsInResponse = array_map(null, $response['products']['items'], $filteredProducts);
        foreach ($productItemsInResponse as $itemIndex => $itemArray) {
            $this->assertNotEmpty($itemArray);
            $this->assertResponseFields(
                $productItemsInResponse[$itemIndex][0],
                [
                 'sku' => $filteredProducts[$itemIndex]->getSku(),
                 'name' => $filteredProducts[$itemIndex]->getName(),
                 'price' => [
                     'minimalPrice' => [
                         'amount' => [
                             'value' => $filteredProducts[$itemIndex]->getSpecialPrice(),
                             'currency' => 'USD'
                         ]
                     ]
                  ]
                ]
            );
        }
    }

    /**
     * @magentoApiDataFixture Magento/Catalog/_files/multiple_mixed_products_2.php
     */
    public function testProductsThatMatchWithPricesFromList(){
>>>>>>> 2c218dea
        $query
            =<<<QUERY
            {
    products(
        filter:
        {
            price:{in:["10","20"]}

        }
         pageSize:4
         currentPage:1
         sort:
         {
          name:DESC
         }
    )
    {
      items
       {
         attribute_set_id
         sku
         price {
            regularPrice {
                amount {
                    value
                    currency
                }
            }
         }
         name
         ... on PhysicalProductInterface {
            weight
         }
         type_id
       }
        total_count
        page_info
        {
          page_size
          current_page
        }
    }
}
QUERY;
        $response = $this->graphQlQuery($query);
        $this->assertEquals(2, $response['products']['total_count']);
        /** @var ProductRepositoryInterface $productRepository */
        $productRepository = ObjectManager::getInstance()->get(ProductRepositoryInterface::class);

        $prod1 = $productRepository->get('simple2');
        $prod2 = $productRepository->get('simple1');
        $filteredProducts = [$prod1, $prod2];
        $productItemsInResponse = array_map(null, $response['products']['items'], $filteredProducts);
        foreach ($productItemsInResponse as $itemIndex => $itemArray) {
            $this->assertNotEmpty($itemArray);
            $this->assertResponseFields(
                $productItemsInResponse[$itemIndex][0],
                ['attribute_set_id' => $filteredProducts[$itemIndex]->getAttributeSetId(),
                 'sku' => $filteredProducts[$itemIndex]->getSku(),
                 'name' => $filteredProducts[$itemIndex]->getName(),
                 'price' => [
                     'regularPrice' => [
                         'amount' => [
                             'value' => $filteredProducts[$itemIndex]->getPrice(),
                             'currency' => 'USD'
                         ]
                     ]
                 ],
                 'type_id' =>$filteredProducts[$itemIndex]->getTypeId(),
                 'weight' => $filteredProducts[$itemIndex]->getWeight()
                ]
            );
        }
    }

    /**
     * No items are returned if the conditions are not met
     *
     * @magentoApiDataFixture Magento/Catalog/_files/multiple_mixed_products_2.php
     * @SuppressWarnings(PHPMD.ExcessiveMethodLength)
     */
    public function testQueryFilterNoMatchingItems()
    {
        $query
            = <<<QUERY
{
products(
    filter:
    {
        special_price:{lt:"15"}
        price:{lt:"50"}
        weight:{gt:"4"}
        or:
        {
            sku:{like:"simple%"}
            name:{like:"%simple%"}
        }
    }
    pageSize:2
    currentPage:1
    sort:
   {
    sku:ASC
   }
)
{
    items
     {
       sku
       price {
            minimalPrice {
                amount {
                    value
                    currency
                }
            }
       }
       name
       ... on PhysicalProductInterface {
        weight
       }
       type_id
       attribute_set_id
     }
    total_count
    page_info
    {
      page_size
      current_page
    }
}
}
QUERY;
        $response = $this->graphQlQuery($query);
        $this->assertEquals(0, $response['products']['total_count']);
        $this->assertEmpty($response['products']['items'], "No items should be returned.");
    }

    /**
     * Asserts that exception is thrown when current page > totalCount of items returned
     *
     * @magentoApiDataFixture Magento/Catalog/_files/multiple_mixed_products_2.php
     * @SuppressWarnings(PHPMD.ExcessiveMethodLength)
     */
    public function testQueryPageOutOfBoundException()
    {
        $query
            = <<<QUERY
{
    products(
        filter:
        {
            price:{eq:"10"}
        }
         pageSize:2
         currentPage:2
         sort:
         {
          name:ASC
         }
    )
    {
      items
      {
        sku
        price {
            minimalPrice {
                amount {
                    value
                    currency
                }
            }
        }
        name
        type_id
        ... on PhysicalProductInterface {
           weight
         }
           attribute_set_id
         }
        total_count
        page_info
        {
          page_size
          current_page
        }
    }
}
QUERY;

        $this->expectException(\Exception::class);
        $this->expectExceptionMessage('GraphQL response contains errors: currentPage value 1 specified is greater ' .
            'than the number of pages available.');
        $this->graphQlQuery($query);
    }

    /**
     * @SuppressWarnings(PHPMD.ExcessiveMethodLength)
     */
    public function testQueryWithNoSearchOrFilterArgumentException()
    {
        $query
            = <<<QUERY
{
  products(pageSize:1)
  {
       items{
           id
           attribute_set_id
           created_at
           name
           sku
           type_id
           updated_at
           ... on PhysicalProductInterface {
               weight
           }
           category_ids
       }
   }
}
QUERY;

        $this->expectException(\Exception::class);
        $this->expectExceptionMessage('GraphQL response contains errors: \'search\' or \'filter\' input argument is ' .
            'required.');
        $this->graphQlQuery($query);
    }

    /**
     * Asserts the different fields of items returned after search query is executed
     *
     * @param Product[] $filteredProducts
     * @param array $actualResponse
     */
    private function assertProductItems(array $filteredProducts, array $actualResponse)
    {
        $productItemsInResponse = array_map(null, $actualResponse['products']['items'], $filteredProducts);

        foreach ($productItemsInResponse as $itemIndex => $itemArray) {
            $this->assertNotEmpty($itemArray);
            $this->assertResponseFields(
                $productItemsInResponse[$itemIndex][0],
                ['attribute_set_id' => $filteredProducts[$itemIndex]->getAttributeSetId(),
                 'sku' => $filteredProducts[$itemIndex]->getSku(),
                 'name' => $filteredProducts[$itemIndex]->getName(),
                 'price' => [
                     'minimalPrice' => [
                         'amount' => [
                             'value' => $filteredProducts[$itemIndex]->getFinalPrice(),
                             'currency' => 'USD'
                         ]
                     ]
                 ],
                 'type_id' =>$filteredProducts[$itemIndex]->getTypeId(),
                 'weight' => $filteredProducts[$itemIndex]->getWeight()
                ]
            );
        }
    }

    private function assertProductItemsWithMaximalAndMinimalPriceCheck(array $filteredProducts, array $actualResponse)
    {
        $productItemsInResponse = array_map(null, $actualResponse['products']['items'], $filteredProducts);

        foreach ($productItemsInResponse as $itemIndex => $itemArray) {
            $this->assertNotEmpty($itemArray);
            $this->assertResponseFields(
                $productItemsInResponse[$itemIndex][0],
                ['attribute_set_id' => $filteredProducts[$itemIndex]->getAttributeSetId(),
                 'sku' => $filteredProducts[$itemIndex]->getSku(),
                 'name' => $filteredProducts[$itemIndex]->getName(),
                 'price' => [
                     'minimalPrice' => [
                         'amount' => [
                             'value' => $filteredProducts[$itemIndex]->getSpecialPrice(),
                             'currency' => 'USD'
                         ]
                     ],
                     'maximalPrice' => [
                         'amount' => [
                             'value' => $filteredProducts[$itemIndex]->getSpecialPrice(),
                             'currency' => 'USD'
                         ]
                     ]
                 ],
                 'type_id' =>$filteredProducts[$itemIndex]->getTypeId(),
                 'weight' => $filteredProducts[$itemIndex]->getWeight()
                ]
            );
        }
    }

    /**
     * @param array $actualResponse
     * @param array $assertionMap ['response_field_name' => 'response_field_value', ...]
     *                         OR [['response_field' => $field, 'expected_value' => $value], ...]
     */
    private function assertResponseFields(array $actualResponse, array $assertionMap)
    {
        foreach ($assertionMap as $key => $assertionData) {
            $expectedValue = isset($assertionData['expected_value'])
                ? $assertionData['expected_value']
                : $assertionData;
            $responseField = isset($assertionData['response_field']) ? $assertionData['response_field'] : $key;
            $this->assertNotNull(
                $expectedValue,
                "Value of '{$responseField}' field must not be NULL"
            );
            $this->assertEquals(
                $expectedValue,
                $actualResponse[$responseField],
                "Value of '{$responseField}' field in response does not match expected value: "
                . var_export($expectedValue, true)
            );
        }
    }
}<|MERGE_RESOLUTION|>--- conflicted
+++ resolved
@@ -619,10 +619,6 @@
     /**
      * @magentoApiDataFixture Magento/Catalog/_files/multiple_mixed_products_2.php
      */
-<<<<<<< HEAD
-    public function testProductsThatMatchWithPricesFromList()
-    {
-=======
     public function testProductBasicFullTextSearchQuery(){
         $textToSearch = 'Simple';
         $query
@@ -684,8 +680,8 @@
     /**
      * @magentoApiDataFixture Magento/Catalog/_files/multiple_mixed_products_2.php
      */
-    public function testProductsThatMatchWithPricesFromList(){
->>>>>>> 2c218dea
+    public function testProductsThatMatchWithPricesFromList()
+    {
         $query
             =<<<QUERY
             {
