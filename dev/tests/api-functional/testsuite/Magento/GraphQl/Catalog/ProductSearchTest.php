--- conflicted
+++ resolved
@@ -371,10 +371,6 @@
         $productRepository = ObjectManager::getInstance()->get(ProductRepositoryInterface::class);
         $childProduct1 = $productRepository->get('simple1');
         $childProduct2 = $productRepository->get('simple2');
-<<<<<<< HEAD
-=======
-
->>>>>>> 9006521f
         $filteredChildProducts = [$childProduct1, $childProduct2];
 
         $response = $this->graphQlQuery($query);
@@ -648,12 +644,7 @@
         $productRepository = ObjectManager::getInstance()->get(ProductRepositoryInterface::class);
         $visibleProduct1 = $productRepository->get('simple1');
         $visibleProduct2 = $productRepository->get('simple2');
-<<<<<<< HEAD
-          $filteredProducts = [$visibleProduct2, $visibleProduct1];
-
-=======
         $filteredProducts = [$visibleProduct2, $visibleProduct1];
->>>>>>> 9006521f
         $response = $this->graphQlQuery($query);
         $this->assertEquals(2, $response['products']['total_count']);
         $this->assertProductItems($filteredProducts, $response);
@@ -744,7 +735,6 @@
 QUERY;
         /** @var ProductRepositoryInterface $productRepository */
         $productRepository = ObjectManager::getInstance()->get(ProductRepositoryInterface::class);
-<<<<<<< HEAD
 
         $prod1 = $productRepository->get('simple1');
 
@@ -752,11 +742,6 @@
         $this->assertEquals(1, $response['products']['total_count']);
 
         $filteredProducts = [$prod1];
-=======
-        $prod1 = $productRepository->get('simple2');
-        $prod2 = $productRepository->get('simple1');
-        $filteredProducts = [$prod1, $prod2];
->>>>>>> 9006521f
         $productItemsInResponse = array_map(null, $response['products']['items'], $filteredProducts);
         foreach ($productItemsInResponse as $itemIndex => $itemArray) {
             $this->assertNotEmpty($itemArray);
