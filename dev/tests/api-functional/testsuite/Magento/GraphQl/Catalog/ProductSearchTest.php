--- conflicted
+++ resolved
@@ -116,12 +116,7 @@
         $query = $this->getQueryProductsWithCustomAttribute($attributeCode, $firstOption);
         $response = $this->graphQlQuery($query);
 
-<<<<<<< HEAD
         // Out of two children, only one child product of 1st Configurable product with option1 is OOS
-=======
-        // 1 product is returned since only one child product with
-        // attribute option1 from 1st Configurable product is OOS
->>>>>>> c4025da0
         $this->assertEquals(1, $response['products']['total_count']);
 
         // Custom attribute filter layer data
@@ -275,13 +270,8 @@
         $options = $attribute->getOptions();
         array_shift($options);
         $optionValues = [];
-<<<<<<< HEAD
         // phpcs:ignore Generic.CodeAnalysis.ForLoopWithTestFunctionCall
         for ($i = 0; $i < count($options); $i++) {
-=======
-        $count = count($options);
-        for ($i = 0; $i < $count; $i++) {
->>>>>>> c4025da0
             $optionValues[] = $options[$i]->getValue();
         }
         $query = <<<QUERY
@@ -1070,7 +1060,7 @@
     /**
      * Sorting the search results by relevance (DESC => most relevant)
      *
-     * @magentoApiDataFixture Magento/Catalog/_files/product_in_multiple_categories.php
+     * @magentoApiDataFixture Magento/Catalog/_files/products_for_relevance_sorting.php
      * @return void
      */
     public function testFilterProductsAndSortByRelevance()
