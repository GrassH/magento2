<?php
/**
 * Copyright © Magento, Inc. All rights reserved.
 * See COPYING.txt for license details.
 */
declare(strict_types=1);

namespace Magento\GraphQl\Catalog;

use Magento\Catalog\Api\CategoryRepositoryInterface;
use Magento\Catalog\Api\Data\CategoryInterface;
use Magento\Catalog\Api\Data\ProductInterface;
use Magento\Catalog\Api\ProductRepositoryInterface;
use Magento\Catalog\Model\Category;
use Magento\Catalog\Model\CategoryLinkManagement;
use Magento\Catalog\Model\Indexer\Product\Category\Processor;
use Magento\Catalog\Model\Product;
use Magento\Catalog\Model\ResourceModel\Category\Collection;
use Magento\Eav\Api\Data\AttributeOptionInterface;
use Magento\Eav\Model\Config as eavConfig;
use Magento\Framework\App\Config\ScopeConfigInterface;
use Magento\Framework\DataObject;
use Magento\TestFramework\Catalog\Model\GetCategoryByName;
use Magento\TestFramework\Helper\Bootstrap;
use Magento\TestFramework\Helper\CacheCleaner;
use Magento\TestFramework\ObjectManager;
use Magento\TestFramework\TestCase\GraphQlAbstract;
use Magento\Catalog\Api\CategoryLinkManagementInterface;
use Magento\Config\Model\ResourceModel\Config;
use Magento\Framework\App\Cache;
use Magento\Framework\ObjectManagerInterface;

/**
 * @SuppressWarnings(PHPMD.TooManyPublicMethods)
 * @SuppressWarnings(PHPMD.ExcessiveClassLength)
 * @SuppressWarnings(PHPMD.CouplingBetweenObjects)
 * @SuppressWarnings(PHPMD.UnusedPrivateMethod)
 */
class ProductSearchTest extends GraphQlAbstract
{
    /**
     * @var ProductRepositoryInterface
     */
    private $productRepository;

    /**
     * @var eavConfig
     */
    private $eavConfig;

    /**
     * @var GetCategoryByName
     */
    private $getCategoryByName;

    /**
     * @var Collection
     */
    private $categoryCollection;

    /**
     * @var Processor
     */
    private $indexer;

    /**
     * @var CategoryLinkManagementInterface
     */
    private $categoryLinkManagement;

    /**
     * @var CategoryRepositoryInterface
     */
    private $categoryRepository;

    /**
     * @var Config
     */
    private $config;

    /**
     * @var Cache
     */
    private $cache;

    /**
     * @var ObjectManagerInterface
     */
    private $objectManager;

    /**
     * Setup
     */
    protected function setUp(): void
    {
        $this->objectManager = Bootstrap::getObjectManager();
        $this->productRepository = $this->objectManager->get(ProductRepositoryInterface::class);
        $this->eavConfig = $this->objectManager->get(eavConfig::class);
        $this->getCategoryByName = $this->objectManager->get(GetCategoryByName::class);
        $this->categoryCollection = $this->objectManager->get(Collection::class);
        $this->indexer = $this->objectManager->get(Processor::class);
        $this->categoryLinkManagement = $this->objectManager->get(CategoryLinkManagementInterface::class);
        $this->categoryRepository = $this->objectManager->get(CategoryRepositoryInterface::class);
        $this->config = $this->objectManager->get(Config::class);
        $this->cache = $this->objectManager->get(Cache::class);
    }

    /**
     * Verify that filters for non-existing category are empty
     *
     * @throws \Exception
     */
    public function testFilterForNonExistingCategory(): void
    {
        $query = <<<QUERY
{
  products(filter: {category_id: {eq: "99999999"}}) {
    filters {
      name
    }
  }
}
QUERY;

        $response = $this->graphQlQuery($query);

        $this->assertArrayHasKey(
            'filters',
            $response['products'],
            'Filters are missing in product query result.'
        );

        $this->assertEmpty(
            $response['products']['filters'],
            'Returned filters data set does not empty'
        );
    }

    /**
     * Verify that filters id and uid can't be used at the same time
     */
    public function testUidAndIdUsageErrorOnProductFilteringCategory(): void
    {
        $this->expectException(\Exception::class);
        $this->expectExceptionMessage('`category_id` and `category_uid` can\'t be used at the same time');
        $query = <<<QUERY
{
  products(filter: {category_id: {eq: "99999999"}, category_uid: {eq: "OTk5OTk5OTk="}}) {
    filters {
      name
    }
  }
}
QUERY;
        $this->graphQlQuery($query);
    }

    /**
     * Verify that filters category url path and uid can't be used at the same time
     */
    public function testUidAndCategoryUrlPathUsageErrorOnProductFilteringCategory(): void
    {
        $this->expectException(\Exception::class);
        $this->expectExceptionMessage('`category_uid` and `category_url_path` can\'t be used at the same time');
        $query = <<<QUERY
{
  products(filter: {category_uid: {eq: "OTk5OTk5OTk="}, category_url_path: {eq: "category-1/category-1-2"}}) {
    filters {
      name
    }
  }
}
QUERY;
        $this->graphQlQuery($query);
    }

    /**
     *  Filter by category url path
     *
     * @magentoApiDataFixture Magento/Catalog/_files/categories.php
     */
    public function testFilterByCategoryUrlPath(): void
    {
        $categoryUrlPath = 'category-1/category-1-2';
        $query = <<<QUERY
{
  products(filter:{
    category_url_path : {eq:"{$categoryUrlPath}"}
  }) {
    total_count
    items {
      name
      sku
    }
  }
}
QUERY;
        $response = $this->graphQlQuery($query);
        $this->assertEquals(2, $response['products']['total_count']);
        /** @var ProductRepositoryInterface $productRepository */
        $productRepository = ObjectManager::getInstance()->get(ProductRepositoryInterface::class);
        $product1 = $productRepository->get('simple');
        $product2 = $productRepository->get('simple-4');
        $filteredProducts = [$product2, $product1];
        $productItemsInResponse = array_map(null, $response['products']['items'], $filteredProducts);
        //phpcs:ignore Generic.CodeAnalysis.ForLoopWithTestFunctionCall
        for ($itemIndex = 0; $itemIndex < count($filteredProducts); $itemIndex++) {
            $this->assertNotEmpty($productItemsInResponse[$itemIndex]);
            //validate that correct products are returned
            $this->assertResponseFields(
                $productItemsInResponse[$itemIndex][0],
                [
                    'name' => $filteredProducts[$itemIndex]->getName(),
                    'sku' => $filteredProducts[$itemIndex]->getSku()
                ]
            );
        }
    }

    /**
     *  Filter by multiple categories url paths
     *
     * @magentoApiDataFixture Magento/Catalog/_files/categories.php
     * @SuppressWarnings(PHPMD.ExcessiveMethodLength)
     */
    public function testFilterByMultipleCategoriesUrlPaths(): void
    {
        $categoriesPath = ['category-1/category-1-2','category-1/category-1-1'];

        $query = <<<QUERY
{
  products(filter:{
    category_url_path : {in:["{$categoriesPath[0]}","{$categoriesPath[1]}"]}
  }) {
    total_count
    items {
      name
      sku
    }
  }
}
QUERY;
        $response = $this->graphQlQuery($query);
        $this->assertEquals(3, $response['products']['total_count']);
        /** @var ProductRepositoryInterface $productRepository */
        $productRepository = ObjectManager::getInstance()->get(ProductRepositoryInterface::class);
        $product1 = $productRepository->get('simple');
        $product2 = $productRepository->get('12345');
        $product3 = $productRepository->get('simple-4');
        $filteredProducts = [$product3, $product2, $product1];
        $productItemsInResponse = array_map(null, $response['products']['items'], $filteredProducts);
        //phpcs:ignore Generic.CodeAnalysis.ForLoopWithTestFunctionCall
        for ($itemIndex = 0; $itemIndex < count($filteredProducts); $itemIndex++) {
            $this->assertNotEmpty($productItemsInResponse[$itemIndex]);
            //validate that correct products are returned
            $this->assertResponseFields(
                $productItemsInResponse[$itemIndex][0],
                [
                    'name' => $filteredProducts[$itemIndex]->getName(),
                    'sku' => $filteredProducts[$itemIndex]->getSku()
                ]
            );
        }
    }

    /**
     *  Filter by wrong category url path
     *
     * @magentoApiDataFixture Magento/Catalog/_files/categories.php
     */
    public function testFilterByWrongCategoryUrlPath(): void
    {
        $categoryUrlPath = 'not-a-category url path';
        $this->expectException(\Exception::class);
        $this->expectExceptionMessage('No category with the provided `category_url_path` was found');

        $query = <<<QUERY
{
  products(filter:{
    category_url_path : {eq:"{$categoryUrlPath}"}
  }) {
    total_count
    items {
      name
      sku
    }
  }
}
QUERY;
        $this->graphQlQuery($query);
    }

    /**
     * Verify that layered navigation filters and aggregations are correct for product query
     *
     * Filter products by an array of skus
     * @magentoApiDataFixture Magento/Catalog/_files/products_with_layered_navigation_attribute.php
     * @SuppressWarnings(PHPMD.ExcessiveMethodLength)
     */
    public function testFilterLn(): void
    {
        $query = <<<QUERY
{
    products (
        filter: {
            sku: {
                in:["simple1", "simple2"]
            }
        }
        pageSize: 4
        currentPage: 1
        sort: {
            name: DESC
        }
    )
    {
        items {
            sku
        }
        filters {
            name
            filter_items_count
            request_var
            filter_items {
                label
                value_string
                items_count
                ... on SwatchLayerFilterItemInterface {
                    swatch_data {
                        type
                        value
                    }
                }
            }
        }
    }
}
QUERY;
        $response = $this->graphQlQuery($query);

        $this->assertArrayHasKey(
            'filters',
            $response['products'],
            'Filters are missing in product query result.'
        );

        $expectedFilters = $this->getExpectedFiltersDataSet();
        $actualFilters = $response['products']['filters'];
        // presort expected and actual results as different search engines have different orders
        usort($expectedFilters, [$this, 'compareFilterNames']);
        usort($actualFilters, [$this, 'compareFilterNames']);

        $this->assertFilters(
            ['products' => ['filters' => $actualFilters]],
            $expectedFilters,
            'Returned filters data set does not match the expected value'
        );
    }

    /**
     * Compare arrays by value in 'name' field.
     *
     * @param array $a
     * @param array $b
     * @return int
     */
    private function compareFilterNames(array $a, array $b): int
    {
        return strcmp($a['name'], $b['name']);
    }

    /**
     * Layered navigation for Configurable products with out of stock options
     * Two configurable products each having two variations and one of the child products of one Configurable set to OOS
     *
     * @magentoApiDataFixture Magento/Catalog/_files/configurable_products_with_custom_attribute_layered_navigation.php
     * @magentoApiDataFixture Magento/Indexer/_files/reindex_all_invalid.php
     * @SuppressWarnings(PHPMD.ExcessiveMethodLength)
     */
    public function testLayeredNavigationForConfigurableProducts(): void
    {
        $attributeCode = 'test_configurable';
<<<<<<< HEAD

        /** @var Config $eavConfig */
        $eavConfig = Bootstrap::getObjectManager()->get(Config::class);
        $attribute = $eavConfig->getAttribute('catalog_product', $attributeCode);
=======
        $attribute = $this->eavConfig->getAttribute('catalog_product', $attributeCode);
>>>>>>> 724953de
        /** @var AttributeOptionInterface[] $options */
        $options = $attribute->getOptions();
        array_shift($options);
        $firstOption = $options[0]->getValue();
        $secondOption = $options[1]->getValue();
        $query = $this->getQueryProductsWithArrayOfCustomAttributes($attributeCode, $firstOption, $secondOption);
        $response = $this->graphQlQuery($query);

        $this->assertEquals(2, $response['products']['total_count']);
        $this->assertNotEmpty($response['products']['aggregations']);
        $this->assertNotEmpty($response['products']['filters'], 'Filters is empty');
        $this->assertCount(2, $response['products']['aggregations'], 'Aggregation count does not match');

        // Custom attribute filter layer data
        $this->assertResponseFields(
            $response['products']['aggregations'][1],
            [
                'attribute_code' => $attribute->getAttributeCode(),
                'label' => $attribute->getDefaultFrontendLabel(),
                'count' => 2,
                'position' => 0,
                'options' => [
                    [
                        'label' => 'Option 1',
                        'value' => $firstOption,
                        'count' => '2'
                    ],
                    [
                        'label' => 'Option 2',
                        'value' => $secondOption,
                        'count' => '2'
                    ]
                ],
            ]
        );
    }

    /**
     *
     * @return string
     */
    private function getQueryProductsWithArrayOfCustomAttributes($attributeCode, $firstOption, $secondOption): string
    {
        return <<<QUERY
{
  products(filter:{
                   $attributeCode: {in:["{$firstOption}", "{$secondOption}"]}
                   }
                   pageSize: 3
                   currentPage: 1
       )
  {
  total_count
    items
     {
      name
      sku
      }
    page_info{
      current_page
      page_size
      total_pages
    }
    filters{
      name
      request_var
      filter_items_count
      filter_items{
        label
        items_count
        value_string
        __typename
      }
    }
    aggregations{
        attribute_code
        count
        label
        position
        options{
           label
           value
           count
    }
  }

    }
}
QUERY;
    }

    /**
     * Filter products by custom attribute of dropdown type and filterTypeInput eq
     *
     * @magentoApiDataFixture Magento/Catalog/_files/products_with_layered_navigation_custom_attribute.php
     * @magentoApiDataFixture Magento/Indexer/_files/reindex_all_invalid.php
     * @SuppressWarnings(PHPMD.ExcessiveMethodLength)
     */
    public function testFilterProductsByDropDownCustomAttribute(): void
    {
        CacheCleaner::clean(['eav']);
        $attributeCode = 'second_test_configurable';
        $optionValue = $this->getDefaultAttributeOptionValue($attributeCode);
        $query = <<<QUERY
{
  products(
      filter:{ $attributeCode: {eq: "{$optionValue}"} }
      pageSize: 3
      currentPage: 1
  )
  {
    total_count
    items
     {
      name
      sku
      }
    page_info{
      current_page
      page_size
      total_pages
    }
    filters{
      name
      request_var
      filter_items_count
      filter_items{
        label
        items_count
        value_string
        __typename
      }
    }
     aggregations{
        attribute_code
        count
        label
        position
        options
        {
          label
          count
          value
        }
      }

    }
}
QUERY;

        $product1 = $this->productRepository->get('simple');
        $product2 = $this->productRepository->get('12345');
        $product3 = $this->productRepository->get('simple-4');
        $filteredProducts = [$product3, $product2, $product1];
        $countOfFilteredProducts = count($filteredProducts);
        $response = $this->graphQlQuery($query);
        $this->assertEquals(3, $response['products']['total_count'], 'Number of products returned is incorrect');
        $this->assertTrue(count($response['products']['filters']) > 0, 'Product filters is not empty');
        $this->assertCount(3, $response['products']['aggregations'], 'Incorrect count of aggregations');

        $productItemsInResponse = array_map(null, $response['products']['items'], $filteredProducts);
        for ($itemIndex = 0; $itemIndex < $countOfFilteredProducts; $itemIndex++) {
            $this->assertNotEmpty($productItemsInResponse[$itemIndex]);
            //validate that correct products are returned
            $this->assertResponseFields(
                $productItemsInResponse[$itemIndex][0],
                [
                    'name' => $filteredProducts[$itemIndex]->getName(),
                    'sku' => $filteredProducts[$itemIndex]->getSku()
                ]
            );
        }

        $attribute = $this->eavConfig->getAttribute('catalog_product', 'second_test_configurable');
        // Validate custom attribute filter layer data from aggregations
        $this->assertResponseFields(
            $response['products']['aggregations'][2],
            [
                'attribute_code' => $attribute->getAttributeCode(),
                'count' => 1,
                'label' => $attribute->getDefaultFrontendLabel(),
                'position' => $attribute->getPosition(),
                'options' => [
                    [
                        'label' => 'Option 3',
                        'count' => 3,
                        'value' => $optionValue
                    ],
                ],
            ]
        );
    }

    /**
     * Filter products using an array of  multi select custom attributes
     *
     * @magentoApiDataFixture Magento/Catalog/_files/products_with_layered_navigation_with_multiselect_attribute.php
     * @SuppressWarnings(PHPMD.ExcessiveMethodLength)
     */
    public function testFilterProductsByMultiSelectCustomAttributes(): void
    {
        $attributeCode = 'multiselect_attribute';
        $attribute = $this->eavConfig->getAttribute('catalog_product', $attributeCode);
        /** @var AttributeOptionInterface[] $options */
        $options = $attribute->getOptions();
        array_shift($options);
        $countOptions = count($options);
        $optionValues = [];
        for ($i = 0; $i < $countOptions; $i++) {
            $optionValues[] = $options[$i]->getValue();
        }
        $query = <<<QUERY
{
  products(filter:{
                   $attributeCode: {in:["{$optionValues[0]}", "{$optionValues[1]}", "{$optionValues[2]}"]}
                   }
                   pageSize: 3
                   currentPage: 1
       )
  {
  total_count
    items
     {
      name
      sku
      }
    page_info{
      current_page
      page_size
      total_pages
    }
    filters{
      name
      request_var
      filter_items_count
      filter_items{
        label
        items_count
        value_string
        __typename
      }
    }
       aggregations{
        attribute_code
        count
        label
        options
        {
          label
          value

        }
      }

    }
}
QUERY;

        $response = $this->graphQlQuery($query);
        $this->assertArrayNotHasKey('errors', $response, 'Response has errors.');
        $this->assertEquals(3, $response['products']['total_count']);
        $this->assertNotEmpty($response['products']['filters']);
        $this->assertNotEmpty($response['products']['aggregations']);
        $this->assertCount(2, $response['products']['aggregations']);
    }

    /**
     * Get the option value for the custom attribute to be used in the graphql query
     *
     * @param string $attributeCode
     * @return string
     */
    private function getDefaultAttributeOptionValue(string $attributeCode): string
    {
<<<<<<< HEAD
        /** @var Config $eavConfig */
        $eavConfig = Bootstrap::getObjectManager()->get(Config::class);
        $attribute = $eavConfig->getAttribute('catalog_product', $attributeCode);
=======
        $attribute = $this->eavConfig->getAttribute('catalog_product', $attributeCode);
>>>>>>> 724953de
        /** @var AttributeOptionInterface[] $options */
        $options = $attribute->getOptions();
        array_shift($options);
        $defaultOptionValue = $options[0]->getValue();
        return $defaultOptionValue;
    }

    /**
     * Full text search for Products and then filter the results by custom attribute (default sort is relevance)
     *
     * @magentoApiDataFixture Magento/Catalog/_files/products_with_layered_navigation_custom_attribute.php
     * @magentoApiDataFixture Magento/Indexer/_files/reindex_all_invalid.php
     * @SuppressWarnings(PHPMD.ExcessiveMethodLength)
     */
    public function testSearchAndFilterByCustomAttribute(): void
    {
        $attribute_code = 'second_test_configurable';
        $optionValue = $this->getDefaultAttributeOptionValue($attribute_code);

        $query = <<<QUERY
{
  products(search:"Simple",
          filter:{
          $attribute_code: {in:["{$optionValue}"]}
          }
         pageSize: 3
         currentPage: 1
       )
  {
   total_count
    items
     {
      name
      sku
      }
    page_info{
      current_page
      page_size
      total_pages
    }
    filters{
      name
      request_var
      filter_items_count
      filter_items{
        label
        items_count
        value_string
        __typename
      }

    }
    aggregations
    {
        attribute_code
        count
        label
        position
        options
        {
          count
          label
          value
        }
    }
  }
}
QUERY;
        $response = $this->graphQlQuery($query);
        //Verify total count of the products returned
        $this->assertEquals(3, $response['products']['total_count']);
        $this->assertArrayHasKey('filters', $response['products']);
        $this->assertCount(3, $response['products']['aggregations']);
        $expectedFilterLayers =
            [
                [
                    'name' => 'Category',
                    'request_var' => 'cat'
                ],
                [
                    'name' => 'Second Test Configurable',
                    'request_var' => 'second_test_configurable'
                ]
            ];
        $layers = array_map(null, $expectedFilterLayers, $response['products']['filters']);

        //Verify all the three layers from filters : Price, Category and Custom attribute layers
        foreach ($layers as $layerIndex => $layerFilterData) {
            $this->assertNotEmpty($layerFilterData);
            $this->assertEquals(
                $layers[$layerIndex][0]['name'],
                $response['products']['filters'][$layerIndex]['name'],
                'Layer name does not match'
            );
            $this->assertEquals(
                $layers[$layerIndex][0]['request_var'],
                $response['products']['filters'][$layerIndex]['request_var'],
                'request_var does not match'
            );
        }

        // Validate the price layer of aggregations from the response
        $this->assertResponseFields(
            $response['products']['aggregations'][0],
            [
                'attribute_code' => 'price',
                'count' => 2,
                'label' => 'Price',
                'options' => [
                    [
                        'count' => 2,
                        'label' => '10-20',
                        'value' => '10_20',

                    ],
                    [
                        'count' => 1,
                        'label' => '40-50',
                        'value' => '40_50',

                    ],
                ],
            ]
        );
        // Validate the custom attribute layer of aggregations from the response
        $this->assertResponseFields(
            $response['products']['aggregations'][2],
            [
                'attribute_code' => $attribute_code,
                'count' => 1,
                'label' => 'Second Test Configurable',
                'position' => 1,
                'options' => [
                    [
                        'count' => 3,
                        'label' => 'Option 3',
                        'value' => $optionValue,

                    ]

                ],
            ]
        );
        // 7 categories including the subcategories to which the items belong to , are returned
        $this->assertCount(7, $response['products']['aggregations'][1]['options']);
        unset($response['products']['aggregations'][1]['options']);
        $this->assertResponseFields(
            $response['products']['aggregations'][1],
            [
                'attribute_code' => 'category_id',
                'count' => 7,
                'label' => 'Category'
            ]
        );
    }

    /**
     *  Filter by category and custom attribute
     *
     * @magentoApiDataFixture Magento/Catalog/_files/products_with_layered_navigation_custom_attribute.php
     * @magentoApiDataFixture Magento/Indexer/_files/reindex_all_invalid.php
     * @SuppressWarnings(PHPMD.ExcessiveMethodLength)
     */
    public function testFilterByCategoryIdAndCustomAttribute(): void
    {
        $category = $this->getCategoryByName->execute('Category 1.2');
        $optionValue = $this->getDefaultAttributeOptionValue('second_test_configurable');
        $categoryUid = base64_encode($category->getId());
        $query = <<<QUERY
{
  products(filter:{
                   category_uid : {eq:"{$categoryUid}"}
                   second_test_configurable: {eq: "{$optionValue}"}
                   },
                   pageSize: 3
                   currentPage: 1
       )
  {
  total_count
    items
     {
      name
      sku
      }
    page_info{
      current_page
      page_size
      total_pages
    }
    filters{
      name
      request_var
      filter_items_count
      filter_items{
        label
        items_count
        value_string
        __typename
      }
    }
     aggregations
    {
        attribute_code
        count
        label
        position
        options
        {
          count
          label
          value
        }
    }
  }
}
QUERY;
        $response = $this->graphQlQuery($query);
        $this->assertEquals(2, $response['products']['total_count']);
        $product1 = $this->productRepository->get('simple');
        $product2 = $this->productRepository->get('simple-4');
        $filteredProducts = [$product2, $product1];
        $productItemsInResponse = array_map(null, $response['products']['items'], $filteredProducts);
        //phpcs:ignore Generic.CodeAnalysis.ForLoopWithTestFunctionCall
        for ($itemIndex = 0; $itemIndex < count($filteredProducts); $itemIndex++) {
            $this->assertNotEmpty($productItemsInResponse[$itemIndex]);
            //validate that correct products are returned
            $this->assertResponseFields(
                $productItemsInResponse[$itemIndex][0],
                [
                    'name' => $filteredProducts[$itemIndex]->getName(),
                    'sku' => $filteredProducts[$itemIndex]->getSku()
                ]
            );
        }
        $this->assertNotEmpty($response['products']['filters'], 'filters is empty');
        $this->assertNotEmpty($response['products']['aggregations'], 'Aggregations should not be empty');
        $this->assertCount(3, $response['products']['aggregations']);

        $actualCategoriesFromResponse = $response['products']['aggregations'][1]['options'];

        //Validate the number of categories/sub-categories that contain the products with the custom attribute
        $this->assertCount(6, $actualCategoriesFromResponse);

        $expectedCategoryInAggregations =
            [
                [
                    'count' => 2,
                    'label' => 'Category 1',
                    'value' => '3'
                ],
                [
                    'count' => 1,
                    'label' => 'Category 1.1',
                    'value' => '4'

                ],
                [
                    'count' => 1,
                    'label' => 'Movable Position 2',
                    'value' => '10'

                ],
                [
                    'count' => 1,
                    'label' => 'Movable Position 3',
                    'value' => '11'
                ],
                [
                    'count' => 1,
                    'label' => 'Category 12',
                    'value' => '12'

                ],
                [
                    'count' => 2,
                    'label' => 'Category 1.2',
                    'value' => '13'
                ],
            ];
        // presort expected and actual results as different search engines have different orders
        usort($expectedCategoryInAggregations, [$this, 'compareLabels']);
        usort($actualCategoriesFromResponse, [$this, 'compareLabels']);
        $categoryInAggregations = array_map(null, $expectedCategoryInAggregations, $actualCategoriesFromResponse);

        //Validate the categories and sub-categories data in the filter layer
        foreach ($categoryInAggregations as $index => $categoryAggregationsData) {
            $this->assertNotEmpty($categoryAggregationsData);
            $this->assertEquals(
                $categoryInAggregations[$index][0]['label'],
                $actualCategoriesFromResponse[$index]['label'],
                'Category is incorrect'
            );
            $this->assertEquals(
                $categoryInAggregations[$index][0]['count'],
                $actualCategoriesFromResponse[$index]['count'],
                'Products count in the category is incorrect'
            );
        }
    }

    /**
     * Compare arrays by value in 'label' field.
     *
     * @param array $a
     * @param array $b
     * @return int
     */
    private function compareLabels(array $a, array $b): int
    {
        return strcmp($a['label'], $b['label']);
    }

    /**
     * Filter by exact match of product url key
     *
     * @magentoApiDataFixture Magento/Catalog/_files/categories.php
     * @SuppressWarnings(PHPMD.ExcessiveMethodLength)
     */
    public function testFilterBySingleProductUrlKey(): void
    {
        /** @var Product $product */
        $product = $this->productRepository->get('simple-4');
        $urlKey = $product->getUrlKey();

        $query = <<<QUERY
{
  products(filter:{
                   url_key:{eq:"{$urlKey}"}
                   }
                   pageSize: 3
                   currentPage: 1
       )
  {
  total_count
    items
     {
      name
      sku
      url_key
      }
    page_info{
      current_page
      page_size
      total_pages
    }
    filters{
      name
      request_var
      filter_items_count
      filter_items{
        label
        items_count
        value_string
        __typename
      }
    }
     aggregations
    {
        attribute_code
        count
        label
        options
        {
          count
          label
          value
        }
    }
  }
}
QUERY;
        $response = $this->graphQlQuery($query);
        $this->assertEquals(1, $response['products']['total_count'], 'More than 1 product found');
        $this->assertCount(2, $response['products']['aggregations']);
        $this->assertResponseFields(
            $response['products']['items'][0],
            [
                'name' => $product->getName(),
                'sku' => $product->getSku(),
                'url_key' => $product->getUrlKey()
            ]
        );
        $this->assertEquals('Price', $response['products']['aggregations'][0]['label']);
        $this->assertEquals('Category', $response['products']['aggregations'][1]['label']);
        //Disable the product
        $product->setStatus(\Magento\Catalog\Model\Product\Attribute\Source\Status::STATUS_DISABLED);
        $this->productRepository->save($product);
        $query2 = <<<QUERY
{
  products(filter:{
                   url_key:{eq:"{$urlKey}"}
                   }
                   pageSize: 3
                   currentPage: 1
       )
  {
  total_count
    items
     {
      name
      sku
      url_key
      }

    filters{
      name
      request_var
      filter_items_count
    }
     aggregations
    {
        attribute_code
        count
        label
        options
        {
          count
          label
          value
        }
    }
  }
}
QUERY;
        $response = $this->graphQlQuery($query2);
        $this->assertEquals(0, $response['products']['total_count'], 'Total count should be zero');
        $this->assertEmpty($response['products']['items']);
        $this->assertEmpty($response['products']['aggregations']);
    }

    /**
     * Filter by multiple product url keys
     *
     * @magentoApiDataFixture Magento/Catalog/_files/categories.php
     * @SuppressWarnings(PHPMD.ExcessiveMethodLength)
     */
    public function testFilterByMultipleProductUrlKeys(): void
    {
        /** @var Product $product */
        $product1 = $this->productRepository->get('simple');
        $product2 = $this->productRepository->get('12345');
        $product3 = $this->productRepository->get('simple-4');
        $filteredProducts = [$product3, $product2, $product1];
        $urlKey = [];
        foreach ($filteredProducts as $product) {
            $urlKey[] = $product->getUrlKey();
        }

        $query = <<<QUERY
{
  products(filter:{
                   url_key:{in:["{$urlKey[0]}", "{$urlKey[1]}", "{$urlKey[2]}"]}
                   }
                   pageSize: 3
                   currentPage: 1
       )
  {
  total_count
    items
     {
      name
      sku
      url_key
      }
    page_info{
      current_page
      page_size

    }
    filters{
      name
      request_var
      filter_items_count
    }
     aggregations
    {
        attribute_code
        count
        label
        options
        {
          count
          label
          value
        }
    }
  }
}
QUERY;
        $response = $this->graphQlQuery($query);
        $this->assertEquals(3, $response['products']['total_count'], 'Total count is incorrect');
        $this->assertCount(2, $response['products']['aggregations']);

        $productItemsInResponse = array_map(null, $response['products']['items'], $filteredProducts);
        //phpcs:ignore Generic.CodeAnalysis.ForLoopWithTestFunctionCall
        for ($itemIndex = 0; $itemIndex < count($filteredProducts); $itemIndex++) {
            $this->assertNotEmpty($productItemsInResponse[$itemIndex]);
            //validate that correct products are returned
            $this->assertResponseFields(
                $productItemsInResponse[$itemIndex][0],
                [
                    'name' => $filteredProducts[$itemIndex]->getName(),
                    'sku' => $filteredProducts[$itemIndex]->getSku(),
                    'url_key' => $filteredProducts[$itemIndex]->getUrlKey()
                ]
            );
        }
    }

    /**
     * Get array with expected data for layered navigation filters
     *
     * @return array
     */
    private function getExpectedFiltersDataSet(): array
    {
<<<<<<< HEAD
        /** @var Config $eavConfig */
        $eavConfig = Bootstrap::getObjectManager()->get(Config::class);
        $attribute = $eavConfig->getAttribute('catalog_product', 'test_configurable');
=======
        $attribute = $this->eavConfig->getAttribute('catalog_product', 'test_configurable');
>>>>>>> 724953de
        /** @var \Magento\Eav\Api\Data\AttributeOptionInterface[] $options */
        $options = $attribute->getOptions();
        // Fetching option ID is required for continuous debug as of autoincrement IDs.
        return [
            [
                'name' => 'Category',
                'filter_items_count' => 1,
                'request_var' => 'cat',
                'filter_items' => [
                    [
                        'label' => 'Category 1',
                        'value_string' => '333',
                        'items_count' => 3,
                    ],
                ],
            ],
            [
                'name' => 'Test Configurable',
                'filter_items_count' => 1,
                'request_var' => 'test_configurable',
                'filter_items' => [
                    [
                        'label' => 'Option 1',
                        'value_string' => $options[1]->getValue(),
                        'items_count' => 1,
                    ],
                ],
            ],
            [
                'name' => 'Price',
                'filter_items_count' => 2,
                'request_var' => 'price',
                'filter_items' => [
                    [
                        'label' => '<span class="price">$0.00</span> - <span class="price">$9.99</span>',
                        'value_string' => '-10',
                        'items_count' => 1,
                    ],
                    [
                        'label' => '<span class="price">$10.00</span> and above',
                        'value_string' => '10-',
                        'items_count' => 1,
                    ],
                ],
            ],
        ];
    }

    /**
     * Assert filters data.
     *
     * @param array $response
     * @param array $expectedFilters
     * @param string $message
     */
    private function assertFilters($response, $expectedFilters, $message = ''): void
    {
        $this->assertArrayHasKey('filters', $response['products'], 'Product has filters');
        $this->assertIsArray(($response['products']['filters']), 'Product filters is not array');
        $this->assertTrue(count($response['products']['filters']) > 0, 'Product filters is empty');
        foreach ($expectedFilters as $expectedFilter) {
            $found = false;
            foreach ($response['products']['filters'] as $responseFilter) {
                if ($responseFilter['name'] == $expectedFilter['name']
                    && $responseFilter['request_var'] == $expectedFilter['request_var']) {
                    $found = true;
                    break;
                }
            }
            if (!$found) {
                $this->fail($message);
            }
        }
    }

    /**
     * Verify product filtering using price range AND matching skus AND name sorted in DESC order
     *
     * @magentoApiDataFixture Magento/Catalog/_files/category.php
     * @magentoApiDataFixture Magento/Catalog/_files/multiple_products.php
     * @SuppressWarnings(PHPMD.ExcessiveMethodLength)
     */
    public function testFilterWithinSpecificPriceRangeSortedByNameDesc(): void
    {
        $query
            = <<<QUERY
{
    products(
        filter:
        {
            price:{from: "5", to: "50"}
            sku:{in:["simple1", "simple2"]}
            name:{match:"Simple"}
        }
         pageSize:4
         currentPage:1
         sort:
         {
          name:DESC
         }
    )
    {
      items
       {
         sku
         price {
            minimalPrice {
                amount {
                    value
                    currency
                }
            }
         }
         name
         ... on PhysicalProductInterface {
            weight
         }
         type_id
       }
        total_count
        page_info
        {
          page_size
          current_page
        }
    }
}
QUERY;
        $product1 = $this->productRepository->get('simple1');
        $product2 = $this->productRepository->get('simple2');
        $filteredProducts = [$product2, $product1];

        $response = $this->graphQlQuery($query);
        $this->assertArrayHasKey('products', $response);
        $this->assertArrayHasKey('total_count', $response['products']);
        $this->assertProductItems($filteredProducts, $response);
        $this->assertEquals(4, $response['products']['page_info']['page_size']);
    }

    /**
     * @magentoApiDataFixture Magento/Catalog/_files/category_with_three_products.php
     * @SuppressWarnings(PHPMD.UnusedLocalVariable)
     */
    public function testSortByPosition(): void
    {
        // Get category ID for filtering
        $category = $this->categoryCollection->addFieldToFilter('name', 'Category 999')->getFirstItem();
        $categoryId = $category->getId();

        $queryAsc = <<<QUERY
{
  products(filter: {category_id: {eq: "$categoryId"}}, sort: {position: ASC}) {
    total_count
    items {
      sku
      name
    }
  }
}
QUERY;
        $resultAsc = $this->graphQlQuery($queryAsc);
        $this->assertArrayNotHasKey('errors', $resultAsc);
        $productsAsc = array_column($resultAsc['products']['items'], 'sku');
        $expectedProductsAsc = ['simple1002', 'simple1001', 'simple1000'];
        // position equal and secondary sort by entity_id DESC
        $this->assertEquals($expectedProductsAsc, $productsAsc);

        $queryDesc = <<<QUERY
{
  products(filter: {category_id: {eq: "$categoryId"}}, sort: {position: DESC}) {
    total_count
    items {
      sku
      name
    }
  }
}
QUERY;
        $resultDesc = $this->graphQlQuery($queryDesc);
        $this->assertArrayNotHasKey('errors', $resultDesc);
        $productsDesc = array_column($resultDesc['products']['items'], 'sku');
        // position equal and secondary sort by entity_id DESC
        $this->assertEquals($expectedProductsAsc, $productsDesc);

        //revert position
        $productPositions = $category->getProductsPosition();
        $count = 1;
        foreach ($productPositions as $productId => $position) {
            $productPositions[$productId] = $count;
            $count++;
        }
        ksort($productPositions);

        $category->setPostedProducts($productPositions);
        $category->save();

        // Reindex products from the result to invalidate query cache.
        $this->indexer->reindexList(array_keys($productPositions));

        $queryDesc = <<<QUERY
{
  products(filter: {category_id: {eq: "$categoryId"}}, sort: {position: ASC}) {
    total_count
    items {
      sku
      name
    }
  }
}
QUERY;
        $resultDesc = $this->graphQlQuery($queryDesc);
        $this->assertArrayNotHasKey('errors', $resultDesc);
        $productsDesc = array_column($resultDesc['products']['items'], 'sku');
        // position NOT equal and oldest entity first
        $this->assertEquals(array_reverse($expectedProductsAsc), $productsDesc);
    }

    /**
     * Test products with the same relevance reverse position with ASC and DESC sorting
     *
     * @magentoApiDataFixture Magento/Catalog/_files/category_with_three_products.php
     */
    public function testSortByEqualRelevanceAndAscDescReversePosition()
    {
        $category = $this->categoryCollection->addFieldToFilter('name', 'Category 999')->getFirstItem();
        $categoryId = (int) $category->getId();

        $expectedProductsAsc = ['simple1000', 'simple1001', 'simple1002'];
        $queryAsc = $this->getCategoryFilterRelevanceQuery($categoryId, 'ASC');
        $resultAsc = $this->graphQlQuery($queryAsc);
        $this->assertArrayNotHasKey('errors', $resultAsc);
        $productsAsc = array_column($resultAsc['products']['items'], 'sku');
        $this->assertEquals($expectedProductsAsc, $productsAsc);

        $expectedProductsDesc = array_reverse($expectedProductsAsc);
        $queryDesc = $this->getCategoryFilterRelevanceQuery($categoryId, 'DESC');
        $resultDesc = $this->graphQlQuery($queryDesc);
        $this->assertArrayNotHasKey('errors', $resultDesc);
        $productsDesc = array_column($resultDesc['products']['items'], 'sku');
        $this->assertEquals($expectedProductsDesc, $productsDesc);
    }

    /**
     * Query for category filter relevance
     *
     * @param int $categoryId
     * @param string $direction
     * @return string
     */
    protected function getCategoryFilterRelevanceQuery(int $categoryId, string $direction): string
    {
        $query = <<<QUERY
{
  products(filter: {category_id: {eq: "$categoryId"}}, sort: {relevance: $direction}) {
    total_count
    items {
      sku
      name
    }
  }
}
QUERY;

        return $query;
    }

    /**
     * pageSize = total_count and current page = 2
     * expected - error is thrown
     * Actual - empty array
     *
     * @magentoApiDataFixture Magento/Catalog/_files/category.php
     * @magentoApiDataFixture Magento/Catalog/_files/multiple_products.php
     * @SuppressWarnings(PHPMD.ExcessiveMethodLength)
     */

    public function testSearchWithFilterWithPageSizeEqualTotalCount(): void
    {
        $query
            = <<<QUERY
{
    products(
     search : "simple"
        filter:
        {
          price:{from:"5.59"}
        }
        pageSize:2
        currentPage:2
        sort:
       {
        price:DESC
       }
    )
    {
        items
         {
           sku
           price {
            minimalPrice {
                amount {
                    value
                    currency
                }
            }
           }
           name
           ... on PhysicalProductInterface {
            weight
           }
           type_id
         }
        total_count
        page_info
        {
          page_size
          current_page
        }
    }
}
QUERY;
        $this->expectException(\Exception::class);
        $this->expectExceptionMessage(
            'GraphQL response contains errors: currentPage value 2 specified is greater ' .
            'than the 1 page(s) available'
        );
        $this->graphQlQuery($query);
    }

    /**
     * Filtering for products and sorting using multiple sort parameters
     *
     * @magentoApiDataFixture Magento/Catalog/_files/category.php
     * @magentoApiDataFixture Magento/Catalog/_files/multiple_mixed_products_2.php
     * @SuppressWarnings(PHPMD.ExcessiveMethodLength)
     */
    public function testFilterByMultipleFilterFieldsSortedByMultipleSortFields(): void
    {
        $query
            = <<<QUERY
{
    products(
        filter:
        {
            price:{to :"50"}
            sku:{in:["simple1", "simple2"]}
            name:{match:"Simple"}

        }
         pageSize:4
         currentPage:1
         sort:
         {
          price:ASC
          name:ASC
         }
    )
    {
        items
         {
           sku
           price {
            minimalPrice {
                amount {
                    value
                    currency
                }
            }
           }
           name
           ... on PhysicalProductInterface {
            weight
           }
           type_id
         }
        total_count
        page_info
        {
          page_size
          current_page
        }
        sort_fields
        {
          default
          options
          {
            value
            label
          }
        }
    }
}
QUERY;
        $childProduct1 = $this->productRepository->get('simple1');
        $childProduct2 = $this->productRepository->get('simple2');
        $filteredChildProducts = [$childProduct1, $childProduct2];

        $response = $this->graphQlQuery($query);
        $this->assertArrayHasKey('products', $response);
        $this->assertArrayHasKey('total_count', $response['products']);
        $this->assertEquals(2, $response['products']['total_count']);
        $this->assertProductItems($filteredChildProducts, $response);
        $this->assertEquals(4, $response['products']['page_info']['page_size']);
        $this->assertEquals(1, $response['products']['page_info']['current_page']);
        $this->assertArrayHasKey('sort_fields', $response['products']);
        $this->assertArrayHasKey('options', $response['products']['sort_fields']);
        $this->assertArrayHasKey('default', $response['products']['sort_fields']);
        $this->assertEquals('position', $response['products']['sort_fields']['default']);
        $this->assertArrayHasKey('value', $response['products']['sort_fields']['options'][0]);
        $this->assertArrayHasKey('label', $response['products']['sort_fields']['options'][0]);
        $this->assertEquals('position', $response['products']['sort_fields']['options'][0]['value']);
    }

    /**
     * Filtering products by fuzzy name match
     *
     * @magentoApiDataFixture Magento/Catalog/_files/products_for_relevance_sorting.php
     */
    public function testFilterProductsForExactMatchingName(): void
    {
        $query
            = <<<QUERY
{
    products(
        filter:
        {
            name: {
                match:"shorts"
            }
        }
         pageSize:2
         currentPage:1
         sort:
         {
             name:ASC
         }
    )
    {
      items
      {
        sku
        name
      }
      total_count
      page_info
      {
          page_size
          current_page
      }
          aggregations{
        attribute_code
        count
        label
        options{
          label
          value
          count
        }
      }
    }
}
QUERY;
        $product1 = $this->productRepository->get('grey_shorts');
        $product2 = $this->productRepository->get('white_shorts');
        $response = $this->graphQlQuery($query);
        $this->assertEquals(2, $response['products']['total_count']);
        $this->assertEquals(['page_size' => 2, 'current_page' => 1], $response['products']['page_info']);
        $this->assertEquals(
            [
                ['sku' => $product1->getSku(), 'name' => $product1->getName()],
                ['sku' => $product2->getSku(), 'name' => $product2->getName()]
            ],
            $response['products']['items']
        );
        $this->assertArrayHasKey('aggregations', $response['products']);
        $this->assertCount(2, $response['products']['aggregations']);
        $expectedAggregations = [
            [
                'attribute_code' => 'price',
                'count' => 2,
                'label' => 'Price',
                'options' => [
                    [
                        'label' => '10-20',
                        'value' => '10_20',
                        'count' => 1,
                    ],
                    [
                        'label' => '20-30',
                        'value' => '20_30',
                        'count' => 1,
                    ]
                ]
            ],
            [
                'attribute_code' => 'category_id',
                'count' => 1,
                'label' => 'Category',
                'options' => [
                    [
                        'label' => 'Colorful Category',
                        'value' => '330',
                        'count' => 2,
                    ],
                ],
            ]
        ];
        $this->assertEquals($expectedAggregations, $response['products']['aggregations']);
    }

    /**
     * @magentoApiDataFixture Magento/Catalog/_files/categories.php
     */
    public function testFilteringForProductsFromMultipleCategories(): void
    {
        $categoriesIds = ["4","5","12"];
        $query
            = <<<QUERY
{
   products(filter:{
          category_id :{in:["{$categoriesIds[0]}","{$categoriesIds[1]}","{$categoriesIds[2]}"]}
         })
 {
    items
     {
       sku
      name
      }
       total_count
  filters{
    request_var
    name
    filter_items_count
    filter_items{
      value_string
      label
    }
  }
     }
}

QUERY;

        $response = $this->graphQlQuery($query);
        $this->assertEquals(3, $response['products']['total_count']);
        $actualProducts = [];
        foreach ($categoriesIds as $categoriesId) {
            $links = $this->categoryLinkManagement->getAssignedProducts($categoriesId);
            $links = array_reverse($links);
            foreach ($links as $linkProduct) {
                $product = $this->productRepository->get($linkProduct->getSku());
                $actualProducts[$linkProduct->getSku()] = $product->getName();
            }
        }
        $expectedProducts = array_column($response['products']['items'], "name", "sku");
        $this->assertEquals($expectedProducts, $actualProducts);
    }

    /**
     * Filter products by single category
     *
     * @magentoApiDataFixture Magento/Catalog/_files/product_in_multiple_categories.php
     * @return void
     * @dataProvider filterProductsBySingleCategoryIdDataProvider
     */
    public function testFilterProductsBySingleCategoryId(string $fieldName, string $queryCategoryId): void
    {
        if (is_numeric($queryCategoryId)) {
            $queryCategoryId = (int) $queryCategoryId;
        }
        $query
            = <<<QUERY
{
  products(
        filter:
        {
            {$fieldName}:{eq:"{$queryCategoryId}"}
        }
    pageSize:2

     )
    {
      items
      {
       sku
       name
       type_id
       categories{
          name
          id
          uid
          path
          children_count
          product_count
        }
      }
       total_count

    }
}

QUERY;

        $response = $this->graphQlQuery($query);
        $this->assertEquals(2, $response['products']['total_count'], 'Incorrect count of products returned');
        $links = $this->categoryLinkManagement->getAssignedProducts(
            is_numeric($queryCategoryId) ? $queryCategoryId : base64_decode($queryCategoryId)
        );
        $links = array_reverse($links);
        foreach ($response['products']['items'] as $itemIndex => $itemData) {
            $this->assertNotEmpty($itemData);
            $this->assertEquals($response['products']['items'][$itemIndex]['sku'], $links[$itemIndex]->getSku());
            /** @var ProductInterface $product */
            $product = $this->productRepository->get($links[$itemIndex]->getSku());
            $this->assertEquals($response['products']['items'][$itemIndex]['name'], $product->getName());
            $this->assertEquals($response['products']['items'][$itemIndex]['type_id'], $product->getTypeId());
            $categoryIds = $product->getCategoryIds();
            foreach ($categoryIds as $index => $value) {
                $categoryIds[$index] = (int)$value;
            }
            $categoryInResponse = array_map(
                null,
                $categoryIds,
                $response['products']['items'][$itemIndex]['categories']
            );
            foreach ($categoryInResponse as $key => $categoryData) {
                $this->assertNotEmpty($categoryData);
                /** @var CategoryInterface | Category $category */
                $category = $this->categoryRepository->get($categoryInResponse[$key][0]);
                $this->assertResponseFields(
                    $categoryInResponse[$key][1],
                    [
                        'name' => $category->getName(),
                        'id' => $category->getId(),
                        'uid' => base64_encode($category->getId()),
                        'path' => $category->getPath(),
                        'children_count' => $category->getChildrenCount(),
                        'product_count' => $category->getProductCount(),
                    ]
                );
            }
        }
    }

    /**
     * Sorting the search results by relevance (DESC => most relevant)
     *
     * Sorting by relevance may return different results depending on the ES.
     * To check that sorting works, we compare results with ASC and DESC relevance sorting
     *
     * Search for products for a fuzzy match and checks if all matching results returned including
     * results based on matching keywords from description
     *
     * @magentoApiDataFixture Magento/Catalog/_files/products_for_relevance_sorting.php
     * @return void
     *
     * @throws \Exception
     */
    public function testSearchAndSortByRelevance(): void
    {
        $search_term = "blue";
        $query
            = <<<QUERY
{
  products(
        search:"{$search_term}"
        sort:{relevance:%s}
        pageSize: 5
        currentPage: 1
       )
  {
    total_count
    items
     {
      name
      sku
      }
    page_info{
      current_page
      page_size
      total_pages
    }
    filters{
      name
      request_var
      filter_items_count
      filter_items{
        label
        items_count
        value_string
        __typename
      }
    }
     aggregations{
        attribute_code
        count
        label
        options{
          label
          value
          count
        }
      }
    }

}
QUERY;
        $responseDesc = $this->graphQlQuery(sprintf($query, 'DESC'));
        $responseAsc = $this->graphQlQuery(sprintf($query, 'ASC'));
        $this->assertEquals(3, $responseDesc['products']['total_count']);
        $this->assertNotEmpty($responseDesc['products']['filters'], 'Filters should have the Category layer');
        $this->assertEquals('Colorful Category', $responseDesc['products']['filters'][0]['filter_items'][0]['label']);
        $this->assertCount(2, $responseDesc['products']['aggregations']);
        $expectedProductsInResponse = ['Blue briefs', 'Navy Blue Striped Shoes', 'Grey shorts'];
        $namesDesc = array_column($responseDesc['products']['items'], 'name');
        $this->assertEqualsCanonicalizing($expectedProductsInResponse, $namesDesc);
        $this->assertEquals($namesDesc, array_reverse(array_column($responseAsc['products']['items'], 'name')));
    }

    /**
     * Filtering for product with sku "equals" a specific value
     * If pageSize and current page are not requested, default values are returned
     *
     * @magentoApiDataFixture Magento/Catalog/_files/category.php
     * @magentoApiDataFixture Magento/Catalog/_files/multiple_mixed_products_2.php
     * @SuppressWarnings(PHPMD.ExcessiveMethodLength)
     */
    public function testFilterByExactSkuAndSortByPriceDesc(): void
    {
        $query
            = <<<QUERY
{
  products(
        filter:
        {
           sku:{eq:"simple1"}
        }
         sort:
         {
          price:DESC
         }
     )
    {
      items
      {
        sku
        price {
            minimalPrice {
                amount {
                    value
                    currency
                }
            }
        }
        name
        ... on PhysicalProductInterface {
            weight
        }
        type_id
      }
        total_count
        page_info
        {
          page_size
          current_page
        }
    }
}
QUERY;
        $visibleProduct1 = $this->productRepository->get('simple1');

        $filteredProducts = [$visibleProduct1];
        $response = $this->graphQlQuery($query);
        $this->assertEquals(1, $response['products']['total_count']);
        $this->assertProductItems($filteredProducts, $response);
        $this->assertEquals(20, $response['products']['page_info']['page_size']);
        $this->assertEquals(1, $response['products']['page_info']['current_page']);
    }

    /**
     * Fuzzy search filtered for price and sorted by price and name
     *
     * @magentoApiDataFixture Magento/Catalog/_files/products_for_relevance_sorting.php
     */
    public function testProductBasicFullTextSearchQuery(): void
    {
        $textToSearch = 'blue';
        $query
            = <<<QUERY
{
    products(
      search: "{$textToSearch}"
      filter:{
                price:{to:"50"}
             }
            sort:{
            price:DESC
            name:ASC
            }
    )
    {
        total_count
        items {
          name
          sku
          price {
            minimalPrice {
              amount {
                value
                currency
              }
            }
          }
        }
        page_info {
          page_size
          current_page
        }
          filters{
        filter_items {
          items_count
          label
          value_string
        }
      }
      aggregations{
        attribute_code
        count
        label
        options{
          count
          label
          value
        }
      }
      }
}
QUERY;
        $prod1 = $this->productRepository->get('blue_briefs');
        $prod2 = $this->productRepository->get('grey_shorts');
        $prod3 = $this->productRepository->get('navy-striped-shoes');
        $response = $this->graphQlQuery($query);
        $this->assertEquals(3, $response['products']['total_count']);

        $filteredProducts = [$prod1, $prod2, $prod3];
        $productItemsInResponse = array_map(null, $response['products']['items'], $filteredProducts);
        foreach ($productItemsInResponse as $itemIndex => $itemArray) {
            $this->assertNotEmpty($itemArray);
            $this->assertResponseFields(
                $productItemsInResponse[$itemIndex][0],
                [
                    'sku' => $filteredProducts[$itemIndex]->getSku(),
                    'name' => $filteredProducts[$itemIndex]->getName(),
                    'price' => [
                        'minimalPrice' => [
                            'amount' => [
                                'value' => $filteredProducts[$itemIndex]->getPrice(),
                                'currency' => 'USD'
                            ]
                        ]
                    ]
                ]
            );
        }
    }

    /**
     * Partial search filtered for price and sorted by price and name
     *
     * @magentoApiDataFixture Magento/Catalog/_files/category.php
     * @magentoApiDataFixture Magento/Catalog/_files/multiple_products.php
     */
    public function testProductPartialNameFullTextSearchQuery(): void
    {
        $textToSearch = 'Sim';
        $query
            = <<<QUERY
{
    products(
      search: "{$textToSearch}"
      filter:{
                price:{to:"25"}
             }
            sort:{
            price:DESC
            name:ASC
            }
    )
    {
        total_count
        items {
          name
          sku
          price {
            minimalPrice {
              amount {
                value
                currency
              }
            }
          }
        }
        page_info {
          page_size
          current_page
        }
          filters{
        filter_items {
          items_count
          label
          value_string
        }
      }
      aggregations{
        attribute_code
        count
        label
        options{
          count
          label
          value
        }
      }
      }
}
QUERY;
        $prod1 = $this->productRepository->get('simple1');
        $prod2 = $this->productRepository->get('simple2');
        $response = $this->graphQlQuery($query);
        $this->assertEquals(2, $response['products']['total_count']);

        $filteredProducts = [$prod1, $prod2];
        $productItemsInResponse = array_map(null, $response['products']['items'], $filteredProducts);
        foreach ($productItemsInResponse as $itemIndex => $itemArray) {
            $this->assertNotEmpty($itemArray);
            $this->assertResponseFields(
                $productItemsInResponse[$itemIndex][0],
                [
                    'sku' => $filteredProducts[$itemIndex]->getSku(),
                    'name' => $filteredProducts[$itemIndex]->getName(),
                    'price' => [
                        'minimalPrice' => [
                            'amount' => [
                                'value' => $filteredProducts[$itemIndex]->getSpecialPrice(),
                                'currency' => 'USD'
                            ]
                        ]
                    ]
                ]
            );
        }
    }

    /**
     * Partial search on sku filtered for price and sorted by price and sku
     *
     * @magentoApiDataFixture Magento/Catalog/_files/category.php
     * @magentoApiDataFixture Magento/Catalog/_files/multiple_products_with_different_sku_and_name.php
     */
    public function testProductPartialSkuFullTextSearchQuery(): void
    {
        $textToSearch = 'prd';
        $query
            = <<<QUERY
{
    products(
      search: "{$textToSearch}"
      filter:{
                price:{to:"25"}
             }
            sort:{
            price:DESC
            name:ASC
            }
    )
    {
        total_count
        items {
          name
          sku
          price {
            minimalPrice {
              amount {
                value
                currency
              }
            }
          }
        }
        page_info {
          page_size
          current_page
        }
          filters{
        filter_items {
          items_count
          label
          value_string
        }
      }
      aggregations{
        attribute_code
        count
        label
        options{
          count
          label
          value
        }
      }
      }
}
QUERY;
        $prod1 = $this->productRepository->get('prd1sku');
        $prod2 = $this->productRepository->get('prd2-sku2');
        $response = $this->graphQlQuery($query);
        $this->assertEquals(2, $response['products']['total_count']);

        $filteredProducts = [$prod1, $prod2];
        $productItemsInResponse = array_map(null, $response['products']['items'], $filteredProducts);
        foreach ($productItemsInResponse as $itemIndex => $itemArray) {
            $this->assertNotEmpty($itemArray);
            $this->assertResponseFields(
                $productItemsInResponse[$itemIndex][0],
                [
                    'sku' => $filteredProducts[$itemIndex]->getSku(),
                    'name' => $filteredProducts[$itemIndex]->getName(),
                    'price' => [
                        'minimalPrice' => [
                            'amount' => [
                                'value' => $filteredProducts[$itemIndex]->getSpecialPrice(),
                                'currency' => 'USD'
                            ]
                        ]
                    ]
                ]
            );
        }
    }

    /**
     * Partial search on hyphenated sku filtered for price and sorted by price and sku
     *
     * @magentoApiDataFixture Magento/Catalog/_files/category.php
     * @magentoApiDataFixture Magento/Catalog/_files/multiple_products_with_different_sku_and_name.php
     */
    public function testProductPartialSkuHyphenatedFullTextSearchQuery(): void
    {
        $prod2 = $this->productRepository->get('prd2-sku2');
        $textToSearch = 'sku2';
        $query
            = <<<QUERY
{
    products(
      search: "{$textToSearch}"
      filter:{
                price:{to:"25"}
             }
            sort:{
            price:DESC
            name:ASC
            }
    )
    {
        total_count
        items {
          name
          sku
          price {
            minimalPrice {
              amount {
                value
                currency
              }
            }
          }
        }
        page_info {
          page_size
          current_page
        }
          filters{
        filter_items {
          items_count
          label
          value_string
        }
      }
      aggregations{
        attribute_code
        count
        label
        options{
          count
          label
          value
        }
      }
      }
}
QUERY;

        $response = $this->graphQlQuery($query);
        $this->assertEquals(1, $response['products']['total_count']);

        $filteredProducts = [$prod2];
        $productItemsInResponse = array_map(null, $response['products']['items'], $filteredProducts);
        foreach ($productItemsInResponse as $itemIndex => $itemArray) {
            $this->assertNotEmpty($itemArray);
            $this->assertResponseFields(
                $productItemsInResponse[$itemIndex][0],
                [
                    'sku' => $filteredProducts[$itemIndex]->getSku(),
                    'name' => $filteredProducts[$itemIndex]->getName(),
                    'price' => [
                        'minimalPrice' => [
                            'amount' => [
                                'value' => $filteredProducts[$itemIndex]->getSpecialPrice(),
                                'currency' => 'USD'
                            ]
                        ]
                    ]
                ]
            );
        }
    }

    /**
     * Filter products purely in a given price range
     *
     * @magentoApiDataFixture Magento/Catalog/_files/category.php
     * @magentoApiDataFixture Magento/Catalog/_files/multiple_mixed_products_2.php
     */
    public function testFilterWithinASpecificPriceRangeSortedByPriceDESC(): void
    {
        $prod1 = $this->productRepository->get('simple1');
        $prod2 = $this->productRepository->get('simple2');
        $filteredProducts = [$prod1, $prod2];
        /** @var \Magento\Catalog\Api\CategoryLinkManagementInterface $categoryLinkManagement */
<<<<<<< HEAD
        $categoryLinkManagement = Bootstrap::getObjectManager()
            ->create(\Magento\Catalog\Api\CategoryLinkManagementInterface::class);
=======
>>>>>>> 724953de
        foreach ($filteredProducts as $product) {
            $this->categoryLinkManagement->assignProductToCategories(
                $product->getSku(),
                [333]
            );
        }

        $query
            = <<<QUERY
{
    products(
        filter:
        {
            price:{from:"5" to: "20"}

        }
         pageSize:4
         currentPage:1
         sort:
         {
          price:ASC
         }
    )
    {
      items
       {
         sku
         price {
            minimalPrice {
                    amount {
                        value
                        currency
                    }
                }
                maximalPrice {
                    amount {
                        value
                        currency
                    }
                }
            regularPrice {
                amount {
                    value
                    currency
                }
            }
         }
         name
         ... on PhysicalProductInterface {
            weight
         }
         type_id
       }
        total_count
        filters
        {
            request_var
            name
            filter_items_count
        }
        page_info
        {
          page_size
          current_page
        }
    }
}
QUERY;

        $response = $this->graphQlQuery($query);
        $this->assertEquals(2, $response['products']['total_count']);
        $this->assertProductItemsWithPriceCheck($filteredProducts, $response);
        //verify that by default Price and category are the only layers available
        $filterNames = ['Category', 'Price'];
        $this->assertCount(2, $response['products']['filters'], 'Filter count does not match');
        $productCount = count($response['products']['filters']);
        for ($i = 0; $i < $productCount; $i++) {
            $this->assertEquals($filterNames[$i], $response['products']['filters'][$i]['name']);
        }
    }

    /**
     * No items are returned if the conditions are not met
     *
     * @magentoApiDataFixture Magento/Catalog/_files/category.php
     * @magentoApiDataFixture Magento/Catalog/_files/multiple_mixed_products_2.php
     * @SuppressWarnings(PHPMD.ExcessiveMethodLength)
     */
    public function testQueryFilterNoMatchingItems(): void
    {
        $query
            = <<<QUERY
{
products(
    filter:
    {
        price:{from:"50"}

        description:{match:"Description"}

    }
    pageSize:2
    currentPage:1
    sort:
   {
    position:ASC
   }
)
{
    items
     {
       sku
       price {
            minimalPrice {
                amount {
                    value
                    currency
                }
            }
       }
       name
       ... on PhysicalProductInterface {
        weight
       }
       type_id
     }
    total_count
    page_info
    {
      page_size
      current_page
    }
}
}
QUERY;
        $response = $this->graphQlQuery($query);
        $this->assertEquals(0, $response['products']['total_count']);
        $this->assertEmpty($response['products']['items'], "No items should be returned.");
    }

    /**
     * Asserts that exception is thrown when current page > totalCount of items returned
     *
     * @magentoApiDataFixture Magento/Catalog/_files/category.php
     * @magentoApiDataFixture Magento/Catalog/_files/multiple_mixed_products_2.php
     * @SuppressWarnings(PHPMD.ExcessiveMethodLength)
     */
    public function testQueryPageOutOfBoundException(): void
    {
        $query
            = <<<QUERY
{
    products(
        filter:
        {
            price:{to:"10"}
        }
         pageSize:2
         currentPage:2
         sort:
         {
          name:ASC
         }
    )
    {
      items
      {
        sku
        price {
            minimalPrice {
                amount {
                    value
                    currency
                }
            }
        }
        name
        type_id
        ... on PhysicalProductInterface {
           weight
         }
         }
        total_count
        page_info
        {
          page_size
          current_page
        }
    }
}
QUERY;

        $this->expectException(\Exception::class);
        $this->expectExceptionMessage(
            'GraphQL response contains errors: currentPage value 2 specified is greater ' .
            'than the 1 page(s) available.'
        );
        $this->graphQlQuery($query);
    }

    /**
     * No filter or search arguments used
     * @SuppressWarnings(PHPMD.ExcessiveMethodLength)
     */
    public function testQueryWithNoSearchOrFilterArgumentException(): void
    {
        $query
            = <<<QUERY
{
  products(pageSize:1)
  {
       items{
           id
           name
           sku
           type_id
           ... on PhysicalProductInterface {
               weight
           }
       }
   }
}
QUERY;

        $this->expectException(\Exception::class);
        $this->expectExceptionMessage(
            'GraphQL response contains errors: \'search\' or \'filter\' input argument is ' .
            'required.'
        );
        $this->graphQlQuery($query);
    }

    /**
     * @SuppressWarnings(PHPMD.ExcessiveMethodLength)
     * @magentoApiDataFixture Magento/Catalog/_files/multiple_products_with_few_out_of_stock.php
     */
    public function testFilterProductsThatAreOutOfStockWithConfigSettings(): void
    {
        $query
            = <<<QUERY
{
  products(
        filter:
        {
            sku:{eq:"simple_visible_in_stock"}
        }
    pageSize:20

     )
    {
      items
      {
       sku
       name
      }
       total_count

    }
}
QUERY;
        $this->config->saveConfig(
            \Magento\CatalogInventory\Model\Configuration::XML_PATH_SHOW_OUT_OF_STOCK,
            0,
            ScopeConfigInterface::SCOPE_TYPE_DEFAULT,
            0
        );
        $this->cache->clean(\Magento\Framework\App\Config::CACHE_TAG);
        $response = $this->graphQlQuery($query);
        $responseObject = new DataObject($response);
        self::assertEquals(
            'simple_visible_in_stock',
            $responseObject->getData('products/items/0/sku')
        );
        self::assertEquals(
            'Simple Product Visible and InStock',
            $responseObject->getData('products/items/0/name')
        );
        $this->assertEquals(1, $response['products']['total_count']);
    }

    /**
     * Verify that invalid current page return an error
     *
     * @magentoApiDataFixture Magento/Catalog/_files/products_with_layered_navigation_attribute.php
     */
    public function testInvalidCurrentPage(): void
    {
        $this->expectException(\Exception::class);
        $this->expectExceptionMessage('currentPage value must be greater than 0');

        $query = <<<QUERY
{
  products (
    filter: {
      sku: {
        eq:"simple1"
      }
    }
    pageSize: 4
    currentPage: 0
  ) {
    items {
      sku
    }
  }
}
QUERY;
        $this->graphQlQuery($query);
    }

    /**
     * Verify that invalid page size returns an error.
     *
     * @magentoApiDataFixture Magento/Catalog/_files/products_with_layered_navigation_attribute.php
     */
    public function testInvalidPageSize(): void
    {
        $this->expectException(\Exception::class);
        $this->expectExceptionMessage('pageSize value must be greater than 0');

        $query = <<<QUERY
{
  products (
    filter: {
      sku: {
        eq:"simple2"
      }
    }
    pageSize: 0
    currentPage: 1
  ) {
    items {
      sku
    }
  }
}
QUERY;
        $this->graphQlQuery($query);
    }

    /**
     * Asserts the different fields of items returned after search query is executed
     *
     * @param Product[] $filteredProducts
     * @param array $actualResponse
     */
    private function assertProductItems(array $filteredProducts, array $actualResponse): void
    {
        $productItemsInResponse = array_map(null, $actualResponse['products']['items'], $filteredProducts);
        $count = count($filteredProducts);
        for ($itemIndex = 0; $itemIndex < $count; $itemIndex++) {
            $this->assertNotEmpty($productItemsInResponse[$itemIndex]);
            $this->assertResponseFields(
                $productItemsInResponse[$itemIndex][0],
                [
                    'sku' => $filteredProducts[$itemIndex]->getSku(),
                    'name' => $filteredProducts[$itemIndex]->getName(),
                    'price' => [
                        'minimalPrice' => [
                            'amount' => [
                                'value' => $filteredProducts[$itemIndex]->getFinalPrice(),
                                'currency' => 'USD'
                            ]
                        ]
                    ],
                    'type_id' => $filteredProducts[$itemIndex]->getTypeId(),
                    'weight' => $filteredProducts[$itemIndex]->getWeight()
                ]
            );
        }
    }

    /**
     * Asserts the different fields of items with price check returned after search query is executed
     *
     * @param Product[] $filteredProducts
     * @param array $actualResponse
     */
    private function assertProductItemsWithPriceCheck(array $filteredProducts, array $actualResponse): void
    {
        $productItemsInResponse = array_map(null, $actualResponse['products']['items'], $filteredProducts);

        foreach ($productItemsInResponse as $itemIndex => $itemArray) {
            $this->assertNotEmpty($itemArray);
            $this->assertResponseFields(
                $productItemsInResponse[$itemIndex][0],
                [
                    'sku' => $filteredProducts[$itemIndex]->getSku(),
                    'name' => $filteredProducts[$itemIndex]->getName(),
                    'price' => [
                        'minimalPrice' => [
                            'amount' => [
                                'value' => $filteredProducts[$itemIndex]->getSpecialPrice(),
                                'currency' => 'USD'
                            ]
                        ],
                        'maximalPrice' => [
                            'amount' => [
                                'value' => $filteredProducts[$itemIndex]->getSpecialPrice(),
                                'currency' => 'USD'
                            ]
                        ],
                        'regularPrice' => [
                            'amount' => [
                                'value' => $filteredProducts[$itemIndex]->getPrice(),
                                'currency' => 'USD'
                            ]
                        ]

                    ],
                    'type_id' => $filteredProducts[$itemIndex]->getTypeId(),
                    'weight' => $filteredProducts[$itemIndex]->getWeight()
                ]
            );
        }
    }

    /**
     * Data provider for product single category filtering
     *
     * @return array[][]
     */
    public function filterProductsBySingleCategoryIdDataProvider(): array
    {
        return [
            [
                'fieldName' => 'category_id',
                'categoryId' => '333',
            ],
            [
                'fieldName' => 'category_uid',
                'categoryId' => base64_encode('333'),
            ],
        ];
    }
}<|MERGE_RESOLUTION|>--- conflicted
+++ resolved
@@ -380,14 +380,7 @@
     public function testLayeredNavigationForConfigurableProducts(): void
     {
         $attributeCode = 'test_configurable';
-<<<<<<< HEAD
-
-        /** @var Config $eavConfig */
-        $eavConfig = Bootstrap::getObjectManager()->get(Config::class);
-        $attribute = $eavConfig->getAttribute('catalog_product', $attributeCode);
-=======
         $attribute = $this->eavConfig->getAttribute('catalog_product', $attributeCode);
->>>>>>> 724953de
         /** @var AttributeOptionInterface[] $options */
         $options = $attribute->getOptions();
         array_shift($options);
@@ -662,13 +655,7 @@
      */
     private function getDefaultAttributeOptionValue(string $attributeCode): string
     {
-<<<<<<< HEAD
-        /** @var Config $eavConfig */
-        $eavConfig = Bootstrap::getObjectManager()->get(Config::class);
-        $attribute = $eavConfig->getAttribute('catalog_product', $attributeCode);
-=======
         $attribute = $this->eavConfig->getAttribute('catalog_product', $attributeCode);
->>>>>>> 724953de
         /** @var AttributeOptionInterface[] $options */
         $options = $attribute->getOptions();
         array_shift($options);
@@ -1185,13 +1172,7 @@
      */
     private function getExpectedFiltersDataSet(): array
     {
-<<<<<<< HEAD
-        /** @var Config $eavConfig */
-        $eavConfig = Bootstrap::getObjectManager()->get(Config::class);
-        $attribute = $eavConfig->getAttribute('catalog_product', 'test_configurable');
-=======
         $attribute = $this->eavConfig->getAttribute('catalog_product', 'test_configurable');
->>>>>>> 724953de
         /** @var \Magento\Eav\Api\Data\AttributeOptionInterface[] $options */
         $options = $attribute->getOptions();
         // Fetching option ID is required for continuous debug as of autoincrement IDs.
@@ -2331,11 +2312,6 @@
         $prod2 = $this->productRepository->get('simple2');
         $filteredProducts = [$prod1, $prod2];
         /** @var \Magento\Catalog\Api\CategoryLinkManagementInterface $categoryLinkManagement */
-<<<<<<< HEAD
-        $categoryLinkManagement = Bootstrap::getObjectManager()
-            ->create(\Magento\Catalog\Api\CategoryLinkManagementInterface::class);
-=======
->>>>>>> 724953de
         foreach ($filteredProducts as $product) {
             $this->categoryLinkManagement->assignProductToCategories(
                 $product->getSku(),
