--- conflicted
+++ resolved
@@ -380,12 +380,8 @@
 
     /**
      * Layered navigation for Configurable products with out of stock options
-<<<<<<< HEAD
-     * Two configurable products each having two variations and one of the child products of one Configurable set to OOS
-=======
      * Two configurable products each having two variations and one of the child products
      * of one Configurable set to OOS
->>>>>>> c7464fe2
      *
      * @magentoApiDataFixture Magento/Catalog/_files/configurable_products_with_custom_attribute_layered_navigation.php
      * @magentoApiDataFixture Magento/Indexer/_files/reindex_all_invalid.php
