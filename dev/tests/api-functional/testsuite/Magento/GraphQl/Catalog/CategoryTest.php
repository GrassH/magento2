<?php
/**
 * Copyright © Magento, Inc. All rights reserved.
 * See COPYING.txt for license details.
 */
declare(strict_types=1);

namespace Magento\GraphQl\Catalog;

use Magento\Catalog\Api\Data\CategoryInterface;
use Magento\Catalog\Model\CategoryRepository;
use Magento\Catalog\Model\ResourceModel\Category\Collection as CategoryCollection;
use Magento\Framework\DataObject;
use Magento\TestFramework\TestCase\GraphQl\ResponseContainsErrorsException;
use Magento\TestFramework\TestCase\GraphQlAbstract;
use Magento\Catalog\Api\Data\ProductInterface;
use Magento\Catalog\Api\ProductRepositoryInterface;
use Magento\TestFramework\ObjectManager;

/**
 * Test loading of category tree
 */
class CategoryTest extends GraphQlAbstract
{
    /**
     * @var \Magento\TestFramework\ObjectManager
     */
    private $objectManager;

    /**
     * @var CategoryRepository
     */
    private $categoryRepository;

    protected function setUp()
    {
        $this->objectManager = \Magento\TestFramework\Helper\Bootstrap::getObjectManager();
        $this->categoryRepository = $this->objectManager->get(CategoryRepository::class);
    }

    /**
     * @magentoApiDataFixture Magento/Catalog/_files/categories.php
     * @SuppressWarnings(PHPMD.ExcessiveMethodLength)
     */
    public function testCategoriesTree()
    {
        $rootCategoryId = 2;
        $query = <<<QUERY
{
  category(id: {$rootCategoryId}) {
      id
      level
      description
      path
      path_in_store
      product_count
      url_key
      url_path
      children {
        id
        description
        available_sort_by
        default_sort_by
        image
        level
        children {
          id
          filter_price_range
          description
          image
          meta_keywords
          level
          is_anchor
          children {
            level
            id
          }
        }
      }
    }
}
QUERY;
<<<<<<< HEAD
        // get customer ID token
        /** @var \Magento\Integration\Api\CustomerTokenServiceInterface $customerTokenService */
        $customerTokenService = $this->objectManager->create(
            \Magento\Integration\Api\CustomerTokenServiceInterface::class
        );
        $customerToken = $customerTokenService->createCustomerAccessToken('customer@example.com', 'password');
        $headerMap = ['Authorization' => 'Bearer ' . $customerToken];
        $response = $this->graphQlQuery($query, [], '', $headerMap);
=======
        $response = $this->graphQlQuery($query);
>>>>>>> bd049307
        $responseDataObject = new DataObject($response);
        //Some sort of smoke testing
        self::assertEquals(
            'Its a description of Test Category 1.2',
            $responseDataObject->getData('category/children/0/children/1/description')
        );
        self::assertEquals(
            'default-category',
            $responseDataObject->getData('category/url_key')
        );
        self::assertEquals(
            [],
            $responseDataObject->getData('category/children/0/available_sort_by')
        );
        self::assertEquals(
            'name',
            $responseDataObject->getData('category/children/0/default_sort_by')
        );
        self::assertCount(
            7,
            $responseDataObject->getData('category/children')
        );
        self::assertCount(
            2,
            $responseDataObject->getData('category/children/0/children')
<<<<<<< HEAD
        );
        self::assertEquals(
            13,
            $responseDataObject->getData('category/children/0/children/1/id')
        );
    }

    /**
     * @magentoApiDataFixture Magento/Customer/_files/customer.php
     * @magentoApiDataFixture Magento/Catalog/_files/categories.php
     * @SuppressWarnings(PHPMD.ExcessiveMethodLength)
     */
    public function testGetCategoryById()
    {
        $rootCategoryId = 13;
        $query = <<<QUERY
{
  category(id: {$rootCategoryId}) {
      id
      name
  }
}
QUERY;
        // get customer ID token
        /** @var \Magento\Integration\Api\CustomerTokenServiceInterface $customerTokenService */
        $customerTokenService = $this->objectManager->create(
            \Magento\Integration\Api\CustomerTokenServiceInterface::class
=======
>>>>>>> bd049307
        );
        $customerToken = $customerTokenService->createCustomerAccessToken('customer@example.com', 'password');
        $headerMap = ['Authorization' => 'Bearer ' . $customerToken];
        $response = $this->graphQlQuery($query, [], '', $headerMap);
        $responseDataObject = new DataObject($response);
        //Some sort of smoke testing
        self::assertEquals(
<<<<<<< HEAD
            'Category 1.2',
            $responseDataObject->getData('category/name')
        );
        self::assertEquals(
            13,
            $responseDataObject->getData('category/id')
=======
            13,
            $responseDataObject->getData('category/children/0/children/1/id')
>>>>>>> bd049307
        );
    }

    /**
     * @magentoApiDataFixture Magento/Catalog/_files/categories.php
     */
    public function testCategoriesTreeWithDisabledCategory()
    {
        $category = $this->categoryRepository->get(3);
        $category->setIsActive(false);
        $this->categoryRepository->save($category);

        $rootCategoryId = 2;
        $query = <<<QUERY
{
  category(id: {$rootCategoryId}) {
      id
      name
      level
      description
      children {
        id
        name
        productImagePreview: products(pageSize: 1) {
            items {
                id
                } 
            }
      }
    }
}
QUERY;
        $response = $this->graphQlQuery($query);

        $this->assertArrayHasKey('category', $response);
        $this->assertArrayHasKey('children', $response['category']);
        $this->assertSame(6, count($response['category']['children']));
    }

    /**
     * @magentoApiDataFixture Magento/Catalog/_files/categories.php
     */
    public function testGetCategoryById()
    {
        $categoryId = 13;
        $query = <<<QUERY
{
  category(id: {$categoryId}) {
      id
      name
  }
}
QUERY;
        $response = $this->graphQlQuery($query);
        self::assertEquals('Category 1.2', $response['category']['name']);
        self::assertEquals(13, $response['category']['id']);
    }

    public function testNonExistentCategoryWithProductCount()
    {
        $query = <<<QUERY
{
  category(id: 99) {
      product_count
    }
}
QUERY;

        $this->expectException(ResponseContainsErrorsException::class);
        $this->expectExceptionMessage('GraphQL response contains errors: Category doesn\'t exist');
        $this->graphQlQuery($query);
    }

    /**
     * @magentoApiDataFixture Magento/Catalog/_files/categories.php
     * @SuppressWarnings(PHPMD.ExcessiveMethodLength)
     */
    public function testCategoryProducts()
    {
        $categoryId = 2;
        $query = <<<QUERY
{
  category(id: {$categoryId}) {
    products {
      total_count
      page_info {
        current_page
        page_size
      }
      items {
        attribute_set_id
        country_of_manufacture
        created_at
        description {
            html
        }
        gift_message_available
        id
        categories {
          name
          url_path
          available_sort_by
          level
        }
        image { url, label }
        meta_description
        meta_keyword
        meta_title
        media_gallery_entries {
          disabled
          file
          id
          label
          media_type
          position
          types
          content {
            base64_encoded_data
            type
            name
          }
          video_content {
            media_type
            video_description
            video_metadata
            video_provider
            video_title
            video_url
          }
        }
        name
        new_from_date
        new_to_date
        options_container
        price {
          minimalPrice {
            amount {
              value
              currency
            }
            adjustments {
              amount {
                value
                currency
              }
              code
              description
            }
          }
          maximalPrice {
            amount {
              value
              currency
            }
            adjustments {
              amount {
                value
                currency
              }
              code
              description
            }
          }
          regularPrice {
            amount {
              value
              currency
            }
            adjustments {
              amount {
                value
                currency
              }
              code
              description
            }
          }
        }
        product_links {
          link_type
          linked_product_sku
          linked_product_type
          position
          sku
        }
        short_description {
            html
        }
        sku
        small_image { url, label }
        thumbnail { url, label }
        special_from_date
        special_price
        special_to_date
        swatch_image
        tier_price
        tier_prices {
          customer_group_id
          percentage_value
          qty
          value
          website_id
        }
        type_id
        updated_at
        url_key
        url_path
        websites {
          id
          name
          code
          sort_order
          default_group_id
          is_default
        }
      }
    }
  }
}
QUERY;
        $response = $this->graphQlQuery($query);
        $this->assertArrayHasKey('products', $response['category']);
        $this->assertArrayHasKey('total_count', $response['category']['products']);
        $this->assertGreaterThanOrEqual(1, $response['category']['products']['total_count']);
        $this->assertEquals(1, $response['category']['products']['page_info']['current_page']);
        $this->assertEquals(20, $response['category']['products']['page_info']['page_size']);
        $this->assertArrayHasKey('sku', $response['category']['products']['items'][0]);
        $firstProductSku = $response['category']['products']['items'][0]['sku'];
        /**
         * @var ProductRepositoryInterface $productRepository
         */
        $productRepository = ObjectManager::getInstance()->get(ProductRepositoryInterface::class);
        $firstProduct = $productRepository->get($firstProductSku, false, null, true);
        $this->assertBaseFields($firstProduct, $response['category']['products']['items'][0]);
        $this->assertAttributes($response['category']['products']['items'][0]);
        $this->assertWebsites($firstProduct, $response['category']['products']['items'][0]['websites']);
    }
    /**
     * @magentoApiDataFixture Magento/Catalog/_files/categories.php
     */
    public function testAnchorCategory()
    {
        /** @var CategoryCollection $categoryCollection */
        $categoryCollection = $this->objectManager->create(CategoryCollection::class);
        $categoryCollection->addFieldToFilter('name', 'Category 1');
        /** @var CategoryInterface $category */
        $category = $categoryCollection->getFirstItem();
        $categoryId = $category->getId();
        $this->assertNotEmpty($categoryId, "Preconditions failed: category is not available.");
        $query = <<<QUERY
{
  category(id: {$categoryId}) {
    name
    products(sort: {sku: ASC}) {
      total_count
      items {
        sku
      }
    }
  }
}
QUERY;
        $response = $this->graphQlQuery($query);
        $expectedResponse = [
            'category' => [
                'name' => 'Category 1',
                'products' => [
                    'total_count' => 3,
                    'items' => [
                        ['sku' => '12345'],
                        ['sku' => 'simple'],
                        ['sku' => 'simple-4']
                    ]
                ]
            ]
        ];
        $this->assertEquals($expectedResponse, $response);
    }

    /**
     * @param ProductInterface $product
     * @param array $actualResponse
     */
    private function assertBaseFields($product, $actualResponse)
    {
        $assertionMap = [
            ['response_field' => 'attribute_set_id', 'expected_value' => $product->getAttributeSetId()],
            ['response_field' => 'created_at', 'expected_value' => $product->getCreatedAt()],
            ['response_field' => 'name', 'expected_value' => $product->getName()],
            ['response_field' => 'price', 'expected_value' =>
                [
                    'minimalPrice' => [
                        'amount' => [
                            'value' => $product->getPrice(),
                            'currency' => 'USD'
                        ],
                        'adjustments' => []
                    ],
                    'regularPrice' => [
                        'amount' => [
                            'value' => $product->getPrice(),
                            'currency' => 'USD'
                        ],
                        'adjustments' => []
                    ],
                    'maximalPrice' => [
                        'amount' => [
                            'value' => $product->getPrice(),
                            'currency' => 'USD'
                        ],
                        'adjustments' => []
                    ],
                ]
            ],
            ['response_field' => 'sku', 'expected_value' => $product->getSku()],
            ['response_field' => 'type_id', 'expected_value' => $product->getTypeId()],
            ['response_field' => 'updated_at', 'expected_value' => $product->getUpdatedAt()],
        ];
        $this->assertResponseFields($actualResponse, $assertionMap);
    }

    /**
     * @param ProductInterface $product
     * @param array $actualResponse
     */
    private function assertWebsites($product, $actualResponse)
    {
        $assertionMap = [
            [
                'id' => current($product->getExtensionAttributes()->getWebsiteIds()),
                'name' => 'Main Website',
                'code' => 'base',
                'sort_order' => 0,
                'default_group_id' => '1',
                'is_default' => true,
            ]
        ];
        $this->assertEquals($actualResponse, $assertionMap);
    }

    /**
     * @param array $actualResponse
     */
    private function assertAttributes($actualResponse)
    {
        $eavAttributes = [
            'url_key',
            'description',
            'meta_description',
            'meta_keyword',
            'meta_title',
            'short_description',
            'country_of_manufacture',
            'gift_message_available',
            'new_from_date',
            'new_to_date',
            'options_container',
            'special_price',
            'special_from_date',
            'special_to_date',
        ];
        foreach ($eavAttributes as $eavAttribute) {
            $this->assertArrayHasKey($eavAttribute, $actualResponse);
        }
    }
}<|MERGE_RESOLUTION|>--- conflicted
+++ resolved
@@ -80,18 +80,7 @@
     }
 }
 QUERY;
-<<<<<<< HEAD
-        // get customer ID token
-        /** @var \Magento\Integration\Api\CustomerTokenServiceInterface $customerTokenService */
-        $customerTokenService = $this->objectManager->create(
-            \Magento\Integration\Api\CustomerTokenServiceInterface::class
-        );
-        $customerToken = $customerTokenService->createCustomerAccessToken('customer@example.com', 'password');
-        $headerMap = ['Authorization' => 'Bearer ' . $customerToken];
-        $response = $this->graphQlQuery($query, [], '', $headerMap);
-=======
         $response = $this->graphQlQuery($query);
->>>>>>> bd049307
         $responseDataObject = new DataObject($response);
         //Some sort of smoke testing
         self::assertEquals(
@@ -117,54 +106,10 @@
         self::assertCount(
             2,
             $responseDataObject->getData('category/children/0/children')
-<<<<<<< HEAD
         );
         self::assertEquals(
             13,
             $responseDataObject->getData('category/children/0/children/1/id')
-        );
-    }
-
-    /**
-     * @magentoApiDataFixture Magento/Customer/_files/customer.php
-     * @magentoApiDataFixture Magento/Catalog/_files/categories.php
-     * @SuppressWarnings(PHPMD.ExcessiveMethodLength)
-     */
-    public function testGetCategoryById()
-    {
-        $rootCategoryId = 13;
-        $query = <<<QUERY
-{
-  category(id: {$rootCategoryId}) {
-      id
-      name
-  }
-}
-QUERY;
-        // get customer ID token
-        /** @var \Magento\Integration\Api\CustomerTokenServiceInterface $customerTokenService */
-        $customerTokenService = $this->objectManager->create(
-            \Magento\Integration\Api\CustomerTokenServiceInterface::class
-=======
->>>>>>> bd049307
-        );
-        $customerToken = $customerTokenService->createCustomerAccessToken('customer@example.com', 'password');
-        $headerMap = ['Authorization' => 'Bearer ' . $customerToken];
-        $response = $this->graphQlQuery($query, [], '', $headerMap);
-        $responseDataObject = new DataObject($response);
-        //Some sort of smoke testing
-        self::assertEquals(
-<<<<<<< HEAD
-            'Category 1.2',
-            $responseDataObject->getData('category/name')
-        );
-        self::assertEquals(
-            13,
-            $responseDataObject->getData('category/id')
-=======
-            13,
-            $responseDataObject->getData('category/children/0/children/1/id')
->>>>>>> bd049307
         );
     }
 
