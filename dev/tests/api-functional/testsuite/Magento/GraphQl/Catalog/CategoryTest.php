--- conflicted
+++ resolved
@@ -141,7 +141,7 @@
           available_sort_by
           level
         }
-        image { url, path }
+        image { url, path, label }
         image_label
         meta_description
         meta_keyword
@@ -225,20 +225,12 @@
         }
         short_description
         sku
-<<<<<<< HEAD
-        small_image { url, path }
-=======
-        small_image {
-            path
-        }
->>>>>>> f710f9b0
-        small_image_label
+        small_image { url, path, label }
+        thumbnail { url, path, label }
         special_from_date
         special_price
         special_to_date
         swatch_image
-        thumbnail { url, path }
-        thumbnail_label
         tier_price
         tier_prices {
           customer_group_id
