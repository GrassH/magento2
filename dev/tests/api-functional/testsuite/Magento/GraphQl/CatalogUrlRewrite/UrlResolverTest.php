--- conflicted
+++ resolved
@@ -219,11 +219,6 @@
         $urlRewriteModel->setRedirectType('301');
         $urlRewriteModel->setId($urlRewriteModel->getId());
         $urlRewriteModel->save();
-<<<<<<< HEAD
-=======
-
-        ObjectManager::getInstance()->get(\Magento\TestFramework\Helper\CacheCleaner::class)->cleanAll();
->>>>>>> 500a9e51
         //modifying query by adding spaces to avoid getting cached values.
         $this->queryUrlAndAssertResponse(
             (int) $product->getEntityId(),
