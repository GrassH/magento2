--- conflicted
+++ resolved
@@ -114,7 +114,7 @@
 
     /**
      * @expectedException \Exception
-     * @expectedExceptionMessage "input" value should be specified
+     * @expectedExceptionMessage Field CustomerInput.email of required type String! was not provided
      */
     public function testCreateCustomerIfInputDataIsEmpty()
     {
@@ -140,7 +140,7 @@
 
     /**
      * @expectedException \Exception
-     * @expectedExceptionMessage  Required parameters are missing: Email
+     * @expectedExceptionMessage Field CustomerInput.email of required type String! was not provided
      */
     public function testCreateCustomerIfEmailMissed()
     {
@@ -308,7 +308,6 @@
         $this->assertEquals(false, $response['createCustomer']['customer']['is_subscribed']);
     }
 
-<<<<<<< HEAD
     /**
      * @magentoApiDataFixture Magento/Customer/_files/customer.php
      * @expectedException \Exception
@@ -342,10 +341,7 @@
         $this->graphQlMutation($query);
     }
 
-    public function tearDown()
-=======
     public function tearDown(): void
->>>>>>> b904c63f
     {
         $newEmail = 'new_customer@example.com';
         try {
