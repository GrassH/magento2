<?php
/**
 * Copyright © Magento, Inc. All rights reserved.
 * See COPYING.txt for license details.
 */
declare(strict_types=1);

namespace Magento\GraphQl\Quote\Customer;

use Magento\GraphQl\Quote\GetMaskedQuoteIdByReservedOrderId;
use Magento\Integration\Api\CustomerTokenServiceInterface;
use Magento\TestFramework\Helper\Bootstrap;
use Magento\TestFramework\TestCase\GraphQlAbstract;

/**
 * Test for getting cart information
 */
class GetCartTest extends GraphQlAbstract
{
    /**
     * @var GetMaskedQuoteIdByReservedOrderId
     */
    private $getMaskedQuoteIdByReservedOrderId;

    /**
     * @var CustomerTokenServiceInterface
     */
    private $customerTokenService;

    protected function setUp()
    {
        $objectManager = Bootstrap::getObjectManager();
        $this->getMaskedQuoteIdByReservedOrderId = $objectManager->get(GetMaskedQuoteIdByReservedOrderId::class);
        $this->customerTokenService = $objectManager->get(CustomerTokenServiceInterface::class);
    }

    /**
     * @magentoApiDataFixture Magento/Customer/_files/customer.php
<<<<<<< HEAD
     * @magentoApiDataFixture Magento/Catalog/_files/product_simple.php
=======
     * @magentoApiDataFixture Magento/GraphQl/Catalog/_files/simple_product.php
>>>>>>> eea6126c
     * @magentoApiDataFixture Magento/Catalog/_files/product_virtual.php
     * @magentoApiDataFixture Magento/GraphQl/Quote/_files/customer/create_empty_cart.php
     * @magentoApiDataFixture Magento/GraphQl/Quote/_files/add_simple_product.php
     * @magentoApiDataFixture Magento/GraphQl/Quote/_files/add_virtual_product.php
     */
    public function testGetCart()
    {
        $maskedQuoteId = $this->getMaskedQuoteIdByReservedOrderId->execute('test_quote');
        $query = $this->getQuery($maskedQuoteId);

        $response = $this->graphQlQuery($query, [], '', $this->getHeaderMap());

        self::assertArrayHasKey('cart', $response);
        self::assertArrayHasKey('items', $response['cart']);
        self::assertCount(2, $response['cart']['items']);

        self::assertNotEmpty($response['cart']['items'][0]['id']);
        self::assertEquals(2, $response['cart']['items'][0]['qty']);
<<<<<<< HEAD
        self::assertEquals('simple', $response['cart']['items'][0]['product']['sku']);
=======
        self::assertEquals('simple_product', $response['cart']['items'][0]['product']['sku']);
>>>>>>> eea6126c

        self::assertNotEmpty($response['cart']['items'][1]['id']);
        self::assertEquals(2, $response['cart']['items'][1]['qty']);
        self::assertEquals('virtual-product', $response['cart']['items'][1]['product']['sku']);
    }

    /**
     * _security
     * @magentoApiDataFixture Magento/Customer/_files/customer.php
     * @magentoApiDataFixture Magento/GraphQl/Quote/_files/guest/create_empty_cart.php
     */
    public function testGetGuestCart()
    {
        $maskedQuoteId = $this->getMaskedQuoteIdByReservedOrderId->execute('test_quote');
        $query = $this->getQuery($maskedQuoteId);

        $this->expectExceptionMessage(
            "The current user cannot perform operations on cart \"{$maskedQuoteId}\""
        );
        $this->graphQlQuery($query, [], '', $this->getHeaderMap());
    }

    /**
     * _security
     * @magentoApiDataFixture Magento/Customer/_files/three_customers.php
     * @magentoApiDataFixture Magento/GraphQl/Quote/_files/customer/create_empty_cart.php
     */
    public function testGetAnotherCustomerCart()
    {
        $maskedQuoteId = $this->getMaskedQuoteIdByReservedOrderId->execute('test_quote');
        $query = $this->getQuery($maskedQuoteId);

        $this->expectExceptionMessage(
            "The current user cannot perform operations on cart \"{$maskedQuoteId}\""
        );
        $this->graphQlQuery($query, [], '', $this->getHeaderMap('customer2@search.example.com'));
    }

    /**
     * @magentoApiDataFixture Magento/Customer/_files/customer.php
     *
     * @expectedException \Exception
     * @expectedExceptionMessage Could not find a cart with ID "non_existent_masked_id"
     */
    public function testGetNonExistentCart()
    {
        $maskedQuoteId = 'non_existent_masked_id';
        $query = $this->getQuery($maskedQuoteId);
<<<<<<< HEAD

        $this->graphQlQuery($query, [], '', $this->getHeaderMap());
    }

    /**
     * @magentoApiDataFixture Magento/Customer/_files/customer.php
     * @magentoApiDataFixture Magento/GraphQl/Quote/_files/customer/create_empty_cart.php
     * @magentoApiDataFixture Magento/GraphQl/Quote/_files/make_cart_inactive.php
     *
     * @expectedException \Exception
     * @expectedExceptionMessage Current user does not have an active cart.
     */
    public function testGetInactiveCart()
    {
        $maskedQuoteId = $this->getMaskedQuoteIdByReservedOrderId->execute('test_quote');
        $query = $this->getQuery($maskedQuoteId);
=======
>>>>>>> eea6126c

        $this->graphQlQuery($query, [], '', $this->getHeaderMap());
    }

    /**
     * @magentoApiDataFixture Magento/Customer/_files/customer.php
     * @magentoApiDataFixture Magento/GraphQl/Quote/_files/customer/create_empty_cart.php
     * @magentoApiDataFixture Magento/GraphQl/Quote/_files/make_cart_inactive.php
     *
     * @expectedException \Exception
     * @expectedExceptionMessage Current user does not have an active cart.
     */
    public function testGetInactiveCart()
    {
        $maskedQuoteId = $this->getMaskedQuoteIdByReservedOrderId->execute('test_quote');
        $query = $this->getQuery($maskedQuoteId);

        $this->graphQlQuery($query, [], '', $this->getHeaderMap());
    }

    /**
     * @magentoApiDataFixture Magento/Checkout/_files/active_quote_customer_not_default_store.php
     */
    public function testGetCartWithNotDefaultStore()
    {
        $maskedQuoteId = $this->getMaskedQuoteIdByReservedOrderId->execute('test_order_1_not_default_store');
        $query = $this->getQuery($maskedQuoteId);

        $headerMap = $this->getHeaderMap();
        $headerMap['Store'] = 'fixture_second_store';

        $response = $this->graphQlQuery($query, [], '', $headerMap);

        self::assertArrayHasKey('cart', $response);
        self::assertArrayHasKey('items', $response['cart']);
    }

    /**
     * @magentoApiDataFixture Magento/Checkout/_files/active_quote.php
     * @magentoApiDataFixture Magento/Store/_files/second_store.php
     *
     * @expectedException \Exception
     * @expectedExceptionMessage Wrong store code specified for cart
     */
    public function testGetCartWithWrongStore()
    {
        $maskedQuoteId = $this->getMaskedQuoteIdByReservedOrderId->execute('test_order_1');
        $query = $this->getQuery($maskedQuoteId);

        $headerMap = $this->getHeaderMap();
        $headerMap['Store'] = 'fixture_second_store';

        $this->graphQlQuery($query, [], '', $headerMap);
    }

    /**
     * @magentoApiDataFixture Magento/Checkout/_files/active_quote_customer_not_default_store.php
     *
     * @expectedException \Exception
     * @expectedExceptionMessage Store code not_existing_store does not exist
     */
    public function testGetCartWithNotExistingStore()
    {
        $maskedQuoteId = $this->getMaskedQuoteIdByReservedOrderId->execute('test_order_1_not_default_store');
        $query = $this->getQuery($maskedQuoteId);

        $headerMap = $this->getHeaderMap();
        $headerMap['Store'] = 'not_existing_store';

        $this->graphQlQuery($query, [], '', $headerMap);
    }

    /**
     * @param string $maskedQuoteId
     * @return string
     */
    private function getQuery(string $maskedQuoteId): string
    {
        return <<<QUERY
{
  cart(cart_id: "{$maskedQuoteId}") {
    items {
      id
      qty
      product {
        sku
      }
    }
  }
}
QUERY;
    }

    /**
     * @param string $username
     * @param string $password
     * @return array
     */
    private function getHeaderMap(string $username = 'customer@example.com', string $password = 'password'): array
    {
        $customerToken = $this->customerTokenService->createCustomerAccessToken($username, $password);
        $headerMap = ['Authorization' => 'Bearer ' . $customerToken];
        return $headerMap;
    }
}<|MERGE_RESOLUTION|>--- conflicted
+++ resolved
@@ -36,11 +36,7 @@
 
     /**
      * @magentoApiDataFixture Magento/Customer/_files/customer.php
-<<<<<<< HEAD
-     * @magentoApiDataFixture Magento/Catalog/_files/product_simple.php
-=======
      * @magentoApiDataFixture Magento/GraphQl/Catalog/_files/simple_product.php
->>>>>>> eea6126c
      * @magentoApiDataFixture Magento/Catalog/_files/product_virtual.php
      * @magentoApiDataFixture Magento/GraphQl/Quote/_files/customer/create_empty_cart.php
      * @magentoApiDataFixture Magento/GraphQl/Quote/_files/add_simple_product.php
@@ -59,11 +55,7 @@
 
         self::assertNotEmpty($response['cart']['items'][0]['id']);
         self::assertEquals(2, $response['cart']['items'][0]['qty']);
-<<<<<<< HEAD
-        self::assertEquals('simple', $response['cart']['items'][0]['product']['sku']);
-=======
         self::assertEquals('simple_product', $response['cart']['items'][0]['product']['sku']);
->>>>>>> eea6126c
 
         self::assertNotEmpty($response['cart']['items'][1]['id']);
         self::assertEquals(2, $response['cart']['items'][1]['qty']);
@@ -112,25 +104,6 @@
     {
         $maskedQuoteId = 'non_existent_masked_id';
         $query = $this->getQuery($maskedQuoteId);
-<<<<<<< HEAD
-
-        $this->graphQlQuery($query, [], '', $this->getHeaderMap());
-    }
-
-    /**
-     * @magentoApiDataFixture Magento/Customer/_files/customer.php
-     * @magentoApiDataFixture Magento/GraphQl/Quote/_files/customer/create_empty_cart.php
-     * @magentoApiDataFixture Magento/GraphQl/Quote/_files/make_cart_inactive.php
-     *
-     * @expectedException \Exception
-     * @expectedExceptionMessage Current user does not have an active cart.
-     */
-    public function testGetInactiveCart()
-    {
-        $maskedQuoteId = $this->getMaskedQuoteIdByReservedOrderId->execute('test_quote');
-        $query = $this->getQuery($maskedQuoteId);
-=======
->>>>>>> eea6126c
 
         $this->graphQlQuery($query, [], '', $this->getHeaderMap());
     }
