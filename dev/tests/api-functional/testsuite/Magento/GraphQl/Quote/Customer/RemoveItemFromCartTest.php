--- conflicted
+++ resolved
@@ -86,95 +86,8 @@
 
         $this->expectExceptionMessage("Cart doesn't contain the {$notExistentItemId} item.");
 
-<<<<<<< HEAD
-        $query = $this->prepareMutationQuery($maskedQuoteId, $notExistentItemId);
-        $this->graphQlQuery($query, [], '', $this->getHeaderMap());
-    }
-
-    /**
-     * @magentoApiDataFixture Magento/Checkout/_files/quote_with_address_saved.php
-     * @magentoApiDataFixture Magento/Checkout/_files/quote_with_virtual_product_saved.php
-     */
-    public function testRemoveItemIfItemIsNotBelongToCart()
-    {
-        $firstQuote = $this->quoteFactory->create();
-        $this->quoteResource->load($firstQuote, 'test_order_1', 'reserved_order_id');
-        $firstQuoteMaskedId = $this->quoteIdToMaskedId->execute((int)$firstQuote->getId());
-
-        $secondQuote = $this->quoteFactory->create();
-        $this->quoteResource->load(
-            $secondQuote,
-            'test_order_with_virtual_product_without_address',
-            'reserved_order_id'
-        );
-        $secondQuote->setCustomerId(1);
-        $this->quoteResource->save($secondQuote);
-        $secondQuoteItemId = (int)$secondQuote
-            ->getItemByProduct($this->productRepository->get('virtual-product'))
-            ->getId();
-
-        $this->expectExceptionMessage("Cart doesn't contain the {$secondQuoteItemId} item.");
-
-        $query = $this->prepareMutationQuery($firstQuoteMaskedId, $secondQuoteItemId);
-        $this->graphQlQuery($query, [], '', $this->getHeaderMap());
-    }
-
-    /**
-     * @magentoApiDataFixture Magento/Customer/_files/customer.php
-     * @magentoApiDataFixture Magento/Checkout/_files/quote_with_virtual_product_saved.php
-     */
-    public function testRemoveItemFromGuestCart()
-    {
-        $guestQuote = $this->quoteFactory->create();
-        $this->quoteResource->load(
-            $guestQuote,
-            'test_order_with_virtual_product_without_address',
-            'reserved_order_id'
-        );
-        $guestQuoteMaskedId = $this->quoteIdToMaskedId->execute((int)$guestQuote->getId());
-        $guestQuoteItemId = (int)$guestQuote
-            ->getItemByProduct($this->productRepository->get('virtual-product'))
-            ->getId();
-
-        $this->expectExceptionMessage(
-            "The current user cannot perform operations on cart \"$guestQuoteMaskedId\""
-        );
-
-        $query = $this->prepareMutationQuery($guestQuoteMaskedId, $guestQuoteItemId);
-        $this->graphQlQuery($query, [], '', $this->getHeaderMap());
-    }
-
-    /**
-     * @magentoApiDataFixture Magento/Customer/_files/three_customers.php
-     * @magentoApiDataFixture Magento/Checkout/_files/quote_with_address_saved.php
-     * @magentoApiDataFixture Magento/Checkout/_files/quote_with_virtual_product_saved.php
-     */
-    public function testRemoveItemFromAnotherCustomerCart()
-    {
-        $anotherCustomerQuote = $this->quoteFactory->create();
-        $this->quoteResource->load(
-            $anotherCustomerQuote,
-            'test_order_with_virtual_product_without_address',
-            'reserved_order_id'
-        );
-        $anotherCustomerQuote->setCustomerId(2);
-        $this->quoteResource->save($anotherCustomerQuote);
-
-        $anotherCustomerQuoteMaskedId = $this->quoteIdToMaskedId->execute((int)$anotherCustomerQuote->getId());
-        $anotherCustomerQuoteItemId = (int)$anotherCustomerQuote
-            ->getItemByProduct($this->productRepository->get('virtual-product'))
-            ->getId();
-
-        $this->expectExceptionMessage(
-            "The current user cannot perform operations on cart \"$anotherCustomerQuoteMaskedId\""
-        );
-
-        $query = $this->prepareMutationQuery($anotherCustomerQuoteMaskedId, $anotherCustomerQuoteItemId);
-        $this->graphQlQuery($query, [], '', $this->getHeaderMap());
-=======
         $query = $this->getQuery($maskedQuoteId, $notExistentItemId);
         $this->graphQlMutation($query, [], '', $this->getHeaderMap());
->>>>>>> eea6126c
     }
 
     /**
