<?php
/**
 * Copyright © Magento, Inc. All rights reserved.
 * See COPYING.txt for license details.
 */
declare(strict_types=1);

namespace Magento\GraphQl\Quote\Customer;

use Magento\Customer\Api\AddressRepositoryInterface;
use Magento\Customer\Api\CustomerRepositoryInterface;
use Magento\Framework\Api\SearchCriteriaBuilder;
use Magento\GraphQl\Quote\GetMaskedQuoteIdByReservedOrderId;
use Magento\Integration\Api\CustomerTokenServiceInterface;
use Magento\Quote\Model\QuoteFactory;
use Magento\Quote\Model\QuoteIdToMaskedQuoteIdInterface;
use Magento\Quote\Model\ResourceModel\Quote as QuoteResource;
use Magento\TestFramework\Helper\Bootstrap;
use Magento\TestFramework\TestCase\GraphQlAbstract;

/**
 * Test for set billing address on cart mutation
 */
class SetBillingAddressOnCartTest extends GraphQlAbstract
{
    /**
     * @var GetMaskedQuoteIdByReservedOrderId
     */
    private $getMaskedQuoteIdByReservedOrderId;

    /**
     * @var QuoteResource
     */
    private $quoteResource;

    /**
     * @var QuoteFactory
     */
    private $quoteFactory;

    /**
     * @var QuoteIdToMaskedQuoteIdInterface
     */
    private $quoteIdToMaskedId;

    /**
     * @var CustomerTokenServiceInterface
     */
    private $customerTokenService;

    /**
     * @var AddressRepositoryInterface
     */
    private $customerAddressRepository;
    /**
     * @var SearchCriteriaBuilder
     */
    private $searchCriteriaBuilder;
    /**
     * @var CustomerRepositoryInterface
     */
    private $customerRepository;

    protected function setUp(): void
    {
        $objectManager = Bootstrap::getObjectManager();
        $this->getMaskedQuoteIdByReservedOrderId = $objectManager->get(GetMaskedQuoteIdByReservedOrderId::class);
        $this->quoteResource = $objectManager->get(QuoteResource::class);
        $this->quoteFactory = $objectManager->get(QuoteFactory::class);
        $this->quoteIdToMaskedId = $objectManager->get(QuoteIdToMaskedQuoteIdInterface::class);
        $this->customerTokenService = $objectManager->get(CustomerTokenServiceInterface::class);
        $this->customerAddressRepository = $objectManager->get(AddressRepositoryInterface::class);
        $this->searchCriteriaBuilder = $objectManager->get(SearchCriteriaBuilder::class);
        $this->customerRepository = $objectManager->get(CustomerRepositoryInterface::class);
    }

    /**
     * Tests setting the billing address on a logged-in customer's cart by providing new address input information.
     *
     * @magentoApiDataFixture Magento/Customer/_files/customer.php
     * @magentoApiDataFixture Magento/GraphQl/Catalog/_files/simple_product.php
     * @magentoApiDataFixture Magento/GraphQl/Quote/_files/customer/create_empty_cart.php
     * @magentoApiDataFixture Magento/GraphQl/Quote/_files/add_simple_product.php
     */
    public function testSetNewBillingAddress()
    {
        $maskedQuoteId = $this->getMaskedQuoteIdByReservedOrderId->execute('test_quote');

        $query = <<<QUERY
mutation {
  setBillingAddressOnCart(
    input: {
      cart_id: "$maskedQuoteId"
      billing_address: {
         address: {
          firstname: "test firstname"
          lastname: "test lastname"
          company: "test company"
          street: ["test street 1", "test street 2"]
          city: "test city"
          region: "AZ"
          postcode: "887766"
          country_code: "US"
          telephone: "88776655"
         }
      }
    }
  ) {
    cart {
      billing_address {
        firstname
        lastname
        company
        street
        city
        postcode
        telephone
        country {
          code
          label
        }
        __typename
      }
    }
  }
}
QUERY;
        $response = $this->graphQlMutation($query, [], '', $this->getHeaderMap());

        self::assertArrayHasKey('cart', $response['setBillingAddressOnCart']);
        $cartResponse = $response['setBillingAddressOnCart']['cart'];
        self::assertArrayHasKey('billing_address', $cartResponse);
        $billingAddressResponse = $cartResponse['billing_address'];
        $this->assertNewAddressFields($billingAddressResponse);
    }

    /**
     * Tests that the "use_for_shipping" option sets the provided billing address for shipping as well.
     *
     * @magentoApiDataFixture Magento/Customer/_files/customer.php
     * @magentoApiDataFixture Magento/GraphQl/Catalog/_files/simple_product.php
     * @magentoApiDataFixture Magento/GraphQl/Quote/_files/customer/create_empty_cart.php
     * @magentoApiDataFixture Magento/GraphQl/Quote/_files/add_simple_product.php
     */
    public function testSetNewBillingAddressWithUseForShippingParameter()
    {
        $maskedQuoteId = $this->getMaskedQuoteIdByReservedOrderId->execute('test_quote');

        $query = <<<QUERY
mutation {
  setBillingAddressOnCart(
    input: {
      cart_id: "$maskedQuoteId"
      billing_address: {
         address: {
          firstname: "test firstname"
          lastname: "test lastname"
          company: "test company"
          street: ["test street 1", "test street 2"]
          city: "test city"
          region: "AZ"
          postcode: "887766"
          country_code: "US"
          telephone: "88776655"
         }
         use_for_shipping: true
      }
    }
  ) {
    cart {
      billing_address {
        firstname
        lastname
        company
        street
        city
        postcode
        telephone
        country {
          code
          label
        }
        __typename
      }
      shipping_addresses {
        firstname
        lastname
        company
        street
        city
        postcode
        telephone
        country {
          code
          label
        }
        __typename
      }
    }
  }
}
QUERY;
        $response = $this->graphQlMutation($query, [], '', $this->getHeaderMap());

        self::assertArrayHasKey('cart', $response['setBillingAddressOnCart']);
        $cartResponse = $response['setBillingAddressOnCart']['cart'];
        self::assertArrayHasKey('billing_address', $cartResponse);
        $billingAddressResponse = $cartResponse['billing_address'];
        self::assertArrayHasKey('shipping_addresses', $cartResponse);
        $shippingAddressResponse = current($cartResponse['shipping_addresses']);
        $this->assertNewAddressFields($billingAddressResponse);
        $this->assertNewAddressFields($shippingAddressResponse, 'ShippingCartAddress');
    }

    /**
     * Tests setting the billing address on a logged-in customer's cart by providing a saved customer address.
     *
     * @magentoApiDataFixture Magento/Customer/_files/customer.php
     * @magentoApiDataFixture Magento/Customer/_files/customer_two_addresses.php
     * @magentoApiDataFixture Magento/GraphQl/Catalog/_files/simple_product.php
     * @magentoApiDataFixture Magento/GraphQl/Quote/_files/customer/create_empty_cart.php
     * @magentoApiDataFixture Magento/GraphQl/Quote/_files/add_simple_product.php
     */
    public function testSetBillingAddressFromAddressBook()
    {
        $maskedQuoteId = $this->getMaskedQuoteIdByReservedOrderId->execute('test_quote');

        $query = <<<QUERY
mutation {
  setBillingAddressOnCart(
    input: {
      cart_id: "$maskedQuoteId"
      billing_address: {
          customer_address_id: 1
       }
    }
  ) {
    cart {
      billing_address {
        firstname
        lastname
        company
        street
        city
        postcode
        telephone
        country {
          code
          label
        }
      }
    }
  }
}
QUERY;
        $response = $this->graphQlMutation($query, [], '', $this->getHeaderMap());

        self::assertArrayHasKey('cart', $response['setBillingAddressOnCart']);
        $cartResponse = $response['setBillingAddressOnCart']['cart'];
        self::assertArrayHasKey('billing_address', $cartResponse);
        $billingAddressResponse = $cartResponse['billing_address'];
        $this->assertSavedBillingAddressFields($billingAddressResponse);
    }

    /**
     * Tests that the billing_address output is of type BillingCartAddress.
     *
     * @magentoApiDataFixture Magento/Customer/_files/customer.php
     * @magentoApiDataFixture Magento/Customer/_files/customer_two_addresses.php
     * @magentoApiDataFixture Magento/GraphQl/Catalog/_files/simple_product.php
     * @magentoApiDataFixture Magento/GraphQl/Quote/_files/customer/create_empty_cart.php
     * @magentoApiDataFixture Magento/GraphQl/Quote/_files/add_simple_product.php
     */
    public function testVerifyBillingAddressType()
    {
        $maskedQuoteId = $this->getMaskedQuoteIdByReservedOrderId->execute('test_quote');

        $query = <<<QUERY
mutation {
  setBillingAddressOnCart(
    input: {
      cart_id: "$maskedQuoteId"
      billing_address: {
          customer_address_id: 1
       }
    }
  ) {
    cart {
      billing_address {
        __typename
      }
    }
  }
}
QUERY;

        $response = $this->graphQlMutation($query, [], '', $this->getHeaderMap());
        $billingAddress = $response['setBillingAddressOnCart']['cart']['billing_address'];
        self::assertArrayHasKey('__typename', $billingAddress);
        self::assertEquals('BillingCartAddress', $billingAddress['__typename']);
    }

    /**
     * Tests that an error occurs when a non-existent customer_address_id is provided.
     *
     * @magentoApiDataFixture Magento/Customer/_files/customer.php
     * @magentoApiDataFixture Magento/GraphQl/Catalog/_files/simple_product.php
     * @magentoApiDataFixture Magento/GraphQl/Quote/_files/customer/create_empty_cart.php
     * @magentoApiDataFixture Magento/GraphQl/Quote/_files/add_simple_product.php
     *
     */
    public function testSetNotExistedBillingAddressFromAddressBook()
    {
        $this->expectException(\Exception::class);
        $this->expectExceptionMessage('Could not find a address with ID "100"');

        $maskedQuoteId = $this->getMaskedQuoteIdByReservedOrderId->execute('test_quote');

        $query = <<<QUERY
mutation {
  setBillingAddressOnCart(
    input: {
      cart_id: "$maskedQuoteId"
      billing_address: {
          customer_address_id: 100
       }
    }
  ) {
    cart {
      billing_address {
        city
      }
    }
  }
}
QUERY;
        $this->graphQlMutation($query, [], '', $this->getHeaderMap());
    }

    /**
     * Tests that an error occurs when both a "customer_address_id" and "address" input are simultaneously provided.
     *
     * @magentoApiDataFixture Magento/Customer/_files/customer.php
     * @magentoApiDataFixture Magento/Customer/_files/customer_two_addresses.php
     * @magentoApiDataFixture Magento/GraphQl/Catalog/_files/simple_product.php
     * @magentoApiDataFixture Magento/GraphQl/Quote/_files/customer/create_empty_cart.php
     * @magentoApiDataFixture Magento/GraphQl/Quote/_files/add_simple_product.php
     */
    public function testSetNewBillingAddressAndFromAddressBookAtSameTime()
    {
        $maskedQuoteId = $this->getMaskedQuoteIdByReservedOrderId->execute('test_quote');

        $query = <<<QUERY
mutation {
  setBillingAddressOnCart(
    input: {
      cart_id: "$maskedQuoteId"
      billing_address: {
        customer_address_id: 1
        address: {
          firstname: "test firstname"
          lastname: "test lastname"
          company: "test company"
          street: ["test street 1", "test street 2"]
          city: "test city"
          region: "AZ"
          postcode: "887766"
          country_code: "US"
          telephone: "88776655"
        }
      }
    }
  ) {
    cart {
      billing_address {
        city
      }
    }
  }
}
QUERY;

        self::expectExceptionMessage(
            'The billing address cannot contain "customer_address_id" and "address" at the same time.'
        );
        $this->graphQlMutation($query, [], '', $this->getHeaderMap());
    }

    /**
     * Tests that an error occurs when an address is not provided.
     *
     * @magentoApiDataFixture Magento/Customer/_files/customer.php
     * @magentoApiDataFixture Magento/GraphQl/Catalog/_files/simple_product.php
     * @magentoApiDataFixture Magento/GraphQl/Quote/_files/customer/create_empty_cart.php
     * @magentoApiDataFixture Magento/GraphQl/Quote/_files/add_simple_product.php
     */
    public function testSetNewBillingAddressWithoutCustomerAddressIdAndAddress()
    {
        $maskedQuoteId = $this->getMaskedQuoteIdByReservedOrderId->execute('test_quote');

        $query = <<<QUERY
mutation {
  setBillingAddressOnCart(
    input: {
      cart_id: "$maskedQuoteId"
      billing_address: {
        use_for_shipping: true
      }
    }
  ) {
    cart {
      billing_address {
        city
      }
    }
  }
}
QUERY;

        self::expectExceptionMessage(
           'The billing address must contain either "customer_address_id", "address", or "same_as_shipping".'
        );
        $this->graphQlMutation($query, [], '', $this->getHeaderMap());
    }

    /**
     * Tests that the "same_as_shipping" option uses the cart's existing shipping address for the billing address.
     *
     * Ignores the "customer_address_id" field as well as the "use_for_shipping" option when "same_as_shipping" is true.
     *
     * @magentoApiDataFixture Magento/Customer/_files/customer.php
     * @magentoApiDataFixture Magento/GraphQl/Catalog/_files/simple_product.php
     * @magentoApiDataFixture Magento/GraphQl/Quote/_files/customer/create_empty_cart.php
     * @magentoApiDataFixture Magento/GraphQl/Quote/_files/add_simple_product.php
     * @magentoApiDataFixture Magento/GraphQl/Quote/_files/set_new_shipping_address.php
     */
    public function testSetBillingAddressWithSameAsShipping()
    {
        $maskedQuoteId = $this->getMaskedQuoteIdByReservedOrderId->execute('test_quote');

        $query = <<<QUERY
mutation {
  setBillingAddressOnCart(
    input: {
      cart_id: "$maskedQuoteId"
      billing_address: {
        same_as_shipping: true
        use_for_shipping: true
        customer_address_id: 1
      }
    }
  ) {
    cart {
      billing_address {
        firstname
        lastname
        company
        street
        city
        postcode
        telephone
        country {
          code
          label
        }
        __typename
      }
      shipping_addresses {
        firstname
        lastname
        company
        street
        city
        postcode
        telephone
        country {
          code
          label
        }
        __typename
      }
    }
  }
}
QUERY;
        $response = $this->graphQlMutation($query, [], '', $this->getHeaderMap());

        self::assertArrayHasKey('cart', $response['setBillingAddressOnCart']);
        $cartResponse = $response['setBillingAddressOnCart']['cart'];

        // Assert billing address has been set according to the cart's shipping address
        self::assertArrayHasKey('billing_address', $cartResponse);
        $billingAddressResponse = $cartResponse['billing_address'];
        $this->assertNewAddressFieldsFromShippingAddress($billingAddressResponse);

        // Assert the shipping address is unchanged
        self::assertArrayHasKey('shipping_addresses', $cartResponse);
        $shippingAddressResponse = current($cartResponse['shipping_addresses']);
        $this->assertNewAddressFieldsFromShippingAddress($shippingAddressResponse, 'ShippingCartAddress');
    }

    /**
     * Tests that the "same_as_shipping" option cannot be used when a shipping address has not been set on the cart.
     *
     * @magentoApiDataFixture Magento/Customer/_files/customer.php
     * @magentoApiDataFixture Magento/GraphQl/Catalog/_files/simple_product.php
     * @magentoApiDataFixture Magento/GraphQl/Quote/_files/customer/create_empty_cart.php
     * @magentoApiDataFixture Magento/GraphQl/Quote/_files/add_simple_product.php
     */
    public function testSetBillingAddressWithSameAsShippingWithoutShippingAddressOnCart()
    {
        $maskedQuoteId = $this->getMaskedQuoteIdByReservedOrderId->execute('test_quote');

        $query = <<<QUERY
mutation {
  setBillingAddressOnCart(
    input: {
      cart_id: "$maskedQuoteId"
      billing_address: {
        same_as_shipping: true
      }
    }
  ) {
    cart {
      billing_address {
        city
      }
    }
  }
}
QUERY;
        self::expectExceptionMessage(
            'Could not use the "same_as_shipping" option, because the shipping address has not been set.'
        );
        $this->graphQlMutation($query, [], '', $this->getHeaderMap());
    }

    /**
     * Tests that the "same_as_shipping" option cannot be used when multi-shipping is applied.
     *
     * @magentoApiDataFixture Magento/Customer/_files/customer.php
     * @magentoApiDataFixture Magento/GraphQl/Catalog/_files/simple_product.php
     * @magentoApiDataFixture Magento/GraphQl/Quote/_files/customer/create_empty_cart.php
     * @magentoApiDataFixture Magento/GraphQl/Quote/_files/add_simple_product.php
     * @magentoApiDataFixture Magento/GraphQl/Quote/_files/set_multishipping_with_two_shipping_addresses.php
     */
    public function testSetNewBillingAddressWithSameAsShippingAndMultishipping()
    {
        $maskedQuoteId = $this->getMaskedQuoteIdByReservedOrderId->execute('test_quote');

        $query = <<<QUERY
mutation {
  setBillingAddressOnCart(
    input: {
      cart_id: "$maskedQuoteId"
      billing_address: {
        same_as_shipping: true
      }
    }
  ) {
    cart {
      billing_address {
        city
      }
    }
  }
}
QUERY;

        self::expectExceptionMessage(
            'Could not use the "same_as_shipping" option, because multiple shipping addresses have been set.'
        );
        $this->graphQlMutation($query, [], '', $this->getHeaderMap());
    }

    /**
     * Tests that a logged-in customer cannot set the billing address on a guest cart.
     *
     * _security
     * @magentoApiDataFixture Magento/Customer/_files/customer.php
     * @magentoApiDataFixture Magento/Customer/_files/customer_address.php
     * @magentoApiDataFixture Magento/GraphQl/Catalog/_files/simple_product.php
     * @magentoApiDataFixture Magento/GraphQl/Quote/_files/guest/create_empty_cart.php
     * @magentoApiDataFixture Magento/GraphQl/Quote/_files/add_simple_product.php
     */
    public function testSetBillingAddressToGuestCart()
    {
        $maskedQuoteId = $this->getMaskedQuoteIdByReservedOrderId->execute('test_quote');

        $query = <<<QUERY
mutation {
  setBillingAddressOnCart(
    input: {
      cart_id: "$maskedQuoteId"
      billing_address: {
          customer_address_id: 1
       }
    }
  ) {
    cart {
      billing_address {
        city
      }
    }
  }
}
QUERY;
        $this->expectExceptionMessage(
            "The current user cannot perform operations on cart \"{$maskedQuoteId}\""
        );

        $this->graphQlMutation($query, [], '', $this->getHeaderMap());
    }

    /**
     * Tests that a logged-in customer cannot set the billing address on a cart they do not own.
     *
     * _security
     * @magentoApiDataFixture Magento/Customer/_files/three_customers.php
     * @magentoApiDataFixture Magento/Customer/_files/customer_address.php
     * @magentoApiDataFixture Magento/Checkout/_files/quote_with_simple_product_saved.php
     */
    public function testSetBillingAddressToAnotherCustomerCart()
    {
        $maskedQuoteId = $this->assignQuoteToCustomer('test_order_with_simple_product_without_address', 2);

        $query = <<<QUERY
mutation {
  setBillingAddressOnCart(
    input: {
      cart_id: "$maskedQuoteId"
      billing_address: {
          customer_address_id: 1
       }
    }
  ) {
    cart {
      billing_address {
        city
      }
    }
  }
}
QUERY;
        $this->expectExceptionMessage(
            "The current user cannot perform operations on cart \"{$maskedQuoteId}\""
        );

        $this->graphQlMutation($query, [], '', $this->getHeaderMap('customer@search.example.com'));
    }

    /**
     * Tests that a logged-in customer cannot use a saved customer address that is not their own.
     *
     * _security
     * @magentoApiDataFixture Magento/Customer/_files/three_customers.php
     * @magentoApiDataFixture Magento/Customer/_files/customer_address.php
     * @magentoApiDataFixture Magento/Checkout/_files/quote_with_simple_product_saved.php
     *
     */
    public function testSetBillingAddressIfCustomerIsNotOwnerOfAddress()
    {
        $this->expectException(\Exception::class);
        $this->expectExceptionMessage('Current customer does not have permission to address with ID "1"');

        $maskedQuoteId = $this->assignQuoteToCustomer('test_order_with_simple_product_without_address', 2);

        $query = <<<QUERY
mutation {
  setBillingAddressOnCart(
    input: {
      cart_id: "$maskedQuoteId"
      billing_address: {
          customer_address_id: 1
       }
    }
  ) {
    cart {
      billing_address {
        city
      }
    }
  }
}
QUERY;
        $this->graphQlMutation($query, [], '', $this->getHeaderMap('customer2@search.example.com'));
    }

    /**
     * Tests that an error occurs when attempting to set the billing address on a cart that does not exist.
     *
     * @magentoApiDataFixture Magento/Customer/_files/customer.php
     * @magentoApiDataFixture Magento/Customer/_files/customer_address.php
     */
    public function testSetBillingAddressOnNonExistentCart()
    {
        $this->expectException(\Exception::class);
        $this->expectExceptionMessage('Could not find a cart with ID "non_existent_masked_id"');

        $maskedQuoteId = 'non_existent_masked_id';
        $query = <<<QUERY
mutation {
  setBillingAddressOnCart(
    input: {
      cart_id: "$maskedQuoteId"
      billing_address: {
          customer_address_id: 1
       }
    }
  ) {
    cart {
      billing_address {
        city
      }
    }
  }
}
QUERY;
        $this->graphQlMutation($query, [], '', $this->getHeaderMap());
    }

    /**
     * Test that an error occurs when ommitting required fields in the address input.
     *
     * @magentoApiDataFixture Magento/Customer/_files/customer.php
     * @magentoApiDataFixture Magento/GraphQl/Catalog/_files/simple_product.php
     * @magentoApiDataFixture Magento/GraphQl/Quote/_files/customer/create_empty_cart.php
     * @magentoApiDataFixture Magento/GraphQl/Quote/_files/add_simple_product.php
     *
     * @dataProvider dataProviderSetWithoutRequiredParameters
     * @param string $input
     * @param string $message
     * @throws \Exception
     */
    public function testSetBillingAddressWithoutRequiredParameters(string $input, string $message)
    {
        $maskedQuoteId = $this->getMaskedQuoteIdByReservedOrderId->execute('test_quote');
        $input = str_replace('cart_id_value', $maskedQuoteId, $input);

        $query = <<<QUERY
mutation {
  setBillingAddressOnCart(
    input: {
      {$input}
    }
  ) {
    cart {
        billing_address {
            city
          }
    }
  }
}
QUERY;

        $this->expectExceptionMessage($message);
        $this->graphQlMutation($query, [], '', $this->getHeaderMap());
    }

    /**
     * @return array
     */
    public function dataProviderSetWithoutRequiredParameters(): array
    {
        return [
            'missed_region' => [
                'cart_id: "cart_id_value"
                 billing_address: {
                    address: {
                        firstname: "test firstname"
                        lastname: "test lastname"
                        company: "test company"
                        street: ["test street 1", "test street 2"]
                        city: "test city"
                        postcode: "887766"
                        country_code: "US"
                        telephone: "88776655"
                        }
                    }',
                'Region is required'
            ],
            'missed_postal_code' => [
                'cart_id: "cart_id_value"
                 billing_address: {
                    address: {
                        firstname: "test firstname"
                        lastname: "test lastname"
                        company: "test company"
                        street: ["test street 1", "test street 2"]
                        city: "test city"
                        region: "TX"
                        country_code: "US"
                        telephone: "88776655"
                        }
                    }',
                '"postcode" is required. Enter and try again.'
            ],
            'wrong_required_region' => [
                'cart_id: "cart_id_value"
                 billing_address: {
                    address: {
                        firstname: "test firstname"
                        lastname: "test lastname"
                        company: "test company"
                        street: ["test street 1", "test street 2"]
                        region: "wrong region"
                        city: "test city"
                        country_code: "US"
                        postcode: "887766"
                        telephone: "88776655"
                        }
                    }',
                '"regionId" is required. Enter and try again'
            ],
            'wrong_required_region_name' => [
                'cart_id: "cart_id_value"
                 billing_address: {
                    address: {
                        firstname: "test firstname"
                        lastname: "test lastname"
                        company: "test company"
                        street: ["test street 1", "test street 2"]
                        region: "wrong region"
                        region_id: 45
                        city: "test city"
                        country_code: "US"
                        postcode: "887766"
                        telephone: "88776655"
                        }
                    }',
                'The region_id does not match the selected country or region'
            ],
        ];
    }

    /**
     * Tests that an error occurs when the street information exceeds the maximum number of allowed lines.
     *
     * @magentoApiDataFixture Magento/Customer/_files/customer.php
     * @magentoApiDataFixture Magento/GraphQl/Catalog/_files/simple_product.php
     * @magentoApiDataFixture Magento/GraphQl/Quote/_files/customer/create_empty_cart.php
     * @magentoApiDataFixture Magento/GraphQl/Quote/_files/add_simple_product.php
     */
    public function testSetNewBillingAddressWithRedundantStreetLine()
    {
        $maskedQuoteId = $this->getMaskedQuoteIdByReservedOrderId->execute('test_quote');

        $query = <<<QUERY
mutation {
  setBillingAddressOnCart(
    input: {
      cart_id: "$maskedQuoteId"
      billing_address: {
         address: {
          firstname: "test firstname"
          lastname: "test lastname"
          company: "test company"
          street: ["test street 1", "test street 2", "test street 3"]
          city: "test city"
          region: "AZ"
          postcode: "887766"
          country_code: "US"
          telephone: "88776655"
         }
      }
    }
  ) {
    cart {
      billing_address {
        firstname
      }
    }
  }
}
QUERY;
        self::expectExceptionMessage('"Street Address" cannot contain more than 2 lines.');
        $this->graphQlMutation($query, [], '', $this->getHeaderMap());
    }

    /**
     * Tests that setting a new billing address succeeds with a lower case "country_code".
     *
     * @magentoApiDataFixture Magento/Customer/_files/customer.php
     * @magentoApiDataFixture Magento/GraphQl/Catalog/_files/simple_product.php
     * @magentoApiDataFixture Magento/GraphQl/Quote/_files/customer/create_empty_cart.php
     * @magentoApiDataFixture Magento/GraphQl/Quote/_files/add_simple_product.php
     */
    public function testSetBillingAddressWithLowerCaseCountry()
    {
        $maskedQuoteId = $this->getMaskedQuoteIdByReservedOrderId->execute('test_quote');

        $query = <<<QUERY
mutation {
  setBillingAddressOnCart(
    input: {
      cart_id: "$maskedQuoteId"
      billing_address: {
         address: {
          firstname: "test firstname"
          lastname: "test lastname"
          company: "test company"
          street: ["test street 1", "test street 2"]
          city: "test city"
          region: "AZ"
          postcode: "887766"
          country_code: "us"
          telephone: "88776655"
         }
      }
    }
  ) {
    cart {
      billing_address {
        firstname
        lastname
        company
        street
        city
        postcode
        telephone
        country {
          code
          label
        }
        __typename
      }
    }
  }
}
QUERY;
        $response = $this->graphQlMutation($query, [], '', $this->getHeaderMap());

        self::assertArrayHasKey('cart', $response['setBillingAddressOnCart']);
        $cartResponse = $response['setBillingAddressOnCart']['cart'];
        self::assertArrayHasKey('billing_address', $cartResponse);
        $billingAddressResponse = $cartResponse['billing_address'];
        $this->assertNewAddressFields($billingAddressResponse);
    }

    /**
     * Tests that setting the "save_in_address_book" option to true adds the newly set billing address to the
     * customer's address book.
     *
     * @magentoApiDataFixture Magento/Customer/_files/customer.php
     * @magentoApiDataFixture Magento/GraphQl/Catalog/_files/simple_product.php
     * @magentoApiDataFixture Magento/GraphQl/Quote/_files/customer/create_empty_cart.php
     * @magentoApiDataFixture Magento/GraphQl/Quote/_files/add_simple_product.php
     */
    public function testSetNewBillingAddressWithSaveInAddressBook()
    {
        $maskedQuoteId = $this->getMaskedQuoteIdByReservedOrderId->execute('test_quote');
        $query = <<<QUERY
mutation {
  setBillingAddressOnCart(
    input: {
      cart_id: "$maskedQuoteId"
      billing_address: {
         address: {
          firstname: "test firstname"
            lastname: "test lastname"
            company: "test company"
            street: ["test street 1", "test street 2"]
            city: "test city"
            region: "AZ"
            postcode: "887766"
            country_code: "US"
            telephone: "88776655"
            save_in_address_book: true
         }
      }
    }
  ) {
    cart {
      billing_address {
        firstname
        lastname
        company
        street
        city
        postcode
        telephone
        country {
          code
          label
        }
        __typename
      }
    }
  }
}
QUERY;
        $response = $this->graphQlMutation($query, [], '', $this->getHeaderMap());
        $customer = $this->customerRepository->get('customer@example.com');
        $searchCriteria = $this->searchCriteriaBuilder->addFilter('parent_id', $customer->getId())->create();
        $addresses = $this->customerAddressRepository->getList($searchCriteria)->getItems();

        self::assertCount(0, $addresses);
        self::assertArrayHasKey('cart', $response['setBillingAddressOnCart']);

        $cartResponse = $response['setBillingAddressOnCart']['cart'];
        self::assertArrayHasKey('billing_address', $cartResponse);
        $billingAddressResponse = $cartResponse['billing_address'];
        $this->assertNewAddressFields($billingAddressResponse);

        foreach ($addresses as $address) {
            $this->customerAddressRepository->delete($address);
        }
    }

    /**
     * Tests that setting the "save_in_address_book" option to false does not add the newly set billing address
     * to the customer's address book.
     *
     * @magentoApiDataFixture Magento/Customer/_files/customer.php
     * @magentoApiDataFixture Magento/GraphQl/Catalog/_files/simple_product.php
     * @magentoApiDataFixture Magento/GraphQl/Quote/_files/customer/create_empty_cart.php
     * @magentoApiDataFixture Magento/GraphQl/Quote/_files/add_simple_product.php
     */
    public function testSetNewBillingAddressWithNotSaveInAddressBook()
    {
        $maskedQuoteId = $this->getMaskedQuoteIdByReservedOrderId->execute('test_quote');
        $query = <<<QUERY
mutation {
  setBillingAddressOnCart(
    input: {
      cart_id: "$maskedQuoteId"
      billing_address: {
         address: {
          firstname: "test firstname"
            lastname: "test lastname"
            company: "test company"
            street: ["test street 1", "test street 2"]
            city: "test city"
            region: "AZ"
            postcode: "887766"
            country_code: "US"
            telephone: "88776655"
            save_in_address_book: false
         }
      }
    }
  ) {
    cart {
      billing_address {
        firstname
        lastname
        company
        street
        city
        postcode
        telephone
        country {
          code
          label
        }
        __typename
      }
    }
  }
}
QUERY;
        $response = $this->graphQlMutation($query, [], '', $this->getHeaderMap());
        $customer = $this->customerRepository->get('customer@example.com');
        $searchCriteria = $this->searchCriteriaBuilder->addFilter('parent_id', $customer->getId())->create();
        $addresses = $this->customerAddressRepository->getList($searchCriteria)->getItems();

        self::assertCount(0, $addresses);
        self::assertArrayHasKey('cart', $response['setBillingAddressOnCart']);

        $cartResponse = $response['setBillingAddressOnCart']['cart'];
        self::assertArrayHasKey('billing_address', $cartResponse);
        $billingAddressResponse = $cartResponse['billing_address'];
        $this->assertNewAddressFields($billingAddressResponse);

        foreach ($addresses as $address) {
            $this->customerAddressRepository->delete($address);
        }
    }

    /**
     * Tests that an error occurs when providing invalid address input.
     *
     * @magentoApiDataFixture Magento/Customer/_files/customer.php
     * @magentoApiDataFixture Magento/GraphQl/Catalog/_files/simple_product.php
     * @magentoApiDataFixture Magento/GraphQl/Quote/_files/customer/create_empty_cart.php
     * @magentoApiDataFixture Magento/GraphQl/Quote/_files/add_simple_product.php
     */
    public function testWithInvalidBillingAddressInput()
    {
        $maskedQuoteId = $this->getMaskedQuoteIdByReservedOrderId->execute('test_quote');

        $query = <<<QUERY
mutation {
  setBillingAddressOnCart(
    input: {
      cart_id: "$maskedQuoteId"
      billing_address: {
         address: {
          firstname: "test firstname"
          lastname: "test lastname"
          company: "test company"
          street: ["test street 1", "test street 2"]
          city: "test city"
          region: "AZ"
          postcode: "887766"
          country_code: "USS"
          telephone: "88776655"
          save_in_address_book: false
         }
      }
    }
  ) {
    cart {
      billing_address {
        firstname
        lastname
        company
        street
        city
        postcode
        telephone
        country {
          code
          label
        }
      }
    }
  }
}
QUERY;
        $this->expectExceptionMessage('Country is not available');
        $this->graphQlMutation($query, [], '', $this->getHeaderMap());
    }

    /**
     * @magentoApiDataFixture Magento/Customer/_files/customer.php
     * @magentoApiDataFixture Magento/GraphQl/Catalog/_files/simple_product.php
     * @magentoApiDataFixture Magento/GraphQl/Quote/_files/customer/create_empty_cart.php
     * @magentoApiDataFixture Magento/GraphQl/Quote/_files/add_simple_product.php
     */
    public function testSetBillingAddressesWithNotRequiredRegion()
    {
        $maskedQuoteId = $this->getMaskedQuoteIdByReservedOrderId->execute('test_quote');

        $query = <<<QUERY
mutation {
  setBillingAddressOnCart(
    input: {
      cart_id: "$maskedQuoteId"
      billing_address: {
          address: {
            firstname: "Vasyl"
            lastname: "Doe"
            street: ["1 Svobody"]
            city: "Lviv"
            region: "Lviv"
            postcode: "00000"
            country_code: "UA"
            telephone: "555-555-55-55"
          }
        }
    }
  ) {
    cart {
      billing_address {
        region {
          label
        }
        country {
          code
        }
      }
    }
  }
}
QUERY;
        $response = $this->graphQlMutation($query, [], '', $this->getHeaderMap());
        self::assertArrayHasKey('cart', $response['setBillingAddressOnCart']);
        $cartResponse = $response['setBillingAddressOnCart']['cart'];
        self::assertEquals('UA', $cartResponse['billing_address']['country']['code']);
        self::assertEquals('Lviv', $cartResponse['billing_address']['region']['label']);
    }

    /**
     * @magentoApiDataFixture Magento/Customer/_files/customer.php
     * @magentoApiDataFixture Magento/GraphQl/Catalog/_files/simple_product.php
     * @magentoApiDataFixture Magento/GraphQl/Quote/_files/customer/create_empty_cart.php
     * @magentoApiDataFixture Magento/GraphQl/Quote/_files/add_simple_product.php
     */
    public function testSetBillingAddressOnCartWithBothRegionAndRegionId()
    {
        $maskedQuoteId = $this->getMaskedQuoteIdByReservedOrderId->execute('test_quote');

        $query = <<<QUERY
mutation {
  setBillingAddressOnCart(
    input: {
      cart_id: "$maskedQuoteId"
      billing_address: {
         address: {
           firstname: "John"
            lastname: "Smith"
            company: "Magento"
            street: ["Magento Pkwy", "Main Street"]
            city: "APO"
            region: "AE"
            region_id: 10
            postcode: "09369"
            country_code: "US"
            telephone: "8675309"
         }
      }
    }
  ) {
    cart {
      billing_address {
        firstname
        lastname
        company
        street
        city
        postcode
        telephone
        country {
          code
          label
        }
        region {
          code
          label
          region_id
        }
        __typename
      }
    }
  }
}
QUERY;
        $response = $this->graphQlMutation($query, [], '', $this->getHeaderMap());
        $this->assertArrayHasKey('cart', $response['setBillingAddressOnCart']);
        $cartResponse = $response['setBillingAddressOnCart']['cart'];
        $this->assertArrayHasKey('billing_address', $cartResponse);
        $billingAddressResponse = $cartResponse['billing_address'];
        $expectedRegionCode = "AE";
        $expectedRegionLabel = "Armed Forces Middle East";
        $this->assertEquals($expectedRegionCode, $billingAddressResponse['region']['code']);
        $this->assertEquals($expectedRegionLabel, $billingAddressResponse['region']['label']);
        $this->assertEquals(10, $billingAddressResponse['region']['region_id']);
    }

    /**
     * @magentoApiDataFixture Magento/Customer/_files/customer.php
     * @magentoApiDataFixture Magento/GraphQl/Catalog/_files/simple_product.php
     * @magentoApiDataFixture Magento/GraphQl/Quote/_files/customer/create_empty_cart.php
     * @magentoApiDataFixture Magento/GraphQl/Quote/_files/add_simple_product.php
     */
    public function testSetBillingAddressOnCartWithFreeFormRegionForNoRequiredCountry()
    {
        $maskedQuoteId = $this->getMaskedQuoteIdByReservedOrderId->execute('test_quote');

        $query = <<<QUERY
mutation {
  setBillingAddressOnCart(
    input: {
      cart_id: "$maskedQuoteId"
      billing_address: {
         address: {
           firstname: "John"
            lastname: "Smith"
            company: "Magento"
            street: ["test street 1", "test street 2"]
            city: "London"
            region: "Some"
            postcode: "887766"
            country_code: "GB"
            telephone: "88776655"
         }
      }
    }
  ) {
    cart {
      billing_address {
        firstname
        lastname
        company
        street
        city
        postcode
        telephone
        country {
          code
          label
        }
        region {
          code
          label
          region_id
        }
        __typename
      }
    }
  }
}
QUERY;
        $response = $this->graphQlMutation($query, [], '', $this->getHeaderMap());
        $this->assertArrayHasKey('cart', $response['setBillingAddressOnCart']);
        $cartResponse = $response['setBillingAddressOnCart']['cart'];
        $this->assertArrayHasKey('billing_address', $cartResponse);
        $billingAddressResponse = $cartResponse['billing_address'];
        $expectedRegionCode = "Some";
        $expectedRegionLabel = "Some";
        $this->assertEquals($expectedRegionCode, $billingAddressResponse['region']['code']);
        $this->assertEquals($expectedRegionLabel, $billingAddressResponse['region']['label']);
        $this->assertEquals(null, $billingAddressResponse['region']['region_id']);
    }

    /**
     * @magentoApiDataFixture Magento/Customer/_files/customer.php
     * @magentoApiDataFixture Magento/GraphQl/Catalog/_files/simple_product.php
     * @magentoApiDataFixture Magento/GraphQl/Quote/_files/customer/create_empty_cart.php
     * @magentoApiDataFixture Magento/GraphQl/Quote/_files/add_simple_product.php
     */
    public function testSetBillingAddressOnCartWithRegionOnExistingDuplicateRegionCode()
    {
        $maskedQuoteId = $this->getMaskedQuoteIdByReservedOrderId->execute('test_quote');

        $query = <<<QUERY
mutation {
  setBillingAddressOnCart(
    input: {
      cart_id: "$maskedQuoteId"
      billing_address: {
         address: {
           firstname: "John"
            lastname: "Smith"
            company: "Magento"
            street: ["Magento Pkwy", "Main Street"]
            city: "APO"
            region: "AE"
            postcode: "09369"
            country_code: "US"
            telephone: "8675309"
         }
      }
    }
  ) {
    cart {
      billing_address {
        firstname
        lastname
        company
        street
        city
        postcode
        telephone
        country {
          code
          label
        }
        region {
          code
          label
        }
        __typename
      }
    }
  }
}
QUERY;
        $this->expectExceptionMessage(
            'Region input is ambiguous. Specify region_id.'
        );
        $this->graphQlMutation($query, [], '', $this->getHeaderMap());
    }

    /**
     * @magentoApiDataFixture Magento/Customer/_files/customer.php
     * @magentoApiDataFixture Magento/GraphQl/Catalog/_files/simple_product.php
     * @magentoApiDataFixture Magento/GraphQl/Quote/_files/customer/create_empty_cart.php
     * @magentoApiDataFixture Magento/GraphQl/Quote/_files/add_simple_product.php
     */
    public function testSetBillingAddressOnCartWithRegionOnExistingDuplicateRegionCodeWithWrongRegionId()
    {
        $maskedQuoteId = $this->getMaskedQuoteIdByReservedOrderId->execute('test_quote');

        $query = <<<QUERY
mutation {
  setBillingAddressOnCart(
    input: {
      cart_id: "$maskedQuoteId"
      billing_address: {
         address: {
           firstname: "John"
            lastname: "Smith"
            company: "Magento"
            street: ["Magento Pkwy", "Main Street"]
            city: "APO"
            region: "AE"
            region_id: 17
            postcode: "09369"
            country_code: "US"
            telephone: "8675309"
         }
      }
    }
  ) {
    cart {
      billing_address {
        firstname
        lastname
        company
        street
        city
        postcode
        telephone
        country {
          code
          label
        }
        region {
          code
          label
        }
        __typename
      }
    }
  }
}
QUERY;
        $this->expectExceptionMessage(
            'The region_id does not match the selected country or region'
        );
        $this->graphQlMutation($query, [], '', $this->getHeaderMap());
    }

    /**
     * @magentoApiDataFixture Magento/Customer/_files/customer.php
     * @magentoApiDataFixture Magento/GraphQl/Catalog/_files/simple_product.php
     * @magentoApiDataFixture Magento/GraphQl/Quote/_files/customer/create_empty_cart.php
     * @magentoApiDataFixture Magento/GraphQl/Quote/_files/add_simple_product.php
     */
    public function testSetBillingAddressOnCartWithWrongRegionId()
    {
        $maskedQuoteId = $this->getMaskedQuoteIdByReservedOrderId->execute('test_quote');

        $query = <<<QUERY
mutation {
  setBillingAddressOnCart(
    input: {
      cart_id: "$maskedQuoteId"
      billing_address: {
         address: {
           firstname: "John"
            lastname: "Smith"
            company: "Magento"
            street: ["Magento Pkwy", "Main Street"]
            city: "Dallas"
            region: "TX"
            region_id: 10
            postcode: "09369"
            country_code: "US"
            telephone: "8675309"
         }
      }
    }
  ) {
    cart {
      billing_address {
        firstname
        lastname
        company
        street
        city
        postcode
        telephone
        country {
          code
          label
        }
        region {
          code
          label
        }
        __typename
      }
    }
  }
}
QUERY;
        $this->expectExceptionMessage(
            'The region_id does not match the selected country or region'
        );
        $this->graphQlMutation($query, [], '', $this->getHeaderMap());
    }

    /**
     * @magentoApiDataFixture Magento/Customer/_files/customer.php
     * @magentoApiDataFixture Magento/GraphQl/Catalog/_files/simple_product.php
     * @magentoApiDataFixture Magento/GraphQl/Quote/_files/customer/create_empty_cart.php
     * @magentoApiDataFixture Magento/GraphQl/Quote/_files/add_simple_product.php
     */
    public function testSetBillingAddressOnCartWithCorrectRegionId()
    {
        $maskedQuoteId = $this->getMaskedQuoteIdByReservedOrderId->execute('test_quote');

        $query = <<<QUERY
mutation {
  setBillingAddressOnCart(
    input: {
      cart_id: "$maskedQuoteId"
      billing_address: {
         address: {
           firstname: "John"
            lastname: "Smith"
            company: "Magento"
            street: ["Magento Pkwy", "Main Street"]
            city: "Dallas"
            region: "TX"
            region_id: 57
            postcode: "09369"
            country_code: "US"
            telephone: "8675309"
         }
      }
    }
  ) {
    cart {
      billing_address {
        firstname
        lastname
        company
        street
        city
        postcode
        telephone
        country {
          code
          label
        }
        region {
          code
          label
        }
        __typename
      }
    }
  }
}
QUERY;
        $response = $this->graphQlMutation($query, [], '', $this->getHeaderMap());
        $this->assertArrayHasKey('cart', $response['setBillingAddressOnCart']);
        $cartResponse = $response['setBillingAddressOnCart']['cart'];
        $this->assertArrayHasKey('billing_address', $cartResponse);
        $billingAddressResponse = $cartResponse['billing_address'];
        $expectedRegionCode = "TX";
        $expectedRegionLabel = "Texas";
        $this->assertEquals($expectedRegionCode, $billingAddressResponse['region']['code']);
        $this->assertEquals($expectedRegionLabel, $billingAddressResponse['region']['label']);
    }

    /**
     * Verify the all the whitelisted fields for a New Address Object
     *
     * @param array $addressResponse
     * @param string $addressType
     */
    private function assertNewAddressFields(
        array $addressResponse,
        string $addressType = 'BillingCartAddress'
    ): void {
        $assertionMap = [
            ['response_field' => 'firstname', 'expected_value' => 'test firstname'],
            ['response_field' => 'lastname', 'expected_value' => 'test lastname'],
            ['response_field' => 'company', 'expected_value' => 'test company'],
            ['response_field' => 'street', 'expected_value' => [0 => 'test street 1', 1 => 'test street 2']],
            ['response_field' => 'city', 'expected_value' => 'test city'],
            ['response_field' => 'postcode', 'expected_value' => '887766'],
            ['response_field' => 'telephone', 'expected_value' => '88776655'],
            ['response_field' => 'country', 'expected_value' => ['code' => 'US', 'label' => 'US']],
            ['response_field' => '__typename', 'expected_value' => $addressType]
        ];

        $this->assertResponseFields($addressResponse, $assertionMap);
    }

    /**
     * Verify that the fields for the specified quote address match the shipping address from the fixture.
     *
     * Useful for verifying scenarios with the "same_as_shipping" option.
     *
     * @param array $addressResponse
     * @param string $addressType
     */
    private function assertNewAddressFieldsFromShippingAddress(
        array $addressResponse,
        string $addressType = 'BillingCartAddress'
    ): void {
        $assertionMap = [
            ['response_field' => 'firstname', 'expected_value' => 'John'],
            ['response_field' => 'lastname', 'expected_value' => 'Smith'],
            ['response_field' => 'company', 'expected_value' => 'CompanyName'],
            ['response_field' => 'street', 'expected_value' => [0 => 'Green str, 67']],
            ['response_field' => 'city', 'expected_value' => 'CityM'],
            ['response_field' => 'postcode', 'expected_value' => '75477'],
            ['response_field' => 'telephone', 'expected_value' => 3468676],
            ['response_field' => 'country', 'expected_value' => ['code' => 'US', 'label' => 'US']],
            ['response_field' => '__typename', 'expected_value' => $addressType]
        ];

        $this->assertResponseFields($addressResponse, $assertionMap);
    }

    /**
     * Verify the all the whitelisted fields for a Address Object
     *
     * @param array $billingAddressResponse
     */
    private function assertSavedBillingAddressFields(array $billingAddressResponse): void
    {
        $assertionMap = [
            ['response_field' => 'firstname', 'expected_value' => 'John'],
            ['response_field' => 'lastname', 'expected_value' => 'Smith'],
            ['response_field' => 'company', 'expected_value' => 'CompanyName'],
            ['response_field' => 'street', 'expected_value' => [0 => 'Green str, 67']],
            ['response_field' => 'city', 'expected_value' => 'CityM'],
            ['response_field' => 'postcode', 'expected_value' => '75477'],
            ['response_field' => 'telephone', 'expected_value' => '3468676'],
            ['response_field' => 'country', 'expected_value' => ['code' => 'US', 'label' => 'US']],
        ];

        $this->assertResponseFields($billingAddressResponse, $assertionMap);
    }

    /**
     * @param string $username
     * @param string $password
     * @return array
     */
    private function getHeaderMap(string $username = 'customer@example.com', string $password = 'password'): array
    {
        $customerToken = $this->customerTokenService->createCustomerAccessToken($username, $password);
        $headerMap = ['Authorization' => 'Bearer ' . $customerToken];
        return $headerMap;
    }

    /**
     * @param string $reservedOrderId
     * @param int $customerId
     * @return string
     */
    private function assignQuoteToCustomer(
        string $reservedOrderId = 'test_order_with_simple_product_without_address',
        int $customerId = 1
    ): string {
        $quote = $this->quoteFactory->create();
        $this->quoteResource->load($quote, $reservedOrderId, 'reserved_order_id');
        $quote->setCustomerId($customerId);
        $this->quoteResource->save($quote);
        return $this->quoteIdToMaskedId->execute((int)$quote->getId());
    }

    /**
     * @param string $maskedQuoteId
     * @param string $shippingMethodCode
     * @param string $shippingCarrierCode
     * @return string
     */
    private function getSetShippingMethodsQuery(
        string $maskedQuoteId,
        string $shippingMethodCode,
        string $shippingCarrierCode
    ): string {
        return <<<QUERY
mutation {
  setShippingMethodsOnCart(input:
    {
      cart_id: "$maskedQuoteId",
      shipping_methods: [{
        carrier_code: "$shippingCarrierCode"
        method_code: "$shippingMethodCode"
      }]
    }) {
    cart {
      shipping_addresses {
        selected_shipping_method {
          carrier_code
          method_code
          carrier_title
          method_title
          amount {
            value
            currency
          }
        }
      }
    }
  }
}
QUERY;
    }

    /**
     * @magentoApiDataFixture Magento/Customer/_files/customer.php
     * @magentoApiDataFixture Magento/GraphQl/Catalog/_files/simple_product.php
     * @magentoApiDataFixture Magento/GraphQl/Quote/_files/customer/create_empty_cart.php
     * @magentoApiDataFixture Magento/GraphQl/Quote/_files/add_simple_product.php
     */
    public function testSetBillingAddressAndPlaceOrder()
    {
        $maskedQuoteId = $this->getMaskedQuoteIdByReservedOrderId->execute('test_quote');
        $query = <<<QUERY
mutation {
  setBillingAddressOnCart(
    input: {
      cart_id: "$maskedQuoteId"
      billing_address: {
         use_for_shipping: true
         address: {
          firstname: "test firstname"
            lastname: "test lastname"
            company: "test company"
            street: ["test street 1", "test street 2"]
            city: "test city"
            region: "AZ"
            postcode: "88776"
            country_code: "US"
            telephone: "88776655"
            save_in_address_book: true
         }
      }
    }
  ) {
    cart {
      billing_address {
        firstname
        lastname
        company
        street
        city
        postcode
        telephone
        country {
          code
          label
        }
        __typename
      }
    }
  }
}
QUERY;
        $response = $this->graphQlMutation($query, [], '', $this->getHeaderMap());
        $this->graphQlMutation(
            $this->getSetShippingMethodsQuery($maskedQuoteId, 'flatrate', 'flatrate'),
            [],
            '',
            $this->getHeaderMap()
        );
        $this->graphQlMutation(
            $this->getSetPaymentMethodQuery(
                $maskedQuoteId,
                'checkmo'
            ),
            [],
            '',
            $this->getHeaderMap()
        );
        $this->graphQlMutation(
            $this->getPlaceOrderQuery($maskedQuoteId),
            [],
            '',
            $this->getHeaderMap()
        );
        $customer = $this->customerRepository->get('customer@example.com');
        $searchCriteria = $this->searchCriteriaBuilder->addFilter('parent_id', $customer->getId())->create();
        $addresses = $this->customerAddressRepository->getList($searchCriteria)->getItems();

        self::assertCount(1, $addresses);
        self::assertArrayHasKey('cart', $response['setBillingAddressOnCart']);
        foreach ($addresses as $address) {
            $this->customerAddressRepository->delete($address);
        }
    }

    /**
     * @magentoApiDataFixture Magento/Customer/_files/customer.php
     * @magentoApiDataFixture Magento/GraphQl/Catalog/_files/simple_product.php
     * @magentoApiDataFixture Magento/GraphQl/Quote/_files/customer/create_empty_cart.php
     * @magentoApiDataFixture Magento/GraphQl/Quote/_files/add_simple_product.php
     */
    public function testSetBillingAddressWithDefaultValueOfSaveInAddressBookAndPlaceOrder()
    {
        $maskedQuoteId = $this->getMaskedQuoteIdByReservedOrderId->execute('test_quote');
        $query = <<<QUERY
mutation {
  setBillingAddressOnCart(
    input: {
      cart_id: "$maskedQuoteId"
      billing_address: {
         use_for_shipping: true
         address: {
          firstname: "test firstname"
            lastname: "test lastname"
            company: "test company"
            street: ["test street 1", "test street 2"]
            city: "test city"
            region: "AZ"
            postcode: "88776"
            country_code: "US"
            telephone: "88776655"
         }
      }
    }
  ) {
    cart {
      billing_address {
        firstname
        lastname
        company
        street
        city
        postcode
        telephone
        country {
          code
          label
        }
        __typename
      }
    }
  }
}
QUERY;
        $response = $this->graphQlMutation($query, [], '', $this->getHeaderMap());
        $this->graphQlMutation(
            $this->getSetShippingMethodsQuery($maskedQuoteId, 'flatrate', 'flatrate'),
            [],
            '',
            $this->getHeaderMap()
        );
        $this->graphQlMutation(
            $this->getSetPaymentMethodQuery(
                $maskedQuoteId,
                'checkmo'
            ),
            [],
            '',
            $this->getHeaderMap()
        );
        $this->graphQlMutation(
            $this->getPlaceOrderQuery($maskedQuoteId),
            [],
            '',
            $this->getHeaderMap()
        );
        $customer = $this->customerRepository->get('customer@example.com');
        $searchCriteria = $this->searchCriteriaBuilder->addFilter('parent_id', $customer->getId())->create();
        $addresses = $this->customerAddressRepository->getList($searchCriteria)->getItems();

        $this->assertCount(1, $addresses);
        $this->assertArrayHasKey('cart', $response['setBillingAddressOnCart']);
        foreach ($addresses as $address) {
            $this->customerAddressRepository->delete($address);
        }
    }

    /**
     * @param string $maskedQuoteId
     * @param string $methodCode
     * @return string
     */
    private function getSetPaymentMethodQuery(
        string $maskedQuoteId,
        string $methodCode
    ) : string {
        return <<<QUERY
mutation {
  setPaymentMethodOnCart(input: {
      cart_id: "$maskedQuoteId"
      payment_method: {
          code: "$methodCode"
      }
  }) {
    cart {
      selected_payment_method {
        code
      }
    }
  }
}
QUERY;
    }

    /**
     * @param string $maskedQuoteId
     * @return string
     */
    private function getPlaceOrderQuery(string $maskedQuoteId): string
    {
        return <<<QUERY
mutation {
  placeOrder(input: {cart_id: "{$maskedQuoteId}"}) {
    order {
      order_number
    }
  }
}
QUERY;
    }

    /**
     * @magentoApiDataFixture Magento/Customer/_files/customer.php
     * @magentoApiDataFixture Magento/GraphQl/Catalog/_files/simple_product.php
     * @magentoApiDataFixture Magento/GraphQl/Quote/_files/customer/create_empty_cart.php
     * @magentoApiDataFixture Magento/GraphQl/Quote/_files/add_simple_product.php
<<<<<<< HEAD
     * @magentoConfigFixture default_store checkout/options/guest_checkout 0
     */
    public function testSetBillingAddressAndPlaceOrderWithGuestCheckoutDisabled()
    {
        $this->testSetBillingAddressAndPlaceOrder();
=======
     */
    public function testSetNewBillingAddressWithoutTelephone()
    {
        $maskedQuoteId = $this->getMaskedQuoteIdByReservedOrderId->execute('test_quote');

        $query = <<<QUERY
mutation {
  setBillingAddressOnCart(
    input: {
      cart_id: "$maskedQuoteId"
      billing_address: {
         address: {
          firstname: "test firstname"
          lastname: "test lastname"
          company: "test company"
          street: ["test street 1", "test street 2"]
          city: "test city"
          region: "AZ"
          postcode: "887766"
          country_code: "US"
          telephone: ""
         }
         same_as_shipping: true
      }
    }
  ) {
    cart {
      billing_address {
        firstname
        lastname
        company
        street
        city
        postcode
        telephone
        country {
          code
          label
        }
        __typename
      }
      shipping_addresses {
        firstname
        lastname
        company
        street
        city
        postcode
        telephone
        country {
          code
          label
        }
        __typename
      }
    }
  }
}
QUERY;
        $response = $this->graphQlMutation($query, [], '', $this->getHeaderMap());

        self::assertArrayHasKey('cart', $response['setBillingAddressOnCart']);
        $cartResponse = $response['setBillingAddressOnCart']['cart'];
        self::assertArrayHasKey('billing_address', $cartResponse);
        $billingAddressResponse = $cartResponse['billing_address'];
        self::assertArrayHasKey('shipping_addresses', $cartResponse);
        $shippingAddressResponse = current($cartResponse['shipping_addresses']);
        $this->assertNewAddressWithoutTelephone($billingAddressResponse);
        $this->assertNewAddressWithoutTelephone($shippingAddressResponse, 'ShippingCartAddress');
    }

    /**
     * Verify the all the whitelisted fields for a New Address Object without telephone
     *
     * @param array $addressResponse
     * @param string $addressType
     */
    private function assertNewAddressWithoutTelephone(
        array $addressResponse,
        string $addressType = 'BillingCartAddress'
    ): void {
        $assertionMap = [
            ['response_field' => 'firstname', 'expected_value' => 'test firstname'],
            ['response_field' => 'lastname', 'expected_value' => 'test lastname'],
            ['response_field' => 'company', 'expected_value' => 'test company'],
            ['response_field' => 'street', 'expected_value' => [0 => 'test street 1', 1 => 'test street 2']],
            ['response_field' => 'city', 'expected_value' => 'test city'],
            ['response_field' => 'postcode', 'expected_value' => '887766'],
            ['response_field' => 'telephone', 'expected_value' => ''],
            ['response_field' => 'country', 'expected_value' => ['code' => 'US', 'label' => 'US']],
            ['response_field' => '__typename', 'expected_value' => $addressType]
        ];

        $this->assertResponseFields($addressResponse, $assertionMap);
>>>>>>> ef800202
    }
}<|MERGE_RESOLUTION|>--- conflicted
+++ resolved
@@ -418,7 +418,7 @@
 QUERY;
 
         self::expectExceptionMessage(
-           'The billing address must contain either "customer_address_id", "address", or "same_as_shipping".'
+            'The billing address must contain either "customer_address_id", "address", or "same_as_shipping".'
         );
         $this->graphQlMutation($query, [], '', $this->getHeaderMap());
     }
@@ -1913,13 +1913,18 @@
      * @magentoApiDataFixture Magento/GraphQl/Catalog/_files/simple_product.php
      * @magentoApiDataFixture Magento/GraphQl/Quote/_files/customer/create_empty_cart.php
      * @magentoApiDataFixture Magento/GraphQl/Quote/_files/add_simple_product.php
-<<<<<<< HEAD
      * @magentoConfigFixture default_store checkout/options/guest_checkout 0
      */
     public function testSetBillingAddressAndPlaceOrderWithGuestCheckoutDisabled()
     {
         $this->testSetBillingAddressAndPlaceOrder();
-=======
+    }
+
+    /**
+     * @magentoApiDataFixture Magento/Customer/_files/customer.php
+     * @magentoApiDataFixture Magento/GraphQl/Catalog/_files/simple_product.php
+     * @magentoApiDataFixture Magento/GraphQl/Quote/_files/customer/create_empty_cart.php
+     * @magentoApiDataFixture Magento/GraphQl/Quote/_files/add_simple_product.php
      */
     public function testSetNewBillingAddressWithoutTelephone()
     {
@@ -2014,6 +2019,5 @@
         ];
 
         $this->assertResponseFields($addressResponse, $assertionMap);
->>>>>>> ef800202
     }
 }