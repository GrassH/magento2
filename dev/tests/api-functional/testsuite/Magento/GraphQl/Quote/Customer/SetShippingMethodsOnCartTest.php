<?php
/**
 * Copyright © Magento, Inc. All rights reserved.
 * See COPYING.txt for license details.
 */
declare(strict_types=1);

namespace Magento\GraphQl\Quote\Customer;

use Exception;
use Magento\GraphQl\Quote\GetMaskedQuoteIdByReservedOrderId;
use Magento\GraphQl\Quote\GetQuoteShippingAddressIdByReservedQuoteId;
use Magento\Integration\Api\CustomerTokenServiceInterface;
use Magento\TestFramework\Helper\Bootstrap;
use Magento\TestFramework\TestCase\GraphQlAbstract;

/**
 * Test for setting shipping methods on cart for customer
 */
class SetShippingMethodsOnCartTest extends GraphQlAbstract
{
    /**
     * @var GetMaskedQuoteIdByReservedOrderId
     */
    private $getMaskedQuoteIdByReservedOrderId;

    /**
     * @var GetQuoteShippingAddressIdByReservedQuoteId
     */
    private $getQuoteShippingAddressIdByReservedQuoteId;

    /**
     * @var CustomerTokenServiceInterface
     */
    private $customerTokenService;

    /**
     * @inheritdoc
     */
    protected function setUp()
    {
        $objectManager = Bootstrap::getObjectManager();
        $this->getMaskedQuoteIdByReservedOrderId = $objectManager->get(GetMaskedQuoteIdByReservedOrderId::class);
        $this->getQuoteShippingAddressIdByReservedQuoteId = $objectManager->get(
            GetQuoteShippingAddressIdByReservedQuoteId::class
        );
        $this->customerTokenService = $objectManager->get(CustomerTokenServiceInterface::class);
    }

    /**
     * @magentoApiDataFixture Magento/Customer/_files/customer.php
     * @magentoApiDataFixture Magento/GraphQl/Catalog/_files/simple_product.php
     * @magentoApiDataFixture Magento/GraphQl/Quote/_files/customer/create_empty_cart.php
     * @magentoApiDataFixture Magento/GraphQl/Quote/_files/add_simple_product.php
     * @magentoApiDataFixture Magento/GraphQl/Quote/_files/set_new_shipping_address.php
     */
    public function testSetShippingMethodOnCartWithSimpleProduct()
    {
        $maskedQuoteId = $this->getMaskedQuoteIdByReservedOrderId->execute('test_quote');
        $carrierCode = 'flatrate';
        $methodCode = 'flatrate';
        $quoteAddressId = $this->getQuoteShippingAddressIdByReservedQuoteId->execute('test_quote');

        $query = $this->getQuery(
            $maskedQuoteId,
            $methodCode,
            $carrierCode,
            $quoteAddressId
        );
        $response = $this->graphQlMutation($query, [], '', $this->getHeaderMap());

        self::assertArrayHasKey('setShippingMethodsOnCart', $response);
        self::assertArrayHasKey('cart', $response['setShippingMethodsOnCart']);
        self::assertArrayHasKey('shipping_addresses', $response['setShippingMethodsOnCart']['cart']);
        self::assertCount(1, $response['setShippingMethodsOnCart']['cart']['shipping_addresses']);

        $shippingAddress = current($response['setShippingMethodsOnCart']['cart']['shipping_addresses']);
        self::assertArrayHasKey('selected_shipping_method', $shippingAddress);

        self::assertArrayHasKey('carrier_code', $shippingAddress['selected_shipping_method']);
        self::assertEquals($carrierCode, $shippingAddress['selected_shipping_method']['carrier_code']);

        self::assertArrayHasKey('method_code', $shippingAddress['selected_shipping_method']);
        self::assertEquals($methodCode, $shippingAddress['selected_shipping_method']['method_code']);
    }

    /**
     * @magentoApiDataFixture Magento/Customer/_files/customer.php
     * @magentoApiDataFixture Magento/GraphQl/Quote/_files/enable_offline_shipping_methods.php
     * @magentoApiDataFixture Magento/GraphQl/Catalog/_files/simple_product.php
     * @magentoApiDataFixture Magento/GraphQl/Quote/_files/customer/create_empty_cart.php
     * @magentoApiDataFixture Magento/GraphQl/Quote/_files/add_simple_product.php
     * @magentoApiDataFixture Magento/GraphQl/Quote/_files/set_new_shipping_address.php
     * @magentoApiDataFixture Magento/GraphQl/Quote/_files/set_flatrate_shipping_method.php
     */
    public function testReSetShippingMethod()
    {
        $maskedQuoteId = $this->getMaskedQuoteIdByReservedOrderId->execute('test_quote');
        $carrierCode = 'freeshipping';
        $methodCode = 'freeshipping';
        $quoteAddressId = $this->getQuoteShippingAddressIdByReservedQuoteId->execute('test_quote');

        $query = $this->getQuery(
            $maskedQuoteId,
            $methodCode,
            $carrierCode,
            $quoteAddressId
        );
        $response = $this->graphQlMutation($query, [], '', $this->getHeaderMap());

        self::assertArrayHasKey('setShippingMethodsOnCart', $response);
        self::assertArrayHasKey('cart', $response['setShippingMethodsOnCart']);
        self::assertArrayHasKey('shipping_addresses', $response['setShippingMethodsOnCart']['cart']);
        self::assertCount(1, $response['setShippingMethodsOnCart']['cart']['shipping_addresses']);

        $shippingAddress = current($response['setShippingMethodsOnCart']['cart']['shipping_addresses']);
        self::assertArrayHasKey('selected_shipping_method', $shippingAddress);

        self::assertArrayHasKey('carrier_code', $shippingAddress['selected_shipping_method']);
        self::assertEquals($carrierCode, $shippingAddress['selected_shipping_method']['carrier_code']);

        self::assertArrayHasKey('method_code', $shippingAddress['selected_shipping_method']);
        self::assertEquals($methodCode, $shippingAddress['selected_shipping_method']['method_code']);
    }

    /**
     * @magentoApiDataFixture Magento/Customer/_files/customer.php
     * @magentoApiDataFixture Magento/GraphQl/Catalog/_files/simple_product.php
     * @magentoApiDataFixture Magento/GraphQl/Quote/_files/customer/create_empty_cart.php
     * @magentoApiDataFixture Magento/GraphQl/Quote/_files/add_simple_product.php
     * @magentoApiDataFixture Magento/GraphQl/Quote/_files/set_new_shipping_address.php
     *
     * @param string $input
     * @param string $message
     * @dataProvider dataProviderSetShippingMethodWithWrongParameters
     * @throws Exception
     */
    public function testSetShippingMethodWithWrongParameters(string $input, string $message)
    {
        $maskedQuoteId = $this->getMaskedQuoteIdByReservedOrderId->execute('test_quote');
        $quoteAddressId = $this->getQuoteShippingAddressIdByReservedQuoteId->execute('test_quote');
        $input = str_replace(['cart_id_value', 'cart_address_id_value'], [$maskedQuoteId, $quoteAddressId], $input);

        $query = <<<QUERY
mutation {
  setShippingMethodsOnCart(input:  {
   {$input}     
  }) {
    cart {
      shipping_addresses {
        selected_shipping_method {
          carrier_code
        }
      }
    }
  }
}
QUERY;
        $this->expectExceptionMessage($message);
        $this->graphQlMutation($query, [], '', $this->getHeaderMap());
    }

    /**
     * @return array
     * @SuppressWarnings(PHPMD.ExcessiveMethodLength)
     */
    public function dataProviderSetShippingMethodWithWrongParameters(): array
    {
        return [
            'missed_cart_id' => [
                'shipping_methods: [{
                    cart_address_id: cart_address_id_value
                    carrier_code: "flatrate"
                    method_code: "flatrate"
                }]',
                'Required parameter "cart_id" is missing'
            ],
            'missed_shipping_methods' => [
                'cart_id: "cart_id_value"',
                'Required parameter "shipping_methods" is missing'
            ],
            'shipping_methods_are_empty' => [
                'cart_id: "cart_id_value" shipping_methods: []',
                'Required parameter "shipping_methods" is missing'
            ],
            'missed_cart_address_id' => [
                'cart_id: "cart_id_value", shipping_methods: [{
                    carrier_code: "flatrate"
                    method_code: "flatrate"
                }]',
                'Required parameter "cart_address_id" is missing.'
            ],
            'non_existent_cart_address_id' => [
                'cart_id: "cart_id_value", shipping_methods: [{
                    cart_address_id: -1
                    carrier_code: "flatrate"
                    method_code: "flatrate"
                }]',
                'Could not find a cart address with ID "-1"'
            ],
            'missed_carrier_code' => [
                'cart_id: "cart_id_value", shipping_methods: [{
                    cart_address_id: cart_address_id_value
                    method_code: "flatrate"
                }]',
                'Field ShippingMethodInput.carrier_code of required type String! was not provided.'
            ],
            'empty_carrier_code' => [
                'cart_id: "cart_id_value", shipping_methods: [{
                    cart_address_id: cart_address_id_value
                    carrier_code: ""
                    method_code: "flatrate"
                }]',
                'Required parameter "carrier_code" is missing.'
            ],
            'non_existent_carrier_code' => [
                'cart_id: "cart_id_value", shipping_methods: [{
                    cart_address_id: cart_address_id_value
                    carrier_code: "wrong-carrier-code"
                    method_code: "flatrate"
                }]',
                'Carrier with such method not found: wrong-carrier-code, flatrate'
            ],
            'missed_method_code' => [
                'cart_id: "cart_id_value", shipping_methods: [{
                    cart_address_id: cart_address_id_value
                    carrier_code: "flatrate"
                }]',
                'Required parameter "method_code" is missing.'
            ],
            'empty_method_code' => [
                'cart_id: "cart_id_value", shipping_methods: [{
                    cart_address_id: cart_address_id_value
                    carrier_code: "flatrate"
                    method_code: ""
                }]',
                'Required parameter "method_code" is missing.'
            ],
            'non_existent_method_code' => [
                'cart_id: "cart_id_value", shipping_methods: [{
                    cart_address_id: cart_address_id_value
                    carrier_code: "flatrate"
                    method_code: "wrong-carrier-code"
                }]',
                'Carrier with such method not found: flatrate, wrong-carrier-code'
            ],
            'non_existent_shopping_cart' => [
                'cart_id: "non_existent_masked_id", shipping_methods: [{
                    cart_address_id: cart_address_id_value
                    carrier_code: "flatrate"
                    method_code: "flatrate"
                }]',
                'Could not find a cart with ID "non_existent_masked_id"'
            ],
            'disabled_shipping_method' => [
                'cart_id: "cart_id_value", shipping_methods: [{
                    cart_address_id: cart_address_id_value
                    carrier_code: "freeshipping"
                    method_code: "freeshipping"
                }]',
                'Carrier with such method not found: freeshipping, freeshipping'
            ]
        ];
    }

    /**
     * @magentoApiDataFixture Magento/Customer/_files/customer.php
     * @magentoApiDataFixture Magento/GraphQl/Quote/_files/enable_offline_shipping_methods.php
     * @magentoApiDataFixture Magento/GraphQl/Catalog/_files/simple_product.php
     * @magentoApiDataFixture Magento/GraphQl/Quote/_files/customer/create_empty_cart.php
     * @magentoApiDataFixture Magento/GraphQl/Quote/_files/add_simple_product.php
     * @magentoApiDataFixture Magento/GraphQl/Quote/_files/set_new_shipping_address.php
     * @expectedException Exception
     * @expectedExceptionMessage You cannot specify multiple shipping methods.
     */
    public function testSetMultipleShippingMethods()
    {
        $maskedQuoteId = $this->getMaskedQuoteIdByReservedOrderId->execute('test_quote');
        $quoteAddressId = $this->getQuoteShippingAddressIdByReservedQuoteId->execute('test_quote');

        $query = <<<QUERY
mutation {
  setShippingMethodsOnCart(input:  {
   cart_id: "{$maskedQuoteId}", 
   shipping_methods: [
        {
            cart_address_id: {$quoteAddressId}
            carrier_code: "flatrate"
            method_code: "flatrate"
        }
        {
            cart_address_id: {$quoteAddressId}
            carrier_code: "flatrate"
            method_code: "flatrate"
        }
   ]
  }) {
    cart {
      shipping_addresses {
        selected_shipping_method {
          carrier_code
        }
      }
    }
  }
}
QUERY;
        $this->graphQlMutation($query, [], '', $this->getHeaderMap());
    }

    /**
     * _security
     * @magentoApiDataFixture Magento/Customer/_files/customer.php
     * @magentoApiDataFixture Magento/GraphQl/Catalog/_files/simple_product.php
     * @magentoApiDataFixture Magento/GraphQl/Quote/_files/guest/create_empty_cart.php
     * @magentoApiDataFixture Magento/GraphQl/Quote/_files/add_simple_product.php
     * @magentoApiDataFixture Magento/GraphQl/Quote/_files/set_new_shipping_address.php
     *
     * @expectedException Exception
     */
    public function testSetShippingMethodToGuestCart()
    {
        $maskedQuoteId = $this->getMaskedQuoteIdByReservedOrderId->execute('test_quote');
        $carrierCode = 'flatrate';
        $methodCode = 'flatrate';
        $quoteAddressId = $this->getQuoteShippingAddressIdByReservedQuoteId->execute('test_quote');
        $query = $this->getQuery(
            $maskedQuoteId,
            $methodCode,
            $carrierCode,
            $quoteAddressId
        );

        $this->expectExceptionMessage(
            "The current user cannot perform operations on cart \"$maskedQuoteId\""
        );
        $this->graphQlMutation($query, [], '', $this->getHeaderMap());
    }

    /**
     * _security
     * @magentoApiDataFixture Magento/Customer/_files/three_customers.php
     * @magentoApiDataFixture Magento/GraphQl/Catalog/_files/simple_product.php
     * @magentoApiDataFixture Magento/GraphQl/Quote/_files/customer/create_empty_cart.php
     * @magentoApiDataFixture Magento/GraphQl/Quote/_files/add_simple_product.php
     * @magentoApiDataFixture Magento/GraphQl/Quote/_files/set_new_shipping_address.php
     *
     * @expectedException Exception
     */
    public function testSetShippingMethodToAnotherCustomerCart()
    {
        $maskedQuoteId = $this->getMaskedQuoteIdByReservedOrderId->execute('test_quote');
        $carrierCode = 'flatrate';
        $methodCode = 'flatrate';
        $quoteAddressId = $this->getQuoteShippingAddressIdByReservedQuoteId->execute('test_quote');
        $query = $this->getQuery(
            $maskedQuoteId,
            $methodCode,
            $carrierCode,
            $quoteAddressId
        );

        $this->expectExceptionMessage(
            "The current user cannot perform operations on cart \"$maskedQuoteId\""
        );
        $this->graphQlMutation($query, [], '', $this->getHeaderMap('customer2@search.example.com'));
    }

    /**
     * _security
     * @magentoApiDataFixture Magento/Customer/_files/customer.php
     * @magentoApiDataFixture Magento/GraphQl/Catalog/_files/simple_product.php
     * @magentoApiDataFixture Magento/GraphQl/Quote/_files/customer/create_empty_cart.php
     * @magentoApiDataFixture Magento/GraphQl/Quote/_files/add_simple_product.php
     * @magentoApiDataFixture Magento/GraphQl/Quote/_files/set_new_shipping_address.php
     * @magentoApiDataFixture Magento/GraphQl/Quote/_files/guest/quote_with_address.php
     */
    public function testSetShippingMethodIfCustomerIsNotOwnerOfAddress()
    {
        $maskedQuoteId = $this->getMaskedQuoteIdByReservedOrderId->execute('test_quote');
        $carrierCode = 'flatrate';
        $methodCode = 'flatrate';
        $anotherQuoteAddressId = $this->getQuoteShippingAddressIdByReservedQuoteId->execute('guest_quote_with_address');
        $query = $this->getQuery(
            $maskedQuoteId,
            $methodCode,
            $carrierCode,
            $anotherQuoteAddressId
        );

        $this->expectExceptionMessage(
            "Cart does not contain address with ID \"{$anotherQuoteAddressId}\""
        );
        $this->graphQlMutation($query, [], '', $this->getHeaderMap());
    }

    /**
     * @param string $maskedQuoteId
     * @param string $shippingMethodCode
     * @param string $shippingCarrierCode
     * @param int $shippingAddressId
     * @return string
     */
    private function getQuery(
        string $maskedQuoteId,
        string $shippingMethodCode,
        string $shippingCarrierCode,
        int $shippingAddressId
    ): string {
        return <<<QUERY
mutation {
  setShippingMethodsOnCart(input: 
    {
      cart_id: "$maskedQuoteId", 
      shipping_methods: [{
        cart_address_id: $shippingAddressId
        carrier_code: "$shippingCarrierCode"
        method_code: "$shippingMethodCode"
      }]
    }) {
    cart {
      shipping_addresses {
        selected_shipping_method {
          carrier_code
          method_code
        }
      }
    }
  }
}
QUERY;
    }

    /**
<<<<<<< HEAD
     * @param string $reversedOrderId
     * @return string
     * @SuppressWarnings(PHPMD.UnusedPrivateMethod)
     */
    private function getMaskedQuoteIdByReservedOrderId(string $reversedOrderId): string
    {
        $quote = $this->quoteFactory->create();
        $this->quoteResource->load($quote, $reversedOrderId, 'reserved_order_id');

        return $this->quoteIdToMaskedId->execute((int)$quote->getId());
    }

    /**
     * @param string $reversedOrderId
     * @param int $customerId
     * @return string
     * @SuppressWarnings(PHPMD.UnusedPrivateMethod)
     */
    private function assignQuoteToCustomer(
        string $reversedOrderId,
        int $customerId
    ): string {
        $quote = $this->quoteFactory->create();
        $this->quoteResource->load($quote, $reversedOrderId, 'reserved_order_id');
        $quote->setCustomerId($customerId);
        $this->quoteResource->save($quote);
        return $this->quoteIdToMaskedId->execute((int)$quote->getId());
=======
     * @magentoApiDataFixture Magento/Customer/_files/customer.php
     * @magentoApiDataFixture Magento/GraphQl/Quote/_files/customer/create_empty_cart.php
     * @magentoApiDataFixture Magento/GraphQl/Quote/_files/set_new_shipping_address.php
     *
     * @expectedException Exception
     * @expectedExceptionMessage The shipping method can't be set for an empty cart. Add an item to cart and try again.
     */
    public function testSetShippingMethodOnAnEmptyCart()
    {
        $maskedQuoteId = $this->getMaskedQuoteIdByReservedOrderId->execute('test_quote');
        $carrierCode = 'flatrate';
        $methodCode = 'flatrate';
        $quoteAddressId = $this->getQuoteShippingAddressIdByReservedQuoteId->execute('test_quote');

        $query = $this->getQuery(
            $maskedQuoteId,
            $methodCode,
            $carrierCode,
            $quoteAddressId
        );
        $this->graphQlMutation($query, [], '', $this->getHeaderMap());
>>>>>>> eea6126c
    }

    /**
     * @param string $username
     * @param string $password
     * @return array
     */
    private function getHeaderMap(string $username = 'customer@example.com', string $password = 'password'): array
    {
        $customerToken = $this->customerTokenService->createCustomerAccessToken($username, $password);
        $headerMap = ['Authorization' => 'Bearer ' . $customerToken];
        return $headerMap;
    }
}<|MERGE_RESOLUTION|>--- conflicted
+++ resolved
@@ -432,35 +432,6 @@
     }
 
     /**
-<<<<<<< HEAD
-     * @param string $reversedOrderId
-     * @return string
-     * @SuppressWarnings(PHPMD.UnusedPrivateMethod)
-     */
-    private function getMaskedQuoteIdByReservedOrderId(string $reversedOrderId): string
-    {
-        $quote = $this->quoteFactory->create();
-        $this->quoteResource->load($quote, $reversedOrderId, 'reserved_order_id');
-
-        return $this->quoteIdToMaskedId->execute((int)$quote->getId());
-    }
-
-    /**
-     * @param string $reversedOrderId
-     * @param int $customerId
-     * @return string
-     * @SuppressWarnings(PHPMD.UnusedPrivateMethod)
-     */
-    private function assignQuoteToCustomer(
-        string $reversedOrderId,
-        int $customerId
-    ): string {
-        $quote = $this->quoteFactory->create();
-        $this->quoteResource->load($quote, $reversedOrderId, 'reserved_order_id');
-        $quote->setCustomerId($customerId);
-        $this->quoteResource->save($quote);
-        return $this->quoteIdToMaskedId->execute((int)$quote->getId());
-=======
      * @magentoApiDataFixture Magento/Customer/_files/customer.php
      * @magentoApiDataFixture Magento/GraphQl/Quote/_files/customer/create_empty_cart.php
      * @magentoApiDataFixture Magento/GraphQl/Quote/_files/set_new_shipping_address.php
@@ -482,7 +453,6 @@
             $quoteAddressId
         );
         $this->graphQlMutation($query, [], '', $this->getHeaderMap());
->>>>>>> eea6126c
     }
 
     /**
