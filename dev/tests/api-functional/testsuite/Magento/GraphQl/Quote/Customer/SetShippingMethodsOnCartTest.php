<?php
/**
 * Copyright © Magento, Inc. All rights reserved.
 * See COPYING.txt for license details.
 */
declare(strict_types=1);

namespace Magento\GraphQl\Quote\Customer;

use Magento\GraphQl\Quote\GetMaskedQuoteIdByReservedOrderId;
use Magento\GraphQl\Quote\GetQuoteShippingAddressIdByReservedQuoteId;
use Magento\Integration\Api\CustomerTokenServiceInterface;
use Magento\TestFramework\Helper\Bootstrap;
use Magento\TestFramework\TestCase\GraphQlAbstract;

/**
 * Test for setting shipping methods on cart for customer
 */
class SetShippingMethodsOnCartTest extends GraphQlAbstract
{
    /**
     * @var GetMaskedQuoteIdByReservedOrderId
     */
    private $getMaskedQuoteIdByReservedOrderId;

    /**
     * @var GetQuoteShippingAddressIdByReservedQuoteId
     */
    private $getQuoteShippingAddressIdByReservedQuoteId;

    /**
     * @var CustomerTokenServiceInterface
     */
    private $customerTokenService;

    /**
     * @inheritdoc
     */
    protected function setUp()
    {
        $objectManager = Bootstrap::getObjectManager();
        $this->getMaskedQuoteIdByReservedOrderId = $objectManager->get(GetMaskedQuoteIdByReservedOrderId::class);
        $this->getQuoteShippingAddressIdByReservedQuoteId = $objectManager->get(
            GetQuoteShippingAddressIdByReservedQuoteId::class
        );
        $this->customerTokenService = $objectManager->get(CustomerTokenServiceInterface::class);
    }

    /**
     * @magentoApiDataFixture Magento/Customer/_files/customer.php
     * @magentoApiDataFixture Magento/Catalog/_files/product_simple.php
     * @magentoApiDataFixture Magento/GraphQl/Quote/_files/customer/create_empty_cart.php
     * @magentoApiDataFixture Magento/GraphQl/Quote/_files/add_simple_product.php
     * @magentoApiDataFixture Magento/GraphQl/Quote/_files/set_new_shipping_address.php
     */
    public function testSetShippingMethodOnCartWithSimpleProduct()
    {
        $maskedQuoteId = $this->getMaskedQuoteIdByReservedOrderId->execute('test_quote');
        $carrierCode = 'flatrate';
        $methodCode = 'flatrate';
        $quoteAddressId = $this->getQuoteShippingAddressIdByReservedQuoteId->execute('test_quote');

        $query = $this->getQuery(
            $maskedQuoteId,
            $methodCode,
            $carrierCode,
            $quoteAddressId
        );
        $response = $this->graphQlQuery($query, [], '', $this->getHeaderMap());

        self::assertArrayHasKey('setShippingMethodsOnCart', $response);
        self::assertArrayHasKey('cart', $response['setShippingMethodsOnCart']);
        self::assertArrayHasKey('shipping_addresses', $response['setShippingMethodsOnCart']['cart']);
        self::assertCount(1, $response['setShippingMethodsOnCart']['cart']['shipping_addresses']);

        $shippingAddress = current($response['setShippingMethodsOnCart']['cart']['shipping_addresses']);
        self::assertArrayHasKey('selected_shipping_method', $shippingAddress);

        self::assertArrayHasKey('carrier_code', $shippingAddress['selected_shipping_method']);
        self::assertEquals($carrierCode, $shippingAddress['selected_shipping_method']['carrier_code']);

        self::assertArrayHasKey('method_code', $shippingAddress['selected_shipping_method']);
        self::assertEquals($methodCode, $shippingAddress['selected_shipping_method']['method_code']);
    }

    /**
     * @magentoApiDataFixture Magento/Customer/_files/customer.php
     * @magentoApiDataFixture Magento/GraphQl/Quote/_files/enable_offline_shipping_methods.php
     * @magentoApiDataFixture Magento/Catalog/_files/product_simple.php
     * @magentoApiDataFixture Magento/GraphQl/Quote/_files/customer/create_empty_cart.php
     * @magentoApiDataFixture Magento/GraphQl/Quote/_files/add_simple_product.php
     * @magentoApiDataFixture Magento/GraphQl/Quote/_files/set_new_shipping_address.php
     * @magentoApiDataFixture Magento/GraphQl/Quote/_files/set_flatrate_shipping_method.php
     */
    public function testReSetShippingMethod()
    {
        $maskedQuoteId = $this->getMaskedQuoteIdByReservedOrderId->execute('test_quote');
        $carrierCode = 'freeshipping';
        $methodCode = 'freeshipping';
        $quoteAddressId = $this->getQuoteShippingAddressIdByReservedQuoteId->execute('test_quote');

        $query = $this->getQuery(
            $maskedQuoteId,
            $methodCode,
            $carrierCode,
            $quoteAddressId
        );
        $response = $this->graphQlQuery($query, [], '', $this->getHeaderMap());

        self::assertArrayHasKey('setShippingMethodsOnCart', $response);
        self::assertArrayHasKey('cart', $response['setShippingMethodsOnCart']);
        self::assertArrayHasKey('shipping_addresses', $response['setShippingMethodsOnCart']['cart']);
        self::assertCount(1, $response['setShippingMethodsOnCart']['cart']['shipping_addresses']);

        $shippingAddress = current($response['setShippingMethodsOnCart']['cart']['shipping_addresses']);
        self::assertArrayHasKey('selected_shipping_method', $shippingAddress);

        self::assertArrayHasKey('carrier_code', $shippingAddress['selected_shipping_method']);
        self::assertEquals($carrierCode, $shippingAddress['selected_shipping_method']['carrier_code']);

        self::assertArrayHasKey('method_code', $shippingAddress['selected_shipping_method']);
        self::assertEquals($methodCode, $shippingAddress['selected_shipping_method']['method_code']);
    }

    /**
     * @magentoApiDataFixture Magento/Customer/_files/customer.php
     * @magentoApiDataFixture Magento/Catalog/_files/product_simple.php
     * @magentoApiDataFixture Magento/GraphQl/Quote/_files/customer/create_empty_cart.php
     * @magentoApiDataFixture Magento/GraphQl/Quote/_files/add_simple_product.php
     * @magentoApiDataFixture Magento/GraphQl/Quote/_files/set_new_shipping_address.php
     *
     * @param string $input
     * @param string $message
     * @dataProvider dataProviderSetShippingMethodWithWrongParameters
     * @throws \Exception
     */
    public function testSetShippingMethodWithWrongParameters(string $input, string $message)
    {
        $maskedQuoteId = $this->getMaskedQuoteIdByReservedOrderId->execute('test_quote');
        $quoteAddressId = $this->getQuoteShippingAddressIdByReservedQuoteId->execute('test_quote');
        $input = str_replace(['cart_id_value', 'cart_address_id_value'], [$maskedQuoteId, $quoteAddressId], $input);

        $query = <<<QUERY
mutation {
  setShippingMethodsOnCart(input:  {
   {$input}     
  }) {
    cart {
      shipping_addresses {
        selected_shipping_method {
          carrier_code
        }
      }
    }
  }
}
QUERY;
        $this->expectExceptionMessage($message);
        $this->graphQlQuery($query, [], '', $this->getHeaderMap());
    }

    /**
     * @return array
     * @SuppressWarnings(PHPMD.ExcessiveMethodLength)
     */
    public function dataProviderSetShippingMethodWithWrongParameters(): array
    {
        return [
            'missed_cart_id' => [
                'shipping_methods: [{
                    cart_address_id: cart_address_id_value
                    carrier_code: "flatrate"
                    method_code: "flatrate"
                }]',
                'Required parameter "cart_id" is missing'
            ],
            'missed_shipping_methods' => [
                'cart_id: "cart_id_value"',
                'Required parameter "shipping_methods" is missing'
            ],
            'shipping_methods_are_empty' => [
                'cart_id: "cart_id_value" shipping_methods: []',
                'Required parameter "shipping_methods" is missing'
            ],
            'missed_cart_address_id' => [
                'cart_id: "cart_id_value", shipping_methods: [{
                    carrier_code: "flatrate"
                    method_code: "flatrate"
                }]',
                'Required parameter "cart_address_id" is missing.'
            ],
            'non_existent_cart_address_id' => [
                'cart_id: "cart_id_value", shipping_methods: [{
                    cart_address_id: -1
                    carrier_code: "flatrate"
                    method_code: "flatrate"
                }]',
                'Could not find a cart address with ID "-1"'
            ],
            'missed_carrier_code' => [
                'cart_id: "cart_id_value", shipping_methods: [{
                    cart_address_id: cart_address_id_value
                    method_code: "flatrate"
                }]',
                'Field ShippingMethodInput.carrier_code of required type String! was not provided.'
            ],
            'empty_carrier_code' => [
                'cart_id: "cart_id_value", shipping_methods: [{
                    cart_address_id: cart_address_id_value
                    carrier_code: ""
                    method_code: "flatrate"
                }]',
                'Required parameter "carrier_code" is missing.'
            ],
            'non_existent_carrier_code' => [
                'cart_id: "cart_id_value", shipping_methods: [{
                    cart_address_id: cart_address_id_value
                    carrier_code: "wrong-carrier-code"
                    method_code: "flatrate"
                }]',
                'Carrier with such method not found: wrong-carrier-code, flatrate'
            ],
            'missed_method_code' => [
                'cart_id: "cart_id_value", shipping_methods: [{
                    cart_address_id: cart_address_id_value
                    carrier_code: "flatrate"
                }]',
                'Required parameter "method_code" is missing.'
            ],
            'empty_method_code' => [
                'cart_id: "cart_id_value", shipping_methods: [{
                    cart_address_id: cart_address_id_value
                    carrier_code: "flatrate"
                    method_code: ""
                }]',
                'Required parameter "method_code" is missing.'
            ],
            'non_existent_method_code' => [
                'cart_id: "cart_id_value", shipping_methods: [{
                    cart_address_id: cart_address_id_value
                    carrier_code: "flatrate"
                    method_code: "wrong-carrier-code"
                }]',
                'Carrier with such method not found: flatrate, wrong-carrier-code'
            ],
            'non_existent_shopping_cart' => [
                'cart_id: "non_existent_masked_id", shipping_methods: [{
                    cart_address_id: cart_address_id_value
                    carrier_code: "flatrate"
                    method_code: "flatrate"
                }]',
                'Could not find a cart with ID "non_existent_masked_id"'
            ],
        ];
    }

    /**
     * @magentoApiDataFixture Magento/Customer/_files/customer.php
     * @magentoApiDataFixture Magento/GraphQl/Quote/_files/enable_offline_shipping_methods.php
     * @magentoApiDataFixture Magento/Catalog/_files/product_simple.php
     * @magentoApiDataFixture Magento/GraphQl/Quote/_files/customer/create_empty_cart.php
     * @magentoApiDataFixture Magento/GraphQl/Quote/_files/add_simple_product.php
     * @magentoApiDataFixture Magento/GraphQl/Quote/_files/set_new_shipping_address.php
     * @expectedException \Exception
     * @expectedExceptionMessage You cannot specify multiple shipping methods.
     */
    public function testSetMultipleShippingMethods()
    {
        $maskedQuoteId = $this->getMaskedQuoteIdByReservedOrderId->execute('test_quote');
        $quoteAddressId = $this->getQuoteShippingAddressIdByReservedQuoteId->execute('test_quote');

        $query = <<<QUERY
mutation {
  setShippingMethodsOnCart(input:  {
   cart_id: "{$maskedQuoteId}", 
   shipping_methods: [
        {
            cart_address_id: {$quoteAddressId}
            carrier_code: "flatrate"
            method_code: "flatrate"
        }
        {
            cart_address_id: {$quoteAddressId}
            carrier_code: "flatrate"
            method_code: "flatrate"
        }
   ]
  }) {
    cart {
      shipping_addresses {
        selected_shipping_method {
          carrier_code
        }
      }
    }
  }
}
QUERY;
        $this->graphQlQuery($query, [], '', $this->getHeaderMap());
    }

    /**
     * _security
     * @magentoApiDataFixture Magento/Customer/_files/customer.php
     * @magentoApiDataFixture Magento/Catalog/_files/product_simple.php
     * @magentoApiDataFixture Magento/GraphQl/Quote/_files/guest/create_empty_cart.php
     * @magentoApiDataFixture Magento/GraphQl/Quote/_files/add_simple_product.php
     * @magentoApiDataFixture Magento/GraphQl/Quote/_files/set_new_shipping_address.php
     *
     * @expectedException \Exception
     */
    public function testSetShippingMethodToGuestCart()
    {
        $maskedQuoteId = $this->getMaskedQuoteIdByReservedOrderId->execute('test_quote');
        $carrierCode = 'flatrate';
        $methodCode = 'flatrate';
        $quoteAddressId = $this->getQuoteShippingAddressIdByReservedQuoteId->execute('test_quote');
        $query = $this->getQuery(
            $maskedQuoteId,
            $methodCode,
            $carrierCode,
            $quoteAddressId
        );

        $this->expectExceptionMessage(
            "The current user cannot perform operations on cart \"$maskedQuoteId\""
        );
        $this->graphQlQuery($query, [], '', $this->getHeaderMap());
    }

    /**
     * _security
     * @magentoApiDataFixture Magento/Customer/_files/three_customers.php
     * @magentoApiDataFixture Magento/Catalog/_files/product_simple.php
     * @magentoApiDataFixture Magento/GraphQl/Quote/_files/customer/create_empty_cart.php
     * @magentoApiDataFixture Magento/GraphQl/Quote/_files/add_simple_product.php
     * @magentoApiDataFixture Magento/GraphQl/Quote/_files/set_new_shipping_address.php
     *
     * @expectedException \Exception
     */
    public function testSetShippingMethodToAnotherCustomerCart()
    {
        $maskedQuoteId = $this->getMaskedQuoteIdByReservedOrderId->execute('test_quote');
        $carrierCode = 'flatrate';
        $methodCode = 'flatrate';
        $quoteAddressId = $this->getQuoteShippingAddressIdByReservedQuoteId->execute('test_quote');
        $query = $this->getQuery(
            $maskedQuoteId,
            $methodCode,
            $carrierCode,
            $quoteAddressId
        );

        $this->expectExceptionMessage(
            "The current user cannot perform operations on cart \"$maskedQuoteId\""
        );
        $this->graphQlQuery($query, [], '', $this->getHeaderMap('customer2@search.example.com'));
    }

    /**
     * _security
     * @magentoApiDataFixture Magento/Customer/_files/customer.php
     * @magentoApiDataFixture Magento/Catalog/_files/product_simple.php
     * @magentoApiDataFixture Magento/GraphQl/Quote/_files/customer/create_empty_cart.php
     * @magentoApiDataFixture Magento/GraphQl/Quote/_files/add_simple_product.php
     * @magentoApiDataFixture Magento/GraphQl/Quote/_files/set_new_shipping_address.php
     * @magentoApiDataFixture Magento/GraphQl/Quote/_files/guest/quote_with_address.php
     */
    public function testSetShippingMethodIfCustomerIsNotOwnerOfAddress()
    {
        $maskedQuoteId = $this->getMaskedQuoteIdByReservedOrderId->execute('test_quote');
        $carrierCode = 'flatrate';
        $methodCode = 'flatrate';
        $anotherQuoteAddressId = $this->getQuoteShippingAddressIdByReservedQuoteId->execute('guest_quote_with_address');
        $query = $this->getQuery(
            $maskedQuoteId,
            $methodCode,
            $carrierCode,
            $anotherQuoteAddressId
        );

        $this->expectExceptionMessage(
            "Cart does not contain address with ID \"{$anotherQuoteAddressId}\""
        );
        $this->graphQlQuery($query, [], '', $this->getHeaderMap());
    }

    /**
     * @param string $maskedQuoteId
     * @param string $shippingMethodCode
     * @param string $shippingCarrierCode
     * @param int $shippingAddressId
     * @return string
     */
    private function getQuery(
        string $maskedQuoteId,
        string $shippingMethodCode,
        string $shippingCarrierCode,
        int $shippingAddressId
    ): string {
        return <<<QUERY
mutation {
  setShippingMethodsOnCart(input: 
    {
      cart_id: "$maskedQuoteId", 
      shipping_methods: [{
        cart_address_id: $shippingAddressId
        carrier_code: "$shippingCarrierCode"
        method_code: "$shippingMethodCode"
      }]
    }) {
    cart {
      shipping_addresses {
        selected_shipping_method {
          carrier_code
          method_code
        }
      }
    }
  }
}
QUERY;
    }

    /**
<<<<<<< HEAD
     * @param string $reservedOrderId
     * @return string
     * @SuppressWarnings(PHPMD.UnusedPrivateMethod)
     */
    private function getMaskedQuoteIdByReservedOrderId(string $reservedOrderId): string
    {
        $quote = $this->quoteFactory->create();
        $this->quoteResource->load($quote, $reservedOrderId, 'reserved_order_id');

        return $this->quoteIdToMaskedId->execute((int)$quote->getId());
    }

    /**
     * @param string $reservedOrderId
     * @param int $customerId
     * @return string
     * @SuppressWarnings(PHPMD.UnusedPrivateMethod)
     */
    private function assignQuoteToCustomer(
        string $reservedOrderId,
        int $customerId
    ): string {
        $quote = $this->quoteFactory->create();
        $this->quoteResource->load($quote, $reservedOrderId, 'reserved_order_id');
        $quote->setCustomerId($customerId);
        $this->quoteResource->save($quote);
        return $this->quoteIdToMaskedId->execute((int)$quote->getId());
    }

    /**
=======
>>>>>>> 4a28abb6
     * @param string $username
     * @param string $password
     * @return array
     */
    private function getHeaderMap(string $username = 'customer@example.com', string $password = 'password'): array
    {
        $customerToken = $this->customerTokenService->createCustomerAccessToken($username, $password);
        $headerMap = ['Authorization' => 'Bearer ' . $customerToken];
        return $headerMap;
    }
}<|MERGE_RESOLUTION|>--- conflicted
+++ resolved
@@ -423,39 +423,6 @@
     }
 
     /**
-<<<<<<< HEAD
-     * @param string $reservedOrderId
-     * @return string
-     * @SuppressWarnings(PHPMD.UnusedPrivateMethod)
-     */
-    private function getMaskedQuoteIdByReservedOrderId(string $reservedOrderId): string
-    {
-        $quote = $this->quoteFactory->create();
-        $this->quoteResource->load($quote, $reservedOrderId, 'reserved_order_id');
-
-        return $this->quoteIdToMaskedId->execute((int)$quote->getId());
-    }
-
-    /**
-     * @param string $reservedOrderId
-     * @param int $customerId
-     * @return string
-     * @SuppressWarnings(PHPMD.UnusedPrivateMethod)
-     */
-    private function assignQuoteToCustomer(
-        string $reservedOrderId,
-        int $customerId
-    ): string {
-        $quote = $this->quoteFactory->create();
-        $this->quoteResource->load($quote, $reservedOrderId, 'reserved_order_id');
-        $quote->setCustomerId($customerId);
-        $this->quoteResource->save($quote);
-        return $this->quoteIdToMaskedId->execute((int)$quote->getId());
-    }
-
-    /**
-=======
->>>>>>> 4a28abb6
      * @param string $username
      * @param string $password
      * @return array
