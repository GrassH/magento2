<?php
/**
 * Copyright © Magento, Inc. All rights reserved.
 * See COPYING.txt for license details.
 */
declare(strict_types=1);

namespace Magento\GraphQl\Quote\Customer;

use Magento\GraphQl\Quote\GetMaskedQuoteIdByReservedOrderId;
use Magento\Integration\Api\CustomerTokenServiceInterface;
use Magento\TestFramework\Helper\Bootstrap;
use Magento\TestFramework\TestCase\GraphQlAbstract;

/**
 * Test for get available payment methods
 */
class GetAvailablePaymentMethodsTest extends GraphQlAbstract
{
    /**
     * @var CustomerTokenServiceInterface
     */
    private $customerTokenService;

    /**
     * @var GetMaskedQuoteIdByReservedOrderId
     */
    private $getMaskedQuoteIdByReservedOrderId;

    /**
     * @inheritdoc
     */
    protected function setUp()
    {
        $objectManager = Bootstrap::getObjectManager();
        $this->getMaskedQuoteIdByReservedOrderId = $objectManager->get(GetMaskedQuoteIdByReservedOrderId::class);
        $this->customerTokenService = $objectManager->get(CustomerTokenServiceInterface::class);
    }

    /**
     * @magentoApiDataFixture Magento/Customer/_files/customer.php
<<<<<<< HEAD
     * @magentoApiDataFixture Magento/Catalog/_files/product_simple.php
=======
     * @magentoApiDataFixture Magento/GraphQl/Catalog/_files/simple_product.php
>>>>>>> eea6126c
     * @magentoApiDataFixture Magento/GraphQl/Quote/_files/customer/create_empty_cart.php
     * @magentoApiDataFixture Magento/GraphQl/Quote/_files/add_simple_product.php
     * @magentoApiDataFixture Magento/GraphQl/Quote/_files/set_new_shipping_address.php
     */
    public function testGetAvailablePaymentMethods()
    {
        $maskedQuoteId = $this->getMaskedQuoteIdByReservedOrderId->execute('test_quote');
        $query = $this->getQuery($maskedQuoteId);
        $response = $this->graphQlQuery($query, [], '', $this->getHeaderMap());

        self::assertArrayHasKey('cart', $response);
        self::assertArrayHasKey('available_payment_methods', $response['cart']);

        self::assertEquals('checkmo', $response['cart']['available_payment_methods'][0]['code']);
        self::assertEquals('Check / Money order', $response['cart']['available_payment_methods'][0]['title']);
    }

    /**
     * _security
     * @magentoApiDataFixture Magento/Customer/_files/customer.php
<<<<<<< HEAD
     * @magentoApiDataFixture Magento/Catalog/_files/product_simple.php
=======
     * @magentoApiDataFixture Magento/GraphQl/Catalog/_files/simple_product.php
>>>>>>> eea6126c
     * @magentoApiDataFixture Magento/GraphQl/Quote/_files/guest/create_empty_cart.php
     * @magentoApiDataFixture Magento/GraphQl/Quote/_files/add_simple_product.php
     * @magentoApiDataFixture Magento/GraphQl/Quote/_files/set_new_shipping_address.php
     */
    public function testGetAvailablePaymentMethodsFromGuestCart()
    {
        $maskedQuoteId = $this->getMaskedQuoteIdByReservedOrderId->execute('test_quote');
        $query = $this->getQuery($maskedQuoteId);

        $this->expectExceptionMessage(
            "The current user cannot perform operations on cart \"$maskedQuoteId\""
        );
        $this->graphQlQuery($query, [], '', $this->getHeaderMap());
    }

    /**
     * _security
     * @magentoApiDataFixture Magento/Customer/_files/three_customers.php
<<<<<<< HEAD
     * @magentoApiDataFixture Magento/Catalog/_files/product_simple.php
=======
     * @magentoApiDataFixture Magento/GraphQl/Catalog/_files/simple_product.php
>>>>>>> eea6126c
     * @magentoApiDataFixture Magento/GraphQl/Quote/_files/customer/create_empty_cart.php
     * @magentoApiDataFixture Magento/GraphQl/Quote/_files/add_simple_product.php
     * @magentoApiDataFixture Magento/GraphQl/Quote/_files/set_new_shipping_address.php
     */
    public function testGetAvailablePaymentMethodsFromAnotherCustomerCart()
    {
        $maskedQuoteId = $this->getMaskedQuoteIdByReservedOrderId->execute('test_quote');
        $query = $this->getQuery($maskedQuoteId);

        $this->expectExceptionMessage(
            "The current user cannot perform operations on cart \"$maskedQuoteId\""
        );
        $this->graphQlQuery($query, [], '', $this->getHeaderMap('customer3@search.example.com'));
    }

    /**
     * @magentoApiDataFixture Magento/Customer/_files/customer.php
<<<<<<< HEAD
     * @magentoApiDataFixture Magento/Catalog/_files/product_simple.php
=======
     * @magentoApiDataFixture Magento/GraphQl/Catalog/_files/simple_product.php
>>>>>>> eea6126c
     * @magentoApiDataFixture Magento/GraphQl/Quote/_files/customer/create_empty_cart.php
     * @magentoApiDataFixture Magento/GraphQl/Quote/_files/add_simple_product.php
     * @magentoApiDataFixture Magento/GraphQl/Quote/_files/set_new_shipping_address.php
     * @magentoApiDataFixture Magento/GraphQl/Quote/_files/disable_all_active_payment_methods.php
     */
    public function testGetAvailablePaymentMethodsIfPaymentsAreNotPresent()
    {
        $maskedQuoteId = $this->getMaskedQuoteIdByReservedOrderId->execute('test_quote');
        $query = $this->getQuery($maskedQuoteId);
        $response = $this->graphQlQuery($query, [], '', $this->getHeaderMap());

        self::assertArrayHasKey('cart', $response);
        self::assertArrayHasKey('available_payment_methods', $response['cart']);
        self::assertEmpty($response['cart']['available_payment_methods']);
    }

    /**
     * @magentoApiDataFixture Magento/Customer/_files/customer.php
     *
     * @expectedException \Exception
     * @expectedExceptionMessage Could not find a cart with ID "non_existent_masked_id"
     */
    public function testGetAvailablePaymentMethodsOfNonExistentCart()
    {
        $maskedQuoteId = 'non_existent_masked_id';
        $query = $this->getQuery($maskedQuoteId);

        $this->graphQlQuery($query, [], '', $this->getHeaderMap());
    }

    /**
     * @param string $maskedQuoteId
     * @return string
     */
    private function getQuery(string $maskedQuoteId): string
    {
        return <<<QUERY
{
  cart(cart_id: "$maskedQuoteId") {
    available_payment_methods {
      code
      title
    }
  }
}
QUERY;
    }

    /**
     * @param string $username
     * @param string $password
     * @return array
     */
    private function getHeaderMap(string $username = 'customer@example.com', string $password = 'password'): array
    {
        $customerToken = $this->customerTokenService->createCustomerAccessToken($username, $password);
        $headerMap = ['Authorization' => 'Bearer ' . $customerToken];
        return $headerMap;
    }
}<|MERGE_RESOLUTION|>--- conflicted
+++ resolved
@@ -39,11 +39,7 @@
 
     /**
      * @magentoApiDataFixture Magento/Customer/_files/customer.php
-<<<<<<< HEAD
-     * @magentoApiDataFixture Magento/Catalog/_files/product_simple.php
-=======
      * @magentoApiDataFixture Magento/GraphQl/Catalog/_files/simple_product.php
->>>>>>> eea6126c
      * @magentoApiDataFixture Magento/GraphQl/Quote/_files/customer/create_empty_cart.php
      * @magentoApiDataFixture Magento/GraphQl/Quote/_files/add_simple_product.php
      * @magentoApiDataFixture Magento/GraphQl/Quote/_files/set_new_shipping_address.php
@@ -64,11 +60,7 @@
     /**
      * _security
      * @magentoApiDataFixture Magento/Customer/_files/customer.php
-<<<<<<< HEAD
-     * @magentoApiDataFixture Magento/Catalog/_files/product_simple.php
-=======
      * @magentoApiDataFixture Magento/GraphQl/Catalog/_files/simple_product.php
->>>>>>> eea6126c
      * @magentoApiDataFixture Magento/GraphQl/Quote/_files/guest/create_empty_cart.php
      * @magentoApiDataFixture Magento/GraphQl/Quote/_files/add_simple_product.php
      * @magentoApiDataFixture Magento/GraphQl/Quote/_files/set_new_shipping_address.php
@@ -87,11 +79,7 @@
     /**
      * _security
      * @magentoApiDataFixture Magento/Customer/_files/three_customers.php
-<<<<<<< HEAD
-     * @magentoApiDataFixture Magento/Catalog/_files/product_simple.php
-=======
      * @magentoApiDataFixture Magento/GraphQl/Catalog/_files/simple_product.php
->>>>>>> eea6126c
      * @magentoApiDataFixture Magento/GraphQl/Quote/_files/customer/create_empty_cart.php
      * @magentoApiDataFixture Magento/GraphQl/Quote/_files/add_simple_product.php
      * @magentoApiDataFixture Magento/GraphQl/Quote/_files/set_new_shipping_address.php
@@ -109,11 +97,7 @@
 
     /**
      * @magentoApiDataFixture Magento/Customer/_files/customer.php
-<<<<<<< HEAD
-     * @magentoApiDataFixture Magento/Catalog/_files/product_simple.php
-=======
      * @magentoApiDataFixture Magento/GraphQl/Catalog/_files/simple_product.php
->>>>>>> eea6126c
      * @magentoApiDataFixture Magento/GraphQl/Quote/_files/customer/create_empty_cart.php
      * @magentoApiDataFixture Magento/GraphQl/Quote/_files/add_simple_product.php
      * @magentoApiDataFixture Magento/GraphQl/Quote/_files/set_new_shipping_address.php
