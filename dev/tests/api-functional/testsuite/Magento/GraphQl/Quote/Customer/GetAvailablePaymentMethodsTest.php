<?php
/**
 * Copyright © Magento, Inc. All rights reserved.
 * See COPYING.txt for license details.
 */
declare(strict_types=1);

namespace Magento\GraphQl\Quote\Customer;

use Magento\GraphQl\Quote\GetMaskedQuoteIdByReservedOrderId;
use Magento\Integration\Api\CustomerTokenServiceInterface;
use Magento\TestFramework\Helper\Bootstrap;
use Magento\TestFramework\TestCase\GraphQlAbstract;

/**
 * Test for get available payment methods
 */
class GetAvailablePaymentMethodsTest extends GraphQlAbstract
{
    /**
     * @var CustomerTokenServiceInterface
     */
    private $customerTokenService;

    /**
     * @var GetMaskedQuoteIdByReservedOrderId
     */
    private $getMaskedQuoteIdByReservedOrderId;

    /**
     * @inheritdoc
     */
    protected function setUp()
    {
        $objectManager = Bootstrap::getObjectManager();
        $this->getMaskedQuoteIdByReservedOrderId = $objectManager->get(GetMaskedQuoteIdByReservedOrderId::class);
        $this->customerTokenService = $objectManager->get(CustomerTokenServiceInterface::class);
    }

    /**
     * @magentoApiDataFixture Magento/Customer/_files/customer.php
     * @magentoApiDataFixture Magento/Catalog/_files/product_simple.php
     * @magentoApiDataFixture Magento/GraphQl/Quote/_files/customer/create_empty_cart.php
     * @magentoApiDataFixture Magento/GraphQl/Quote/_files/add_simple_product.php
     * @magentoApiDataFixture Magento/GraphQl/Quote/_files/set_new_shipping_address.php
     */
    public function testGetAvailablePaymentMethods()
    {
        $maskedQuoteId = $this->getMaskedQuoteIdByReservedOrderId->execute('test_quote');
        $query = $this->getQuery($maskedQuoteId);
        $response = $this->graphQlQuery($query, [], '', $this->getHeaderMap());

        self::assertArrayHasKey('cart', $response);
        self::assertArrayHasKey('available_payment_methods', $response['cart']);

        self::assertEquals('checkmo', $response['cart']['available_payment_methods'][0]['code']);
        self::assertEquals('Check / Money order', $response['cart']['available_payment_methods'][0]['title']);
    }

    /**
     * _security
     * @magentoApiDataFixture Magento/Customer/_files/customer.php
     * @magentoApiDataFixture Magento/Catalog/_files/product_simple.php
     * @magentoApiDataFixture Magento/GraphQl/Quote/_files/guest/create_empty_cart.php
     * @magentoApiDataFixture Magento/GraphQl/Quote/_files/add_simple_product.php
     * @magentoApiDataFixture Magento/GraphQl/Quote/_files/set_new_shipping_address.php
     */
    public function testGetAvailablePaymentMethodsFromGuestCart()
    {
        $maskedQuoteId = $this->getMaskedQuoteIdByReservedOrderId->execute('test_quote');
        $query = $this->getQuery($maskedQuoteId);

        $this->expectExceptionMessage(
            "The current user cannot perform operations on cart \"$maskedQuoteId\""
        );
        $this->graphQlQuery($query, [], '', $this->getHeaderMap());
    }

    /**
     * _security
     * @magentoApiDataFixture Magento/Customer/_files/three_customers.php
     * @magentoApiDataFixture Magento/Catalog/_files/product_simple.php
     * @magentoApiDataFixture Magento/GraphQl/Quote/_files/customer/create_empty_cart.php
     * @magentoApiDataFixture Magento/GraphQl/Quote/_files/add_simple_product.php
     * @magentoApiDataFixture Magento/GraphQl/Quote/_files/set_new_shipping_address.php
     */
    public function testGetAvailablePaymentMethodsFromAnotherCustomerCart()
    {
        $maskedQuoteId = $this->getMaskedQuoteIdByReservedOrderId->execute('test_quote');
        $query = $this->getQuery($maskedQuoteId);

        $this->expectExceptionMessage(
            "The current user cannot perform operations on cart \"$maskedQuoteId\""
        );
        $this->graphQlQuery($query, [], '', $this->getHeaderMap('customer3@search.example.com'));
    }

    /**
     * @magentoApiDataFixture Magento/Customer/_files/customer.php
     * @magentoApiDataFixture Magento/Catalog/_files/product_simple.php
     * @magentoApiDataFixture Magento/GraphQl/Quote/_files/customer/create_empty_cart.php
     * @magentoApiDataFixture Magento/GraphQl/Quote/_files/add_simple_product.php
     * @magentoApiDataFixture Magento/GraphQl/Quote/_files/set_new_shipping_address.php
     * @magentoApiDataFixture Magento/GraphQl/Quote/_files/disable_all_active_payment_methods.php
     */
<<<<<<< HEAD
    public function testGetAvailablePaymentMethodsIfAllPaymentsAreDisabled()
=======
    public function testGetAvailablePaymentMethodsIfPaymentsAreNotPresent()
>>>>>>> 70bf7c6d
    {
        $maskedQuoteId = $this->getMaskedQuoteIdByReservedOrderId->execute('test_quote');
        $query = $this->getQuery($maskedQuoteId);
        $response = $this->graphQlQuery($query, [], '', $this->getHeaderMap());

        self::assertArrayHasKey('cart', $response);
        self::assertArrayHasKey('available_payment_methods', $response['cart']);
        self::assertEmpty($response['cart']['available_payment_methods']);
    }

    /**
     * @magentoApiDataFixture Magento/Customer/_files/customer.php
     *
     * @expectedException \Exception
     * @expectedExceptionMessage Could not find a cart with ID "non_existent_masked_id"
     */
    public function testGetAvailablePaymentMethodsOfNonExistentCart()
    {
        $maskedQuoteId = 'non_existent_masked_id';
        $query = $this->getQuery($maskedQuoteId);

        $this->graphQlQuery($query, [], '', $this->getHeaderMap());
    }

    /**
     * @param string $maskedQuoteId
     * @return string
     */
    private function getQuery(string $maskedQuoteId): string
    {
        return <<<QUERY
{
  cart(cart_id: "$maskedQuoteId") {
    available_payment_methods {
      code
      title
    }
  }
}
QUERY;
    }

    /**
     * @param string $username
     * @param string $password
     * @return array
     */
    private function getHeaderMap(string $username = 'customer@example.com', string $password = 'password'): array
    {
        $customerToken = $this->customerTokenService->createCustomerAccessToken($username, $password);
        $headerMap = ['Authorization' => 'Bearer ' . $customerToken];
        return $headerMap;
    }
}<|MERGE_RESOLUTION|>--- conflicted
+++ resolved
@@ -103,11 +103,7 @@
      * @magentoApiDataFixture Magento/GraphQl/Quote/_files/set_new_shipping_address.php
      * @magentoApiDataFixture Magento/GraphQl/Quote/_files/disable_all_active_payment_methods.php
      */
-<<<<<<< HEAD
-    public function testGetAvailablePaymentMethodsIfAllPaymentsAreDisabled()
-=======
     public function testGetAvailablePaymentMethodsIfPaymentsAreNotPresent()
->>>>>>> 70bf7c6d
     {
         $maskedQuoteId = $this->getMaskedQuoteIdByReservedOrderId->execute('test_quote');
         $query = $this->getQuery($maskedQuoteId);
