--- conflicted
+++ resolved
@@ -73,7 +73,7 @@
     public function testCreateEmptyCart()
     {
         $query = $this->getQuery();
-        $response = $this->graphQlQuery($query, [], '', $this->getHeaderMapWithCustomerToken());
+        $response = $this->graphQlMutation($query, [], '', $this->getHeaderMapWithCustomerToken());
 
         self::assertArrayHasKey('createEmptyCart', $response);
         self::assertNotEmpty($response['createEmptyCart']);
@@ -86,9 +86,6 @@
         self::assertEquals('default', $guestCart->getStore()->getCode());
     }
 
-<<<<<<< HEAD
-        $response = $this->graphQlMutation($query, [], '', $headerMap);
-=======
     /**
      * @magentoApiDataFixture Magento/Store/_files/second_store.php
      * @magentoApiDataFixture Magento/Customer/_files/customer.php
@@ -99,8 +96,7 @@
 
         $headerMap = $this->getHeaderMapWithCustomerToken();
         $headerMap['Store'] = 'fixture_second_store';
-        $response = $this->graphQlQuery($query, [], '', $headerMap);
->>>>>>> d81b3999
+        $response = $this->graphQlMutation($query, [], '', $headerMap);
 
         self::assertArrayHasKey('createEmptyCart', $response);
         self::assertNotEmpty($response['createEmptyCart']);
