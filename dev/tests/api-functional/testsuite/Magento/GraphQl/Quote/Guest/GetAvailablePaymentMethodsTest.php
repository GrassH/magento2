--- conflicted
+++ resolved
@@ -31,11 +31,7 @@
     }
 
     /**
-<<<<<<< HEAD
-     * @magentoApiDataFixture Magento/Catalog/_files/product_simple.php
-=======
      * @magentoApiDataFixture Magento/GraphQl/Catalog/_files/simple_product.php
->>>>>>> eea6126c
      * @magentoApiDataFixture Magento/GraphQl/Quote/_files/guest/create_empty_cart.php
      * @magentoApiDataFixture Magento/GraphQl/Quote/_files/add_simple_product.php
      * @magentoApiDataFixture Magento/GraphQl/Quote/_files/set_new_shipping_address.php
@@ -56,11 +52,7 @@
     /**
      * _security
      * @magentoApiDataFixture Magento/Customer/_files/customer.php
-<<<<<<< HEAD
-     * @magentoApiDataFixture Magento/Catalog/_files/product_simple.php
-=======
      * @magentoApiDataFixture Magento/GraphQl/Catalog/_files/simple_product.php
->>>>>>> eea6126c
      * @magentoApiDataFixture Magento/GraphQl/Quote/_files/customer/create_empty_cart.php
      * @magentoApiDataFixture Magento/GraphQl/Quote/_files/add_simple_product.php
      * @magentoApiDataFixture Magento/GraphQl/Quote/_files/set_new_shipping_address.php
@@ -77,11 +69,7 @@
     }
 
     /**
-<<<<<<< HEAD
-     * @magentoApiDataFixture Magento/Catalog/_files/product_simple.php
-=======
      * @magentoApiDataFixture Magento/GraphQl/Catalog/_files/simple_product.php
->>>>>>> eea6126c
      * @magentoApiDataFixture Magento/GraphQl/Quote/_files/guest/create_empty_cart.php
      * @magentoApiDataFixture Magento/GraphQl/Quote/_files/add_simple_product.php
      * @magentoApiDataFixture Magento/GraphQl/Quote/_files/set_new_shipping_address.php
