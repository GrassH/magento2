--- conflicted
+++ resolved
@@ -369,51 +369,17 @@
     }
 
     /**
-<<<<<<< HEAD
-     * @magentoApiDataFixture Magento/GraphQl/Catalog/_files/simple_product.php
-     * @magentoApiDataFixture Magento/GraphQl/Quote/_files/guest/create_empty_cart.php
-     * @magentoApiDataFixture Magento/GraphQl/Quote/_files/add_simple_product.php
-     * @magentoApiDataFixture Magento/GraphQl/Quote/_files/disable_guest_checkout.php
-     * @magentoConfigFixture default_store checkout/options/guest_checkout 0
-     *
-     * @expectedException \Exception
-     * @expectedExceptionMessage Guest checkout is not allowed.
-     */
-    public function testSetNewShippingAddressOnCartWithGuestCheckoutDisabled()
-    {
-        $maskedQuoteId = $this->getMaskedQuoteIdByReservedOrderId->execute('test_quote');
-
-=======
      * @expectedException \Exception
      * @expectedExceptionMessage Could not find a cart with ID "non_existent_masked_id"
      */
     public function testSetShippingAddressOnNonExistentCart()
     {
         $maskedQuoteId = 'non_existent_masked_id';
->>>>>>> 6801e95b
-        $query = <<<QUERY
-mutation {
-  setShippingAddressesOnCart(
-    input: {
-      cart_id: "$maskedQuoteId"
-<<<<<<< HEAD
-      shipping_addresses: [
-        {
-          address: {
-            firstname: "test firstname"
-            lastname: "test lastname"
-            company: "test company"
-            street: ["test street 1", "test street 2"]
-            city: "test city"
-            region: "test region"
-            postcode: "887766"
-            country_code: "US"
-            telephone: "88776655"
-            save_in_address_book: false
-          }
-        }
-      ]
-=======
+        $query = <<<QUERY
+mutation {
+  setShippingAddressesOnCart(
+    input: {
+      cart_id: "$maskedQuoteId"
       shipping_addresses: {
         address: {
           firstname: "test firstname"
@@ -428,12 +394,58 @@
           save_in_address_book: false
         }
       }
->>>>>>> 6801e95b
-    }
-  ) {
-    cart {
-      shipping_addresses {
-<<<<<<< HEAD
+    }
+  ) {
+    cart {
+      shipping_addresses {
+        city
+      }
+    }
+  }
+}
+QUERY;
+        $this->graphQlMutation($query);
+    }
+
+    /**
+     * @magentoApiDataFixture Magento/GraphQl/Catalog/_files/simple_product.php
+     * @magentoApiDataFixture Magento/GraphQl/Quote/_files/guest/create_empty_cart.php
+     * @magentoApiDataFixture Magento/GraphQl/Quote/_files/add_simple_product.php
+     * @magentoApiDataFixture Magento/GraphQl/Quote/_files/disable_guest_checkout.php
+     * @magentoConfigFixture default_store checkout/options/guest_checkout 0
+     *
+     * @expectedException \Exception
+     * @expectedExceptionMessage Guest checkout is not allowed.
+     */
+    public function testSetNewShippingAddressOnCartWithGuestCheckoutDisabled()
+    {
+        $maskedQuoteId = $this->getMaskedQuoteIdByReservedOrderId->execute('test_quote');
+
+        $query = <<<QUERY
+mutation {
+  setShippingAddressesOnCart(
+    input: {
+      cart_id: "$maskedQuoteId"
+      shipping_addresses: [
+        {
+          address: {
+            firstname: "test firstname"
+            lastname: "test lastname"
+            company: "test company"
+            street: ["test street 1", "test street 2"]
+            city: "test city"
+            region: "test region"
+            postcode: "887766"
+            country_code: "US"
+            telephone: "88776655"
+            save_in_address_book: false
+          }
+        }
+      ]
+    }
+  ) {
+    cart {
+      shipping_addresses {
         firstname
         lastname
         company
@@ -446,21 +458,15 @@
           label
         }
         __typename
-=======
-        city
->>>>>>> 6801e95b
-      }
-    }
-  }
-}
-QUERY;
-        $this->graphQlMutation($query);
-    }
-
-<<<<<<< HEAD
-
-=======
->>>>>>> 6801e95b
+      }
+    }
+  }
+}
+QUERY;
+        $this->graphQlMutation($query);
+    }
+
+
     /**
      * Verify the all the whitelisted fields for a New Address Object
      *
