--- conflicted
+++ resolved
@@ -135,7 +135,6 @@
 query {
   cart (cart_id: "{$maskedQuoteId}") {
     shipping_addresses {
-<<<<<<< HEAD
       cart_items {
         cart_item_id
         quantity
@@ -144,26 +143,19 @@
         amount {
           value
           currency
-=======
-        available_shipping_methods {
-          amount {
-            value
-            currency
-          }
-          carrier_code
-          carrier_title
-          error_message
-          method_code
-          method_title
-          price_excl_tax {
-            value
-            currency
-          }
-          price_incl_tax {
-            value
-            currency
-          }
->>>>>>> 50a085d7
+        }
+        carrier_code
+        carrier_title
+        error_message
+        method_code
+        method_title
+        price_excl_tax {
+          value
+          currency
+        }
+        price_incl_tax {
+          value
+          currency
         }
         base_amount {
           value
