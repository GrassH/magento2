--- conflicted
+++ resolved
@@ -71,10 +71,7 @@
         $this->assertEquals($itemId, $item['id']);
         $this->assertEquals($quantity, $item['quantity']);
 
-<<<<<<< HEAD
-=======
         //Check that update is correctly reflected in cart
->>>>>>> fbaecf03
         $cartQuery = $this->getCartQuery($maskedQuoteId);
         $response = $this->graphQlQuery($cartQuery);
 
