--- conflicted
+++ resolved
@@ -7,10 +7,7 @@
 
 namespace Magento\GraphQl\Quote\Guest;
 
-<<<<<<< HEAD
-=======
 use Exception;
->>>>>>> eea6126c
 use Magento\GraphQl\Quote\GetMaskedQuoteIdByReservedOrderId;
 use Magento\GraphQl\Quote\GetQuoteShippingAddressIdByReservedQuoteId;
 use Magento\TestFramework\Helper\Bootstrap;
@@ -44,11 +41,7 @@
     }
 
     /**
-<<<<<<< HEAD
-     * @magentoApiDataFixture Magento/Catalog/_files/product_simple.php
-=======
-     * @magentoApiDataFixture Magento/GraphQl/Catalog/_files/simple_product.php
->>>>>>> eea6126c
+     * @magentoApiDataFixture Magento/GraphQl/Catalog/_files/simple_product.php
      * @magentoApiDataFixture Magento/GraphQl/Quote/_files/guest/create_empty_cart.php
      * @magentoApiDataFixture Magento/GraphQl/Quote/_files/add_simple_product.php
      * @magentoApiDataFixture Magento/GraphQl/Quote/_files/set_new_shipping_address.php
@@ -66,11 +59,7 @@
             $carrierCode,
             $quoteAddressId
         );
-<<<<<<< HEAD
-        $response = $this->graphQlQuery($query);
-=======
         $response = $this->graphQlMutation($query);
->>>>>>> eea6126c
 
         self::assertArrayHasKey('setShippingMethodsOnCart', $response);
         self::assertArrayHasKey('cart', $response['setShippingMethodsOnCart']);
@@ -82,26 +71,6 @@
 
         self::assertArrayHasKey('carrier_code', $shippingAddress['selected_shipping_method']);
         self::assertEquals($carrierCode, $shippingAddress['selected_shipping_method']['carrier_code']);
-<<<<<<< HEAD
-
-        self::assertArrayHasKey('method_code', $shippingAddress['selected_shipping_method']);
-        self::assertEquals($methodCode, $shippingAddress['selected_shipping_method']['method_code']);
-    }
-
-    /**
-     * @magentoApiDataFixture Magento/Catalog/_files/product_simple.php
-     * @magentoApiDataFixture Magento/GraphQl/Quote/_files/guest/create_empty_cart.php
-     * @magentoApiDataFixture Magento/GraphQl/Quote/_files/add_simple_product.php
-     *
-     * @expectedException \Exception
-     * @expectedExceptionMessage The shipping address is missing. Set the address and try again.
-     */
-    public function testSetShippingMethodOnCartWithSimpleProductAndWithoutAddress()
-    {
-        $maskedQuoteId = $this->getMaskedQuoteIdByReservedOrderId->execute('test_quote');
-        $carrierCode = 'flatrate';
-        $methodCode = 'flatrate';
-=======
 
         self::assertArrayHasKey('method_code', $shippingAddress['selected_shipping_method']);
         self::assertEquals($methodCode, $shippingAddress['selected_shipping_method']['method_code']);
@@ -149,7 +118,6 @@
         $maskedQuoteId = $this->getMaskedQuoteIdByReservedOrderId->execute('test_quote');
         $carrierCode = 'freeshipping';
         $methodCode = 'freeshipping';
->>>>>>> eea6126c
         $quoteAddressId = $this->getQuoteShippingAddressIdByReservedQuoteId->execute('test_quote');
 
         $query = $this->getQuery(
@@ -158,32 +126,7 @@
             $carrierCode,
             $quoteAddressId
         );
-<<<<<<< HEAD
-        $this->graphQlQuery($query);
-    }
-
-    /**
-     * @magentoApiDataFixture Magento/GraphQl/Quote/_files/enable_offline_shipping_methods.php
-     * @magentoApiDataFixture Magento/Catalog/_files/product_simple.php
-     * @magentoApiDataFixture Magento/GraphQl/Quote/_files/guest/create_empty_cart.php
-     * @magentoApiDataFixture Magento/GraphQl/Quote/_files/add_simple_product.php
-     * @magentoApiDataFixture Magento/GraphQl/Quote/_files/set_new_shipping_address.php
-     * @magentoApiDataFixture Magento/GraphQl/Quote/_files/set_flatrate_shipping_method.php
-     */
-    public function testReSetShippingMethod()
-    {
-        $maskedQuoteId = $this->getMaskedQuoteIdByReservedOrderId->execute('test_quote');
-        $carrierCode = 'freeshipping';
-        $methodCode = 'freeshipping';
-        $quoteAddressId = $this->getQuoteShippingAddressIdByReservedQuoteId->execute('test_quote');
-
-        $query = $this->getQuery(
-            $maskedQuoteId,
-            $methodCode,
-            $carrierCode,
-            $quoteAddressId
-        );
-        $response = $this->graphQlQuery($query);
+        $response = $this->graphQlMutation($query);
 
         self::assertArrayHasKey('setShippingMethodsOnCart', $response);
         self::assertArrayHasKey('cart', $response['setShippingMethodsOnCart']);
@@ -201,7 +144,7 @@
     }
 
     /**
-     * @magentoApiDataFixture Magento/Catalog/_files/product_simple.php
+     * @magentoApiDataFixture Magento/GraphQl/Catalog/_files/simple_product.php
      * @magentoApiDataFixture Magento/GraphQl/Quote/_files/guest/create_empty_cart.php
      * @magentoApiDataFixture Magento/GraphQl/Quote/_files/add_simple_product.php
      * @magentoApiDataFixture Magento/GraphQl/Quote/_files/set_new_shipping_address.php
@@ -209,7 +152,7 @@
      * @param string $input
      * @param string $message
      * @dataProvider dataProviderSetShippingMethodWithWrongParameters
-     * @throws \Exception
+     * @throws Exception
      */
     public function testSetShippingMethodWithWrongParameters(string $input, string $message)
     {
@@ -233,7 +176,7 @@
 }
 QUERY;
         $this->expectExceptionMessage($message);
-        $this->graphQlQuery($query);
+        $this->graphQlMutation($query);
     }
 
     /**
@@ -328,16 +271,24 @@
                 }]',
                 'Could not find a cart with ID "non_existent_masked_id"'
             ],
+            'disabled_shipping_method' => [
+                'cart_id: "cart_id_value", shipping_methods: [{
+                    cart_address_id: cart_address_id_value
+                    carrier_code: "freeshipping"
+                    method_code: "freeshipping"
+                }]',
+                'Carrier with such method not found: freeshipping, freeshipping'
+            ],
         ];
     }
 
     /**
      * @magentoApiDataFixture Magento/GraphQl/Quote/_files/enable_offline_shipping_methods.php
-     * @magentoApiDataFixture Magento/Catalog/_files/product_simple.php
-     * @magentoApiDataFixture Magento/GraphQl/Quote/_files/guest/create_empty_cart.php
-     * @magentoApiDataFixture Magento/GraphQl/Quote/_files/add_simple_product.php
-     * @magentoApiDataFixture Magento/GraphQl/Quote/_files/set_new_shipping_address.php
-     * @expectedException \Exception
+     * @magentoApiDataFixture Magento/GraphQl/Catalog/_files/simple_product.php
+     * @magentoApiDataFixture Magento/GraphQl/Quote/_files/guest/create_empty_cart.php
+     * @magentoApiDataFixture Magento/GraphQl/Quote/_files/add_simple_product.php
+     * @magentoApiDataFixture Magento/GraphQl/Quote/_files/set_new_shipping_address.php
+     * @expectedException Exception
      * @expectedExceptionMessage You cannot specify multiple shipping methods.
      */
     public function testSetMultipleShippingMethods()
@@ -372,205 +323,6 @@
   }
 }
 QUERY;
-        $this->graphQlQuery($query);
-=======
-        $response = $this->graphQlMutation($query);
-
-        self::assertArrayHasKey('setShippingMethodsOnCart', $response);
-        self::assertArrayHasKey('cart', $response['setShippingMethodsOnCart']);
-        self::assertArrayHasKey('shipping_addresses', $response['setShippingMethodsOnCart']['cart']);
-        self::assertCount(1, $response['setShippingMethodsOnCart']['cart']['shipping_addresses']);
-
-        $shippingAddress = current($response['setShippingMethodsOnCart']['cart']['shipping_addresses']);
-        self::assertArrayHasKey('selected_shipping_method', $shippingAddress);
-
-        self::assertArrayHasKey('carrier_code', $shippingAddress['selected_shipping_method']);
-        self::assertEquals($carrierCode, $shippingAddress['selected_shipping_method']['carrier_code']);
-
-        self::assertArrayHasKey('method_code', $shippingAddress['selected_shipping_method']);
-        self::assertEquals($methodCode, $shippingAddress['selected_shipping_method']['method_code']);
-    }
-
-    /**
-     * @magentoApiDataFixture Magento/GraphQl/Catalog/_files/simple_product.php
-     * @magentoApiDataFixture Magento/GraphQl/Quote/_files/guest/create_empty_cart.php
-     * @magentoApiDataFixture Magento/GraphQl/Quote/_files/add_simple_product.php
-     * @magentoApiDataFixture Magento/GraphQl/Quote/_files/set_new_shipping_address.php
-     *
-     * @param string $input
-     * @param string $message
-     * @dataProvider dataProviderSetShippingMethodWithWrongParameters
-     * @throws Exception
-     */
-    public function testSetShippingMethodWithWrongParameters(string $input, string $message)
-    {
-        $maskedQuoteId = $this->getMaskedQuoteIdByReservedOrderId->execute('test_quote');
-        $quoteAddressId = $this->getQuoteShippingAddressIdByReservedQuoteId->execute('test_quote');
-        $input = str_replace(['cart_id_value', 'cart_address_id_value'], [$maskedQuoteId, $quoteAddressId], $input);
-
-        $query = <<<QUERY
-mutation {
-  setShippingMethodsOnCart(input:  {
-   {$input}     
-  }) {
-    cart {
-      shipping_addresses {
-        selected_shipping_method {
-          carrier_code
-        }
-      }
-    }
-  }
-}
-QUERY;
-        $this->expectExceptionMessage($message);
-        $this->graphQlMutation($query);
-    }
-
-    /**
-     * @return array
-     * @SuppressWarnings(PHPMD.ExcessiveMethodLength)
-     */
-    public function dataProviderSetShippingMethodWithWrongParameters(): array
-    {
-        return [
-            'missed_cart_id' => [
-                'shipping_methods: [{
-                    cart_address_id: cart_address_id_value
-                    carrier_code: "flatrate"
-                    method_code: "flatrate"
-                }]',
-                'Required parameter "cart_id" is missing'
-            ],
-            'missed_shipping_methods' => [
-                'cart_id: "cart_id_value"',
-                'Required parameter "shipping_methods" is missing'
-            ],
-            'shipping_methods_are_empty' => [
-                'cart_id: "cart_id_value" shipping_methods: []',
-                'Required parameter "shipping_methods" is missing'
-            ],
-            'missed_cart_address_id' => [
-                'cart_id: "cart_id_value", shipping_methods: [{
-                    carrier_code: "flatrate"
-                    method_code: "flatrate"
-                }]',
-                'Required parameter "cart_address_id" is missing.'
-            ],
-            'non_existent_cart_address_id' => [
-                'cart_id: "cart_id_value", shipping_methods: [{
-                    cart_address_id: -1
-                    carrier_code: "flatrate"
-                    method_code: "flatrate"
-                }]',
-                'Could not find a cart address with ID "-1"'
-            ],
-            'missed_carrier_code' => [
-                'cart_id: "cart_id_value", shipping_methods: [{
-                    cart_address_id: cart_address_id_value
-                    method_code: "flatrate"
-                }]',
-                'Field ShippingMethodInput.carrier_code of required type String! was not provided.'
-            ],
-            'empty_carrier_code' => [
-                'cart_id: "cart_id_value", shipping_methods: [{
-                    cart_address_id: cart_address_id_value
-                    carrier_code: ""
-                    method_code: "flatrate"
-                }]',
-                'Required parameter "carrier_code" is missing.'
-            ],
-            'non_existent_carrier_code' => [
-                'cart_id: "cart_id_value", shipping_methods: [{
-                    cart_address_id: cart_address_id_value
-                    carrier_code: "wrong-carrier-code"
-                    method_code: "flatrate"
-                }]',
-                'Carrier with such method not found: wrong-carrier-code, flatrate'
-            ],
-            'missed_method_code' => [
-                'cart_id: "cart_id_value", shipping_methods: [{
-                    cart_address_id: cart_address_id_value
-                    carrier_code: "flatrate"
-                }]',
-                'Required parameter "method_code" is missing.'
-            ],
-            'empty_method_code' => [
-                'cart_id: "cart_id_value", shipping_methods: [{
-                    cart_address_id: cart_address_id_value
-                    carrier_code: "flatrate"
-                    method_code: ""
-                }]',
-                'Required parameter "method_code" is missing.'
-            ],
-            'non_existent_method_code' => [
-                'cart_id: "cart_id_value", shipping_methods: [{
-                    cart_address_id: cart_address_id_value
-                    carrier_code: "flatrate"
-                    method_code: "wrong-carrier-code"
-                }]',
-                'Carrier with such method not found: flatrate, wrong-carrier-code'
-            ],
-            'non_existent_shopping_cart' => [
-                'cart_id: "non_existent_masked_id", shipping_methods: [{
-                    cart_address_id: cart_address_id_value
-                    carrier_code: "flatrate"
-                    method_code: "flatrate"
-                }]',
-                'Could not find a cart with ID "non_existent_masked_id"'
-            ],
-            'disabled_shipping_method' => [
-                'cart_id: "cart_id_value", shipping_methods: [{
-                    cart_address_id: cart_address_id_value
-                    carrier_code: "freeshipping"
-                    method_code: "freeshipping"
-                }]',
-                'Carrier with such method not found: freeshipping, freeshipping'
-            ],
-        ];
-    }
-
-    /**
-     * @magentoApiDataFixture Magento/GraphQl/Quote/_files/enable_offline_shipping_methods.php
-     * @magentoApiDataFixture Magento/GraphQl/Catalog/_files/simple_product.php
-     * @magentoApiDataFixture Magento/GraphQl/Quote/_files/guest/create_empty_cart.php
-     * @magentoApiDataFixture Magento/GraphQl/Quote/_files/add_simple_product.php
-     * @magentoApiDataFixture Magento/GraphQl/Quote/_files/set_new_shipping_address.php
-     * @expectedException Exception
-     * @expectedExceptionMessage You cannot specify multiple shipping methods.
-     */
-    public function testSetMultipleShippingMethods()
-    {
-        $maskedQuoteId = $this->getMaskedQuoteIdByReservedOrderId->execute('test_quote');
-        $quoteAddressId = $this->getQuoteShippingAddressIdByReservedQuoteId->execute('test_quote');
-
-        $query = <<<QUERY
-mutation {
-  setShippingMethodsOnCart(input:  {
-   cart_id: "{$maskedQuoteId}", 
-   shipping_methods: [
-        {
-            cart_address_id: {$quoteAddressId}
-            carrier_code: "flatrate"
-            method_code: "flatrate"
-        }
-        {
-            cart_address_id: {$quoteAddressId}
-            carrier_code: "flatrate"
-            method_code: "flatrate"
-        }
-   ]
-  }) {
-    cart {
-      shipping_addresses {
-        selected_shipping_method {
-          carrier_code
-        }
-      }
-    }
-  }
-}
-QUERY;
         $this->graphQlMutation($query);
     }
 
@@ -601,22 +353,10 @@
             "The current user cannot perform operations on cart \"$maskedQuoteId\""
         );
         $this->graphQlMutation($query);
->>>>>>> eea6126c
     }
 
     /**
      * _security
-<<<<<<< HEAD
-     * @magentoApiDataFixture Magento/Customer/_files/customer.php
-     * @magentoApiDataFixture Magento/Catalog/_files/product_simple.php
-     * @magentoApiDataFixture Magento/GraphQl/Quote/_files/customer/create_empty_cart.php
-     * @magentoApiDataFixture Magento/GraphQl/Quote/_files/add_simple_product.php
-     * @magentoApiDataFixture Magento/GraphQl/Quote/_files/set_new_shipping_address.php
-     *
-     * @expectedException \Exception
-     */
-    public function testSetShippingMethodToCustomerCart()
-=======
      * @magentoApiDataFixture Magento/GraphQl/Catalog/_files/simple_product.php
      * @magentoApiDataFixture Magento/GraphQl/Quote/_files/guest/create_empty_cart.php
      * @magentoApiDataFixture Magento/GraphQl/Quote/_files/add_simple_product.php
@@ -624,41 +364,15 @@
      * @magentoApiDataFixture Magento/GraphQl/Quote/_files/guest/quote_with_address.php
      */
     public function testSetShippingMethodIfGuestIsNotOwnerOfAddress()
->>>>>>> eea6126c
     {
         $maskedQuoteId = $this->getMaskedQuoteIdByReservedOrderId->execute('test_quote');
         $carrierCode = 'flatrate';
         $methodCode = 'flatrate';
-<<<<<<< HEAD
-        $quoteAddressId = $this->getQuoteShippingAddressIdByReservedQuoteId->execute('test_quote');
-=======
         $anotherQuoteAddressId = $this->getQuoteShippingAddressIdByReservedQuoteId->execute('guest_quote_with_address');
->>>>>>> eea6126c
-        $query = $this->getQuery(
-            $maskedQuoteId,
-            $methodCode,
-            $carrierCode,
-<<<<<<< HEAD
-            $quoteAddressId
-        );
-
-        $this->expectExceptionMessage(
-            "The current user cannot perform operations on cart \"$maskedQuoteId\""
-        );
-        $this->graphQlQuery($query);
-    }
-
-    /**
-     * _security
-     *
-     * @magentoApiDataFixture Magento/Catalog/_files/product_simple.php
-     * @magentoApiDataFixture Magento/GraphQl/Quote/_files/guest/create_empty_cart.php
-     * @magentoApiDataFixture Magento/GraphQl/Quote/_files/add_simple_product.php
-     * @magentoApiDataFixture Magento/GraphQl/Quote/_files/set_new_shipping_address.php
-     * @magentoApiDataFixture Magento/GraphQl/Quote/_files/guest/quote_with_address.php
-     */
-    public function testSetShippingMethodIfGuestIsNotOwnerOfAddress()
-=======
+        $query = $this->getQuery(
+            $maskedQuoteId,
+            $methodCode,
+            $carrierCode,
             $anotherQuoteAddressId
         );
 
@@ -677,34 +391,19 @@
      * @expectedExceptionMessage The shipping method can't be set for an empty cart. Add an item to cart and try again.
      */
     public function testSetShippingMethodOnAnEmptyCart()
->>>>>>> eea6126c
     {
         $maskedQuoteId = $this->getMaskedQuoteIdByReservedOrderId->execute('test_quote');
         $carrierCode = 'flatrate';
         $methodCode = 'flatrate';
-<<<<<<< HEAD
-        $anotherQuoteAddressId = $this->getQuoteShippingAddressIdByReservedQuoteId->execute('guest_quote_with_address');
-=======
-        $quoteAddressId = $this->getQuoteShippingAddressIdByReservedQuoteId->execute('test_quote');
-
->>>>>>> eea6126c
-        $query = $this->getQuery(
-            $maskedQuoteId,
-            $methodCode,
-            $carrierCode,
-<<<<<<< HEAD
-            $anotherQuoteAddressId
-        );
-
-        $this->expectExceptionMessage(
-            "Cart does not contain address with ID \"{$anotherQuoteAddressId}\""
-        );
-        $this->graphQlQuery($query);
-=======
+        $quoteAddressId = $this->getQuoteShippingAddressIdByReservedQuoteId->execute('test_quote');
+
+        $query = $this->getQuery(
+            $maskedQuoteId,
+            $methodCode,
+            $carrierCode,
             $quoteAddressId
         );
         $this->graphQlMutation($query);
->>>>>>> eea6126c
     }
 
     /**
