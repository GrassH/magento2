--- conflicted
+++ resolved
@@ -7,7 +7,6 @@
 
 namespace Magento\GraphQl\Quote\Guest;
 
-use Magento\Quote\Model\Quote;
 use Magento\Quote\Model\QuoteFactory;
 use Magento\Quote\Model\QuoteIdToMaskedQuoteIdInterface;
 use Magento\Quote\Model\ResourceModel\Quote as QuoteResource;
@@ -111,34 +110,6 @@
     }
 
     /**
-     * @magentoApiDataFixture Magento/Checkout/_files/quote_with_shipping_method.php
-     */
-    public function testReSetShippingMethod()
-    {
-        $maskedQuoteId = $this->unAssignCustomerFromQuoteAndShippingAddress('test_order_1');
-        $methodCode = 'flatrate';
-        $carrierCode = 'flatrate';
-        $quote = $this->getQuoteByReversedQuoteId('test_order_1');
-        $shippingAddress = $quote->getShippingAddress();
-        $shippingAddressId = $shippingAddress->getId();
-        $query = $this->prepareMutationQuery($maskedQuoteId, $methodCode, $carrierCode, $shippingAddressId);
-
-        $response = $this->graphQlQuery($query);
-
-        self::assertArrayHasKey('setShippingMethodsOnCart', $response);
-        self::assertArrayHasKey('cart', $response['setShippingMethodsOnCart']);
-        self::assertArrayHasKey('shipping_addresses', $response['setShippingMethodsOnCart']['cart']);
-        foreach ($response['setShippingMethodsOnCart']['cart']['shipping_addresses'] as $address) {
-            self::assertArrayHasKey('address_id', $address);
-            if ($address['address_id'] == $shippingAddressId) {
-                self::assertArrayHasKey('selected_shipping_method', $address);
-                self::assertEquals($methodCode, $address['selected_shipping_method']['method_code']);
-                self::assertEquals($carrierCode, $address['selected_shipping_method']['carrier_code']);
-            }
-        }
-    }
-
-    /**
      * @param string $maskedQuoteId
      * @param string $shippingMethodCode
      * @param string $shippingCarrierCode
@@ -157,15 +128,16 @@
   setShippingMethodsOnCart(input: 
     {
       cart_id: "$maskedQuoteId", 
-      shipping_methods: [{
+      shipping_addresses: [{
         cart_address_id: $shippingAddressId
-        method_code: "$shippingMethodCode"
-        carrier_code: "$shippingCarrierCode"
+        shipping_method: {
+          method_code: "$shippingMethodCode"
+          carrier_code: "$shippingCarrierCode"
+        }
       }]
       }) {
     cart {
       shipping_addresses {
-        address_id
         selected_shipping_method {
           carrier_code
           method_code
@@ -181,45 +153,7 @@
     }
 
     /**
-<<<<<<< HEAD
-     * @param string $reversedQuoteId
-     * @param int $customerId
-     * @return string
-     */
-    private function unAssignCustomerFromQuoteAndShippingAddress(
-        string $reversedQuoteId
-    ): string {
-        /** @var Quote $quote */
-        $quote = $this->quoteFactory->create();
-        $this->quoteResource->load($quote, $reversedQuoteId, 'reserved_order_id');
-        $quote->setCustomerId(0);
-
-        $shippingAddress = $quote->getShippingAddress();
-        $shippingAddress->setCustomerId(0);
-        $shippingAddress->setCustomerAddressId(0);
-
-        $this->quoteResource->save($quote);
-
-        return $this->quoteIdToMaskedId->execute((int)$quote->getId());
-    }
-
-    /**
-     * @param string $reversedQuoteId
-     * @return Quote
-     */
-    private function getQuoteByReversedQuoteId(string $reversedQuoteId): Quote
-    {
-        $quote = $this->quoteFactory->create();
-        $this->quoteResource->load($quote, $reversedQuoteId, 'reserved_order_id');
-
-        return $quote;
-    }
-
-    /**
-     * @param string $reversedQuoteId
-=======
      * @param string $reversedOrderId
->>>>>>> 70bf7c6d
      * @return string
      * @SuppressWarnings(PHPMD.UnusedPrivateMethod)
      */
