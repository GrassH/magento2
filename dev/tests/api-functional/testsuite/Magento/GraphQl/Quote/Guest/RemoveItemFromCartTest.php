<?php
/**
 * Copyright © Magento, Inc. All rights reserved.
 * See COPYING.txt for license details.
 */
declare(strict_types=1);

namespace Magento\GraphQl\Quote\Guest;

use Magento\GraphQl\Quote\GetMaskedQuoteIdByReservedOrderId;
use Magento\GraphQl\Quote\GetQuoteItemIdByReservedQuoteIdAndSku;
use Magento\TestFramework\Helper\Bootstrap;
use Magento\TestFramework\TestCase\GraphQlAbstract;

/**
 * Test for removeItemFromCartTest mutation
 */
class RemoveItemFromCartTest extends GraphQlAbstract
{
    /**
     * @var GetMaskedQuoteIdByReservedOrderId
     */
    private $getMaskedQuoteIdByReservedOrderId;

    /**
     * @var GetQuoteItemIdByReservedQuoteIdAndSku
     */
    private $getQuoteItemIdByReservedQuoteIdAndSku;

    protected function setUp()
    {
        $objectManager = Bootstrap::getObjectManager();
        $this->getMaskedQuoteIdByReservedOrderId = $objectManager->get(GetMaskedQuoteIdByReservedOrderId::class);
        $this->getQuoteItemIdByReservedQuoteIdAndSku = $objectManager->get(
            GetQuoteItemIdByReservedQuoteIdAndSku::class
        );
    }

    /**
     * @magentoApiDataFixture Magento/GraphQl/Catalog/_files/simple_product.php
     * @magentoApiDataFixture Magento/GraphQl/Quote/_files/guest/create_empty_cart.php
     * @magentoApiDataFixture Magento/GraphQl/Quote/_files/add_simple_product.php
     */
    public function testRemoveItemFromCart()
    {
        $maskedQuoteId = $this->getMaskedQuoteIdByReservedOrderId->execute('test_quote');
        $itemId = $this->getQuoteItemIdByReservedQuoteIdAndSku->execute('test_quote', 'simple_product');

<<<<<<< HEAD
        $query = $this->prepareMutationQuery($maskedQuoteId, $itemId);
        $response = $this->graphQlMutation($query);
=======
        $query = $this->getQuery($maskedQuoteId, $itemId);
        $response = $this->graphQlQuery($query);
>>>>>>> d81b3999

        $this->assertArrayHasKey('removeItemFromCart', $response);
        $this->assertArrayHasKey('cart', $response['removeItemFromCart']);
        $this->assertCount(0, $response['removeItemFromCart']['cart']['items']);
    }

    /**
     * @expectedException \Exception
     * @expectedExceptionMessage Could not find a cart with ID "non_existent_masked_id"
     */
    public function testRemoveItemFromNonExistentCart()
    {
<<<<<<< HEAD
        $query = $this->prepareMutationQuery('non_existent_masked_id', 1);
        $this->graphQlMutation($query);
=======
        $query = $this->getQuery('non_existent_masked_id', 1);
        $this->graphQlQuery($query);
>>>>>>> d81b3999
    }

    /**
     * @magentoApiDataFixture Magento/GraphQl/Catalog/_files/simple_product.php
     * @magentoApiDataFixture Magento/GraphQl/Quote/_files/guest/create_empty_cart.php
     * @magentoApiDataFixture Magento/GraphQl/Quote/_files/add_simple_product.php
     */
    public function testRemoveNonExistentItem()
    {
        $maskedQuoteId = $this->getMaskedQuoteIdByReservedOrderId->execute('test_quote');
        $notExistentItemId = 999;

        $this->expectExceptionMessage("Cart doesn't contain the {$notExistentItemId} item.");

<<<<<<< HEAD
        $query = $this->prepareMutationQuery($maskedQuoteId, $notExistentItemId);
        $this->graphQlMutation($query);
    }

    /**
     * Test mutation is only able to remove quote item belonging to the requested cart
     *
     * @magentoApiDataFixture Magento/Checkout/_files/quote_with_simple_product_saved.php
     * @magentoApiDataFixture Magento/Checkout/_files/quote_with_virtual_product_saved.php
     */
    public function testRemoveItemIfItemIsNotBelongToCart()
    {
        $firstQuote = $this->quoteFactory->create();
        $this->quoteResource->load($firstQuote, 'test_order_with_simple_product_without_address', 'reserved_order_id');
        $firstQuoteMaskedId = $this->quoteIdToMaskedId->execute((int)$firstQuote->getId());

        $secondQuote = $this->quoteFactory->create();
        $this->quoteResource->load(
            $secondQuote,
            'test_order_with_virtual_product_without_address',
            'reserved_order_id'
        );
        $secondQuoteItemId = (int)$secondQuote
            ->getItemByProduct($this->productRepository->get('virtual-product'))
            ->getId();

        $this->expectExceptionMessage("Cart doesn't contain the {$secondQuoteItemId} item.");

        $query = $this->prepareMutationQuery($firstQuoteMaskedId, $secondQuoteItemId);
        $this->graphQlMutation($query);
    }

    /**
     * Test mutation is only able to remove quote item belonging to the requested cart
     *
     * @magentoApiDataFixture Magento/Checkout/_files/quote_with_address_saved.php
     */
    public function testRemoveItemFromCustomerCart()
    {
        $customerQuote = $this->quoteFactory->create();
        $this->quoteResource->load($customerQuote, 'test_order_1', 'reserved_order_id');
        $customerQuoteMaskedId = $this->quoteIdToMaskedId->execute((int)$customerQuote->getId());
        $customerQuoteItemId = (int)$customerQuote->getItemByProduct($this->productRepository->get('simple'))->getId();

        $this->expectExceptionMessage("The current user cannot perform operations on cart \"$customerQuoteMaskedId\"");

        $query = $this->prepareMutationQuery($customerQuoteMaskedId, $customerQuoteItemId);
        $this->graphQlMutation($query);
=======
        $query = $this->getQuery($maskedQuoteId, $notExistentItemId);
        $this->graphQlQuery($query);
>>>>>>> d81b3999
    }

    /**
     * @param string $input
     * @param string $message
     * @dataProvider dataProviderUpdateWithMissedRequiredParameters
     */
    public function testUpdateWithMissedItemRequiredParameters(string $input, string $message)
    {
        $query = <<<QUERY
mutation {
  removeItemFromCart(
    input: {
      {$input}
    }
  ) {
    cart {
      items {
        qty
      }
    }
  }
}
QUERY;
        $this->expectExceptionMessage($message);
        $this->graphQlMutation($query);
    }

    /**
     * @return array
     */
    public function dataProviderUpdateWithMissedRequiredParameters(): array
    {
        return [
            'missed_cart_id' => [
                'cart_item_id: 1',
                'Required parameter "cart_id" is missing.'
            ],
            'missed_cart_item_id' => [
                'cart_id: "test"',
                'Required parameter "cart_item_id" is missing.'
            ],
        ];
    }

    /**
     * _security
     * @magentoApiDataFixture Magento/GraphQl/Catalog/_files/simple_product.php
     * @magentoApiDataFixture Magento/GraphQl/Quote/_files/guest/create_empty_cart.php
     * @magentoApiDataFixture Magento/GraphQl/Quote/_files/add_simple_product.php
     * @magentoApiDataFixture Magento/Checkout/_files/quote_with_virtual_product_saved.php
     */
    public function testRemoveItemIfItemIsNotBelongToCart()
    {
        $firstQuoteMaskedId = $this->getMaskedQuoteIdByReservedOrderId->execute('test_quote');
        $secondQuoteItemId = $this->getQuoteItemIdByReservedQuoteIdAndSku->execute(
            'test_order_with_virtual_product_without_address',
            'virtual-product'
        );

        $this->expectExceptionMessage("Cart doesn't contain the {$secondQuoteItemId} item.");

        $query = $this->getQuery($firstQuoteMaskedId, $secondQuoteItemId);
        $this->graphQlQuery($query);
    }

    /**
     * _security
     * @magentoApiDataFixture Magento/Customer/_files/customer.php
     * @magentoApiDataFixture Magento/GraphQl/Catalog/_files/simple_product.php
     * @magentoApiDataFixture Magento/GraphQl/Quote/_files/customer/create_empty_cart.php
     * @magentoApiDataFixture Magento/GraphQl/Quote/_files/add_simple_product.php
     */
    public function testRemoveItemFromCustomerCart()
    {
        $customerQuoteMaskedId = $this->getMaskedQuoteIdByReservedOrderId->execute('test_quote');
        $customerQuoteItemId = $this->getQuoteItemIdByReservedQuoteIdAndSku->execute('test_quote', 'simple_product');

        $this->expectExceptionMessage("The current user cannot perform operations on cart \"$customerQuoteMaskedId\"");

        $query = $this->getQuery($customerQuoteMaskedId, $customerQuoteItemId);
        $this->graphQlQuery($query);
    }

    /**
     * @param string $maskedQuoteId
     * @param int $itemId
     * @return string
     */
    private function getQuery(string $maskedQuoteId, int $itemId): string
    {
        return <<<QUERY
mutation {
  removeItemFromCart(
    input: {
      cart_id: "{$maskedQuoteId}"
      cart_item_id: {$itemId}
    }
  ) {
    cart {
      items {
        qty
      }
    }
  }
}
QUERY;
    }
}<|MERGE_RESOLUTION|>--- conflicted
+++ resolved
@@ -46,13 +46,8 @@
         $maskedQuoteId = $this->getMaskedQuoteIdByReservedOrderId->execute('test_quote');
         $itemId = $this->getQuoteItemIdByReservedQuoteIdAndSku->execute('test_quote', 'simple_product');
 
-<<<<<<< HEAD
-        $query = $this->prepareMutationQuery($maskedQuoteId, $itemId);
+        $query = $this->getQuery($maskedQuoteId, $itemId);
         $response = $this->graphQlMutation($query);
-=======
-        $query = $this->getQuery($maskedQuoteId, $itemId);
-        $response = $this->graphQlQuery($query);
->>>>>>> d81b3999
 
         $this->assertArrayHasKey('removeItemFromCart', $response);
         $this->assertArrayHasKey('cart', $response['removeItemFromCart']);
@@ -65,13 +60,8 @@
      */
     public function testRemoveItemFromNonExistentCart()
     {
-<<<<<<< HEAD
-        $query = $this->prepareMutationQuery('non_existent_masked_id', 1);
+        $query = $this->getQuery('non_existent_masked_id', 1);
         $this->graphQlMutation($query);
-=======
-        $query = $this->getQuery('non_existent_masked_id', 1);
-        $this->graphQlQuery($query);
->>>>>>> d81b3999
     }
 
     /**
@@ -86,59 +76,8 @@
 
         $this->expectExceptionMessage("Cart doesn't contain the {$notExistentItemId} item.");
 
-<<<<<<< HEAD
-        $query = $this->prepareMutationQuery($maskedQuoteId, $notExistentItemId);
+        $query = $this->getQuery($maskedQuoteId, $notExistentItemId);
         $this->graphQlMutation($query);
-    }
-
-    /**
-     * Test mutation is only able to remove quote item belonging to the requested cart
-     *
-     * @magentoApiDataFixture Magento/Checkout/_files/quote_with_simple_product_saved.php
-     * @magentoApiDataFixture Magento/Checkout/_files/quote_with_virtual_product_saved.php
-     */
-    public function testRemoveItemIfItemIsNotBelongToCart()
-    {
-        $firstQuote = $this->quoteFactory->create();
-        $this->quoteResource->load($firstQuote, 'test_order_with_simple_product_without_address', 'reserved_order_id');
-        $firstQuoteMaskedId = $this->quoteIdToMaskedId->execute((int)$firstQuote->getId());
-
-        $secondQuote = $this->quoteFactory->create();
-        $this->quoteResource->load(
-            $secondQuote,
-            'test_order_with_virtual_product_without_address',
-            'reserved_order_id'
-        );
-        $secondQuoteItemId = (int)$secondQuote
-            ->getItemByProduct($this->productRepository->get('virtual-product'))
-            ->getId();
-
-        $this->expectExceptionMessage("Cart doesn't contain the {$secondQuoteItemId} item.");
-
-        $query = $this->prepareMutationQuery($firstQuoteMaskedId, $secondQuoteItemId);
-        $this->graphQlMutation($query);
-    }
-
-    /**
-     * Test mutation is only able to remove quote item belonging to the requested cart
-     *
-     * @magentoApiDataFixture Magento/Checkout/_files/quote_with_address_saved.php
-     */
-    public function testRemoveItemFromCustomerCart()
-    {
-        $customerQuote = $this->quoteFactory->create();
-        $this->quoteResource->load($customerQuote, 'test_order_1', 'reserved_order_id');
-        $customerQuoteMaskedId = $this->quoteIdToMaskedId->execute((int)$customerQuote->getId());
-        $customerQuoteItemId = (int)$customerQuote->getItemByProduct($this->productRepository->get('simple'))->getId();
-
-        $this->expectExceptionMessage("The current user cannot perform operations on cart \"$customerQuoteMaskedId\"");
-
-        $query = $this->prepareMutationQuery($customerQuoteMaskedId, $customerQuoteItemId);
-        $this->graphQlMutation($query);
-=======
-        $query = $this->getQuery($maskedQuoteId, $notExistentItemId);
-        $this->graphQlQuery($query);
->>>>>>> d81b3999
     }
 
     /**
@@ -202,7 +141,7 @@
         $this->expectExceptionMessage("Cart doesn't contain the {$secondQuoteItemId} item.");
 
         $query = $this->getQuery($firstQuoteMaskedId, $secondQuoteItemId);
-        $this->graphQlQuery($query);
+        $this->graphQlMutation($query);
     }
 
     /**
@@ -220,7 +159,7 @@
         $this->expectExceptionMessage("The current user cannot perform operations on cart \"$customerQuoteMaskedId\"");
 
         $query = $this->getQuery($customerQuoteMaskedId, $customerQuoteItemId);
-        $this->graphQlQuery($query);
+        $this->graphQlMutation($query);
     }
 
     /**
