<?php
/**
 * Copyright © Magento, Inc. All rights reserved.
 * See COPYING.txt for license details.
 */
declare(strict_types=1);

namespace Magento\GraphQl\Quote\Guest;

use Magento\GraphQl\Quote\GetMaskedQuoteIdByReservedOrderId;
use Magento\TestFramework\Helper\Bootstrap;
use Magento\TestFramework\TestCase\GraphQlAbstract;

/**
 * Test for set billing address on cart mutation
 */
class SetBillingAddressOnCartTest extends GraphQlAbstract
{
    /**
     * @var GetMaskedQuoteIdByReservedOrderId
     */
    private $getMaskedQuoteIdByReservedOrderId;

    protected function setUp()
    {
        $objectManager = Bootstrap::getObjectManager();
        $this->getMaskedQuoteIdByReservedOrderId = $objectManager->get(GetMaskedQuoteIdByReservedOrderId::class);
    }

    /**
<<<<<<< HEAD
     * @magentoApiDataFixture Magento/Catalog/_files/product_simple.php
=======
     * @magentoApiDataFixture Magento/GraphQl/Catalog/_files/simple_product.php
>>>>>>> eea6126c
     * @magentoApiDataFixture Magento/GraphQl/Quote/_files/guest/create_empty_cart.php
     * @magentoApiDataFixture Magento/GraphQl/Quote/_files/add_simple_product.php
     */
    public function testSetNewBillingAddress()
    {
        $maskedQuoteId = $this->getMaskedQuoteIdByReservedOrderId->execute('test_quote');

        $query = <<<QUERY
mutation {
  setBillingAddressOnCart(
    input: {
      cart_id: "$maskedQuoteId"
      billing_address: {
        address: {
          firstname: "test firstname"
          lastname: "test lastname"
          company: "test company"
          street: ["test street 1", "test street 2"]
          city: "test city"
          region: "test region"
          postcode: "887766"
          country_code: "US"
          telephone: "88776655"
          save_in_address_book: false
        }
      }
    }
  ) {
    cart {
      billing_address {
        firstname
        lastname
        company
        street
        city
        postcode
        telephone
        country {
          code
          label
        }
        address_type
      }
    }
  }
}
QUERY;
        $response = $this->graphQlMutation($query);

        self::assertArrayHasKey('cart', $response['setBillingAddressOnCart']);
        $cartResponse = $response['setBillingAddressOnCart']['cart'];
        self::assertArrayHasKey('billing_address', $cartResponse);
        $billingAddressResponse = $cartResponse['billing_address'];
        $this->assertNewAddressFields($billingAddressResponse);
    }

    /**
<<<<<<< HEAD
     * @magentoApiDataFixture Magento/Catalog/_files/product_simple.php
=======
     * @magentoApiDataFixture Magento/GraphQl/Catalog/_files/simple_product.php
>>>>>>> eea6126c
     * @magentoApiDataFixture Magento/GraphQl/Quote/_files/guest/create_empty_cart.php
     * @magentoApiDataFixture Magento/GraphQl/Quote/_files/add_simple_product.php
     */
    public function testSetNewBillingAddressWithUseForShippingParameter()
    {
        $maskedQuoteId = $this->getMaskedQuoteIdByReservedOrderId->execute('test_quote');

        $query = <<<QUERY
mutation {
  setBillingAddressOnCart(
    input: {
      cart_id: "$maskedQuoteId"
      billing_address: {
         address: {
          firstname: "test firstname"
          lastname: "test lastname"
          company: "test company"
          street: ["test street 1", "test street 2"]
          city: "test city"
          region: "test region"
          postcode: "887766"
          country_code: "US"
          telephone: "88776655"
          save_in_address_book: false
         }
         use_for_shipping: true
      }
    }
  ) {
    cart {
      billing_address {
        firstname
        lastname
        company
        street
        city
        postcode
        telephone
        country {
          code
          label
        }
        address_type
      }
      shipping_addresses {
        firstname
        lastname
        company
        street
        city
        postcode
        telephone
        country {
          code
          label
        }
        address_type
      }
    }
  }
}
QUERY;
        $response = $this->graphQlMutation($query);

        self::assertArrayHasKey('cart', $response['setBillingAddressOnCart']);
        $cartResponse = $response['setBillingAddressOnCart']['cart'];
        self::assertArrayHasKey('billing_address', $cartResponse);
        $billingAddressResponse = $cartResponse['billing_address'];
        self::assertArrayHasKey('shipping_addresses', $cartResponse);
        $shippingAddressResponse = current($cartResponse['shipping_addresses']);
        $this->assertNewAddressFields($billingAddressResponse);
        $this->assertNewAddressFields($shippingAddressResponse, 'SHIPPING');
    }

    /**
     * _security
     * @magentoApiDataFixture Magento/Customer/_files/customer.php
     * @magentoApiDataFixture Magento/GraphQl/Quote/_files/customer/create_empty_cart.php
     */
    public function testSetBillingAddressToCustomerCart()
    {
        $maskedQuoteId = $this->getMaskedQuoteIdByReservedOrderId->execute('test_quote');

        $query = <<<QUERY
mutation {
  setBillingAddressOnCart(
    input: {
      cart_id: "$maskedQuoteId"
      billing_address: {
        address: {
          firstname: "test firstname"
          lastname: "test lastname"
          company: "test company"
          street: ["test street 1", "test street 2"]
          city: "test city"
          region: "test region"
          postcode: "887766"
          country_code: "US"
          telephone: "88776655"
          save_in_address_book: false
        }
      }
    }
  ) {
    cart {
      billing_address {
        city
      }
    }
  }
}
QUERY;

        $this->expectExceptionMessage(
            "The current user cannot perform operations on cart \"$maskedQuoteId\""
        );
        $this->graphQlMutation($query);
    }

    /**
     * _security
<<<<<<< HEAD
     * @magentoApiDataFixture Magento/Catalog/_files/product_simple.php
=======
     * @magentoApiDataFixture Magento/GraphQl/Catalog/_files/simple_product.php
>>>>>>> eea6126c
     * @magentoApiDataFixture Magento/GraphQl/Quote/_files/guest/create_empty_cart.php
     * @magentoApiDataFixture Magento/GraphQl/Quote/_files/add_simple_product.php
     *
     * @expectedException \Exception
     * @expectedExceptionMessage The current customer isn't authorized.
     */
    public function testSetBillingAddressFromAddressBook()
    {
        $maskedQuoteId = $this->getMaskedQuoteIdByReservedOrderId->execute('test_quote');

        $query = <<<QUERY
mutation {
  setBillingAddressOnCart(
    input: {
      cart_id: "$maskedQuoteId"
      billing_address: {
          customer_address_id: 1
        }
    }
  ) {
    cart {
      billing_address {
        city
      }
    }
  }
}
QUERY;
        $this->graphQlMutation($query);
    }

    /**
     * @expectedException \Exception
     * @expectedExceptionMessage Could not find a cart with ID "non_existent_masked_id"
     */
    public function testSetBillingAddressOnNonExistentCart()
    {
        $maskedQuoteId = 'non_existent_masked_id';
        $query = <<<QUERY
mutation {
  setBillingAddressOnCart(
    input: {
      cart_id: "$maskedQuoteId"
      billing_address: {
        address: {
          firstname: "test firstname"
          lastname: "test lastname"
          company: "test company"
          street: ["test street 1", "test street 2"]
          city: "test city"
          region: "test region"
          postcode: "887766"
          country_code: "US"
          telephone: "88776655"
          save_in_address_book: false
        }
      }
    }
  ) {
    cart {
      billing_address {
        city
      }
    }
  }
}
QUERY;
        $this->graphQlMutation($query);
    }

    /**
     * @magentoApiDataFixture Magento/GraphQl/Catalog/_files/simple_product.php
     * @magentoApiDataFixture Magento/GraphQl/Quote/_files/guest/create_empty_cart.php
     * @magentoApiDataFixture Magento/GraphQl/Quote/_files/add_simple_product.php
     *
     * @dataProvider dataProviderSetWithoutRequiredParameters
     * @param string $input
     * @param string $message
     * @throws \Exception
     */
    public function testSetBillingAddressWithoutRequiredParameters(string $input, string $message)
    {
        $maskedQuoteId = $this->getMaskedQuoteIdByReservedOrderId->execute('test_quote');
        $input = str_replace('cart_id_value', $maskedQuoteId, $input);

        $query = <<<QUERY
mutation {
  setBillingAddressOnCart(
    input: {
      {$input}
    }
  ) {
    cart {
        billing_address {
            city
          }
    }
  }
}
QUERY;
        $this->expectExceptionMessage($message);
        $this->graphQlMutation($query);
    }

    /**
     * @return array
     */
    public function dataProviderSetWithoutRequiredParameters(): array
    {
        return [
            'missed_billing_address' => [
                'cart_id: "cart_id_value"',
                'Field SetBillingAddressOnCartInput.billing_address of required type BillingAddressInput!'
                . ' was not provided.',
            ],
            'missed_cart_id' => [
                'billing_address: {}',
                'Required parameter "cart_id" is missing'
            ]
        ];
    }

    /**
     * @magentoApiDataFixture Magento/GraphQl/Catalog/_files/simple_product.php
     * @magentoApiDataFixture Magento/GraphQl/Quote/_files/guest/create_empty_cart.php
     * @magentoApiDataFixture Magento/GraphQl/Quote/_files/add_simple_product.php
     */
    public function testSetNewBillingAddressRedundantStreetLine()
    {
        $maskedQuoteId = $this->getMaskedQuoteIdByReservedOrderId->execute('test_quote');

        $query = <<<QUERY
mutation {
  setBillingAddressOnCart(
    input: {
      cart_id: "$maskedQuoteId"
      billing_address: {
        address: {
          firstname: "test firstname"
          lastname: "test lastname"
          company: "test company"
          street: ["test street 1", "test street 2", "test street 3"]
          city: "test city"
          region: "test region"
          postcode: "887766"
          country_code: "US"
          telephone: "88776655"
          save_in_address_book: false
        }
      }
    }
  ) {
    cart {
      billing_address {
        firstname
      }
    }
  }
}
QUERY;

        self::expectExceptionMessage('"Street Address" cannot contain more than 2 lines.');
        $this->graphQlMutation($query);
    }

    /**
     * @expectedException \Exception
     * @expectedExceptionMessage Could not find a cart with ID "non_existent_masked_id"
     */
    public function testSetBillingAddressOnNonExistentCart()
    {
        $maskedQuoteId = 'non_existent_masked_id';
        $query = <<<QUERY
mutation {
  setBillingAddressOnCart(
    input: {
      cart_id: "$maskedQuoteId"
      billing_address: {
        address: {
          firstname: "test firstname"
          lastname: "test lastname"
          company: "test company"
          street: ["test street 1", "test street 2"]
          city: "test city"
          region: "test region"
          postcode: "887766"
          country_code: "US"
          telephone: "88776655"
          save_in_address_book: false
        }
      }
    }
  ) {
    cart {
      billing_address {
        city
      }
    }
  }
}
QUERY;
        $this->graphQlQuery($query);
    }

    /**
     * @magentoApiDataFixture Magento/Catalog/_files/product_simple.php
     * @magentoApiDataFixture Magento/GraphQl/Quote/_files/guest/create_empty_cart.php
     * @magentoApiDataFixture Magento/GraphQl/Quote/_files/add_simple_product.php
     *
     * @dataProvider dataProviderSetWithoutRequiredParameters
     * @param string $input
     * @param string $message
     * @throws \Exception
     */
    public function testSetBillingAddressWithoutRequiredParameters(string $input, string $message)
    {
        $maskedQuoteId = $this->getMaskedQuoteIdByReservedOrderId->execute('test_quote');
        $input = str_replace('cart_id_value', $maskedQuoteId, $input);

        $query = <<<QUERY
mutation {
  setBillingAddressOnCart(
    input: {
      {$input}
    }
  ) {
    cart {
        billing_address {
            city
          }
    }
  }
}
QUERY;
        $this->expectExceptionMessage($message);
        $this->graphQlQuery($query);
    }

    /**
     * @return array
     */
    public function dataProviderSetWithoutRequiredParameters(): array
    {
        return [
            'missed_billing_address' => [
                'cart_id: "cart_id_value"',
                'Field SetBillingAddressOnCartInput.billing_address of required type BillingAddressInput!'
                . ' was not provided.',
            ],
            'missed_cart_id' => [
                'billing_address: {}',
                'Required parameter "cart_id" is missing'
            ]
        ];
    }

    /**
     * Verify the all the whitelisted fields for a New Address Object
     *
     * @param array $addressResponse
     * @param string $addressType
     */
    private function assertNewAddressFields(array $addressResponse, string $addressType = 'BILLING'): void
    {
        $assertionMap = [
            ['response_field' => 'firstname', 'expected_value' => 'test firstname'],
            ['response_field' => 'lastname', 'expected_value' => 'test lastname'],
            ['response_field' => 'company', 'expected_value' => 'test company'],
            ['response_field' => 'street', 'expected_value' => [0 => 'test street 1', 1 => 'test street 2']],
            ['response_field' => 'city', 'expected_value' => 'test city'],
            ['response_field' => 'postcode', 'expected_value' => '887766'],
            ['response_field' => 'telephone', 'expected_value' => '88776655'],
            ['response_field' => 'country', 'expected_value' => ['code' => 'US', 'label' => 'US']],
            ['response_field' => 'address_type', 'expected_value' => $addressType]
        ];

        $this->assertResponseFields($addressResponse, $assertionMap);
    }
}<|MERGE_RESOLUTION|>--- conflicted
+++ resolved
@@ -28,11 +28,7 @@
     }
 
     /**
-<<<<<<< HEAD
-     * @magentoApiDataFixture Magento/Catalog/_files/product_simple.php
-=======
-     * @magentoApiDataFixture Magento/GraphQl/Catalog/_files/simple_product.php
->>>>>>> eea6126c
+     * @magentoApiDataFixture Magento/GraphQl/Catalog/_files/simple_product.php
      * @magentoApiDataFixture Magento/GraphQl/Quote/_files/guest/create_empty_cart.php
      * @magentoApiDataFixture Magento/GraphQl/Quote/_files/add_simple_product.php
      */
@@ -90,11 +86,7 @@
     }
 
     /**
-<<<<<<< HEAD
-     * @magentoApiDataFixture Magento/Catalog/_files/product_simple.php
-=======
-     * @magentoApiDataFixture Magento/GraphQl/Catalog/_files/simple_product.php
->>>>>>> eea6126c
+     * @magentoApiDataFixture Magento/GraphQl/Catalog/_files/simple_product.php
      * @magentoApiDataFixture Magento/GraphQl/Quote/_files/guest/create_empty_cart.php
      * @magentoApiDataFixture Magento/GraphQl/Quote/_files/add_simple_product.php
      */
@@ -216,11 +208,7 @@
 
     /**
      * _security
-<<<<<<< HEAD
-     * @magentoApiDataFixture Magento/Catalog/_files/product_simple.php
-=======
-     * @magentoApiDataFixture Magento/GraphQl/Catalog/_files/simple_product.php
->>>>>>> eea6126c
+     * @magentoApiDataFixture Magento/GraphQl/Catalog/_files/simple_product.php
      * @magentoApiDataFixture Magento/GraphQl/Quote/_files/guest/create_empty_cart.php
      * @magentoApiDataFixture Magento/GraphQl/Quote/_files/add_simple_product.php
      *
@@ -387,97 +375,6 @@
     }
 
     /**
-     * @expectedException \Exception
-     * @expectedExceptionMessage Could not find a cart with ID "non_existent_masked_id"
-     */
-    public function testSetBillingAddressOnNonExistentCart()
-    {
-        $maskedQuoteId = 'non_existent_masked_id';
-        $query = <<<QUERY
-mutation {
-  setBillingAddressOnCart(
-    input: {
-      cart_id: "$maskedQuoteId"
-      billing_address: {
-        address: {
-          firstname: "test firstname"
-          lastname: "test lastname"
-          company: "test company"
-          street: ["test street 1", "test street 2"]
-          city: "test city"
-          region: "test region"
-          postcode: "887766"
-          country_code: "US"
-          telephone: "88776655"
-          save_in_address_book: false
-        }
-      }
-    }
-  ) {
-    cart {
-      billing_address {
-        city
-      }
-    }
-  }
-}
-QUERY;
-        $this->graphQlQuery($query);
-    }
-
-    /**
-     * @magentoApiDataFixture Magento/Catalog/_files/product_simple.php
-     * @magentoApiDataFixture Magento/GraphQl/Quote/_files/guest/create_empty_cart.php
-     * @magentoApiDataFixture Magento/GraphQl/Quote/_files/add_simple_product.php
-     *
-     * @dataProvider dataProviderSetWithoutRequiredParameters
-     * @param string $input
-     * @param string $message
-     * @throws \Exception
-     */
-    public function testSetBillingAddressWithoutRequiredParameters(string $input, string $message)
-    {
-        $maskedQuoteId = $this->getMaskedQuoteIdByReservedOrderId->execute('test_quote');
-        $input = str_replace('cart_id_value', $maskedQuoteId, $input);
-
-        $query = <<<QUERY
-mutation {
-  setBillingAddressOnCart(
-    input: {
-      {$input}
-    }
-  ) {
-    cart {
-        billing_address {
-            city
-          }
-    }
-  }
-}
-QUERY;
-        $this->expectExceptionMessage($message);
-        $this->graphQlQuery($query);
-    }
-
-    /**
-     * @return array
-     */
-    public function dataProviderSetWithoutRequiredParameters(): array
-    {
-        return [
-            'missed_billing_address' => [
-                'cart_id: "cart_id_value"',
-                'Field SetBillingAddressOnCartInput.billing_address of required type BillingAddressInput!'
-                . ' was not provided.',
-            ],
-            'missed_cart_id' => [
-                'billing_address: {}',
-                'Required parameter "cart_id" is missing'
-            ]
-        ];
-    }
-
-    /**
      * Verify the all the whitelisted fields for a New Address Object
      *
      * @param array $addressResponse
