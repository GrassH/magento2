--- conflicted
+++ resolved
@@ -388,29 +388,20 @@
     {
         return <<<QUERY
 {
-  cart(cart_id:"$cartId"){
+  cart(cart_id:"{$cartId}"){
     items{
       quantity
-      
       prices{
         row_total{
           value
-          
         }
         row_total_including_tax{
           value
         }
-<<<<<<< HEAD
-        discount{
-          value
-        }
-=======
         total_item_discount{value}
->>>>>>> 72999cb2
         discounts{
           amount{value}
           label
-          
         }
       }
       }
