<?php
/**
 * Copyright © Magento, Inc. All rights reserved.
 * See COPYING.txt for license details.
 */
declare(strict_types=1);

namespace Magento\GraphQl\Quote;

use Magento\TestFramework\Helper\Bootstrap;
use Magento\TestFramework\TestCase\GraphQlAbstract;
use Magento\Quote\Model\QuoteFactory;
use Magento\Quote\Model\QuoteIdToMaskedQuoteIdInterface;
use Magento\Quote\Model\ResourceModel\Quote as QuoteResource;

class AddSimpleProductToCartTest extends GraphQlAbstract
{
    /**
     * @var QuoteResource
     */
    private $quoteResource;

    /**
     * @var QuoteFactory
     */
    private $quoteFactory;

    /**
     * @var QuoteIdToMaskedQuoteIdInterface
     */
    private $quoteIdToMaskedId;

    /**
     * @inheritdoc
     */
    protected function setUp()
    {
        $objectManager = Bootstrap::getObjectManager();
        $this->quoteResource = $objectManager->get(QuoteResource::class);
        $this->quoteFactory = $objectManager->get(QuoteFactory::class);
        $this->quoteIdToMaskedId = $objectManager->get(QuoteIdToMaskedQuoteIdInterface::class);
    }

    /**
     * @magentoApiDataFixture Magento/Catalog/_files/products.php
     * @magentoApiDataFixture Magento/Checkout/_files/active_quote.php
     */
    public function testAddSimpleProductToCart()
    {
        $sku = 'simple';
        $qty = 2;
        $maskedQuoteId = $this->getMaskedQuoteId();

        $query = $this->getAddSimpleProductQuery($maskedQuoteId, $sku, $qty);
        $response = $this->graphQlQuery($query);
        self::assertArrayHasKey('cart', $response['addSimpleProductsToCart']);

        self::assertEquals($qty, $response['addSimpleProductsToCart']['cart']['items'][0]['qty']);
        self::assertEquals($sku, $response['addSimpleProductsToCart']['cart']['items'][0]['product']['sku']);
    }

    /**
     * @magentoApiDataFixture Magento/Catalog/_files/products.php
     * @magentoApiDataFixture Magento/Checkout/_files/active_quote.php
<<<<<<< HEAD
     */
    public function testAddSimpleProductToCartWithDecimalQty()
    {
        $sku = 'simple';
        $qty = 0.5;
        $maskedQuoteId = $this->getMaskedQuoteId();

        $query = $this->getAddSimpleProductQuery($maskedQuoteId, $sku, $qty);

        $this->expectExceptionMessage(
            "Could not add the product with SKU {$sku} to the shopping cart: The fewest you may purchase is 1."
        );

=======
     * @expectedException \Exception
     * @expectedExceptionMessage Please enter a number greater than 0 in this field.
     */
    public function testAddSimpleProductToCartWithNegativeQty()
    {
        $sku = 'simple';
        $qty = -2;
        $maskedQuoteId = $this->getMaskedQuoteId();

        $query = $this->getAddSimpleProductQuery($maskedQuoteId, $sku, $qty);
>>>>>>> 4f6c78e8
        $this->graphQlQuery($query);
    }

    /**
     * @return string
     */
    public function getMaskedQuoteId() : string
    {
        $quote = $this->quoteFactory->create();
        $this->quoteResource->load($quote, 'test_order_1', 'reserved_order_id');

        return $this->quoteIdToMaskedId->execute((int)$quote->getId());
    }

    /**
     * @param string $maskedQuoteId
     * @param string $sku
     * @param int $qty
     * @return string
     */
    public function getAddSimpleProductQuery(string $maskedQuoteId, string $sku, float $qty): string
    {
        return <<<QUERY
mutation {  
  addSimpleProductsToCart(
    input: {
      cart_id: "{$maskedQuoteId}"
      cartItems: [
        {
          data: {
            qty: $qty
            sku: "$sku"
          }
        }
      ]
    }
  ) {
    cart {
      items {
        qty
        product {
          sku
        }
      }
    }
  }
}
QUERY;
    }

    /**
     * @magentoApiDataFixture Magento/Catalog/_files/products.php
     * @expectedException \Exception
     * @expectedExceptionMessage Could not find a cart with ID "wrong_cart_hash"
     */
    public function testAddProductWithWrongCartHash()
    {
        $sku = 'simple';
        $qty = 1;

        $maskedQuoteId = 'wrong_cart_hash';

        $query = <<<QUERY
mutation {  
  addSimpleProductsToCart(
    input: {
      cart_id: "{$maskedQuoteId}"
      cartItems: [
        {
          data: {
            qty: $qty
            sku: "$sku"
          }
        }
      ]
    }
  ) {
    cart {
      items {
        qty
      }
    }
  }
}
QUERY;

        $this->graphQlQuery($query);
    }
}<|MERGE_RESOLUTION|>--- conflicted
+++ resolved
@@ -62,7 +62,22 @@
     /**
      * @magentoApiDataFixture Magento/Catalog/_files/products.php
      * @magentoApiDataFixture Magento/Checkout/_files/active_quote.php
-<<<<<<< HEAD
+     * @expectedException \Exception
+     * @expectedExceptionMessage Please enter a number greater than 0 in this field.
+     */
+    public function testAddSimpleProductToCartWithNegativeQty()
+    {
+        $sku = 'simple';
+        $qty = -2;
+        $maskedQuoteId = $this->getMaskedQuoteId();
+
+        $query = $this->getAddSimpleProductQuery($maskedQuoteId, $sku, $qty);
+        $this->graphQlQuery($query);
+    }
+
+    /**
+     * @magentoApiDataFixture Magento/Catalog/_files/products.php
+     * @magentoApiDataFixture Magento/Checkout/_files/active_quote.php
      */
     public function testAddSimpleProductToCartWithDecimalQty()
     {
@@ -76,18 +91,6 @@
             "Could not add the product with SKU {$sku} to the shopping cart: The fewest you may purchase is 1."
         );
 
-=======
-     * @expectedException \Exception
-     * @expectedExceptionMessage Please enter a number greater than 0 in this field.
-     */
-    public function testAddSimpleProductToCartWithNegativeQty()
-    {
-        $sku = 'simple';
-        $qty = -2;
-        $maskedQuoteId = $this->getMaskedQuoteId();
-
-        $query = $this->getAddSimpleProductQuery($maskedQuoteId, $sku, $qty);
->>>>>>> 4f6c78e8
         $this->graphQlQuery($query);
     }
 
