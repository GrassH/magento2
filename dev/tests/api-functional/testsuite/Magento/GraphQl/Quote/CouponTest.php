--- conflicted
+++ resolved
@@ -127,66 +127,6 @@
     }
 
     /**
-<<<<<<< HEAD
-     * @magentoApiDataFixture Magento/Checkout/_files/quote_with_simple_product_saved.php
-     * @magentoApiDataFixture Magento/SalesRule/_files/coupon_code_with_wildcard.php
-     */
-    public function testRemoveCoupon()
-    {
-        $couponCode = '2?ds5!2d';
-
-        /* Apply coupon to the quote */
-        $this->quoteResource->load(
-            $this->quote,
-            'test_order_with_simple_product_without_address',
-            'reserved_order_id'
-        );
-        $maskedQuoteId = $this->quoteIdToMaskedId->execute((int)$this->quote->getId());
-        $this->quoteResource->load(
-            $this->quote,
-            'test_order_with_simple_product_without_address',
-            'reserved_order_id'
-        );
-        $query = $this->prepareAddCouponRequestQuery($maskedQuoteId, $couponCode);
-        $this->graphQlMutation($query);
-
-        /* Remove coupon from quote */
-        $query = $this->prepareRemoveCouponRequestQuery($maskedQuoteId);
-        $response = $this->graphQlMutation($query);
-
-        self::assertArrayHasKey('removeCouponFromCart', $response);
-        self::assertNull($response['removeCouponFromCart']['cart']['applied_coupon']['code']);
-    }
-
-    /**
-     * @magentoApiDataFixture Magento/Checkout/_files/quote_with_simple_product_saved.php
-     * @magentoApiDataFixture Magento/SalesRule/_files/coupon_code_with_wildcard.php
-     * @magentoApiDataFixture Magento/Customer/_files/customer.php
-     */
-    public function testRemoveCouponFromCustomerCartByGuest()
-    {
-        $this->quoteResource->load(
-            $this->quote,
-            'test_order_with_simple_product_without_address',
-            'reserved_order_id'
-        );
-        $maskedQuoteId = $this->quoteIdToMaskedId->execute((int)$this->quote->getId());
-        $this->quoteResource->load(
-            $this->quote,
-            'test_order_with_simple_product_without_address',
-            'reserved_order_id'
-        );
-        $this->quote->setCustomerId(1);
-        $this->quoteResource->save($this->quote);
-        $query = $this->prepareRemoveCouponRequestQuery($maskedQuoteId);
-
-        self::expectExceptionMessage('The current user cannot perform operations on cart "' . $maskedQuoteId . '"');
-        $this->graphQlMutation($query);
-    }
-
-    /**
-=======
->>>>>>> 7e6e0989
      * @param string $maskedQuoteId
      * @param string $couponCode
      * @return string
