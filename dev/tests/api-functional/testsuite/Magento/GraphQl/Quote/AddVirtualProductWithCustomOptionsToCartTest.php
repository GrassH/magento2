--- conflicted
+++ resolved
@@ -53,42 +53,8 @@
         /* Generate customizable options fragment for GraphQl request */
         $queryCustomizableOptionValues = preg_replace('/"([^"]+)"\s*:\s*/', '$1:', json_encode($customOptionsValues));
 
-<<<<<<< HEAD
-        $query = <<<QUERY
-mutation {  
-  addVirtualProductsToCart(
-    input: {
-      cart_id: "{$maskedQuoteId}", 
-      cart_items: [
-        {
-          data: {
-            quantity: $quantity
-            sku: "$sku"
-          },
-          customizable_options: $queryCustomizableOptions  
-        }
-      ]
-    }
-  ) {
-    cart {
-      items {
-        ... on VirtualCartItem {
-          customizable_options {
-            label
-              values {
-                value  
-              }
-            }
-        }
-      }
-    }
-  }
-}
-QUERY;
-=======
         $customizableOptions = "customizable_options: {$queryCustomizableOptionValues}";
         $query = $this->getQuery($maskedQuoteId, $sku, $quantity, $customizableOptions);
->>>>>>> 81d4a0da
 
         $response = $this->graphQlMutation($query);
 
