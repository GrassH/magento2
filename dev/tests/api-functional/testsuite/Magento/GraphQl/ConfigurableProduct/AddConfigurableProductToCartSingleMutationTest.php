<?php
/**
 * Copyright © Magento, Inc. All rights reserved.
 * See COPYING.txt for license details.
 */

declare(strict_types=1);

namespace Magento\GraphQl\ConfigurableProduct;

use Exception;
use Magento\CatalogInventory\Model\Configuration;
use Magento\Config\Model\ResourceModel\Config;
use Magento\ConfigurableProductGraphQl\Model\Options\SelectionUidFormatter;
use Magento\Framework\App\Config\ReinitableConfigInterface;
use Magento\Framework\App\Config\ScopeConfigInterface;
use Magento\GraphQl\Quote\GetMaskedQuoteIdByReservedOrderId;
use Magento\TestFramework\Helper\Bootstrap;
use Magento\TestFramework\TestCase\GraphQlAbstract;

/**
 * Add configurable product to cart testcases
 */
class AddConfigurableProductToCartSingleMutationTest extends GraphQlAbstract
{
    /**
     * @var GetMaskedQuoteIdByReservedOrderId
     */
    private $getMaskedQuoteIdByReservedOrderId;

    /**
     * @var Config $config
     */
    private $resourceConfig;

    /**
     * @var ScopeConfigInterface
     */
    private $scopeConfig;

    /**
     * @var ReinitableConfigInterface
     */
    private $reinitConfig;

    /**
     * @var SelectionUidFormatter
     */
    private $selectionUidFormatter;

    /**
     * @inheritdoc
     */
    protected function setUp(): void
    {
        $objectManager = Bootstrap::getObjectManager();
        $this->getMaskedQuoteIdByReservedOrderId = $objectManager->get(GetMaskedQuoteIdByReservedOrderId::class);
        $this->resourceConfig = $objectManager->get(Config::class);
        $this->scopeConfig = $objectManager->get(ScopeConfigInterface::class);
        $this->reinitConfig = $objectManager->get(ReinitableConfigInterface::class);
        $this->selectionUidFormatter = $objectManager->get(SelectionUidFormatter::class);
    }

    /**
     * @magentoApiDataFixture Magento/ConfigurableProduct/_files/product_configurable.php
     * @magentoApiDataFixture Magento/Checkout/_files/active_quote.php
     */
    public function testAddConfigurableProductToCart(): void
    {
        $product = $this->getConfigurableProductInfo();
        $quantity = 2;
        $parentSku = $product['sku'];
        $attributeId = (int) $product['configurable_options'][0]['attribute_id'];
        $valueIndex = $product['configurable_options'][0]['values'][1]['value_index'];
        $productRowId = (string) $product['configurable_options'][0]['product_id'];
        $selectedConfigurableOptionsQuery = $this->generateSuperAttributesUIDQuery($attributeId, $valueIndex);

        $maskedQuoteId = $this->getMaskedQuoteIdByReservedOrderId->execute('test_order_1');

        $query = $this->getQuery(
            $maskedQuoteId,
            $product['sku'],
            2,
            $selectedConfigurableOptionsQuery
        );

        $response = $this->graphQlMutation($query);

        $expectedProductOptionsValueUid = $this->selectionUidFormatter->encode($attributeId, $valueIndex);
        $expectedProductOptionsUid = base64_encode("configurable/$productRowId/$attributeId");
        $cartItem = current($response['addProductsToCart']['cart']['items']);
        self::assertEquals($quantity, $cartItem['quantity']);
        self::assertEquals($parentSku, $cartItem['product']['sku']);
        self::assertEquals(base64_encode((string)$cartItem['product']['id']), $cartItem['product']['uid']);
        self::assertArrayHasKey('configurable_options', $cartItem);

        $option = current($cartItem['configurable_options']);
        self::assertEquals($attributeId, $option['id']);
        self::assertEquals($valueIndex, $option['value_id']);
        self::assertEquals($expectedProductOptionsValueUid, $option['configurable_product_option_value_uid']);
        self::assertEquals($expectedProductOptionsUid, $option['configurable_product_option_uid']);
        self::assertArrayHasKey('option_label', $option);
        self::assertArrayHasKey('value_label', $option);
    }

    /**
     * @magentoApiDataFixture Magento/Catalog/_files/configurable_products_with_custom_attribute_layered_navigation.php
     * @magentoApiDataFixture Magento/Checkout/_files/active_quote.php
     */
    public function testAddConfigurableProductWithWrongSuperAttributes(): void
    {
        $product = $this->getConfigurableProductInfo();
        $quantity = 2;
        $parentSku = $product['sku'];

        $selectedConfigurableOptionsQuery = $this->generateSuperAttributesUIDQuery(0, 0);
        $maskedQuoteId = $this->getMaskedQuoteIdByReservedOrderId->execute('test_order_1');

        $query = $this->getQuery(
            $maskedQuoteId,
            $parentSku,
            $quantity,
            $selectedConfigurableOptionsQuery
        );

        $response =  $this->graphQlMutation($query);

        self::assertEquals(
            'You need to choose options for your item.',
            $response['addProductsToCart']['user_errors'][0]['message']
        );
    }

    /**
     * @magentoApiDataFixture Magento/ConfigurableProduct/_files/product_configurable_sku.php
     * @magentoApiDataFixture Magento/Checkout/_files/active_quote.php
     */
    public function testAddProductIfQuantityIsNotAvailable(): void
    {
        $product = $this->getConfigurableProductInfo();
        $parentSku = $product['sku'];
        $attributeId = (int) $product['configurable_options'][0]['attribute_id'];
        $valueIndex = $product['configurable_options'][0]['values'][1]['value_index'];

        $selectedConfigurableOptionsQuery = $this->generateSuperAttributesUIDQuery($attributeId, $valueIndex);
        $maskedQuoteId = $this->getMaskedQuoteIdByReservedOrderId->execute('test_order_1');

        $query = $this->getQuery(
            $maskedQuoteId,
            $parentSku,
            2000,
            $selectedConfigurableOptionsQuery
        );

        $response = $this->graphQlMutation($query);

        self::assertEquals(
            'The requested qty is not available',
            $response['addProductsToCart']['user_errors'][0]['message']
        );
    }

    /**
     * @magentoApiDataFixture Magento/ConfigurableProduct/_files/product_configurable_sku.php
     * @magentoApiDataFixture Magento/Checkout/_files/active_quote.php
     */
    public function testAddNonExistentConfigurableProductParentToCart(): void
    {
        $maskedQuoteId = $this->getMaskedQuoteIdByReservedOrderId->execute('test_order_1');
        $parentSku = 'configurable_no_exist';

        $query = $this->getQuery(
            $maskedQuoteId,
            $parentSku,
            1,
            ''
        );

        $response = $this->graphQlMutation($query);

        self::assertEquals(
            'Could not find a product with SKU "configurable_no_exist"',
            $response['addProductsToCart']['user_errors'][0]['message']
        );
    }

    /**
     * @magentoApiDataFixture Magento/ConfigurableProduct/_files/product_configurable_zero_qty_first_child.php
     * @magentoApiDataFixture Magento/Checkout/_files/active_quote.php
     */
    public function testOutOfStockVariationToCart(): void
    {
        $showOutOfStock = $this->scopeConfig->getValue(Configuration::XML_PATH_SHOW_OUT_OF_STOCK);

        // Changing SHOW_OUT_OF_STOCK to show the out of stock option, otherwise graphql won't display it.
        $this->resourceConfig->saveConfig(Configuration::XML_PATH_SHOW_OUT_OF_STOCK, 1);
        $this->reinitConfig->reinit();

        $product = $this->getConfigurableProductInfo();
        $attributeId = (int) $product['configurable_options'][0]['attribute_id'];
        $valueIndex = $product['configurable_options'][0]['values'][0]['value_index'];
        // Asserting that the first value is the right option we want to add to cart
        self::assertEquals(
            $product['configurable_options'][0]['values'][0]['label'],
            'Option 1'
        );
        $parentSku = $product['sku'];

        $configurableOptionsQuery = $this->generateSuperAttributesUIDQuery($attributeId, $valueIndex);
        $maskedQuoteId = $this->getMaskedQuoteIdByReservedOrderId->execute('test_order_1');

        $query = $this->getQuery(
            $maskedQuoteId,
            $parentSku,
            1,
            $configurableOptionsQuery
        );

        $response = $this->graphQlMutation($query);

        $expectedErrorMessages = [
            'There are no source items with the in stock status',
            'This product is out of stock.'
        ];
        self::assertContains(
            $response['addProductsToCart']['user_errors'][0]['message'],
            $expectedErrorMessages
        );
        $this->resourceConfig->saveConfig(Configuration::XML_PATH_SHOW_OUT_OF_STOCK, $showOutOfStock);
        $this->reinitConfig->reinit();
    }

    /**
     * @param string $maskedQuoteId
     * @param string $parentSku
     * @param int $quantity
     * @param string $selectedOptionsQuery
     * @return string
     */
    private function getQuery(
        string $maskedQuoteId,
        string $parentSku,
        int $quantity,
        string $selectedOptionsQuery
    ): string {
        return <<<QUERY
mutation {
    addProductsToCart(
        cartId:"{$maskedQuoteId}"
        cartItems: [
            {
                sku: "{$parentSku}"
                quantity: $quantity
                {$selectedOptionsQuery}
            }
        ]
    ) {
        cart {
            items {
                id
                uid
                quantity
                product {
                    sku
                    uid
                    id
                }
                ... on ConfigurableCartItem {
                    configurable_options {
                        id
                        configurable_product_option_uid
                        option_label
                        value_id
                        configurable_product_option_value_uid
                        value_label
                    }
                }
            }
        },
        user_errors {
            message
        }
    }
}
QUERY;
    }

    /**
     * Returns information about testable configurable product retrieved from GraphQl query
     *
     * @return array
     * @throws Exception
     */
    private function getConfigurableProductInfo(): array
    {
        $searchResponse = $this->graphQlQuery($this->getFetchProductQuery('configurable'));
        return current($searchResponse['products']['items']);
    }

    /**
     * Generates UID for super configurable product super attributes
     *
     * @param int $attributeId
     * @param int $valueIndex
     * @return string
     */
    private function generateSuperAttributesUIDQuery(int $attributeId, int $valueIndex): string
    {
        return 'selected_options: ["' . $this->selectionUidFormatter->encode($attributeId, $valueIndex) . '"]';
    }

    /**
     * Returns GraphQl query for fetching configurable product information
     *
     * @param string $term
     * @return string
     */
    private function getFetchProductQuery(string $term): string
    {
        return <<<QUERY
{
  products(
    search:"{$term}"
    pageSize:1
  ) {
    items {
      sku
      uid
      ... on ConfigurableProduct {
        configurable_options {
          attribute_id
          attribute_uid
          attribute_code
          id
          uid
          label
          position
          product_id
          use_default
          values {
            uid
            default_label
            label
            store_label
            use_default_value
            value_index
          }
        }
        configurable_product_options_selection {
<<<<<<< HEAD
          options_available_for_selection {
=======
          configurable_options {
            uid
>>>>>>> b339166f
            attribute_code
            label
            values {
              uid
              is_available
              is_use_default
              label
            }
          }
          variant {
            uid
            sku
            url_key
            url_path
          }
          media_gallery {
            url
            label
            disabled
          }
        }
      }
    }
  }
}
QUERY;
    }
}<|MERGE_RESOLUTION|>--- conflicted
+++ resolved
@@ -347,12 +347,12 @@
           }
         }
         configurable_product_options_selection {
-<<<<<<< HEAD
           options_available_for_selection {
-=======
+            attribute_code
+            option_value_uids
+          }
           configurable_options {
             uid
->>>>>>> b339166f
             attribute_code
             label
             values {
