--- conflicted
+++ resolved
@@ -571,24 +571,6 @@
     }
 
     /**
-<<<<<<< HEAD
-     * @magentoApiDataFixture Magento/ConfigurableProduct/_files/product_configurable_in_multiple_websites_disable_first_child.php
-     * @magentoApiDataFixture Magento/Checkout/_files/active_quote.php
-     */
-    public function testAddConfigurableProductWithDisabledChildToCart(): void
-    {
-        $quantity = 1;
-        $parentSku = 'configurable';
-        $sku = 'simple_Option_1';
-        $maskedQuoteId = $this->getMaskedQuoteIdByReservedOrderId->execute('test_order_1');
-
-        $this->expectException(\Exception::class);
-        $this->expectExceptionMessage('Could not find specified product.');
-
-        $query = $this->getQuery($maskedQuoteId, $parentSku, $sku, $quantity);
-        $headerMap = ['Store' => 'default'];
-        $this->graphQlMutation($query, [], '', $headerMap);
-=======
      * @magentoApiDataFixture Magento/ConfigurableProduct/_files/product_configurable.php
      * @magentoApiDataFixture Magento/Checkout/_files/active_quote.php
      * @magentoApiDataFixture Magento/Store/_files/second_store.php
@@ -609,7 +591,25 @@
         $cartItem = current($response['addConfigurableProductsToCart']['cart']['items']);
         self::assertEquals($parentSku, $cartItem['product']['sku']);
         self::assertEquals($quantity * 2, $cartItem['quantity']);
->>>>>>> 3b3392aa
+    }
+
+    /**
+     * @magentoApiDataFixture Magento/ConfigurableProduct/_files/product_configurable_in_multiple_websites_disable_first_child.php
+     * @magentoApiDataFixture Magento/Checkout/_files/active_quote.php
+     */
+    public function testAddConfigurableProductWithDisabledChildToCart(): void
+    {
+        $quantity = 1;
+        $parentSku = 'configurable';
+        $sku = 'simple_Option_1';
+        $maskedQuoteId = $this->getMaskedQuoteIdByReservedOrderId->execute('test_order_1');
+
+        $this->expectException(\Exception::class);
+        $this->expectExceptionMessage('Could not find specified product.');
+
+        $query = $this->getQuery($maskedQuoteId, $parentSku, $sku, $quantity);
+        $headerMap = ['Store' => 'default'];
+        $this->graphQlMutation($query, [], '', $headerMap);
     }
 
     /**
