--- conflicted
+++ resolved
@@ -116,8 +116,24 @@
                     'grand_total' => [
                         'value' => 20
                     ],
-                    'shipping_amount' => [
+                    'base_grand_total' => [
+                        'value' => 10
+                    ],
+                    'total_shipping' => [
                         'value' => 0
+                    ],
+                    'shipping_handling' => [
+                        'amount_including_tax' => [
+                            'value' => 0
+                        ],
+                        'amount_excluding_tax' => [
+                            'value' => 0
+                        ],
+                        'total_amount' => [
+                            'value' => 0
+                        ],
+                        'taxes' => [],
+                        'discounts' => [],
                     ],
                     'adjustment' => [
                         'value' => 1.23
@@ -628,71 +644,6 @@
             '',
             $this->customerAuthenticationHeader->execute($currentEmail, $currentPassword)
         );
-<<<<<<< HEAD
         return $response;
-=======
-
-        $expectedCreditMemoData = [
-            [
-                'comments' => [
-                    ['message' => 'some_comment'],
-                    ['message' => 'some_other_comment']
-                ],
-                'items' => [
-                    [
-                        'product_name' => 'Simple Related Product',
-                        'product_sku' => 'simple',
-                        'product_sale_price' => [
-                            'value' => 10
-                        ],
-                        'quantity_refunded' => 1
-                    ],
-                    [
-                        'product_name' => 'Simple Product With Related Product',
-                        'product_sku' => 'simple_with_cross',
-                        'product_sale_price' => [
-                            'value' => 10
-                        ],
-                        'quantity_refunded' => 1
-                    ]
-                ],
-                'total' => [
-                    'subtotal' => [
-                        'value' => 20
-                    ],
-                    'grand_total' => [
-                        'value' => 20
-                    ],
-                    'base_grand_total' => [
-                        'value' => 10
-                    ],
-                    'total_shipping' => [
-                        'value' => 0
-                    ],
-                    'shipping_handling' => [
-                        'amount_including_tax' => [
-                            'value' => 0
-                        ],
-                        'amount_excluding_tax' => [
-                            'value' => 0
-                        ],
-                        'total_amount' => [
-                            'value' => 0
-                        ],
-                        'taxes' => [],
-                        'discounts' => [],
-                    ],
-                    'adjustment' => [
-                        'value' => 1.23
-                    ]
-                ]
-            ]
-        ];
-
-        $firstOrderItem = current($response['customer']['orders']['items'] ?? []);
-
-        $creditMemos = $firstOrderItem['credit_memos'] ?? [];
-        $this->assertResponseFields($creditMemos, $expectedCreditMemoData);
->>>>>>> 34b23037
     }
 }