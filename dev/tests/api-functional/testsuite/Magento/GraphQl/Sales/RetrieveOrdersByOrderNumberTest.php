<?php
/**
 * Copyright © Magento, Inc. All rights reserved.
 * See COPYING.txt for license details.
 */
declare(strict_types=1);

namespace Magento\GraphQl\Sales;

use Magento\Catalog\Api\ProductRepositoryInterface;
use Magento\Framework\Api\SearchCriteriaBuilder;
use Magento\Integration\Api\CustomerTokenServiceInterface;
use Magento\Sales\Api\OrderRepositoryInterface;
use Magento\Sales\Model\Order;
use Magento\TestFramework\Helper\Bootstrap;
use Magento\Sales\Model\ResourceModel\Order\Collection;
use Magento\TestFramework\TestCase\GraphQlAbstract;
use Magento\GraphQl\GetCustomerAuthenticationHeader;

/**
 * Class RetrieveOrdersTest
 */
class RetrieveOrdersByOrderNumberTest extends GraphQlAbstract
{
    /**
     * @var CustomerTokenServiceInterface
     */
    private $customerTokenService;

    /** @var OrderRepositoryInterface */
    private $orderRepository;

    /** @var SearchCriteriaBuilder */
    private $searchCriteriaBuilder;

    /** @var Order\Item */
    private $orderItem;

    /** @var GetCustomerAuthenticationHeader */
    private $customerAuthenticationHeader;

    protected function setUp():void
    {
        parent::setUp();
        $objectManager = Bootstrap::getObjectManager();
        $this->customerTokenService = $objectManager->get(CustomerTokenServiceInterface::class);
<<<<<<< HEAD
=======
        $this->customerAuthenticationHeader = $objectManager->get(GetCustomerAuthenticationHeader::class);
>>>>>>> 3ce490fe
        $this->orderRepository = $objectManager->get(OrderRepositoryInterface::class);
        $this->searchCriteriaBuilder = $objectManager->get(SearchCriteriaBuilder::class);
        $this->orderItem = $objectManager->get(Order\Item::class);
    }

    /**
     * @magentoApiDataFixture Magento/Customer/_files/customer.php
     * @magentoApiDataFixture Magento/Sales/_files/orders_with_customer.php
     */
    public function testGetCustomerOrdersSimpleProductQuery()
    {
        $query =
            <<<QUERY
{
  customer
  {
   orders(filter:{number:{eq:"100000002"}}){
    total_count
    items
    {
      id
      number
      status
      order_date
      items{
        quantity_ordered
        product_sku
        product_name
        product_sale_price{currency value}
      }
      total {
                    base_grand_total {
                        value
                        currency
                    }
                    grand_total {
                        value
                        currency
                    }
                   shipping_handling{total_amount{value currency}}
                    subtotal {
                        value
                        currency
                    }
                  taxes {amount {currency value} title rate}
                  discounts {
                        amount {
                            value
                            currency
                        }
                        label
                    }
                }
    }
   }
 }
}
QUERY;

        $currentEmail = 'customer@example.com';
        $currentPassword = 'password';
        $response = $this->graphQlQuery($query, [], '', $this->customerAuthenticationHeader->execute($currentEmail, $currentPassword));

        $this->assertArrayHasKey('orders', $response['customer']);
        $this->assertArrayHasKey('items', $response['customer']['orders']);
        $this->assertNotEmpty($response['customer']['orders']['items']);
        $customerOrderItemsInResponse = $response['customer']['orders']['items'][0];
        $expectedCount = count($response['customer']['orders']['items']);
        $this->assertCount($expectedCount, $response['customer']['orders']['items']);
        $this->assertArrayHasKey('items', $customerOrderItemsInResponse);
        $this->assertNotEmpty($customerOrderItemsInResponse['items']);

        $searchCriteria = $this->searchCriteriaBuilder->addFilter('increment_id', '100000002')
            ->create();
        /** @var \Magento\Sales\Api\Data\OrderInterface[] $items */
        $items = $this->orderRepository->getList($searchCriteria)->getItems();
        foreach ($items as $item) {
            $orderId = $item->getEntityId();
            $orderNumber = $item->getIncrementId();
            $this->assertEquals($orderId, $customerOrderItemsInResponse['id']);
            $this->assertEquals($orderNumber, $customerOrderItemsInResponse['number']);
            $this->assertEquals('Processing', $customerOrderItemsInResponse['status']);
        }
        $expectedOrderItems =
            [ 'quantity_ordered'=> 2,
                'product_sku'=> 'simple',
                'product_name'=> 'Simple Product',
                'product_sale_price'=> ['currency'=> 'USD', 'value'=> 10]
            ];
        $actualOrderItemsFromResponse = $customerOrderItemsInResponse['items'][0];
        $this->assertEquals($expectedOrderItems, $actualOrderItemsFromResponse);
        //TODO: below function needs to be updated to reflect totals based on the order number used in each test
//        $this->assertTotals($response, $expectedCount);
    }

    /**
     * @magentoApiDataFixture Magento/Customer/_files/customer.php
     * @magentoApiDataFixture Magento/Sales/_files/orders_with_customer.php
     */
    public function testGetMatchingCustomerOrders()
    {
        $query =
            <<<QUERY
{
  customer
  {
   orders(filter:{number:{match:"100"}}){
    total_count
    page_info{
      total_pages
      current_page
      page_size
    }
    items
    {
      id
      number
      status
      order_date
      items{
        quantity_ordered
        product_sku
        product_name
        product_type
        product_sale_price{currency value}
        product_url_key
      }
    }
   }
 }
}
QUERY;

        $currentEmail = 'customer@example.com';
        $currentPassword = 'password';
        $response = $this->graphQlQuery($query, [], '', $this->customerAuthenticationHeader->execute($currentEmail, $currentPassword));
        $this->assertArrayHasKey('orders', $response['customer']);
        $this->assertArrayHasKey('items', $response['customer']['orders']);
        $this->assertArrayHasKey('total_count', $response['customer']['orders']);
        $this->assertEquals(4, $response['customer']['orders']['total_count']);
    }
    /**
     * @magentoApiDataFixture Magento/Customer/_files/customer.php
     * @magentoApiDataFixture Magento/Sales/_files/orders_with_customer.php
     */
    public function testGetMatchingOrdersForLowerQueryLength()
    {
        $query =
            <<<QUERY
{
 customer
 {
  orders(filter:{number:{match:"00"}}){
   total_count
   page_info{
     total_pages
     current_page
     page_size
   }
   items
   {
     id
     number
     status
     order_date
     items{
       quantity_ordered
       product_sku
       product_name
     }
   }
  }
}
}
QUERY;

        $currentEmail = 'customer@example.com';
        $currentPassword = 'password';
        $this->expectException(\Exception::class);
        $this->expectExceptionMessage('Invalid match filter. Minimum length is 3.');
        $response = $this->graphQlQuery($query, [], '', $this->customerAuthenticationHeader->execute($currentEmail, $currentPassword));
    }

    /**
     * @magentoApiDataFixture Magento/Customer/_files/customer.php
     * @magentoApiDataFixture Magento/Sales/_files/orders_with_customer.php
     */
    public function testGetMultipleCustomerOrdersQueryWithDefaultPagination()
    {
        $query =
            <<<QUERY
{
  customer
  {
   orders(filter:{number:{in:["100000005","100000006"]}}){
    total_count
    page_info{
      total_pages
      current_page
      page_size
    }
    items
    {
      id
      number
      status
      order_date
      items{
        quantity_ordered
        product_sku
        product_name
        product_type
        product_sale_price{currency value}
      }
            total {
                    base_grand_total {
                        value
                        currency
                    }
                    grand_total {
                        value
                        currency
                    }
                    shipping_handling{total_amount{value currency}}
                    subtotal {
                        value
                        currency
                    }
                    taxes {amount {currency value} title rate}
                    discounts {
                        amount {
                            value
                            currency
                        }
                        label
                    }
                }
    }
   }
 }
}
QUERY;

        $currentEmail = 'customer@example.com';
        $currentPassword = 'password';
        $response = $this->graphQlQuery($query, [], '', $this->customerAuthenticationHeader->execute($currentEmail, $currentPassword));

        $this->assertArrayHasKey('orders', $response['customer']);
        $this->assertArrayHasKey('items', $response['customer']['orders']);
        $this->assertArrayHasKey('total_count', $response['customer']['orders']);
        $this->assertEquals(2, $response['customer']['orders']['total_count']);
        $this->assertArrayHasKey('page_info', $response['customer']['orders']);
        $pageInfo = $response['customer']['orders']['page_info'];
        $this->assertEquals(1, $pageInfo['current_page']);
        $this->assertEquals(20, $pageInfo['page_size']);
        $this->assertEquals(1, $pageInfo['total_pages']);
        $this->assertNotEmpty($response['customer']['orders']['items']);
        $customerOrderItemsInResponse = $response['customer']['orders']['items'];
        $this->assertCount(2, $response['customer']['orders']['items']);

        $orderNumbers = ['100000005', '100000006'];
        $searchCriteria = $this->searchCriteriaBuilder->addFilter('increment_id', $orderNumbers, 'in')
            ->create();
        /** @var \Magento\Sales\Api\Data\OrderInterface[] $items */
        $items = $this->orderRepository->getList($searchCriteria)->getItems();
        $key = 0;
        foreach ($items as $item) {
            $orderId = $item->getEntityId();
            $orderNumber = $item->getIncrementId();
            $this->assertEquals($orderId, $customerOrderItemsInResponse[$key]['id']);
            $this->assertEquals($orderNumber, $customerOrderItemsInResponse[$key]['number']);
            $this->assertEquals('Complete', $customerOrderItemsInResponse[$key]['status']);
            //TODO: below function needs to be updated to reflect totals based on the order number being used in each test
//            $expectedCount = count($response['customer']['orders']['items']);
//            $this->assertTotals($customerOrderItemsInResponse[$key], $expectedCount);
            $key++;
        }
    }

    /**
     * @magentoApiDataFixture Magento/Customer/_files/customer.php
     * @magentoApiDataFixture Magento/Sales/_files/orders_with_customer.php
     */
    public function testGetCustomerOrdersUnauthorizedCustomer()
    {
        $query =
            <<<QUERY
{
  customer
  {
   orders(filter:{number:{eq:"100000001"}}){
    total_count
    items
    {
      id
      number
      status
      order_date
    }
   }
 }
}
QUERY;
        $this->expectException(\Exception::class);
        $this->expectExceptionMessage('The current customer isn\'t authorized.');
        $this->graphQlQuery($query);
    }

    /**
     * @magentoApiDataFixture Magento/Customer/_files/two_customers.php
     * @magentoApiDataFixture Magento/Sales/_files/two_orders_for_two_diff_customers.php
     */
    public function testGetCustomerOrdersWithWrongCustomer()
    {
        $query =
            <<<QUERY
{
  customer
  {
   orders(filter:{number:{eq:"100000001"}}){
    total_count
    items
    {
      id
      number
      status
      order_date
    }
   }
 }
}
QUERY;
        $currentEmail = 'customer_two@example.com';
        $currentPassword = 'password';
        $responseWithWrongCustomer = $this->graphQlQuery(
            $query,
            [],
            '',
            $this->customerAuthenticationHeader->execute($currentEmail, $currentPassword)
        );
        $this->assertEmpty($responseWithWrongCustomer['customer']['orders']['total_count']);
        $this->assertEmpty($responseWithWrongCustomer['customer']['orders']['items']);

        $currentEmail = 'customer@example.com';
        $currentPassword = 'password';
        $responseWithCorrectCustomer = $this->graphQlQuery(
            $query,
            [],
            '',
            $this->customerAuthenticationHeader->execute($currentEmail, $currentPassword)
        );
        $this->assertNotEmpty($responseWithCorrectCustomer['customer']['orders']['total_count']);
        $this->assertNotEmpty($responseWithCorrectCustomer['customer']['orders']['items']);
    }

    /**
     * @magentoApiDataFixture Magento/Customer/_files/customer.php
     * @magentoApiDataFixture Magento/GraphQl/Sales/_files/order_with_totals.php
     */
    public function testGetCustomerOrdersOnTotals()
    {
        $query =
            <<<QUERY
{
  customer {
    email
    orders(filter:{number:{eq:"100000001"}}) {
      total_count
      items {
        id
        number
        order_date
        status
        total {
          base_grand_total {
            value
            currency
          }
          grand_total {
            value
            currency
          }
        shipping_handling{total_amount{value currency}}
          subtotal {
            value
            currency
          }
          taxes {amount{value currency} title rate}
          discounts {
            amount {
              value
              currency
            }
            label
          }
        }
      }
    }
  }
}
QUERY;

        $currentEmail = 'customer@example.com';
        $currentPassword = 'password';
        $response = $this->graphQlQuery(
            $query,
            [],
            '',
            $this->customerAuthenticationHeader->execute($currentEmail, $currentPassword)
        );
        $this->assertArrayHasKey('orders', $response['customer']);
        $this->assertArrayHasKey('items', $response['customer']['orders']);
        $expectedCount = count($response["customer"]["orders"]["items"]);
        $this->assertTotals($response, $expectedCount);
    }

    /**
     * @param String $orderNumber
     * @dataProvider dataProviderIncorrectOrder
     * @magentoApiDataFixture Magento/Customer/_files/customer.php
     * @magentoApiDataFixture Magento/Sales/_files/orders_with_customer.php
     */
    public function testGetCustomerNonExistingOrderQuery(string $orderNumber)
    {
        $query =
            <<<QUERY
{
  customer
  {
   orders(filter:{number:{eq:"{$orderNumber}"}}){
    items
    {
      number
      items{
        product_sku
      }
      total {
                    base_grand_total {
                        value
                        currency
                    }
                    grand_total {
                        value
                        currency
                    }
                    shipping_handling{total_amount{value currency}}
                    subtotal {
                        value
                        currency
                    }
                    taxes {amount{value currency} title rate}
                    discounts {
                        amount {
                            value
                            currency
                        }
                        label
                    }
                }
    }
    page_info {
        current_page
        page_size
        total_pages
    }
    total_count
   }
 }
}
QUERY;

        $currentEmail = 'customer@example.com';
        $currentPassword = 'password';
        $response = $this->graphQlQuery($query, [], '', $this->customerAuthenticationHeader->execute($currentEmail, $currentPassword));
        $this->assertArrayHasKey('customer', $response);
        $this->assertArrayHasKey('orders', $response['customer']);
        $this->assertArrayHasKey('items', $response['customer']['orders']);
        $this->assertCount(0, $response['customer']['orders']['items']);
        $this->assertArrayHasKey('total_count', $response['customer']['orders']);
        $this->assertEquals(0, $response['customer']['orders']['total_count']);
        $this->assertArrayHasKey('page_info', $response['customer']['orders']);
        $this->assertEquals(
            ['current_page' => 1, 'page_size' => 20, 'total_pages' => 0],
            $response['customer']['orders']['page_info']
        );
    }

    /**
     * @return array
     */
    public function dataProviderIncorrectOrder(): array
    {
        return [
            'correctFormatNonExistingOrder' => [
                '200000009',
            ],
            'alphaFormatNonExistingOrder' => [
                '200AA00B9',
            ],
            'longerFormatNonExistingOrder' => [
                'X0000-0033331',
            ],
        ];
    }

    /**
     * @param String $orderNumber
     * @param String $store
     * @param int $expectedCount
     * @throws \Magento\Framework\Exception\AuthenticationException
     * @dataProvider dataProviderMultiStores
     * @magentoApiDataFixture Magento/Customer/_files/customer.php
     * @magentoApiDataFixture Magento/GraphQl/Sales/_files/two_orders_with_order_items_two_storeviews.php
     */
    public function testGetCustomerOrdersTwoStoreViewQuery(string $orderNumber, string $store, int $expectedCount)
    {
        $query =
            <<<QUERY
{
  customer
  {
   orders(filter:{number:{eq:"{$orderNumber}"}}){
    items
    {
      number
      items{
        product_sku
      }
      total {
                    base_grand_total {
                        value
                        currency
                    }
                    grand_total {
                        value
                        currency
                    }
                    shipping_handling {total_amount{value currency}}
                    subtotal {
                        value
                        currency
                    }
                    taxes {amount{value currency} title rate}
                    discounts {
                        amount {
                            value
                            currency
                        }
                        label
                    }
                }
    }
    page_info {
        current_page
        page_size
        total_pages
    }
    total_count
   }
 }
}
QUERY;

        $currentEmail = 'customer@example.com';
        $currentPassword = 'password';
        $response = $this->graphQlQuery(
            $query,
            [],
            '',
            array_merge($this->customerAuthenticationHeader->execute($currentEmail, $currentPassword), ['Store' => $store])
        );
        $this->assertArrayHasKey('customer', $response);
        $this->assertArrayHasKey('orders', $response['customer']);
        $this->assertArrayHasKey('items', $response['customer']['orders']);
        $this->assertCount($expectedCount, $response['customer']['orders']['items']);
        $this->assertArrayHasKey('total_count', $response['customer']['orders']);
        $this->assertEquals($expectedCount, (int)$response['customer']['orders']['total_count']);

        $this->assertTotals($response, $expectedCount);
    }

    /**
     * @return array
     */
    public function dataProviderMultiStores(): array
    {
        return [
            'firstStoreFirstOrder' => [
                '100000001', 'default', 1
            ],
            'secondStoreSecondOrder' => [
                '100000002', 'fixture_second_store', 1
            ],
            'firstStoreSecondOrder' => [
                '100000002', 'default', 0
            ],
            'secondStoreFirstOrder' => [
                '100000001', 'fixture_second_store', 0
            ],
        ];
    }

    /**
<<<<<<< HEAD
     * @param string $email
     * @param string $password
     * @return array
     * @throws \Magento\Framework\Exception\AuthenticationException
     */
    private function getCustomerAuthHeaders(string $email, string $password): array
    {
        $customerToken = $this->customerTokenService->createCustomerAccessToken($email, $password);
        return ['Authorization' => 'Bearer ' . $customerToken];
    }

    /**
     *  Verify that the customer order has the tax information on shipping and totals
     * @magentoApiDataFixture Magento/Customer/_files/customer.php
     * @magentoApiDataFixture Magento/Catalog/_files/product_simple_with_url_key.php
     * @magentoApiDataFixture Magento/GraphQl/Tax/_files/tax_rule_for_region_1.php
     * @magentoApiDataFixture Magento/GraphQl/Tax/_files/tax_calculation_shipping_excludeTax_order_display_settings.php
     */
    public function testCustomerOrderWithTaxesExcludedOnShipping()
    {
        $quantity = 2;
        $sku = 'simple1';
        $cartId = $this->createEmptyCart();
        $this->addProductToCart($cartId, $quantity, $sku);
        $this->setBillingAddress($cartId);
        $shippingMethod = $this->setShippingAddress($cartId);
        $paymentMethod = $this->setShippingMethod($cartId, $shippingMethod);
        $this->setPaymentMethod($cartId, $paymentMethod);
        $orderNumber = $this->placeOrder($cartId);
        $customerOrderResponse = $this->getCustomerOrderQuery($orderNumber);
        $customerOrderItem = $customerOrderResponse[0];
        $this->assertTotalsAndShippingWithExcludedTaxSetting($customerOrderItem);
        $this->deleteOrder();
    }

    /**
     * Assert order totals including shipping_handling and taxes
     *
     * @param array $customerOrderItem
     */
    private function assertTotalsAndShippingWithExcludedTaxSetting(array $customerOrderItem): void
    {
        $this->assertEquals(
            32.25,
            $customerOrderItem['totals']['base_grand_total']['value']
        );

        $this->assertEquals(
            32.25,
            $customerOrderItem['totals']['grand_total']['value']
        );
        $this->assertEquals(
            20,
            $customerOrderItem['totals']['subtotal']['value']
        );
        $this->assertEquals(
            2.25,
            $customerOrderItem['totals']['total_tax']['value']
        );

        $this->assertEquals(
            10,
            $customerOrderItem['totals']['total_shipping']['value']
        );
        $this->assertEquals(
            2.25,
            $customerOrderItem['totals']['taxes'][0]['amount']['value']
        );
        $this->assertEquals(
            'US-TEST-*-Rate-1',
            $customerOrderItem['totals']['taxes'][0]['title']
        );
        $this->assertEquals(
            7.5,
            $customerOrderItem['totals']['taxes'][0]['rate']
        );
        $this->assertEquals(
            10.75,
            $customerOrderItem['totals']['shipping_handling']['amount_inc_tax']['value']
        );
        $this->assertEquals(
            10,
            $customerOrderItem['totals']['shipping_handling']['amount_exc_tax']['value']
        );
        $this->assertEquals(
            10,
            $customerOrderItem['totals']['shipping_handling']['total_amount']['value']
        );

        $this->assertEquals(
            2.25,
            $customerOrderItem['totals']['shipping_handling']['taxes'][0]['amount']['value']
        );
        $this->assertEquals(
            'US-TEST-*-Rate-1',
            $customerOrderItem['totals']['shipping_handling']['taxes'][0]['title']
        );
        $this->assertEquals(
            7.5,
            $customerOrderItem['totals']['shipping_handling']['taxes'][0]['rate']
        );
    }
    /**
     *  Verify that the customer order has the tax information on shipping and totals
     * @magentoApiDataFixture Magento/Customer/_files/customer.php
     * @magentoApiDataFixture Magento/Catalog/_files/product_simple_with_url_key.php
     * @magentoApiDataFixture Magento/GraphQl/Tax/_files/tax_rule_for_region_1.php
     * @magentoApiDataFixture Magento/GraphQl/Tax/_files/tax_calculation_shipping_and_order_display_settings.php
     */
    public function testCustomerOrderWithTaxesOnShippingAndPrices()
    {
        $quantity = 2;
        $sku = 'simple1';
        $cartId = $this->createEmptyCart();
        $this->addProductToCart($cartId, $quantity, $sku);

        $this->setBillingAddress($cartId);
        $shippingMethod = $this->setShippingAddress($cartId);

        $paymentMethod = $this->setShippingMethod($cartId, $shippingMethod);
        $this->setPaymentMethod($cartId, $paymentMethod);

        $orderNumber = $this->placeOrder($cartId);
        $customerOrderResponse = $this->getCustomerOrderQuery($orderNumber);
        $customerOrderItem = $customerOrderResponse[0];
        $this->assertTotalsAndShippingWithTaxes($customerOrderItem);
        $this->deleteOrder();
    }

    /**
     * @return string
     */
    private function createEmptyCart(): string
    {
        $query = <<<QUERY
mutation {
  createEmptyCart
}
QUERY;
        $currentEmail = 'customer@example.com';
        $currentPassword = 'password';
        $response = $this->graphQlMutation($query, [], '', $this->getCustomerAuthHeaders($currentEmail, $currentPassword));
        return $response['createEmptyCart'];
    }

    /**
     * @param string $cartId
     * @param float $qty
     * @param string $sku
     * @return void
     */
    private function addProductToCart(string $cartId, float $qty, string $sku): void
    {
        $query = <<<QUERY
mutation {
  addSimpleProductsToCart(
    input: {
      cart_id: "{$cartId}"
      cart_items: [
        {
          data: {
            quantity: {$qty}
            sku: "{$sku}"
          }
        }
      ]
    }
  ) {
    cart {items{quantity product {sku}}}}
}
QUERY;
        $currentEmail = 'customer@example.com';
        $currentPassword = 'password';
        $this->graphQlMutation($query, [], '', $this->getCustomerAuthHeaders($currentEmail, $currentPassword));
    }

    /**
     * @param string $cartId
     * @param array $auth
     * @return array
     */
    private function setBillingAddress(string $cartId): void
    {
        $query = <<<QUERY
mutation {
  setBillingAddressOnCart(
    input: {
      cart_id: "{$cartId}"
      billing_address: {
         address: {
          firstname: "John"
          lastname: "Smith"
          company: "Test company"
          street: ["test street 1", "test street 2"]
          city: "Texas City"
          postcode: "78717"
          telephone: "5123456677"
          region: "TX"
          country_code: "US"
         }
      }
    }
  ) {
    cart {
      billing_address {
        __typename
      }
    }
  }
}
QUERY;
        $currentEmail = 'customer@example.com';
        $currentPassword = 'password';
        $this->graphQlMutation($query, [], '', $this->getCustomerAuthHeaders($currentEmail, $currentPassword));
    }

    /**
     * @param string $cartId
     * @return array
     */
    private function setShippingAddress(string $cartId): array
    {
        $query = <<<QUERY
mutation {
  setShippingAddressesOnCart(
    input: {
      cart_id: "$cartId"
      shipping_addresses: [
        {
          address: {
            firstname: "test shipFirst"
            lastname: "test shipLast"
            company: "test company"
            street: ["test street 1", "test street 2"]
            city: "Montgomery"
            region: "AL"
            postcode: "36013"
            country_code: "US"
            telephone: "3347665522"
          }
        }
      ]
    }
  ) {
    cart {
      shipping_addresses {
        available_shipping_methods {
          carrier_code
          method_code
          amount {value}
        }
      }
    }
  }
}
QUERY;
        $currentEmail = 'customer@example.com';
        $currentPassword = 'password';
        $response = $this->graphQlMutation($query, [], '', $this->getCustomerAuthHeaders($currentEmail, $currentPassword));
        $shippingAddress = current($response['setShippingAddressesOnCart']['cart']['shipping_addresses']);
        $availableShippingMethod = current($shippingAddress['available_shipping_methods']);
        return $availableShippingMethod;
    }
    /**
     * @param string $cartId
     * @param array $method
     * @return array
     */
    private function setShippingMethod(string $cartId, array $method): array
    {
        $query = <<<QUERY
mutation {
  setShippingMethodsOnCart(input:  {
    cart_id: "{$cartId}",
    shipping_methods: [
      {
         carrier_code: "{$method['carrier_code']}"
         method_code: "{$method['method_code']}"
      }
    ]
  }) {
    cart {
      available_payment_methods {
        code
        title
      }
    }
  }
}
QUERY;
        $currentEmail = 'customer@example.com';
        $currentPassword = 'password';
        $response = $this->graphQlMutation($query, [], '', $this->getCustomerAuthHeaders($currentEmail, $currentPassword));

        $availablePaymentMethod = current($response['setShippingMethodsOnCart']['cart']['available_payment_methods']);
        return $availablePaymentMethod;
    }

    /**
     * @param string $cartId
     * @param array $method
     * @return void
     */
    private function setPaymentMethod(string $cartId, array $method): void
    {
        $query = <<<QUERY
mutation {
  setPaymentMethodOnCart(
    input: {
      cart_id: "{$cartId}"
      payment_method: {
        code: "{$method['code']}"
      }
    }
  ) {
    cart {selected_payment_method {code}}
  }
}
QUERY;
        $currentEmail = 'customer@example.com';
        $currentPassword = 'password';
        $this->graphQlMutation($query, [], '', $this->getCustomerAuthHeaders($currentEmail, $currentPassword));
    }

    /**
     * @param string $cartId
     * @return string
     */
    private function placeOrder(string $cartId): string
    {
        $query = <<<QUERY
mutation {
  placeOrder(
    input: {
      cart_id: "{$cartId}"
    }
  ) {
    order {
      order_number
    }
  }
}
QUERY;
        $currentEmail = 'customer@example.com';
        $currentPassword = 'password';
        $response = $this->graphQlMutation($query, [], '', $this->getCustomerAuthHeaders($currentEmail, $currentPassword));
        return $response['placeOrder']['order']['order_number'];
    }

    /**
     * Get customer order query
     *
     * @param string $orderNumber
     * @return array
     */
    private function getCustomerOrderQuery($orderNumber):array
    {
        $query =
            <<<QUERY
{
     customer {
       email
       orders(filter:{number:{eq:"{$orderNumber}"}}) {
         total_count
         items {
           id
           number
           order_date
           status
           order_items{product_name product_sku quantity_ordered}
           totals {
             base_grand_total{value currency}
             grand_total{value currency}
             total_tax{value}
             subtotal { value currency }
             taxes {amount{value currency} title rate}
             total_shipping{value}
             shipping_handling
             {
               amount_inc_tax{value}
               amount_exc_tax{value}
               total_amount{value}
               taxes {amount{value} title rate}
             }
             discounts {amount{value currency} label}
           }
         }
       }
     }
   }
QUERY;
        $currentEmail = 'customer@example.com';
        $currentPassword = 'password';
        $response = $this->graphQlQuery($query, [], '', $this->getCustomerAuthHeaders($currentEmail, $currentPassword));

        $this->assertArrayHasKey('orders', $response['customer']);
        $this->assertArrayHasKey('items', $response['customer']['orders']);
        $customerOrderItemsInResponse = $response['customer']['orders']['items'];
        return $customerOrderItemsInResponse;
    }

    /**
     * @return void
     */
    private function deleteOrder(): void
    {
        /** @var \Magento\Framework\Registry $registry */
        $registry = Bootstrap::getObjectManager()->get(\Magento\Framework\Registry::class);
        $registry->unregister('isSecureArea');
        $registry->register('isSecureArea', true);

        /** @var $order \Magento\Sales\Model\Order */
        $orderCollection = Bootstrap::getObjectManager()->create(Collection::class);
        //$orderCollection = $this->orderCollectionFactory->create();
        foreach ($orderCollection as $order) {
            $this->orderRepository->delete($order);
        }
        $registry->unregister('isSecureArea');
        $registry->register('isSecureArea', false);
    }

    /**
     * Assert order totals including shipping_handling and taxes
     *
     * @param array $customerOrderItem
     */
    private function assertTotalsAndShippingWithTaxes(array $customerOrderItem): void
    {
        $this->assertEquals(
            31.43,
            $customerOrderItem['totals']['base_grand_total']['value']
        );

        $this->assertEquals(
            31.43,
            $customerOrderItem['totals']['grand_total']['value']
        );
        $this->assertEquals(
            20,
            $customerOrderItem['totals']['subtotal']['value']
        );
        $this->assertEquals(
            2.19,
            $customerOrderItem['totals']['total_tax']['value']
        );

        $this->assertEquals(
            9.24,
            $customerOrderItem['totals']['total_shipping']['value']
        );
        $this->assertEquals(
            2.19,
            $customerOrderItem['totals']['taxes'][0]['amount']['value']
        );
        $this->assertEquals(
            'US-TEST-*-Rate-1',
            $customerOrderItem['totals']['taxes'][0]['title']
        );
        $this->assertEquals(
            7.5,
            $customerOrderItem['totals']['taxes'][0]['rate']
        );
        $this->assertEquals(
            9.93,
            $customerOrderItem['totals']['shipping_handling']['amount_inc_tax']['value']
        );
        $this->assertEquals(
            9.24,
            $customerOrderItem['totals']['shipping_handling']['amount_exc_tax']['value']
        );
        $this->assertEquals(
            9.24,
            $customerOrderItem['totals']['shipping_handling']['total_amount']['value']
        );

        $this->assertEquals(
            2.19,
            $customerOrderItem['totals']['shipping_handling']['taxes'][0]['amount']['value']
        );
        $this->assertEquals(
            'US-TEST-*-Rate-1',
            $customerOrderItem['totals']['shipping_handling']['taxes'][0]['title']
        );
        $this->assertEquals(
            7.5,
            $customerOrderItem['totals']['shipping_handling']['taxes'][0]['rate']
        );
    }

    /**
=======
>>>>>>> 3ce490fe
     * Assert order totals
     *
     * @param array $response
     * @param int $expectedCount
     */
    private function assertTotals(array $response, int $expectedCount): void
    {
        if ($expectedCount === 0) {
            $this->assertEmpty($response['customer']['orders']['items']);
        } else {
            $this->assertEquals(
                100,
                $response['customer']['orders']['items'][0]['total']['base_grand_total']['value']
            );
            $this->assertEquals(
                'USD',
                $response['customer']['orders']['items'][0]['total']['base_grand_total']['currency']
            );
            $this->assertEquals(
                100,
                $response['customer']['orders']['items'][0]['total']['grand_total']['value']
            );
            $this->assertEquals(
                'USD',
                $response['customer']['orders']['items'][0]['total']['grand_total']['currency']
            );
            $this->assertEquals(
                110,
                $response['customer']['orders']['items'][0]['total']['subtotal']['value']
            );
            $this->assertEquals(
                'USD',
                $response['customer']['orders']['items'][0]['total']['subtotal']['currency']
            );
            $this->assertEquals(
                10,
                $response['customer']['orders']['items'][0]['total']['shipping_handling']['total_amount']['value']
            );
            $this->assertEquals(
                'USD',
                $response['customer']['orders']['items'][0]['total']['shipping_handling']['total_amount']['currency']
            );
            $this->assertEquals(
                5,
                $response['customer']['orders']['items'][0]['total']['taxes'][0]['amount']['value']
            );
            $this->assertEquals(
                'USD',
                $response['customer']['orders']['items'][0]['total']['taxes'][0]['amount']['currency']
            );
        }

    }
}<|MERGE_RESOLUTION|>--- conflicted
+++ resolved
@@ -44,10 +44,7 @@
         parent::setUp();
         $objectManager = Bootstrap::getObjectManager();
         $this->customerTokenService = $objectManager->get(CustomerTokenServiceInterface::class);
-<<<<<<< HEAD
-=======
         $this->customerAuthenticationHeader = $objectManager->get(GetCustomerAuthenticationHeader::class);
->>>>>>> 3ce490fe
         $this->orderRepository = $objectManager->get(OrderRepositoryInterface::class);
         $this->searchCriteriaBuilder = $objectManager->get(SearchCriteriaBuilder::class);
         $this->orderItem = $objectManager->get(Order\Item::class);
@@ -651,19 +648,6 @@
     }
 
     /**
-<<<<<<< HEAD
-     * @param string $email
-     * @param string $password
-     * @return array
-     * @throws \Magento\Framework\Exception\AuthenticationException
-     */
-    private function getCustomerAuthHeaders(string $email, string $password): array
-    {
-        $customerToken = $this->customerTokenService->createCustomerAccessToken($email, $password);
-        return ['Authorization' => 'Bearer ' . $customerToken];
-    }
-
-    /**
      *  Verify that the customer order has the tax information on shipping and totals
      * @magentoApiDataFixture Magento/Customer/_files/customer.php
      * @magentoApiDataFixture Magento/Catalog/_files/product_simple_with_url_key.php
@@ -1142,8 +1126,6 @@
     }
 
     /**
-=======
->>>>>>> 3ce490fe
      * Assert order totals
      *
      * @param array $response
