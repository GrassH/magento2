<?php
/**
 * Copyright © Magento, Inc. All rights reserved.
 * See COPYING.txt for license details.
 */
declare(strict_types=1);

namespace Magento\GraphQl\Sales;

use Magento\Catalog\Api\ProductRepositoryInterface;
use Magento\Framework\Api\SearchCriteriaBuilder;
use Magento\Integration\Api\CustomerTokenServiceInterface;
use Magento\Sales\Api\OrderRepositoryInterface;
use Magento\Sales\Model\Order;
use Magento\TestFramework\Helper\Bootstrap;
use Magento\Sales\Model\ResourceModel\Order\Collection;
use Magento\TestFramework\TestCase\GraphQlAbstract;

/**
 * Class RetrieveOrdersTest
 */
class RetrieveOrdersByOrderNumberTest extends GraphQlAbstract
{
    /**
     * @var CustomerTokenServiceInterface
     */
    private $customerTokenService;

    /** @var OrderRepositoryInterface */
    private $orderRepository;

    /** @var SearchCriteriaBuilder */
    private $searchCriteriaBuilder;

    /** @var Order\Item */
    private $orderItem;

    protected function setUp():void
    {
        parent::setUp();
        $objectManager = Bootstrap::getObjectManager();
        $this->customerTokenService = $objectManager->get(CustomerTokenServiceInterface::class);
        $this->orderRepository = $objectManager->get(OrderRepositoryInterface::class);
        $this->searchCriteriaBuilder = $objectManager->get(SearchCriteriaBuilder::class);
        $this->orderItem = $objectManager->get(Order\Item::class);
    }

    /**
     * @magentoApiDataFixture Magento/Customer/_files/customer.php
     * @magentoApiDataFixture Magento/Sales/_files/orders_with_customer.php
     */
    public function testGetCustomerOrdersSimpleProductQuery()
    {
        $query =
            <<<QUERY
{
  customer
  {
   orders(filter:{number:{eq:"100000002"}}){
    total_count
    items
    {
      id
      number
      status
      order_date
      order_items{
        quantity_ordered
        product_sku
        product_name
        product_sale_price{currency value}
      }
      totals {
                    base_grand_total {
                        value
                        currency
                    }
                    grand_total {
                        value
                        currency
                    }
                   shipping_handling{total_amount{value currency}}
                    subtotal {
                        value
                        currency
                    }
                  taxes {amount {currency value} title rate}
                  discounts {
                        amount {
                            value
                            currency
                        }
                        label
                    }
                }
    }
   }
 }
}
QUERY;

        $currentEmail = 'customer@example.com';
        $currentPassword = 'password';
        $response = $this->graphQlQuery($query, [], '', $this->getCustomerAuthHeaders($currentEmail, $currentPassword));

        $this->assertArrayHasKey('orders', $response['customer']);
        $this->assertArrayHasKey('items', $response['customer']['orders']);
        $this->assertNotEmpty($response['customer']['orders']['items']);
        $customerOrderItemsInResponse = $response['customer']['orders']['items'][0];
        $expectedCount = count($response['customer']['orders']['items']);
        $this->assertCount($expectedCount, $response['customer']['orders']['items']);
        $this->assertArrayHasKey('order_items', $customerOrderItemsInResponse);
        $this->assertNotEmpty($customerOrderItemsInResponse['order_items']);

        $searchCriteria = $this->searchCriteriaBuilder->addFilter('increment_id', '100000002')
            ->create();
        /** @var \Magento\Sales\Api\Data\OrderInterface[] $items */
        $items = $this->orderRepository->getList($searchCriteria)->getItems();
        foreach ($items as $item) {
            $orderId = $item->getEntityId();
            $orderNumber = $item->getIncrementId();
            $this->assertEquals($orderId, $customerOrderItemsInResponse['id']);
            $this->assertEquals($orderNumber, $customerOrderItemsInResponse['number']);
            $this->assertEquals('Processing', $customerOrderItemsInResponse['status']);
        }
        $expectedOrderItems =
            [ 'quantity_ordered'=> 2,
                'product_sku'=> 'simple',
                'product_name'=> 'Simple Product',
                'product_sale_price'=> ['currency'=> 'USD', 'value'=> 10]
            ];
        $actualOrderItemsFromResponse = $customerOrderItemsInResponse['order_items'][0];
        $this->assertEquals($expectedOrderItems, $actualOrderItemsFromResponse);
        //TODO: below function needs to be updated to reflect totals based on the order number used in each test
//        $this->assertTotals($response, $expectedCount);
    }

    /**
     * @magentoApiDataFixture Magento/Customer/_files/customer.php
     * @magentoApiDataFixture Magento/Sales/_files/orders_with_customer.php
     */
    public function testGetMatchingCustomerOrders()
    {
        $query =
            <<<QUERY
{
  customer
  {
   orders(filter:{number:{match:"100"}}){
    total_count
    page_info{
      total_pages
      current_page
      page_size
    }
    items
    {
      id
      number
      status
      order_date
      order_items{
        quantity_ordered
        product_sku
        product_name
        parent_product_sku
        product_sale_price{currency value}
      }

    }
   }
 }
}
QUERY;

        $currentEmail = 'customer@example.com';
        $currentPassword = 'password';
        $response = $this->graphQlQuery($query, [], '', $this->getCustomerAuthHeaders($currentEmail, $currentPassword));
        $this->assertArrayHasKey('orders', $response['customer']);
        $this->assertArrayHasKey('items', $response['customer']['orders']);
        $this->assertArrayHasKey('total_count', $response['customer']['orders']);
        $this->assertEquals(4, $response['customer']['orders']['total_count']);
    }
    /**
     * @magentoApiDataFixture Magento/Customer/_files/customer.php
     * @magentoApiDataFixture Magento/Sales/_files/orders_with_customer.php
     */
    public function testGetMatchingOrdersForLowerQueryLength()
    {
        $query =
            <<<QUERY
{
 customer
 {
  orders(filter:{number:{match:"00"}}){
   total_count
   page_info{
     total_pages
     current_page
     page_size
   }
   items
   {
     id
     number
     status
     order_date
     order_items{
       quantity_ordered
       product_sku
       product_name
     }
   }
  }
}
}
QUERY;

        $currentEmail = 'customer@example.com';
        $currentPassword = 'password';
        $this->expectException(\Exception::class);
        $this->expectExceptionMessage('Invalid match filter. Minimum length is 3.');
        $this->graphQlQuery($query, [], '', $this->getCustomerAuthHeaders($currentEmail, $currentPassword));
    }

    /**
     * @magentoApiDataFixture Magento/Customer/_files/customer.php
     * @magentoApiDataFixture Magento/Sales/_files/orders_with_customer.php
     */
    public function testGetMultipleCustomerOrdersQueryWithDefaultPagination()
    {
        $query =
            <<<QUERY
{
  customer
  {
   orders(filter:{number:{in:["100000005","100000006"]}}){
    total_count
    page_info{
      total_pages
      current_page
      page_size
    }
    items
    {
      id
      number
      status
      order_date
      order_items{
        quantity_ordered
        product_sku
        product_name
        parent_product_sku
        product_sale_price{currency value}
      }
            totals {
                    base_grand_total {
                        value
                        currency
                    }
                    grand_total {
                        value
                        currency
                    }
                    shipping_handling{total_amount{value currency}}
                    subtotal {
                        value
                        currency
                    }
                    taxes {amount {currency value} title rate}
                    discounts {
                        amount {
                            value
                            currency
                        }
                        label
                    }
                }
    }
   }
 }
}
QUERY;

        $currentEmail = 'customer@example.com';
        $currentPassword = 'password';
        $response = $this->graphQlQuery($query, [], '', $this->getCustomerAuthHeaders($currentEmail, $currentPassword));

        $this->assertArrayHasKey('orders', $response['customer']);
        $this->assertArrayHasKey('items', $response['customer']['orders']);
        $this->assertArrayHasKey('total_count', $response['customer']['orders']);
        $this->assertEquals(2, $response['customer']['orders']['total_count']);
        $this->assertArrayHasKey('page_info', $response['customer']['orders']);
        $pageInfo = $response['customer']['orders']['page_info'];
        $this->assertEquals(1, $pageInfo['current_page']);
        $this->assertEquals(20, $pageInfo['page_size']);
        $this->assertEquals(1, $pageInfo['total_pages']);
        $this->assertNotEmpty($response['customer']['orders']['items']);
        $customerOrderItemsInResponse = $response['customer']['orders']['items'];
        $this->assertCount(2, $response['customer']['orders']['items']);

        $orderNumbers = ['100000005', '100000006'];
        $searchCriteria = $this->searchCriteriaBuilder->addFilter('increment_id', $orderNumbers, 'in')
            ->create();
        /** @var \Magento\Sales\Api\Data\OrderInterface[] $items */
        $items = $this->orderRepository->getList($searchCriteria)->getItems();
        $key = 0;
        foreach ($items as $item) {
            $orderId = $item->getEntityId();
            $orderNumber = $item->getIncrementId();
            $this->assertEquals($orderId, $customerOrderItemsInResponse[$key]['id']);
            $this->assertEquals($orderNumber, $customerOrderItemsInResponse[$key]['number']);
            $this->assertEquals('Complete', $customerOrderItemsInResponse[$key]['status']);
            //TODO: below function needs to be updated to reflect totals based on the order number being used in each test
//            $expectedCount = count($response['customer']['orders']['items']);
//            $this->assertTotals($customerOrderItemsInResponse[$key], $expectedCount);
            $key++;
        }
    }

    /**
     * @magentoApiDataFixture Magento/Customer/_files/customer.php
     * @magentoApiDataFixture Magento/Sales/_files/orders_with_customer.php
     */
    public function testGetCustomerOrdersUnauthorizedCustomer()
    {
        $query =
            <<<QUERY
{
  customer
  {
   orders(filter:{number:{eq:"100000001"}}){
    total_count
    items
    {
      id
      number
      status
      order_date
    }
   }
 }
}
QUERY;
        $this->expectException(\Exception::class);
        $this->expectExceptionMessage('The current customer isn\'t authorized.');
        $this->graphQlQuery($query);
    }

    /**
     * @magentoApiDataFixture Magento/Customer/_files/two_customers.php
     * @magentoApiDataFixture Magento/GraphQl/Sales/_files/two_orders_for_two_diff_customers.php
     */
    public function testGetCustomerOrdersWithWrongCustomer()
    {
        $query =
            <<<QUERY
{
  customer
  {
   orders(filter:{number:{eq:"100000001"}}){
    total_count
    items
    {
      id
      number
      status
      order_date
    }
   }
 }
}
QUERY;
        $currentEmail = 'customer_two@example.com';
        $currentPassword = 'password';
        $responseWithWrongCustomer = $this->graphQlQuery(
            $query,
            [],
            '',
            $this->getCustomerAuthHeaders($currentEmail, $currentPassword)
        );
        $this->assertEmpty($responseWithWrongCustomer['customer']['orders']['total_count']);
        $this->assertEmpty($responseWithWrongCustomer['customer']['orders']['items']);

        $currentEmail = 'customer@example.com';
        $currentPassword = 'password';
        $responseWithCorrectCustomer = $this->graphQlQuery(
            $query,
            [],
            '',
            $this->getCustomerAuthHeaders($currentEmail, $currentPassword)
        );
        $this->assertNotEmpty($responseWithCorrectCustomer['customer']['orders']['total_count']);
        $this->assertNotEmpty($responseWithCorrectCustomer['customer']['orders']['items']);
    }

    /**
     * @magentoApiDataFixture Magento/Customer/_files/customer.php
     * @magentoApiDataFixture Magento/GraphQl/Sales/_files/order_with_totals.php
     */
    public function testGetCustomerOrdersOnTotals()
    {
        $query =
            <<<QUERY
{
  customer {
    email
    orders(filter:{number:{eq:"100000001"}}) {
      total_count
      items {
        id
        number
        order_date
        status
        totals {
          base_grand_total {
            value
            currency
          }
          grand_total {
            value
            currency
          }
        shipping_handling{total_amount{value currency}}
          subtotal {
            value
            currency
          }
          taxes {amount{value currency} title rate}
          discounts {
            amount {
              value
              currency
            }
            label
          }
        }
      }
    }
  }
}
QUERY;

        $currentEmail = 'customer@example.com';
        $currentPassword = 'password';
        $response = $this->graphQlQuery(
            $query,
            [],
            '',
            $this->getCustomerAuthHeaders($currentEmail, $currentPassword)
        );

        $this->assertArrayHasKey('orders', $response['customer']);
        $this->assertArrayHasKey('items', $response['customer']['orders']);
        $expectedCount = count($response["customer"]["orders"]["items"]);
        $this->assertTotals($response, $expectedCount);
    }

    /**
     * @param String $orderNumber
     * @dataProvider dataProviderIncorrectOrder
     * @magentoApiDataFixture Magento/Customer/_files/customer.php
     * @magentoApiDataFixture Magento/Sales/_files/orders_with_customer.php
     */
    public function testGetCustomerNonExistingOrderQuery(string $orderNumber)
    {
        $query =
            <<<QUERY
{
  customer
  {
   orders(filter:{number:{eq:"{$orderNumber}"}}){
    items
    {
      number
      order_items{
        product_sku
      }
      totals {
                    base_grand_total {
                        value
                        currency
                    }
                    grand_total {
                        value
                        currency
                    }
                    shipping_handling{total_amount{value currency}}
                    subtotal {
                        value
                        currency
                    }
                    taxes {amount{value currency} title rate}
                    discounts {
                        amount {
                            value
                            currency
                        }
                        label
                    }
                }
    }
    page_info {
        current_page
        page_size
        total_pages
    }
    total_count
   }
 }
}
QUERY;

        $currentEmail = 'customer@example.com';
        $currentPassword = 'password';
        $response = $this->graphQlQuery($query, [], '', $this->getCustomerAuthHeaders($currentEmail, $currentPassword));
        $this->assertArrayHasKey('customer', $response);
        $this->assertArrayHasKey('orders', $response['customer']);
        $this->assertArrayHasKey('items', $response['customer']['orders']);
        $this->assertCount(0, $response['customer']['orders']['items']);
        $this->assertArrayHasKey('total_count', $response['customer']['orders']);
        $this->assertEquals(0, $response['customer']['orders']['total_count']);
        $this->assertArrayHasKey('page_info', $response['customer']['orders']);
        $this->assertEquals(
            ['current_page' => 1, 'page_size' => 20, 'total_pages' => 0],
            $response['customer']['orders']['page_info']
        );
    }

    /**
     * @return array
     */
    public function dataProviderIncorrectOrder(): array
    {
        return [
            'correctFormatNonExistingOrder' => [
                '200000009',
            ],
            'alphaFormatNonExistingOrder' => [
                '200AA00B9',
            ],
            'longerFormatNonExistingOrder' => [
                'X0000-0033331',
            ],
        ];
    }

    /**
     * @param String $orderNumber
     * @param String $store
     * @param int $expectedCount
     * @throws \Magento\Framework\Exception\AuthenticationException
     * @dataProvider dataProviderMultiStores
     * @magentoApiDataFixture Magento/Customer/_files/customer.php
     * @magentoApiDataFixture Magento/GraphQl/Sales/_files/two_orders_with_order_items_two_storeviews.php
     */
    public function testGetCustomerOrdersTwoStoreViewQuery(string $orderNumber, string $store, int $expectedCount)
    {
        $query =
            <<<QUERY
{
  customer
  {
   orders(filter:{number:{eq:"{$orderNumber}"}}){
    items
    {
      number
      order_items{
        product_sku
      }
      totals {
                    base_grand_total {
                        value
                        currency
                    }
                    grand_total {
                        value
                        currency
                    }
                    shipping_handling {total_amount{value currency}}
                    subtotal {
                        value
                        currency
                    }
                    taxes {amount{value currency} title rate}
                    discounts {
                        amount {
                            value
                            currency
                        }
                        label
                    }
                }
    }
    page_info {
        current_page
        page_size
        total_pages
    }
    total_count
   }
 }
}
QUERY;

        $currentEmail = 'customer@example.com';
        $currentPassword = 'password';
        $response = $this->graphQlQuery(
            $query,
            [],
            '',
            array_merge($this->getCustomerAuthHeaders($currentEmail, $currentPassword), ['Store' => $store])
        );
        $this->assertArrayHasKey('customer', $response);
        $this->assertArrayHasKey('orders', $response['customer']);
        $this->assertArrayHasKey('items', $response['customer']['orders']);
        $this->assertCount($expectedCount, $response['customer']['orders']['items']);
        $this->assertArrayHasKey('total_count', $response['customer']['orders']);
        $this->assertEquals($expectedCount, (int)$response['customer']['orders']['total_count']);

        $this->assertTotals($response, $expectedCount);
    }

    /**
     * @return array
     */
    public function dataProviderMultiStores(): array
    {
        return [
            'firstStoreFirstOrder' => [
                '100000001', 'default', 1
            ],
            'secondStoreSecondOrder' => [
                '100000002', 'fixture_second_store', 1
            ],
            'firstStoreSecondOrder' => [
                '100000002', 'default', 0
            ],
            'secondStoreFirstOrder' => [
                '100000001', 'fixture_second_store', 0
            ],
        ];
    }

    /**
     * @param string $email
     * @param string $password
     * @return array
     * @throws \Magento\Framework\Exception\AuthenticationException
     */
    private function getCustomerAuthHeaders(string $email, string $password): array
    {
        $customerToken = $this->customerTokenService->createCustomerAccessToken($email, $password);
        return ['Authorization' => 'Bearer ' . $customerToken];
    }
<<<<<<< HEAD
    /**
     *  Verify that the customer order has the tax information on shipping and totals
     * @magentoApiDataFixture Magento/Customer/_files/customer.php
     * @magentoApiDataFixture Magento/Catalog/_files/product_simple_with_url_key.php
     * @magentoApiDataFixture Magento/GraphQl/Tax/_files/tax_rule_for_region_1.php
     * @magentoApiDataFixture Magento/GraphQl/Tax/_files/tax_calculation_shipping_and_order_display_settings.php
     */
    public function testCustomerOrderWithTaxesOnShippingAndPrices()
    {
        $quantity = 2;
        $sku = 'simple1';
        $cartId = $this->createEmptyCart();
        $this->addProductToCart($cartId, $quantity, $sku);

        $this->setBillingAddress($cartId);
        $shippingMethod = $this->setShippingAddress($cartId);

        $paymentMethod = $this->setShippingMethod($cartId, $shippingMethod);
        $this->setPaymentMethod($cartId, $paymentMethod);

        $orderNumber = $this->placeOrder($cartId);
        $customerOrderResponse = $this->getCustomerOrderQuery($orderNumber);
        $customerOrderItem = $customerOrderResponse[0];
        $this->assertTotalsAndShippingWithTaxes($customerOrderItem);
        $this->deleteOrder();
    }

    /**
     * @return string
     */
    private function createEmptyCart(): string
    {
        $query = <<<QUERY
mutation {
  createEmptyCart
}
QUERY;
        $currentEmail = 'customer@example.com';
        $currentPassword = 'password';
        $response = $this->graphQlMutation($query, [], '', $this->getCustomerAuthHeaders($currentEmail, $currentPassword));
        return $response['createEmptyCart'];
    }

    /**
     * @param string $cartId
     * @param float $qty
     * @param string $sku
     * @return void
     */
    private function addProductToCart(string $cartId, float $qty, string $sku): void
    {
        $query = <<<QUERY
mutation {
  addSimpleProductsToCart(
    input: {
      cart_id: "{$cartId}"
      cart_items: [
        {
          data: {
            quantity: {$qty}
            sku: "{$sku}"
          }
        }
      ]
    }
  ) {
    cart {items{quantity product {sku}}}}
}
QUERY;
        $currentEmail = 'customer@example.com';
        $currentPassword = 'password';
        $this->graphQlMutation($query, [], '', $this->getCustomerAuthHeaders($currentEmail, $currentPassword));
    }

    /**
     * @param string $cartId
     * @param array $auth
     * @return array
     */
    private function setBillingAddress(string $cartId): void
    {
        $query = <<<QUERY
mutation {
  setBillingAddressOnCart(
    input: {
      cart_id: "{$cartId}"
      billing_address: {
         address: {
          firstname: "John"
          lastname: "Smith"
          company: "Test company"
          street: ["test street 1", "test street 2"]
          city: "Texas City"
          postcode: "78717"
          telephone: "5123456677"
          region: "TX"
          country_code: "US"
         }
      }
    }
  ) {
    cart {
      billing_address {
        __typename
      }
    }
  }
}
QUERY;
        $currentEmail = 'customer@example.com';
        $currentPassword = 'password';
        $this->graphQlMutation($query, [], '', $this->getCustomerAuthHeaders($currentEmail, $currentPassword));
    }

    /**
     * @param string $cartId
     * @return array
     */
    private function setShippingAddress(string $cartId): array
    {
        $query = <<<QUERY
mutation {
  setShippingAddressesOnCart(
    input: {
      cart_id: "$cartId"
      shipping_addresses: [
        {
          address: {
            firstname: "test shipFirst"
            lastname: "test shipLast"
            company: "test company"
            street: ["test street 1", "test street 2"]
            city: "Montgomery"
            region: "AL"
            postcode: "36013"
            country_code: "US"
            telephone: "3347665522"
          }
        }
      ]
    }
  ) {
    cart {
      shipping_addresses {
        available_shipping_methods {
          carrier_code
          method_code
          amount {value}
        }
      }
    }
  }
}
QUERY;
        $currentEmail = 'customer@example.com';
        $currentPassword = 'password';
        $response = $this->graphQlMutation($query, [], '', $this->getCustomerAuthHeaders($currentEmail, $currentPassword));
        $shippingAddress = current($response['setShippingAddressesOnCart']['cart']['shipping_addresses']);
        $availableShippingMethod = current($shippingAddress['available_shipping_methods']);
        return $availableShippingMethod;
    }
    /**
     * @param string $cartId
     * @param array $method
     * @return array
     */
    private function setShippingMethod(string $cartId, array $method): array
    {
        $query = <<<QUERY
mutation {
  setShippingMethodsOnCart(input:  {
    cart_id: "{$cartId}",
    shipping_methods: [
      {
         carrier_code: "{$method['carrier_code']}"
         method_code: "{$method['method_code']}"
      }
    ]
  }) {
    cart {
      available_payment_methods {
        code
        title
      }
    }
  }
}
QUERY;
        $currentEmail = 'customer@example.com';
        $currentPassword = 'password';
        $response = $this->graphQlMutation($query, [], '', $this->getCustomerAuthHeaders($currentEmail, $currentPassword));

        $availablePaymentMethod = current($response['setShippingMethodsOnCart']['cart']['available_payment_methods']);
        return $availablePaymentMethod;
    }

    /**
     * @param string $cartId
     * @param array $method
     * @return void
     */
    private function setPaymentMethod(string $cartId, array $method): void
    {
        $query = <<<QUERY
mutation {
  setPaymentMethodOnCart(
    input: {
      cart_id: "{$cartId}"
      payment_method: {
        code: "{$method['code']}"
      }
    }
  ) {
    cart {selected_payment_method {code}}
  }
}
QUERY;
        $currentEmail = 'customer@example.com';
        $currentPassword = 'password';
        $this->graphQlMutation($query, [], '', $this->getCustomerAuthHeaders($currentEmail, $currentPassword));
    }

    /**
     * @param string $cartId
     * @return string
     */
    private function placeOrder(string $cartId): string
    {
        $query = <<<QUERY
mutation {
  placeOrder(
    input: {
      cart_id: "{$cartId}"
    }
  ) {
    order {
      order_number
    }
  }
}
QUERY;
        $currentEmail = 'customer@example.com';
        $currentPassword = 'password';
        $response = $this->graphQlMutation($query, [], '', $this->getCustomerAuthHeaders($currentEmail, $currentPassword));
        return $response['placeOrder']['order']['order_number'];
    }

    /**
     * Get customer order query
     *
     * @param string $orderNumber
     * @return array
     */
    private function getCustomerOrderQuery($orderNumber):array
    {
        $query =
            <<<QUERY
{
     customer {
       email
       orders(filter:{number:{eq:"{$orderNumber}"}}) {
         total_count
         items {
           id
           number
           order_date
           status
           order_items{product_name product_sku quantity_ordered}
           totals {
             base_grand_total{value currency}
             grand_total{value currency}
             total_tax{value}
             subtotal { value currency }
             taxes {amount{value currency} title rate}
             total_shipping{value}
             shipping_handling
             {
               amount_inc_tax{value}
               amount_exc_tax{value}
               total_amount{value}
               taxes {amount{value} title rate}
             }
             discounts {amount{value currency} label}
           }
         }
       }
     }
   }
QUERY;
        $currentEmail = 'customer@example.com';
        $currentPassword = 'password';
        $response = $this->graphQlQuery($query, [], '', $this->getCustomerAuthHeaders($currentEmail, $currentPassword));

        $this->assertArrayHasKey('orders', $response['customer']);
        $this->assertArrayHasKey('items', $response['customer']['orders']);
        $customerOrderItemsInResponse = $response['customer']['orders']['items'];
        return $customerOrderItemsInResponse;
    }

    /**
     * @return void
     */
    private function deleteOrder(): void
    {
        /** @var \Magento\Framework\Registry $registry */
        $registry = Bootstrap::getObjectManager()->get(\Magento\Framework\Registry::class);
        $registry->unregister('isSecureArea');
        $registry->register('isSecureArea', true);

        /** @var $order \Magento\Sales\Model\Order */
        $orderCollection = Bootstrap::getObjectManager()->create(Collection::class);
        //$orderCollection = $this->orderCollectionFactory->create();
        foreach ($orderCollection as $order) {
            $this->orderRepository->delete($order);
        }
        $registry->unregister('isSecureArea');
        $registry->register('isSecureArea', false);
    }

    /**
     * Assert order totals including shipping_handling and taxes
     *
     * @param array $customerOrderItem
     */
    private function assertTotalsAndShippingWithTaxes(array $customerOrderItem): void
    {
        $this->assertEquals(
            31.43,
            $customerOrderItem['totals']['base_grand_total']['value']
        );

        $this->assertEquals(
            31.43,
            $customerOrderItem['totals']['grand_total']['value']
        );
        $this->assertEquals(
            20,
            $customerOrderItem['totals']['subtotal']['value']
        );
        $this->assertEquals(
            2.19,
            $customerOrderItem['totals']['total_tax']['value']
        );

        $this->assertEquals(
            9.24,
            $customerOrderItem['totals']['total_shipping']['value']
        );
        $this->assertEquals(
            2.19,
            $customerOrderItem['totals']['taxes'][0]['amount']['value']
        );
        $this->assertEquals(
            'US-TEST-*-Rate-1',
            $customerOrderItem['totals']['taxes'][0]['title']
        );
        $this->assertEquals(
            7.5,
            $customerOrderItem['totals']['taxes'][0]['rate']
        );
        $this->assertEquals(
            9.93,
            $customerOrderItem['totals']['shipping_handling']['amount_inc_tax']['value']
        );
        $this->assertEquals(
            9.24,
            $customerOrderItem['totals']['shipping_handling']['amount_exc_tax']['value']
        );
        $this->assertEquals(
            9.24,
            $customerOrderItem['totals']['shipping_handling']['total_amount']['value']
        );

        $this->assertEquals(
            2.19,
            $customerOrderItem['totals']['shipping_handling']['taxes'][0]['amount']['value']
        );
        $this->assertEquals(
            'US-TEST-*-Rate-1',
            $customerOrderItem['totals']['shipping_handling']['taxes'][0]['title']
        );
        $this->assertEquals(
            7.5,
            $customerOrderItem['totals']['shipping_handling']['taxes'][0]['rate']
        );
    }
=======
>>>>>>> bc031a6d

    /**
     * Assert order totals
     *
     * @param array $response
     * @param int $expectedCount
     */
    private function assertTotals(array $response, int $expectedCount): void
    {
        if ($expectedCount === 0) {
            $this->assertEmpty($response['customer']['orders']['items']);
        } else {
            $this->assertEquals(
                100,
                $response['customer']['orders']['items'][0]['totals']['base_grand_total']['value']
            );
            $this->assertEquals(
                'USD',
                $response['customer']['orders']['items'][0]['totals']['base_grand_total']['currency']
            );
            $this->assertEquals(
                100,
                $response['customer']['orders']['items'][0]['totals']['grand_total']['value']
            );
            $this->assertEquals(
                'USD',
                $response['customer']['orders']['items'][0]['totals']['grand_total']['currency']
            );
            $this->assertEquals(
                110,
                $response['customer']['orders']['items'][0]['totals']['subtotal']['value']
            );
            $this->assertEquals(
                'USD',
                $response['customer']['orders']['items'][0]['totals']['subtotal']['currency']
            );
            $this->assertEquals(
                10,
                $response['customer']['orders']['items'][0]['totals']['shipping_handling']['total_amount']['value']
            );
            $this->assertEquals(
                'USD',
                $response['customer']['orders']['items'][0]['totals']['shipping_handling']['total_amount']['currency']
            );
            $this->assertEquals(
                5,
                $response['customer']['orders']['items'][0]['totals']['taxes'][0]['amount']['value']
            );
            $this->assertEquals(
                'USD',
                $response['customer']['orders']['items'][0]['totals']['taxes'][0]['amount']['currency']
            );
        }

    }
}<|MERGE_RESOLUTION|>--- conflicted
+++ resolved
@@ -654,7 +654,6 @@
         $customerToken = $this->customerTokenService->createCustomerAccessToken($email, $password);
         return ['Authorization' => 'Bearer ' . $customerToken];
     }
-<<<<<<< HEAD
     /**
      *  Verify that the customer order has the tax information on shipping and totals
      * @magentoApiDataFixture Magento/Customer/_files/customer.php
@@ -1041,8 +1040,6 @@
             $customerOrderItem['totals']['shipping_handling']['taxes'][0]['rate']
         );
     }
-=======
->>>>>>> bc031a6d
 
     /**
      * Assert order totals
