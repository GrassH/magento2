<?php
/**
 * Copyright © Magento, Inc. All rights reserved.
 * See COPYING.txt for license details.
 */
declare(strict_types=1);

namespace Magento\GraphQl\Sales;

use Magento\Framework\Api\SearchCriteriaBuilder;
use Magento\Integration\Api\CustomerTokenServiceInterface;
use Magento\Sales\Api\OrderRepositoryInterface;
use Magento\Sales\Model\Order;
use Magento\TestFramework\Helper\Bootstrap;
use Magento\TestFramework\TestCase\GraphQlAbstract;

/**
 * Class RetrieveOrdersTest
 */
class RetrieveOrdersByOrderNumberTest extends GraphQlAbstract
{
    /**
     * @var CustomerTokenServiceInterface
     */
    private $customerTokenService;

    /** @var OrderRepositoryInterface */
    private $orderRepository;

    /** @var SearchCriteriaBuilder */
    private $searchCriteriaBuilder;

    /** @var Order\Item */
    private $orderItem;

    protected function setUp()
    {
        parent::setUp();
        $objectManager = Bootstrap::getObjectManager();
        $this->customerTokenService = $objectManager->get(CustomerTokenServiceInterface::class);

        $this->orderRepository = $objectManager->get(OrderRepositoryInterface::class);
        $this->searchCriteriaBuilder = $objectManager->get(SearchCriteriaBuilder::class);
        $this->orderItem = $objectManager->get(Order\Item::class);
    }

    /**
     * @magentoApiDataFixture Magento/Customer/_files/customer.php
     * @magentoApiDataFixture Magento/Sales/_files/orders_with_customer.php
     */
    public function testGetCustomerOrdersSimpleProductQuery()
    {
        $query =
            <<<QUERY
{
  customer
  {
   orders(filter:{number:{eq:"100000003"}}){
    total_count
    items
    {
      id
      number
      status
      order_date
      order_items{
        quantity_ordered
        product_sku
        product_url
        product_name
        product_sale_price{currency value}
      }
    }
   }
 }
}
QUERY;

        $currentEmail = 'customer@example.com';
        $currentPassword = 'password';
        $response = $this->graphQlQuery($query, [], '', $this->getCustomerAuthHeaders($currentEmail, $currentPassword));

        $this->assertArrayHasKey('orders', $response['customer']);
        $this->assertArrayHasKey('items', $response['customer']['orders']);
        $this->assertNotEmpty($response['customer']['orders']['items']);
        $customerOrderItemsInResponse = $response['customer']['orders']['items'][0];
        self::assertCount(1, $response['customer']['orders']['items']);
        $this->assertArrayHasKey('order_items', $customerOrderItemsInResponse);
        $this->assertNotEmpty($customerOrderItemsInResponse['order_items']);

        $searchCriteria = $this->searchCriteriaBuilder->addFilter('increment_id', '100000003')
            ->create();
        /** @var \Magento\Sales\Api\Data\OrderInterface[] $items */
        $items = $this->orderRepository->getList($searchCriteria)->getItems();
        foreach ($items as $item) {
<<<<<<< HEAD
            $orderId = $item->getEntityId();
=======
            $orderId =$item->getEntityId();
>>>>>>> 6255bae9
            $orderNumber = $item->getIncrementId();
            //$orderStatus = $item->getStatus();//getStatusFrontendLabel($this->getStatus()
            $this->assertEquals($orderId, $customerOrderItemsInResponse['id']);
            $this->assertEquals($orderNumber, $customerOrderItemsInResponse['number']);
            $this->assertEquals('Processing', $customerOrderItemsInResponse['status']);
        }
        $expectedOrderItems =
            [ 'quantity_ordered'=> 2,
                'product_sku'=> 'simple',
                "product_url"=> 'url',
                'product_name'=> 'Simple Product',
                'product_sale_price'=> ['currency'=> null, 'value'=> 10]
            ];
        $actualOrderItemsFromResponse = $customerOrderItemsInResponse['order_items'][0];
        $this->assertEquals($expectedOrderItems, $actualOrderItemsFromResponse);
    }

    /**
     * @magentoApiDataFixture Magento/Customer/_files/customer.php
     * @magentoApiDataFixture Magento/Sales/_files/orders_with_customer.php
<<<<<<< HEAD
     */
    public function testGetMultipleCustomerOrdersQuery()
=======
     * @expectedException \Exception
     * @expectedExceptionMessage The current customer isn't authorized.
     */
    public function testGetCustomerOrdersUnauthorizedCustomer()
>>>>>>> 6255bae9
    {
        $query =
            <<<QUERY
{
  customer
  {
<<<<<<< HEAD
   orders(filter:{number:{in:["100000002","100000003"]}}){
=======
   orders(filter:{number:{eq:"100000001"}}){
>>>>>>> 6255bae9
    total_count
    items
    {
      id
      number
      status
      order_date
<<<<<<< HEAD
      order_items{
        quantity_ordered
        product_sku
        product_url
        product_name
        parent_product_sku
        product_sale_price{currency value}
      }
=======
>>>>>>> 6255bae9
    }
   }
 }
}
QUERY;
<<<<<<< HEAD

        $currentEmail = 'customer@example.com';
        $currentPassword = 'password';
        $response = $this->graphQlQuery($query, [], '', $this->getCustomerAuthHeaders($currentEmail, $currentPassword));

        $this->assertArrayHasKey('orders', $response['customer']);
        $this->assertArrayHasKey('items', $response['customer']['orders']);
        $this->assertArrayHasKey('total_count', $response['customer']['orders']);
        $this->assertEquals(2, $response['customer']['orders']['total_count']);
        $this->assertNotEmpty($response['customer']['orders']['items']);
        $customerOrderItemsInResponse = $response['customer']['orders']['items'];
        $this->assertCount(2, $response['customer']['orders']['items']);
      //  $this->assertArrayHasKey('order_items', $customerOrderItemsInResponse);
     //   $this->assertNotEmpty($customerOrderItemsInResponse['order_items']);

        $orderNumbers = ['100000002', '100000003'];
        $searchCriteria = $this->searchCriteriaBuilder->addFilter('increment_id', $orderNumbers, 'in')
            ->create();
        /** @var \Magento\Sales\Api\Data\OrderInterface[] $items */
        $items = $this->orderRepository->getList($searchCriteria)->getItems();
        $key = 0;
        foreach ($items as $item) {
            $orderId = $item->getEntityId();
            $orderNumber = $item->getIncrementId();
            //$orderStatus = $item->getStatus();//getStatusFrontendLabel($this->getStatus()
            $this->assertEquals($orderId, $customerOrderItemsInResponse[$key]['id']);
            $this->assertEquals($orderNumber, $customerOrderItemsInResponse[$key]['number']);
            $this->assertEquals('Processing', $customerOrderItemsInResponse[$key]['status']);
            $key++;
        }
    }

=======
        $this->graphQlQuery($query);
    }

    /**
     * @magentoApiDataFixture Magento/Sales/_files/two_orders_for_two_diff_customers.php
     */
    public function testGetCustomerOrdersWithWrongCustomer()
    {
        $query =
            <<<QUERY
{
  customer
  {
   orders(filter:{number:{eq:"100000001"}}){
    total_count
    items
    {
      id
      number
      status
      order_date
    }
   }
 }
}
QUERY;
        $currentEmail = 'customer_two@example.com';
        $currentPassword = 'password';
        $responseWithWrongCustomer = $this->graphQlQuery(
            $query,
            [],
            '',
            $this->getCustomerAuthHeaders($currentEmail, $currentPassword)
        );
        $this->assertEmpty($responseWithWrongCustomer['customer']['orders']['total_count']);
        $this->assertEmpty($responseWithWrongCustomer['customer']['orders']['items']);

        $currentEmail = 'customer@example.com';
        $currentPassword = 'password';
        $responseWithCorrectCustomer = $this->graphQlQuery(
            $query,
            [],
            '',
            $this->getCustomerAuthHeaders($currentEmail, $currentPassword)
        );
        $this->assertNotEmpty($responseWithCorrectCustomer['customer']['orders']['total_count']);
        $this->assertNotEmpty($responseWithCorrectCustomer['customer']['orders']['items']);
    }
    
>>>>>>> 6255bae9
    /**
     * @param String $orderNumber
     * @dataProvider dataProviderIncorrectOrder
     * @magentoApiDataFixture Magento/Customer/_files/customer.php
     * @magentoApiDataFixture Magento/Sales/_files/orders_with_customer.php
     */
    public function testGetCustomerNonExistingOrderQuery(string $orderNumber)
    {
        $query =
            <<<QUERY
{
  customer
  {
   orders(filter:{number:{eq:"{$orderNumber}"}}){
    items
    {
      number
      order_items{
        product_sku
      }
    }
    page_info {
        current_page
        page_size
        total_pages
    }
    total_count
   }
 }
}
QUERY;

        $currentEmail = 'customer@example.com';
        $currentPassword = 'password';
        $response = $this->graphQlQuery($query, [], '', $this->getCustomerAuthHeaders($currentEmail, $currentPassword));
        $this->assertArrayHasKey('customer', $response);
        $this->assertArrayHasKey('orders', $response['customer']);
        $this->assertArrayHasKey('items', $response['customer']['orders']);
        $this->assertCount(0, $response['customer']['orders']['items']);
        $this->assertArrayHasKey('total_count', $response['customer']['orders']);
        $this->assertEquals(0, $response['customer']['orders']['total_count']);
        $this->assertArrayHasKey('page_info', $response['customer']['orders']);
        $this->assertEquals(
            ['current_page' => 1, 'page_size' => 20, 'total_pages' => 0],
            $response['customer']['orders']['page_info']
        );
    }

    /**
     * @return array
     */
    public function dataProviderIncorrectOrder(): array
    {
        return [
            'correctFormatNonExistingOrder' => [
                '200000009',
            ],
            'alphaFormatNonExistingOrder' => [
                '200AA00B9',
            ],
            'longerFormatNonExistingOrder' => [
                'X0000-0033331',
            ],
        ];
    }

    /**
     * @param String $orderNumber
     * @param String $store
     * @param String $expectedCount
     * @dataProvider dataProviderMultiStores
     * @magentoApiDataFixture Magento/Customer/_files/customer.php
     * @magentoApiDataFixture Magento/Sales/_files/two_orders_with_order_items_two_storeviews.php
     */
    public function testGetCustomerOrdersTwoStoreviewQuery(string $orderNumber, string $store, int $expectedCount)
    {
        $query =
            <<<QUERY
{
  customer
  {
   orders(filter:{number:{eq:"{$orderNumber}"}}){
    items
    {
      number
      order_items{
        product_sku
      }
    }
    page_info {
        current_page
        page_size
        total_pages
    }
    total_count
   }
 }
}
QUERY;

        $currentEmail = 'customer@example.com';
        $currentPassword = 'password';
        $response = $this->graphQlQuery(
            $query,
            [],
            '',
            array_merge($this->getCustomerAuthHeaders($currentEmail, $currentPassword), ['Store' => $store])
        );
        $this->assertArrayHasKey('customer', $response);
        $this->assertArrayHasKey('orders', $response['customer']);
        $this->assertArrayHasKey('items', $response['customer']['orders']);
        $this->assertCount($expectedCount, $response['customer']['orders']['items']);
        $this->assertArrayHasKey('total_count', $response['customer']['orders']);
        $this->assertEquals($expectedCount, (int)$response['customer']['orders']['total_count']);
    }

    /**
     * @return array
     */
    public function dataProviderMultiStores(): array
    {
        return [
            'firstStoreFirstOrder' => [
                '100000001', 'default', 1
            ],
            'secondStoreSecondOrder' => [
                '100000002', 'fixture_second_store', 1
            ],
            'firstStoreSecondOrder' => [
                '100000002', 'default', 0
            ],
            'secondStoreFirstOrder' => [
                '100000001', 'fixture_second_store', 0
            ],
        ];
    }

    /**
     * @param string $email
     * @param string $password
     * @return array
     * @throws \Magento\Framework\Exception\AuthenticationException
     */
    private function getCustomerAuthHeaders(string $email, string $password): array
    {
        $customerToken = $this->customerTokenService->createCustomerAccessToken($email, $password);
        return ['Authorization' => 'Bearer ' . $customerToken];
    }
}<|MERGE_RESOLUTION|>--- conflicted
+++ resolved
@@ -93,11 +93,7 @@
         /** @var \Magento\Sales\Api\Data\OrderInterface[] $items */
         $items = $this->orderRepository->getList($searchCriteria)->getItems();
         foreach ($items as $item) {
-<<<<<<< HEAD
             $orderId = $item->getEntityId();
-=======
-            $orderId =$item->getEntityId();
->>>>>>> 6255bae9
             $orderNumber = $item->getIncrementId();
             //$orderStatus = $item->getStatus();//getStatusFrontendLabel($this->getStatus()
             $this->assertEquals($orderId, $customerOrderItemsInResponse['id']);
@@ -118,26 +114,15 @@
     /**
      * @magentoApiDataFixture Magento/Customer/_files/customer.php
      * @magentoApiDataFixture Magento/Sales/_files/orders_with_customer.php
-<<<<<<< HEAD
      */
     public function testGetMultipleCustomerOrdersQuery()
-=======
-     * @expectedException \Exception
-     * @expectedExceptionMessage The current customer isn't authorized.
-     */
-    public function testGetCustomerOrdersUnauthorizedCustomer()
->>>>>>> 6255bae9
-    {
-        $query =
-            <<<QUERY
-{
-  customer
-  {
-<<<<<<< HEAD
+    {
+        $query =
+            <<<QUERY
+{
+  customer
+  {
    orders(filter:{number:{in:["100000002","100000003"]}}){
-=======
-   orders(filter:{number:{eq:"100000001"}}){
->>>>>>> 6255bae9
     total_count
     items
     {
@@ -145,7 +130,6 @@
       number
       status
       order_date
-<<<<<<< HEAD
       order_items{
         quantity_ordered
         product_sku
@@ -154,14 +138,11 @@
         parent_product_sku
         product_sale_price{currency value}
       }
-=======
->>>>>>> 6255bae9
-    }
-   }
- }
-}
-QUERY;
-<<<<<<< HEAD
+    }
+   }
+ }
+}
+QUERY;
 
         $currentEmail = 'customer@example.com';
         $currentPassword = 'password';
@@ -174,8 +155,8 @@
         $this->assertNotEmpty($response['customer']['orders']['items']);
         $customerOrderItemsInResponse = $response['customer']['orders']['items'];
         $this->assertCount(2, $response['customer']['orders']['items']);
-      //  $this->assertArrayHasKey('order_items', $customerOrderItemsInResponse);
-     //   $this->assertNotEmpty($customerOrderItemsInResponse['order_items']);
+        //  $this->assertArrayHasKey('order_items', $customerOrderItemsInResponse);
+        //   $this->assertNotEmpty($customerOrderItemsInResponse['order_items']);
 
         $orderNumbers = ['100000002', '100000003'];
         $searchCriteria = $this->searchCriteriaBuilder->addFilter('increment_id', $orderNumbers, 'in')
@@ -194,7 +175,32 @@
         }
     }
 
-=======
+    /**
+     * @magentoApiDataFixture Magento/Customer/_files/customer.php
+     * @magentoApiDataFixture Magento/Sales/_files/orders_with_customer.php
+     * @expectedException \Exception
+     * @expectedExceptionMessage The current customer isn't authorized.
+     */
+    public function testGetCustomerOrdersUnauthorizedCustomer()
+    {
+        $query =
+            <<<QUERY
+{
+  customer
+  {
+   orders(filter:{number:{eq:"100000001"}}){
+    total_count
+    items
+    {
+      id
+      number
+      status
+      order_date
+    }
+   }
+ }
+}
+QUERY;
         $this->graphQlQuery($query);
     }
 
@@ -243,8 +249,7 @@
         $this->assertNotEmpty($responseWithCorrectCustomer['customer']['orders']['total_count']);
         $this->assertNotEmpty($responseWithCorrectCustomer['customer']['orders']['items']);
     }
-    
->>>>>>> 6255bae9
+
     /**
      * @param String $orderNumber
      * @dataProvider dataProviderIncorrectOrder
