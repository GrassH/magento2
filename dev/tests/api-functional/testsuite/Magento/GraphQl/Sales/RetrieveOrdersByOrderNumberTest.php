<?php
/**
 * Copyright © Magento, Inc. All rights reserved.
 * See COPYING.txt for license details.
 */
declare(strict_types=1);

namespace Magento\GraphQl\Sales;

use Magento\Bundle\Model\Selection;
use Magento\Catalog\Api\ProductRepositoryInterface;
use Magento\Catalog\Model\Product;
use Magento\Framework\Api\SearchCriteriaBuilder;
use Magento\Framework\Exception\AuthenticationException;
use Magento\GraphQl\GetCustomerAuthenticationHeader;
use Magento\Sales\Api\OrderRepositoryInterface;
use Magento\Sales\Model\ResourceModel\Order\Collection;
use Magento\TestFramework\Helper\Bootstrap;
use Magento\TestFramework\TestCase\GraphQlAbstract;

/**
 * Class RetrieveOrdersTest
 */
class RetrieveOrdersByOrderNumberTest extends GraphQlAbstract
{
    /** @var OrderRepositoryInterface */
    private $orderRepository;

    /** @var SearchCriteriaBuilder */
    private $searchCriteriaBuilder;

    /** @var GetCustomerAuthenticationHeader */
    private $customerAuthenticationHeader;

    /** @var ProductRepositoryInterface */
    private $productRepository;

    protected function setUp():void
    {
        parent::setUp();
        $objectManager = Bootstrap::getObjectManager();
        $this->customerAuthenticationHeader = $objectManager->get(GetCustomerAuthenticationHeader::class);
        $this->orderRepository = $objectManager->get(OrderRepositoryInterface::class);
        $this->searchCriteriaBuilder = $objectManager->get(SearchCriteriaBuilder::class);
        $this->productRepository = $objectManager->get(ProductRepositoryInterface::class);
    }

    /**
     * @magentoApiDataFixture Magento/Customer/_files/customer.php
     * @magentoApiDataFixture Magento/GraphQl/Sales/_files/orders_with_customer.php
     */
    public function testGetCustomerOrdersSimpleProductQuery()
    {
        $query =
            <<<QUERY
{
  customer
  {
   orders(filter:{number:{eq:"100000002"}}){
    total_count
    items
    {
      id
      number
      status
      order_date
      items{
        quantity_ordered
        product_sku
        product_name
        product_sale_price{currency value}
      }
      total {
                    base_grand_total {
                        value
                        currency
                    }
                    grand_total {
                        value
                        currency
                    }
                    subtotal {
                        value
                        currency
                    }

                }
    }
   }
 }
}
QUERY;

        $currentEmail = 'customer@example.com';
        $currentPassword = 'password';
        $response = $this->graphQlQuery(
            $query,
            [],
            '',
            $this->customerAuthenticationHeader->execute($currentEmail, $currentPassword)
        );

        $this->assertArrayHasKey('orders', $response['customer']);
        $this->assertArrayHasKey('items', $response['customer']['orders']);
        $this->assertNotEmpty($response['customer']['orders']['items']);
        $customerOrderItemsInResponse = $response['customer']['orders']['items'][0];
        $this->assertArrayHasKey('items', $customerOrderItemsInResponse);
        $this->assertNotEmpty($customerOrderItemsInResponse['items']);

        $searchCriteria = $this->searchCriteriaBuilder->addFilter('increment_id', '100000002')
            ->create();
        /** @var \Magento\Sales\Api\Data\OrderInterface[] $items */
        $orders = $this->orderRepository->getList($searchCriteria)->getItems();
        foreach ($orders as $order) {
            $orderId = $order->getEntityId();
            $orderNumber = $order->getIncrementId();
            $this->assertEquals($orderId, $customerOrderItemsInResponse['id']);
            $this->assertEquals($orderNumber, $customerOrderItemsInResponse['number']);
            $this->assertEquals('Processing', $customerOrderItemsInResponse['status']);
        }
        $expectedOrderItems =
            [ 'quantity_ordered'=> 2,
                'product_sku'=> 'simple',
                'product_name'=> 'Simple Product',
                'product_sale_price'=> ['currency'=> 'USD', 'value'=> 10]
            ];
        $actualOrderItemsFromResponse = $customerOrderItemsInResponse['items'][0];
        $this->assertEquals($expectedOrderItems, $actualOrderItemsFromResponse);
        $actualOrderTotalFromResponse = $response['customer']['orders']['items'][0]['total'];
        $expectedOrderTotal =
            [
                'base_grand_total' => ['value'=> 120,'currency' =>'USD'],
                'grand_total' => ['value'=> 120,'currency' =>'USD'],
                'subtotal' => ['value'=> 120,'currency' =>'USD']
            ];
        $this->assertEquals($expectedOrderTotal, $actualOrderTotalFromResponse, 'Totals do not match');
    }

    /**
     * Test customer order details with bundle product with child items
     *
     * @magentoApiDataFixture Magento/Customer/_files/customer.php
     * @magentoApiDataFixture Magento/Bundle/_files/bundle_product_two_dropdown_options.php
     */
    public function testGetCustomerOrderWithBundleProduct()
    {
        $qty = 1;
        $bundleSku = 'bundle-product-two-dropdown-options';
        $optionsAndSelectionData = $this->getBundleOptionAndSelectionData($bundleSku);

        $cartId = $this->createEmptyCart();
        $this->addBundleProductQuery($cartId, $qty, $bundleSku, $optionsAndSelectionData);
        $this->setBillingAddress($cartId);
        $shippingMethod = $this->setShippingAddress($cartId);
        $paymentMethod = $this->setShippingMethod($cartId, $shippingMethod);
        $this->setPaymentMethod($cartId, $paymentMethod);
        $orderNumber = $this->placeOrder($cartId);
        $customerOrderResponse = $this->getCustomerOrderQueryBundleProduct($orderNumber);

        $customerOrderItems = $customerOrderResponse[0];
        $this->assertEquals("Pending", $customerOrderItems['status']);
        $bundledItemInTheOrder = $customerOrderItems['items'][0];
        $this->assertEquals(
            'bundle-product-two-dropdown-options-simple1-simple2',
            $bundledItemInTheOrder['product_sku']
        );
        $priceOfBundledItemInOrder = $bundledItemInTheOrder['product_sale_price']['value'];
        $this->assertEquals(15, $priceOfBundledItemInOrder);
        $this->assertArrayHasKey('bundle_options', $bundledItemInTheOrder);
        $bundleOptionsFromResponse = $bundledItemInTheOrder['bundle_options'];
        $this->assertNotEmpty($bundleOptionsFromResponse);
        $this->assertEquals(2, count($bundleOptionsFromResponse));
        $expectedBundleOptions =
            [
              [  '__typename' => 'ItemSelectedBundleOption',
                  'label' => 'Drop Down Option 1',
                  'values' => [
                      [
                        'product_sku' => 'simple1',
                        'product_name' => 'Simple Product1',
                        'quantity'=> 1,
                          'price' => [
                            'value' => 1
                          ]
                      ]
                ]
              ],
                [  '__typename' => 'ItemSelectedBundleOption',
                    'label' => 'Drop Down Option 2',
                    'values' => [
                        [
                            'product_sku' => 'simple2',
                            'product_name' => 'Simple Product2',
                            'quantity'=> 2,
                            'price' => [
                                'value' => 2
                            ]
                        ]
                    ]
                ],
            ];
        $this->assertEquals($expectedBundleOptions, $bundleOptionsFromResponse);
        $this->deleteOrder();
    }

    /**
     * Test customer order details with bundle products
     * @magentoApiDataFixture Magento/Customer/_files/customer.php
     * @magentoApiDataFixture Magento/Bundle/_files/bundle_product_two_dropdown_options.php
     * @magentoApiDataFixture Magento/GraphQl/Tax/_files/tax_rule_for_region_1.php
     * @magentoApiDataFixture Magento/SalesRule/_files/cart_rule_10_percent_off_with_discount_on_shipping.php
     * @magentoApiDataFixture Magento/GraphQl/Tax/_files/tax_calculation_shipping_excludeTax_order_display_settings.php
     */
    public function testGetCustomerOrderWithBundleProductWithTaxesAndDiscounts()
    {
        $qty = 4;
        $bundleSku = 'bundle-product-two-dropdown-options';
        $optionsAndSelectionData = $this->getBundleOptionAndSelectionData($bundleSku);

        $cartId = $this->createEmptyCart();
        $this->addBundleProductQuery($cartId, $qty, $bundleSku, $optionsAndSelectionData);
        $this->setBillingAddress($cartId);
        $shippingMethod = $this->setShippingAddress($cartId);
        $paymentMethod = $this->setShippingMethod($cartId, $shippingMethod);
        $this->setPaymentMethod($cartId, $paymentMethod);
        $orderNumber = $this->placeOrder($cartId);
        $customerOrderResponse = $this->getCustomerOrderQueryBundleProduct($orderNumber);

        $customerOrderItems = $customerOrderResponse[0];
        $this->assertEquals("Pending", $customerOrderItems['status']);

        $bundledItemInTheOrder = $customerOrderItems['items'][0];
        $this->assertEquals(
            'bundle-product-two-dropdown-options-simple1-simple2',
            $bundledItemInTheOrder['product_sku']
        );
        $this->assertArrayHasKey('bundle_options', $bundledItemInTheOrder);
        $childItemsInTheOrder = $bundledItemInTheOrder['bundle_options'];
        $this->assertNotEmpty($childItemsInTheOrder);
        $this->assertCount(2, $childItemsInTheOrder);
        $this->assertEquals('Drop Down Option 1', $childItemsInTheOrder[0]['label']);
        $this->assertEquals('Drop Down Option 2', $childItemsInTheOrder[1]['label']);

        $this->assertEquals('simple1', $childItemsInTheOrder[0]['values'][0]['product_sku']);
        $this->assertEquals('simple2', $childItemsInTheOrder[1]['values'][0]['product_sku']);

        $this->assertTotalsOnBundleProductWithTaxesAndDiscounts($customerOrderItems);
        $this->deleteOrder();
    }

    /**
     * Assert order totals including shipping_handling and taxes
     *
     * @param array $customerOrderItem
     * @SuppressWarnings(PHPMD.ExcessiveMethodLength)
     */
    private function assertTotalsOnBundleProductWithTaxesAndDiscounts(array $customerOrderItem): void
    {
        $this->assertEquals(
            77.4,
            $customerOrderItem['total']['base_grand_total']['value']
        );

        $this->assertEquals(
            77.4,
            $customerOrderItem['total']['grand_total']['value']
        );
        $this->assertEquals(
            60,
            $customerOrderItem['total']['subtotal']['value']
        );
        $this->assertEquals(
            5.4,
            $customerOrderItem['total']['total_tax']['value']
        );

        $this->assertEquals(
            20,
            $customerOrderItem['total']['total_shipping']['value']
        );
        $this->assertEquals(
            1.35,
            $customerOrderItem['total']['taxes'][0]['amount']['value']
        );
        $this->assertEquals(
            'USD',
            $customerOrderItem['total']['taxes'][0]['amount']['currency']
        );
        $this->assertEquals(
            'US-TEST-*-Rate-1',
            $customerOrderItem['total']['taxes'][0]['title']
        );
        $this->assertEquals(
            7.5,
            $customerOrderItem['total']['taxes'][0]['rate']
        );
        $this->assertEquals(
            4.05,
            $customerOrderItem['total']['taxes'][1]['amount']['value']
        );
        $this->assertEquals(
            'USD',
            $customerOrderItem['total']['taxes'][1]['amount']['currency']
        );
        $this->assertEquals(
            'US-TEST-*-Rate-1',
            $customerOrderItem['total']['taxes'][1]['title']
        );
        $this->assertEquals(
            7.5,
            $customerOrderItem['total']['taxes'][1]['rate']
        );
        $this->assertEquals(
            21.5,
            $customerOrderItem['total']['shipping_handling']['amount_including_tax']['value']
        );
        $this->assertEquals(
            20,
            $customerOrderItem['total']['shipping_handling']['amount_excluding_tax']['value']
        );
        $this->assertEquals(
            20,
            $customerOrderItem['total']['shipping_handling']['total_amount']['value']
        );

        $this->assertEquals(
            1.35,
            $customerOrderItem['total']['shipping_handling']['taxes'][0]['amount']['value']
        );
        $this->assertEquals(
            'US-TEST-*-Rate-1',
            $customerOrderItem['total']['shipping_handling']['taxes'][0]['title']
        );
        $this->assertEquals(
            7.5,
            $customerOrderItem['total']['shipping_handling']['taxes'][0]['rate']
        );
        $this->assertEquals(
            2,
            $customerOrderItem['total']['shipping_handling']['discounts'][0]['amount']['value']
        );
        $this->assertEquals(
            'null',
            $customerOrderItem['total']['shipping_handling']['discounts'][0]['label']
        );
        $this->assertEquals(
            -8,
            $customerOrderItem['total']['discounts'][0]['amount']['value']
        );
        $this->assertEquals(
            'USD',
            $customerOrderItem['total']['discounts'][0]['amount']['currency']
        );
        $this->assertEquals(
            'null',
            $customerOrderItem['total']['discounts'][0]['label']
        );
    }

    /**
     * @magentoApiDataFixture Magento/Customer/_files/customer.php
     * @magentoApiDataFixture Magento/GraphQl/Sales/_files/orders_with_customer.php
     */
    public function testGetMatchingCustomerOrders()
    {
        $query =
            <<<QUERY
{
  customer
  {
   orders(filter:{number:{match:"100"}}){
    total_count
    page_info{
      total_pages
      current_page
      page_size
    }
    items
    {
      id
      number
      status
      order_date
      items{
        quantity_ordered
        product_sku
        product_name
        product_type
        product_sale_price{currency value}
        product_url_key
      }
    }
   }
 }
}
QUERY;

        $currentEmail = 'customer@example.com';
        $currentPassword = 'password';
        $response = $this->graphQlQuery(
            $query,
            [],
            '',
            $this->customerAuthenticationHeader->execute($currentEmail, $currentPassword)
        );
        $this->assertArrayHasKey('orders', $response['customer']);
        $this->assertArrayHasKey('items', $response['customer']['orders']);
        $this->assertArrayHasKey('total_count', $response['customer']['orders']);
        $this->assertEquals(6, $response['customer']['orders']['total_count']);
    }

    /**
     * @magentoApiDataFixture Magento/Customer/_files/customer.php
     * @magentoApiDataFixture Magento/GraphQl/Sales/_files/orders_with_customer.php
     */
    public function testGetMatchingOrdersForLowerQueryLength()
    {
        $query =
            <<<QUERY
{
 customer
 {
  orders(filter:{number:{match:"0"}}){
   total_count
   page_info{
     total_pages
     current_page
     page_size
   }
   items
   {
     id
     number
     status
     order_date
     items{
       quantity_ordered
       product_sku
       product_name
     }
   }
  }
}
}
QUERY;

        $currentEmail = 'customer@example.com';
        $currentPassword = 'password';
        //character length should not trigger an exception
        $response = $this->graphQlQuery(
            $query,
            [],
            '',
            $this->customerAuthenticationHeader->execute($currentEmail, $currentPassword)
        );
        $this->assertArrayHasKey('orders', $response['customer']);
        $this->assertArrayHasKey('items', $response['customer']['orders']);
        $this->assertArrayHasKey('total_count', $response['customer']['orders']);
        $this->assertEquals(6, $response['customer']['orders']['total_count']);
    }

    /**
     * @magentoApiDataFixture Magento/Customer/_files/customer.php
<<<<<<< HEAD
     * @magentoApiDataFixture Magento/GraphQl/Sales/_files/orders_with_customer.php
=======
     * @magentoApiDataFixture Magento/Sales/_files/orders_with_customer.php
     * @SuppressWarnings(PHPMD.ExcessiveMethodLength)
>>>>>>> 96587855
     */
    public function testGetMultipleCustomerOrdersQueryWithDefaultPagination()
    {
        $orderNumbers = ['100000007', '100000008'];
        $query =
            <<<QUERY
{
  customer
  {
   orders(filter:{number:{in:["{$orderNumbers[0]}","{$orderNumbers[1]}"]}}){
    total_count
    page_info{
      total_pages
      current_page
      page_size
    }
    items
    {
      id
      number
      status
      order_date
      items{
        quantity_ordered
        product_sku
        product_name
        product_type
        product_sale_price{currency value}
      }
       total {
                base_grand_total {value currency}
                 grand_total {value currency}
                    subtotal {value currency}
                    total_shipping{value}
                    total_tax{value currency}
                    taxes {amount {currency value} title rate}
                   total_shipping{value}
             shipping_handling
             {
               amount_including_tax{value}
               amount_excluding_tax{value}
               total_amount{value}
               taxes {amount{value} title rate}
             }
                }
    }
   }
 }
}
QUERY;

        $currentEmail = 'customer@example.com';
        $currentPassword = 'password';
        $response = $this->graphQlQuery(
            $query,
            [],
            '',
            $this->customerAuthenticationHeader->execute($currentEmail, $currentPassword)
        );

        $this->assertArrayHasKey('orders', $response['customer']);
        $this->assertArrayHasKey('items', $response['customer']['orders']);
        $this->assertArrayHasKey('total_count', $response['customer']['orders']);
        $this->assertEquals(2, $response['customer']['orders']['total_count']);
        $this->assertArrayHasKey('page_info', $response['customer']['orders']);
        $pageInfo = $response['customer']['orders']['page_info'];
        $this->assertEquals(1, $pageInfo['current_page']);
        $this->assertEquals(20, $pageInfo['page_size']);
        $this->assertEquals(1, $pageInfo['total_pages']);
        $this->assertNotEmpty($response['customer']['orders']['items']);
        $customerOrderItemsInResponse = $response['customer']['orders']['items'];
        $this->assertCount(2, $response['customer']['orders']['items']);

        $searchCriteria = $this->searchCriteriaBuilder->addFilter('increment_id', $orderNumbers, 'in')
            ->create();
        /** @var \Magento\Sales\Api\Data\OrderInterface[] $items */
        $orders = $this->orderRepository->getList($searchCriteria)->getItems();
        $key = 0;
        foreach ($orders as $order) {
            $orderId = $order->getEntityId();
            $orderNumber = $order->getIncrementId();
            $this->assertEquals($orderId, $customerOrderItemsInResponse[$key]['id']);
            $this->assertEquals($orderNumber, $customerOrderItemsInResponse[$key]['number']);
            $this->assertEquals('Processing', $customerOrderItemsInResponse[$key]['status']);
            $this->assertEquals(
                4,
                $customerOrderItemsInResponse[$key]['total']['shipping_handling']['total_amount']['value']
            );
            $this->assertEquals(
                0,
                $customerOrderItemsInResponse[$key]['total']['shipping_handling']['taxes'][0]['amount']['value']
            );
            $this->assertEquals(
                5,
                $customerOrderItemsInResponse[$key]['total']['total_shipping']['value']
            );
            $this->assertEquals(
                5,
                $customerOrderItemsInResponse[$key]['total']['total_tax']['value']
            );

            $key++;
        }
    }

    /**
     * @magentoApiDataFixture Magento/Customer/_files/customer.php
     * @magentoApiDataFixture Magento/Sales/_files/orders_with_customer.php
     */
    public function testGetCustomerOrdersUnauthorizedCustomer()
    {
        $query =
            <<<QUERY
{
  customer
  {
   orders(filter:{number:{eq:"100000001"}}){
    total_count
    items
    {
      id
      number
      status
      order_date
    }
   }
 }
}
QUERY;
        $this->expectException(\Exception::class);
        $this->expectExceptionMessage('The current customer isn\'t authorized.');
        $this->graphQlQuery($query);
    }

    /**
     * @magentoApiDataFixture Magento/Customer/_files/two_customers.php
     * @magentoApiDataFixture Magento/Sales/_files/two_orders_for_two_diff_customers.php
     */
    public function testGetCustomerOrdersWithWrongCustomer()
    {
        $query =
            <<<QUERY
{
  customer
  {
   orders(filter:{number:{eq:"100000001"}}){
    total_count
    items
    {
      id
      number
      status
      order_date
    }
   }
 }
}
QUERY;
        $currentEmail = 'customer_two@example.com';
        $currentPassword = 'password';
        $responseWithWrongCustomer = $this->graphQlQuery(
            $query,
            [],
            '',
            $this->customerAuthenticationHeader->execute($currentEmail, $currentPassword)
        );
        $this->assertEmpty($responseWithWrongCustomer['customer']['orders']['total_count']);
        $this->assertEmpty($responseWithWrongCustomer['customer']['orders']['items']);

        $currentEmail = 'customer@example.com';
        $currentPassword = 'password';
        $responseWithCorrectCustomer = $this->graphQlQuery(
            $query,
            [],
            '',
            $this->customerAuthenticationHeader->execute($currentEmail, $currentPassword)
        );
        $this->assertNotEmpty($responseWithCorrectCustomer['customer']['orders']['total_count']);
        $this->assertNotEmpty($responseWithCorrectCustomer['customer']['orders']['items']);
    }

    /**
     * @param String $orderNumber
     * @throws AuthenticationException
     * @dataProvider dataProviderIncorrectOrder
     * @magentoApiDataFixture Magento/Customer/_files/customer.php
     * @magentoApiDataFixture Magento/GraphQl/Sales/_files/orders_with_customer.php
     */
    public function testGetCustomerNonExistingOrderQuery(string $orderNumber)
    {
        $query =
            <<<QUERY
{
  customer
  {
   orders(filter:{number:{eq:"{$orderNumber}"}}){
    items
    {
      number
      items{
        product_sku
      }
      total {
                    base_grand_total {
                        value
                        currency
                    }
                    grand_total {
                        value
                        currency
                    }
                     total_shipping{value}
             shipping_handling
             {
               amount_including_tax{value}
               amount_excluding_tax{value}
               total_amount{value}
               taxes {amount{value} title rate}
             }
                    subtotal {
                        value
                        currency
                    }
                    taxes {amount{value currency} title rate}
                    discounts {
                        amount {
                            value
                            currency
                        }
                        label
                    }
                }
    }
    page_info {
        current_page
        page_size
        total_pages
    }
    total_count
   }
 }
}
QUERY;

        $currentEmail = 'customer@example.com';
        $currentPassword = 'password';
        $response = $this->graphQlQuery(
            $query,
            [],
            '',
            $this->customerAuthenticationHeader->execute($currentEmail, $currentPassword)
        );
        $this->assertArrayHasKey('customer', $response);
        $this->assertArrayHasKey('orders', $response['customer']);
        $this->assertArrayHasKey('items', $response['customer']['orders']);
        $this->assertCount(0, $response['customer']['orders']['items']);
        $this->assertArrayHasKey('total_count', $response['customer']['orders']);
        $this->assertEquals(0, $response['customer']['orders']['total_count']);
        $this->assertArrayHasKey('page_info', $response['customer']['orders']);
        $this->assertEquals(
            ['current_page' => 1, 'page_size' => 20, 'total_pages' => 0],
            $response['customer']['orders']['page_info']
        );
    }

    /**
     * @return array
     */
    public function dataProviderIncorrectOrder(): array
    {
        return [
            'correctFormatNonExistingOrder' => [
                '200000009',
            ],
            'alphaFormatNonExistingOrder' => [
                '200AA00B9',
            ],
            'longerFormatNonExistingOrder' => [
                'X0000-0033331',
            ],
        ];
    }

    /**
     * @param String $orderNumber
     * @param String $store
     * @param int $expectedCount
     * @throws AuthenticationException
     * @dataProvider dataProviderMultiStores
     * @magentoApiDataFixture Magento/Customer/_files/customer.php
     * @magentoApiDataFixture Magento/GraphQl/Sales/_files/two_orders_with_order_items_two_storeviews.php
     */
    public function testGetCustomerOrdersTwoStoreViewQuery(string $orderNumber, string $store, int $expectedCount)
    {
        $query =
            <<<QUERY
{
  customer
  {
   orders(filter:{number:{eq:"{$orderNumber}"}}){
    items
    {
      number
      items{
        product_sku
      }
      total {
                    base_grand_total {
                        value
                        currency
                    }
                    grand_total {
                        value
                        currency
                    }
                    total_shipping{value}
                    shipping_handling
                    {
                     amount_including_tax{value}
                     amount_excluding_tax{value}
                     total_amount{value currency}
                     taxes {amount{value} title rate}
                    }
                    subtotal {
                        value
                        currency
                    }
                    taxes {amount{value currency} title rate}
                    discounts {
                        amount {
                            value
                            currency
                        }
                        label
                    }
                }
    }
    page_info {
        current_page
        page_size
        total_pages
    }
    total_count
   }
 }
}
QUERY;

        $currentEmail = 'customer@example.com';
        $currentPassword = 'password';
        $response = $this->graphQlQuery(
            $query,
            [],
            '',
            array_merge(
                $this->customerAuthenticationHeader->execute(
                $currentEmail, $currentPassword),
                ['Store' => $store]
            )
        );
        $this->assertArrayHasKey('customer', $response);
        $this->assertArrayHasKey('orders', $response['customer']);
        $this->assertArrayHasKey('items', $response['customer']['orders']);
        $this->assertCount($expectedCount, $response['customer']['orders']['items']);
        $this->assertArrayHasKey('total_count', $response['customer']['orders']);
        $this->assertEquals($expectedCount, (int)$response['customer']['orders']['total_count']);

        $this->assertTotals($response, $expectedCount);
    }

    /**
     * @return array
     */
    public function dataProviderMultiStores(): array
    {
        return [
            'firstStoreFirstOrder' => [
                '100000001', 'default', 1
            ],
            'secondStoreSecondOrder' => [
                '100000002', 'fixture_second_store', 1
            ],
            'firstStoreSecondOrder' => [
                '100000002', 'default', 0
            ],
            'secondStoreFirstOrder' => [
                '100000001', 'fixture_second_store', 0
            ],
        ];
    }

    /**
     *  Verify the customer order with tax, discount with shipping tax class set for calculation setting
     *
     * @magentoApiDataFixture Magento/Catalog/_files/product_simple_with_url_key.php
     * @magentoApiDataFixture Magento/Customer/_files/customer.php
     * @magentoApiDataFixture Magento/GraphQl/Tax/_files/tax_rule_for_region_1.php
     * @magentoApiDataFixture Magento/SalesRule/_files/cart_rule_10_percent_off_with_discount_on_shipping.php
     * @magentoApiDataFixture Magento/GraphQl/Tax/_files/tax_calculation_shipping_excludeTax_order_display_settings.php
     */
    public function testCustomerOrderWithTaxesAndDiscountsOnShippingAndTotal()
    {
        $quantity = 4;
        $sku = 'simple1';
        $cartId = $this->createEmptyCart();
        $this->addProductToCart($cartId, $quantity, $sku);
        $this->setBillingAddress($cartId);
        $shippingMethod = $this->setShippingAddress($cartId);
        $paymentMethod = $this->setShippingMethod($cartId, $shippingMethod);
        $this->setPaymentMethod($cartId, $paymentMethod);
        $orderNumber = $this->placeOrder($cartId);
        $customerOrderResponse = $this->getCustomerOrderQuery($orderNumber);
        // Asserting discounts on order item level
        $this->assertEquals(
            4,
            $customerOrderResponse[0]['items'][0]['discounts'][0]['amount']['value']
        );
        $this->assertEquals(
            'USD',
            $customerOrderResponse[0]['items'][0]['discounts'][0]['amount']['currency']
        );
        $this->assertEquals(
            'null',
            $customerOrderResponse[0]['items'][0]['discounts'][0]['label']
        );
        $customerOrderItem = $customerOrderResponse[0];
        $this->assertTotalsWithTaxesAndDiscountsOnShippingAndTotal($customerOrderItem);
        $this->deleteOrder();
    }

    /**
     * Assert order totals including shipping_handling and taxes
     *
     * @param array $customerOrderItem
     * @SuppressWarnings(PHPMD.ExcessiveMethodLength)
     */
    private function assertTotalsWithTaxesAndDiscountsOnShippingAndTotal(array $customerOrderItem): void
    {
        $this->assertEquals(
            58.05,
            $customerOrderItem['total']['base_grand_total']['value']
        );

        $this->assertEquals(
            58.05,
            $customerOrderItem['total']['grand_total']['value']
        );
        $this->assertEquals(
            40,
            $customerOrderItem['total']['subtotal']['value']
        );
        $this->assertEquals(
            4.05,
            $customerOrderItem['total']['total_tax']['value']
        );

        $this->assertEquals(
            20,
            $customerOrderItem['total']['total_shipping']['value']
        );
        $this->assertCount(2, $customerOrderItem['total']['taxes']);
        $expectedProductAndShippingTaxes =
            [
                [
                    'amount' => [
                        'value' => 2.7,
                        'currency' => 'USD',
                    ],
                    'title' => 'US-TEST-*-Rate-1',
                    'rate' => 7.5,
                ],
                [
                    'amount' => [
                        'value' => 1.35,
                        'currency' => 'USD'
                    ],
                    'title' => 'US-TEST-*-Rate-1',
                    'rate' => 7.5,
                ]
            ];
        $this->assertEquals($expectedProductAndShippingTaxes, $customerOrderItem['total']['taxes']);
        $this->assertEquals(
            21.5,
            $customerOrderItem['total']['shipping_handling']['amount_including_tax']['value']
        );
        $this->assertEquals(
            20,
            $customerOrderItem['total']['shipping_handling']['amount_excluding_tax']['value']
        );
        $this->assertEquals(
            20,
            $customerOrderItem['total']['shipping_handling']['total_amount']['value']
        );

        $this->assertEquals(
            1.35,
            $customerOrderItem['total']['shipping_handling']['taxes'][0]['amount']['value']
        );
        $this->assertEquals(
            'US-TEST-*-Rate-1',
            $customerOrderItem['total']['shipping_handling']['taxes'][0]['title']
        );
        $this->assertEquals(
            7.5,
            $customerOrderItem['total']['shipping_handling']['taxes'][0]['rate']
        );
        $this->assertEquals(
            2,
            $customerOrderItem['total']['shipping_handling']['discounts'][0]['amount']['value']
        );

        $this->assertEquals(
            'null',
            $customerOrderItem['total']['shipping_handling']['discounts'][0]['label']
        );
        $this->assertEquals(
            -6,
            $customerOrderItem['total']['discounts'][0]['amount']['value']
        );
        $this->assertEquals(
            'null',
            $customerOrderItem['total']['discounts'][0]['label']
        );
    }

    /**
     *  Verify that the customer order has the tax information on shipping and totals
     * @magentoApiDataFixture Magento/Customer/_files/customer.php
     * @magentoApiDataFixture Magento/Catalog/_files/product_simple_with_url_key.php
     * @magentoApiDataFixture Magento/GraphQl/Tax/_files/tax_rule_for_region_1.php
     * @magentoApiDataFixture Magento/GraphQl/Tax/_files/tax_calculation_shipping_excludeTax_order_display_settings.php
     */
    public function testCustomerOrderWithTaxesExcludedOnShipping()
    {
        $quantity = 2;
        $sku = 'simple1';
        $cartId = $this->createEmptyCart();
        $this->addProductToCart($cartId, $quantity, $sku);
        $this->setBillingAddress($cartId);
        $shippingMethod = $this->setShippingAddress($cartId);
        $paymentMethod = $this->setShippingMethod($cartId, $shippingMethod);
        $this->setPaymentMethod($cartId, $paymentMethod);
        $orderNumber = $this->placeOrder($cartId);
        $customerOrderResponse = $this->getCustomerOrderQuery($orderNumber);
        $customerOrderItem = $customerOrderResponse[0];
        $this->assertTotalsAndShippingWithExcludedTaxSetting($customerOrderItem);
        $this->deleteOrder();
    }

    /**
     * Assert order totals including shipping_handling and taxes
     *
     * @param array $customerOrderItem
     */
    private function assertTotalsAndShippingWithExcludedTaxSetting(array $customerOrderItem): void
    {
        $this->assertEquals(
            32.25,
            $customerOrderItem['total']['base_grand_total']['value']
        );
        $this->assertEquals(
            32.25,
            $customerOrderItem['total']['grand_total']['value']
        );
        $this->assertEquals(
            20,
            $customerOrderItem['total']['subtotal']['value']
        );
        $this->assertEquals(
            2.25,
            $customerOrderItem['total']['total_tax']['value']
        );
        $this->assertEquals(
            10,
            $customerOrderItem['total']['total_shipping']['value']
        );
        $expectedProductAndShippingTaxes =
            [
                [
                    'amount' => [
                        'value' => 1.5,
                        'currency' => 'USD'
                    ],
                    'title' => 'US-TEST-*-Rate-1',
                    'rate' => 7.5
                ],
                [
                    'amount' => [
                        'value' => 0.75,
                        'currency' => 'USD'
                    ],

                    'title' => 'US-TEST-*-Rate-1',
                    'rate' => 7.5
                ]
            ];
        $this->assertEquals($expectedProductAndShippingTaxes, $customerOrderItem['total']['taxes']);
        $this->assertEquals(
            10.75,
            $customerOrderItem['total']['shipping_handling']['amount_including_tax']['value']
        );
        $this->assertEquals(
            10,
            $customerOrderItem['total']['shipping_handling']['amount_excluding_tax']['value']
        );
        $this->assertEquals(
            10,
            $customerOrderItem['total']['shipping_handling']['total_amount']['value']
        );

        $this->assertEquals(
            0.75,
            $customerOrderItem['total']['shipping_handling']['taxes'][1]['amount']['value']
        );
        $this->assertEquals(
            'US-TEST-*-Rate-1',
            $customerOrderItem['total']['shipping_handling']['taxes'][0]['title']
        );
        $this->assertEquals(
            7.5,
            $customerOrderItem['total']['shipping_handling']['taxes'][0]['rate']
        );
    }
    /**
     *  Verify that the customer order has the tax information on shipping and totals
     * @magentoApiDataFixture Magento/Customer/_files/customer.php
     * @magentoApiDataFixture Magento/Catalog/_files/product_simple_with_url_key.php
     * @magentoApiDataFixture Magento/GraphQl/Tax/_files/tax_rule_for_region_1.php
     * @magentoApiDataFixture Magento/GraphQl/Tax/_files/tax_calculation_shipping_and_order_display_settings.php
     */
    public function testCustomerOrderWithTaxesIncludedOnShippingAndTotals()
    {
        $quantity = 2;
        $sku = 'simple1';
        $cartId = $this->createEmptyCart();
        $this->addProductToCart($cartId, $quantity, $sku);

        $this->setBillingAddress($cartId);
        $shippingMethod = $this->setShippingAddress($cartId);

        $paymentMethod = $this->setShippingMethod($cartId, $shippingMethod);
        $this->setPaymentMethod($cartId, $paymentMethod);

        $orderNumber = $this->placeOrder($cartId);
        $customerOrderResponse = $this->getCustomerOrderQuery($orderNumber);
        $customerOrderItem = $customerOrderResponse[0];
        $this->assertTotalsAndShippingWithTaxes($customerOrderItem);
        $this->deleteOrder();
    }

    /**
     * @return string
     */
    private function createEmptyCart(): string
    {
        $query = <<<QUERY
mutation {
  createEmptyCart
}
QUERY;
        $currentEmail = 'customer@example.com';
        $currentPassword = 'password';
        $response = $this->graphQlMutation(
            $query,
            [],
            '',
            $this->customerAuthenticationHeader->execute($currentEmail, $currentPassword)
        );
        return $response['createEmptyCart'];
    }

    /**
     * @param string $cartId
     * @param float $qty
     * @param string $sku
     * @return void
     */
    private function addProductToCart(string $cartId, float $qty, string $sku): void
    {
        $query = <<<QUERY
mutation {
  addSimpleProductsToCart(
    input: {
      cart_id: "{$cartId}"
      cart_items: [
        {
          data: {
            quantity: {$qty}
            sku: "{$sku}"
          }
        }
      ]
    }
  ) {
    cart {items{quantity product {sku}}}}
}
QUERY;
        $currentEmail = 'customer@example.com';
        $currentPassword = 'password';
        $this->graphQlMutation(
            $query,
            [],
            '',
            $this->customerAuthenticationHeader->execute($currentEmail, $currentPassword)
        );
    }

    public function addBundleProductQuery(
        string $cartId,
        float $qty,
        string $sku,
        array $optionsAndSelectionData
    ) {
        $query = <<<QUERY
mutation {
  addBundleProductsToCart(input:{
    cart_id:"{$cartId}"
    cart_items:[
      {
        data:{
          sku:"{$sku}"
          quantity:$qty
        }
        bundle_options:[
          {
            id:$optionsAndSelectionData[0]
            quantity:1
            value:["{$optionsAndSelectionData[1]}"]
          }
          {
            id:$optionsAndSelectionData[2]
            quantity:2
            value:["{$optionsAndSelectionData[3]}"]
          }
        ]
      }
    ]
  }) {
    cart {
      items {quantity product {sku}}
      }
    }
}
QUERY;
        $currentEmail = 'customer@example.com';
        $currentPassword = 'password';
        $response = $this->graphQlMutation(
            $query,
            [],
            '',
            $this->customerAuthenticationHeader->execute($currentEmail, $currentPassword)
        );
        $this->assertArrayHasKey('cart', $response['addBundleProductsToCart']);
    }
    /**
     * @param string $cartId
     * @param array $auth
     * @return array
     */
    private function setBillingAddress(string $cartId): void
    {
        $query = <<<QUERY
mutation {
  setBillingAddressOnCart(
    input: {
      cart_id: "{$cartId}"
      billing_address: {
         address: {
          firstname: "John"
          lastname: "Smith"
          company: "Test company"
          street: ["test street 1", "test street 2"]
          city: "Texas City"
          postcode: "78717"
          telephone: "5123456677"
          region: "TX"
          country_code: "US"
         }
      }
    }
  ) {
    cart {
      billing_address {
        __typename
      }
    }
  }
}
QUERY;
        $currentEmail = 'customer@example.com';
        $currentPassword = 'password';
        $this->graphQlMutation(
            $query,
            [],
            '',
            $this->customerAuthenticationHeader->execute($currentEmail, $currentPassword)
        );
    }

    /**
     * @param string $cartId
     * @return array
     */
    private function setShippingAddress(string $cartId): array
    {
        $query = <<<QUERY
mutation {
  setShippingAddressesOnCart(
    input: {
      cart_id: "$cartId"
      shipping_addresses: [
        {
          address: {
            firstname: "test shipFirst"
            lastname: "test shipLast"
            company: "test company"
            street: ["test street 1", "test street 2"]
            city: "Montgomery"
            region: "AL"
            postcode: "36013"
            country_code: "US"
            telephone: "3347665522"
          }
        }
      ]
    }
  ) {
    cart {
      shipping_addresses {
        available_shipping_methods {
          carrier_code
          method_code
          amount {value}
        }
      }
    }
  }
}
QUERY;
        $currentEmail = 'customer@example.com';
        $currentPassword = 'password';
        $response = $this->graphQlMutation(
            $query,
            [],
            '',
            $this->customerAuthenticationHeader->execute($currentEmail, $currentPassword)
        );
        $shippingAddress = current($response['setShippingAddressesOnCart']['cart']['shipping_addresses']);
        $availableShippingMethod = current($shippingAddress['available_shipping_methods']);
        return $availableShippingMethod;
    }
    /**
     * @param string $cartId
     * @param array $method
     * @return array
     */
    private function setShippingMethod(string $cartId, array $method): array
    {
        $query = <<<QUERY
mutation {
  setShippingMethodsOnCart(input:  {
    cart_id: "{$cartId}",
    shipping_methods: [
      {
         carrier_code: "{$method['carrier_code']}"
         method_code: "{$method['method_code']}"
      }
    ]
  }) {
    cart {
      available_payment_methods {
        code
        title
      }
    }
  }
}
QUERY;
        $currentEmail = 'customer@example.com';
        $currentPassword = 'password';
        $response = $this->graphQlMutation(
            $query,
            [],
            '',
            $this->customerAuthenticationHeader->execute($currentEmail, $currentPassword)
        );

        $availablePaymentMethod = current($response['setShippingMethodsOnCart']['cart']['available_payment_methods']);
        return $availablePaymentMethod;
    }

    /**
     * @param string $cartId
     * @param array $method
     * @return void
     */
    private function setPaymentMethod(string $cartId, array $method): void
    {
        $query = <<<QUERY
mutation {
  setPaymentMethodOnCart(
    input: {
      cart_id: "{$cartId}"
      payment_method: {
        code: "{$method['code']}"
      }
    }
  ) {
    cart {selected_payment_method {code}}
  }
}
QUERY;
        $currentEmail = 'customer@example.com';
        $currentPassword = 'password';
        $this->graphQlMutation(
            $query,
            [],
            '',
            $this->customerAuthenticationHeader->execute($currentEmail, $currentPassword)
        );
    }

    /**
     * @param string $cartId
     * @return string
     */
    private function placeOrder(string $cartId): string
    {
        $query = <<<QUERY
mutation {
  placeOrder(
    input: {
      cart_id: "{$cartId}"
    }
  ) {
    order {
      order_number
    }
  }
}
QUERY;
        $currentEmail = 'customer@example.com';
        $currentPassword = 'password';
        $response = $this->graphQlMutation(
            $query,
            [],
            '',
            $this->customerAuthenticationHeader->execute($currentEmail, $currentPassword)
        );
        return $response['placeOrder']['order']['order_number'];
    }

    /**
     * Get customer order query
     *
     * @param string $orderNumber
     * @return array
     */
    private function getCustomerOrderQuery($orderNumber):array
    {
        $query =
            <<<QUERY
{
     customer {
       email
       orders(filter:{number:{eq:"{$orderNumber}"}}) {
         total_count
         items {
           id
           number
           order_date
           status
           items{product_name product_sku quantity_ordered discounts {amount{value currency} label}}
           total {
             base_grand_total{value currency}
             grand_total{value currency}
             total_tax{value}
             subtotal { value currency }
             taxes {amount{value currency} title rate}
             discounts {amount{value currency} label}
             total_shipping{value}
             shipping_handling
             {
               amount_including_tax{value}
               amount_excluding_tax{value}
               total_amount{value currency}
               taxes {amount{value} title rate}
               discounts {amount{value currency} label}
             }

           }
         }
       }
     }
   }
QUERY;
        $currentEmail = 'customer@example.com';
        $currentPassword = 'password';
        $response = $this->graphQlQuery(
            $query,
            [],
            '',
            $this->customerAuthenticationHeader->execute($currentEmail, $currentPassword)
        );

        $this->assertArrayHasKey('orders', $response['customer']);
        $this->assertArrayHasKey('items', $response['customer']['orders']);
        $customerOrderItemsInResponse = $response['customer']['orders']['items'];
        return $customerOrderItemsInResponse;
    }

    /**
     * Get customer order query for bundle order items
     *
     * @param $orderNumber
     * @return mixed
     * @throws AuthenticationException
     */
    private function getCustomerOrderQueryBundleProduct($orderNumber)
    {
        $query =
            <<<QUERY
{
     customer {
       orders(filter:{number:{eq:"{$orderNumber}"}}) {
         total_count
         items {
          id
           number
           order_date
           status
           items{
            __typename
            product_sku
            product_name
            product_url_key
            product_sale_price{value}
            quantity_ordered
            discounts{amount{value} label}
            ... on BundleOrderItem{
              bundle_options{
                __typename
                label
                values {
                  product_sku
                  product_name
                  quantity
                  price {
                    value
                  }
                }
              }
          }
         }
           total {
             base_grand_total{value currency}
             grand_total{value currency}
             total_tax{value}
             subtotal { value currency }
             taxes {amount{value currency} title rate}
             total_shipping{value}
             shipping_handling
             {
               amount_including_tax{value}
               amount_excluding_tax{value}
               total_amount{value}
               discounts{amount{value} label}
               taxes {amount{value} title rate}
             }
             discounts {amount{value currency} label}
           }
         }
       }
     }
   }
QUERY;
        $currentEmail = 'customer@example.com';
        $currentPassword = 'password';
        $response = $this->graphQlQuery(
            $query,
            [],
            '',
            $this->customerAuthenticationHeader->execute($currentEmail, $currentPassword)
        );

        $this->assertArrayHasKey('orders', $response['customer']);
        $this->assertArrayHasKey('items', $response['customer']['orders']);
        $customerOrderItemsInResponse = $response['customer']['orders']['items'];
        return $customerOrderItemsInResponse;
    }

    /**
     * @return void
     */
    private function deleteOrder(): void
    {
        /** @var \Magento\Framework\Registry $registry */
        $registry = Bootstrap::getObjectManager()->get(\Magento\Framework\Registry::class);
        $registry->unregister('isSecureArea');
        $registry->register('isSecureArea', true);

        /** @var $order \Magento\Sales\Model\Order */
        $orderCollection = Bootstrap::getObjectManager()->create(Collection::class);
        //$orderCollection = $this->orderCollectionFactory->create();
        foreach ($orderCollection as $order) {
            $this->orderRepository->delete($order);
        }
        $registry->unregister('isSecureArea');
        $registry->register('isSecureArea', false);
    }

    /**
     * Assert order totals including shipping_handling and taxes
     *
     * @param array $customerOrderItem
     */
    private function assertTotalsAndShippingWithTaxes(array $customerOrderItem): void
    {
        $this->assertEquals(
            32.25,
            $customerOrderItem['total']['base_grand_total']['value']
        );

        $this->assertEquals(
            32.25,
            $customerOrderItem['total']['grand_total']['value']
        );
        $this->assertEquals(
            20,
            $customerOrderItem['total']['subtotal']['value']
        );
        $this->assertEquals(
            2.25,
            $customerOrderItem['total']['total_tax']['value']
        );

        $this->assertEquals(
            10,
            $customerOrderItem['total']['total_shipping']['value']
        );
        $this->assertEquals(
            0.75,
            $customerOrderItem['total']['taxes'][0]['amount']['value']
        );
        $this->assertEquals(
            'US-TEST-*-Rate-1',
            $customerOrderItem['total']['taxes'][0]['title']
        );
        $this->assertEquals(
            7.5,
            $customerOrderItem['total']['taxes'][0]['rate']
        );
        $this->assertEquals(
            10.75,
            $customerOrderItem['total']['shipping_handling']['amount_including_tax']['value']
        );
        $this->assertEquals(
            10,
            $customerOrderItem['total']['shipping_handling']['amount_excluding_tax']['value']
        );
        $this->assertEquals(
            10,
            $customerOrderItem['total']['shipping_handling']['total_amount']['value']
        );

        $this->assertEquals(
            0.75,
            $customerOrderItem['total']['shipping_handling']['taxes'][0]['amount']['value']
        );
        $this->assertEquals(
            'US-TEST-*-Rate-1',
            $customerOrderItem['total']['shipping_handling']['taxes'][0]['title']
        );
        $this->assertEquals(
            7.5,
            $customerOrderItem['total']['shipping_handling']['taxes'][0]['rate']
        );
    }

    /**
     * Assert order totals
     *
     * @param array $response
     * @param int $expectedCount
     */
    private function assertTotals(array $response, int $expectedCount): void
    {
        if ($expectedCount === 0) {
            $this->assertEmpty($response['customer']['orders']['items']);
        } else {
            $this->assertEquals(
                100,
                $response['customer']['orders']['items'][0]['total']['base_grand_total']['value']
            );
            $this->assertEquals(
                'USD',
                $response['customer']['orders']['items'][0]['total']['base_grand_total']['currency']
            );
            $this->assertEquals(
                100,
                $response['customer']['orders']['items'][0]['total']['grand_total']['value']
            );
            $this->assertEquals(
                'USD',
                $response['customer']['orders']['items'][0]['total']['grand_total']['currency']
            );
            $this->assertEquals(
                110,
                $response['customer']['orders']['items'][0]['total']['subtotal']['value']
            );
            $this->assertEquals(
                'USD',
                $response['customer']['orders']['items'][0]['total']['subtotal']['currency']
            );
            $this->assertEquals(
                10,
                $response['customer']['orders']['items'][0]['total']['shipping_handling']['total_amount']['value']
            );
            $this->assertEquals(
                'USD',
                $response['customer']['orders']['items'][0]['total']['shipping_handling']['total_amount']['currency']
            );
            $this->assertEquals(
                0,
                $response['customer']['orders']['items'][0]['total']['taxes'][0]['amount']['value']
            );
            $this->assertEquals(
                'USD',
                $response['customer']['orders']['items'][0]['total']['taxes'][0]['amount']['currency']
            );
        }
    }

    /**
     * @param string $bundleSku
     * @return array
     * @throws \Magento\Framework\Exception\NoSuchEntityException
     */
    private function getBundleOptionAndSelectionData($bundleSku): array
    {
        /** @var Product $bundleProduct */
        $bundleProduct = $this->productRepository->get($bundleSku);
        /** @var $typeInstance \Magento\Bundle\Model\Product\Type */
        $typeInstance = $bundleProduct->getTypeInstance();
        $optionsAndSelections = [];
        /** @var $option \Magento\Bundle\Model\Option */
        $option1 = $typeInstance->getOptionsCollection($bundleProduct)->getFirstItem();
        $option2 = $typeInstance->getOptionsCollection($bundleProduct)->getLastItem();
        $optionId1 =(int) $option1->getId();
        $optionId2 =(int) $option2->getId();
        /** @var Selection $selection */
        $selection1 = $typeInstance->getSelectionsCollection([$option1->getId()], $bundleProduct)->getFirstItem();
        $selectionId1 = (int)$selection1->getSelectionId();
        $selection2 = $typeInstance->getSelectionsCollection([$option2->getId()], $bundleProduct)->getLastItem();
        $selectionId2 = (int)$selection2->getSelectionId();
        array_push($optionsAndSelections, $optionId1, $selectionId1, $optionId2, $selectionId2);
        return $optionsAndSelections;
    }
}<|MERGE_RESOLUTION|>--- conflicted
+++ resolved
@@ -461,12 +461,9 @@
 
     /**
      * @magentoApiDataFixture Magento/Customer/_files/customer.php
-<<<<<<< HEAD
      * @magentoApiDataFixture Magento/GraphQl/Sales/_files/orders_with_customer.php
-=======
      * @magentoApiDataFixture Magento/Sales/_files/orders_with_customer.php
      * @SuppressWarnings(PHPMD.ExcessiveMethodLength)
->>>>>>> 96587855
      */
     public function testGetMultipleCustomerOrdersQueryWithDefaultPagination()
     {
