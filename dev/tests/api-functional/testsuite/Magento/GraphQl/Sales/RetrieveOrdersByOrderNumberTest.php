<?php
/**
 * Copyright © Magento, Inc. All rights reserved.
 * See COPYING.txt for license details.
 */
declare(strict_types=1);

namespace Magento\GraphQl\Sales;

use Magento\Bundle\Model\Selection;
use Magento\Catalog\Api\ProductRepositoryInterface;
use Magento\Catalog\Model\Product;
use Magento\Framework\Api\SearchCriteriaBuilder;
use Magento\Framework\Exception\AuthenticationException;
use Magento\GraphQl\GetCustomerAuthenticationHeader;
use Magento\Sales\Api\OrderRepositoryInterface;
use Magento\Sales\Model\ResourceModel\Order\Collection;
use Magento\TestFramework\Helper\Bootstrap;
use Magento\TestFramework\TestCase\GraphQlAbstract;

/**
 * Class RetrieveOrdersTest
 */
class RetrieveOrdersByOrderNumberTest extends GraphQlAbstract
{
    /** @var OrderRepositoryInterface */
    private $orderRepository;

    /** @var SearchCriteriaBuilder */
    private $searchCriteriaBuilder;

    /** @var GetCustomerAuthenticationHeader */
    private $customerAuthenticationHeader;

    /** @var ProductRepositoryInterface */
    private $productRepository;

    protected function setUp():void
    {
        parent::setUp();
        $objectManager = Bootstrap::getObjectManager();
        $this->customerAuthenticationHeader = $objectManager->get(GetCustomerAuthenticationHeader::class);
        $this->orderRepository = $objectManager->get(OrderRepositoryInterface::class);
        $this->searchCriteriaBuilder = $objectManager->get(SearchCriteriaBuilder::class);
        $this->productRepository = $objectManager->get(ProductRepositoryInterface::class);
    }

    /**
     * @magentoApiDataFixture Magento/Customer/_files/customer.php
     * @magentoApiDataFixture Magento/GraphQl/Sales/_files/orders_with_customer.php
     */
    public function testGetCustomerOrdersSimpleProductQuery()
    {
        $query =
            <<<QUERY
{
  customer
  {
   orders(filter:{number:{eq:"100000002"}}){
    total_count
    items
    {
      id
      number
      status
      order_date
      items{
        quantity_ordered
        product_sku
        product_name
        product_sale_price{currency value}
      }
      total {
                    base_grand_total {
                        value
                        currency
                    }
                    grand_total {
                        value
                        currency
                    }
                    subtotal {
                        value
                        currency
                    }

                }
    }
   }
 }
}
QUERY;

        $currentEmail = 'customer@example.com';
        $currentPassword = 'password';
        $response = $this->graphQlQuery(
            $query,
            [],
            '',
            $this->customerAuthenticationHeader->execute($currentEmail, $currentPassword)
        );

        $this->assertArrayHasKey('orders', $response['customer']);
        $this->assertArrayHasKey('items', $response['customer']['orders']);
        $this->assertNotEmpty($response['customer']['orders']['items']);
        $customerOrderItemsInResponse = $response['customer']['orders']['items'][0];
        $this->assertArrayHasKey('items', $customerOrderItemsInResponse);
        $this->assertNotEmpty($customerOrderItemsInResponse['items']);

        $searchCriteria = $this->searchCriteriaBuilder->addFilter('increment_id', '100000002')
            ->create();
        /** @var \Magento\Sales\Api\Data\OrderInterface[] $items */
        $orders = $this->orderRepository->getList($searchCriteria)->getItems();
        foreach ($orders as $order) {
<<<<<<< HEAD
=======
            $orderId = base64_encode($order->getEntityId());
>>>>>>> a353ecc3
            $orderNumber = $order->getIncrementId();
            $this->assertNotEmpty($customerOrderItemsInResponse['id']);
            $this->assertEquals($orderNumber, $customerOrderItemsInResponse['number']);
            $this->assertEquals('Processing', $customerOrderItemsInResponse['status']);
        }
        $expectedOrderItems =
            [ 'quantity_ordered'=> 2,
                'product_sku'=> 'simple',
                'product_name'=> 'Simple Product',
                'product_sale_price'=> ['currency'=> 'USD', 'value'=> 10]
            ];
        $actualOrderItemsFromResponse = $customerOrderItemsInResponse['items'][0];
        $this->assertEquals($expectedOrderItems, $actualOrderItemsFromResponse);
        $actualOrderTotalFromResponse = $response['customer']['orders']['items'][0]['total'];
        $expectedOrderTotal =
            [
                'base_grand_total' => ['value'=> 120,'currency' =>'USD'],
                'grand_total' => ['value'=> 120,'currency' =>'USD'],
                'subtotal' => ['value'=> 120,'currency' =>'USD']
            ];
        $this->assertEquals($expectedOrderTotal, $actualOrderTotalFromResponse, 'Totals do not match');
    }

    /**
     *  Verify the customer order with tax, discount with shipping tax class set for calculation setting
     *
     * @magentoApiDataFixture Magento/Catalog/_files/product_simple_with_url_key.php
     * @magentoApiDataFixture Magento/Customer/_files/customer.php
     * @magentoApiDataFixture Magento/GraphQl/Tax/_files/tax_rule_for_region_1.php
     * @magentoApiDataFixture Magento/SalesRule/_files/cart_rule_10_percent_off_with_discount_on_shipping.php
     * @magentoApiDataFixture Magento/GraphQl/Tax/_files/tax_calculation_shipping_excludeTax_order_display_settings.php
     */
    public function testCustomerOrdersSimpleProductWithTaxesAndDiscounts()
    {
        $quantity = 4;
        $sku = 'simple1';
        $cartId = $this->createEmptyCart();
        $this->addProductToCart($cartId, $quantity, $sku);
        $this->setBillingAddress($cartId);
        $shippingMethod = $this->setShippingAddress($cartId);
        $paymentMethod = $this->setShippingMethod($cartId, $shippingMethod);
        $this->setPaymentMethod($cartId, $paymentMethod);
        $orderNumber = $this->placeOrder($cartId);
        $customerOrderResponse = $this->getCustomerOrderQuery($orderNumber);
        // Asserting discounts on order item level
        $this->assertEquals(
            4,
            $customerOrderResponse[0]['items'][0]['discounts'][0]['amount']['value']
        );
        $this->assertEquals(
            'USD',
            $customerOrderResponse[0]['items'][0]['discounts'][0]['amount']['currency']
        );
        $this->assertEquals(
            'null',
            $customerOrderResponse[0]['items'][0]['discounts'][0]['label']
        );
        $customerOrderItem = $customerOrderResponse[0];
        $this->assertTotalsWithTaxesAndDiscountsOnShippingAndTotal($customerOrderItem);
        $this->deleteOrder();
    }

    /**
     * Test customer order details with bundle product with child items
     *
     * @magentoApiDataFixture Magento/Customer/_files/customer.php
     * @magentoApiDataFixture Magento/Bundle/_files/bundle_product_two_dropdown_options.php
     */
    public function testGetCustomerOrderBundleProduct()
    {
        $qty = 1;
        $bundleSku = 'bundle-product-two-dropdown-options';
        $optionsAndSelectionData = $this->getBundleOptionAndSelectionData($bundleSku);

        $cartId = $this->createEmptyCart();
        $this->addBundleProductQuery($cartId, $qty, $bundleSku, $optionsAndSelectionData);
        $this->setBillingAddress($cartId);
        $shippingMethod = $this->setShippingAddress($cartId);
        $paymentMethod = $this->setShippingMethod($cartId, $shippingMethod);
        $this->setPaymentMethod($cartId, $paymentMethod);
        $orderNumber = $this->placeOrder($cartId);
        $customerOrderResponse = $this->getCustomerOrderQueryBundleProduct($orderNumber);

        $customerOrderItems = $customerOrderResponse[0];
        $this->assertEquals("Pending", $customerOrderItems['status']);
        $bundledItemInTheOrder = $customerOrderItems['items'][0];
        $this->assertEquals(
            'bundle-product-two-dropdown-options-simple1-simple2',
            $bundledItemInTheOrder['product_sku']
        );
        $priceOfBundledItemInOrder = $bundledItemInTheOrder['product_sale_price']['value'];
        $this->assertEquals(15, $priceOfBundledItemInOrder);
        $this->assertArrayHasKey('bundle_options', $bundledItemInTheOrder);
        $bundleOptionsFromResponse = $bundledItemInTheOrder['bundle_options'];
        $this->assertNotEmpty($bundleOptionsFromResponse);
        $this->assertEquals(2, count($bundleOptionsFromResponse));
        $expectedBundleOptions =
            [
              [  '__typename' => 'ItemSelectedBundleOption',
                  'label' => 'Drop Down Option 1',
                  'values' => [
                      [
                        'product_sku' => 'simple1',
                        'product_name' => 'Simple Product1',
                        'quantity'=> 1,
                          'price' => [
                            'value' => 1
                          ]
                      ]
                ]
              ],
                [  '__typename' => 'ItemSelectedBundleOption',
                    'label' => 'Drop Down Option 2',
                    'values' => [
                        [
                            'product_sku' => 'simple2',
                            'product_name' => 'Simple Product2',
                            'quantity'=> 2,
                            'price' => [
                                'value' => 2
                            ]
                        ]
                    ]
                ],
            ];
        $this->assertEquals($expectedBundleOptions, $bundleOptionsFromResponse);
        $this->deleteOrder();
    }

    /**
     * Test customer order details with bundle products
     * @magentoApiDataFixture Magento/Customer/_files/customer.php
     * @magentoApiDataFixture Magento/Bundle/_files/bundle_product_two_dropdown_options.php
     * @magentoApiDataFixture Magento/GraphQl/Tax/_files/tax_rule_for_region_1.php
     * @magentoApiDataFixture Magento/SalesRule/_files/cart_rule_10_percent_off_with_discount_on_shipping.php
     * @magentoApiDataFixture Magento/GraphQl/Tax/_files/tax_calculation_shipping_excludeTax_order_display_settings.php
     */
    public function testGetCustomerOrderBundleProductWithTaxesAndDiscounts()
    {
        $qty = 4;
        $bundleSku = 'bundle-product-two-dropdown-options';
        $optionsAndSelectionData = $this->getBundleOptionAndSelectionData($bundleSku);

        $cartId = $this->createEmptyCart();
        $this->addBundleProductQuery($cartId, $qty, $bundleSku, $optionsAndSelectionData);
        $this->setBillingAddress($cartId);
        $shippingMethod = $this->setShippingAddress($cartId);
        $paymentMethod = $this->setShippingMethod($cartId, $shippingMethod);
        $this->setPaymentMethod($cartId, $paymentMethod);
        $orderNumber = $this->placeOrder($cartId);
        $customerOrderResponse = $this->getCustomerOrderQueryBundleProduct($orderNumber);

        $customerOrderItems = $customerOrderResponse[0];
        $this->assertEquals("Pending", $customerOrderItems['status']);

        $bundledItemInTheOrder = $customerOrderItems['items'][0];
        $this->assertEquals(
            'bundle-product-two-dropdown-options-simple1-simple2',
            $bundledItemInTheOrder['product_sku']
        );
        $this->assertArrayHasKey('bundle_options', $bundledItemInTheOrder);
        $childItemsInTheOrder = $bundledItemInTheOrder['bundle_options'];
        $this->assertNotEmpty($childItemsInTheOrder);
        $this->assertCount(2, $childItemsInTheOrder);
        $this->assertEquals('Drop Down Option 1', $childItemsInTheOrder[0]['label']);
        $this->assertEquals('Drop Down Option 2', $childItemsInTheOrder[1]['label']);

        $this->assertEquals('simple1', $childItemsInTheOrder[0]['values'][0]['product_sku']);
        $this->assertEquals('simple2', $childItemsInTheOrder[1]['values'][0]['product_sku']);

        $this->assertTotalsOnBundleProductWithTaxesAndDiscounts($customerOrderItems);
        $this->deleteOrder();
    }

    /**
     * Assert order totals including shipping_handling and taxes
     *
     * @param array $customerOrderItem
     * @SuppressWarnings(PHPMD.ExcessiveMethodLength)
     */
    private function assertTotalsOnBundleProductWithTaxesAndDiscounts(array $customerOrderItem): void
    {
        $this->assertEquals(
            77.4,
            $customerOrderItem['total']['base_grand_total']['value']
        );

        $this->assertEquals(
            77.4,
            $customerOrderItem['total']['grand_total']['value']
        );
        $this->assertEquals(
            60,
            $customerOrderItem['total']['subtotal']['value']
        );
        $this->assertEquals(
            5.4,
            $customerOrderItem['total']['total_tax']['value']
        );

        $this->assertEquals(
            20,
            $customerOrderItem['total']['total_shipping']['value']
        );
        $this->assertCount(2, $customerOrderItem['total']['taxes']);
        $expectedProductAndShippingTaxes = [4.05, 1.35];

        $totalTaxes = [];
        foreach ($customerOrderItem['total']['taxes'] as $totalTaxFromResponse) {
            array_push($totalTaxes, $totalTaxFromResponse['amount']['value']);
        }
        foreach ($totalTaxes as $value) {
            $this->assertTrue(in_array($value, $expectedProductAndShippingTaxes));
        }
        $this->assertEquals(
            'USD',
            $customerOrderItem['total']['taxes'][0]['amount']['currency']
        );
        $this->assertEquals(
            'US-TEST-*-Rate-1',
            $customerOrderItem['total']['taxes'][0]['title']
        );
        $this->assertEquals(
            7.5,
            $customerOrderItem['total']['taxes'][0]['rate']
        );
        $this->assertEquals(
            'USD',
            $customerOrderItem['total']['taxes'][1]['amount']['currency']
        );
        $this->assertEquals(
            'US-TEST-*-Rate-1',
            $customerOrderItem['total']['taxes'][1]['title']
        );
        $this->assertEquals(
            7.5,
            $customerOrderItem['total']['taxes'][1]['rate']
        );
        $this->assertEquals(
            21.5,
            $customerOrderItem['total']['shipping_handling']['amount_including_tax']['value']
        );
        $this->assertEquals(
            20,
            $customerOrderItem['total']['shipping_handling']['amount_excluding_tax']['value']
        );
        $this->assertEquals(
            20,
            $customerOrderItem['total']['shipping_handling']['total_amount']['value']
        );

        $this->assertEquals(
            1.35,
            $customerOrderItem['total']['shipping_handling']['taxes'][0]['amount']['value']
        );
        $this->assertEquals(
            'US-TEST-*-Rate-1',
            $customerOrderItem['total']['shipping_handling']['taxes'][0]['title']
        );
        $this->assertEquals(
            7.5,
            $customerOrderItem['total']['shipping_handling']['taxes'][0]['rate']
        );
        $this->assertEquals(
            2,
            $customerOrderItem['total']['shipping_handling']['discounts'][0]['amount']['value']
        );
        $this->assertEquals(
            'null',
            $customerOrderItem['total']['shipping_handling']['discounts'][0]['label']
        );
        $this->assertEquals(
            -8,
            $customerOrderItem['total']['discounts'][0]['amount']['value']
        );
        $this->assertEquals(
            'USD',
            $customerOrderItem['total']['discounts'][0]['amount']['currency']
        );
        $this->assertEquals(
            'null',
            $customerOrderItem['total']['discounts'][0]['label']
        );
    }

    /**
     * @magentoApiDataFixture Magento/Customer/_files/customer.php
     * @magentoApiDataFixture Magento/GraphQl/Sales/_files/orders_with_customer.php
     */
    public function testGetMatchingCustomerOrders()
    {
        $query =
            <<<QUERY
{
  customer
  {
   orders(filter:{number:{match:"100"}}){
    total_count
    page_info{
      total_pages
      current_page
      page_size
    }
    items
    {
      id
      number
      status
      order_date
      items{
        quantity_ordered
        product_sku
        product_name
        product_type
        product_sale_price{currency value}
        product_url_key
      }
    }
   }
 }
}
QUERY;

        $currentEmail = 'customer@example.com';
        $currentPassword = 'password';
        $response = $this->graphQlQuery(
            $query,
            [],
            '',
            $this->customerAuthenticationHeader->execute($currentEmail, $currentPassword)
        );
        $this->assertArrayHasKey('orders', $response['customer']);
        $this->assertArrayHasKey('items', $response['customer']['orders']);
        $this->assertArrayHasKey('total_count', $response['customer']['orders']);
        $this->assertEquals(6, $response['customer']['orders']['total_count']);
    }

    /**
     * @magentoApiDataFixture Magento/Customer/_files/customer.php
     * @magentoApiDataFixture Magento/GraphQl/Sales/_files/orders_with_customer.php
     */
    public function testGetMatchingOrdersForLowerQueryLength()
    {
        $query =
            <<<QUERY
{
 customer
 {
  orders(filter:{number:{match:"0"}}){
   total_count
   page_info{
     total_pages
     current_page
     page_size
   }
   items
   {
     id
     number
     status
     order_date
     items{
       quantity_ordered
       product_sku
       product_name
     }
   }
  }
}
}
QUERY;

        $currentEmail = 'customer@example.com';
        $currentPassword = 'password';
        //character length should not trigger an exception
        $response = $this->graphQlQuery(
            $query,
            [],
            '',
            $this->customerAuthenticationHeader->execute($currentEmail, $currentPassword)
        );
        $this->assertArrayHasKey('orders', $response['customer']);
        $this->assertArrayHasKey('items', $response['customer']['orders']);
        $this->assertArrayHasKey('total_count', $response['customer']['orders']);
        $this->assertEquals(6, $response['customer']['orders']['total_count']);
    }

    /**
     * @magentoApiDataFixture Magento/Customer/_files/customer.php
     * @magentoApiDataFixture Magento/GraphQl/Sales/_files/orders_with_customer.php
     * @SuppressWarnings(PHPMD.ExcessiveMethodLength)
     */
    public function testGetMultipleCustomerOrdersQueryWithDefaultPagination()
    {
        $orderNumbers = ['100000007', '100000008'];
        $query =
            <<<QUERY
{
  customer
  {
   orders(filter:{number:{in:["{$orderNumbers[0]}","{$orderNumbers[1]}"]}}){
    total_count
    page_info{
      total_pages
      current_page
      page_size
    }
    items
    {

      number
      status
      order_date
      items{
        quantity_ordered
        product_sku
        product_name
        product_type
        product_sale_price{currency value}
      }
       total {
                base_grand_total {value currency}
                 grand_total {value currency}
                    subtotal {value currency}
                    total_shipping{value}
                    total_tax{value currency}
                    taxes {amount {currency value} title rate}
                   total_shipping{value}
             shipping_handling
             {
               amount_including_tax{value}
               amount_excluding_tax{value}
               total_amount{value}
               taxes {amount{value} title rate}
             }
                }
    }
   }
 }
}
QUERY;

        $currentEmail = 'customer@example.com';
        $currentPassword = 'password';
        $response = $this->graphQlQuery(
            $query,
            [],
            '',
            $this->customerAuthenticationHeader->execute($currentEmail, $currentPassword)
        );

        $this->assertArrayHasKey('orders', $response['customer']);
        $this->assertArrayHasKey('items', $response['customer']['orders']);
        $this->assertArrayHasKey('total_count', $response['customer']['orders']);
        $this->assertEquals(2, $response['customer']['orders']['total_count']);
        $this->assertArrayHasKey('page_info', $response['customer']['orders']);
        $pageInfo = $response['customer']['orders']['page_info'];
        $this->assertEquals(1, $pageInfo['current_page']);
        $this->assertEquals(20, $pageInfo['page_size']);
        $this->assertEquals(1, $pageInfo['total_pages']);
        $this->assertNotEmpty($response['customer']['orders']['items']);
        $customerOrderItemsInResponse = $response['customer']['orders']['items'];
        $this->assertCount(2, $response['customer']['orders']['items']);

        $searchCriteria = $this->searchCriteriaBuilder->addFilter('increment_id', $orderNumbers, 'in')
            ->create();
        /** @var \Magento\Sales\Api\Data\OrderInterface[] $items */
        $orders = $this->orderRepository->getList($searchCriteria)->getItems();
        $key = 0;
        foreach ($orders as $order) {
            $orderNumber = $order->getIncrementId();
            $this->assertNotEmpty($customerOrderItemsInResponse[$key]['id']);
            $this->assertEquals($orderNumber, $customerOrderItemsInResponse[$key]['number']);
            $this->assertEquals('Processing', $customerOrderItemsInResponse[$key]['status']);
            $this->assertEquals(
                4,
                $customerOrderItemsInResponse[$key]['total']['shipping_handling']['total_amount']['value']
            );
            $this->assertEquals(
                0,
                $customerOrderItemsInResponse[$key]['total']['shipping_handling']['taxes'][0]['amount']['value']
            );
            $this->assertEquals(
                5,
                $customerOrderItemsInResponse[$key]['total']['total_shipping']['value']
            );
            $this->assertEquals(
                5,
                $customerOrderItemsInResponse[$key]['total']['total_tax']['value']
            );

            $key++;
        }
    }

    /**
     * @magentoApiDataFixture Magento/Customer/_files/customer.php
     * @magentoApiDataFixture Magento/Sales/_files/orders_with_customer.php
     */
    public function testGetCustomerOrdersUnauthorizedCustomer()
    {
        $query =
            <<<QUERY
{
  customer
  {
   orders(filter:{number:{eq:"100000001"}}){
    total_count
    items
    {
      id
      number
      status
      order_date
    }
   }
 }
}
QUERY;
        $this->expectException(\Exception::class);
        $this->expectExceptionMessage('The current customer isn\'t authorized.');
        $this->graphQlQuery($query);
    }

    /**
     * @magentoApiDataFixture Magento/Customer/_files/two_customers.php
     * @magentoApiDataFixture Magento/Sales/_files/two_orders_for_two_diff_customers.php
     */
    public function testGetCustomerOrdersWithWrongCustomer()
    {
        $query =
            <<<QUERY
{
  customer
  {
   orders(filter:{number:{eq:"100000001"}}){
    total_count
    items
    {
      id
      number
      status
      order_date
    }
   }
 }
}
QUERY;
        $currentEmail = 'customer_two@example.com';
        $currentPassword = 'password';
        $responseWithWrongCustomer = $this->graphQlQuery(
            $query,
            [],
            '',
            $this->customerAuthenticationHeader->execute($currentEmail, $currentPassword)
        );
        $this->assertEmpty($responseWithWrongCustomer['customer']['orders']['total_count']);
        $this->assertEmpty($responseWithWrongCustomer['customer']['orders']['items']);

        $currentEmail = 'customer@example.com';
        $currentPassword = 'password';
        $responseWithCorrectCustomer = $this->graphQlQuery(
            $query,
            [],
            '',
            $this->customerAuthenticationHeader->execute($currentEmail, $currentPassword)
        );
        $this->assertNotEmpty($responseWithCorrectCustomer['customer']['orders']['total_count']);
        $this->assertNotEmpty($responseWithCorrectCustomer['customer']['orders']['items']);
    }

    /**
     * @param String $orderNumber
     * @throws AuthenticationException
     * @dataProvider dataProviderIncorrectOrder
     * @magentoApiDataFixture Magento/Customer/_files/customer.php
     * @magentoApiDataFixture Magento/GraphQl/Sales/_files/orders_with_customer.php
     */
    public function testGetCustomerNonExistingOrderQuery(string $orderNumber)
    {
        $query =
            <<<QUERY
{
  customer
  {
   orders(filter:{number:{eq:"{$orderNumber}"}}){
    items
    {
      number
      items{
        product_sku
      }
      total {
                    base_grand_total {
                        value
                        currency
                    }
                    grand_total {
                        value
                        currency
                    }
                     total_shipping{value}
             shipping_handling
             {
               amount_including_tax{value}
               amount_excluding_tax{value}
               total_amount{value}
               taxes {amount{value} title rate}
             }
                    subtotal {
                        value
                        currency
                    }
                    taxes {amount{value currency} title rate}
                    discounts {
                        amount {
                            value
                            currency
                        }
                        label
                    }
                }
    }
    page_info {
        current_page
        page_size
        total_pages
    }
    total_count
   }
 }
}
QUERY;

        $currentEmail = 'customer@example.com';
        $currentPassword = 'password';
        $response = $this->graphQlQuery(
            $query,
            [],
            '',
            $this->customerAuthenticationHeader->execute($currentEmail, $currentPassword)
        );
        $this->assertArrayHasKey('customer', $response);
        $this->assertArrayHasKey('orders', $response['customer']);
        $this->assertArrayHasKey('items', $response['customer']['orders']);
        $this->assertCount(0, $response['customer']['orders']['items']);
        $this->assertArrayHasKey('total_count', $response['customer']['orders']);
        $this->assertEquals(0, $response['customer']['orders']['total_count']);
        $this->assertArrayHasKey('page_info', $response['customer']['orders']);
        $this->assertEquals(
            ['current_page' => 1, 'page_size' => 20, 'total_pages' => 0],
            $response['customer']['orders']['page_info']
        );
    }

    /**
     * @return array
     */
    public function dataProviderIncorrectOrder(): array
    {
        return [
            'correctFormatNonExistingOrder' => [
                '200000009',
            ],
            'alphaFormatNonExistingOrder' => [
                '200AA00B9',
            ],
            'longerFormatNonExistingOrder' => [
                'X0000-0033331',
            ],
        ];
    }

    /**
     * @param String $orderNumber
     * @param String $store
     * @param int $expectedCount
     * @throws AuthenticationException
     * @dataProvider dataProviderMultiStores
     * @magentoApiDataFixture Magento/Customer/_files/customer.php
     * @magentoApiDataFixture Magento/GraphQl/Sales/_files/two_orders_with_order_items_two_storeviews.php
     */
    public function testGetCustomerOrdersTwoStoreViewQuery(string $orderNumber, string $store, int $expectedCount)
    {
        $query =
            <<<QUERY
{
  customer
  {
   orders(filter:{number:{eq:"{$orderNumber}"}}){
    items
    {
      number
      items{
        product_sku
      }
      total {
                    base_grand_total {
                        value
                        currency
                    }
                    grand_total {
                        value
                        currency
                    }
                    total_shipping{value}
                    shipping_handling
                    {
                     amount_including_tax{value}
                     amount_excluding_tax{value}
                     total_amount{value currency}
                     taxes {amount{value} title rate}
                    }
                    subtotal {
                        value
                        currency
                    }
                    taxes {amount{value currency} title rate}
                    discounts {
                        amount {
                            value
                            currency
                        }
                        label
                    }
                }
    }
    page_info {
        current_page
        page_size
        total_pages
    }
    total_count
   }
 }
}
QUERY;

        $currentEmail = 'customer@example.com';
        $currentPassword = 'password';
        $response = $this->graphQlQuery(
            $query,
            [],
            '',
            array_merge(
<<<<<<< HEAD
                $this->customerAuthenticationHeader->execute(
                    $currentEmail,
                    $currentPassword
                ),
=======
                $this->customerAuthenticationHeader->execute($currentEmail, $currentPassword),
>>>>>>> a353ecc3
                ['Store' => $store]
            )
        );
        $this->assertArrayHasKey('customer', $response);
        $this->assertArrayHasKey('orders', $response['customer']);
        $this->assertArrayHasKey('items', $response['customer']['orders']);
        $this->assertCount($expectedCount, $response['customer']['orders']['items']);
        $this->assertArrayHasKey('total_count', $response['customer']['orders']);
        $this->assertEquals($expectedCount, (int)$response['customer']['orders']['total_count']);

        $this->assertTotals($response, $expectedCount);
    }

    /**
     * @return array
     */
    public function dataProviderMultiStores(): array
    {
        return [
            'firstStoreFirstOrder' => [
                '100000001', 'default', 1
            ],
            'secondStoreSecondOrder' => [
                '100000002', 'fixture_second_store', 1
            ],
            'firstStoreSecondOrder' => [
                '100000002', 'default', 0
            ],
            'secondStoreFirstOrder' => [
                '100000001', 'fixture_second_store', 0
            ],
        ];
    }

    /**
     * Assert order totals including shipping_handling and taxes
     *
     * @param array $customerOrderItem
     * @SuppressWarnings(PHPMD.ExcessiveMethodLength)
     */
    private function assertTotalsWithTaxesAndDiscountsOnShippingAndTotal(array $customerOrderItem): void
    {
        $this->assertEquals(
            58.05,
            $customerOrderItem['total']['base_grand_total']['value']
        );

        $this->assertEquals(
            58.05,
            $customerOrderItem['total']['grand_total']['value']
        );
        $this->assertEquals(
            40,
            $customerOrderItem['total']['subtotal']['value']
        );
        $this->assertEquals(
            4.05,
            $customerOrderItem['total']['total_tax']['value']
        );
        $this->assertEquals(
            -6,
            $customerOrderItem['total']['discounts'][0]['amount']['value']
        );
        $this->assertEquals(
            'null',
            $customerOrderItem['total']['discounts'][0]['label']
        );
        $this->assertEquals(
            20,
            $customerOrderItem['total']['total_shipping']['value']
        );
        $this->assertCount(2, $customerOrderItem['total']['taxes']);
        $expectedProductAndShippingTaxes = [2.7, 1.35];

        $totalTaxes = [];
        foreach ($customerOrderItem['total']['taxes'] as $totalTaxFromResponse) {
            array_push($totalTaxes, $totalTaxFromResponse['amount']['value']);
        }
        foreach ($totalTaxes as $value) {
            $this->assertTrue(in_array($value, $expectedProductAndShippingTaxes));
        }

        $this->assertEquals(
            21.5,
            $customerOrderItem['total']['shipping_handling']['amount_including_tax']['value']
        );
        $this->assertEquals(
            20,
            $customerOrderItem['total']['shipping_handling']['amount_excluding_tax']['value']
        );
        $this->assertEquals(
            20,
            $customerOrderItem['total']['shipping_handling']['total_amount']['value']
        );

        $this->assertEquals(
            1.35,
            $customerOrderItem['total']['shipping_handling']['taxes'][0]['amount']['value']
        );
        $this->assertEquals(
            'US-TEST-*-Rate-1',
            $customerOrderItem['total']['shipping_handling']['taxes'][0]['title']
        );
        $this->assertEquals(
            7.5,
            $customerOrderItem['total']['shipping_handling']['taxes'][0]['rate']
        );
        $this->assertEquals(
            2,
            $customerOrderItem['total']['shipping_handling']['discounts'][0]['amount']['value']
        );

        $this->assertEquals(
            'null',
            $customerOrderItem['total']['shipping_handling']['discounts'][0]['label']
        );
    }

    /**
     *  Verify that the customer order has the tax information on shipping and totals
     * @magentoApiDataFixture Magento/Customer/_files/customer.php
     * @magentoApiDataFixture Magento/Catalog/_files/product_simple_with_url_key.php
     * @magentoApiDataFixture Magento/GraphQl/Tax/_files/tax_rule_for_region_1.php
     * @magentoApiDataFixture Magento/GraphQl/Tax/_files/tax_calculation_shipping_excludeTax_order_display_settings.php
     */
    public function testCustomerOrderWithTaxesExcludedOnShipping()
    {
        $quantity = 2;
        $sku = 'simple1';
        $cartId = $this->createEmptyCart();
        $this->addProductToCart($cartId, $quantity, $sku);
        $this->setBillingAddress($cartId);
        $shippingMethod = $this->setShippingAddress($cartId);
        $paymentMethod = $this->setShippingMethod($cartId, $shippingMethod);
        $this->setPaymentMethod($cartId, $paymentMethod);
        $orderNumber = $this->placeOrder($cartId);
        $customerOrderResponse = $this->getCustomerOrderQuery($orderNumber);
        $customerOrderItem = $customerOrderResponse[0];
        $this->assertTotalsAndShippingWithExcludedTaxSetting($customerOrderItem);
        $this->deleteOrder();
    }

    /**
     * Assert order totals including shipping_handling and taxes
     *
     * @param array $customerOrderItem
     */
    private function assertTotalsAndShippingWithExcludedTaxSetting(array $customerOrderItem): void
    {
        $this->assertEquals(
            32.25,
            $customerOrderItem['total']['base_grand_total']['value']
        );
        $this->assertEquals(
            32.25,
            $customerOrderItem['total']['grand_total']['value']
        );
        $this->assertEquals(
            20,
            $customerOrderItem['total']['subtotal']['value']
        );
        $this->assertEquals(
            2.25,
            $customerOrderItem['total']['total_tax']['value']
        );
        $this->assertEquals(
            10,
            $customerOrderItem['total']['total_shipping']['value']
        );
        $expectedProductAndShippingTaxes = [1.5, 0.75];

        $totalTaxes = [];
        foreach ($customerOrderItem['total']['taxes'] as $totalTaxFromResponse) {
            array_push($totalTaxes, $totalTaxFromResponse['amount']['value']);
        }
        foreach ($totalTaxes as $value) {
            $this->assertTrue(in_array($value, $expectedProductAndShippingTaxes));
        }

        $this->assertEquals(
            10.75,
            $customerOrderItem['total']['shipping_handling']['amount_including_tax']['value']
        );
        $this->assertEquals(
            10,
            $customerOrderItem['total']['shipping_handling']['amount_excluding_tax']['value']
        );
        $this->assertEquals(
            10,
            $customerOrderItem['total']['shipping_handling']['total_amount']['value']
        );
        $this->assertCount(1, $customerOrderItem['total']['shipping_handling']['taxes'], 'Count is incorrect');

        $this->assertEquals(
            0.75,
            $customerOrderItem['total']['shipping_handling']['taxes'][0]['amount']['value']
        );
        $this->assertEquals(
            'US-TEST-*-Rate-1',
            $customerOrderItem['total']['shipping_handling']['taxes'][0]['title']
        );
        $this->assertEquals(
            7.5,
            $customerOrderItem['total']['shipping_handling']['taxes'][0]['rate']
        );
    }
    /**
     *  Verify that the customer order has the tax information on shipping and totals
     * @magentoApiDataFixture Magento/Customer/_files/customer.php
     * @magentoApiDataFixture Magento/Catalog/_files/product_simple_with_url_key.php
     * @magentoApiDataFixture Magento/GraphQl/Tax/_files/tax_rule_for_region_1.php
     * @magentoApiDataFixture Magento/GraphQl/Tax/_files/tax_calculation_shipping_and_order_display_settings.php
     */
    public function testCustomerOrderWithTaxesIncludedOnShippingAndTotals()
    {
        $quantity = 2;
        $sku = 'simple1';
        $cartId = $this->createEmptyCart();
        $this->addProductToCart($cartId, $quantity, $sku);

        $this->setBillingAddress($cartId);
        $shippingMethod = $this->setShippingAddress($cartId);

        $paymentMethod = $this->setShippingMethod($cartId, $shippingMethod);
        $this->setPaymentMethod($cartId, $paymentMethod);

        $orderNumber = $this->placeOrder($cartId);
        $customerOrderResponse = $this->getCustomerOrderQuery($orderNumber);
        $customerOrderItem = $customerOrderResponse[0];
        $this->assertTotalsAndShippingWithTaxes($customerOrderItem);
        $this->deleteOrder();
    }

    /**
     * @return string
     */
    private function createEmptyCart(): string
    {
        $query = <<<QUERY
mutation {
  createEmptyCart
}
QUERY;
        $currentEmail = 'customer@example.com';
        $currentPassword = 'password';
        $response = $this->graphQlMutation(
            $query,
            [],
            '',
            $this->customerAuthenticationHeader->execute($currentEmail, $currentPassword)
        );
        return $response['createEmptyCart'];
    }

    /**
     * @param string $cartId
     * @param float $qty
     * @param string $sku
     * @return void
     */
    private function addProductToCart(string $cartId, float $qty, string $sku): void
    {
        $query = <<<QUERY
mutation {
  addSimpleProductsToCart(
    input: {
      cart_id: "{$cartId}"
      cart_items: [
        {
          data: {
            quantity: {$qty}
            sku: "{$sku}"
          }
        }
      ]
    }
  ) {
    cart {items{quantity product {sku}}}}
}
QUERY;
        $currentEmail = 'customer@example.com';
        $currentPassword = 'password';
        $this->graphQlMutation(
            $query,
            [],
            '',
            $this->customerAuthenticationHeader->execute($currentEmail, $currentPassword)
        );
    }

    public function addBundleProductQuery(
        string $cartId,
        float $qty,
        string $sku,
        array $optionsAndSelectionData
    ) {
        $query = <<<QUERY
mutation {
  addBundleProductsToCart(input:{
    cart_id:"{$cartId}"
    cart_items:[
      {
        data:{
          sku:"{$sku}"
          quantity:$qty
        }
        bundle_options:[
          {
            id:$optionsAndSelectionData[0]
            quantity:1
            value:["{$optionsAndSelectionData[1]}"]
          }
          {
            id:$optionsAndSelectionData[2]
            quantity:2
            value:["{$optionsAndSelectionData[3]}"]
          }
        ]
      }
    ]
  }) {
    cart {
      items {quantity product {sku}}
      }
    }
}
QUERY;
        $currentEmail = 'customer@example.com';
        $currentPassword = 'password';
        $response = $this->graphQlMutation(
            $query,
            [],
            '',
            $this->customerAuthenticationHeader->execute($currentEmail, $currentPassword)
        );
        $this->assertArrayHasKey('cart', $response['addBundleProductsToCart']);
    }
    /**
     * @param string $cartId
     * @param array $auth
     * @return array
     */
    private function setBillingAddress(string $cartId): void
    {
        $query = <<<QUERY
mutation {
  setBillingAddressOnCart(
    input: {
      cart_id: "{$cartId}"
      billing_address: {
         address: {
          firstname: "John"
          lastname: "Smith"
          company: "Test company"
          street: ["test street 1", "test street 2"]
          city: "Texas City"
          postcode: "78717"
          telephone: "5123456677"
          region: "TX"
          country_code: "US"
         }
      }
    }
  ) {
    cart {
      billing_address {
        __typename
      }
    }
  }
}
QUERY;
        $currentEmail = 'customer@example.com';
        $currentPassword = 'password';
        $this->graphQlMutation(
            $query,
            [],
            '',
            $this->customerAuthenticationHeader->execute($currentEmail, $currentPassword)
        );
    }

    /**
     * @param string $cartId
     * @return array
     */
    private function setShippingAddress(string $cartId): array
    {
        $query = <<<QUERY
mutation {
  setShippingAddressesOnCart(
    input: {
      cart_id: "$cartId"
      shipping_addresses: [
        {
          address: {
            firstname: "test shipFirst"
            lastname: "test shipLast"
            company: "test company"
            street: ["test street 1", "test street 2"]
            city: "Montgomery"
            region: "AL"
            postcode: "36013"
            country_code: "US"
            telephone: "3347665522"
          }
        }
      ]
    }
  ) {
    cart {
      shipping_addresses {
        available_shipping_methods {
          carrier_code
          method_code
          amount {value}
        }
      }
    }
  }
}
QUERY;
        $currentEmail = 'customer@example.com';
        $currentPassword = 'password';
        $response = $this->graphQlMutation(
            $query,
            [],
            '',
            $this->customerAuthenticationHeader->execute($currentEmail, $currentPassword)
        );
        $shippingAddress = current($response['setShippingAddressesOnCart']['cart']['shipping_addresses']);
        $availableShippingMethod = current($shippingAddress['available_shipping_methods']);
        return $availableShippingMethod;
    }
    /**
     * @param string $cartId
     * @param array $method
     * @return array
     */
    private function setShippingMethod(string $cartId, array $method): array
    {
        $query = <<<QUERY
mutation {
  setShippingMethodsOnCart(input:  {
    cart_id: "{$cartId}",
    shipping_methods: [
      {
         carrier_code: "{$method['carrier_code']}"
         method_code: "{$method['method_code']}"
      }
    ]
  }) {
    cart {
      available_payment_methods {
        code
        title
      }
    }
  }
}
QUERY;
        $currentEmail = 'customer@example.com';
        $currentPassword = 'password';
        $response = $this->graphQlMutation(
            $query,
            [],
            '',
            $this->customerAuthenticationHeader->execute($currentEmail, $currentPassword)
        );

        $availablePaymentMethod = current($response['setShippingMethodsOnCart']['cart']['available_payment_methods']);
        return $availablePaymentMethod;
    }

    /**
     * @param string $cartId
     * @param array $method
     * @return void
     */
    private function setPaymentMethod(string $cartId, array $method): void
    {
        $query = <<<QUERY
mutation {
  setPaymentMethodOnCart(
    input: {
      cart_id: "{$cartId}"
      payment_method: {
        code: "{$method['code']}"
      }
    }
  ) {
    cart {selected_payment_method {code}}
  }
}
QUERY;
        $currentEmail = 'customer@example.com';
        $currentPassword = 'password';
        $this->graphQlMutation(
            $query,
            [],
            '',
            $this->customerAuthenticationHeader->execute($currentEmail, $currentPassword)
        );
    }

    /**
     * @param string $cartId
     * @return string
     */
    private function placeOrder(string $cartId): string
    {
        $query = <<<QUERY
mutation {
  placeOrder(
    input: {
      cart_id: "{$cartId}"
    }
  ) {
    order {
      order_number
    }
  }
}
QUERY;
        $currentEmail = 'customer@example.com';
        $currentPassword = 'password';
        $response = $this->graphQlMutation(
            $query,
            [],
            '',
            $this->customerAuthenticationHeader->execute($currentEmail, $currentPassword)
        );
        return $response['placeOrder']['order']['order_number'];
    }

    /**
     * Get customer order query
     *
     * @param string $orderNumber
     * @return array
     */
    private function getCustomerOrderQuery($orderNumber):array
    {
        $query =
            <<<QUERY
{
     customer {
       email
       orders(filter:{number:{eq:"{$orderNumber}"}}) {
         total_count
         items {
           id
           number
           order_date
           status
           items{product_name product_sku quantity_ordered discounts {amount{value currency} label}}
           total {
             base_grand_total{value currency}
             grand_total{value currency}
             total_tax{value}
             subtotal { value currency }
             taxes {amount{value currency} title rate}
             discounts {amount{value currency} label}
             total_shipping{value}
             shipping_handling
             {
               amount_including_tax{value}
               amount_excluding_tax{value}
               total_amount{value currency}
               taxes {amount{value} title rate}
               discounts {amount{value currency} label}
             }

           }
         }
       }
     }
   }
QUERY;
        $currentEmail = 'customer@example.com';
        $currentPassword = 'password';
        $response = $this->graphQlQuery(
            $query,
            [],
            '',
            $this->customerAuthenticationHeader->execute($currentEmail, $currentPassword)
        );

        $this->assertArrayHasKey('orders', $response['customer']);
        $this->assertArrayHasKey('items', $response['customer']['orders']);
        $customerOrderItemsInResponse = $response['customer']['orders']['items'];
        return $customerOrderItemsInResponse;
    }

    /**
     * Get customer order query for bundle order items
     *
     * @param $orderNumber
     * @return mixed
     * @throws AuthenticationException
     */
    private function getCustomerOrderQueryBundleProduct($orderNumber)
    {
        $query =
            <<<QUERY
{
     customer {
       orders(filter:{number:{eq:"{$orderNumber}"}}) {
         total_count
         items {
          id
           number
           order_date
           status
           items{
            __typename
            product_sku
            product_name
            product_url_key
            product_sale_price{value}
            quantity_ordered
            discounts{amount{value} label}
            ... on BundleOrderItem{
              bundle_options{
                __typename
                label
                values {
                  product_sku
                  product_name
                  quantity
                  price {
                    value
                  }
                }
              }
          }
         }
           total {
             base_grand_total{value currency}
             grand_total{value currency}
             total_tax{value}
             subtotal { value currency }
             taxes {amount{value currency} title rate}
             total_shipping{value}
             shipping_handling
             {
               amount_including_tax{value}
               amount_excluding_tax{value}
               total_amount{value}
               discounts{amount{value} label}
               taxes {amount{value} title rate}
             }
             discounts {amount{value currency} label}
           }
         }
       }
     }
   }
QUERY;
        $currentEmail = 'customer@example.com';
        $currentPassword = 'password';
        $response = $this->graphQlQuery(
            $query,
            [],
            '',
            $this->customerAuthenticationHeader->execute($currentEmail, $currentPassword)
        );

        $this->assertArrayHasKey('orders', $response['customer']);
        $this->assertArrayHasKey('items', $response['customer']['orders']);
        $customerOrderItemsInResponse = $response['customer']['orders']['items'];
        return $customerOrderItemsInResponse;
    }

    /**
     * @return void
     */
    private function deleteOrder(): void
    {
        /** @var \Magento\Framework\Registry $registry */
        $registry = Bootstrap::getObjectManager()->get(\Magento\Framework\Registry::class);
        $registry->unregister('isSecureArea');
        $registry->register('isSecureArea', true);

        /** @var $order \Magento\Sales\Model\Order */
        $orderCollection = Bootstrap::getObjectManager()->create(Collection::class);
        //$orderCollection = $this->orderCollectionFactory->create();
        foreach ($orderCollection as $order) {
            $this->orderRepository->delete($order);
        }
        $registry->unregister('isSecureArea');
        $registry->register('isSecureArea', false);
    }

    /**
     * Assert order totals including shipping_handling and taxes
     *
     * @param array $customerOrderItem
     */
    private function assertTotalsAndShippingWithTaxes(array $customerOrderItem): void
    {
        $this->assertEquals(
            32.25,
            $customerOrderItem['total']['base_grand_total']['value']
        );

        $this->assertEquals(
            32.25,
            $customerOrderItem['total']['grand_total']['value']
        );
        $this->assertEquals(
            20,
            $customerOrderItem['total']['subtotal']['value']
        );
        $this->assertEquals(
            2.25,
            $customerOrderItem['total']['total_tax']['value']
        );

        $this->assertEquals(
            10,
            $customerOrderItem['total']['total_shipping']['value']
        );
        $this->assertEquals(
            0.75,
            $customerOrderItem['total']['taxes'][0]['amount']['value']
        );
        $this->assertEquals(
            'US-TEST-*-Rate-1',
            $customerOrderItem['total']['taxes'][0]['title']
        );
        $this->assertEquals(
            7.5,
            $customerOrderItem['total']['taxes'][0]['rate']
        );
        $this->assertEquals(
            10.75,
            $customerOrderItem['total']['shipping_handling']['amount_including_tax']['value']
        );
        $this->assertEquals(
            10,
            $customerOrderItem['total']['shipping_handling']['amount_excluding_tax']['value']
        );
        $this->assertEquals(
            10,
            $customerOrderItem['total']['shipping_handling']['total_amount']['value']
        );

        $this->assertEquals(
            0.75,
            $customerOrderItem['total']['shipping_handling']['taxes'][0]['amount']['value']
        );
        $this->assertEquals(
            'US-TEST-*-Rate-1',
            $customerOrderItem['total']['shipping_handling']['taxes'][0]['title']
        );
        $this->assertEquals(
            7.5,
            $customerOrderItem['total']['shipping_handling']['taxes'][0]['rate']
        );
    }

    /**
     * Assert order totals
     *
     * @param array $response
     * @param int $expectedCount
     */
    private function assertTotals(array $response, int $expectedCount): void
    {
        if ($expectedCount === 0) {
            $this->assertEmpty($response['customer']['orders']['items']);
        } else {
            $this->assertEquals(
                100,
                $response['customer']['orders']['items'][0]['total']['base_grand_total']['value']
            );
            $this->assertEquals(
                'USD',
                $response['customer']['orders']['items'][0]['total']['base_grand_total']['currency']
            );
            $this->assertEquals(
                100,
                $response['customer']['orders']['items'][0]['total']['grand_total']['value']
            );
            $this->assertEquals(
                'USD',
                $response['customer']['orders']['items'][0]['total']['grand_total']['currency']
            );
            $this->assertEquals(
                110,
                $response['customer']['orders']['items'][0]['total']['subtotal']['value']
            );
            $this->assertEquals(
                'USD',
                $response['customer']['orders']['items'][0]['total']['subtotal']['currency']
            );
            $this->assertEquals(
                10,
                $response['customer']['orders']['items'][0]['total']['shipping_handling']['total_amount']['value']
            );
            $this->assertEquals(
                'USD',
                $response['customer']['orders']['items'][0]['total']['shipping_handling']['total_amount']['currency']
            );
            $this->assertEquals(
                0,
                $response['customer']['orders']['items'][0]['total']['taxes'][0]['amount']['value']
            );
            $this->assertEquals(
                'USD',
                $response['customer']['orders']['items'][0]['total']['taxes'][0]['amount']['currency']
            );
        }
    }

    /**
     * @param string $bundleSku
     * @return array
     * @throws \Magento\Framework\Exception\NoSuchEntityException
     */
    private function getBundleOptionAndSelectionData($bundleSku): array
    {
        /** @var Product $bundleProduct */
        $bundleProduct = $this->productRepository->get($bundleSku);
        /** @var $typeInstance \Magento\Bundle\Model\Product\Type */
        $typeInstance = $bundleProduct->getTypeInstance();
        $optionsAndSelections = [];
        /** @var $option \Magento\Bundle\Model\Option */
        $option1 = $typeInstance->getOptionsCollection($bundleProduct)->getFirstItem();
        $option2 = $typeInstance->getOptionsCollection($bundleProduct)->getLastItem();
        $optionId1 =(int) $option1->getId();
        $optionId2 =(int) $option2->getId();
        /** @var Selection $selection */
        $selection1 = $typeInstance->getSelectionsCollection([$option1->getId()], $bundleProduct)->getFirstItem();
        $selectionId1 = (int)$selection1->getSelectionId();
        $selection2 = $typeInstance->getSelectionsCollection([$option2->getId()], $bundleProduct)->getLastItem();
        $selectionId2 = (int)$selection2->getSelectionId();
        array_push($optionsAndSelections, $optionId1, $selectionId1, $optionId2, $selectionId2);
        return $optionsAndSelections;
    }
}<|MERGE_RESOLUTION|>--- conflicted
+++ resolved
@@ -112,10 +112,6 @@
         /** @var \Magento\Sales\Api\Data\OrderInterface[] $items */
         $orders = $this->orderRepository->getList($searchCriteria)->getItems();
         foreach ($orders as $order) {
-<<<<<<< HEAD
-=======
-            $orderId = base64_encode($order->getEntityId());
->>>>>>> a353ecc3
             $orderNumber = $order->getIncrementId();
             $this->assertNotEmpty($customerOrderItemsInResponse['id']);
             $this->assertEquals($orderNumber, $customerOrderItemsInResponse['number']);
@@ -525,7 +521,7 @@
     }
     items
     {
-
+      id
       number
       status
       order_date
@@ -861,14 +857,10 @@
             [],
             '',
             array_merge(
-<<<<<<< HEAD
                 $this->customerAuthenticationHeader->execute(
                     $currentEmail,
                     $currentPassword
                 ),
-=======
-                $this->customerAuthenticationHeader->execute($currentEmail, $currentPassword),
->>>>>>> a353ecc3
                 ['Store' => $store]
             )
         );
