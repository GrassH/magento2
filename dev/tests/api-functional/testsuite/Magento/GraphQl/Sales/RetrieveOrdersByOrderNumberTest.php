<?php
/**
 * Copyright © Magento, Inc. All rights reserved.
 * See COPYING.txt for license details.
 */
declare(strict_types=1);

namespace Magento\GraphQl\Sales;

use Magento\Catalog\Api\ProductRepositoryInterface;
use Magento\Framework\Api\SearchCriteriaBuilder;
use Magento\Framework\Exception\AuthenticationException;
use Magento\Framework\Registry;
use Magento\GraphQl\GetCustomerAuthenticationHeader;
use Magento\Sales\Api\OrderRepositoryInterface;
use Magento\Sales\Model\ResourceModel\Order\Collection;
use Magento\TestFramework\Helper\Bootstrap;
use Magento\TestFramework\TestCase\GraphQlAbstract;

/**
 * Class RetrieveOrdersTest
 */
class RetrieveOrdersByOrderNumberTest extends GraphQlAbstract
{
    /** @var OrderRepositoryInterface */
    private $orderRepository;

    /** @var SearchCriteriaBuilder */
    private $searchCriteriaBuilder;

    /** @var GetCustomerAuthenticationHeader */
    private $customerAuthenticationHeader;

    /** @var ProductRepositoryInterface */
    private $productRepository;

    protected function setUp():void
    {
        parent::setUp();
        $objectManager = Bootstrap::getObjectManager();
        $this->customerAuthenticationHeader = $objectManager->get(GetCustomerAuthenticationHeader::class);
        $this->orderRepository = $objectManager->get(OrderRepositoryInterface::class);
        $this->searchCriteriaBuilder = $objectManager->get(SearchCriteriaBuilder::class);
        $this->productRepository = $objectManager->get(ProductRepositoryInterface::class);
    }

    /**
     * @magentoApiDataFixture Magento/Customer/_files/customer.php
     * @magentoApiDataFixture Magento/GraphQl/Sales/_files/orders_with_customer.php
     */
    public function testGetCustomerOrdersSimpleProductQuery()
    {
        $query =
            <<<QUERY
{
  customer
  {
   orders(filter:{number:{eq:"100000002"}}){
    total_count
    items
    {
      id
      number
      status
      order_date
      items{
        quantity_ordered
        product_sku
        product_name
        product_sale_price{currency value}
      }
      total {
                    base_grand_total {
                        value
                        currency
                    }
                    grand_total {
                        value
                        currency
                    }
                    subtotal {
                        value
                        currency
                    }

                }
    }
   }
 }
}
QUERY;

        $currentEmail = 'customer@example.com';
        $currentPassword = 'password';
        $response = $this->graphQlQuery(
            $query,
            [],
            '',
            $this->customerAuthenticationHeader->execute($currentEmail, $currentPassword)
        );

        $this->assertArrayHasKey('orders', $response['customer']);
        $this->assertArrayHasKey('items', $response['customer']['orders']);
        $this->assertNotEmpty($response['customer']['orders']['items']);
        $customerOrderItemsInResponse = $response['customer']['orders']['items'][0];
        $this->assertArrayHasKey('items', $customerOrderItemsInResponse);
        $this->assertNotEmpty($customerOrderItemsInResponse['items']);

        $searchCriteria = $this->searchCriteriaBuilder->addFilter('increment_id', '100000002')
            ->create();
        /** @var \Magento\Sales\Api\Data\OrderInterface[] $orders */
        $orders = $this->orderRepository->getList($searchCriteria)->getItems();
        foreach ($orders as $order) {
            $orderNumber = $order->getIncrementId();
            $this->assertNotEmpty($customerOrderItemsInResponse['id']);
            $this->assertEquals($orderNumber, $customerOrderItemsInResponse['number']);
            $this->assertEquals('Processing', $customerOrderItemsInResponse['status']);
        }
        $expectedOrderItems = [
            'quantity_ordered'=> 2,
            'product_sku'=> 'simple',
            'product_name'=> 'Simple Product',
            'product_sale_price'=> ['currency'=> 'USD', 'value'=> 10]
        ];
        $actualOrderItemsFromResponse = $customerOrderItemsInResponse['items'][0];
        $this->assertEquals($expectedOrderItems, $actualOrderItemsFromResponse);
        $actualOrderTotalFromResponse = $response['customer']['orders']['items'][0]['total'];
        $expectedOrderTotal = [
            'base_grand_total' => ['value'=> 120,'currency' =>'USD'],
            'grand_total' => ['value'=> 120,'currency' =>'USD'],
            'subtotal' => ['value'=> 120,'currency' =>'USD']
        ];
        $this->assertEquals($expectedOrderTotal, $actualOrderTotalFromResponse, 'Totals do not match');
    }

    /**
     *  Verify the customer order with tax, discount with shipping tax class set for calculation setting
     *
     * @magentoApiDataFixture Magento/Catalog/_files/product_simple_with_url_key.php
     * @magentoApiDataFixture Magento/Customer/_files/customer.php
     * @magentoApiDataFixture Magento/GraphQl/Tax/_files/tax_rule_for_region_1.php
     * @magentoApiDataFixture Magento/SalesRule/_files/cart_rule_10_percent_off_with_discount_on_shipping.php
     * @magentoApiDataFixture Magento/GraphQl/Tax/_files/tax_calculation_shipping_excludeTax_order_display_settings.php
     */
    public function testCustomerOrdersSimpleProductWithTaxesAndDiscounts()
    {
        $quantity = 4;
        $sku = 'simple1';
        $cartId = $this->createEmptyCart();
        $this->addProductToCart($cartId, $quantity, $sku);
        $this->setBillingAddress($cartId);
        $shippingMethod = $this->setShippingAddress($cartId);
        $paymentMethod = $this->setShippingMethod($cartId, $shippingMethod);
        $this->setPaymentMethod($cartId, $paymentMethod);
        $orderNumber = $this->placeOrder($cartId);
        $customerOrderResponse = $this->getCustomerOrderQuery($orderNumber);
        // Asserting discounts on order item level
<<<<<<< HEAD
        $this->assertEquals(4, $customerOrderResponse[0]['items'][0]['discounts'][0]['amount']['value']);
        $this->assertEquals('USD', $customerOrderResponse[0]['items'][0]['discounts'][0]['amount']['currency']);
        $this->assertEquals('Discount', $customerOrderResponse[0]['items'][0]['discounts'][0]['label']);
=======
        $this->assertEquals(
            4,
            $customerOrderResponse[0]['items'][0]['discounts'][0]['amount']['value']
        );
        $this->assertEquals(
            'USD',
            $customerOrderResponse[0]['items'][0]['discounts'][0]['amount']['currency']
        );
        $this->assertEquals(
            'Discount',
            $customerOrderResponse[0]['items'][0]['discounts'][0]['label']
        );
>>>>>>> 2f3ad15d
        $customerOrderItem = $customerOrderResponse[0];
        $this->assertTotalsWithTaxesAndDiscounts($customerOrderItem['total']);
        $this->deleteOrder();
    }

    /**
     * @param array $customerOrderItemTotal
     */
    private function assertTotalsWithTaxesAndDiscounts(array $customerOrderItemTotal): void
    {
        $this->assertCount(2, $customerOrderItemTotal['taxes']);
        $expectedProductAndShippingTaxes = [2.7, 1.35];
        $totalTaxes = [];
        foreach ($customerOrderItemTotal['taxes'] as $totalTaxFromResponse) {
            array_push($totalTaxes, $totalTaxFromResponse['amount']['value']);
        }
        foreach ($totalTaxes as $value) {
            $this->assertTrue(in_array($value, $expectedProductAndShippingTaxes));
        }
        foreach ($customerOrderItemTotal['taxes'] as $taxData) {
            $this->assertEquals('USD', $taxData['amount']['currency']);
            $this->assertEquals('US-TEST-*-Rate-1', $taxData['title']);
            $this->assertEquals(7.5, $taxData['rate']);
        }
        unset($customerOrderItemTotal['taxes']);
        $assertionMap = [
            'base_grand_total' => ['value' => 58.05, 'currency' =>'USD'],
            'grand_total' => ['value' => 58.05, 'currency' =>'USD'],
            'subtotal' => ['value' => 40, 'currency' =>'USD'],
            'total_tax' => ['value' => 4.05, 'currency' =>'USD'],
            'total_shipping' => ['value' => 20, 'currency' =>'USD'],
            'shipping_handling' => [
                'amount_including_tax' => ['value' => 21.5],
                'amount_excluding_tax' => ['value' => 20],
                'total_amount' => ['value' => 20, 'currency' =>'USD'],
                'discounts' => [
                    0 => ['amount'=>['value'=> 2, 'currency' =>'USD'],
                        'label' => 'Discount'
                    ]
                ],
                'taxes'=> [
                    0 => [
                        'amount'=>['value' => 1.35],
                        'title' => 'US-TEST-*-Rate-1',
                        'rate' => 7.5
                    ]
                ]
            ],
            'discounts' => [
                0 => ['amount' => [ 'value' => -6, 'currency' =>'USD'],
                    'label' => 'Discount'
                ]
            ]
        ];
        $this->assertResponseFields($customerOrderItemTotal, $assertionMap);
    }

    /**
     * @magentoApiDataFixture Magento/Customer/_files/customer.php
     * @magentoApiDataFixture Magento/GraphQl/Sales/_files/orders_with_customer.php
     */
    public function testGetMatchingCustomerOrders()
    {
        $query =
            <<<QUERY
{
  customer
  {
   orders(filter:{number:{match:"100"}}){
    total_count
    page_info{
      total_pages
      current_page
      page_size
    }
    items
    {
      id
      number
      status
      order_date
      items{
        quantity_ordered
        product_sku
        product_name
        product_type
        product_sale_price{currency value}
        product_url_key
      }
    }
   }
 }
}
QUERY;

        $currentEmail = 'customer@example.com';
        $currentPassword = 'password';
        $response = $this->graphQlQuery(
            $query,
            [],
            '',
            $this->customerAuthenticationHeader->execute($currentEmail, $currentPassword)
        );
        $this->assertArrayHasKey('orders', $response['customer']);
        $this->assertArrayHasKey('items', $response['customer']['orders']);
        $this->assertArrayHasKey('total_count', $response['customer']['orders']);
        $this->assertEquals(6, $response['customer']['orders']['total_count']);
        $this->assertCount(6, $response['customer']['orders']['items']);
        $customerOrderItems = $response['customer']['orders']['items'];
        $expectedOrderNumbers = ['100000002', '100000004', '100000005','100000006', '100000007', '100000008'];
        $actualOrdersFromResponse = [];
        foreach ($customerOrderItems as $order) {
            array_push($actualOrdersFromResponse, $order['number']);
        }
        $this->assertEquals($expectedOrderNumbers, $actualOrdersFromResponse, 'Order numbers do not match');
    }

    /**
     * @magentoApiDataFixture Magento/Customer/_files/customer.php
     * @magentoApiDataFixture Magento/GraphQl/Sales/_files/orders_with_customer.php
     */
    public function testGetMatchingOrdersForLowerQueryLength()
    {
        $query =
            <<<QUERY
{
 customer
 {
  orders(filter:{number:{match:"0"}}){
   total_count
   page_info{
     total_pages
     current_page
     page_size
   }
   items
   {
     id
     number
     status
     order_date
     items{
       quantity_ordered
       product_sku
       product_name
     }
   }
  }
}
}
QUERY;

        $currentEmail = 'customer@example.com';
        $currentPassword = 'password';
        //character length should not trigger an exception
        $response = $this->graphQlQuery(
            $query,
            [],
            '',
            $this->customerAuthenticationHeader->execute($currentEmail, $currentPassword)
        );
        $this->assertArrayHasKey('orders', $response['customer']);
        $this->assertArrayHasKey('items', $response['customer']['orders']);
        $this->assertArrayHasKey('total_count', $response['customer']['orders']);
        $this->assertEquals(6, $response['customer']['orders']['total_count']);
        $this->assertCount($response['customer']['orders']['total_count'], $response['customer']['orders']['items']);
    }

    /**
     * @magentoApiDataFixture Magento/Customer/_files/customer.php
     * @magentoApiDataFixture Magento/GraphQl/Sales/_files/orders_with_customer.php
     * @SuppressWarnings(PHPMD.ExcessiveMethodLength)
     */
    public function testGetMultipleCustomerOrdersQueryWithDefaultPagination()
    {
        $orderNumbers = ['100000007', '100000008'];
        $query = <<<QUERY
{
  customer
  {
    orders(filter:{number:{in:["{$orderNumbers[0]}","{$orderNumbers[1]}"]}}){
    total_count
    page_info{
      total_pages
      current_page
      page_size
    }
    items
    {
      id
      number
      status
      order_date
      items{
        quantity_ordered
        product_sku
        product_name
        product_type
        product_sale_price{currency value}
      }
      total{
        base_grand_total {value currency}
        grand_total {value currency}
        subtotal {value currency}
        total_shipping{value}
        total_tax{value currency}
        taxes {amount {currency value} title rate}
        total_shipping{value}
        shipping_handling{
               amount_including_tax{value}
               amount_excluding_tax{value}
               total_amount{value}
               taxes {amount{value} title rate}
               }
           }
    }
   }
 }
}
QUERY;

        $currentEmail = 'customer@example.com';
        $currentPassword = 'password';
        $response = $this->graphQlQuery(
            $query,
            [],
            '',
            $this->customerAuthenticationHeader->execute($currentEmail, $currentPassword)
        );
        $this->assertArrayNotHasKey('errors', $response);
        $this->assertArrayHasKey('orders', $response['customer']);
        $this->assertArrayHasKey('items', $response['customer']['orders']);
        $this->assertArrayHasKey('total_count', $response['customer']['orders']);
        $this->assertEquals(2, $response['customer']['orders']['total_count']);
        $this->assertArrayHasKey('page_info', $response['customer']['orders']);
        $pageInfo = $response['customer']['orders']['page_info'];
        $this->assertEquals(1, $pageInfo['current_page']);
        $this->assertEquals(20, $pageInfo['page_size']);
        $this->assertEquals(1, $pageInfo['total_pages']);
        $this->assertNotEmpty($response['customer']['orders']['items']);
        $customerOrderItemsInResponse = $response['customer']['orders']['items'];
        $this->assertCount(2, $response['customer']['orders']['items']);

        $searchCriteria = $this->searchCriteriaBuilder
            ->addFilter('increment_id', $orderNumbers, 'in')
            ->create();
        $orders = $this->orderRepository->getList($searchCriteria)->getItems();
        $key = 0;
        foreach ($orders as $order) {
            $orderId = base64_encode($order->getEntityId());
            $orderNumber = $order->getIncrementId();
            $orderItemInResponse = $customerOrderItemsInResponse[$key];
            $this->assertNotEmpty($orderItemInResponse['id']);
            $this->assertEquals($orderId, $orderItemInResponse['id']);
            $this->assertEquals($orderNumber, $orderItemInResponse['number']);
            $this->assertEquals('Processing', $orderItemInResponse['status']);
            $this->assertEquals(5, $orderItemInResponse['total']['shipping_handling']['total_amount']['value']);
            $this->assertEquals(5, $orderItemInResponse['total']['total_shipping']['value']);
            $this->assertEquals(5, $orderItemInResponse['total']['total_tax']['value']);
            $key++;
        }
    }

    /**
     * @magentoApiDataFixture Magento/Customer/_files/customer.php
     * @magentoApiDataFixture Magento/Sales/_files/orders_with_customer.php
     */
    public function testGetCustomerOrdersUnauthorizedCustomer()
    {
        $query =
            <<<QUERY
{
  customer
  {
   orders(filter:{number:{eq:"100000001"}}){
    total_count
    items
    {
      id
      number
      status
      order_date
    }
   }
 }
}
QUERY;
        $this->expectException(\Exception::class);
        $this->expectExceptionMessage('The current customer isn\'t authorized.');
        $this->graphQlQuery($query);
    }

    /**
     * @magentoApiDataFixture Magento/Customer/_files/two_customers.php
     * @magentoApiDataFixture Magento/Sales/_files/two_orders_for_two_diff_customers.php
     */
    public function testGetCustomerOrdersWithWrongCustomer()
    {
        $query =
            <<<QUERY
{
  customer
  {
   orders(filter:{number:{eq:"100000001"}}){
    total_count
    items
    {
      id
      number
      status
      order_date
    }
   }
 }
}
QUERY;
        $currentEmail = 'customer_two@example.com';
        $currentPassword = 'password';
        $responseWithWrongCustomer = $this->graphQlQuery(
            $query,
            [],
            '',
            $this->customerAuthenticationHeader->execute($currentEmail, $currentPassword)
        );
        $this->assertEquals(0, $responseWithWrongCustomer['customer']['orders']['total_count']);
        $this->assertEmpty($responseWithWrongCustomer['customer']['orders']['items']);

        $currentEmail = 'customer@example.com';
        $currentPassword = 'password';
        $responseWithCorrectCustomer = $this->graphQlQuery(
            $query,
            [],
            '',
            $this->customerAuthenticationHeader->execute($currentEmail, $currentPassword)
        );
        $this->assertEquals(1, $responseWithCorrectCustomer['customer']['orders']['total_count']);
        $this->assertNotEmpty($responseWithCorrectCustomer['customer']['orders']['items']);
    }

    /**
     * @param String $orderNumber
     * @throws AuthenticationException
     * @dataProvider dataProviderIncorrectOrder
     * @magentoApiDataFixture Magento/Customer/_files/customer.php
     * @magentoApiDataFixture Magento/GraphQl/Sales/_files/orders_with_customer.php
     */
    public function testGetCustomerNonExistingOrderQuery(string $orderNumber)
    {
        $query =
            <<<QUERY
{
  customer {
    orders(filter: {number: {eq: "{$orderNumber}"}}) {
      items {
        number
        items {
          product_sku
        }
        total {
          base_grand_total {
            value
            currency
          }
          grand_total {
            value
            currency
          }
          total_shipping {
            value
          }
          shipping_handling {
            amount_including_tax {
              value
            }
            amount_excluding_tax {
              value
            }
            total_amount {
              value
            }
            taxes {
              amount {
                value
              }
              title
              rate
            }
          }
          subtotal {
            value
            currency
          }
          taxes {
            amount {
              value
              currency
            }
            title
            rate
          }
          discounts {
            amount {
              value
              currency
            }
            label
          }
        }
      }
      page_info {
        current_page
        page_size
        total_pages
      }
      total_count
    }
  }
}

QUERY;

        $currentEmail = 'customer@example.com';
        $currentPassword = 'password';
        $response = $this->graphQlQuery(
            $query,
            [],
            '',
            $this->customerAuthenticationHeader->execute($currentEmail, $currentPassword)
        );
        $this->assertArrayNotHasKey('errors', $response);
        $this->assertArrayHasKey('customer', $response);
        $this->assertArrayHasKey('orders', $response['customer']);
        $this->assertArrayHasKey('items', $response['customer']['orders']);
        $this->assertCount(0, $response['customer']['orders']['items']);
        $this->assertArrayHasKey('total_count', $response['customer']['orders']);
        $this->assertEquals(0, $response['customer']['orders']['total_count']);
        $this->assertArrayHasKey('page_info', $response['customer']['orders']);
        $this->assertEquals(
            ['current_page' => 1, 'page_size' => 20, 'total_pages' => 0],
            $response['customer']['orders']['page_info']
        );
    }

    /**
     * @return array
     */
    public function dataProviderIncorrectOrder(): array
    {
        return [
            'correctFormatNonExistingOrder' => [
                '200000009',
            ],
            'alphaFormatNonExistingOrder' => [
                '200AA00B9',
            ],
            'longerFormatNonExistingOrder' => [
                'X0000-0033331',
            ],
        ];
    }

    /**
     * @param String $orderNumber
     * @param String $store
     * @param int $expectedCount
     * @throws AuthenticationException
     * @dataProvider dataProviderMultiStores
     * @magentoApiDataFixture Magento/Customer/_files/customer.php
     * @magentoApiDataFixture Magento/GraphQl/Sales/_files/two_orders_with_order_items_two_storeviews.php
     */
    public function testGetCustomerOrdersTwoStoreViewQuery(string $orderNumber, string $store, int $expectedCount)
    {
        $query =
            <<<QUERY
{
    customer {
           orders(filter:{number:{eq:"{$orderNumber}"}}) {
            page_info {current_page page_size total_pages}
             total_count
             items {
               number
               items{ product_sku }
               total {
                 base_grand_total{value currency}
                 grand_total{value currency}
                 subtotal { value currency }
                 shipping_handling
                 {
                   total_amount{value currency}
                 }
               }
             }
           }
         }
       }
QUERY;

        $headers = array_merge(
            $this->customerAuthenticationHeader->execute('customer@example.com', 'password'),
            ['Store' => $store]
        );
        $response = $this->graphQlQuery($query, [], '', $headers);
        $this->assertArrayHasKey('customer', $response);
        $this->assertArrayHasKey('orders', $response['customer']);
        $this->assertArrayHasKey('items', $response['customer']['orders']);
        $this->assertCount($expectedCount, $response['customer']['orders']['items']);
        $this->assertArrayHasKey('total_count', $response['customer']['orders']);
        $this->assertEquals($expectedCount, (int)$response['customer']['orders']['total_count']);
        $this->assertTotals($response, $expectedCount);
    }

    /**
     * @param array $response
     * @param int $expectedCount
     */
    private function assertTotals(array $response, int $expectedCount): void
    {
        $assertionMap = [
            'base_grand_total' => ['value' => 100, 'currency' =>'USD'],
            'grand_total' => ['value' => 100, 'currency' =>'USD'],
            'subtotal' => ['value' => 110, 'currency' =>'USD'],
            'shipping_handling' => [
                'total_amount' => ['value' => 10, 'currency' =>'USD']
            ]
        ];
        if ($expectedCount === 0) {
            $this->assertEmpty($response['customer']['orders']['items']);
        } else {
            $customerOrderItemTotal = $response['customer']['orders']['items'][0]['total'];
            $this->assertResponseFields($customerOrderItemTotal, $assertionMap);
        }
    }

    /**
     * @return array
     */
    public function dataProviderMultiStores(): array
    {
        return [
            'firstStoreFirstOrder' => [
                '100000001', 'default', 1
            ],
            'secondStoreSecondOrder' => [
                '100000002', 'fixture_second_store', 1
            ],
            'firstStoreSecondOrder' => [
                '100000002', 'default', 0
            ],
            'secondStoreFirstOrder' => [
                '100000001', 'fixture_second_store', 0
            ],
        ];
    }

    /**
     * Verify that the customer order has the tax information on shipping and totals
     *
     * @magentoApiDataFixture Magento/Customer/_files/customer.php
     * @magentoApiDataFixture Magento/Catalog/_files/product_simple_with_url_key.php
     * @magentoApiDataFixture Magento/GraphQl/Tax/_files/tax_rule_for_region_1.php
     * @magentoApiDataFixture Magento/GraphQl/Tax/_files/tax_calculation_shipping_excludeTax_order_display_settings.php
     */
    public function testCustomerOrderWithTaxesExcludedOnShipping()
    {
        $quantity = 2;
        $sku = 'simple1';
        $cartId = $this->createEmptyCart();
        $this->addProductToCart($cartId, $quantity, $sku);
        $this->setBillingAddress($cartId);
        $shippingMethod = $this->setShippingAddress($cartId);
        $paymentMethod = $this->setShippingMethod($cartId, $shippingMethod);
        $this->setPaymentMethod($cartId, $paymentMethod);
        $orderNumber = $this->placeOrder($cartId);
        $customerOrderResponse = $this->getCustomerOrderQuery($orderNumber);
        $customerOrderItem = $customerOrderResponse[0];
        $this->assertTotalsAndShippingWithExcludedTaxSetting($customerOrderItem['total']);
        $this->deleteOrder();
    }

    /**
     * Assert totals and shipping amounts with taxes excluded
     *
     * @param $customerOrderItemTotal
     */
    private function assertTotalsAndShippingWithExcludedTaxSetting($customerOrderItemTotal): void
    {
        $this->assertCount(2, $customerOrderItemTotal['taxes']);
        $expectedProductAndShippingTaxes = [1.5, 0.75];

        $totalTaxes = [];
        foreach ($customerOrderItemTotal['taxes'] as $totalTaxFromResponse) {
            array_push($totalTaxes, $totalTaxFromResponse['amount']['value']);
        }
        foreach ($totalTaxes as $value) {
            $this->assertTrue(in_array($value, $expectedProductAndShippingTaxes));
        }
        foreach ($customerOrderItemTotal['taxes'] as $taxData) {
            $this->assertEquals('USD', $taxData['amount']['currency']);
            $this->assertEquals('US-TEST-*-Rate-1', $taxData['title']);
            $this->assertEquals(7.5, $taxData['rate']);
        }
        unset($customerOrderItemTotal['taxes']);
        $assertionMap = [
            'base_grand_total' => ['value' => 32.25, 'currency' =>'USD'],
            'grand_total' => ['value' => 32.25, 'currency' =>'USD'],
            'total_tax' => ['value' => 2.25, 'currency' =>'USD'],
            'subtotal' => ['value' => 20, 'currency' =>'USD'],
            'discounts' => [],
            'total_shipping' => ['value' => 10, 'currency' =>'USD'],
            'shipping_handling' => [
                'amount_including_tax' => ['value' => 10.75],
                'amount_excluding_tax' => ['value' => 10],
                'total_amount' => ['value' => 10, 'currency' =>'USD'],
                'taxes'=> [
                    0 => [
                        'amount'=>['value' => 0.75],
                        'title' => 'US-TEST-*-Rate-1',
                        'rate' => 7.5
                    ]
                ],
                'discounts' =>[]
            ]
        ];
        $this->assertResponseFields($customerOrderItemTotal, $assertionMap);
    }

    /**
     * Verify that the customer order has the tax information on shipping and totals
     *
     * @magentoApiDataFixture Magento/Customer/_files/customer.php
     * @magentoApiDataFixture Magento/Catalog/_files/product_simple_with_url_key.php
     * @magentoApiDataFixture Magento/GraphQl/Tax/_files/tax_rule_for_region_1.php
     * @magentoApiDataFixture Magento/GraphQl/Tax/_files/tax_calculation_shipping_and_order_display_settings.php
     */
    public function testCustomerOrderWithTaxesIncludedOnShippingAndTotals()
    {
        $quantity = 2;
        $sku = 'simple1';
        $cartId = $this->createEmptyCart();
        $this->addProductToCart($cartId, $quantity, $sku);

        $this->setBillingAddress($cartId);
        $shippingMethod = $this->setShippingAddress($cartId);

        $paymentMethod = $this->setShippingMethod($cartId, $shippingMethod);
        $this->setPaymentMethod($cartId, $paymentMethod);

        $orderNumber = $this->placeOrder($cartId);
        $customerOrderResponse = $this->getCustomerOrderQuery($orderNumber);
        $customerOrderItem = $customerOrderResponse[0];
        $this->assertTotalsAndShippingWithTaxes($customerOrderItem['total']);
        $this->deleteOrder();
    }

    /**
     * Check order totals an shipping amounts with taxes
     *
     * @param array $customerOrderItemTotal
     */
    private function assertTotalsAndShippingWithTaxes(array $customerOrderItemTotal): void
    {
        $this->assertCount(2, $customerOrderItemTotal['taxes']);
        $expectedProductAndShippingTaxes = [1.5, 0.75];
        $totalTaxes = [];
        foreach ($customerOrderItemTotal['taxes'] as $totalTaxFromResponse) {
            array_push($totalTaxes, $totalTaxFromResponse['amount']['value']);
        }
        foreach ($totalTaxes as $value) {
            $this->assertTrue(in_array($value, $expectedProductAndShippingTaxes));
        }
        foreach ($customerOrderItemTotal['taxes'] as $taxData) {
            $this->assertEquals('USD', $taxData['amount']['currency']);
            $this->assertEquals('US-TEST-*-Rate-1', $taxData['title']);
            $this->assertEquals(7.5, $taxData['rate']);
        }
        unset($customerOrderItemTotal['taxes']);
        unset($customerOrderItemTotal['shipping_handling']['discounts']);
        $assertionMap = [
            'base_grand_total' => ['value' => 32.25, 'currency' =>'USD'],
            'grand_total' => ['value' => 32.25, 'currency' =>'USD'],
            'total_tax' => ['value' => 2.25, 'currency' =>'USD'],
            'subtotal' => ['value' => 20, 'currency' =>'USD'],
            'total_shipping' => ['value' => 10, 'currency' =>'USD'],
            'shipping_handling' => [
                'amount_including_tax' => ['value' => 10.75],
                'amount_excluding_tax' => ['value' => 10],
                'total_amount' => ['value' => 10, 'currency' =>'USD'],

                'taxes'=> [
                    0 => [
                        'amount'=>['value' => 0.75],
                        'title' => 'US-TEST-*-Rate-1',
                        'rate' => 7.5
                    ]
                ]
            ]
        ];
        $this->assertResponseFields($customerOrderItemTotal, $assertionMap);
    }

    /**
     * Create an empty cart with GraphQl mutation
     *
     * @return string
     */
    private function createEmptyCart(): string
    {
        $query = <<<QUERY
mutation {
  createEmptyCart
}
QUERY;
        $currentEmail = 'customer@example.com';
        $currentPassword = 'password';
        $response = $this->graphQlMutation(
            $query,
            [],
            '',
            $this->customerAuthenticationHeader->execute($currentEmail, $currentPassword)
        );
        return $response['createEmptyCart'];
    }

    /**
     * Add product to cart with GraphQl query
     *
     * @param string $cartId
     * @param float $qty
     * @param string $sku
     * @return void
     */
    private function addProductToCart(string $cartId, float $qty, string $sku): void
    {
        $query = <<<QUERY
mutation {
  addSimpleProductsToCart(
    input: {
      cart_id: "{$cartId}"
      cart_items: [
        {
          data: {
            quantity: {$qty}
            sku: "{$sku}"
          }
        }
      ]
    }
  ) {
    cart {items{quantity product {sku}}}}
}
QUERY;
        $currentEmail = 'customer@example.com';
        $currentPassword = 'password';
        $this->graphQlMutation(
            $query,
            [],
            '',
            $this->customerAuthenticationHeader->execute($currentEmail, $currentPassword)
        );
    }

    /**
     * Set billing address on cart with GraphQL mutation
     *
     * @param string $cartId
     * @return void
     */
    private function setBillingAddress(string $cartId): void
    {
        $query = <<<QUERY
mutation {
  setBillingAddressOnCart(
    input: {
      cart_id: "{$cartId}"
      billing_address: {
         address: {
          firstname: "John"
          lastname: "Smith"
          company: "Test company"
          street: ["test street 1", "test street 2"]
          city: "Texas City"
          postcode: "78717"
          telephone: "5123456677"
          region: "TX"
          country_code: "US"
         }
      }
    }
  ) {
    cart {
      billing_address {
        __typename
      }
    }
  }
}
QUERY;
        $currentEmail = 'customer@example.com';
        $currentPassword = 'password';
        $this->graphQlMutation(
            $query,
            [],
            '',
            $this->customerAuthenticationHeader->execute($currentEmail, $currentPassword)
        );
    }

    /**
     * Set shipping address on cart with GraphQl query
     *
     * @param string $cartId
     * @return array
     */
    private function setShippingAddress(string $cartId): array
    {
        $query = <<<QUERY
mutation {
  setShippingAddressesOnCart(
    input: {
      cart_id: "$cartId"
      shipping_addresses: [
        {
          address: {
            firstname: "test shipFirst"
            lastname: "test shipLast"
            company: "test company"
            street: ["test street 1", "test street 2"]
            city: "Montgomery"
            region: "AL"
            postcode: "36013"
            country_code: "US"
            telephone: "3347665522"
          }
        }
      ]
    }
  ) {
    cart {
      shipping_addresses {
        available_shipping_methods {
          carrier_code
          method_code
          amount {value}
        }
      }
    }
  }
}
QUERY;
        $currentEmail = 'customer@example.com';
        $currentPassword = 'password';
        $response = $this->graphQlMutation(
            $query,
            [],
            '',
            $this->customerAuthenticationHeader->execute($currentEmail, $currentPassword)
        );
        $shippingAddress = current($response['setShippingAddressesOnCart']['cart']['shipping_addresses']);
        $availableShippingMethod = current($shippingAddress['available_shipping_methods']);
        return $availableShippingMethod;
    }

    /**
     * Set shipping method on cart with GraphQl mutation
     *
     * @param string $cartId
     * @param array $method
     * @return array
     */
    private function setShippingMethod(string $cartId, array $method): array
    {
        $query = <<<QUERY
mutation {
  setShippingMethodsOnCart(input:  {
    cart_id: "{$cartId}",
    shipping_methods: [
      {
         carrier_code: "{$method['carrier_code']}"
         method_code: "{$method['method_code']}"
      }
    ]
  }) {
    cart {
      available_payment_methods {
        code
        title
      }
    }
  }
}
QUERY;
        $currentEmail = 'customer@example.com';
        $currentPassword = 'password';
        $response = $this->graphQlMutation(
            $query,
            [],
            '',
            $this->customerAuthenticationHeader->execute($currentEmail, $currentPassword)
        );

        $availablePaymentMethod = current($response['setShippingMethodsOnCart']['cart']['available_payment_methods']);
        return $availablePaymentMethod;
    }

    /**
     * Set payment method on cart with GrpahQl mutation
     *
     * @param string $cartId
     * @param array $method
     * @return void
     */
    private function setPaymentMethod(string $cartId, array $method): void
    {
        $query = <<<QUERY
mutation {
  setPaymentMethodOnCart(
    input: {
      cart_id: "{$cartId}"
      payment_method: {
        code: "{$method['code']}"
      }
    }
  ) {
    cart {selected_payment_method {code}}
  }
}
QUERY;
        $currentEmail = 'customer@example.com';
        $currentPassword = 'password';
        $this->graphQlMutation(
            $query,
            [],
            '',
            $this->customerAuthenticationHeader->execute($currentEmail, $currentPassword)
        );
    }

    /**
     * Place order using GraphQl mutation
     *
     * @param string $cartId
     * @return string
     */
    private function placeOrder(string $cartId): string
    {
        $query = <<<QUERY
mutation {
  placeOrder(
    input: {
      cart_id: "{$cartId}"
    }
  ) {
    order {
      order_number
    }
  }
}
QUERY;
        $currentEmail = 'customer@example.com';
        $currentPassword = 'password';
        $response = $this->graphQlMutation(
            $query,
            [],
            '',
            $this->customerAuthenticationHeader->execute($currentEmail, $currentPassword)
        );
        return $response['placeOrder']['order']['order_number'];
    }

    /**
     * Get customer order query
     *
     * @param string $orderNumber
     * @return array
     */
    private function getCustomerOrderQuery($orderNumber): array
    {
        $query =
            <<<QUERY
{
     customer {
       email
       orders(filter:{number:{eq:"{$orderNumber}"}}) {
         total_count
         items {
           id
           number
           order_date
           status
           items{product_name product_sku quantity_ordered discounts {amount{value currency} label}}
           total {
             base_grand_total{value currency}
             grand_total{value currency}
             total_tax{value currency}
             subtotal { value currency }
             taxes {amount{value currency} title rate}
             discounts {amount{value currency} label}
             total_shipping{value currency}
             shipping_handling
             {
               amount_including_tax{value}
               amount_excluding_tax{value}
               total_amount{value currency}
               taxes {amount{value} title rate}
               discounts {amount{value currency} label}
             }

           }
         }
       }
     }
   }
QUERY;
        $currentEmail = 'customer@example.com';
        $currentPassword = 'password';
        $response = $this->graphQlQuery(
            $query,
            [],
            '',
            $this->customerAuthenticationHeader->execute($currentEmail, $currentPassword)
        );

        $this->assertArrayHasKey('orders', $response['customer']);
        $this->assertArrayHasKey('items', $response['customer']['orders']);
        return $response['customer']['orders']['items'];
    }

    /**
     * Clean up orders
     *
     * @return void
     */
    private function deleteOrder(): void
    {
        /** @var Registry $registry */
        $registry = Bootstrap::getObjectManager()->get(Registry::class);
        $registry->unregister('isSecureArea');
        $registry->register('isSecureArea', true);
        /** @var $order \Magento\Sales\Model\Order */
        $orderCollection = Bootstrap::getObjectManager()->create(Collection::class);
        foreach ($orderCollection as $order) {
            $this->orderRepository->delete($order);
        }
        $registry->unregister('isSecureArea');
        $registry->register('isSecureArea', false);
    }
}<|MERGE_RESOLUTION|>--- conflicted
+++ resolved
@@ -155,24 +155,9 @@
         $orderNumber = $this->placeOrder($cartId);
         $customerOrderResponse = $this->getCustomerOrderQuery($orderNumber);
         // Asserting discounts on order item level
-<<<<<<< HEAD
         $this->assertEquals(4, $customerOrderResponse[0]['items'][0]['discounts'][0]['amount']['value']);
         $this->assertEquals('USD', $customerOrderResponse[0]['items'][0]['discounts'][0]['amount']['currency']);
         $this->assertEquals('Discount', $customerOrderResponse[0]['items'][0]['discounts'][0]['label']);
-=======
-        $this->assertEquals(
-            4,
-            $customerOrderResponse[0]['items'][0]['discounts'][0]['amount']['value']
-        );
-        $this->assertEquals(
-            'USD',
-            $customerOrderResponse[0]['items'][0]['discounts'][0]['amount']['currency']
-        );
-        $this->assertEquals(
-            'Discount',
-            $customerOrderResponse[0]['items'][0]['discounts'][0]['label']
-        );
->>>>>>> 2f3ad15d
         $customerOrderItem = $customerOrderResponse[0];
         $this->assertTotalsWithTaxesAndDiscounts($customerOrderItem['total']);
         $this->deleteOrder();
