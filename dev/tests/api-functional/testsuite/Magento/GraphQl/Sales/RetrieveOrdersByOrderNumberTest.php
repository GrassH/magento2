--- conflicted
+++ resolved
@@ -1169,28 +1169,12 @@
         );
     }
 
-<<<<<<< HEAD
-    /**
-     * @param string $cartId
-     * @param float $qty
-     * @param string $sku
-     * @param int $optionId
-     * @param int $selectionId
-     * @throws AuthenticationException
-     */
-    public function addBundleProductToCart(
+    public function addBundleProductQuery(
         string $cartId,
         float $qty,
         string $sku,
-        int $optionId1,
-        int $selectionId1,
-        int $optionId2,
-        int $selectionId2
+        array $optionsAndSelectionData
     ) {
-=======
-    public function addBundleProductQuery(string $cartId, float $qty, string $sku, array $optionsAndSelectionData)
-    {
->>>>>>> 9438a62d
         $query = <<<QUERY
 mutation {
   addBundleProductsToCart(input:{
