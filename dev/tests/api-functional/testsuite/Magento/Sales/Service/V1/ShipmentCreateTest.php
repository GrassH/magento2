--- conflicted
+++ resolved
@@ -81,7 +81,6 @@
             'updated_at' => null,
 //            'packages' => null,
             'shipping_label' => null,
-<<<<<<< HEAD
             'tracks' => [
                 [
                     'carrier_code' => 'UPS',
@@ -91,11 +90,12 @@
                     'track_number' => '12345678'
                 ]
             ],
-=======
-            'tracks' => [],
->>>>>>> 7aaf77a6
             'items' => $items,
-            'comments' => [],
+            'comments' => [
+                [
+                    'comment' => 'Shipment-related comment.'
+                ]
+            ],
         ];
         $result = $this->_webApiCall($serviceInfo, ['entity' => $data]);
         $this->assertNotEmpty($result);
