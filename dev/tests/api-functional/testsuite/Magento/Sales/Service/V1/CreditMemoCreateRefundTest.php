--- conflicted
+++ resolved
@@ -115,10 +115,6 @@
         );
         $this->assertNotEmpty($result);
         $order = $this->objectManager->get(OrderRepositoryInterface::class)->get($order->getId());
-<<<<<<< HEAD
-        //Totally refunded orders still can be processed and shipped.
-=======
->>>>>>> cd1bcb68
         $this->assertEquals(Order::STATE_CLOSED, $order->getState());
     }
 
