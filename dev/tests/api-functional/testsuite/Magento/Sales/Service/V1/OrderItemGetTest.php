<?php
/**
 * Copyright © Magento, Inc. All rights reserved.
 * See COPYING.txt for license details.
 */
namespace Magento\Sales\Service\V1;

use Magento\TestFramework\TestCase\WebapiAbstract;

class OrderItemGetTest extends WebapiAbstract
{
    const RESOURCE_PATH = '/V1/orders/items';

    const SERVICE_VERSION = 'V1';
    const SERVICE_NAME = 'salesOrderItemRepositoryV1';

    const ORDER_INCREMENT_ID = '100000001';

    /**
     * @var \Magento\TestFramework\ObjectManager
     */
    protected $objectManager;

    protected function setUp()
    {
        $this->objectManager = \Magento\TestFramework\Helper\Bootstrap::getObjectManager();
    }

    /**
     * @magentoApiDataFixture Magento/Sales/_files/order.php
     */
    public function testGet()
    {
        /** @var \Magento\Sales\Model\Order $order */
        $order = $this->objectManager->create(\Magento\Sales\Model\Order::class);
        $order->loadByIncrementId(self::ORDER_INCREMENT_ID);
        /** @var \Magento\Sales\Model\Order\Item $orderItem */
        $orderItem = current($order->getItems());

        $serviceInfo = [
            'rest' => [
                'resourcePath' => self::RESOURCE_PATH . '/' . $orderItem->getId(),
                'httpMethod' => \Magento\Framework\Webapi\Rest\Request::HTTP_METHOD_GET,
            ],
            'soap' => [
                'service' => self::SERVICE_NAME,
                'serviceVersion' => self::SERVICE_VERSION,
                'operation' => self::SERVICE_NAME . 'get',
            ],
        ];

        $response = $this->_webApiCall($serviceInfo, ['id' => $orderItem->getId()]);

        $this->assertTrue(is_array($response));
        $this->assertOrderItem($orderItem, $response);

        //check that nullable fields were marked as optional and were not sent
        foreach ($response as $fieldName => $value) {
            if ($fieldName == 'sku') {
                continue;
            }
            $this->assertNotNull($value);
        }
    }

    /**
     * @param \Magento\Sales\Model\Order\Item $orderItem
     * @param array $response
     * @return void
     */
    protected function assertOrderItem(\Magento\Sales\Model\Order\Item $orderItem, array $response)
    {
        $this->assertEquals($orderItem->getId(), $response['item_id']);
        $this->assertEquals($orderItem->getOrderId(), $response['order_id']);
        $this->assertEquals($orderItem->getProductId(), $response['product_id']);
        $this->assertEquals($orderItem->getProductType(), $response['product_type']);
        $this->assertEquals($orderItem->getBasePrice(), $response['base_price']);
        $this->assertEquals($orderItem->getRowTotal(), $response['row_total']);
    }

    /**
     * @magentoApiDataFixture Magento/Sales/_files/order_with_discount.php
     */
    public function testGetOrderWithDiscount()
    {
        /** @var \Magento\Sales\Model\Order $order */
        $order = $this->objectManager->create(\Magento\Sales\Model\Order::class);
        $order->loadByIncrementId(self::ORDER_INCREMENT_ID);
        /** @var \Magento\Sales\Model\Order\Item $orderItem */
        $orderItem = current($order->getItems());

        $serviceInfo = [
            'rest' => [
                'resourcePath' => self::RESOURCE_PATH . '/' . $orderItem->getId(),
                'httpMethod' => \Magento\Framework\Webapi\Rest\Request::HTTP_METHOD_GET,
            ],
            'soap' => [
                'service' => self::SERVICE_NAME,
                'serviceVersion' => self::SERVICE_VERSION,
                'operation' => self::SERVICE_NAME . 'get',
            ],
        ];

        $response = $this->_webApiCall($serviceInfo, ['id' => $orderItem->getId()]);

        $this->assertTrue(is_array($response));
        $this->assertEquals(8.00, $response['row_total']);
        $this->assertEquals(8.00, $response['base_row_total']);
<<<<<<< HEAD
=======
        $this->assertEquals(9.00, $response['row_total_incl_tax']);
        $this->assertEquals(9.00, $response['base_row_total_incl_tax']);
>>>>>>> f2912196
    }
}<|MERGE_RESOLUTION|>--- conflicted
+++ resolved
@@ -106,10 +106,7 @@
         $this->assertTrue(is_array($response));
         $this->assertEquals(8.00, $response['row_total']);
         $this->assertEquals(8.00, $response['base_row_total']);
-<<<<<<< HEAD
-=======
         $this->assertEquals(9.00, $response['row_total_incl_tax']);
         $this->assertEquals(9.00, $response['base_row_total_incl_tax']);
->>>>>>> f2912196
     }
 }