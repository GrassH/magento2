--- conflicted
+++ resolved
@@ -72,11 +72,8 @@
                         'value' => $attributeOptionValue
                     ]
                 ],
-<<<<<<< HEAD
-=======
                 'group_prices' => [],
                 'tier_prices' => []
->>>>>>> 9e632cfd
             ]
         ];
         ksort($expectedItems);
