--- conflicted
+++ resolved
@@ -11,11 +11,7 @@
 use Magento\TestFramework\TestCase\WebapiAbstract;
 
 /**
-<<<<<<< HEAD
- * TierPriceStorage API operations test.
-=======
  * Test all API calls for tier price storage.
->>>>>>> e304792b
  */
 class TierPriceStorageTest extends WebapiAbstract
 {
