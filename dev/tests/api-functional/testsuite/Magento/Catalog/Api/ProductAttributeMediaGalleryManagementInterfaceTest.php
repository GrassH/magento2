--- conflicted
+++ resolved
@@ -142,11 +142,7 @@
     {
         $requestData = [
             'id' => null,
-<<<<<<< HEAD
-            'media_type' => 'image',
-=======
             'media_type' => \Magento\Catalog\Model\Product\Attribute\Backend\Media\ImageEntryConverter::MEDIA_TYPE_CODE,
->>>>>>> f63f46a5
             'label' => 'Image Text',
             'position' => 1,
             'types' => ['image'],
