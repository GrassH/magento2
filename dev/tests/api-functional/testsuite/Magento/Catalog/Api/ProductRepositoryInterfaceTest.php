--- conflicted
+++ resolved
@@ -63,7 +63,6 @@
     ];
 
     /**
-<<<<<<< HEAD
      * @var RoleFactory
      */
     private $roleFactory;
@@ -91,10 +90,8 @@
     }
 
     /**
-=======
      * Test get() method
      *
->>>>>>> 07149711
      * @magentoApiDataFixture Magento/Catalog/_files/products_related.php
      */
     public function testGet()
@@ -802,18 +799,9 @@
     protected function updateProduct($product, ?string $token = null)
     {
         if (isset($product['custom_attributes'])) {
-<<<<<<< HEAD
             foreach ($product['custom_attributes'] as &$attribute) {
                 if ($attribute['attribute_code'] == 'category_ids' && !is_array($attribute['value'])) {
                     $attribute['value'] = [""];
-=======
-            $countOfProductCustomAttributes = sizeof($product['custom_attributes']);
-            for ($i = 0; $i < $countOfProductCustomAttributes; $i++) {
-                if ($product['custom_attributes'][$i]['attribute_code'] == 'category_ids'
-                    && !is_array($product['custom_attributes'][$i]['value'])
-                ) {
-                    $product['custom_attributes'][$i]['value'] = [""];
->>>>>>> 07149711
                 }
             }
         }
@@ -1258,16 +1246,9 @@
     protected function saveProduct($product, $storeCode = null, ?string $token = null)
     {
         if (isset($product['custom_attributes'])) {
-<<<<<<< HEAD
             foreach ($product['custom_attributes'] as &$attribute) {
                 if ($attribute['attribute_code'] == 'category_ids'
                     && !is_array($attribute['value'])
-=======
-            $countOfProductCustomAttributes = sizeof($product['custom_attributes']);
-            for ($i = 0; $i < $countOfProductCustomAttributes; $i++) {
-                if ($product['custom_attributes'][$i]['attribute_code'] == 'category_ids'
-                    && !is_array($product['custom_attributes'][$i]['value'])
->>>>>>> 07149711
                 ) {
                     $attribute['value'] = [""];
                 }
