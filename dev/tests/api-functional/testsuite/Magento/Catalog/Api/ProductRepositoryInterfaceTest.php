<?php
/**
 * Copyright © Magento, Inc. All rights reserved.
 * See COPYING.txt for license details.
 */
declare(strict_types=1);

namespace Magento\Catalog\Api;

use Magento\Authorization\Model\Role;
use Magento\Authorization\Model\Rules;
use Magento\Authorization\Model\RoleFactory;
use Magento\Authorization\Model\RulesFactory;
use Magento\Catalog\Api\Data\ProductInterface;
use Magento\CatalogInventory\Api\Data\StockItemInterface;
use Magento\Downloadable\Api\DomainManagerInterface;
use Magento\Downloadable\Model\Link;
use Magento\Integration\Api\AdminTokenServiceInterface;
use Magento\Store\Model\Store;
use Magento\Store\Model\Website;
use Magento\Store\Model\WebsiteRepository;
use Magento\TestFramework\Helper\Bootstrap;
use Magento\TestFramework\TestCase\WebapiAbstract;
use Magento\Framework\Api\ExtensibleDataInterface;
use Magento\Framework\Api\FilterBuilder;
use Magento\Framework\Api\SearchCriteriaBuilder;
use Magento\Framework\Api\SortOrder;
use Magento\Framework\Api\SortOrderBuilder;
use Magento\Framework\Exception\NoSuchEntityException;
use Magento\Framework\Webapi\Exception as HTTPExceptionCodes;

/**
 * Test for \Magento\Catalog\Api\ProductRepositoryInterface
 *
 * @magentoAppIsolation enabled
 * @SuppressWarnings(PHPMD.CouplingBetweenObjects)
 */
class ProductRepositoryInterfaceTest extends WebapiAbstract
{
    const SERVICE_NAME = 'catalogProductRepositoryV1';
    const SERVICE_VERSION = 'V1';
    const RESOURCE_PATH = '/V1/products';

    const KEY_TIER_PRICES = 'tier_prices';
    const KEY_SPECIAL_PRICE = 'special_price';
    const KEY_CATEGORY_LINKS = 'category_links';

    /**
     * @var array
     */
    private $productData = [
        [
            ProductInterface::SKU => 'simple',
            ProductInterface::NAME => 'Simple Related Product',
            ProductInterface::TYPE_ID => 'simple',
            ProductInterface::PRICE => 10,
        ],
        [
            ProductInterface::SKU => 'simple_with_cross',
            ProductInterface::NAME => 'Simple Product With Related Product',
            ProductInterface::TYPE_ID => 'simple',
            ProductInterface::PRICE => 10
        ],
    ];

    /**
<<<<<<< HEAD
     * @var RoleFactory
     */
    private $roleFactory;

    /**
     * @var RulesFactory
     */
    private $rulesFactory;

    /**
     * @var AdminTokenServiceInterface
     */
    private $adminTokens;
=======
     * @inheritDoc
     */
    protected function setUp()
    {
        parent::setUp();

        $objectManager = Bootstrap::getObjectManager();
        /** @var DomainManagerInterface $domainManager */
        $domainManager = $objectManager->get(DomainManagerInterface::class);
        $domainManager->addDomains(['example.com']);
    }
>>>>>>> c7f071f1

    /**
     * @inheritDoc
     */
<<<<<<< HEAD
    protected function setUp()
    {
        parent::setUp();

        $this->roleFactory = Bootstrap::getObjectManager()->get(RoleFactory::class);
        $this->rulesFactory = Bootstrap::getObjectManager()->get(RulesFactory::class);
        $this->adminTokens = Bootstrap::getObjectManager()->get(AdminTokenServiceInterface::class);
=======
    protected function tearDown()
    {
        parent::tearDown();

        $objectManager = Bootstrap::getObjectManager();
        /** @var DomainManagerInterface $domainManager */
        $domainManager = $objectManager->get(DomainManagerInterface::class);
        $domainManager->removeDomains(['example.com']);
>>>>>>> c7f071f1
    }

    /**
     * Test get() method
     *
     * @magentoApiDataFixture Magento/Catalog/_files/products_related.php
     */
    public function testGet()
    {
        $productData = $this->productData[0];
        $response = $this->getProduct($productData[ProductInterface::SKU]);
        foreach ([ProductInterface::SKU, ProductInterface::NAME, ProductInterface::PRICE] as $key) {
            $this->assertEquals($productData[$key], $response[$key]);
        }
        $this->assertEquals([1], $response[ProductInterface::EXTENSION_ATTRIBUTES_KEY]["website_ids"]);
    }

    /**
     * Get product
     *
     * @param string $sku
     * @param string|null $storeCode
     * @return array|bool|float|int|string
     */
    protected function getProduct($sku, $storeCode = null)
    {
        $serviceInfo = [
            'rest' => [
                'resourcePath' => self::RESOURCE_PATH . '/' . $sku,
                'httpMethod' => \Magento\Framework\Webapi\Rest\Request::HTTP_METHOD_GET,
            ],
            'soap' => [
                'service' => self::SERVICE_NAME,
                'serviceVersion' => self::SERVICE_VERSION,
                'operation' => self::SERVICE_NAME . 'Get',
            ],
        ];
        $response = $this->_webApiCall($serviceInfo, ['sku' => $sku], null, $storeCode);

        return $response;
    }

    /**
     * Test get() method with invalid sku
     */
    public function testGetNoSuchEntityException()
    {
        $invalidSku = '(nonExistingSku)';
        $serviceInfo = [
            'rest' => [
                'resourcePath' => self::RESOURCE_PATH . '/' . $invalidSku,
                'httpMethod' => \Magento\Framework\Webapi\Rest\Request::HTTP_METHOD_GET,
            ],
            'soap' => [
                'service' => self::SERVICE_NAME,
                'serviceVersion' => self::SERVICE_VERSION,
                'operation' => self::SERVICE_NAME . 'Get',
            ],
        ];

        $expectedMessage = "The product that was requested doesn't exist. Verify the product and try again.";

        try {
            $this->_webApiCall($serviceInfo, ['sku' => $invalidSku]);
            $this->fail("Expected throwing exception");
        } catch (\SoapFault $e) {
            $this->assertContains(
                $expectedMessage,
                $e->getMessage(),
                "SoapFault does not contain expected message."
            );
        } catch (\Exception $e) {
            $errorObj = $this->processRestExceptionResult($e);
            $this->assertEquals($expectedMessage, $errorObj['message']);
            $this->assertEquals(HTTPExceptionCodes::HTTP_NOT_FOUND, $e->getCode());
        }
    }

    /**
     * Product creation provider
     *
     * @return array
     */
    public function productCreationProvider()
    {
        $productBuilder = function ($data) {
            return array_replace_recursive(
                $this->getSimpleProductData(),
                $data
            );
        };

        return [
            [$productBuilder([ProductInterface::TYPE_ID => 'simple', ProductInterface::SKU => 'psku-test-1'])],
            [$productBuilder([ProductInterface::TYPE_ID => 'virtual', ProductInterface::SKU => 'psku-test-2'])],
        ];
    }

    /**
     * Load website by website code
     *
     * @param $websiteCode
     * @return Website
     */
    private function loadWebsiteByCode($websiteCode)
    {
        $websiteRepository = Bootstrap::getObjectManager()->get(WebsiteRepository::class);
        try {
            $website = $websiteRepository->get($websiteCode);
        } catch (NoSuchEntityException $e) {
            $this->fail("Couldn`t load website: {$websiteCode}");
        }

        return $website;
    }

    /**
     * Test removing association between product and website 1
     *
     * @magentoApiDataFixture Magento/Catalog/_files/product_with_two_websites.php
     */
    public function testUpdateWithDeleteWebsites()
    {
        $productBuilder[ProductInterface::SKU] = 'unique-simple-azaza';
        /** @var Website $website */
        $website = $this->loadWebsiteByCode('second_website');

        $websitesData = [
            'website_ids' => [
                $website->getId(),
            ]
        ];
        $productBuilder[ProductInterface::EXTENSION_ATTRIBUTES_KEY] = $websitesData;
        $response = $this->updateProduct($productBuilder);
        $this->assertEquals(
            $response[ProductInterface::EXTENSION_ATTRIBUTES_KEY]["website_ids"],
            $websitesData["website_ids"]
        );
    }

    /**
     * Test removing all website associations
     *
     * @magentoApiDataFixture Magento/Catalog/_files/product_with_two_websites.php
     */
    public function testDeleteAllWebsiteAssociations()
    {
        $productBuilder[ProductInterface::SKU] = 'unique-simple-azaza';

        $websitesData = [
            'website_ids' => []
        ];
        $productBuilder[ProductInterface::EXTENSION_ATTRIBUTES_KEY] = $websitesData;
        $response = $this->updateProduct($productBuilder);
        $this->assertEquals(
            $response[ProductInterface::EXTENSION_ATTRIBUTES_KEY]["website_ids"],
            $websitesData["website_ids"]
        );
    }

    /**
     * Test create() method with multiple websites
     *
     * @magentoApiDataFixture Magento/Catalog/_files/second_website.php
     */
    public function testCreateWithMultipleWebsites()
    {
        $productBuilder = $this->getSimpleProductData();
        $productBuilder[ProductInterface::SKU] = 'test-test-sku';
        $productBuilder[ProductInterface::TYPE_ID] = 'simple';
        /** @var Website $website */
        $website = $this->loadWebsiteByCode('test_website');

        $websitesData = [
            'website_ids' => [
                1,
                (int) $website->getId(),
            ]
        ];
        $productBuilder[ProductInterface::EXTENSION_ATTRIBUTES_KEY] = $websitesData;
        $response = $this->saveProduct($productBuilder);
        $this->assertEquals(
            $response[ProductInterface::EXTENSION_ATTRIBUTES_KEY]["website_ids"],
            $websitesData["website_ids"]
        );
        $this->deleteProduct($productBuilder[ProductInterface::SKU]);
    }

    /**
     * Add product associated with website that is not associated with default store
     *
     * @magentoApiDataFixture Magento/Store/_files/second_website_with_two_stores.php
     */
    public function testCreateWithNonDefaultStoreWebsite()
    {
        $productBuilder = $this->getSimpleProductData();
        $productBuilder[ProductInterface::SKU] = 'test-sku-second-site-123';
        $productBuilder[ProductInterface::TYPE_ID] = 'simple';
        /** @var Website $website */
        $website = $this->loadWebsiteByCode('test');

        $websitesData = [
            'website_ids' => [
                $website->getId(),
            ]
        ];
        $productBuilder[ProductInterface::EXTENSION_ATTRIBUTES_KEY] = $websitesData;
        $response = $this->saveProduct($productBuilder);
        $this->assertEquals(
            $websitesData["website_ids"],
            $response[ProductInterface::EXTENSION_ATTRIBUTES_KEY]["website_ids"]
        );
        $this->deleteProduct($productBuilder[ProductInterface::SKU]);
    }

    /**
     * Update product to be associated with website that is not associated with default store
     *
     * @magentoApiDataFixture Magento/Catalog/_files/product_with_two_websites.php
     * @magentoApiDataFixture Magento/Store/_files/second_website_with_two_stores.php
     */
    public function testUpdateWithNonDefaultStoreWebsite()
    {
        $productBuilder[ProductInterface::SKU] = 'unique-simple-azaza';
        /** @var Website $website */
        $website = $this->loadWebsiteByCode('test');

        $this->assertNotContains(Store::SCOPE_DEFAULT, $website->getStoreCodes());

        $websitesData = [
            'website_ids' => [
                $website->getId(),
            ]
        ];
        $productBuilder[ProductInterface::EXTENSION_ATTRIBUTES_KEY] = $websitesData;
        $response = $this->updateProduct($productBuilder);
        $this->assertEquals(
            $websitesData["website_ids"],
            $response[ProductInterface::EXTENSION_ATTRIBUTES_KEY]["website_ids"]
        );
    }

    /**
     * Update product without specifying websites
     *
     * @magentoApiDataFixture Magento/Catalog/_files/product_with_two_websites.php
     */
    public function testUpdateWithoutWebsiteIds()
    {
        $productBuilder[ProductInterface::SKU] = 'unique-simple-azaza';
        $originalProduct = $this->getProduct($productBuilder[ProductInterface::SKU]);
        $newName = 'Updated Product';

        $productBuilder[ProductInterface::NAME] = $newName;
        $response = $this->updateProduct($productBuilder);
        $this->assertEquals(
            $newName,
            $response[ProductInterface::NAME]
        );
        $this->assertEquals(
            $originalProduct[ProductInterface::EXTENSION_ATTRIBUTES_KEY]["website_ids"],
            $response[ProductInterface::EXTENSION_ATTRIBUTES_KEY]["website_ids"]
        );
    }

    /**
     * Test create() method
     *
     * @dataProvider productCreationProvider
     */
    public function testCreate($product)
    {
        $response = $this->saveProduct($product);
        $this->assertArrayHasKey(ProductInterface::SKU, $response);
        $this->deleteProduct($product[ProductInterface::SKU]);
    }

    /**
     * @param array $fixtureProduct
     *
     * @dataProvider productCreationProvider
     * @magentoApiDataFixture Magento/Store/_files/fixture_store_with_catalogsearch_index.php
     */
    public function testCreateAllStoreCode($fixtureProduct)
    {
        $response = $this->saveProduct($fixtureProduct, 'all');
        $this->assertArrayHasKey(ProductInterface::SKU, $response);

        /** @var \Magento\Store\Model\StoreManagerInterface $storeManager */
        $storeManager = \Magento\TestFramework\ObjectManager::getInstance()->get(
            \Magento\Store\Model\StoreManagerInterface::class
        );

        foreach ($storeManager->getStores(true) as $store) {
            $code = $store->getCode();
            if ($code === Store::ADMIN_CODE) {
                continue;
            }
            $this->assertArrayHasKey(
                ProductInterface::SKU,
                $this->getProduct($fixtureProduct[ProductInterface::SKU], $code)
            );
        }
        $this->deleteProduct($fixtureProduct[ProductInterface::SKU]);
    }

    /**
     * Test creating product with all store code on single store
     *
     * @param array $fixtureProduct
     * @dataProvider productCreationProvider
     */
    public function testCreateAllStoreCodeForSingleWebsite($fixtureProduct)
    {
        $response = $this->saveProduct($fixtureProduct, 'all');
        $this->assertArrayHasKey(ProductInterface::SKU, $response);

        /** @var \Magento\Store\Model\StoreManagerInterface $storeManager */
        $storeManager = \Magento\TestFramework\ObjectManager::getInstance()->get(
            \Magento\Store\Model\StoreManagerInterface::class
        );

        foreach ($storeManager->getStores(true) as $store) {
            $code = $store->getCode();
            if ($code === Store::ADMIN_CODE) {
                continue;
            }
            $this->assertArrayHasKey(
                ProductInterface::SKU,
                $this->getProduct($fixtureProduct[ProductInterface::SKU], $code)
            );
        }
        $this->deleteProduct($fixtureProduct[ProductInterface::SKU]);
    }

    /**
     * Test create() method with invalid price format
     */
    public function testCreateInvalidPriceFormat()
    {
        $this->_markTestAsRestOnly("In case of SOAP type casting is handled by PHP SoapServer, no need to test it");
        $expectedMessage = 'Error occurred during "price" processing. '
            . 'The "invalid_format" value\'s type is invalid. The "float" type was expected. Verify and try again.';

        try {
            $this->saveProduct(['name' => 'simple', 'price' => 'invalid_format', 'sku' => 'simple']);
            $this->fail("Expected exception was not raised");
        } catch (\Exception $e) {
            $errorObj = $this->processRestExceptionResult($e);
            $this->assertEquals($expectedMessage, $errorObj['message']);
            $this->assertEquals(HTTPExceptionCodes::HTTP_BAD_REQUEST, $e->getCode());
        }
    }

    /**
     * @param array $fixtureProduct
     *
     * @dataProvider productCreationProvider
     * @magentoApiDataFixture Magento/Store/_files/fixture_store_with_catalogsearch_index.php
     */
    public function testDeleteAllStoreCode($fixtureProduct)
    {
        $sku = $fixtureProduct[ProductInterface::SKU];
        $this->saveProduct($fixtureProduct);
        $this->expectException('Exception');
        $this->expectExceptionMessage(
            "The product that was requested doesn't exist. Verify the product and try again."
        );

        // Delete all with 'all' store code
        $this->deleteProduct($sku);
        $this->getProduct($sku);
    }

    /**
     * Test product links
     */
    public function testProductLinks()
    {
        // Create simple product
        $productData = [
            ProductInterface::SKU => "product_simple_500",
            ProductInterface::NAME => "Product Simple 500",
            ProductInterface::VISIBILITY => 4,
            ProductInterface::TYPE_ID => 'simple',
            ProductInterface::PRICE => 100,
            ProductInterface::STATUS => 1,
            ProductInterface::TYPE_ID => 'simple',
            ProductInterface::ATTRIBUTE_SET_ID => 4,
            ProductInterface::EXTENSION_ATTRIBUTES_KEY => [
                'stock_item' => $this->getStockItemData()
            ]
        ];

        $this->saveProduct($productData);

        $productLinkData = [
            "sku" => "product_simple_with_related_500",
            "link_type" => "related",
            "linked_product_sku" => "product_simple_500",
            "linked_product_type" => "simple",
            "position" => 0
        ];
        $productWithRelatedData = [
            ProductInterface::SKU => "product_simple_with_related_500",
            ProductInterface::NAME => "Product Simple with Related 500",
            ProductInterface::VISIBILITY => 4,
            ProductInterface::TYPE_ID => 'simple',
            ProductInterface::PRICE => 100,
            ProductInterface::STATUS => 1,
            ProductInterface::ATTRIBUTE_SET_ID => 4,
            "product_links" => [$productLinkData]
        ];

        $this->saveProduct($productWithRelatedData);
        $response = $this->getProduct("product_simple_with_related_500");

        $this->assertArrayHasKey('product_links', $response);
        $links = $response['product_links'];
        $this->assertEquals(1, count($links));
        $this->assertEquals($productLinkData, $links[0]);

        // update link information
        $productLinkData = [
            "sku" => "product_simple_with_related_500",
            "link_type" => "upsell",
            "linked_product_sku" => "product_simple_500",
            "linked_product_type" => "simple",
            "position" => 0
        ];
        $productWithUpsellData = [
            ProductInterface::SKU => "product_simple_with_related_500",
            ProductInterface::NAME => "Product Simple with Related 500",
            ProductInterface::VISIBILITY => 4,
            ProductInterface::TYPE_ID => 'simple',
            ProductInterface::PRICE => 100,
            ProductInterface::STATUS => 1,
            ProductInterface::ATTRIBUTE_SET_ID => 4,
            "product_links" => [$productLinkData]
        ];

        $this->saveProduct($productWithUpsellData);
        $response = $this->getProduct("product_simple_with_related_500");

        $this->assertArrayHasKey('product_links', $response);
        $links = $response['product_links'];
        $this->assertEquals(1, count($links));
        $this->assertEquals($productLinkData, $links[0]);

        // Remove link
        $productWithNoLinkData = [
            ProductInterface::SKU => "product_simple_with_related_500",
            ProductInterface::NAME => "Product Simple with Related 500",
            ProductInterface::VISIBILITY => 4,
            ProductInterface::TYPE_ID => 'simple',
            ProductInterface::PRICE => 100,
            ProductInterface::STATUS => 1,
            ProductInterface::ATTRIBUTE_SET_ID => 4,
            "product_links" => []
        ];

        $this->saveProduct($productWithNoLinkData);
        $response = $this->getProduct("product_simple_with_related_500");
        $this->assertArrayHasKey('product_links', $response);
        $links = $response['product_links'];
        $this->assertEquals([], $links);

        $this->deleteProduct("product_simple_500");
        $this->deleteProduct("product_simple_with_related_500");
    }

    /**
     * Get options data
     *
     * @param string $productSku
     * @return array
     */
    protected function getOptionsData($productSku)
    {
        return [
            [
                "product_sku" => $productSku,
                "title" => "DropdownOption",
                "type" => "drop_down",
                "sort_order" => 0,
                "is_require" => true,
                "values" => [
                    [
                        "title" => "DropdownOption2_1",
                        "sort_order" => 0,
                        "price" => 3,
                        "price_type" => "fixed",
                    ],
                ],
            ],
            [
                "product_sku" => $productSku,
                "title" => "CheckboxOption",
                "type" => "checkbox",
                "sort_order" => 1,
                "is_require" => false,
                "values" => [
                    [
                        "title" => "CheckBoxValue1",
                        "price" => 5,
                        "price_type" => "fixed",
                        "sort_order" => 1,
                    ],
                ],
            ],
        ];
    }

    /**
     * Test product options
     */
    public function testProductOptions()
    {
        //Create product with options
        $productData = $this->getSimpleProductData();
        $optionsDataInput = $this->getOptionsData($productData['sku']);
        $productData['options'] = $optionsDataInput;
        $this->saveProduct($productData);
        $response = $this->getProduct($productData[ProductInterface::SKU]);

        $this->assertArrayHasKey('options', $response);
        $options = $response['options'];
        $this->assertEquals(2, count($options));
        $this->assertEquals(1, count($options[0]['values']));
        $this->assertEquals(1, count($options[1]['values']));

        //update the product options, adding a value to option 1, delete an option and create a new option
        $options[0]['values'][] = [
            "title" => "Value2",
            "price" => 6,
            "price_type" => "fixed",
            'sort_order' => 3,
        ];
        $options[1] = [
            "product_sku" => $productData['sku'],
            "title" => "DropdownOption2",
            "type" => "drop_down",
            "sort_order" => 3,
            "is_require" => false,
            "values" => [
                [
                    "title" => "Value3",
                    "price" => 7,
                    "price_type" => "fixed",
                    "sort_order" => 4,
                ],
            ],
        ];
        $response['options'] = $options;
        $response = $this->updateProduct($response);
        $this->assertArrayHasKey('options', $response);
        $options = $response['options'];
        $this->assertEquals(2, count($options));
        $this->assertEquals(2, count($options[0]['values']));
        $this->assertEquals(1, count($options[1]['values']));

        //update product without setting options field, option should not be changed
        unset($response['options']);
        $this->updateProduct($response);
        $response = $this->getProduct($productData[ProductInterface::SKU]);
        $this->assertArrayHasKey('options', $response);
        $options = $response['options'];
        $this->assertEquals(2, count($options));

        //update product with empty options, options should be removed
        $response['options'] = [];
        $response = $this->updateProduct($response);
        $this->assertEmpty($response['options']);

        $this->deleteProduct($productData[ProductInterface::SKU]);
    }

    /**
     * Test product with media gallery
     */
    public function testProductWithMediaGallery()
    {
        $testImagePath = __DIR__ . DIRECTORY_SEPARATOR . '_files' . DIRECTORY_SEPARATOR . 'test_image.jpg';
        // @codingStandardsIgnoreLine
        $encodedImage = base64_encode(file_get_contents($testImagePath));
        //create a product with media gallery
        $filename1 = 'tiny1' . time() . '.jpg';
        $filename2 = 'tiny2' . time() . '.jpeg';
        $productData = $this->getSimpleProductData();
        $productData['media_gallery_entries'] = $this->getMediaGalleryData($filename1, $encodedImage, $filename2);
        $response = $this->saveProduct($productData);
        $this->assertArrayHasKey('media_gallery_entries', $response);
        $mediaGalleryEntries = $response['media_gallery_entries'];
        $this->assertEquals(2, count($mediaGalleryEntries));
        $id = $mediaGalleryEntries[0]['id'];
        foreach ($mediaGalleryEntries as &$entry) {
            unset($entry['id']);
        }
        $expectedValue = [
            [
                'label' => 'tiny1',
                'position' => 1,
                'media_type' => 'image',
                'disabled' => true,
                'types' => [],
                'file' => '/t/i/' . $filename1,
            ],
            [
                'label' => 'tiny2',
                'position' => 2,
                'media_type' => 'image',
                'disabled' => false,
                'types' => [],
                'file' => '/t/i/' . $filename2,
            ],
        ];
        $this->assertEquals($expectedValue, $mediaGalleryEntries);
        //update the product media gallery
        $response['media_gallery_entries'] = [
            [
                'id' => $id,
                'media_type' => 'image',
                'label' => 'tiny1_new_label',
                'position' => 1,
                'disabled' => false,
                'types' => [],
                'file' => '/t/i/' . $filename1,
            ],
        ];
        $response = $this->updateProduct($response);
        $mediaGalleryEntries = $response['media_gallery_entries'];
        $this->assertEquals(1, count($mediaGalleryEntries));
        unset($mediaGalleryEntries[0]['id']);
        $expectedValue = [
            [
                'label' => 'tiny1_new_label',
                'media_type' => 'image',
                'position' => 1,
                'disabled' => false,
                'types' => [],
                'file' => '/t/i/' . $filename1,
            ]
        ];
        $this->assertEquals($expectedValue, $mediaGalleryEntries);
        //don't set the media_gallery_entries field, existing entry should not be touched
        unset($response['media_gallery_entries']);
        $response = $this->updateProduct($response);
        $mediaGalleryEntries = $response['media_gallery_entries'];
        $this->assertEquals(1, count($mediaGalleryEntries));
        unset($mediaGalleryEntries[0]['id']);
        $this->assertEquals($expectedValue, $mediaGalleryEntries);
        //pass empty array, delete all existing media gallery entries
        $response['media_gallery_entries'] = [];
        $response = $this->updateProduct($response);
        $this->assertEquals(true, empty($response['media_gallery_entries']));
        $this->deleteProduct($productData[ProductInterface::SKU]);
    }

    /**
     * Test update() method
     *
     * @magentoApiDataFixture Magento/Catalog/_files/product_simple.php
     */
    public function testUpdate()
    {
        $productData = [
            ProductInterface::NAME => 'Very Simple Product', //new name
            ProductInterface::SKU => 'simple', //sku from fixture
        ];
        $product = $this->getSimpleProductData($productData);
        $response = $this->updateProduct($product);

        $this->assertArrayHasKey(ProductInterface::SKU, $response);
        $this->assertArrayHasKey(ProductInterface::NAME, $response);
        $this->assertEquals($productData[ProductInterface::NAME], $response[ProductInterface::NAME]);
        $this->assertEquals($productData[ProductInterface::SKU], $response[ProductInterface::SKU]);
    }

    /**
     * Update product with extension attributes.
     *
     * @magentoApiDataFixture Magento/Downloadable/_files/product_downloadable.php
     */
    public function testUpdateWithExtensionAttributes(): void
    {
        $sku = 'downloadable-product';
        $linksKey = 'downloadable_product_links';
        $productData = [
            ProductInterface::NAME => 'Downloadable (updated)',
            ProductInterface::SKU => $sku,
        ];
        $response = $this->updateProduct($productData);

        self::assertArrayHasKey(ExtensibleDataInterface::EXTENSION_ATTRIBUTES_KEY, $response);
        self::assertArrayHasKey($linksKey, $response[ExtensibleDataInterface::EXTENSION_ATTRIBUTES_KEY]);
        self::assertCount(1, $response[ExtensibleDataInterface::EXTENSION_ATTRIBUTES_KEY][$linksKey]);

        $linkData = $response[ExtensibleDataInterface::EXTENSION_ATTRIBUTES_KEY][$linksKey][0];

        self::assertArrayHasKey(Link::KEY_LINK_URL, $linkData);
        self::assertEquals('http://example.com/downloadable.txt', $linkData[Link::KEY_LINK_URL]);
    }

    /**
     * Update product
     *
     * @param array $product
     * @param string|null $token
     * @return array|bool|float|int|string
     */
    protected function updateProduct($product, ?string $token = null)
    {
        if (isset($product['custom_attributes'])) {
<<<<<<< HEAD
            foreach ($product['custom_attributes'] as &$attribute) {
                if ($attribute['attribute_code'] == 'category_ids' && !is_array($attribute['value'])) {
                    $attribute['value'] = [""];
=======
            foreach ($product['custom_attributes'] as &$customAttribute) {
                if ($customAttribute['attribute_code'] == 'category_ids'
                    && !is_array($customAttribute['value'])
                ) {
                    $customAttribute['value'] = [""];
>>>>>>> c7f071f1
                }
            }
        }
        $sku = $product[ProductInterface::SKU];
        if (TESTS_WEB_API_ADAPTER == self::ADAPTER_REST) {
            $product[ProductInterface::SKU] = null;
        }

        $serviceInfo = [
            'rest' => [
                'resourcePath' => self::RESOURCE_PATH . '/' . $sku,
                'httpMethod' => \Magento\Framework\Webapi\Rest\Request::HTTP_METHOD_PUT,
            ],
            'soap' => [
                'service' => self::SERVICE_NAME,
                'serviceVersion' => self::SERVICE_VERSION,
                'operation' => self::SERVICE_NAME . 'Save',
            ],
        ];
        if ($token) {
            $serviceInfo['rest']['token'] = $serviceInfo['soap']['token'] = $token;
        }
        $requestData = ['product' => $product];
        $response = $this->_webApiCall($serviceInfo, $requestData);
        return $response;
    }

    /**
     * Test delete() method
     *
     * @magentoApiDataFixture Magento/Catalog/_files/product_simple.php
     */
    public function testDelete()
    {
        $response = $this->deleteProduct('simple');
        $this->assertTrue($response);
    }

    /**
     * Test getList() method
     *
     * @magentoApiDataFixture Magento/Catalog/_files/product_simple.php
     */
    public function testGetList()
    {
        $searchCriteria = [
            'searchCriteria' => [
                'filter_groups' => [
                    [
                        'filters' => [
                            [
                                'field' => 'sku',
                                'value' => 'simple',
                                'condition_type' => 'eq',
                            ],
                        ],
                    ],
                ],
                'current_page' => 1,
                'page_size' => 2,
            ],
        ];

        $serviceInfo = [
            'rest' => [
                'resourcePath' => self::RESOURCE_PATH . '?' . http_build_query($searchCriteria),
                'httpMethod' => \Magento\Framework\Webapi\Rest\Request::HTTP_METHOD_GET,
            ],
            'soap' => [
                'service' => self::SERVICE_NAME,
                'serviceVersion' => self::SERVICE_VERSION,
                'operation' => self::SERVICE_NAME . 'GetList',
            ],
        ];

        $response = $this->_webApiCall($serviceInfo, $searchCriteria);

        $this->assertArrayHasKey('search_criteria', $response);
        $this->assertArrayHasKey('total_count', $response);
        $this->assertArrayHasKey('items', $response);

        $this->assertEquals($searchCriteria['searchCriteria'], $response['search_criteria']);
        $this->assertTrue($response['total_count'] > 0);
        $this->assertTrue(count($response['items']) > 0);

        $this->assertNotNull($response['items'][0]['sku']);
        $this->assertNotNull($response['items'][0][ExtensibleDataInterface::EXTENSION_ATTRIBUTES_KEY]['website_ids']);
        $this->assertEquals('simple', $response['items'][0]['sku']);

        $index = null;
        foreach ($response['items'][0]['custom_attributes'] as $key => $customAttribute) {
            if ($customAttribute['attribute_code'] == 'category_ids') {
                $index = $key;
                break;
            }
        }
        $this->assertNotNull($index, 'Category information wasn\'t set');

        $expectedResult = (TESTS_WEB_API_ADAPTER == self::ADAPTER_SOAP) ? ['string' => '2'] : ['2'];
        $this->assertEquals($expectedResult, $response['items'][0]['custom_attributes'][$index]['value']);
    }

    /**
     * Test getList() method with additional params
     *
     * @magentoApiDataFixture Magento/Catalog/_files/product_simple.php
     */
    public function testGetListWithAdditionalParams()
    {
        $this->_markTestAsRestOnly();
        $searchCriteria = [
            'searchCriteria' => [
                'current_page' => 1,
                'page_size' => 2,
            ],
        ];
        $additionalParams = urlencode('items[id,custom_attributes[description]]');

        $serviceInfo = [
            'rest' => [
                'resourcePath' => self::RESOURCE_PATH . '?' . http_build_query($searchCriteria) . '&fields=' .
                    $additionalParams,
                'httpMethod' => \Magento\Framework\Webapi\Rest\Request::HTTP_METHOD_GET,
            ]
        ];

        $response = $this->_webApiCall($serviceInfo, $searchCriteria);

        $this->assertArrayHasKey('items', $response);
        $this->assertTrue(count($response['items']) > 0);

        $indexDescription = null;
        foreach ($response['items'][0]['custom_attributes'] as $key => $customAttribute) {
            if ($customAttribute['attribute_code'] == 'description') {
                $indexDescription = $key;
            }
        }

        $this->assertNotNull($response['items'][0]['custom_attributes'][$indexDescription]['attribute_code']);
        $this->assertNotNull($response['items'][0]['custom_attributes'][$indexDescription]['value']);
        $this->assertTrue(count($response['items'][0]['custom_attributes']) == 1);
    }

    /**
     * Test getList() method with filtering by website
     *
     * @magentoApiDataFixture Magento/Catalog/_files/products_with_websites_and_stores.php
     * @return void
     */
    public function testGetListWithFilteringByWebsite()
    {
        $website = $this->loadWebsiteByCode('test');
        $searchCriteria = [
            'searchCriteria' => [
                'filter_groups' => [
                    [
                        'filters' => [
                            [
                                'field' => 'website_id',
                                'value' => $website->getId(),
                                'condition_type' => 'eq',
                            ],
                        ],
                    ],
                ],
                'current_page' => 1,
                'page_size' => 10,
            ],
        ];
        $serviceInfo = [
            'rest' => [
                'resourcePath' => self::RESOURCE_PATH . '?' . http_build_query($searchCriteria),
                'httpMethod' => \Magento\Framework\Webapi\Rest\Request::HTTP_METHOD_GET,
            ],
            'soap' => [
                'service' => self::SERVICE_NAME,
                'serviceVersion' => self::SERVICE_VERSION,
                'operation' => self::SERVICE_NAME . 'GetList',
            ],
        ];
        $response = $this->_webApiCall($serviceInfo, $searchCriteria);

        $this->assertArrayHasKey('search_criteria', $response);
        $this->assertArrayHasKey('total_count', $response);
        $this->assertArrayHasKey('items', $response);
        $this->assertTrue(count($response['items']) == 1);
        $this->assertTrue(isset($response['items'][0]['sku']));
        $this->assertEquals('simple-2', $response['items'][0]['sku']);
        $this->assertNotNull($response['items'][0][ExtensibleDataInterface::EXTENSION_ATTRIBUTES_KEY]['website_ids']);
    }

    /**
     * @magentoApiDataFixture Magento/Catalog/_files/products_with_websites_and_stores.php
     * @dataProvider testGetListWithFilteringByStoreDataProvider
     *
     * @param array $searchCriteria
     * @param array $skus
     * @param int $expectedProductCount
     * @return void
     */
    public function testGetListWithFilteringByStore(array $searchCriteria, array $skus, $expectedProductCount = null)
    {
        $serviceInfo = [
            'rest' => [
                'resourcePath' => self::RESOURCE_PATH . '?' . http_build_query($searchCriteria),
                'httpMethod' => \Magento\Framework\Webapi\Rest\Request::HTTP_METHOD_GET,
            ],
            'soap' => [
                'service' => self::SERVICE_NAME,
                'serviceVersion' => self::SERVICE_VERSION,
                'operation' => self::SERVICE_NAME . 'GetList',
            ],
        ];
        $response = $this->_webApiCall($serviceInfo, $searchCriteria);

        $this->assertArrayHasKey('search_criteria', $response);
        $this->assertArrayHasKey('total_count', $response);
        $this->assertArrayHasKey('items', $response);
        if ($expectedProductCount) {
            $this->assertTrue(count($response['items']) == $expectedProductCount);
        }

        $isResultValid = false;
        foreach ($skus as $sku) {
            foreach ($response['items'] as $item) {
                if ($item['sku'] == $sku) {
                    $isResultValid = true;
                }
            }
            $this->assertTrue($isResultValid);
        }
    }

    /**
     * Test getList() method with filtering by store data provider
     *
     * @return array
     */
    public function testGetListWithFilteringByStoreDataProvider()
    {
        return [
            [
                [
                    'searchCriteria' => [
                        'filter_groups' => [
                            [
                                'filters' => [
                                    [
                                        'field' => 'store',
                                        'value' => 'fixture_second_store',
                                        'condition_type' => 'eq',
                                    ],
                                ],
                            ],
                        ],
                        'current_page' => 1,
                        'page_size' => 10,
                    ],
                ],
                ['simple-2'],
                1,
            ],
            [
                [
                    'searchCriteria' => [
                        'filter_groups' => [],
                        'current_page' => 1,
                        'page_size' => 10,
                    ],
                ],
                ['simple-2', 'simple-1'],
                null
            ]
        ];
    }

    /**
     * Test getList() method with multiple filter groups and sorting and pagination
     *
     * @magentoApiDataFixture Magento/Catalog/_files/products_for_search.php
     */
    public function testGetListWithMultipleFilterGroupsAndSortingAndPagination()
    {
        /** @var FilterBuilder $filterBuilder */
        $filterBuilder = Bootstrap::getObjectManager()->create(FilterBuilder::class);

        $filter1 = $filterBuilder->setField(ProductInterface::NAME)
            ->setValue('search product 2')
            ->create();
        $filter2 = $filterBuilder->setField(ProductInterface::NAME)
            ->setValue('search product 3')
            ->create();
        $filter3 = $filterBuilder->setField(ProductInterface::NAME)
            ->setValue('search product 4')
            ->create();
        $filter4 = $filterBuilder->setField(ProductInterface::NAME)
            ->setValue('search product 5')
            ->create();
        $filter5 = $filterBuilder->setField(ProductInterface::PRICE)
            ->setValue(35)
            ->setConditionType('lt')
            ->create();
        $filter6 = $filterBuilder->setField('category_id')
            ->setValue(333)
            ->create();

        /**@var SortOrderBuilder $sortOrderBuilder */
        $sortOrderBuilder = Bootstrap::getObjectManager()->create(SortOrderBuilder::class);

        /** @var SortOrder $sortOrder */
        $sortOrder = $sortOrderBuilder->setField('meta_title')->setDirection(SortOrder::SORT_DESC)->create();

        /** @var SearchCriteriaBuilder $searchCriteriaBuilder */
        $searchCriteriaBuilder =  Bootstrap::getObjectManager()->create(SearchCriteriaBuilder::class);

        $searchCriteriaBuilder->addFilters([$filter1, $filter2, $filter3, $filter4]);
        $searchCriteriaBuilder->addFilters([$filter5]);
        $searchCriteriaBuilder->addFilters([$filter6]);
        $searchCriteriaBuilder->setSortOrders([$sortOrder]);

        $searchCriteriaBuilder->setPageSize(2);
        $searchCriteriaBuilder->setCurrentPage(2);

        $searchData = $searchCriteriaBuilder->create()->__toArray();
        $requestData = ['searchCriteria' => $searchData];
        $serviceInfo = [
            'rest' => [
                'resourcePath' => self::RESOURCE_PATH . '?' . http_build_query($requestData),
                'httpMethod' => \Magento\Framework\Webapi\Rest\Request::HTTP_METHOD_GET,
            ],
            'soap' => [
                'service' => self::SERVICE_NAME,
                'serviceVersion' => self::SERVICE_VERSION,
                'operation' => self::SERVICE_NAME . 'GetList',
            ],
        ];

        $searchResult = $this->_webApiCall($serviceInfo, $requestData);

        $this->assertEquals(3, $searchResult['total_count']);
        $this->assertEquals(1, count($searchResult['items']));
        $this->assertEquals('search_product_4', $searchResult['items'][0][ProductInterface::SKU]);
        $this->assertNotNull(
            $searchResult['items'][0][ExtensibleDataInterface::EXTENSION_ATTRIBUTES_KEY]['website_ids']
        );
    }

    /**
     * Convert custom attributes to associative array
     *
     * @param $customAttributes
     * @return array
     */
    protected function convertCustomAttributesToAssociativeArray($customAttributes)
    {
        $converted = [];
        foreach ($customAttributes as $customAttribute) {
            $converted[$customAttribute['attribute_code']] = $customAttribute['value'];
        }

        return $converted;
    }

    /**
     * Convert associative array to custom attributes
     *
     * @param $data
     * @return array
     */
    protected function convertAssociativeArrayToCustomAttributes($data)
    {
        $customAttributes = [];
        foreach ($data as $attributeCode => $attributeValue) {
            $customAttributes[] = ['attribute_code' => $attributeCode, 'value' => $attributeValue];
        }

        return $customAttributes;
    }

    /**
     * Test eav attributes
     *
     * @magentoApiDataFixture Magento/Catalog/_files/product_simple.php
     */
    public function testEavAttributes()
    {
        $response = $this->getProduct('simple');

        $this->assertNotEmpty($response['custom_attributes']);
        $customAttributesData = $this->convertCustomAttributesToAssociativeArray($response['custom_attributes']);
        $this->assertNotTrue(isset($customAttributesData['name']));
        $this->assertNotTrue(isset($customAttributesData['tier_price']));

        //Set description
        $descriptionValue = "new description";
        $customAttributesData['description'] = $descriptionValue;
        $response['custom_attributes'] = $this->convertAssociativeArrayToCustomAttributes($customAttributesData);

        $response = $this->updateProduct($response);
        $this->assertNotEmpty($response['custom_attributes']);

        $customAttributesData = $this->convertCustomAttributesToAssociativeArray($response['custom_attributes']);
        $this->assertTrue(isset($customAttributesData['description']));
        $this->assertEquals($descriptionValue, $customAttributesData['description']);

        $this->deleteProduct('simple');
    }

    /**
     * Get Simple Product Data
     *
     * @param array $productData
     * @return array
     */
    protected function getSimpleProductData($productData = [])
    {
        return [
            ProductInterface::SKU => isset($productData[ProductInterface::SKU])
                ? $productData[ProductInterface::SKU] : uniqid('sku-', true),
            ProductInterface::NAME => isset($productData[ProductInterface::NAME])
                ? $productData[ProductInterface::NAME] : uniqid('sku-', true),
            ProductInterface::VISIBILITY => 4,
            ProductInterface::TYPE_ID => 'simple',
            ProductInterface::PRICE => 3.62,
            ProductInterface::STATUS => 1,
            ProductInterface::ATTRIBUTE_SET_ID => 4,
            'custom_attributes' => [
                ['attribute_code' => 'cost', 'value' => ''],
                ['attribute_code' => 'description', 'value' => 'Description'],
            ]
        ];
    }

    /**
     * Save Product
     *
     * @param $product
     * @param string|null $storeCode
     * @param string|null $token
     * @return mixed
     */
    protected function saveProduct($product, $storeCode = null, ?string $token = null)
    {
        if (isset($product['custom_attributes'])) {
<<<<<<< HEAD
            foreach ($product['custom_attributes'] as &$attribute) {
                if ($attribute['attribute_code'] == 'category_ids'
                    && !is_array($attribute['value'])
                ) {
                    $attribute['value'] = [""];
=======
            foreach ($product['custom_attributes'] as &$customAttribute) {
                if ($customAttribute['attribute_code'] == 'category_ids'
                    && !is_array($customAttribute['value'])
                ) {
                    $customAttribute['value'] = [""];
>>>>>>> c7f071f1
                }
            }
        }
        $serviceInfo = [
            'rest' => [
                'resourcePath' => self::RESOURCE_PATH,
                'httpMethod' => \Magento\Framework\Webapi\Rest\Request::HTTP_METHOD_POST,
            ],
            'soap' => [
                'service' => self::SERVICE_NAME,
                'serviceVersion' => self::SERVICE_VERSION,
                'operation' => self::SERVICE_NAME . 'Save',
            ],
        ];
        if ($token) {
            $serviceInfo['rest']['token'] = $serviceInfo['soap']['token'] = $token;
        }
        $requestData = ['product' => $product];

        return $this->_webApiCall($serviceInfo, $requestData, null, $storeCode);
    }

    /**
     * Delete Product
     *
     * @param string $sku
     * @return boolean
     */
    protected function deleteProduct($sku)
    {
        $serviceInfo = [
            'rest' => [
                'resourcePath' => self::RESOURCE_PATH . '/' . $sku,
                'httpMethod' => \Magento\Framework\Webapi\Rest\Request::HTTP_METHOD_DELETE,
            ],
            'soap' => [
                'service' => self::SERVICE_NAME,
                'serviceVersion' => self::SERVICE_VERSION,
                'operation' => self::SERVICE_NAME . 'DeleteById',
            ],
        ];

        return (TESTS_WEB_API_ADAPTER == self::ADAPTER_SOAP) ?
            $this->_webApiCall($serviceInfo, ['sku' => $sku]) : $this->_webApiCall($serviceInfo);
    }

    /**
     * Test tier prices
     */
    public function testTierPrices()
    {
        // create a product with tier prices
        $custGroup1 = \Magento\Customer\Model\Group::NOT_LOGGED_IN_ID;
        $custGroup2 = \Magento\Customer\Model\Group::CUST_GROUP_ALL;
        $productData = $this->getSimpleProductData();
        $productData[self::KEY_TIER_PRICES] = [
            [
                'customer_group_id' => $custGroup1,
                'value' => 3.14,
                'qty' => 5,
            ],
            [
                'customer_group_id' => $custGroup2,
                'value' => 3.45,
                'qty' => 10,
            ]
        ];
        $this->saveProduct($productData);
        $response = $this->getProduct($productData[ProductInterface::SKU]);

        $this->assertArrayHasKey(self::KEY_TIER_PRICES, $response);
        $tierPrices = $response[self::KEY_TIER_PRICES];
        $this->assertNotNull($tierPrices, "CREATE: expected to have tier prices");
        $this->assertCount(2, $tierPrices, "CREATE: expected to have 2 'tier_prices' objects");
        $this->assertEquals(3.14, $tierPrices[0]['value']);
        $this->assertEquals(5, $tierPrices[0]['qty']);
        $this->assertEquals($custGroup1, $tierPrices[0]['customer_group_id']);
        $this->assertEquals(3.45, $tierPrices[1]['value']);
        $this->assertEquals(10, $tierPrices[1]['qty']);
        $this->assertEquals($custGroup2, $tierPrices[1]['customer_group_id']);

        // update the product's tier prices: update 1st tier price, (delete the 2nd tier price), add a new one
        $custGroup3 = 1;
        $tierPrices[0]['value'] = 3.33;
        $tierPrices[0]['qty'] = 6;
        $tierPrices[1] = [
            'customer_group_id' => $custGroup3,
            'value' => 2.10,
            'qty' => 12,
        ];
        $response[self::KEY_TIER_PRICES] = $tierPrices;
        $response = $this->updateProduct($response);

        $this->assertArrayHasKey(self::KEY_TIER_PRICES, $response);
        $tierPrices = $response[self::KEY_TIER_PRICES];
        $this->assertNotNull($tierPrices, "UPDATE 1: expected to have tier prices");
        $this->assertCount(2, $tierPrices, "UPDATE 1: expected to have 2 'tier_prices' objects");
        $this->assertEquals(3.33, $tierPrices[0]['value']);
        $this->assertEquals(6, $tierPrices[0]['qty']);
        $this->assertEquals($custGroup1, $tierPrices[0]['customer_group_id']);
        $this->assertEquals(2.10, $tierPrices[1]['value']);
        $this->assertEquals(12, $tierPrices[1]['qty']);
        $this->assertEquals($custGroup3, $tierPrices[1]['customer_group_id']);

        // update the product without any mention of tier prices; no change expected for tier pricing
        $response = $this->getProduct($productData[ProductInterface::SKU]);
        unset($response[self::KEY_TIER_PRICES]);
        $response = $this->updateProduct($response);

        $this->assertArrayHasKey(self::KEY_TIER_PRICES, $response);
        $tierPrices = $response[self::KEY_TIER_PRICES];
        $this->assertNotNull($tierPrices, "UPDATE 2: expected to have tier prices");
        $this->assertCount(2, $tierPrices, "UPDATE 2: expected to have 2 'tier_prices' objects");
        $this->assertEquals(3.33, $tierPrices[0]['value']);
        $this->assertEquals(6, $tierPrices[0]['qty']);
        $this->assertEquals($custGroup1, $tierPrices[0]['customer_group_id']);
        $this->assertEquals(2.10, $tierPrices[1]['value']);
        $this->assertEquals(12, $tierPrices[1]['qty']);
        $this->assertEquals($custGroup3, $tierPrices[1]['customer_group_id']);

        // update the product with empty tier prices; expect to have the existing tier prices removed
        $response = $this->getProduct($productData[ProductInterface::SKU]);
        $response[self::KEY_TIER_PRICES] = [];
        $response = $this->updateProduct($response);
        $this->assertArrayHasKey(self::KEY_TIER_PRICES, $response, "expected to have the 'tier_prices' key");
        $this->assertEmpty($response[self::KEY_TIER_PRICES], "expected to have an empty array of 'tier_prices'");

        // delete the product with tier prices; expect that all goes well
        $response = $this->deleteProduct($productData[ProductInterface::SKU]);
        $this->assertTrue($response);
    }

    /**
     * Get stock item data
     *
     * @return array
     */
    private function getStockItemData()
    {
        return [
            StockItemInterface::IS_IN_STOCK => 1,
            StockItemInterface::QTY => 100500,
            StockItemInterface::IS_QTY_DECIMAL => 1,
            StockItemInterface::SHOW_DEFAULT_NOTIFICATION_MESSAGE => 0,
            StockItemInterface::USE_CONFIG_MIN_QTY => 0,
            StockItemInterface::USE_CONFIG_MIN_SALE_QTY => 0,
            StockItemInterface::MIN_QTY => 1,
            StockItemInterface::MIN_SALE_QTY => 1,
            StockItemInterface::MAX_SALE_QTY => 100,
            StockItemInterface::USE_CONFIG_MAX_SALE_QTY => 0,
            StockItemInterface::USE_CONFIG_BACKORDERS => 0,
            StockItemInterface::BACKORDERS => 0,
            StockItemInterface::USE_CONFIG_NOTIFY_STOCK_QTY => 0,
            StockItemInterface::NOTIFY_STOCK_QTY => 0,
            StockItemInterface::USE_CONFIG_QTY_INCREMENTS => 0,
            StockItemInterface::QTY_INCREMENTS => 0,
            StockItemInterface::USE_CONFIG_ENABLE_QTY_INC => 0,
            StockItemInterface::ENABLE_QTY_INCREMENTS => 0,
            StockItemInterface::USE_CONFIG_MANAGE_STOCK => 1,
            StockItemInterface::MANAGE_STOCK => 1,
            StockItemInterface::LOW_STOCK_DATE => null,
            StockItemInterface::IS_DECIMAL_DIVIDED => 0,
            StockItemInterface::STOCK_STATUS_CHANGED_AUTO => 0,
        ];
    }

    /**
     * Test product category links
     *
     * @magentoApiDataFixture Magento/Catalog/_files/category_product.php
     */
    public function testProductCategoryLinks()
    {
        // Create simple product
        $productData = $this->getSimpleProductData();
        $productData[ProductInterface::EXTENSION_ATTRIBUTES_KEY] = [
            self::KEY_CATEGORY_LINKS => [['category_id' => 333, 'position' => 0]]
        ];
        $response = $this->saveProduct($productData);
        $this->assertEquals(
            [['category_id' => 333, 'position' => 0]],
            $response[ProductInterface::EXTENSION_ATTRIBUTES_KEY][self::KEY_CATEGORY_LINKS]
        );
        $response = $this->getProduct($productData[ProductInterface::SKU]);
        $this->assertArrayHasKey(ProductInterface::EXTENSION_ATTRIBUTES_KEY, $response);
        $extensionAttributes = $response[ProductInterface::EXTENSION_ATTRIBUTES_KEY];
        $this->assertArrayHasKey(self::KEY_CATEGORY_LINKS, $extensionAttributes);
        $this->assertEquals([['category_id' => 333, 'position' => 0]], $extensionAttributes[self::KEY_CATEGORY_LINKS]);
    }

    /**
     * Test update product category without categories
     *
     * @magentoApiDataFixture Magento/Catalog/_files/category_product.php
     */
    public function testUpdateProductCategoryLinksNullOrNotExists()
    {
        $response = $this->getProduct('simple333');
        // update product without category_link or category_link is null
        $response[ProductInterface::EXTENSION_ATTRIBUTES_KEY][self::KEY_CATEGORY_LINKS] = null;
        $response = $this->updateProduct($response);
        $this->assertEquals(
            [['category_id' => 333, 'position' => 0]],
            $response[ProductInterface::EXTENSION_ATTRIBUTES_KEY][self::KEY_CATEGORY_LINKS]
        );
        unset($response[ProductInterface::EXTENSION_ATTRIBUTES_KEY][self::KEY_CATEGORY_LINKS]);
        $response = $this->updateProduct($response);
        $this->assertEquals(
            [['category_id' => 333, 'position' => 0]],
            $response[ProductInterface::EXTENSION_ATTRIBUTES_KEY][self::KEY_CATEGORY_LINKS]
        );
    }

    /**
     * Test update product category links position
     *
     * @magentoApiDataFixture Magento/Catalog/_files/category_product.php
     */
    public function testUpdateProductCategoryLinksPosistion()
    {
        $response = $this->getProduct('simple333');
        // update category_link position
        $response[ProductInterface::EXTENSION_ATTRIBUTES_KEY][self::KEY_CATEGORY_LINKS] = [
            ['category_id' => 333, 'position' => 10]
        ];
        $response = $this->updateProduct($response);
        $this->assertEquals(
            [['category_id' => 333, 'position' => 10]],
            $response[ProductInterface::EXTENSION_ATTRIBUTES_KEY][self::KEY_CATEGORY_LINKS]
        );
    }

    /**
     * Test update product category links unassing
     *
     * @magentoApiDataFixture Magento/Catalog/_files/category_product.php
     */
    public function testUpdateProductCategoryLinksUnassign()
    {
        $response = $this->getProduct('simple333');
        // unassign category_links from product
        $response[ProductInterface::EXTENSION_ATTRIBUTES_KEY][self::KEY_CATEGORY_LINKS] = [];
        $response = $this->updateProduct($response);
        $this->assertArrayNotHasKey(self::KEY_CATEGORY_LINKS, $response[ProductInterface::EXTENSION_ATTRIBUTES_KEY]);
    }

    /**
     * Get media gallery data
     *
     * @param $filename1
     * @param $encodedImage
     * @param $filename2
     * @return array
     */
    private function getMediaGalleryData($filename1, $encodedImage, $filename2)
    {
        return [
            [
                'position' => 1,
                'media_type' => 'image',
                'disabled' => true,
                'label' => 'tiny1',
                'types' => [],
                'content' => [
                    'type' => 'image/jpeg',
                    'name' => $filename1,
                    'base64_encoded_data' => $encodedImage,
                ]
            ],
            [
                'position' => 2,
                'media_type' => 'image',
                'disabled' => false,
                'label' => 'tiny2',
                'types' => [],
                'content' => [
                    'type' => 'image/jpeg',
                    'name' => $filename2,
                    'base64_encoded_data' => $encodedImage,
                ]
            ],
        ];
    }

    /**
     * Test special price
     */
    public function testSpecialPrice()
    {
        $productData = $this->getSimpleProductData();
        $productData['custom_attributes'] = [
            ['attribute_code' => self::KEY_SPECIAL_PRICE, 'value' => '1']
        ];
        $this->saveProduct($productData);
        $response = $this->getProduct($productData[ProductInterface::SKU]);
        $customAttributes = $response['custom_attributes'];
        $this->assertNotEmpty($customAttributes);
        $missingAttributes = ['news_from_date', 'custom_design_from'];
        $expectedAttribute = ['special_price', 'special_from_date'];
        $attributeCodes = array_column($customAttributes, 'attribute_code');
        $this->assertEquals(0, count(array_intersect($attributeCodes, $missingAttributes)));
        $this->assertEquals(2, count(array_intersect($attributeCodes, $expectedAttribute)));
    }

    /**
     * Tests the ability to "reset" (nullify) a special_price by passing null in the web api request.
     *
     * Steps:
     *  1. Save the product with a special_price of $5.00
     *  2. Save the product with a special_price of null
     *  3. Confirm that the special_price is no longer set
     */
    public function testResetSpecialPrice()
    {
        $this->_markTestAsRestOnly(
            'In order to properly run this test for SOAP, XML must be used to specify <value></value> ' .
            'for the special_price value. Otherwise, the null value gets processed as a string and ' .
            'cast to a double value of 0.0.'
        );
        $productData = $this->getSimpleProductData();
        $productData['custom_attributes'] = [
            ['attribute_code' => self::KEY_SPECIAL_PRICE, 'value' => 5.00]
        ];
        $this->saveProduct($productData);
        $response = $this->getProduct($productData[ProductInterface::SKU]);
        $customAttributes = array_column($response['custom_attributes'], 'value', 'attribute_code');
        $this->assertEquals(5, $customAttributes[self::KEY_SPECIAL_PRICE]);
        $productData['custom_attributes'] = [
            ['attribute_code' => self::KEY_SPECIAL_PRICE, 'value' => null]
        ];
        $this->saveProduct($productData);
        $response = $this->getProduct($productData[ProductInterface::SKU]);
        $customAttributes = array_column($response['custom_attributes'], 'value', 'attribute_code');
        $this->assertFalse(array_key_exists(self::KEY_SPECIAL_PRICE, $customAttributes));
    }

    /**
     * Test update status
     */
    public function testUpdateStatus()
    {
        // Create simple product
        $productData = [
            ProductInterface::SKU => "product_simple_502",
            ProductInterface::NAME => "Product Simple 502",
            ProductInterface::VISIBILITY => 4,
            ProductInterface::TYPE_ID => 'simple',
            ProductInterface::PRICE => 100,
            ProductInterface::STATUS => 0,
            ProductInterface::TYPE_ID => 'simple',
            ProductInterface::ATTRIBUTE_SET_ID => 4,
        ];

        // Save product with status disabled
        $this->saveProduct($productData);
        $response = $this->getProduct($productData[ProductInterface::SKU]);
        $this->assertEquals(0, $response['status']);

        // Update the product
        $productData[ProductInterface::PRICE] = 200;
        $this->saveProduct($productData);
        $response = $this->getProduct($productData[ProductInterface::SKU]);

        // Status should still be disabled
        $this->assertEquals(0, $response['status']);
        // Price should be updated
        $this->assertEquals(200, $response['price']);
    }

    /**
     * Test saving product with custom attribute of multiselect type
     *
     * 1. Create multi-select attribute
     * 2. Create product and set 2 options out of 3 to multi-select attribute
     * 3. Verify that 2 options are selected
     * 4. Unselect all options
     * 5. Verify that non options are selected
     *
     * @magentoApiDataFixture Magento/Catalog/_files/multiselect_attribute.php
     */
    public function testUpdateMultiselectAttributes()
    {
        $multiselectAttributeCode = 'multiselect_attribute';
        $multiselectOptions = $this->getAttributeOptions($multiselectAttributeCode);
        $option1 = $multiselectOptions[1]['value'];
        $option2 = $multiselectOptions[2]['value'];

        $productData = $this->getSimpleProductData();
        $productData['custom_attributes'] = [
            ['attribute_code' => $multiselectAttributeCode, 'value' => "{$option1},{$option2}"]
        ];
        $this->saveProduct($productData, 'all');

        $this->assertMultiselectValue(
            $productData[ProductInterface::SKU],
            $multiselectAttributeCode,
            "{$option1},{$option2}"
        );

        $productData['custom_attributes'] = [
            ['attribute_code' => $multiselectAttributeCode, 'value' => ""]
        ];
        $this->saveProduct($productData, 'all');
        $this->assertMultiselectValue(
            $productData[ProductInterface::SKU],
            $multiselectAttributeCode,
            ""
        );
    }

    /**
     * Get attribute options
     *
     * @param string $attributeCode
     * @return array|bool|float|int|string
     */
    private function getAttributeOptions($attributeCode)
    {
        $serviceInfo = [
            'rest' => [
                'resourcePath' => '/V1/products/attributes/' . $attributeCode . '/options',
                'httpMethod' => \Magento\Framework\Webapi\Rest\Request::HTTP_METHOD_GET,
            ],
            'soap' => [
                'service' => 'catalogProductAttributeOptionManagementV1',
                'serviceVersion' => 'V1',
                'operation' => 'catalogProductAttributeOptionManagementV1getItems',
            ],
        ];

        return $this->_webApiCall($serviceInfo, ['attributeCode' => $attributeCode]);
    }

    /**
     * Assert multiselect value
     *
     * @param string $productSku
     * @param string $multiselectAttributeCode
     * @param string $expectedMultiselectValue
     */
    private function assertMultiselectValue($productSku, $multiselectAttributeCode, $expectedMultiselectValue)
    {
        $response = $this->getProduct($productSku, 'all');
        $customAttributes = $response['custom_attributes'];
        $this->assertNotEmpty($customAttributes);
        $multiselectValue = null;
        foreach ($customAttributes as $customAttribute) {
            if ($customAttribute['attribute_code'] == $multiselectAttributeCode) {
                $multiselectValue = $customAttribute['value'];
                break;
            }
        }
        $this->assertEquals($expectedMultiselectValue, $multiselectValue);
    }

    /**
     * Test design settings authorization
     *
     * @magentoApiDataFixture Magento/User/_files/user_with_custom_role.php
     * @throws \Throwable
     * @return void
     */
    public function testSaveDesign(): void
    {
        //Updating our admin user's role to allow saving products but not their design settings.
        /** @var Role $role */
        $role = $this->roleFactory->create();
        $role->load('test_custom_role', 'role_name');
        /** @var Rules $rules */
        $rules = $this->rulesFactory->create();
        $rules->setRoleId($role->getId());
        $rules->setResources(['Magento_Catalog::products']);
        $rules->saveRel();
        //Using the admin user with custom role.
        $token = $this->adminTokens->createAdminAccessToken(
            'customRoleUser',
            \Magento\TestFramework\Bootstrap::ADMIN_PASSWORD
        );

        $productData = $this->getSimpleProductData();
        $productData['custom_attributes'][] = ['attribute_code' => 'custom_design', 'value' => '1'];

        //Creating new product with design settings.
        $exceptionMessage = null;
        try {
            $this->saveProduct($productData, null, $token);
        } catch (\Throwable $exception) {
            if ($restResponse = json_decode($exception->getMessage(), true)) {
                //REST
                $exceptionMessage = $restResponse['message'];
            } else {
                //SOAP
                $exceptionMessage = $exception->getMessage();
            }
        }
        //We don't have the permissions.
        $this->assertEquals('Not allowed to edit the product\'s design attributes', $exceptionMessage);

        //Updating the user role to allow access to design properties.
        /** @var Rules $rules */
        $rules = Bootstrap::getObjectManager()->create(Rules::class);
        $rules->setRoleId($role->getId());
        $rules->setResources(['Magento_Catalog::products', 'Magento_Catalog::edit_product_design']);
        $rules->saveRel();
        //Making the same request with design settings.
        $result = $this->saveProduct($productData, null, $token);
        $this->assertArrayHasKey('id', $result);
        //Product must be saved.
        $productSaved = $this->getProduct($productData[ProductInterface::SKU]);
        $savedCustomDesign = null;
        foreach ($productSaved['custom_attributes'] as $customAttribute) {
            if ($customAttribute['attribute_code'] === 'custom_design') {
                $savedCustomDesign = $customAttribute['value'];
                break;
            }
        }
        $this->assertEquals('1', $savedCustomDesign);
        $productData = $productSaved;

        //Updating our role to remove design properties access.
        /** @var Rules $rules */
        $rules = Bootstrap::getObjectManager()->create(Rules::class);
        $rules->setRoleId($role->getId());
        $rules->setResources(['Magento_Catalog::products']);
        $rules->saveRel();
        //Updating the product but with the same design properties values.
        //Removing the design attribute and keeping existing value.
        $attributes = $productData['custom_attributes'];
        foreach ($attributes as $i => $attribute) {
            if ($attribute['attribute_code'] === 'custom_design') {
                unset($productData['custom_attributes'][$i]);
                break;
            }
        }
        unset($attributes, $attribute, $i);
        $result = $this->updateProduct($productData, $token);
        //We haven't changed the design so operation is successful.
        $this->assertArrayHasKey('id', $result);

        //Changing a design property.
        $productData['custom_attributes'][] = ['attribute_code' => 'custom_design', 'value' => '2'];
        $exceptionMessage = null;
        try {
            $this->updateProduct($productData, $token);
        } catch (\Throwable $exception) {
            if ($restResponse = json_decode($exception->getMessage(), true)) {
                //REST
                $exceptionMessage = $restResponse['message'];
            } else {
                //SOAP
                $exceptionMessage = $exception->getMessage();
            }
        }
        //We don't have permissions to do that.
        $this->assertEquals('Not allowed to edit the product\'s design attributes', $exceptionMessage);
    }
}<|MERGE_RESOLUTION|>--- conflicted
+++ resolved
@@ -64,7 +64,6 @@
     ];
 
     /**
-<<<<<<< HEAD
      * @var RoleFactory
      */
     private $roleFactory;
@@ -78,24 +77,10 @@
      * @var AdminTokenServiceInterface
      */
     private $adminTokens;
-=======
+
+    /**
      * @inheritDoc
      */
-    protected function setUp()
-    {
-        parent::setUp();
-
-        $objectManager = Bootstrap::getObjectManager();
-        /** @var DomainManagerInterface $domainManager */
-        $domainManager = $objectManager->get(DomainManagerInterface::class);
-        $domainManager->addDomains(['example.com']);
-    }
->>>>>>> c7f071f1
-
-    /**
-     * @inheritDoc
-     */
-<<<<<<< HEAD
     protected function setUp()
     {
         parent::setUp();
@@ -103,7 +88,14 @@
         $this->roleFactory = Bootstrap::getObjectManager()->get(RoleFactory::class);
         $this->rulesFactory = Bootstrap::getObjectManager()->get(RulesFactory::class);
         $this->adminTokens = Bootstrap::getObjectManager()->get(AdminTokenServiceInterface::class);
-=======
+        /** @var DomainManagerInterface $domainManager */
+        $domainManager = Bootstrap::getObjectManager()->get(DomainManagerInterface::class);
+        $domainManager->addDomains(['example.com']);
+    }
+
+    /**
+     * @inheritDoc
+     */
     protected function tearDown()
     {
         parent::tearDown();
@@ -112,7 +104,6 @@
         /** @var DomainManagerInterface $domainManager */
         $domainManager = $objectManager->get(DomainManagerInterface::class);
         $domainManager->removeDomains(['example.com']);
->>>>>>> c7f071f1
     }
 
     /**
@@ -826,17 +817,9 @@
     protected function updateProduct($product, ?string $token = null)
     {
         if (isset($product['custom_attributes'])) {
-<<<<<<< HEAD
             foreach ($product['custom_attributes'] as &$attribute) {
                 if ($attribute['attribute_code'] == 'category_ids' && !is_array($attribute['value'])) {
                     $attribute['value'] = [""];
-=======
-            foreach ($product['custom_attributes'] as &$customAttribute) {
-                if ($customAttribute['attribute_code'] == 'category_ids'
-                    && !is_array($customAttribute['value'])
-                ) {
-                    $customAttribute['value'] = [""];
->>>>>>> c7f071f1
                 }
             }
         }
@@ -1281,19 +1264,11 @@
     protected function saveProduct($product, $storeCode = null, ?string $token = null)
     {
         if (isset($product['custom_attributes'])) {
-<<<<<<< HEAD
             foreach ($product['custom_attributes'] as &$attribute) {
                 if ($attribute['attribute_code'] == 'category_ids'
                     && !is_array($attribute['value'])
                 ) {
                     $attribute['value'] = [""];
-=======
-            foreach ($product['custom_attributes'] as &$customAttribute) {
-                if ($customAttribute['attribute_code'] == 'category_ids'
-                    && !is_array($customAttribute['value'])
-                ) {
-                    $customAttribute['value'] = [""];
->>>>>>> c7f071f1
                 }
             }
         }
