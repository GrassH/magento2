--- conflicted
+++ resolved
@@ -19,16 +19,11 @@
     <!-- Test suites definition -->
     <testsuites>
         <testsuite name="Magento REST web API functional tests">
-<<<<<<< HEAD
-            <directory>testsuite</directory>
-            <directory>../../../app/code/*/*/Test/Api</directory>
-=======
             <file>testsuite/Magento/WebApiTest.php</file>
         </testsuite>
         <testsuite name="Magento REST web API functional tests real suite">
-            <directory suffix="Test.php">testsuite</directory>
-            <directory suffix="Test.php">../../../app/code/*/*/Test/Api</directory>
->>>>>>> 56e17b8c
+            <directory>testsuite</directory>
+            <directory>../../../app/code/*/*/Test/Api</directory>
             <exclude>testsuite/Magento/GraphQl</exclude>
         </testsuite>
     </testsuites>
