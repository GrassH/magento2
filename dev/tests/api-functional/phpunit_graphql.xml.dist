--- conflicted
+++ resolved
@@ -18,16 +18,11 @@
 >
     <!-- Test suites definition -->
     <testsuites>
-<<<<<<< HEAD
         <testsuite name="Magento GraphQL web API functional tests">
+             <file>testsuite/Magento/WebApiTest.php</file>
+        </testsuite>
+        <testsuite name="Magento GraphQL web API functional tests real suite">
             <directory>testsuite/Magento/GraphQl</directory>
-=======
-            <testsuite name="Magento GraphQL web API functional tests">
-                <file>testsuite/Magento/WebApiTest.php</file>
-            </testsuite>
-        <testsuite name="Magento GraphQL web API functional tests real suite">
-            <directory suffix="Test.php">testsuite/Magento/GraphQl</directory>
->>>>>>> 56e17b8c
         </testsuite>
     </testsuites>
 
