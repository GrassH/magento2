<?php
/**
 * Copyright © 2015 Magento. All rights reserved.
 * See COPYING.txt for license details.
 */

// @codingStandardsIgnoreFile

namespace Magento\Catalog\Model;

use Magento\TestFramework\Helper\ObjectManager as ObjectManagerHelper;

/**
 * Product Test
 *
 * @SuppressWarnings(PHPMD.CouplingBetweenObjects)
 * @SuppressWarnings(PHPMD.TooManyFields)
 *
 */
class ProductTest extends \PHPUnit_Framework_TestCase
{
    /**
     * @var ObjectManagerHelper
     */
    protected $objectManagerHelper;

    /**
     * @var \Magento\Catalog\Model\Product
     */
    protected $model;

    /**
     * @var \Magento\Framework\Module\Manager|\PHPUnit_Framework_MockObject_MockObject
     */
    protected $moduleManager;

    /**
     * @var \PHPUnit_Framework_MockObject_MockObject
     */
    protected $stockItemBuilderMock;

    /**
     * @var \Magento\Indexer\Model\IndexerInterface|\PHPUnit_Framework_MockObject_MockObject
     */
    protected $categoryIndexerMock;

    /**
     * @var \Magento\Catalog\Model\Indexer\Product\Flat\Processor|\PHPUnit_Framework_MockObject_MockObject
     */
    protected $productFlatProcessor;

    /**
     * @var \Magento\Catalog\Model\Indexer\Product\Price\Processor|\PHPUnit_Framework_MockObject_MockObject
     */
    protected $productPriceProcessor;

    /**
     * @var Product\Type|\PHPUnit_Framework_MockObject_MockObject
     */
    protected $productTypeInstanceMock;

    /**
     * @var Product\Option|\PHPUnit_Framework_MockObject_MockObject
     */
    protected $optionInstanceMock;

    /**
     * @var \Magento\Framework\Pricing\PriceInfo\Base|\PHPUnit_Framework_MockObject_MockObject
     */
    protected $_priceInfoMock;

    /**
     * @var \Magento\Store\Model\Store|\PHPUnit_Framework_MockObject_MockObject
     */
    private $store;

    /**
     * @var \Magento\Catalog\Model\Resource\Product|\PHPUnit_Framework_MockObject_MockObject
     */
    private $resource;

    /**
     * @var \Magento\Framework\Registry|\PHPUnit_Framework_MockObject_MockObject
     */
    private $registry;

    /**
     * @var \Magento\Catalog\Model\Category|\PHPUnit_Framework_MockObject_MockObject
     */
    private $category;

    /**
     * @var \Magento\Store\Model\Website|\PHPUnit_Framework_MockObject_MockObject
     */
    private $website;

    /**
     * @var \Magento\Indexer\Model\IndexerRegistry|\PHPUnit_Framework_MockObject_MockObject
     */
    protected $indexerRegistryMock;

    /**
     * @var \Magento\Catalog\Api\CategoryRepositoryInterface|\PHPUnit_Framework_MockObject_MockObject
     */
    private $categoryRepository;

    /**
<<<<<<< HEAD
     * @var \Magento\Catalog\Helper\Product|\PHPUnit_Framework_MockObject_MockObject
     */
    private $_catalogProduct;
=======
     * @var \Magento\Catalog\Model\Product\Image\Cache|\PHPUnit_Framework_MockObject_MockObject
     */
    protected $imageCache;

    /**
     * @var \Magento\Catalog\Model\Product\Image\CacheFactory|\PHPUnit_Framework_MockObject_MockObject
     */
    protected $imageCacheFactory;
>>>>>>> 3e8e1268

    /**
     * @SuppressWarnings(PHPMD.ExcessiveMethodLength)
     */
    public function setUp()
    {
        $this->categoryIndexerMock = $this->getMockForAbstractClass('\Magento\Indexer\Model\IndexerInterface');

        $this->moduleManager = $this->getMock(
            'Magento\Framework\Module\Manager',
            ['isEnabled'],
            [],
            '',
            false
        );
        $this->stockItemBuilderMock = $this->getMock(
            'Magento\CatalogInventory\Api\Data\StockItemDataBuilder',
            ['populateWithArray', 'create'],
            [],
            '',
            false
        );
        $this->productFlatProcessor = $this->getMock(
            'Magento\Catalog\Model\Indexer\Product\Flat\Processor',
            [],
            [],
            '',
            false
        );

        $this->_priceInfoMock = $this->getMock('Magento\Framework\Pricing\PriceInfo\Base', [], [], '', false);
        $this->productTypeInstanceMock = $this->getMock('Magento\Catalog\Model\Product\Type', [], [], '', false);
        $this->productPriceProcessor = $this->getMock(
            'Magento\Catalog\Model\Indexer\Product\Price\Processor',
            [],
            [],
            '',
            false
        );

        $stateMock = $this->getMock('Magento\FrameworkApp\State', ['getAreaCode'], [], '', false);
        $stateMock->expects($this->any())
            ->method('getAreaCode')
            ->will($this->returnValue(\Magento\Backend\App\Area\FrontNameResolver::AREA_CODE));

        $eventManagerMock = $this->getMock('Magento\Framework\Event\ManagerInterface');
        $actionValidatorMock = $this->getMock(
            '\Magento\Framework\Model\ActionValidator\RemoveAction',
            [],
            [],
            '',
            false
        );
        $actionValidatorMock->expects($this->any())->method('isAllowed')->will($this->returnValue(true));
        $cacheInterfaceMock = $this->getMock('Magento\Framework\App\CacheInterface');

        $contextMock = $this->getMock(
            '\Magento\Framework\Model\Context',
            ['getEventDispatcher', 'getCacheManager', 'getAppState', 'getActionValidator'], [], '', false
        );
        $contextMock->expects($this->any())->method('getAppState')->will($this->returnValue($stateMock));
        $contextMock->expects($this->any())->method('getEventDispatcher')->will($this->returnValue($eventManagerMock));
        $contextMock->expects($this->any())
            ->method('getCacheManager')
            ->will($this->returnValue($cacheInterfaceMock));
        $contextMock->expects($this->any())
            ->method('getActionValidator')
            ->will($this->returnValue($actionValidatorMock));

        $this->optionInstanceMock = $this->getMockBuilder('Magento\Catalog\Model\Product\Option')
            ->setMethods(['setProduct', 'saveOptions', '__wakeup', '__sleep'])
            ->disableOriginalConstructor()->getMock();

        $this->resource = $this->getMockBuilder('Magento\Catalog\Model\Resource\Product')
            ->disableOriginalConstructor()
            ->getMock();

        $this->registry = $this->getMockBuilder('Magento\Framework\Registry')
            ->disableOriginalConstructor()
            ->getMock();

        $this->category = $this->getMockBuilder('Magento\Catalog\Model\Category')
            ->disableOriginalConstructor()
            ->getMock();

        $this->store = $this->getMockBuilder('Magento\Store\Model\Store')
            ->disableOriginalConstructor()
            ->getMock();

        $this->website = $this->getMockBuilder('\Magento\Store\Model\Website')
            ->disableOriginalConstructor()
            ->getMock();

        $storeManager = $this->getMockBuilder('Magento\Framework\Store\StoreManagerInterface')
            ->disableOriginalConstructor()
            ->getMockForAbstractClass();
        $storeManager->expects($this->any())
            ->method('getStore')
            ->will($this->returnValue($this->store));
        $storeManager->expects($this->any())
            ->method('getWebsite')
            ->will($this->returnValue($this->website));
        $this->indexerRegistryMock = $this->getMock('Magento\Indexer\Model\IndexerRegistry', ['get'], [], '', false);
        $this->categoryRepository = $this->getMock('Magento\Catalog\Api\CategoryRepositoryInterface');

<<<<<<< HEAD
        $this->_catalogProduct = $this->getMock(
            'Magento\Catalog\Helper\Product',
            ['isDataForProductCategoryIndexerWasChanged'],
            [],
            '',
            false
        );
=======
        $this->imageCache = $this->getMockBuilder('Magento\Catalog\Model\Product\Image\Cache')
            ->disableOriginalConstructor()
            ->getMock();
        $this->imageCacheFactory = $this->getMockBuilder('Magento\Catalog\Model\Product\Image\CacheFactory')
            ->disableOriginalConstructor()
            ->setMethods(['create'])
            ->getMock();
>>>>>>> 3e8e1268

        $this->objectManagerHelper = new ObjectManagerHelper($this);
        $this->model = $this->objectManagerHelper->getObject(
            'Magento\Catalog\Model\Product',
            [
                'context' => $contextMock,
                'catalogProductType' => $this->productTypeInstanceMock,
                'productFlatIndexerProcessor' => $this->productFlatProcessor,
                'productPriceIndexerProcessor' => $this->productPriceProcessor,
                'catalogProductOption' => $this->optionInstanceMock,
                'storeManager' => $storeManager,
                'resource' => $this->resource,
                'registry' => $this->registry,
                'moduleManager' => $this->moduleManager,
                'stockItemBuilder' => $this->stockItemBuilderMock,
                'indexerRegistry' => $this->indexerRegistryMock,
                'categoryRepository' => $this->categoryRepository,
<<<<<<< HEAD
                'catalogProduct' => $this->_catalogProduct,
=======
                'imageCacheFactory' => $this->imageCacheFactory,
>>>>>>> 3e8e1268
                'data' => ['id' => 1]
            ]
        );

    }

    public function testGetAttributes()
    {
        $productType = $this->getMockBuilder('Magento\Catalog\Model\Product\Type\AbstractType')
            ->setMethods(['getEditableAttributes'])
            ->disableOriginalConstructor()
            ->getMockForAbstractClass();
        $this->productTypeInstanceMock->expects($this->any())->method('factory')->will(
            $this->returnValue($productType)
        );
        $attribute = $this->getMockBuilder('\Magento\Eav\Model\Entity\Attribute\AbstractAttribute')
            ->setMethods(['__wakeup', 'isInGroup'])
            ->disableOriginalConstructor()
            ->getMockForAbstractClass();
        $attribute->expects($this->any())->method('isInGroup')->will($this->returnValue(true));
        $productType->expects($this->any())->method('getEditableAttributes')->will(
            $this->returnValue([$attribute])
        );
        $expect = [$attribute];
        $this->assertEquals($expect, $this->model->getAttributes(5));
        $this->assertEquals($expect, $this->model->getAttributes());
    }

    public function testGetStoreIds()
    {
        $expectedStoreIds = [1, 2, 3];
        $websiteIds = ['test'];
        $this->resource->expects($this->once())->method('getWebsiteIds')->will($this->returnValue($websiteIds));
        $this->website->expects($this->once())->method('getStoreIds')->will($this->returnValue($expectedStoreIds));
        $this->assertEquals($expectedStoreIds, $this->model->getStoreIds());
    }

    public function testGetStoreId()
    {
        $this->model->setStoreId(3);
        $this->assertEquals(3, $this->model->getStoreId());
        $this->model->unsStoreId();
        $this->store->expects($this->once())->method('getId')->will($this->returnValue(5));
        $this->assertEquals(5, $this->model->getStoreId());
    }

    public function testGetWebsiteIds()
    {
        $expected = ['test'];
        $this->resource->expects($this->once())->method('getWebsiteIds')->will($this->returnValue($expected));
        $this->assertEquals($expected, $this->model->getWebsiteIds());
    }

    public function testGetCategoryCollection()
    {
        $collection = $this->getMockBuilder('\Magento\Framework\Data\Collection')
            ->disableOriginalConstructor()
            ->getMock();
        $this->resource->expects($this->once())->method('getCategoryCollection')->will($this->returnValue($collection));
        $this->assertInstanceOf('\Magento\Framework\Data\Collection', $this->model->getCategoryCollection());
    }

    public function testGetCategory()
    {
        $this->category->expects($this->any())->method('getId')->will($this->returnValue(10));
        $this->registry->expects($this->any())->method('registry')->will($this->returnValue($this->category));
        $this->categoryRepository->expects($this->any())->method('get')->will($this->returnValue($this->category));
        $this->assertInstanceOf('\Magento\Catalog\Model\Category', $this->model->getCategory());
    }

    public function testGetCategoryId()
    {
        $this->category->expects($this->once())->method('getId')->will($this->returnValue(10));

        $this->registry->expects($this->at(0))->method('registry');
        $this->registry->expects($this->at(1))->method('registry')->will($this->returnValue($this->category));
        $this->assertFalse($this->model->getCategoryId());
        $this->assertEquals(10, $this->model->getCategoryId());
    }

    public function testGetIdBySku()
    {
        $this->resource->expects($this->once())->method('getIdBySku')->will($this->returnValue(5));
        $this->assertEquals(5, $this->model->getIdBySku('someSku'));
    }

    public function testGetCategoryIds()
    {
        $this->model->lockAttribute('category_ids');
        $this->assertEquals([], $this->model->getCategoryIds());
    }

    public function testGetStatus()
    {
        $this->model->setStatus(null);
        $expected = \Magento\Catalog\Model\Product\Attribute\Source\Status::STATUS_ENABLED;
        $this->assertEquals($expected, $this->model->getStatus());
    }

    public function testIsInStock()
    {
        $this->model->setStatus(\Magento\Catalog\Model\Product\Attribute\Source\Status::STATUS_ENABLED);
        $this->assertTrue($this->model->isInStock());
    }

    public function testIndexerAfterDeleteCommitProduct()
    {
        $this->model->isDeleted(true);
        $this->categoryIndexerMock->expects($this->once())->method('reindexRow');
        $this->productFlatProcessor->expects($this->once())->method('reindexRow');
        $this->productPriceProcessor->expects($this->once())->method('reindexRow');
        $this->prepareCategoryIndexer();
        $this->model->afterDeleteCommit();
    }

    /**
     * @param $productChanged
     * @param $isScheduled
     * @param $productFlatCount
     * @param $categoryIndexerCount
     *
     * @dataProvider getProductReindexProvider
     */
    public function testReindex($productChanged, $isScheduled, $productFlatCount, $categoryIndexerCount)
    {
        $this->model->setData('entity_id', 1);
        $this->_catalogProduct->expects($this->once())->method('isDataForProductCategoryIndexerWasChanged')->willReturn($productChanged);
        $this->productFlatProcessor->expects($this->exactly($productFlatCount))->method('reindexRow');
        $this->indexerRegistryMock->expects($this->exactly($productFlatCount))
            ->method('get')
            ->with(\Magento\Catalog\Model\Indexer\Product\Category::INDEXER_ID)
            ->will($this->returnValue($this->categoryIndexerMock));
        $this->categoryIndexerMock->expects($this->any())->method('isScheduled')->will($this->returnValue($isScheduled));
        $this->categoryIndexerMock->expects($this->exactly($categoryIndexerCount))->method('reindexRow');

        $this->model->reindex();
    }

    public function getProductReindexProvider()
    {
        return array(
            'set 1' => [true, false, 1, 1],
            'set 2' => [true, true, 1, 0],
            'set 3' => [false, false, 0, 0]
        );
    }

    public function testPriceReindexCallback()
    {
        $this->model = $this->objectManagerHelper->getObject(
            'Magento\Catalog\Model\Product',
            [
                'catalogProductType' => $this->productTypeInstanceMock,
                'categoryIndexer' => $this->categoryIndexerMock,
                'productFlatIndexerProcessor' => $this->productFlatProcessor,
                'productPriceIndexerProcessor' => $this->productPriceProcessor,
                'catalogProductOption' => $this->optionInstanceMock,
                'resource' => $this->resource,
                'registry' => $this->registry,
                'categoryRepository' => $this->categoryRepository,
                'data' => []
            ]
        );
        $this->productPriceProcessor->expects($this->once())->method('reindexRow');
        $this->assertNull($this->model->priceReindexCallback());
    }

    /**
     * @dataProvider getIdentitiesProvider
     * @param array $expected
     * @param array $origData
     * @param array $data
     * @param bool $isDeleted
     */
    public function testGetIdentities($expected, $origData, $data, $isDeleted = false)
    {
        $this->model->setIdFieldName('id');
        if (is_array($origData)) {
            foreach ($origData as $key => $value) {
                $this->model->setOrigData($key, $value);
            }
        }
        $this->model->setData($data);
        $this->model->isDeleted($isDeleted);
        $this->assertEquals($expected, $this->model->getIdentities());
    }

    /**
     * @return array
     */
    public function getIdentitiesProvider()
    {
        return [
            [
                ['catalog_product_1'],
                ['id' => 1, 'name' => 'value', 'category_ids' => [1]],
                ['id' => 1, 'name' => 'value', 'category_ids' => [1]],
            ],
            [
                ['catalog_product_1', 'catalog_category_product_1'],
                null,
                [
                    'id' => 1,
                    'name' => 'value',
                    'category_ids' => [1],
                    'affected_category_ids' => [1],
                    'is_changed_categories' => true
                ]
            ]
        ];
    }

    /**
     * Test retrieving price Info
     */
    public function testGetPriceInfo()
    {
        $this->productTypeInstanceMock->expects($this->once())
            ->method('getPriceInfo')
            ->with($this->equalTo($this->model))
            ->will($this->returnValue($this->_priceInfoMock));
        $this->assertEquals($this->model->getPriceInfo(), $this->_priceInfoMock);
    }

    /**
     * Test for set qty
     */
    public function testSetQty()
    {
        $this->productTypeInstanceMock->expects($this->exactly(2))
            ->method('getPriceInfo')
            ->with($this->equalTo($this->model))
            ->will($this->returnValue($this->_priceInfoMock));

        //initialize the priceInfo field
        $this->model->getPriceInfo();
        //Calling setQty will reset the priceInfo field
        $this->assertEquals($this->model, $this->model->setQty(1));
        //Call the setQty method with the same qty, getPriceInfo should not be called this time
        $this->assertEquals($this->model, $this->model->setQty(1));
        $this->assertEquals($this->model->getPriceInfo(), $this->_priceInfoMock);
    }

    /**
     * Test reload PriceInfo
     */
    public function testReloadPriceInfo()
    {
        $this->productTypeInstanceMock->expects($this->exactly(2))
            ->method('getPriceInfo')
            ->with($this->equalTo($this->model))
            ->will($this->returnValue($this->_priceInfoMock));
        $this->assertEquals($this->_priceInfoMock, $this->model->getPriceInfo());
        $this->assertEquals($this->_priceInfoMock, $this->model->reloadPriceInfo());
    }

    /**
     * Test for get qty
     */
    public function testGetQty()
    {
        $this->model->setQty(1);
        $this->assertEquals(1, $this->model->getQty());
    }

    /**
     *  Test for `save` method
     */
    public function testSave()
    {
        $this->imageCache->expects($this->once())
            ->method('generate')
            ->with($this->model);
        $this->imageCacheFactory->expects($this->once())
            ->method('create')
            ->willReturn($this->imageCache);

        $this->model->setIsDuplicate(false);
        $this->configureSaveTest();
        $this->optionInstanceMock->expects($this->any())->method('setProduct')->will($this->returnSelf());
        $this->optionInstanceMock->expects($this->once())->method('saveOptions')->will($this->returnSelf());
        $this->model->beforeSave();
        $this->model->afterSave();
    }

    /**
     *  Test for `save` method for duplicated product
     */
    public function testSaveAndDuplicate()
    {
        $this->imageCache->expects($this->once())
            ->method('generate')
            ->with($this->model);
        $this->imageCacheFactory->expects($this->once())
            ->method('create')
            ->willReturn($this->imageCache);

        $this->model->setIsDuplicate(true);
        $this->configureSaveTest();
        $this->model->beforeSave();
        $this->model->afterSave();
    }

    public function testGetIsSalableConfigurable()
    {
        $typeInstanceMock = $this->getMock(
            'Magento\ConfigurableProduct\Model\Product\Type\Configurable', ['getIsSalable'], [], '', false);

        $typeInstanceMock
            ->expects($this->atLeastOnce())
            ->method('getIsSalable')
            ->willReturn(true);

        $this->model->setTypeInstance($typeInstanceMock);

        self::assertTrue($this->model->getIsSalable());
    }

    public function testGetIsSalableSimple()
    {
        $typeInstanceMock =
            $this->getMock('Magento\Catalog\Model\Product\Type\Simple', ['isSalable'], [], '', false);
        $typeInstanceMock
            ->expects($this->atLeastOnce())
            ->method('isSalable')
            ->willReturn(true);

        $this->model->setTypeInstance($typeInstanceMock);

        self::assertTrue($this->model->getIsSalable());
    }

    public function testGetIsSalableHasDataIsSaleable()
    {
        $typeInstanceMock = $this->getMock('Magento\Catalog\Model\Product\Type\Simple', [], [], '', false);

        $this->model->setTypeInstance($typeInstanceMock);
        $this->model->setData('is_saleable', true);
        $this->model->setData('is_salable', false);

        self::assertTrue($this->model->getIsSalable());
    }

    /**
     * Configure environment for `testSave` and `testSaveAndDuplicate` methods
     * @return array
     */
    protected function configureSaveTest()
    {
        $productTypeMock = $this->getMockBuilder('Magento\Catalog\Model\Product\Type\Simple')
            ->disableOriginalConstructor()->setMethods(['beforeSave', 'save'])->getMock();
        $productTypeMock->expects($this->once())->method('beforeSave')->will($this->returnSelf());
        $productTypeMock->expects($this->once())->method('save')->will($this->returnSelf());

        $this->productTypeInstanceMock->expects($this->once())->method('factory')->with($this->model)
            ->will($this->returnValue($productTypeMock));

        $this->model->getResource()->expects($this->any())->method('addCommitCallback')->will($this->returnSelf());
        $this->model->getResource()->expects($this->any())->method('commit')->will($this->returnSelf());
    }

    /**
     * Run test fromArray method
     *
     * @return void
     */
    public function testFromArray()
    {
        $data = [
            'stock_item' => ['stock-item-data'],
        ];

        $stockItemMock = $this->getMockForAbstractClass(
            'Magento\Framework\Api\AbstractSimpleObject',
            [],
            '',
            false,
            true,
            true,
            ['setProduct']
        );

        $this->moduleManager->expects($this->once())
            ->method('isEnabled')
            ->with('Magento_CatalogInventory')
            ->will($this->returnValue(true));
        $this->stockItemBuilderMock->expects($this->once())
            ->method('populateWithArray')
            ->with($data['stock_item'])
            ->will($this->returnSelf());
        $this->stockItemBuilderMock->expects($this->once())
            ->method('create')
            ->will($this->returnValue($stockItemMock));
        $stockItemMock->expects($this->once())->method('setProduct')->with($this->model);

        $this->assertEquals($this->model, $this->model->fromArray($data));
    }

    protected function prepareCategoryIndexer()
    {
        $this->indexerRegistryMock->expects($this->once())
            ->method('get')
            ->with(\Magento\Catalog\Model\Indexer\Product\Category::INDEXER_ID)
            ->will($this->returnValue($this->categoryIndexerMock));
    }
}<|MERGE_RESOLUTION|>--- conflicted
+++ resolved
@@ -105,11 +105,11 @@
     private $categoryRepository;
 
     /**
-<<<<<<< HEAD
      * @var \Magento\Catalog\Helper\Product|\PHPUnit_Framework_MockObject_MockObject
      */
     private $_catalogProduct;
-=======
+
+    /**
      * @var \Magento\Catalog\Model\Product\Image\Cache|\PHPUnit_Framework_MockObject_MockObject
      */
     protected $imageCache;
@@ -118,7 +118,6 @@
      * @var \Magento\Catalog\Model\Product\Image\CacheFactory|\PHPUnit_Framework_MockObject_MockObject
      */
     protected $imageCacheFactory;
->>>>>>> 3e8e1268
 
     /**
      * @SuppressWarnings(PHPMD.ExcessiveMethodLength)
@@ -224,7 +223,6 @@
         $this->indexerRegistryMock = $this->getMock('Magento\Indexer\Model\IndexerRegistry', ['get'], [], '', false);
         $this->categoryRepository = $this->getMock('Magento\Catalog\Api\CategoryRepositoryInterface');
 
-<<<<<<< HEAD
         $this->_catalogProduct = $this->getMock(
             'Magento\Catalog\Helper\Product',
             ['isDataForProductCategoryIndexerWasChanged'],
@@ -232,7 +230,7 @@
             '',
             false
         );
-=======
+
         $this->imageCache = $this->getMockBuilder('Magento\Catalog\Model\Product\Image\Cache')
             ->disableOriginalConstructor()
             ->getMock();
@@ -240,7 +238,6 @@
             ->disableOriginalConstructor()
             ->setMethods(['create'])
             ->getMock();
->>>>>>> 3e8e1268
 
         $this->objectManagerHelper = new ObjectManagerHelper($this);
         $this->model = $this->objectManagerHelper->getObject(
@@ -258,11 +255,8 @@
                 'stockItemBuilder' => $this->stockItemBuilderMock,
                 'indexerRegistry' => $this->indexerRegistryMock,
                 'categoryRepository' => $this->categoryRepository,
-<<<<<<< HEAD
                 'catalogProduct' => $this->_catalogProduct,
-=======
                 'imageCacheFactory' => $this->imageCacheFactory,
->>>>>>> 3e8e1268
                 'data' => ['id' => 1]
             ]
         );
