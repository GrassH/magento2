--- conflicted
+++ resolved
@@ -47,12 +47,8 @@
         $this->_objectHelper = new \Magento\TestFramework\Helper\ObjectManager($this);
         $eventManager = $this->getMock('Magento\Framework\Event\ManagerInterface', [], [], '', false);
 
-<<<<<<< HEAD
         $fileStorageDb = $this->getMock('Magento\MediaStorage\Helper\File\Storage\Database', [], [], '', false);
         $coreData = $this->getMock('Magento\Core\Helper\Data', [], [], '', false);
-=======
-        $fileStorageDb = $this->getMock('Magento\Core\Helper\File\Storage\Database', [], [], '', false);
->>>>>>> d8e5ef14
         $this->resourceModel = $this->getMock(
             'Magento\Catalog\Model\Resource\Product\Attribute\Backend\Media',
             [
