<?php
/**
 * Copyright © 2015 Magento. All rights reserved.
 * See COPYING.txt for license details.
 */
namespace Magento\Catalog\Model\Product\Attribute\Backend;

class MediaTest extends \PHPUnit_Framework_TestCase
{
    /**
     * @var \Magento\Catalog\Model\Product\Attribute\Backend\Media
     */
    protected $model;

    /**
     * @var \Magento\TestFramework\Helper\ObjectManager
     */
    protected $_objectHelper;

    /**
     * @var \Magento\Framework\Object | \PHPUnit_Framework_MockObject_MockObject
     */
    protected $dataObject;

    /**
     * @var \PHPUnit_Framework_MockObject_MockObject
     */
    protected $productFactory;

    /**
     * @var \PHPUnit_Framework_MockObject_MockObject
     */
    protected $resourceModel;

    /**
     * @var \PHPUnit_Framework_MockObject_MockObject
     */
    protected $mediaConfig;

    /**
     * @var \PHPUnit_Framework_MockObject_MockObject
     */
    protected $mediaDirectory;

    protected function setUp()
    {
        $this->_objectHelper = new \Magento\TestFramework\Helper\ObjectManager($this);
        $eventManager = $this->getMock('Magento\Framework\Event\ManagerInterface', [], [], '', false);

<<<<<<< HEAD
        $fileStorageDb = $this->getMock('Magento\Core\Helper\File\Storage\Database', [], [], '', false);
=======
        $fileStorageDb = $this->getMock('Magento\MediaStorage\Helper\File\Storage\Database', [], [], '', false);
>>>>>>> 20314b92
        $this->resourceModel = $this->getMock(
            'Magento\Catalog\Model\Resource\Product\Attribute\Backend\Media',
            [
                'getMainTable',
                '__wakeup',
                'insertGallery',
                'deleteGalleryValueInStore',
                'insertGalleryValueInStore',
                'deleteGallery',
                'loadGallery'
            ],
            [],
            '',
            false
        );
        $this->resourceModel->expects($this->any())->method('getMainTable')->will($this->returnValue('table'));

        $this->mediaConfig = $this->getMock('Magento\Catalog\Model\Product\Media\Config', [], [], '', false);
        $this->mediaDirectory = $this->getMockBuilder('Magento\Framework\Filesystem\Directory\Write')
            ->disableOriginalConstructor()
            ->getMock();
        $filesystem = $this->getMockBuilder('Magento\Framework\Filesystem')
            ->disableOriginalConstructor()
            ->getMock();
        $filesystem->expects($this->once())->method('getDirectoryWrite')->will(
            $this->returnValue($this->mediaDirectory)
        );

        $this->productFactory = $this->getMockBuilder('Magento\Catalog\Model\Resource\ProductFactory')
            ->disableOriginalConstructor()
            ->setMethods(['create'])
            ->getMock();

        $this->model = $this->_objectHelper->getObject(
            'Magento\Catalog\Model\Product\Attribute\Backend\Media',
            [
                'productFactory' => $this->productFactory,
                'eventManager' => $eventManager,
                'fileStorageDb' => $fileStorageDb,
                'mediaConfig' => $this->mediaConfig,
                'filesystem' => $filesystem,
                'resourceProductAttribute' => $this->resourceModel
            ]
        );
        $this->dataObject = $this->getMockBuilder('Magento\Framework\Object')
            ->disableOriginalConstructor()
            ->setMethods(['getIsDuplicate', 'isLockedAttribute', 'getMediaAttributes'])
            ->getMock();
    }

    public function testGetAffectedFields()
    {
        $valueId = 2345;
        $attributeId = 345345;

        $attribute = $this->getMock(
            'Magento\Eav\Model\Entity\Attribute',
            ['getBackendTable', 'isStatic', 'getAttributeId', 'getName', '__wakeup'],
            [],
            '',
            false
        );
        $attribute->expects($this->any())->method('getName')->will($this->returnValue('image'));
        $attribute->expects($this->any())->method('getAttributeId')->will($this->returnValue($attributeId));
        $attribute->expects($this->any())->method('isStatic')->will($this->returnValue(false));
        $attribute->expects($this->any())->method('getBackendTable')->will($this->returnValue('table'));

        $this->model->setAttribute($attribute);

        $object = new \Magento\Framework\Object();
        $object->setImage(['images' => [['value_id' => $valueId]]]);
        $object->setId(555);

        $this->assertEquals(
            [
                'table' => [
                    ['value_id' => $valueId, 'attribute_id' => $attributeId, 'entity_id' => $object->getId()],
                ],
            ],
            $this->model->getAffectedFields($object)
        );
    }

    public function testAfterSaveDuplicate()
    {
        $attributeCode = 'test_code';
        $attributeMock = $this->getMockBuilder('Magento\Eav\Model\Entity\Attribute')
            ->disableOriginalConstructor()
            ->getMock();
        $attributeMock->expects($this->once())
            ->method('getAttributeCode')
            ->will($this->returnValue($attributeCode));

        $this->dataObject->expects($this->once())
            ->method('getIsDuplicate')
            ->will($this->returnValue(true));
        $this->dataObject->setData($attributeCode, []);

        $this->model->setAttribute($attributeMock);
        $this->assertNull($this->model->afterSave($this->dataObject));
    }

    public function testAfterSaveNoAttribute()
    {
        $attributeCode = 'test_code';
        $attributeMock = $this->getMockBuilder('Magento\Eav\Model\Entity\Attribute')
            ->disableOriginalConstructor()
            ->getMock();
        $attributeMock->expects($this->once())
            ->method('getAttributeCode')
            ->will($this->returnValue($attributeCode));

        $this->dataObject->expects($this->once())
            ->method('getIsDuplicate')
            ->will($this->returnValue(false));
        $this->dataObject->setData($attributeCode, []);

        $this->model->setAttribute($attributeMock);
        $this->assertNull($this->model->afterSave($this->dataObject));
    }

    public function testAfterSaveDeleteFiles()
    {
        $storeId = 1;
        $storeIds = ['store_1' => 1, 'store_2' => 2];
        $attributeCode = 'test_code';
        $toDelete = [1];
        $mediaPath = 'catalog/media';
        $filePathToRemove = $mediaPath . '/file/path';
        $attributeValue = [
            'images' => [
                [
                    'removed' => true,
                    'value_id' => 1,
                    'file' => 'file/path',
                ],
                [
                    'removed' => false,
                    'value_id' => 1,
                    'file' => 'file/path2'
                ],
            ],
        ];
        $assignedImages = [
            ['filepath' => 'path_to_image'],
        ];

        $attributeMock = $this->getMockBuilder('Magento\Eav\Model\Entity\Attribute')
            ->disableOriginalConstructor()
            ->getMock();
        $attributeMock->expects($this->once())
            ->method('getAttributeCode')
            ->will($this->returnValue($attributeCode));

        $this->dataObject->expects($this->once())
            ->method('getIsDuplicate')
            ->will($this->returnValue(false));
        $this->dataObject->expects($this->once())
            ->method('isLockedAttribute')
            ->will($this->returnValue(false));
        $this->dataObject->setData($attributeCode, $attributeValue);
        $this->dataObject->setId(1);
        $this->dataObject->setStoreId($storeId);
        $this->dataObject->setStoreIds($storeIds);

        $productMock = $this->getMockBuilder('Magento\Catalog\Model\Product')
            ->disableOriginalConstructor()
            ->setMethods(['getAssignedImages', '__wakeup'])
            ->getMock();
        $productMock->expects($this->any())
            ->method('getAssignedImages')
            ->will($this->returnValue($assignedImages));

        $this->productFactory->expects($this->once())
            ->method('create')
            ->will($this->returnValue($productMock));

        $this->resourceModel->expects($this->once())
            ->method('deleteGallery')
            ->with($toDelete);

        $this->mediaConfig->expects($this->once())
            ->method('getBaseMediaPath')
            ->will($this->returnValue($mediaPath));

        $this->mediaDirectory->expects($this->once())
            ->method('delete')
            ->with($filePathToRemove);

        $this->model->setAttribute($attributeMock);
        $this->assertNull($this->model->afterSave($this->dataObject));
    }

    /**
     * @dataProvider afterLoadDataProvider
     * @param array $image
     */
    public function testAfterLoad($image)
    {
        $attributeCode = 'attr_code';
        $attribute = $this->getMock(
            'Magento\Eav\Model\Entity\Attribute',
            ['getAttributeCode', '__wakeup'],
            [],
            '',
            false
        );
        $attribute->expects($this->any())->method('getAttributeCode')->will($this->returnValue($attributeCode));
        $this->resourceModel->expects($this->any())->method('loadGallery')->will($this->returnValue([$image]));

        $this->model->setAttribute($attribute);
        $this->model->afterLoad($this->dataObject);
        $this->assertEquals([$image], $this->dataObject->getAttrCode('images'));
    }

    public function afterLoadDataProvider()
    {
        return [
            [
                [
                    'label' => 'label_1',
                    'position' => 'position_1',
                    'disabled' => 'true',
                ],
                [
                    'label' => 'label_2',
                    'position' => 'position_2',
                    'disabled' => 'true'
                ],
            ],
            [
                [
                    'label' => null,
                    'position' => null,
                    'disabled' => null,
                ],
                [
                    'label' => null,
                    'position' => null,
                    'disabled' => null
                ]
            ]
        ];
    }

    /**
     * @dataProvider validateDataProvider
     * @param bool $value
     */
    public function testValidate($value)
    {
        $attributeCode = 'attr_code';
        $attribute = $this->getMock(
            'Magento\Eav\Model\Entity\Attribute',
            ['getAttributeCode', 'getIsRequired', 'isValueEmpty', 'getIsUnique', 'getEntityType', '__wakeup'],
            [],
            '',
            false
        );
        $attributeEntity = $this->getMock(
            '\Magento\Framework\Model\Resource\AbstractResourceAbstractEntity',
            ['checkAttributeUniqueValue']
        );
        $attribute->expects($this->any())->method('getAttributeCode')->will($this->returnValue($attributeCode));
        $attribute->expects($this->any())->method('getIsRequired')->will($this->returnValue(true));
        $attribute->expects($this->any())->method('isValueEmpty')->will($this->returnValue($value));
        $attribute->expects($this->any())->method('getIsUnique')->will($this->returnValue(true));
        $attribute->expects($this->any())->method('getEntityType')->will($this->returnValue($attributeEntity));
        $attributeEntity->expects($this->any())->method('checkAttributeUniqueValue')->will($this->returnValue(true));

        $this->model->setAttribute($attribute);
        $this->dataObject->setData(['attr_code' => 'attribute data']);
        $this->assertEquals(!$value, $this->model->validate($this->dataObject));
    }

    public function validateDataProvider()
    {
        return [
            [true],
            [false]
        ];
    }

    /**
     * @dataProvider beforeSaveDataProvider
     * @param array $value
     */
    public function testBeforeSave($value)
    {
        $attributeCode = 'attr_code';
        $attribute = $this->getMock(
            'Magento\Eav\Model\Entity\Attribute',
            ['getAttributeCode', 'getIsRequired', 'isValueEmpty', 'getIsUnique', 'getEntityType', '__wakeup'],
            [],
            '',
            false
        );
        $mediaAttributes = [
            'image' => $attribute,
            'small_image' => $attribute,
            'thumbnail' => $attribute,
        ];
        $attribute->expects($this->any())->method('getAttributeCode')->will($this->returnValue($attributeCode));
        $this->dataObject->expects($this->any())->method('getIsDuplicate')->will($this->returnValue(false));
        $this->model->setAttribute($attribute);
        $this->dataObject->setData(['attr_code' => ['images' => $value]]);
        $this->dataObject->expects($this->any())->method('getMediaAttributes')
            ->will(($this->returnValue($mediaAttributes)));
        $this->model->beforeSave($this->dataObject);
        foreach ($this->dataObject['attr_code']['images'] as $imageType => $imageData) {
            if (isset($imageData['new_file'])) {
                $value[$imageType]['file'] = $imageData['file'];
                $value[$imageType]['new_file'] = $imageData['new_file'];
            }
            $this->assertEquals($value[$imageType], $imageData);
        }
    }

    public function beforeSaveDataProvider()
    {
        return [
            [
                [
                    'image_1' => [
                        'position' => '1',
                        'file' => '/m/y/mydrawing1.jpg.tmp',
                        'value_id' => '',
                        'label' => 'image 1',
                        'disableed' => '0',
                        'removed' => '',
                    ],
                    'image_2' => [
                        'position' => '1',
                        'file' => '/m/y/mydrawing2.jpg.tmp',
                        'value_id' => '',
                        'label' => 'image 2',
                        'disableed' => '0',
                        'removed' => '',
                    ],
                    'image_removed' => [
                        'position' => '1',
                        'file' => '/m/y/mydrawing3.jpg.tmp',
                        'value_id' => '',
                        'label' => 'image 3',
                        'disableed' => '0',
                        'removed' => '1',
                    ],
                ],
            ]
        ];
    }
}<|MERGE_RESOLUTION|>--- conflicted
+++ resolved
@@ -47,11 +47,7 @@
         $this->_objectHelper = new \Magento\TestFramework\Helper\ObjectManager($this);
         $eventManager = $this->getMock('Magento\Framework\Event\ManagerInterface', [], [], '', false);
 
-<<<<<<< HEAD
-        $fileStorageDb = $this->getMock('Magento\Core\Helper\File\Storage\Database', [], [], '', false);
-=======
         $fileStorageDb = $this->getMock('Magento\MediaStorage\Helper\File\Storage\Database', [], [], '', false);
->>>>>>> 20314b92
         $this->resourceModel = $this->getMock(
             'Magento\Catalog\Model\Resource\Product\Attribute\Backend\Media',
             [
