--- conflicted
+++ resolved
@@ -70,20 +70,6 @@
     {
         $this->attributeResourceMock =
             $this->getMock('Magento\Catalog\Model\Resource\Attribute', [], [], '', false);
-<<<<<<< HEAD
-        $this->attributeBuilderMock =
-            $this->getMock(
-                'Magento\Catalog\Api\Data\ProductAttributeDataBuilder',
-                [
-                    'populate',
-                    'setAttributeId',
-                    '__wakeup',
-                ],
-                [],
-                '',
-                false);
-=======
->>>>>>> 91b710e8
         $this->productHelperMock =
             $this->getMock('Magento\Catalog\Helper\Product', [], [], '', false);
         $this->filterManagerMock =
