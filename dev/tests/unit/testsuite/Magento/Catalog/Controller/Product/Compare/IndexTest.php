--- conflicted
+++ resolved
@@ -94,13 +94,8 @@
         $this->visitorMock = $this->getMock('Magento\Customer\Model\Visitor', [], [], '', false);
         $this->listCompareMock = $this->getMock('Magento\Catalog\Model\Product\Compare\ListCompare', [], [], '', false);
         $this->catalogSession = $this->getMock('Magento\Catalog\Model\Session', ['setBeforeCompareUrl'], [], '', false);
-<<<<<<< HEAD
-        $this->storeManagerMock = $this->getMock('Magento\Store\Model\StoreManagerInterface');
+        $this->storeManagerMock = $this->getMock('Magento\Framework\Store\StoreManagerInterface');
         $this->formKeyValidatorMock = $this->getMock('Magento\Framework\Data\Form\FormKey\FormKeyValidator', [], [], '', false);
-=======
-        $this->storeManagerMock = $this->getMock('Magento\Framework\Store\StoreManagerInterface');
-        $this->formKeyValidatorMock = $this->getMock('Magento\Core\App\Action\FormKeyValidator', [], [], '', false);
->>>>>>> f52e5db4
         $this->redirectFactoryMock = $this->getMock(
             'Magento\Framework\Controller\Result\RedirectFactory',
             ['create'],
