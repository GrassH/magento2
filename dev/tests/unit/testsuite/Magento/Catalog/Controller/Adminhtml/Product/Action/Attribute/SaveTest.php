--- conflicted
+++ resolved
@@ -151,18 +151,8 @@
             ->disableOriginalConstructor()
             ->getMock();
 
-<<<<<<< HEAD
-        $this->request = $this->getMock(
-            'Magento\Framework\App\RequestInterface',
-            ['getParam', 'getModuleName', 'setModuleName', 'getActionName', 'setActionName', 'getCookie', 'getParams', 'setParams'],
-            [],
-            '',
-            false
-        );
-=======
         $this->request = $this->getMockBuilder('Magento\Framework\App\RequestInterface')
             ->disableOriginalConstructor()->getMock();
->>>>>>> 05361129
         $this->response = $this->getMock('Magento\Framework\App\Response\Http', [], [], '', false);
         $this->objectManager = $this->getMock('Magento\Framework\ObjectManagerInterface');
         $this->eventManager = $this->getMock('Magento\Framework\Event\ManagerInterface', [], [], '', false);
