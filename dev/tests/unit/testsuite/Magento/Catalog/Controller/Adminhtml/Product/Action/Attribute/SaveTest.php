--- conflicted
+++ resolved
@@ -27,7 +27,7 @@
     /** @var \Magento\Backend\App\Action\Context|\PHPUnit_Framework_MockObject_MockObject */
     protected $context;
 
-    /** @var \Magento\Framework\App\RequestInterface|\PHPUnit_Framework_MockObject_MockObject */
+    /** @var \Magento\Framework\App\Request\Http|\PHPUnit_Framework_MockObject_MockObject */
     protected $request;
 
     /** @var \Magento\Framework\App\Response\Http|\PHPUnit_Framework_MockObject_MockObject */
@@ -151,18 +151,8 @@
             ->disableOriginalConstructor()
             ->getMock();
 
-<<<<<<< HEAD
-        $this->request = $this->getMock(
-            'Magento\Framework\App\RequestInterface',
-            ['getParam', 'getModuleName', 'setModuleName', 'getActionName', 'setActionName', 'getCookie', 'isSecure'],
-            [],
-            '',
-            false
-        );
-=======
-        $this->request = $this->getMockBuilder('Magento\Framework\App\RequestInterface')
+        $this->request = $this->getMockBuilder('Magento\Framework\App\Request\Http')
             ->disableOriginalConstructor()->getMock();
->>>>>>> ffbeaeb9
         $this->response = $this->getMock('Magento\Framework\App\Response\Http', [], [], '', false);
         $this->objectManager = $this->getMock('Magento\Framework\ObjectManagerInterface');
         $this->eventManager = $this->getMock('Magento\Framework\Event\ManagerInterface', [], [], '', false);
