--- conflicted
+++ resolved
@@ -43,27 +43,16 @@
     /** @var \Magento\Framework\App\ProductMetadata|\PHPUnit_Framework_MockObject_MockObject */
     protected $productMetadata;
 
-<<<<<<< HEAD
-    /** @var \Magento\Framework\Url|\PHPUnit_Framework_MockObject_MockObject */
-=======
     /** @var \Magento\Framework\UrlInterface|\PHPUnit_Framework_MockObject_MockObject */
->>>>>>> 88f8ed51
     protected $urlBuilder;
 
     protected function setUp()
     {
         $this->inboxFactory = $this->getMock('Magento\AdminNotification\Model\InboxFactory', ['create'], [], '', false);
-<<<<<<< HEAD
         $this->curlFactory = $this->getMock('Magento\Framework\HTTP\Adapter\CurlFactory', ['create'], [], '', false);
         $this->curl = $this->getMockBuilder('Magento\Framework\HTTP\Adapter\Curl')
             ->disableOriginalConstructor()->getMock();
         $this->appState = $this->getMock('Magento\Framework\App\State', ['getInstallDate'], [], '', false);
-=======
-        $this->curlFactory = $this->getMock('\Magento\Framework\HTTP\Adapter\CurlFactory', ['create'], [], '', false);
-        $this->curl = $this->getMockBuilder('\Magento\Framework\HTTP\Adapter\Curl')
-            ->disableOriginalConstructor()->getMock();
-        $this->appState = $this->getMock('\Magento\Framework\App\State', ['getInstallDate'], [], '', false);
->>>>>>> 88f8ed51
         $this->inboxModel = $this->getMock(
             'Magento\AdminNotification\Model\Inbox',
             [
@@ -98,11 +87,7 @@
         $this->objectManagerHelper = new ObjectManagerHelper($this);
 
         $this->productMetadata = $this->getMock('Magento\Framework\App\ProductMetadata');
-<<<<<<< HEAD
-        $this->urlBuilder = $this->getMock('Magento\Framework\Url', [], [], '', false);
-=======
         $this->urlBuilder = $this->getMock('Magento\Framework\UrlInterface');
->>>>>>> 88f8ed51
 
         $this->feed = $this->objectManagerHelper->getObject(
             'Magento\AdminNotification\Model\Feed',
@@ -127,11 +112,7 @@
     public function testCheckUpdate($callInbox, $curlRequest)
     {
         $mockName    = 'Test Product Name';
-<<<<<<< HEAD
         $mockVersion = '0.0.0';
-=======
-        $mockVersion = '0.42.0-beta7';
->>>>>>> 88f8ed51
         $mockEdition = 'Test Edition';
         $mockUrl = 'http://test-url';
 
