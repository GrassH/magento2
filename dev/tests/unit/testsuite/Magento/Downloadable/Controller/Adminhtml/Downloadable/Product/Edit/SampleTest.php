<?php
/**
 * Copyright © 2015 Magento. All rights reserved.
 * See COPYING.txt for license details.
 */

namespace Magento\Downloadable\Controller\Adminhtml\Downloadable\Product\Edit;

use Magento\TestFramework\Helper\ObjectManager as ObjectManagerHelper;

class SampleTest extends \PHPUnit_Framework_TestCase
{
    /** @var \Magento\Downloadable\Controller\Adminhtml\Downloadable\Product\Edit\Sample */
    protected $sample;

    /** @var ObjectManagerHelper */
    protected $objectManagerHelper;

    /**
     * @var \Magento\Framework\App\RequestInterface
     */
    protected $request;

    /**
     * @var \Magento\Framework\App\ResponseInterface
     */
    protected $response;

    /**
     * @var \Magento\Downloadable\Model\Sample
     */
    protected $sampleModel;

    /**
     * @var \Magento\Framework\ObjectManager\ObjectManager
     */
    protected $objectManager;

    /**
     * @var \Magento\Downloadable\Helper\File
     */
    protected $fileHelper;

    /**
     * @var \Magento\Downloadable\Helper\Download
     */
    protected $downloadHelper;

    protected function setUp()
    {
        $this->objectManagerHelper = new ObjectManagerHelper($this);

        $this->request = $this->getMock(
            'Magento\Framework\App\RequestInterface',
            [
                'getParam',
                'getModuleName',
                'setModuleName',
                'getActionName',
                'setActionName',
                'getCookie',
<<<<<<< HEAD
                'isSecure',
=======
                'getParams',
                'setParams'
>>>>>>> ffbeaeb9
            ]
        );
        $this->response = $this->getMock(
            '\Magento\Framework\App\ResponseInterface',
            [
                'setHttpResponseCode',
                'clearBody',
                'sendHeaders',
                'sendResponse',
                'setHeader'
            ]
        );
        $this->fileHelper = $this->getMock(
            '\Magento\Downloadable\Helper\File',
            [
                'getFilePath'
            ],
            [],
            '',
            false
        );
        $this->downloadHelper = $this->getMock(
            'Magento\Downloadable\Helper\Download',
            [
                'setResource',
                'getFilename',
                'getContentType',
                'output',
                'getFileSize',
                'getContentDisposition'
            ],
            [],
            '',
            false
        );
        $this->sampleModel = $this->getMock(
            '\Magento\Downloadable\Controller\Adminhtml\Downloadable\Product\Edit\Sample',
            [
                'load',
                'getId',
                'getSampleType',
                'getSampleUrl',
                'getBasePath',
                'getBaseSamplePath',
                'getSampleFile',
            ],
            [],
            '',
            false
        );
        $this->objectManager = $this->getMock(
            '\Magento\Framework\ObjectManager\ObjectManager',
            [
                'create',
                'get'
            ],
            [],
            '',
            false
        );
        $this->sample = $this->objectManagerHelper->getObject(
            'Magento\Downloadable\Controller\Adminhtml\Downloadable\Product\Edit\Sample',
            [
                'objectManager' => $this->objectManager,
                'request' => $this->request,
                'response' => $this->response
            ]
        );
    }

    /**
     * Execute download sample file action
     */
    public function testExecuteFile()
    {
        $this->request->expects($this->at(0))->method('getParam')->with('id', 0)
            ->will($this->returnValue(1));
        $this->response->expects($this->once())->method('setHttpResponseCode')
            ->will($this->returnSelf());
        $this->response->expects($this->once())->method('clearBody')
            ->will($this->returnSelf());
        $this->response->expects($this->any())->method('setHeader')
            ->will($this->returnSelf());
        $this->response->expects($this->once())->method('sendHeaders')
            ->will($this->returnSelf());
        $this->objectManager->expects($this->at(1))->method('get')->with('Magento\Downloadable\Helper\File')
            ->will($this->returnValue($this->fileHelper));
        $this->objectManager->expects($this->at(2))->method('get')->with('Magento\Downloadable\Model\Sample')
            ->will($this->returnValue($this->sampleModel));
        $this->objectManager->expects($this->at(3))->method('get')->with('Magento\Downloadable\Helper\Download')
            ->will($this->returnValue($this->downloadHelper));
        $this->fileHelper->expects($this->once())->method('getFilePath')
            ->will($this->returnValue('filepath/sample.jpg'));
        $this->downloadHelper->expects($this->once())->method('setResource')
            ->will($this->returnSelf());
        $this->downloadHelper->expects($this->once())->method('getFilename')
            ->will($this->returnValue('sample.jpg'));
        $this->downloadHelper->expects($this->once())->method('getContentType')
            ->will($this->returnSelf('file'));
        $this->downloadHelper->expects($this->once())->method('getFileSize')
            ->will($this->returnValue(null));
        $this->downloadHelper->expects($this->once())->method('getContentDisposition')
            ->will($this->returnValue(null));
        $this->downloadHelper->expects($this->once())->method('output')
            ->will($this->returnSelf());
        $this->sampleModel->expects($this->once())->method('load')
            ->will($this->returnSelf());
        $this->sampleModel->expects($this->once())->method('getId')
            ->will($this->returnValue('1'));
        $this->sampleModel->expects($this->any())->method('getSampleType')
            ->will($this->returnValue('file'));
        $this->objectManager->expects($this->once())->method('create')
            ->will($this->returnValue($this->sampleModel));

        $this->sample->execute();
    }

    /**
     * Execute download sample url action
     */
    public function testExecuteUrl()
    {
        $this->request->expects($this->at(0))->method('getParam')->with('id', 0)
            ->will($this->returnValue(1));
        $this->response->expects($this->once())->method('setHttpResponseCode')
            ->will($this->returnSelf());
        $this->response->expects($this->once())->method('clearBody')
            ->will($this->returnSelf());
        $this->response->expects($this->any())->method('setHeader')
            ->will($this->returnSelf());
        $this->response->expects($this->once())->method('sendHeaders')
            ->will($this->returnSelf());
        $this->objectManager->expects($this->at(1))->method('get')->with('Magento\Downloadable\Helper\Download')
            ->will($this->returnValue($this->downloadHelper));
        $this->downloadHelper->expects($this->once())->method('setResource')
            ->will($this->returnSelf());
        $this->downloadHelper->expects($this->once())->method('getFilename')
            ->will($this->returnValue('sample.jpg'));
        $this->downloadHelper->expects($this->once())->method('getContentType')
            ->will($this->returnSelf('url'));
        $this->downloadHelper->expects($this->once())->method('getFileSize')
            ->will($this->returnValue(null));
        $this->downloadHelper->expects($this->once())->method('getContentDisposition')
            ->will($this->returnValue(null));
        $this->downloadHelper->expects($this->once())->method('output')
            ->will($this->returnSelf());
        $this->sampleModel->expects($this->once())->method('load')
            ->will($this->returnSelf());
        $this->sampleModel->expects($this->once())->method('getId')
            ->will($this->returnValue('1'));
        $this->sampleModel->expects($this->any())->method('getSampleType')
            ->will($this->returnValue('url'));
        $this->objectManager->expects($this->once())->method('create')
            ->will($this->returnValue($this->sampleModel));

        $this->sample->execute();
    }
}<|MERGE_RESOLUTION|>--- conflicted
+++ resolved
@@ -17,7 +17,7 @@
     protected $objectManagerHelper;
 
     /**
-     * @var \Magento\Framework\App\RequestInterface
+     * @var \Magento\Framework\App\Request\Http
      */
     protected $request;
 
@@ -50,23 +50,8 @@
     {
         $this->objectManagerHelper = new ObjectManagerHelper($this);
 
-        $this->request = $this->getMock(
-            'Magento\Framework\App\RequestInterface',
-            [
-                'getParam',
-                'getModuleName',
-                'setModuleName',
-                'getActionName',
-                'setActionName',
-                'getCookie',
-<<<<<<< HEAD
-                'isSecure',
-=======
-                'getParams',
-                'setParams'
->>>>>>> ffbeaeb9
-            ]
-        );
+        $this->request = $this->getMockBuilder('Magento\Framework\App\Request\Http')
+            ->disableOriginalConstructor()->getMock();
         $this->response = $this->getMock(
             '\Magento\Framework\App\ResponseInterface',
             [
