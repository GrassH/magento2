--- conflicted
+++ resolved
@@ -168,11 +168,7 @@
                             null,
                         ],
                         [
-<<<<<<< HEAD
-                            \Magento\Core\Helper\Data::XML_PATH_DEFAULT_LOCALE,
-=======
                             Data::XML_PATH_DEFAULT_LOCALE,
->>>>>>> 92552fa9
                             \Magento\Store\Model\ScopeInterface::SCOPE_STORE,
                             null,
                             $locale
