<?php
/**
 * Copyright © 2015 Magento. All rights reserved.
 * See COPYING.txt for license details.
 */
namespace Magento\GroupedProduct\Model\Product\Type;

class GroupedTest extends \PHPUnit_Framework_TestCase
{
    /**
     * @var \Magento\GroupedProduct\Model\Product\Type\Grouped
     */
    protected $_model;

    /**
     * @var \PHPUnit_Framework_MockObject_MockObject
     */
    protected $catalogProductLink;

    /**
     * @var \PHPUnit_Framework_MockObject_MockObject
     */
    protected $product;

    /**
     * @var \PHPUnit_Framework_MockObject_MockObject
     */
    protected $productStatusMock;

    /**
     * @var \Magento\TestFramework\Helper\ObjectManager
     */
    protected $objectHelper;

    protected function setUp()
    {
        $this->objectHelper = new \Magento\TestFramework\Helper\ObjectManager($this);
        $eventManager = $this->getMock('Magento\Framework\Event\ManagerInterface', [], [], '', false);
<<<<<<< HEAD
        $coreDataMock = $this->getMock('Magento\Core\Helper\Data', [], [], '', false);
        $fileStorageDbMock = $this->getMock('Magento\MediaStorage\Helper\File\Storage\Database', [], [], '', false);
=======
        $fileStorageDbMock = $this->getMock('Magento\Core\Helper\File\Storage\Database', [], [], '', false);
>>>>>>> d8e5ef14
        $filesystem = $this->getMock('Magento\Framework\Filesystem', [], [], '', false);
        $coreRegistry = $this->getMock('Magento\Framework\Registry', [], [], '', false);
        $this->product = $this->getMock('Magento\Catalog\Model\Product', [], [], '', false);
        $logger = $this->getMock('Psr\Log\LoggerInterface');
        $productFactoryMock = $this->getMock('Magento\Catalog\Model\ProductFactory', [], [], '', false);
        $this->catalogProductLink = $this->getMock(
            '\Magento\GroupedProduct\Model\Resource\Product\Link',
            [],
            [],
            '',
            false
        );
        $this->productStatusMock = $this->getMock(
            '\Magento\Catalog\Model\Product\Attribute\Source\Status',
            [],
            [],
            '',
            false
        );
        $this->_model = $this->objectHelper->getObject(
            'Magento\GroupedProduct\Model\Product\Type\Grouped',
            [
                'eventManager' => $eventManager,
                'fileStorageDb' => $fileStorageDbMock,
                'filesystem' => $filesystem,
                'coreRegistry' => $coreRegistry,
                'logger' => $logger,
                'productFactory' => $productFactoryMock,
                'catalogProductLink' => $this->catalogProductLink,
                'catalogProductStatus' => $this->productStatusMock
            ]
        );
    }

    public function testHasWeightFalse()
    {
        $this->assertFalse($this->_model->hasWeight(), 'This product has weight, but it should not');
    }

    public function testGetChildrenIds()
    {
        $parentId = 12345;
        $childrenIds = [100, 200, 300];
        $this->catalogProductLink->expects(
            $this->once()
        )->method(
            'getChildrenIds'
        )->with(
            $parentId,
            \Magento\GroupedProduct\Model\Resource\Product\Link::LINK_TYPE_GROUPED
        )->will(
            $this->returnValue($childrenIds)
        );
        $this->assertEquals($childrenIds, $this->_model->getChildrenIds($parentId));
    }

    public function testGetParentIdsByChild()
    {
        $childId = 12345;
        $parentIds = [100, 200, 300];
        $this->catalogProductLink->expects(
            $this->once()
        )->method(
            'getParentIdsByChild'
        )->with(
            $childId,
            \Magento\GroupedProduct\Model\Resource\Product\Link::LINK_TYPE_GROUPED
        )->will(
            $this->returnValue($parentIds)
        );
        $this->assertEquals($parentIds, $this->_model->getParentIdsByChild($childId));
    }

    public function testGetAssociatedProducts()
    {
        $cached = true;
        $associatedProducts = [5, 7, 11, 13, 17];
        $this->product->expects($this->once())->method('hasData')->will($this->returnValue($cached));
        $this->product->expects($this->once())->method('getData')->will($this->returnValue($associatedProducts));
        $this->assertEquals($associatedProducts, $this->_model->getAssociatedProducts($this->product));
    }

    /**
     * @param int $status
     * @param array $filters
     * @param array $result
     * @dataProvider addStatusFilterDataProvider
     */
    public function testAddStatusFilter($status, $filters, $result)
    {
        $this->product->expects($this->once())->method('getData')->will($this->returnValue($filters));
        $this->product->expects($this->once())->method('setData')->with('_cache_instance_status_filters', $result);
        $this->assertEquals($this->_model, $this->_model->addStatusFilter($status, $this->product));
    }

    /**
     * @return array
     */
    public function addStatusFilterDataProvider()
    {
        return [[1, [], [1]], [1, false, [1]]];
    }

    public function testSetSaleableStatus()
    {
        $key = '_cache_instance_status_filters';
        $saleableIds = [300, 800, 500];

        $this->productStatusMock->expects(
            $this->once()
        )->method(
            'getSaleableStatusIds'
        )->will(
            $this->returnValue($saleableIds)
        );
        $this->product->expects($this->once())->method('setData')->with($key, $saleableIds);
        $this->assertEquals($this->_model, $this->_model->setSaleableStatus($this->product));
    }

    public function testGetStatusFiltersNoData()
    {
        $result = [
            \Magento\Catalog\Model\Product\Attribute\Source\Status::STATUS_ENABLED,
            \Magento\Catalog\Model\Product\Attribute\Source\Status::STATUS_DISABLED,
        ];
        $this->product->expects($this->once())->method('hasData')->will($this->returnValue(false));
        $this->assertEquals($result, $this->_model->getStatusFilters($this->product));
    }

    public function testGetStatusFiltersWithData()
    {
        $result = [
            \Magento\Catalog\Model\Product\Attribute\Source\Status::STATUS_ENABLED,
            \Magento\Catalog\Model\Product\Attribute\Source\Status::STATUS_DISABLED,
        ];
        $this->product->expects($this->once())->method('hasData')->will($this->returnValue(true));
        $this->product->expects($this->once())->method('getData')->will($this->returnValue($result));
        $this->assertEquals($result, $this->_model->getStatusFilters($this->product));
    }

    public function testGetAssociatedProductIdsCached()
    {
        $key = '_cache_instance_associated_product_ids';
        $cachedData = [300, 303, 306];

        $this->product->expects($this->once())->method('hasData')->with($key)->will($this->returnValue(true));
        $this->product->expects($this->never())->method('setData');
        $this->product->expects($this->once())->method('getData')->with($key)->will($this->returnValue($cachedData));

        $this->assertEquals($cachedData, $this->_model->getAssociatedProductIds($this->product));
    }

    public function testGetAssociatedProductIdsNonCached()
    {
        $args = $this->objectHelper->getConstructArguments(
            '\Magento\GroupedProduct\Model\Product\Type\Grouped',
            []
        );

        /** @var \Magento\GroupedProduct\Model\Product\Type\Grouped $model */
        $model = $this->getMock(
            '\Magento\GroupedProduct\Model\Product\Type\Grouped',
            ['getAssociatedProducts'],
            $args
        );

        $associatedProduct = $this->getMock('Magento\Catalog\Model\Product', [], [], '', false);
        $model->expects(
            $this->once()
        )->method(
            'getAssociatedProducts'
        )->with(
            $this->product
        )->will(
            $this->returnValue([$associatedProduct])
        );

        $associatedId = 9384;
        $key = '_cache_instance_associated_product_ids';
        $associatedIds = [$associatedId];
        $associatedProduct->expects($this->once())->method('getId')->will($this->returnValue($associatedId));

        $this->product->expects($this->once())->method('hasData')->with($key)->will($this->returnValue(false));
        $this->product->expects($this->once())->method('setData')->with($key, $associatedIds);
        $this->product->expects(
            $this->once()
        )->method(
            'getData'
        )->with(
            $key
        )->will(
            $this->returnValue($associatedIds)
        );

        $this->assertEquals($associatedIds, $model->getAssociatedProductIds($this->product));
    }

    public function testGetAssociatedProductCollection()
    {
        $link = $this->getMock('Magento\Catalog\Model\Product\Link', [], [], '', false);
        $this->product->expects($this->once())->method('getLinkInstance')->will($this->returnValue($link));
        $link->expects(
            $this->any()
        )->method(
            'setLinkTypeId'
        )->with(
            \Magento\GroupedProduct\Model\Resource\Product\Link::LINK_TYPE_GROUPED
        );
        $collection = $this->getMock(
            'Magento\Catalog\Model\Resource\Product\Link\Product\Collection',
            ['setFlag', 'setIsStrongMode', 'setProduct'],
            [],
            '',
            false
        );
        $link->expects($this->once())->method('getProductCollection')->will($this->returnValue($collection));
        $collection->expects($this->any())->method('setFlag')->will($this->returnValue($collection));
        $collection->expects($this->once())->method('setIsStrongMode')->will($this->returnValue($collection));
        $this->assertEquals($collection, $this->_model->getAssociatedProductCollection($this->product));
    }

    /**
     * @param array $superGroup
     * @param array $result
     * @dataProvider processBuyRequestDataProvider
     */
    public function testProcessBuyRequest($superGroup, $result)
    {
        $buyRequest = $this->getMock('\Magento\Framework\Object', ['getSuperGroup'], [], '', false);
        $buyRequest->expects($this->any())->method('getSuperGroup')->will($this->returnValue($superGroup));

        $this->assertEquals($result, $this->_model->processBuyRequest($this->product, $buyRequest));
    }

    /**
     * @return array
     */
    public function processBuyRequestDataProvider()
    {
        return [
            'positive' => [[1, 2, 3], ['super_group' => [1, 2, 3]]],
            'negative' => [false, ['super_group' => []]]
        ];
    }

    /**
     * @SuppressWarnings(PHPMD.UnusedLocalVariable)
     */
    public function testGetChildrenMsrpWhenNoChildrenWithMsrp()
    {
        $key = '_cache_instance_associated_products';

        $this->product->expects($this->once())->method('hasData')->with($key)->will($this->returnValue(true));
        $this->product->expects($this->never())->method('setData');
        $this->product->expects($this->once())->method('getData')->with($key)->will($this->returnValue([]));

        $this->assertEquals(0, $this->_model->getChildrenMsrp($this->product));
    }

    public function testPrepareForCartAdvancedEmpty()
    {
        $buyRequest = new \Magento\Framework\Object();
        $expectedMsg = "Please specify the quantity of product(s).";

        $this->assertEquals(
            $expectedMsg,
            $this->_model->prepareForCartAdvanced($buyRequest, $this->product)
        );

        $buyRequest->setSuperGroup([]);
        $this->assertEquals(
            $expectedMsg,
            $this->_model->prepareForCartAdvanced($buyRequest, $this->product)
        );

        $buyRequest->setSuperGroup(1);
        $this->assertEquals(
            $expectedMsg,
            $this->_model->prepareForCartAdvanced($buyRequest, $this->product)
        );
    }

    public function testPrepareForCartAdvancedNoProductsStrictTrue()
    {
        $buyRequest = new \Magento\Framework\Object();
        $buyRequest->setSuperGroup([0 => 0]);
        $expectedMsg = "Please specify the quantity of product(s).";

        $cached = true;
        $associatedProducts = [];
        $this->product->expects($this->once())->method('hasData')->will($this->returnValue($cached));
        $this->product->expects($this->once())->method('getData')->will($this->returnValue($associatedProducts));

        $this->assertEquals(
            $expectedMsg,
            $this->_model->prepareForCartAdvanced($buyRequest, $this->product)
        );
    }

    public function testPrepareForCartAdvancedNoProductsStrictFalse()
    {
        $buyRequest = new \Magento\Framework\Object();
        $buyRequest->setSuperGroup([0 => 0]);

        $cached = true;
        $associatedProducts = [];
        $this->product->expects($this->once())->method('hasData')->will($this->returnValue($cached));
        $this->product->expects($this->once())->method('getData')->will($this->returnValue($associatedProducts));

        $this->assertEquals(
            [0 => $this->product],
            $this->_model->prepareForCartAdvanced($buyRequest, $this->product, Grouped::PROCESS_MODE_LITE)
        );
    }

    public function testPrepareForCartAdvancedWithProductsStrictFalseStringResult()
    {
        $associatedProduct = $this->getMock('Magento\Catalog\Model\Product', [], [], '', false);
        $associatedId = 9384;
        $associatedProduct->expects($this->once())->method('getId')->will($this->returnValue($associatedId));

        $typeMock = $this->getMock(
            'Magento\Catalog\Model\Product\Type\AbstractType',
            ['_prepareProduct', 'deleteTypeSpecificData'],
            [],
            '',
            false
        );
        $associatedPrepareResult = "";
        $typeMock->expects($this->once())->method('_prepareProduct')->willReturn($associatedPrepareResult);

        $associatedProduct->expects($this->once())->method('getTypeInstance')->willReturn($typeMock);

        $buyRequest = new \Magento\Framework\Object();
        $buyRequest->setSuperGroup([$associatedId => 1]);

        $cached = true;
        $this->product->expects($this->once())->method('hasData')->will($this->returnValue($cached));
        $this->product->expects($this->once())->method('getData')->will($this->returnValue([$associatedProduct]));

        $this->assertEquals(
            $associatedPrepareResult,
            $this->_model->prepareForCartAdvanced($buyRequest, $this->product, Grouped::PROCESS_MODE_LITE)
        );
    }

    public function testPrepareForCartAdvancedWithProductsStrictFalseEmptyArrayResult()
    {
        $expectedMsg = "We cannot process the item.";
        $associatedProduct = $this->getMock('Magento\Catalog\Model\Product', [], [], '', false);
        $associatedId = 9384;
        $associatedProduct->expects($this->once())->method('getId')->will($this->returnValue($associatedId));

        $typeMock = $this->getMock(
            'Magento\Catalog\Model\Product\Type\AbstractType',
            ['_prepareProduct', 'deleteTypeSpecificData'],
            [],
            '',
            false
        );
        $associatedPrepareResult = [];
        $typeMock->expects($this->once())->method('_prepareProduct')->willReturn($associatedPrepareResult);

        $associatedProduct->expects($this->once())->method('getTypeInstance')->willReturn($typeMock);

        $buyRequest = new \Magento\Framework\Object();
        $buyRequest->setSuperGroup([$associatedId => 1]);

        $cached = true;
        $this->product->expects($this->once())->method('hasData')->will($this->returnValue($cached));
        $this->product->expects($this->once())->method('getData')->will($this->returnValue([$associatedProduct]));

        $this->assertEquals(
            $expectedMsg,
            $this->_model->prepareForCartAdvanced($buyRequest, $this->product, Grouped::PROCESS_MODE_LITE)
        );
    }

    public function testPrepareForCartAdvancedWithProductsStrictFalse()
    {
        $associatedProduct = $this->getMock('Magento\Catalog\Model\Product', [], [], '', false);
        $associatedId = 9384;
        $associatedProduct->expects($this->once())->method('getId')->will($this->returnValue($associatedId));

        $typeMock = $this->getMock(
            'Magento\Catalog\Model\Product\Type\AbstractType',
            ['_prepareProduct', 'deleteTypeSpecificData'],
            [],
            '',
            false
        );
        $associatedPrepareResult = [$this->getMock('Magento\Catalog\Model\Product', [], [], 'resultProduct', false)];
        $typeMock->expects($this->once())->method('_prepareProduct')->willReturn($associatedPrepareResult);

        $associatedProduct->expects($this->once())->method('getTypeInstance')->willReturn($typeMock);

        $buyRequest = new \Magento\Framework\Object();
        $buyRequest->setSuperGroup([$associatedId => 1]);

        $cached = true;
        $this->product->expects($this->once())->method('hasData')->will($this->returnValue($cached));
        $this->product->expects($this->once())->method('getData')->will($this->returnValue([$associatedProduct]));

        $this->assertEquals(
            [$this->product],
            $this->_model->prepareForCartAdvanced($buyRequest, $this->product, Grouped::PROCESS_MODE_LITE)
        );
    }

    public function testPrepareForCartAdvancedWithProductsStrictTrue()
    {
        $associatedProduct = $this->getMock('Magento\Catalog\Model\Product', [], [], '', false);
        $associatedId = 9384;
        $associatedProduct->expects($this->once())->method('getId')->will($this->returnValue($associatedId));

        $typeMock = $this->getMock(
            'Magento\Catalog\Model\Product\Type\AbstractType',
            ['_prepareProduct', 'deleteTypeSpecificData'],
            [],
            '',
            false
        );
        $associatedPrepareResult = [$this->getMock('Magento\Catalog\Model\Product', [], [], 'resultProduct', false)];
        $typeMock->expects($this->once())->method('_prepareProduct')->willReturn($associatedPrepareResult);

        $associatedProduct->expects($this->once())->method('getTypeInstance')->willReturn($typeMock);

        $buyRequest = new \Magento\Framework\Object();
        $buyRequest->setSuperGroup([$associatedId => 1]);

        $cached = true;
        $this->product->expects($this->once())->method('hasData')->will($this->returnValue($cached));
        $this->product->expects($this->once())->method('getData')->will($this->returnValue([$associatedProduct]));

        $this->assertEquals(
            $associatedPrepareResult,
            $this->_model->prepareForCartAdvanced($buyRequest, $this->product)
        );
    }
}<|MERGE_RESOLUTION|>--- conflicted
+++ resolved
@@ -36,12 +36,7 @@
     {
         $this->objectHelper = new \Magento\TestFramework\Helper\ObjectManager($this);
         $eventManager = $this->getMock('Magento\Framework\Event\ManagerInterface', [], [], '', false);
-<<<<<<< HEAD
-        $coreDataMock = $this->getMock('Magento\Core\Helper\Data', [], [], '', false);
         $fileStorageDbMock = $this->getMock('Magento\MediaStorage\Helper\File\Storage\Database', [], [], '', false);
-=======
-        $fileStorageDbMock = $this->getMock('Magento\Core\Helper\File\Storage\Database', [], [], '', false);
->>>>>>> d8e5ef14
         $filesystem = $this->getMock('Magento\Framework\Filesystem', [], [], '', false);
         $coreRegistry = $this->getMock('Magento\Framework\Registry', [], [], '', false);
         $this->product = $this->getMock('Magento\Catalog\Model\Product', [], [], '', false);
