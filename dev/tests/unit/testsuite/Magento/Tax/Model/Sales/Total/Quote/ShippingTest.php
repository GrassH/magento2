<?php
/**
 * Copyright © 2015 Magento. All rights reserved.
 * See COPYING.txt for license details.
 */
namespace Magento\Tax\Model\Sales\Total\Quote;

class ShippingTest extends \PHPUnit_Framework_TestCase
{
    /**
     * @var \PHPUnit_Framework_MockObject_MockObject
     */
    private $taxConfigMock;

    /**
     * @var \PHPUnit_Framework_MockObject_MockObject
     */
    private $taxCalculationMock;

    /**
     * @var \PHPUnit_Framework_MockObject_MockObject
     */
    private $quoteDetailsBuilder;

    /**
     * @var \PHPUnit_Framework_MockObject_MockObject
     */
    private $itemDetailsBuilder;

    /**
     * @var \PHPUnit_Framework_MockObject_MockObject
     */
    private $taxClassKeyBuilder;

    /**
     * @var \PHPUnit_Framework_MockObject_MockObject
     */
    private $addressBuilderMock;

    /**
     * @var \PHPUnit_Framework_MockObject_MockObject
     */
    private $regionBuilderMock;

    /**
     * @var Shipping
     */
    private $model;

    protected function setUp()
    {
        $this->taxConfigMock = $this->getMock('Magento\Tax\Model\Config', [], [], '', false);
        $this->taxCalculationMock = $this->getMock('Magento\Tax\Api\TaxCalculationInterface');
        $this->quoteDetailsBuilder = $this->getMock('Magento\Tax\Api\Data\QuoteDetailsDataBuilder',
            ['create'],
            [],
            '',
            false
        );
        $this->itemDetailsBuilder = $this->getMock('Magento\Tax\Api\Data\QuoteDetailsItemDataBuilder',
            [
                'setType',
                'setCode',
                'setQuantity',
                'setUnitPrice',
                'setDiscountAmount',
                'setTaxClassKey',
                'setTaxIncluded',
                'create',
            ],
            [],
            '',
            false
        );
        $this->taxClassKeyBuilder = $this->getMock('Magento\Tax\Api\Data\TaxClassKeyDataBuilder',
            ['setType', 'setValue', 'create'],
            [],
            '',
            false
        );
        $this->addressBuilderMock = $this->getMock('Magento\Customer\Api\Data\AddressDataBuilder',
            [],
            [],
            '',
            false
        );
        $this->regionBuilderMock = $this->getMock('Magento\Customer\Api\Data\RegionDataBuilder',
            [],
            [],
            '',
            false
        );
        $this->model = new Shipping(
            $this->taxConfigMock,
            $this->taxCalculationMock,
            $this->quoteDetailsBuilder,
            $this->itemDetailsBuilder,
            $this->taxClassKeyBuilder,
            $this->addressBuilderMock,
            $this->regionBuilderMock
        );
    }

    public function testCollectDoesNotCalculateTaxIfThereIsNoItemsRelatedToGivenAddress()
    {
        $storeId = 1;
        $storeMock = $this->getMockObject('Magento\Store\Model\Store', [
            'store_id' => $storeId,
        ]);
        $quoteMock = $this->getMockObject(
            'Magento\Quote\Model\Quote',
            [
                'store' => $storeMock,
            ]
        );
<<<<<<< HEAD
        $addressMock = $this->getMockObject('Magento\Quote\Model\Quote\Address', [
            'all_non_nominal_items' => [],
=======
        $addressMock = $this->getMockObject('Magento\Sales\Model\Quote\Address', [
            'all_items' => [],
>>>>>>> 2f89843b
            'shipping_tax_calculation_amount' => 100,
            'base_shipping_tax_calculation_amount' => 200,
            'shipping_discount_amount' => 10,
            'base_shipping_discount_amount' => 20,
            'quote' => $quoteMock,
        ]);
        $this->taxCalculationMock->expects($this->never())->method('calculateTax');
        $this->model->collect($addressMock);
    }

    public function testCollect()
    {
        $this->markTestIncomplete('Target code is not unit testable. Refactoring is required.');
    }

    /**
     * Retrieve mock object with mocked getters
     *
     * @param $className
     * @param array $objectState
     * @return \PHPUnit_Framework_MockObject_MockObject
     */
    private function getMockObject($className, array $objectState)
    {
        $getterValueMap = [];
        $methods = ['__wakeup'];
        foreach ($objectState as $key => $value) {
            $getterName = 'get' . str_replace(' ', '', ucwords(str_replace('_', ' ', $key)));
            $getterValueMap[$getterName] = $value;
            $methods[] = $getterName;
        }

        $mock = $this->getMock($className, $methods, [], '', false);
        foreach ($getterValueMap as $getterName => $value) {
            $mock->expects($this->any())->method($getterName)->will($this->returnValue($value));
        }

        return $mock;
    }
}<|MERGE_RESOLUTION|>--- conflicted
+++ resolved
@@ -113,13 +113,8 @@
                 'store' => $storeMock,
             ]
         );
-<<<<<<< HEAD
         $addressMock = $this->getMockObject('Magento\Quote\Model\Quote\Address', [
-            'all_non_nominal_items' => [],
-=======
-        $addressMock = $this->getMockObject('Magento\Sales\Model\Quote\Address', [
             'all_items' => [],
->>>>>>> 2f89843b
             'shipping_tax_calculation_amount' => 100,
             'base_shipping_tax_calculation_amount' => 200,
             'shipping_discount_amount' => 10,
