--- conflicted
+++ resolved
@@ -80,14 +80,10 @@
             '',
             false
         );
-<<<<<<< HEAD
         $this->storeManager = $this->getMock('\Magento\Framework\Store\StoreManagerInterface');
-=======
         $this->dataObjectHelperMock = $this->getMockBuilder('\Magento\Framework\Api\DataObjectHelper')
             ->disableOriginalConstructor()
             ->getMock();
-        $this->storeManager = $this->getMock('\Magento\Store\Model\StoreManagerInterface');
->>>>>>> 5530a3a9
         $this->taxClassManagementMock = $this->getMock('\Magento\Tax\Api\TaxClassManagementInterface');
 
         $objectManager = new ObjectManager($this);
