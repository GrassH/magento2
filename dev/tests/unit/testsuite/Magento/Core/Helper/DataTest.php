--- conflicted
+++ resolved
@@ -17,180 +17,6 @@
         $this->objectManager = new \Magento\TestFramework\Helper\ObjectManager($this);
     }
 
-<<<<<<< HEAD
-=======
-    /**
-     * @param string $amount
-     * @param bool $format
-     * @param bool $includeContainer
-     * @param string $result
-     * @dataProvider currencyDataProvider
-     */
-    public function testCurrency($amount, $format, $includeContainer, $result)
-    {
-        if ($format) {
-            $this->priceCurrencyMock->expects($this->once())
-                ->method('convertAndFormat')
-                ->with($amount, $includeContainer)
-                ->will($this->returnValue($result));
-        } else {
-            $this->priceCurrencyMock->expects($this->once())
-                ->method('convert')
-                ->with($amount)
-                ->will($this->returnValue($result));
-        }
-        $helper = $this->getHelper(['priceCurrency' => $this->priceCurrencyMock]);
-        $this->assertEquals($result, $helper->currency($amount, $format, $includeContainer));
-    }
-
-    public function currencyDataProvider()
-    {
-        return [
-            ['amount' => '100', 'format' => true, 'includeContainer' => true, 'result' => '100grn.'],
-            ['amount' => '115', 'format' => true, 'includeContainer' => false, 'result' => '1150'],
-            ['amount' => '120', 'format' => false, 'includeContainer' => null, 'result' => '1200'],
-        ];
-    }
-
-    /**
-     * @param string $amount
-     * @param string $store
-     * @param bool $format
-     * @param bool $includeContainer
-     * @param string $result
-     * @dataProvider currencyByStoreDataProvider
-     */
-    public function testCurrencyByStore($amount, $store, $format, $includeContainer, $result)
-    {
-        if ($format) {
-            $this->priceCurrencyMock->expects($this->once())
-                ->method('convertAndFormat')
-                ->with($amount, $includeContainer, PriceCurrencyInterface::DEFAULT_PRECISION, $store)
-                ->will($this->returnValue($result));
-        } else {
-            $this->priceCurrencyMock->expects($this->once())
-                ->method('convert')
-                ->with($amount, $store)
-                ->will($this->returnValue($result));
-        }
-        $helper = $this->getHelper(['priceCurrency' => $this->priceCurrencyMock]);
-        $this->assertEquals($result, $helper->currencyByStore($amount, $store, $format, $includeContainer));
-    }
-
-    public function currencyByStoreDataProvider()
-    {
-        return [
-            ['amount' => '10', 'store' => 1, 'format' => true, 'includeContainer' => true, 'result' => '10grn.'],
-            ['amount' => '115', 'store' => 4,  'format' => true, 'includeContainer' => false, 'result' => '1150'],
-            ['amount' => '120', 'store' => 5,  'format' => false, 'includeContainer' => null, 'result' => '1200'],
-        ];
-    }
-
-    public function testFormatCurrency()
-    {
-        $amount = '120';
-        $includeContainer = false;
-        $result = '10grn.';
-
-        $this->priceCurrencyMock->expects($this->once())
-            ->method('convertAndFormat')
-            ->with($amount, $includeContainer)
-            ->will($this->returnValue($result));
-
-        $helper = $this->getHelper(['priceCurrency' => $this->priceCurrencyMock]);
-        $this->assertEquals($result, $helper->formatCurrency($amount, $includeContainer));
-    }
-
-    public function testFormatPrice()
-    {
-        $amount = '120';
-        $includeContainer = false;
-        $result = '10grn.';
-
-        $this->priceCurrencyMock->expects($this->once())
-            ->method('format')
-            ->with($amount, $includeContainer)
-            ->will($this->returnValue($result));
-
-        $helper = $this->getHelper(['priceCurrency' => $this->priceCurrencyMock]);
-        $this->assertEquals($result, $helper->formatPrice($amount, $includeContainer));
-    }
-
-    /**
-     * @param array $allowedIps
-     * @param bool $expected
-     * @dataProvider isDevAllowedDataProvider
-     */
-    public function testIsDevAllowed($allowedIps, $expected, $callNum = 1)
-    {
-        $storeId = 'storeId';
-
-        $scopeConfigMock = $this->getMockBuilder('Magento\Framework\App\Config\ScopeConfigInterface')
-            ->disableOriginalConstructor()
-            ->getMock();
-        $scopeConfigMock->expects($this->once())
-            ->method('getValue')
-            ->with(
-                Data::XML_PATH_DEV_ALLOW_IPS,
-                \Magento\Framework\Store\ScopeInterface::SCOPE_STORE,
-                $storeId
-            )->will($this->returnValue($allowedIps));
-
-        $remoteAddressMock = $this->getMockBuilder('Magento\Framework\HTTP\PhpEnvironment\RemoteAddress')
-            ->disableOriginalConstructor()
-            ->getMock();
-        $remoteAddressMock->expects($this->once())
-            ->method('getRemoteAddress')
-            ->will($this->returnValue('remoteAddress'));
-
-        $httpHeaderMock = $this->getMockBuilder('Magento\Framework\HTTP\Header')
-            ->disableOriginalConstructor()
-            ->getMock();
-        $httpHeaderMock->expects($this->exactly($callNum))
-            ->method('getHttpHost')
-            ->will($this->returnValue('httpHost'));
-
-        $context = $this->objectManager->getObject(
-            'Magento\Framework\App\Helper\Context',
-            [
-                'remoteAddress' => $remoteAddressMock,
-                'httpHeader' => $httpHeaderMock,
-            ]
-        );
-        $helper = $this->getHelper(
-            [
-                'scopeConfig' => $scopeConfigMock,
-                'context' => $context,
-            ]
-        );
-        $this->assertEquals($expected, $helper->isDevAllowed($storeId));
-    }
-
-    public function isDevAllowedDataProvider()
-    {
-        return [
-            'allow_nothing' => [
-                '',
-                true,
-                0,
-            ],
-            'allow_remote_address' => [
-                'ip1, ip2, remoteAddress',
-                true,
-                0,
-            ],
-            'allow_http_host' => [
-                'ip1, ip2, httpHost',
-                true,
-            ],
-            'allow_neither' => [
-                'ip1, ip2, ip3',
-                false,
-            ],
-        ];
-    }
-
->>>>>>> f52e5db4
     public function testGetCacheTypes()
     {
         $cachedTypes = [
