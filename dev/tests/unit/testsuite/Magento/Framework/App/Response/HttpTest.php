--- conflicted
+++ resolved
@@ -188,46 +188,6 @@
     }
 
     /**
-<<<<<<< HEAD
-=======
-     * Test for getHeader method
-     *
-     * @dataProvider headersDataProvider
-     * covers       \Magento\Framework\App\Response\Http::getHeader
-     * @param string $header
-     */
-    public function testGetHeaderExists($header)
-    {
-        $this->model->setHeader($header['name'], $header['value'], $header['replace']);
-        $this->assertEquals($header, $this->model->getHeader($header['name']));
-    }
-
-    /**
-     * Data provider for testGetHeader
-     *
-     * @return array
-     */
-    public function headersDataProvider()
-    {
-        return [
-            [['name' => 'X-Frame-Options', 'value' => 'SAMEORIGIN', 'replace' => true]],
-            [['name' => 'Test2', 'value' => 'Test2', 'replace' => false]]
-        ];
-    }
-
-    /**
-     * Test for getHeader method. Validation for attempt to get not existing header
-     *
-     * covers \Magento\Framework\App\Response\Http::getHeader
-     */
-    public function testGetHeaderNotExists()
-    {
-        $this->model->setHeader('Name', 'value', true);
-        $this->assertFalse($this->model->getHeader('Wrong name'));
-    }
-
-    /**
->>>>>>> 3941c63a
      *
      * @expectedException \RuntimeException
      * @expectedExceptionMessage ObjectManager isn't initialized
