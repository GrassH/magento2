<?php
/**
 * Copyright © 2015 Magento. All rights reserved.
 * See COPYING.txt for license details.
 */
namespace Magento\Framework\App\Response;

class HttpTest extends \PHPUnit_Framework_TestCase
{
    /**
     * @var \Magento\Framework\App\Response\Http
     */
    protected $model;

    /**
     * @var \PHPUnit_Framework_MockObject_MockObject|\Magento\Framework\Stdlib\CookieManagerInterface
     */
    protected $cookieManagerMock;

    /**
     * @var \PHPUnit_Framework_MockObject_MockObject|\Magento\Framework\Stdlib\Cookie\CookieMetadataFactory
     */
    protected $cookieMetadataFactoryMock;

    /**
     * @var \PHPUnit_Framework_MockObject_MockObject|\Magento\Framework\App\Http\Context
     */
    protected $contextMock;

    protected function setUp()
    {
        $objectManager = new \Magento\TestFramework\Helper\ObjectManager($this);
        $this->cookieMetadataFactoryMock = $this->getMockBuilder(
            'Magento\Framework\Stdlib\Cookie\CookieMetadataFactory'
        )->disableOriginalConstructor()->getMock();
        $this->cookieManagerMock = $this->getMock('Magento\Framework\Stdlib\CookieManagerInterface');
        $this->contextMock = $this->getMockBuilder('Magento\Framework\App\Http\Context')->disableOriginalConstructor()
            ->getMock();
        $this->model = $objectManager->getObject(
            'Magento\Framework\App\Response\Http',
            [
                'cookieManager' => $this->cookieManagerMock,
                'cookieMetadataFactory' => $this->cookieMetadataFactoryMock,
                'context' => $this->contextMock
            ]
        );
        $this->model->headersSentThrowsException = false;
        $this->model->setHeader('Name', 'Value');
    }

    protected function tearDown()
    {
        unset($this->model);
    }

    public function testSendVary()
    {
        $data = ['some-vary-key' => 'some-vary-value'];
        $expectedCookieName = Http::COOKIE_VARY_STRING;
        $expectedCookieValue = sha1(serialize($data));
        $sensitiveCookieMetadataMock = $this->getMockBuilder('Magento\Framework\Stdlib\Cookie\SensitiveCookieMetadata')
            ->disableOriginalConstructor()
            ->getMock();
        $sensitiveCookieMetadataMock->expects($this->once())
            ->method('setPath')
            ->with('/')
            ->will($this->returnSelf());

        $this->contextMock->expects($this->once())
            ->method('getData')
            ->with()
            ->will(
                $this->returnValue($data)
            );

        $this->cookieMetadataFactoryMock->expects($this->once())
            ->method('createSensitiveCookieMetadata')
            ->with()
            ->will(
                $this->returnValue($sensitiveCookieMetadataMock)
            );

        $this->cookieManagerMock->expects($this->once())
            ->method('setSensitiveCookie')
            ->with($expectedCookieName, $expectedCookieValue, $sensitiveCookieMetadataMock);
        $this->model->sendVary();
    }

    public function testSendVaryEmptyData()
    {
        $expectedCookieName = Http::COOKIE_VARY_STRING;
        $cookieMetadataMock = $this->getMock('Magento\Framework\Stdlib\Cookie\CookieMetadata');
        $cookieMetadataMock->expects($this->once())
            ->method('setPath')
            ->with('/')
            ->will($this->returnSelf());
        $this->cookieMetadataFactoryMock->expects($this->once())
            ->method('createCookieMetadata')
            ->with()
            ->will($this->returnValue($cookieMetadataMock));
        $this->cookieManagerMock->expects($this->once())
            ->method('deleteCookie')
            ->with($expectedCookieName, $cookieMetadataMock);
        $this->model->sendVary();
    }

    /**
     * Test setting public cache headers
     */
    public function testSetPublicHeaders()
    {
        $ttl = 120;
        $pragma = 'cache';
<<<<<<< HEAD
        $cacheControl = 'public, max-age=' . $ttl . ', s-maxage=' . $ttl;
        $expiresResult = gmdate('D, d M Y H:i:s T', time() + $ttl);

        $this->model->setPublicHeaders($ttl);
        $this->assertEquals($pragma, $this->model->getHeader('Pragma')['value']);
        $this->assertEquals($cacheControl, $this->model->getHeader('Cache-Control')['value']);
        $this->assertLessThanOrEqual($expiresResult, $this->model->getHeader('Expires')['value']);
=======
        $cacheControl = 'max-age=' . $ttl . ', public, s-maxage=' . $ttl;
        $between = 1000;

        $this->model->setPublicHeaders($ttl);
        $this->assertEquals($pragma, $this->model->getHeader('Pragma')->getFieldValue());
        $this->assertEquals($cacheControl, $this->model->getHeader('Cache-Control')->getFieldValue());
        $expiresResult = time($this->model->getHeader('Expires')->getFieldValue());
        $this->assertTrue($expiresResult > $between || $expiresResult < $between);
>>>>>>> deefb619
    }

    /**
     * Test for setting public headers without time to live parameter
     */
    public function testSetPublicHeadersWithoutTtl()
    {
        $this->setExpectedException(
            'InvalidArgumentException',
            'Time to live is a mandatory parameter for set public headers'
        );
        $this->model->setPublicHeaders(null);
    }

    /**
     * Test setting public cache headers
     */
    public function testSetPrivateHeaders()
    {
        $ttl = 120;
        $pragma = 'cache';
        $cacheControl = 'max-age=' . $ttl . ', private';
        $expires = gmdate('D, d M Y H:i:s T', strtotime('+' . $ttl . ' seconds'));

        $this->model->setPrivateHeaders($ttl);
        $this->assertEquals($pragma, $this->model->getHeader('Pragma')->getFieldValue());
        $this->assertEquals($cacheControl, $this->model->getHeader('Cache-Control')->getFieldValue());
        $this->assertEquals($expires, $this->model->getHeader('Expires')->getFieldValue());
    }

    /**
     * Test for setting public headers without time to live parameter
     */
    public function testSetPrivateHeadersWithoutTtl()
    {
        $this->setExpectedException(
            'InvalidArgumentException',
            'Time to live is a mandatory parameter for set private headers'
        );
        $this->model->setPrivateHeaders(null);
    }

    /**
     * Test setting public cache headers
     */
    public function testSetNoCacheHeaders()
    {
        $pragma = 'no-cache';
        $cacheControl = 'max-age=0, must-revalidate, no-cache, no-store';
        $expires = gmdate('D, d M Y H:i:s T', strtotime('-1 year'));

        $this->model->setNoCacheHeaders();
        $this->assertEquals($pragma, $this->model->getHeader('Pragma')->getFieldValue());
        $this->assertEquals($cacheControl, $this->model->getHeader('Cache-Control')->getFieldValue());
        $this->assertEquals($expires, $this->model->getHeader('Expires')->getFieldValue());
    }

    /**
     * Test setting body in JSON format
     */
    public function testRepresentJson()
    {
        $this->model->setHeader('Content-Type', 'text/javascript');
        $this->model->representJson('json_string');
        $this->assertEquals('application/json', $this->model->getHeader('Content-Type')->getFieldValue());
        $this->assertEquals('json_string', $this->model->getBody('default'));
    }

    /**
     *
     * @expectedException \RuntimeException
     * @expectedExceptionMessage ObjectManager isn't initialized
     */
    public function testWakeUpWithException()
    {
        /* ensure that the test preconditions are met */
        $objectManagerClass = new \ReflectionClass('Magento\Framework\App\ObjectManager');
        $instanceProperty = $objectManagerClass->getProperty('_instance');
        $instanceProperty->setAccessible(true);
        $instanceProperty->setValue(null);

        $this->model->__wakeup();
        $this->assertNull($this->cookieMetadataFactoryMock);
        $this->assertNull($this->cookieManagerMock);
    }

    /**
     * Test for the magic method __wakeup
     *
     * covers \Magento\Framework\App\Response\Http::__wakeup
     */
    public function testWakeUpWith()
    {
        $objectManagerMock = $this->getMock('Magento\Framework\App\ObjectManager', [], [], '', false);
        $objectManagerMock->expects($this->once())
            ->method('create')
            ->with('Magento\Framework\Stdlib\CookieManagerInterface')
            ->will($this->returnValue($this->cookieManagerMock));
        $objectManagerMock->expects($this->at(1))
            ->method('get')
            ->with('Magento\Framework\Stdlib\Cookie\CookieMetadataFactory')
            ->will($this->returnValue($this->cookieMetadataFactoryMock));

        \Magento\Framework\App\ObjectManager::setInstance($objectManagerMock);
        $this->model->__wakeup();
    }
}<|MERGE_RESOLUTION|>--- conflicted
+++ resolved
@@ -111,24 +111,13 @@
     {
         $ttl = 120;
         $pragma = 'cache';
-<<<<<<< HEAD
-        $cacheControl = 'public, max-age=' . $ttl . ', s-maxage=' . $ttl;
+        $cacheControl = 'max-age=' . $ttl . ', public, s-maxage=' . $ttl;
         $expiresResult = gmdate('D, d M Y H:i:s T', time() + $ttl);
-
-        $this->model->setPublicHeaders($ttl);
-        $this->assertEquals($pragma, $this->model->getHeader('Pragma')['value']);
-        $this->assertEquals($cacheControl, $this->model->getHeader('Cache-Control')['value']);
-        $this->assertLessThanOrEqual($expiresResult, $this->model->getHeader('Expires')['value']);
-=======
-        $cacheControl = 'max-age=' . $ttl . ', public, s-maxage=' . $ttl;
-        $between = 1000;
 
         $this->model->setPublicHeaders($ttl);
         $this->assertEquals($pragma, $this->model->getHeader('Pragma')->getFieldValue());
         $this->assertEquals($cacheControl, $this->model->getHeader('Cache-Control')->getFieldValue());
-        $expiresResult = time($this->model->getHeader('Expires')->getFieldValue());
-        $this->assertTrue($expiresResult > $between || $expiresResult < $between);
->>>>>>> deefb619
+        $this->assertLessThanOrEqual($expiresResult, $this->model->getHeader('Expires')->getFieldValue());
     }
 
     /**
