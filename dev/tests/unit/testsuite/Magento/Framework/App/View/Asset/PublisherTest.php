<?php
/**
 * Copyright © 2015 Magento. All rights reserved.
 * See COPYING.txt for license details.
 */

namespace Magento\Framework\App\View\Asset;

use Magento\Framework\App\Filesystem\DirectoryList;
use Magento\Framework\Filesystem\DriverPool;

class PublisherTest extends \PHPUnit_Framework_TestCase
{
    /**
     * @var \Magento\Framework\Filesystem|\PHPUnit_Framework_MockObject_MockObject
     */
    private $filesystem;

    /**
     * @var \Magento\Framework\Filesystem\Directory\WriteInterface|\PHPUnit_Framework_MockObject_MockObject
     */
    private $rootDirWrite;

    /**
     * @var \Magento\Framework\Filesystem\Directory\ReadInterface|\PHPUnit_Framework_MockObject_MockObject
     */
    private $staticDirRead;

    /**
     * @var \Magento\Framework\Filesystem\Directory\WriteInterface|\PHPUnit_Framework_MockObject_MockObject
     */
    private $staticDirWrite;

    /**
     * @var \Magento\Framework\App\View\Asset\Publisher
     */
    private $object;

    /**
     * @var MaterializationStrategy\Factory |\PHPUnit_Framework_MockObject_MockObject
     */
    private $materializationStrategyFactory;

    protected function setUp()
    {
        $this->filesystem = $this->getMock('Magento\Framework\Filesystem', [], [], '', false);
        $this->materializationStrategyFactory = $this->getMock(
            'Magento\Framework\App\View\Asset\MaterializationStrategy\Factory',
            [],
            [],
            '',
            false
        );
        $this->object = new Publisher($this->filesystem, $this->materializationStrategyFactory);

        $this->rootDirWrite = $this->getMockForAbstractClass('Magento\Framework\Filesystem\Directory\WriteInterface');
        $this->staticDirRead = $this->getMockForAbstractClass('Magento\Framework\Filesystem\Directory\ReadInterface');
        $this->staticDirWrite = $this->getMockForAbstractClass('Magento\Framework\Filesystem\Directory\WriteInterface');
        $this->filesystem->expects($this->any())
            ->method('getDirectoryRead')
            ->with(DirectoryList::STATIC_VIEW)
            ->will($this->returnValue($this->staticDirRead));
        $this->filesystem->expects($this->any())
            ->method('getDirectoryWrite')
            ->will($this->returnValueMap([
                [DirectoryList::ROOT, DriverPool::FILE, $this->rootDirWrite],
                [DirectoryList::STATIC_VIEW, DriverPool::FILE, $this->staticDirWrite],
            ]));
    }

<<<<<<< HEAD
    public function testPublishNotAllowed()
    {
        $this->appState->expects($this->once())
            ->method('getMode')
            ->will($this->returnValue(\Magento\Framework\App\State::MODE_DEVELOPER));

        $asset = $this->getMock('Magento\Framework\View\Asset\File', [], [], '', false);
        $asset->expects($this->never())
            ->method('getPath')
            ->will($this->returnValue('some/file.ext'));
        $asset->expects($this->never())
            ->method('getContent')
            ->will($this->returnValue('content'));

        $this->assertFalse($this->object->publish($asset));
    }

=======
>>>>>>> 1c7e9f46
    public function testPublishExistsBefore()
    {
        $this->staticDirRead->expects($this->once())
            ->method('isExist')
            ->with('some/file.ext')
            ->will($this->returnValue(true));

        $asset = $this->getMock('Magento\Framework\View\Asset\File', [], [], '', false);
        $asset->expects($this->once())
            ->method('getPath')
            ->will($this->returnValue('some/file.ext'));
        $asset->expects($this->never())
            ->method('getContent')
            ->will($this->returnValue('content'));

        $this->assertTrue($this->object->publish($asset));
    }

    public function testPublish()
    {
        $this->staticDirRead->expects($this->once())
            ->method('isExist')
            ->with('some/file.ext')
            ->will($this->returnValue(false));
        $materializationStrategy = $this->getMock(
            'Magento\Framework\App\View\Asset\MaterializationStrategy\StrategyInterface',
            [],
            [],
            '',
            false
        );

<<<<<<< HEAD
        $this->staticDirWrite->expects($this->once())
            ->method('writeFile')
            ->with('some/file.ext', 'content')
=======
        $this->rootDirWrite->expects($this->once())
            ->method('getRelativePath')
            ->with('/root/some/file.ext')
            ->will($this->returnValue('some/file.ext'));
        $this->materializationStrategyFactory->expects($this->once())
            ->method('create')
            ->with($this->getAsset())
            ->will($this->returnValue($materializationStrategy));
        $materializationStrategy->expects($this->once())
            ->method('publishFile')
            ->with($this->rootDirWrite, $this->staticDirWrite, 'some/file.ext', 'some/file.ext')
>>>>>>> 1c7e9f46
            ->will($this->returnValue(true));

        $asset = $this->getMock('Magento\Framework\View\Asset\File', [], [], '', false);
        $asset->expects($this->exactly(2))
            ->method('getPath')
            ->will($this->returnValue('some/file.ext'));
        $asset->expects($this->once())
            ->method('getContent')
            ->will($this->returnValue('content'));

        $this->object->publish($asset);
    }
}<|MERGE_RESOLUTION|>--- conflicted
+++ resolved
@@ -68,42 +68,13 @@
             ]));
     }
 
-<<<<<<< HEAD
-    public function testPublishNotAllowed()
-    {
-        $this->appState->expects($this->once())
-            ->method('getMode')
-            ->will($this->returnValue(\Magento\Framework\App\State::MODE_DEVELOPER));
-
-        $asset = $this->getMock('Magento\Framework\View\Asset\File', [], [], '', false);
-        $asset->expects($this->never())
-            ->method('getPath')
-            ->will($this->returnValue('some/file.ext'));
-        $asset->expects($this->never())
-            ->method('getContent')
-            ->will($this->returnValue('content'));
-
-        $this->assertFalse($this->object->publish($asset));
-    }
-
-=======
->>>>>>> 1c7e9f46
     public function testPublishExistsBefore()
     {
         $this->staticDirRead->expects($this->once())
             ->method('isExist')
             ->with('some/file.ext')
             ->will($this->returnValue(true));
-
-        $asset = $this->getMock('Magento\Framework\View\Asset\File', [], [], '', false);
-        $asset->expects($this->once())
-            ->method('getPath')
-            ->will($this->returnValue('some/file.ext'));
-        $asset->expects($this->never())
-            ->method('getContent')
-            ->will($this->returnValue('content'));
-
-        $this->assertTrue($this->object->publish($asset));
+        $this->assertTrue($this->object->publish($this->getAsset()));
     }
 
     public function testPublish()
@@ -120,11 +91,6 @@
             false
         );
 
-<<<<<<< HEAD
-        $this->staticDirWrite->expects($this->once())
-            ->method('writeFile')
-            ->with('some/file.ext', 'content')
-=======
         $this->rootDirWrite->expects($this->once())
             ->method('getRelativePath')
             ->with('/root/some/file.ext')
@@ -136,17 +102,25 @@
         $materializationStrategy->expects($this->once())
             ->method('publishFile')
             ->with($this->rootDirWrite, $this->staticDirWrite, 'some/file.ext', 'some/file.ext')
->>>>>>> 1c7e9f46
             ->will($this->returnValue(true));
 
+        $this->assertTrue($this->object->publish($this->getAsset()));
+    }
+
+    /**
+     * Create an asset mock
+     *
+     * @return \Magento\Framework\View\Asset\File|\PHPUnit_Framework_MockObject_MockObject
+     */
+    protected function getAsset()
+    {
         $asset = $this->getMock('Magento\Framework\View\Asset\File', [], [], '', false);
-        $asset->expects($this->exactly(2))
+        $asset->expects($this->any())
             ->method('getPath')
             ->will($this->returnValue('some/file.ext'));
-        $asset->expects($this->once())
-            ->method('getContent')
-            ->will($this->returnValue('content'));
-
-        $this->object->publish($asset);
+        $asset->expects($this->any())
+            ->method('getSourceFile')
+            ->will($this->returnValue('/root/some/file.ext'));
+        return $asset;
     }
 }