<?php
/**
 * Copyright © 2015 Magento. All rights reserved.
 * See COPYING.txt for license details.
 */

// @codingStandardsIgnoreFile

namespace Magento\Framework\App\Action;

use Magento\TestFramework\Helper\ObjectManager as ObjectManagerHelper;

class ActionTest extends \PHPUnit_Framework_TestCase
{
    /** @var \Magento\Framework\App\Action\ActionFake */
    protected $action;

    /** @var ObjectManagerHelper */
    protected $objectManagerHelper;

    /**
     * @var \Magento\Framework\App\RequestInterface|\PHPUnit_Framework_MockObject_MockObject
     */
    protected $_requestMock;

    /**
     * @var \Magento\Framework\App\ResponseInterface|\PHPUnit_Framework_MockObject_MockObject
     */
    protected $_responseMock;

    /**
     * @var \Magento\Framework\Event\ManagerInterface|\PHPUnit_Framework_MockObject_MockObject
     */
    protected $_eventManagerMock;

    /**
     * @var \Magento\Framework\App\ActionFlag|\PHPUnit_Framework_MockObject_MockObject
     */
    protected $_actionFlagMock;

    /**
     * @var \Magento\Framework\App\Response\RedirectInterface|\PHPUnit_Framework_MockObject_MockObject
     */
    protected $_redirectMock;

    /**
     * @var \Magento\Framework\App\ViewInterface|\PHPUnit_Framework_MockObject_MockObject
     */
    protected $viewMock;

    /**
     * @var \Magento\Framework\View\Page\Config|\PHPUnit_Framework_MockObject_MockObject
     */
    protected $pageConfigMock;

    /**
     * Full action name
     */
    const FULL_ACTION_NAME = 'module/controller/someaction';

    /**
     * Route name
     */
    const ROUTE_NAME = 'module/controller/actionroute';

    /**
     * Action name
     */
    const ACTION_NAME = 'someaction';

    /**
     * Controller name
     */
    const CONTROLLER_NAME = 'controller';

    /**
     * Module name
     */
    const MODULE_NAME = 'module';

    public static $actionParams = ['param' => 'value'];

    protected function setUp()
    {
        $this->_eventManagerMock = $this->getMock('Magento\Framework\Event\ManagerInterface', [], [], '', false);
        $this->_actionFlagMock = $this->getMock('Magento\Framework\App\ActionFlag', [], [], '', false);
        $this->_redirectMock = $this->getMock('Magento\Framework\App\Response\RedirectInterface', [], [], '', false);
        $this->_requestMock = $this->getMock(
            'Magento\Framework\App\RequestInterface',
            [
                'getFullActionName',
                'getRouteName',
                'isDispatched',
                'initForward',
                'setParams',
                'setControllerName',
                'setDispatched',
                'getModuleName',
                'setModuleName',
                'getActionName',
                'setActionName',
                'getParam',
                'getCookie',
<<<<<<< HEAD
                'isSecure',
=======
                'getParams'
>>>>>>> ffbeaeb9
            ],
            [],
            '',
            false
        );
        $this->_responseMock = $this->getMock('Magento\Framework\App\ResponseInterface', [], [], '', false);

        $this->pageConfigMock = $this->getMock('Magento\Framework\View\Page\Config', ['getConfig'], [], '', false);
        $this->viewMock = $this->getMock('Magento\Framework\App\ViewInterface');
        $this->viewMock->expects($this->any())->method('getPage')->will($this->returnValue($this->pageConfigMock));
        $this->pageConfigMock->expects($this->any())->method('getConfig')->will($this->returnValue(1));

        $this->objectManagerHelper = new ObjectManagerHelper($this);
        $this->action = $this->objectManagerHelper->getObject(
            'Magento\Framework\App\Action\ActionFake',
            [
                'request' => $this->_requestMock,
                'response' => $this->_responseMock,
                'eventManager' => $this->_eventManagerMock,
                'redirect' => $this->_redirectMock,
                'actionFlag' => $this->_actionFlagMock,
                'view' => $this->viewMock,
            ]
        );
        \Magento\Framework\Profiler::disable();
    }

    public function testDispatchPostDispatch()
    {
        $this->_requestMock->expects($this->exactly(3))->method('getFullActionName')->will(
            $this->returnValue(self::FULL_ACTION_NAME)
        );
        $this->_requestMock->expects($this->exactly(2))->method('getRouteName')->will(
            $this->returnValue(self::ROUTE_NAME)
        );
        $expectedEventParameters = ['controller_action' => $this->action, 'request' => $this->_requestMock];
        $this->_eventManagerMock->expects($this->at(0))->method('dispatch')->with(
            'controller_action_predispatch',
            $expectedEventParameters
        );
        $this->_eventManagerMock->expects($this->at(1))->method('dispatch')->with(
            'controller_action_predispatch_' . self::ROUTE_NAME,
            $expectedEventParameters
        );
        $this->_eventManagerMock->expects($this->at(2))->method('dispatch')->with(
            'controller_action_predispatch_' . self::FULL_ACTION_NAME,
            $expectedEventParameters
        );

        $this->_requestMock->expects($this->once())->method('isDispatched')->will($this->returnValue(true));
        $this->_actionFlagMock->expects($this->at(0))->method('get')->with('', Action::FLAG_NO_DISPATCH)->will(
            $this->returnValue(false)
        );

        // _forward expectations
        $this->_requestMock->expects($this->once())->method('initForward');
        $this->_requestMock->expects($this->once())->method('setParams')->with(self::$actionParams);
        $this->_requestMock->expects($this->once())->method('setControllerName')->with(self::CONTROLLER_NAME);
        $this->_requestMock->expects($this->once())->method('setModuleName')->with(self::MODULE_NAME);
        $this->_requestMock->expects($this->once())->method('setActionName')->with(self::ACTION_NAME);
        $this->_requestMock->expects($this->once())->method('setDispatched')->with(false);

        // _redirect expectations
        $this->_redirectMock->expects($this->once())->method('redirect')->with(
            $this->_responseMock,
            self::FULL_ACTION_NAME,
            self::$actionParams
        );

        $this->_actionFlagMock->expects($this->at(1))->method('get')->with('', Action::FLAG_NO_POST_DISPATCH)->will(
            $this->returnValue(false)
        );

        $this->_eventManagerMock->expects($this->at(3))->method('dispatch')->with(
            'controller_action_postdispatch_' . self::FULL_ACTION_NAME,
            $expectedEventParameters
        );
        $this->_eventManagerMock->expects($this->at(4))->method('dispatch')->with(
            'controller_action_postdispatch_' . self::ROUTE_NAME,
            $expectedEventParameters
        );
        $this->_eventManagerMock->expects($this->at(5))->method('dispatch')->with(
            'controller_action_postdispatch',
            $expectedEventParameters
        );

        $this->assertEquals($this->_responseMock, $this->action->dispatch($this->_requestMock));
    }
}

class ActionFake extends Action
{
    /**
     * Fake action to check a method call from a parent
     */
    public function execute()
    {
        $this->_forward(
            ActionTest::ACTION_NAME,
            ActionTest::CONTROLLER_NAME,
            ActionTest::MODULE_NAME,
            ActionTest::$actionParams);
        $this->_redirect(ActionTest::FULL_ACTION_NAME, ActionTest::$actionParams);
        return;
    }
}<|MERGE_RESOLUTION|>--- conflicted
+++ resolved
@@ -19,7 +19,7 @@
     protected $objectManagerHelper;
 
     /**
-     * @var \Magento\Framework\App\RequestInterface|\PHPUnit_Framework_MockObject_MockObject
+     * @var \Magento\Framework\App\Request\Http|\PHPUnit_Framework_MockObject_MockObject
      */
     protected $_requestMock;
 
@@ -85,32 +85,8 @@
         $this->_eventManagerMock = $this->getMock('Magento\Framework\Event\ManagerInterface', [], [], '', false);
         $this->_actionFlagMock = $this->getMock('Magento\Framework\App\ActionFlag', [], [], '', false);
         $this->_redirectMock = $this->getMock('Magento\Framework\App\Response\RedirectInterface', [], [], '', false);
-        $this->_requestMock = $this->getMock(
-            'Magento\Framework\App\RequestInterface',
-            [
-                'getFullActionName',
-                'getRouteName',
-                'isDispatched',
-                'initForward',
-                'setParams',
-                'setControllerName',
-                'setDispatched',
-                'getModuleName',
-                'setModuleName',
-                'getActionName',
-                'setActionName',
-                'getParam',
-                'getCookie',
-<<<<<<< HEAD
-                'isSecure',
-=======
-                'getParams'
->>>>>>> ffbeaeb9
-            ],
-            [],
-            '',
-            false
-        );
+        $this->_requestMock = $this->getMockBuilder('Magento\Framework\App\Request\Http')
+            ->disableOriginalConstructor()->getMock();
         $this->_responseMock = $this->getMock('Magento\Framework\App\ResponseInterface', [], [], '', false);
 
         $this->pageConfigMock = $this->getMock('Magento\Framework\View\Page\Config', ['getConfig'], [], '', false);
