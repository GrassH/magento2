--- conflicted
+++ resolved
@@ -43,11 +43,7 @@
         return [
             'Module node without "name" attribute' => ['<?xml version="1.0"?><config><module /></config>'],
             'Sequence module node without "name" attribute' => [
-<<<<<<< HEAD
-                '<?xml version="1.0"?><config><module name="Module_One" schema_version="1.0.0.0">' .
-=======
                 '<?xml dbversion="1.0"?><config><module name="Module_One" setup_version="1.0.0.0">' .
->>>>>>> d8e5ef14
                 '<sequence><module/></sequence></module></config>',
             ],
         ];
