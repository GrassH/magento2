<?php
/**
 * Copyright © 2015 Magento. All rights reserved.
 * See COPYING.txt for license details.
 */

namespace Magento\Framework\View\Asset\PreProcessor;

class PoolTest extends \PHPUnit_Framework_TestCase
{
    /**
     * @var \Magento\Framework\View\Asset\PreProcessor\Pool
     */
    protected $processorPool;

    /**
<<<<<<< HEAD
     * @var \Magento\Framework\View\Asset\PreProcessorFactory|\PHPUnit_Framework_MockObject_MockObject
=======
     * @var \Magento\Framework\ObjectManagerInterface|\PHPUnit_Framework_MockObject_MockObject
>>>>>>> f7407a3e
     */
    protected $processorFactory;

    /**
     * @var \Magento\Framework\View\Asset\PreProcessor\Chain|\PHPUnit_Framework_MockObject_MockObject
     */
    protected $processorChain;

    /**
     * @var \Magento\Framework\View\Asset\PreProcessor\Chain|\PHPUnit_Framework_MockObject_MockObject
     */
    protected $processorChain;

    protected function setUp()
    {
<<<<<<< HEAD
=======
        $this->objectManager = $this->getMockForAbstractClass('Magento\Framework\ObjectManagerInterface');

>>>>>>> f7407a3e
        $this->processorChain = $this->getMockBuilder('Magento\Framework\View\Asset\PreProcessor\Chain')
            ->disableOriginalConstructor()
            ->setMethods([])
            ->getMock();
<<<<<<< HEAD
        $this->processorFactory = $this->getMockBuilder('Magento\Framework\View\Asset\PreProcessorFactory')
            ->disableOriginalConstructor()
            ->setMethods(['create'])
            ->getMock();
        $this->processorPool = new Pool(
            $this->processorFactory,
=======

        $this->processorPool = new Pool(
            $this->objectManager,
>>>>>>> f7407a3e
            [
                'less' => [
                    'css' =>
                        [
                            'Magento\Framework\Css\PreProcessor\Less',
                            'Magento\Framework\View\Asset\PreProcessor\ModuleNotation'
                        ],
                    'less' =>
                        [
                            'Magento\Framework\Less\PreProcessor\Instruction\MagentoImport',
                            'Magento\Framework\Less\PreProcessor\Instruction\Import',
                        ],
                    ],
                'css' => [
                    'css' => ['Magento\Framework\View\Asset\PreProcessor\ModuleNotation']
                ],
            ]
        );
    }

    /**
     * @param string $sourceContentType
     * @param string $targetContentType
     * @param array $expectedResult
     *
     * @dataProvider getPreProcessorsDataProvider
     */
    public function testProcess($sourceContentType, $targetContentType, array $expectedResult)
    {

        $this->processorChain->expects($this->any())
            ->method('getOrigContentType')
            ->willReturn($sourceContentType);
        $this->processorChain->expects($this->any())
            ->method('getTargetContentType')
            ->willReturn($targetContentType);
        $processorMaps = [];
<<<<<<< HEAD
        foreach($expectedResult as $processor) {
=======
        foreach ($expectedResult as $processor) {
>>>>>>> f7407a3e
            $processorMock = $this->getMock($processor, ['process'], [], '', false);
            $processorMock->expects($this->any())
                ->method('process')
                ->with($this->processorChain);
<<<<<<< HEAD
            $processorMaps[] = [$processor, [], $processorMock];
        }
        $this->processorFactory->method('create')->willReturnMap($processorMaps);
=======
            $processorMaps[] = [$processor, $processorMock];
        }
        $this->objectManager->method('get')->willReturnMap($processorMaps);
>>>>>>> f7407a3e

        $this->processorPool->process($this->processorChain);
    }

    public function getPreProcessorsDataProvider()
    {
        return [
            'css => css' => [
                'css', 'css',
                [
                    'Magento\Framework\View\Asset\PreProcessor\ModuleNotation'
                ],
            ],
            //all undefined types will be processed by Passthrough preprocessor
            'css => less' => [
                'css', 'less',
                ['Magento\Framework\View\Asset\PreProcessor\Passthrough'],
            ],
            'less => css' => [
                'less', 'css',
                [
                    'Magento\Framework\Css\PreProcessor\Less',
                    'Magento\Framework\View\Asset\PreProcessor\ModuleNotation'
                ],
            ],
            'less => less' => [
                'less', 'less',
                [
                    'Magento\Framework\Less\PreProcessor\Instruction\MagentoImport',
                    'Magento\Framework\Less\PreProcessor\Instruction\Import',
                ],
            ],
            //all undefined types will be processed by Passthrough preprocessor
            'txt => log (undefined)' => [
                'txt', 'log',
                ['Magento\Framework\View\Asset\PreProcessor\Passthrough'],
            ],
        ];
    }
}<|MERGE_RESOLUTION|>--- conflicted
+++ resolved
@@ -14,18 +14,9 @@
     protected $processorPool;
 
     /**
-<<<<<<< HEAD
-     * @var \Magento\Framework\View\Asset\PreProcessorFactory|\PHPUnit_Framework_MockObject_MockObject
-=======
      * @var \Magento\Framework\ObjectManagerInterface|\PHPUnit_Framework_MockObject_MockObject
->>>>>>> f7407a3e
      */
-    protected $processorFactory;
-
-    /**
-     * @var \Magento\Framework\View\Asset\PreProcessor\Chain|\PHPUnit_Framework_MockObject_MockObject
-     */
-    protected $processorChain;
+    protected $objectManager;
 
     /**
      * @var \Magento\Framework\View\Asset\PreProcessor\Chain|\PHPUnit_Framework_MockObject_MockObject
@@ -34,27 +25,15 @@
 
     protected function setUp()
     {
-<<<<<<< HEAD
-=======
         $this->objectManager = $this->getMockForAbstractClass('Magento\Framework\ObjectManagerInterface');
 
->>>>>>> f7407a3e
         $this->processorChain = $this->getMockBuilder('Magento\Framework\View\Asset\PreProcessor\Chain')
             ->disableOriginalConstructor()
             ->setMethods([])
             ->getMock();
-<<<<<<< HEAD
-        $this->processorFactory = $this->getMockBuilder('Magento\Framework\View\Asset\PreProcessorFactory')
-            ->disableOriginalConstructor()
-            ->setMethods(['create'])
-            ->getMock();
-        $this->processorPool = new Pool(
-            $this->processorFactory,
-=======
 
         $this->processorPool = new Pool(
             $this->objectManager,
->>>>>>> f7407a3e
             [
                 'less' => [
                     'css' =>
@@ -92,24 +71,14 @@
             ->method('getTargetContentType')
             ->willReturn($targetContentType);
         $processorMaps = [];
-<<<<<<< HEAD
-        foreach($expectedResult as $processor) {
-=======
         foreach ($expectedResult as $processor) {
->>>>>>> f7407a3e
             $processorMock = $this->getMock($processor, ['process'], [], '', false);
             $processorMock->expects($this->any())
                 ->method('process')
                 ->with($this->processorChain);
-<<<<<<< HEAD
-            $processorMaps[] = [$processor, [], $processorMock];
-        }
-        $this->processorFactory->method('create')->willReturnMap($processorMaps);
-=======
             $processorMaps[] = [$processor, $processorMock];
         }
         $this->objectManager->method('get')->willReturnMap($processorMaps);
->>>>>>> f7407a3e
 
         $this->processorPool->process($this->processorChain);
     }
