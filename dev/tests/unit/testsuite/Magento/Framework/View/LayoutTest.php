<?php
/**
 * Copyright © 2015 Magento. All rights reserved.
 * See COPYING.txt for license details.
 */
namespace Magento\Framework\View;

/**
 * Class LayoutTest
 */
class LayoutTest extends \PHPUnit_Framework_TestCase
{
    /**
     * @var \Magento\Framework\View\Layout
     */
    protected $model;

    /**
     * @var \PHPUnit_Framework_MockObject_MockObject
     */
    protected $structureMock;

    /**
     * @var \Magento\Framework\View\Layout\ProcessorFactory|\PHPUnit_Framework_MockObject_MockObject
     */
    protected $processorFactoryMock;

    /**
     * @var \Magento\Framework\App\State|\PHPUnit_Framework_MockObject_MockObject
     */
    protected $appStateMock;

    /**
     * @var \Magento\Framework\View\Design\Theme\ResolverInterface|\PHPUnit_Framework_MockObject_MockObject
     */
    protected $themeResolverMock;

    /**
     * @var \Magento\Framework\View\Model\Layout\Merge|\PHPUnit_Framework_MockObject_MockObject
     */
    protected $processorMock;

    /**
     * @var \Magento\Framework\Event\ManagerInterface|\PHPUnit_Framework_MockObject_MockObject
     */
    protected $eventManagerMock;

    /**
     * @var \Magento\Framework\View\Layout\Generator\Block|\PHPUnit_Framework_MockObject_MockObject
     */
    protected $generatorBlockMock;

    /**
     * @var \Magento\Framework\View\Layout\Generator\Container|\PHPUnit_Framework_MockObject_MockObject
     */
    protected $generatorContainerMock;

    /**
     * @var \Magento\Framework\Cache\FrontendInterface|\PHPUnit_Framework_MockObject_MockObject
     */
    protected $cacheMock;

    /**
     * @var \Magento\Framework\View\Layout\ReaderPool|\PHPUnit_Framework_MockObject_MockObject
     */
    protected $readerPoolMock;

    /**
     * @var \Magento\Framework\View\Layout\GeneratorPool|\PHPUnit_Framework_MockObject_MockObject
     */
    protected $generatorPoolMock;

    /**
     * @var \Magento\Framework\Message\ManagerInterface|\PHPUnit_Framework_MockObject_MockObject
     */
    protected $messageManagerMock;

    /**
     * @var \Magento\Framework\View\Layout\Reader\ContextFactory|\PHPUnit_Framework_MockObject_MockObject
     */
    protected $readerContextFactoryMock;

    /**
     * @var \Magento\Framework\View\Layout\Reader\Context|\PHPUnit_Framework_MockObject_MockObject
     */
    protected $readerContextMock;

    /**
     * @var \Magento\Framework\View\Layout\Generator\ContextFactory|\PHPUnit_Framework_MockObject_MockObject
     */
    protected $generatorContextFactoryMock;

    protected function setUp()
    {
        $this->structureMock = $this->getMockBuilder('Magento\Framework\View\Layout\Data\Structure')
            ->disableOriginalConstructor()
            ->getMock();
        $this->processorFactoryMock = $this->getMock(
            'Magento\Framework\View\Layout\ProcessorFactory',
            ['create'],
            [],
            '',
            false
        );
        $this->themeResolverMock = $this->getMockForAbstractClass(
            'Magento\Framework\View\Design\Theme\ResolverInterface'
        );
        $this->processorMock = $this->getMock('Magento\Framework\View\Model\Layout\Merge', [], [], '', false);
<<<<<<< HEAD
        $this->schStructureMock = $this->getMock('Magento\Framework\View\Layout\ScheduledStructure', [], [], '', false);
=======
>>>>>>> 92552fa9
        $this->eventManagerMock = $this->getMock('Magento\Framework\Event\ManagerInterface');
        $this->generatorBlockMock = $this->getMockBuilder('Magento\Framework\View\Layout\Generator\Block')
            ->disableOriginalConstructor()->getMock();
        $this->generatorContainerMock = $this->getMockBuilder('Magento\Framework\View\Layout\Generator\Container')
            ->disableOriginalConstructor()->getMock();
        $this->cacheMock = $this->getMockBuilder('Magento\Framework\Cache\FrontendInterface')
            ->disableOriginalConstructor()
            ->getMock();
        $this->readerPoolMock = $this->getMockBuilder('Magento\Framework\View\Layout\ReaderPool')
            ->disableOriginalConstructor()
            ->getMock();
        $this->messageManagerMock = $this->getMockBuilder('Magento\Framework\Message\ManagerInterface')
            ->disableOriginalConstructor()
            ->getMock();

        $this->generatorPoolMock = $this->getMockBuilder('Magento\Framework\View\Layout\GeneratorPool')
            ->disableOriginalConstructor()->getMock();
        $this->generatorPoolMock->expects($this->any())
            ->method('getGenerator')
            ->will(
                $this->returnValueMap([
                    [\Magento\Framework\View\Layout\Generator\Block::TYPE, $this->generatorBlockMock],
                    [\Magento\Framework\View\Layout\Generator\Container::TYPE, $this->generatorContainerMock],
                ])
            );

        $this->readerContextFactoryMock = $this->getMockBuilder('Magento\Framework\View\Layout\Reader\ContextFactory')
            ->disableOriginalConstructor()
            ->getMock();
        $this->readerContextMock = $this->getMockBuilder('Magento\Framework\View\Layout\Reader\Context')
            ->disableOriginalConstructor()
            ->getMock();
        $this->readerContextFactoryMock->expects($this->once())
            ->method('create')
            ->willReturn($this->readerContextMock);
        $this->generatorContextFactoryMock = $this->getMockBuilder(
                'Magento\Framework\View\Layout\Generator\ContextFactory'
            )->disableOriginalConstructor()
            ->getMock();

        $this->model = new \Magento\Framework\View\Layout(
            $this->processorFactoryMock,
            $this->eventManagerMock,
            $this->structureMock,
            $this->messageManagerMock,
            $this->themeResolverMock,
            $this->readerPoolMock,
            $this->generatorPoolMock,
            $this->cacheMock,
            $this->readerContextFactoryMock,
            $this->generatorContextFactoryMock,
            true
        );
    }

    public function testCreateBlockSuccess()
    {
        $blockMock = $this->getMockBuilder('Magento\Framework\View\Element\AbstractBlock')
            ->disableOriginalConstructor()
            ->getMockForAbstractClass();
        $this->structureMock->expects($this->once())
            ->method('createStructuralElement')
            ->with('blockname', \Magento\Framework\View\Layout\Element::TYPE_BLOCK, 'type')
            ->willReturn('blockname');
        $this->generatorBlockMock->expects($this->once())->method('createBlock')->will($this->returnValue($blockMock));

        $this->model->createBlock('type', 'blockname', []);
        $this->assertInstanceOf('Magento\Framework\View\Element\AbstractBlock', $this->model->getBlock('blockname'));
        $this->assertFalse($this->model->getBlock('not_exist'));
    }

    public function testGetUpdate()
    {
        $themeMock = $this->getMockForAbstractClass('Magento\Framework\View\Design\ThemeInterface');

        $this->themeResolverMock->expects($this->once())
            ->method('get')
            ->will($this->returnValue($themeMock));

        $this->processorFactoryMock->expects($this->once())
            ->method('create')
            ->with(['theme' => $themeMock])
            ->will($this->returnValue($this->processorMock));

        $this->assertEquals($this->processorMock, $this->model->getUpdate());
        $this->assertEquals($this->processorMock, $this->model->getUpdate());
    }

    public function testGenerateXml()
    {
        $themeMock = $this->getMockForAbstractClass('Magento\Framework\View\Design\ThemeInterface');

        $this->themeResolverMock->expects($this->once())
            ->method('get')
            ->will($this->returnValue($themeMock));

        $this->processorFactoryMock->expects($this->once())
            ->method('create')
            ->with(['theme' => $themeMock])
            ->will($this->returnValue($this->processorMock));

        $xmlString = '<?xml version="1.0"?><layout xmlns:xsi="http://www.w3.org/2001/XMLSchema-instance">'
            . '<some_update>123</some_update></layout>';
        $xml = simplexml_load_string($xmlString, 'Magento\Framework\View\Layout\Element');
        $this->processorMock->expects($this->once())
            ->method('asSimplexml')
            ->will($this->returnValue($xml));

        $this->structureMock->expects($this->once())
            ->method('importElements')
            ->with($this->equalTo([]))
            ->will($this->returnSelf());
        $this->assertSame($this->model, $this->model->generateXml());
        $this->assertSame('<some_update>123</some_update>', $this->model->getNode('some_update')->asXml());
    }

    public function testGetChildBlock()
    {
        $customBlockName = 'custom_block';
        $customBlockParentName = 'custom_block_parent';
        $customBlockAlias = 'custom_block_alias';

        $blockMock = $this->getMockBuilder('Magento\Framework\View\Element\Template')
            ->disableOriginalConstructor()
            ->getMock();

        $this->structureMock->expects($this->once())
            ->method('getChildId')
            ->with($customBlockParentName, $customBlockAlias)
            ->willReturn($customBlockName);

        $this->structureMock->expects($this->once())
            ->method('hasElement')
            ->with($customBlockName)
            ->willReturn(true);

        $this->structureMock->expects($this->once())
            ->method('getAttribute')
            ->with($customBlockName, 'type')
            ->willReturn(\Magento\Framework\View\Layout\Element::TYPE_BLOCK);

        $this->model->setBlock($customBlockName, $blockMock);
        $this->assertInstanceOf(
            'Magento\Framework\View\Element\AbstractBlock',
            $this->model->getChildBlock($customBlockParentName, $customBlockAlias)
        );
    }

    public function testGetChildNonExistBlock()
    {
        $this->structureMock->expects($this->once())
            ->method('getChildId')
            ->with('non_exist_parent', 'non_exist_alias')
            ->willReturn(false);
        $this->assertFalse($this->model->getChildBlock('non_exist_parent', 'non_exist_alias'));
    }

    public function testSetChild()
    {
        $elementName = 'child';
        $parentName = 'parent';
        $alias = 'some_alias';
        $this->structureMock->expects($this->once())
            ->method('setAsChild')
            ->with($this->equalTo($elementName), $this->equalTo($parentName), $this->equalTo($alias))
            ->will($this->returnSelf());
        $this->assertSame($this->model, $this->model->setChild($parentName, $elementName, $alias));
    }

    public function testUnsetChild()
    {
        $parentName = 'parent';
        $alias = 'some_alias';
        $this->structureMock->expects($this->once())
            ->method('unsetChild')
            ->with($this->equalTo($parentName), $this->equalTo($alias))
            ->will($this->returnSelf());
        $this->assertSame($this->model, $this->model->unsetChild($parentName, $alias));
    }

    public function testGetChildNames()
    {
        $parentName = 'parent';
        $childrenArray = ['key1' => 'value1', 'key2' => 'value2'];
        $this->structureMock->expects($this->once())
            ->method('getChildren')
            ->with($this->equalTo($parentName))
            ->will($this->returnValue($childrenArray));
        $this->assertSame(['key1', 'key2'], $this->model->getChildNames($parentName));
    }

    public function testGetChildBlocks()
    {
        $parentName = 'parent';
        $childrenArray = ['block_name' => 'value1'];
        $this->structureMock->expects($this->once())
            ->method('getChildren')
            ->with($this->equalTo($parentName))
            ->will($this->returnValue($childrenArray));

        $blockMock = $this->getMockBuilder('Magento\Framework\View\Element\AbstractBlock')
            ->disableOriginalConstructor()
            ->getMockForAbstractClass();
        $this->structureMock->expects($this->once())
            ->method('createStructuralElement')
            ->with('block_name', \Magento\Framework\View\Layout\Element::TYPE_BLOCK, 'type')
            ->willReturn('block_name');
        $this->generatorBlockMock->expects($this->once())->method('createBlock')->will($this->returnValue($blockMock));

        $this->assertSame($blockMock, $this->model->createBlock('type', 'block_name', []));
        $this->assertSame(['value1' => $blockMock], $this->model->getChildBlocks($parentName));
    }

    public function testGetChildName()
    {
        $parentName = 'parent';
        $alias = 'some_alias';
        $this->structureMock->expects($this->once())
            ->method('getChildId')
            ->with($this->equalTo($parentName), $this->equalTo($alias))
            ->will($this->returnValue('1'));
        $this->assertSame('1', $this->model->getChildName($parentName, $alias));
    }

    public function testAddToParentGroup()
    {
        $blockName = 'block_name';
        $parentGroup = 'parent_group';
        $this->structureMock->expects($this->once())
            ->method('addToParentGroup')
            ->with($this->equalTo($blockName), $this->equalTo($parentGroup))
            ->will($this->returnSelf());
        $this->assertSame($this->structureMock, $this->model->addToParentGroup($blockName, $parentGroup));
    }

    public function testGetGroupChildNames()
    {
        $blockName = 'block_name';
        $groupName = 'group_name';
        $this->structureMock->expects($this->once())
            ->method('getGroupChildNames')
            ->with($this->equalTo($blockName), $this->equalTo($groupName))
            ->will($this->returnSelf());
        $this->assertSame($this->structureMock, $this->model->getGroupChildNames($blockName, $groupName));
    }

    public function testHasElement()
    {
        $elementName = 'name';
        $this->structureMock->expects($this->once())
            ->method('hasElement')
            ->with($this->equalTo($elementName))
            ->will($this->returnValue(true));
        $this->assertTrue($this->model->hasElement($elementName));
    }

    public function testGetElementProperty()
    {
        $elementName = 'name';
        $elementAttr = 'attribute';
        $result = 'result';
        $this->structureMock->expects($this->once())
            ->method('getAttribute')
            ->with($this->equalTo($elementName), $this->equalTo($elementAttr))
            ->will($this->returnValue($result));
        $this->assertSame($result, $this->model->getElementProperty($elementName, $elementAttr));
    }

    /**
     * @param bool $hasElement
     * @param string $attribute
     * @param bool $result
     * @dataProvider isContainerDataProvider
     */
    public function testIsContainer($hasElement, $attribute, $result)
    {
        $elementName = 'element_name';
        $this->structureMock->expects($this->once())
            ->method('hasElement')
            ->with($this->equalTo($elementName))
            ->will($this->returnValue($hasElement));
        if ($hasElement) {
            $this->structureMock->expects($this->once())
                ->method('getAttribute')
                ->with($this->equalTo($elementName), $this->equalTo('type'))
                ->will($this->returnValue($attribute));
        }
        $this->assertSame($result, $this->model->isContainer($elementName));
    }

    /**
     * @return array
     */
    public function isContainerDataProvider()
    {
        return [
            [false, '', false],
            [true, 'container', true],
            [true, 'block', false],
            [true, 'something', false],
        ];
    }

    /**
     * @param bool $parentName
     * @param array $containerConfig
     * @param bool $result
     * @dataProvider isManipulationAllowedDataProvider
     */
    public function testIsManipulationAllowed($parentName, $containerConfig, $result)
    {
        $elementName = 'element_name';
        $this->structureMock->expects($this->once())
            ->method('getParentId')
            ->with($this->equalTo($elementName))
            ->will($this->returnValue($parentName));
        if ($parentName) {
            $this->structureMock->expects($this->once())
                ->method('hasElement')
                ->with($this->equalTo($parentName))
                ->will($this->returnValue($containerConfig['has_element']));
            if ($containerConfig['has_element']) {
                $this->structureMock->expects($this->once())
                    ->method('getAttribute')
                    ->with($this->equalTo($parentName), $this->equalTo('type'))
                    ->will($this->returnValue($containerConfig['attribute']));
            }
        }

        $this->assertSame($result, $this->model->isManipulationAllowed($elementName));
    }

    /**
     * @return array
     */
    public function isManipulationAllowedDataProvider()
    {
        return [
            ['parent', ['has_element' => true, 'attribute' => 'container'], true],
            ['parent', ['has_element' => true, 'attribute' => 'block'], false],
            [false, [], false],
        ];
    }

    /**
     * covers \Magento\Framework\View\Layout::setBlock
     * covers \Magento\Framework\View\Layout::getAllBlocks
     * covers \Magento\Framework\View\Layout::unsetElement
     */
    public function testSetGetBlock()
    {
        $blockName = 'some_name';
        $blockMock = $this->getMockBuilder('Magento\Framework\View\Element\AbstractBlock')
            ->disableOriginalConstructor()
            ->getMockForAbstractClass();
        $this->assertSame($this->model, $this->model->setBlock($blockName, $blockMock));
        $this->assertSame([$blockName => $blockMock], $this->model->getAllBlocks());
        $this->structureMock->expects($this->once())
            ->method('unsetElement')
            ->with($this->equalTo($blockName))
            ->will($this->returnSelf());
        $this->assertSame($this->model, $this->model->unsetElement($blockName));
        $this->assertSame([], $this->model->getAllBlocks());
    }

    public function testRenameElement()
    {
        $oldName = 'old_name';
        $newName = 'new_name';
        $blockMock = $this->getMockBuilder('Magento\Framework\View\Element\AbstractBlock')
            ->disableOriginalConstructor()
            ->getMockForAbstractClass();

        $this->structureMock->expects($this->once())
            ->method('renameElement')
            ->with($this->equalTo($oldName), $this->equalTo($newName))
            ->will($this->returnSelf());
        $this->assertSame($this->model, $this->model->setBlock($oldName, $blockMock));
        $this->assertSame($this->model, $this->model->renameElement($oldName, $newName));
        $this->assertSame([$newName => $blockMock], $this->model->getAllBlocks());
    }

    public function testGetParentName()
    {
        $childName = 'child_name';
        $parentId = 'parent_id';
        $this->structureMock->expects($this->once())
            ->method('getParentId')
            ->with($this->equalTo($childName))
            ->will($this->returnValue($parentId));
        $this->assertSame($parentId, $this->model->getParentName($childName));
    }

    public function testGetElementAlias()
    {
        $name = 'child_name';
        $parentId = 'parent_id';
        $alias = 'alias';
        $this->structureMock->expects($this->once())
            ->method('getParentId')
            ->with($this->equalTo($name))
            ->will($this->returnValue($parentId));
        $this->structureMock->expects($this->once())
            ->method('getChildAlias')
            ->with($this->equalTo($parentId), $this->equalTo($name))
            ->will($this->returnValue($alias));
        $this->assertSame($alias, $this->model->getElementAlias($name));
    }

    public function testAddRemoveOutputElement()
    {
        $this->assertSame($this->model, $this->model->addOutputElement('name'));
        $this->assertSame($this->model, $this->model->removeOutputElement('name'));
    }

    public function testIsPrivate()
    {
        $this->assertFalse($this->model->isPrivate());
        $this->assertSame($this->model, $this->model->setIsPrivate(true));
        $this->assertTrue($this->model->isPrivate());
    }

    /**
     * @param array $type
     * @param array $blockInstance
     * @dataProvider getBlockSingletonDataProvider
     */
    public function testGetBlockSingleton($type, $blockInstance, $isAbstract)
    {
        $blockMock = $this->getMock($blockInstance, [], [], '', false);
        $this->generatorBlockMock->expects($this->once())->method('createBlock')->will($this->returnValue($blockMock));

        if ($isAbstract) {
            $blockMock->expects($this->any())
                ->method('setLayout')
                ->with($this->equalTo($this->model))
                ->will($this->returnSelf());
        }
        $this->assertInstanceOf($blockInstance, $this->model->getBlockSingleton($type));
        // singleton test
        $this->assertInstanceOf($blockInstance, $this->model->getBlockSingleton($type));
    }

    /**
     * @return array
     */
    public function getBlockSingletonDataProvider()
    {
        return [
            [
                'some_type',
                'Magento\Framework\View\Element\Template',
                true,
            ],
        ];
    }

    /**
     * @param array $rendererData
     * @param array $getData
     * @param bool $result
     * @dataProvider getRendererOptionsDataProvider
     */
    public function testAddGetRendererOptions($rendererData, $getData, $result)
    {
        $this->assertSame(
            $this->model,
            $this->model->addAdjustableRenderer(
                $rendererData['namespace'],
                $rendererData['static_type'],
                $rendererData['dynamic_type'],
                $rendererData['type'],
                $rendererData['template'],
                $rendererData['data']
            )
        );
        $this->assertSame(
            $result,
            $this->model->getRendererOptions($getData['namespace'], $getData['static_type'], $getData['dynamic_type'])
        );
    }

    /**
     * @return array
     */
    public function getRendererOptionsDataProvider()
    {
        $rendererData = [
            'namespace' => 'namespace_value',
            'static_type' => 'static_type_value',
            'dynamic_type' => 'dynamic_type_value',
            'type' => 'type_value',
            'template' => 'template.phtml',
            'data' => ['some' => 'data'],
        ];
        return [
            'wrong namespace' => [
                $rendererData,
                [
                    'namespace' => 'wrong namespace',
                    'static_type' => 'static_type_value',
                    'dynamic_type' => 'dynamic_type_value',
                ],
                null,
            ],
            'wrong static type' => [
                $rendererData,
                [
                    'namespace' => 'namespace_value',
                    'static_type' => 'wrong static type',
                    'dynamic_type' => 'dynamic_type_value',
                ],
                null,
            ],
            'wrong dynamic type' => [
                $rendererData,
                [
                    'namespace' => 'namespace_value',
                    'static_type' => 'static_type_value',
                    'dynamic_type' => 'wrong dynamic type',
                ],
                null,
            ],
            'set and get test' => [
                $rendererData,
                [
                    'namespace' => 'namespace_value',
                    'static_type' => 'static_type_value',
                    'dynamic_type' => 'dynamic_type_value',
                ],
                [
                    'type' => 'type_value',
                    'template' => 'template.phtml',
                    'data' => ['some' => 'data'],
                ],
            ],
        ];
    }

    /**
     * @param string $xmlString
     * @param bool $result
     * @dataProvider isCacheableDataProvider
     */
    public function testIsCacheable($xmlString, $result)
    {
        $xml = simplexml_load_string($xmlString, 'Magento\Framework\View\Layout\Element');
        $this->assertSame($this->model, $this->model->setXml($xml));
        $this->assertSame($result, $this->model->isCacheable());
    }

    /**
     * @return array
     */
    public function isCacheableDataProvider()
    {
        return [
            [
                '<?xml version="1.0"?><layout xmlns:xsi="http://www.w3.org/2001/XMLSchema-instance">'
                . '<block></block></layout>',
                true,
            ],
            [
                '<?xml version="1.0"?><layout xmlns:xsi="http://www.w3.org/2001/XMLSchema-instance">'
                . '<block cacheable="false"></block></layout>',
                false
            ],
        ];
    }

    public function testGenerateElementsWithoutCache()
    {
        $layoutCacheId = 'layout_cache_id';
        $handles = ['default', 'another'];
        /** @var \Magento\Framework\View\Layout\Element $xml */
        $xml = simplexml_load_string('<layout/>', 'Magento\Framework\View\Layout\Element');
        $this->model->setXml($xml);

        $themeMock = $this->getMockForAbstractClass('Magento\Framework\View\Design\ThemeInterface');
        $this->themeResolverMock->expects($this->once())
            ->method('get')
            ->willReturn($themeMock);
        $this->processorFactoryMock->expects($this->once())
            ->method('create')
            ->with(['theme' => $themeMock])
            ->willReturn($this->processorMock);

        $this->processorMock->expects($this->once())
            ->method('getCacheId')
            ->willReturn($layoutCacheId);
        $this->processorMock->expects($this->once())
            ->method('getHandles')
            ->willReturn($handles);

        $this->cacheMock->expects($this->once())
            ->method('load')
            ->with('structure_' . $layoutCacheId)
            ->willReturn(false);

        $this->readerPoolMock->expects($this->once())
            ->method('interpret')
            ->with($this->readerContextMock, $xml)
            ->willReturnSelf();

        $this->cacheMock->expects($this->once())
            ->method('save')
            ->with(serialize($this->readerContextMock), 'structure_' . $layoutCacheId, $handles)
            ->willReturn(true);

        $generatorContextMock = $this->getMockBuilder('Magento\Framework\View\Layout\Generator\Context')
            ->disableOriginalConstructor()
            ->getMock();
        $this->generatorContextFactoryMock->expects($this->once())
            ->method('create')
            ->with(['structure' => $this->structureMock, 'layout' => $this->model])
            ->willReturn($generatorContextMock);

        $this->generatorPoolMock->expects($this->once())
            ->method('process')
            ->with($this->readerContextMock, $generatorContextMock)
            ->willReturn(true);

        $elements = [
            'name_1' => ['type' => '', 'parent' => null],
            'name_2' => ['type' => \Magento\Framework\View\Layout\Element::TYPE_CONTAINER, 'parent' => null],
            'name_3' => ['type' => '', 'parent' => 'parent'],
            'name_4' => ['type' => \Magento\Framework\View\Layout\Element::TYPE_CONTAINER, 'parent' => 'parent'],
        ];

        $this->structureMock->expects($this->once())
            ->method('exportElements')
            ->willReturn($elements);

        $this->model->generateElements();
    }

    public function testGenerateElementsWithCache()
    {
        $layoutCacheId = 'layout_cache_id';
        /** @var \Magento\Framework\View\Layout\Element $xml */
        $xml = simplexml_load_string('<layout/>', 'Magento\Framework\View\Layout\Element');
        $this->model->setXml($xml);

        $themeMock = $this->getMockForAbstractClass('Magento\Framework\View\Design\ThemeInterface');
        $this->themeResolverMock->expects($this->once())
            ->method('get')
            ->willReturn($themeMock);
        $this->processorFactoryMock->expects($this->once())
            ->method('create')
            ->with(['theme' => $themeMock])
            ->willReturn($this->processorMock);

        $this->processorMock->expects($this->once())
            ->method('getCacheId')
            ->willReturn($layoutCacheId);

        $readerContextMock = $this->getMockBuilder('Magento\Framework\View\Layout\Reader\Context')
            ->disableOriginalConstructor()
            ->getMock();

        $this->cacheMock->expects($this->once())
            ->method('load')
            ->with('structure_' . $layoutCacheId)
            ->willReturn(serialize($readerContextMock));

        $this->readerPoolMock->expects($this->never())
            ->method('interpret');
        $this->cacheMock->expects($this->never())
            ->method('save');

        $generatorContextMock = $this->getMockBuilder('Magento\Framework\View\Layout\Generator\Context')
            ->disableOriginalConstructor()
            ->getMock();
        $this->generatorContextFactoryMock->expects($this->once())
            ->method('create')
            ->with(['structure' => $this->structureMock, 'layout' => $this->model])
            ->willReturn($generatorContextMock);

        $this->generatorPoolMock->expects($this->once())
            ->method('process')
            ->with($readerContextMock, $generatorContextMock)
            ->willReturn(true);

        $elements = [
            'name_1' => ['type' => '', 'parent' => null],
            'name_2' => ['type' => \Magento\Framework\View\Layout\Element::TYPE_CONTAINER, 'parent' => null],
            'name_3' => ['type' => '', 'parent' => 'parent'],
            'name_4' => ['type' => \Magento\Framework\View\Layout\Element::TYPE_CONTAINER, 'parent' => 'parent'],
        ];

        $this->structureMock->expects($this->once())
            ->method('exportElements')
            ->willReturn($elements);

        $this->model->generateElements();
    }
}<|MERGE_RESOLUTION|>--- conflicted
+++ resolved
@@ -106,10 +106,6 @@
             'Magento\Framework\View\Design\Theme\ResolverInterface'
         );
         $this->processorMock = $this->getMock('Magento\Framework\View\Model\Layout\Merge', [], [], '', false);
-<<<<<<< HEAD
-        $this->schStructureMock = $this->getMock('Magento\Framework\View\Layout\ScheduledStructure', [], [], '', false);
-=======
->>>>>>> 92552fa9
         $this->eventManagerMock = $this->getMock('Magento\Framework\Event\ManagerInterface');
         $this->generatorBlockMock = $this->getMockBuilder('Magento\Framework\View\Layout\Generator\Block')
             ->disableOriginalConstructor()->getMock();
