<?php
/**
 * Copyright © 2015 Magento. All rights reserved.
 * See COPYING.txt for license details.
 */

/**
 * Test class for \Magento\Framework\View\Layout\Reader\UiComponent
 */
namespace Magento\Framework\View\Layout\Reader;

class UiComponentTest extends \PHPUnit_Framework_TestCase
{
    /**
     * @var \Magento\Framework\View\Layout\Reader\UiComponent
     */
    protected $model;

    /**
     * @var \Magento\Framework\View\Layout\ScheduledStructure\Helper|\PHPUnit_Framework_MockObject_MockObject
     */
    protected $helper;

    /**
     * @var \Magento\Framework\View\Layout\Reader\Context|\PHPUnit_Framework_MockObject_MockObject
     */
    protected $context;

    public function setUp()
    {
        $this->helper = $this->getMockBuilder('Magento\Framework\View\Layout\ScheduledStructure\Helper')
            ->setMethods(['scheduleStructure'])
            ->disableOriginalConstructor()
            ->getMock();
        $this->context = $this->getMockBuilder('Magento\Framework\View\Layout\Reader\Context')
            ->setMethods(['getScheduledStructure', 'setElementToIfconfigList'])
            ->disableOriginalConstructor()
            ->getMock();
        $this->model = new UiComponent($this->helper, 'scope');
    }

    public function testGetSupportedNodes()
    {
        $data[] = \Magento\Framework\View\Layout\Reader\UiComponent::TYPE_UI_COMPONENT;
        $this->assertEquals($data, $this->model->getSupportedNodes());
    }

    /**
     *
     * @param \Magento\Framework\View\Layout\Element $element
     *
     * @dataProvider interpretDataProvider
     */
    public function testInterpret($element)
    {
        $scheduleStructure = $this->getMock('\Magento\Framework\View\Layout\ScheduledStructure', [], [], '', false);
        $this->context->expects($this->any())->method('getScheduledStructure')->will(
            $this->returnValue($scheduleStructure)
        );
        $this->helper->expects($this->any())->method('scheduleStructure')->with(
            $scheduleStructure,
            $element,
            $element->getParent()
        )->willReturn($element->getAttribute('name'));

        $scheduleStructure->expects($this->once())->method('setStructureElementData')->with(
            $element->getAttribute('name'),
            ['attributes' => ['group' => '', 'component' => 'listing']]
        );
        $scheduleStructure->expects($this->once())->method('setElementToIfconfigList')->with(
            $element->getAttribute('name'), 'config_path', 'scope'
        );
        $this->model->interpret($this->context, $element);
    }

    public function interpretDataProvider()
    {
        return [
            [
                $this->getElement(
<<<<<<< HEAD
                    '<ui_component name="cms_block_listing" component="listing" ifconfig="test"/>',
                    'ui_component'
=======
                    '<ui_component name="cms_block_listing" component="listing" ifconfig="config_path"/>'
>>>>>>> deefb619
                ),
            ]
        ];
    }

    /**
     * @param string $xml
     * @param string $elementType
     * @return \Magento\Framework\View\Layout\Element
     */
    protected function getElement($xml, $elementType)
    {
        $xml = simplexml_load_string(
            '<parent_element>' . $xml . '</parent_element>',
            'Magento\Framework\View\Layout\Element'
        );
        return $xml->{$elementType};
    }
}<|MERGE_RESOLUTION|>--- conflicted
+++ resolved
@@ -78,12 +78,8 @@
         return [
             [
                 $this->getElement(
-<<<<<<< HEAD
-                    '<ui_component name="cms_block_listing" component="listing" ifconfig="test"/>',
+                    '<ui_component name="cms_block_listing" component="listing" ifconfig="config_path"/>',
                     'ui_component'
-=======
-                    '<ui_component name="cms_block_listing" component="listing" ifconfig="config_path"/>'
->>>>>>> deefb619
                 ),
             ]
         ];
