--- conflicted
+++ resolved
@@ -76,12 +76,9 @@
         $this->assertEquals($expected, $this->_model->getListToMove());
     }
 
-<<<<<<< HEAD
-=======
     /**
      * covers \Magento\Framework\View\Layout\ScheduledStructure::getListToRemove
      */
->>>>>>> a3d60eff
     public function testGetListToRemove()
     {
         /**
