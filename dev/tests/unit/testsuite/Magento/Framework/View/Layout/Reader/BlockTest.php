<?php
/**
 * Copyright © 2015 Magento. All rights reserved.
 * See COPYING.txt for license details.
 */

/**
 * Test class for \Magento\Framework\View\Layout\Reader\Block
 */
namespace Magento\Framework\View\Layout\Reader;

/**
 * Class BlockTest
 *
 * covers Magento\Framework\View\Layout\Reader\Block
 */
class BlockTest extends \PHPUnit_Framework_TestCase
{
    /**
     * @var \Magento\Framework\View\Layout\ScheduledStructure|\PHPUnit_Framework_MockObject_MockObject
     */
    protected $scheduledStructure;

    /**
     * @var \Magento\Framework\View\Layout\Reader\Context|\PHPUnit_Framework_MockObject_MockObject
     */
    protected $context;

    /**
     * @var \Magento\Framework\View\Layout\ReaderPool|\PHPUnit_Framework_MockObject_MockObject
     */
    protected $readerPool;

    /**
     * @var \Magento\Framework\View\Layout\Element
     */
    protected $currentElement;

    /**
     * @param string $xml
     * @return \Magento\Framework\View\Layout\Element
     */
    protected function getElement($xml)
    {
        $xml = '<' . \Magento\Framework\View\Layout\Reader\Block::TYPE_BLOCK . '>'
            . $xml
            . '</' . \Magento\Framework\View\Layout\Reader\Block::TYPE_BLOCK . '>';

        $xml = simplexml_load_string($xml, 'Magento\Framework\View\Layout\Element');
        return current($xml->children());
    }

    /**
     * Prepare reader pool
     *
     * @param string $xml
     */
    protected function prepareReaderPool($xml)
    {
        $this->currentElement = $this->getElement($xml);
        $this->readerPool->expects($this->once())->method('interpret')->with($this->context, $this->currentElement);
    }

    /**
     * Return testing instance of block
     *
     * @param array $arguments
     * @return \Magento\Framework\View\Layout\Reader\Block
     */
    protected function getBlock(array $arguments)
    {
        return (new \Magento\TestFramework\Helper\ObjectManager($this))
            ->getObject('Magento\Framework\View\Layout\Reader\Block', $arguments);
    }

    /**
     * Sets up the fixture, for example, open a network connection.
     * This method is called before a test is executed.
     */
    public function setUp()
    {
        $this->scheduledStructure = $this->getMock(
            'Magento\Framework\View\Layout\ScheduledStructure',
            [],
            [],
            '',
            false
        );
        $this->context = $this->getMock('Magento\Framework\View\Layout\Reader\Context', [], [], '', false);
        $this->readerPool = $this->getMock('Magento\Framework\View\Layout\ReaderPool', [], [], '', false);
    }

    /**
     * @param string $literal
     * @param \PHPUnit_Framework_MockObject_Matcher_InvokedCount $scheduleStructureCount
<<<<<<< HEAD
     * @param string $ifconfigValue
     * @param \PHPUnit_Framework_MockObject_Matcher_InvokedCount $ifconfigCondition
     * @param \PHPUnit_Framework_MockObject_Matcher_InvokedCount $getCondition
     * @param \PHPUnit_Framework_MockObject_Matcher_InvokedCount $setCondition
     * @dataProvider processBlockDataProvider
=======
     * @param \PHPUnit_Framework_MockObject_Matcher_InvokedCount $getScopeCount
     * covers Magento\Framework\View\Layout\Reader\Block::interpret()
     * @dataProvider processDataProvider
>>>>>>> a3d60eff
     */
    public function testProcessBlock(
        $literal,
        $scheduleStructureCount,
        $ifconfigValue,
        $ifconfigCondition,
        $getCondition,
        $setCondition
    ) {
        $this->context->expects($this->once())->method('getScheduledStructure')
            ->will($this->returnValue($this->scheduledStructure));

        $this->scheduledStructure->expects($ifconfigCondition)
            ->method('setElementToIfconfigList')
            ->with($literal, $ifconfigValue, 'scope');
        $this->scheduledStructure->expects($getCondition)
            ->method('getStructureElementData')
            ->with($literal, [])
            ->willReturn([]);
        $this->scheduledStructure->expects($setCondition)
            ->method('setStructureElementData')
            ->with(
                $literal,
                [
                    'attributes' => [
                        'group' => '',
                        'class' => '',
                        'template' => '',
                        'ttl' => '',
                    ],
                    'actions' => [
                        ['someMethod', [], 'action_config_path', 'scope'],
                    ],
                    'arguments' => [],
                ]
            );

        $helper = $this->getMock('Magento\Framework\View\Layout\ScheduledStructure\Helper', [], [], '', false);
        $helper->expects($scheduleStructureCount)->method('scheduleStructure')->will($this->returnValue($literal));

        $this->prepareReaderPool(
            '<' . $literal . ' ifconfig="' . $ifconfigValue . '">'
                . '<action method="someMethod" ifconfig="action_config_path" />'
                . '</' . $literal . '>'
        );

        /** @var \Magento\Framework\View\Layout\Reader\Block $block */
        $block = $this->getBlock(
            [
                'helper' => $helper,
                'readerPool' => $this->readerPool,
                'scopeType' => 'scope',
            ]
        );
        $block->interpret($this->context, $this->currentElement);
    }

    /**
<<<<<<< HEAD
     * @return array
=======
     * covers Magento\Framework\View\Layout\Reader\Block::interpret()
>>>>>>> a3d60eff
     */
    public function processBlockDataProvider()
    {
        return [
            ['block', $this->once(), '', $this->never(), $this->once(), $this->once()],
            ['block', $this->once(), 'config_path', $this->once(), $this->once(), $this->once()],
            ['page', $this->never(), '', $this->never(), $this->never(), $this->never()]
        ];
    }

    /**
     * @param string $literal
     * @param \PHPUnit_Framework_MockObject_Matcher_InvokedCount $getCondition
     * @param \PHPUnit_Framework_MockObject_Matcher_InvokedCount $setCondition
     * @dataProvider processReferenceDataProvider
     */
    public function testProcessReference(
        $literal,
        $getCondition,
        $setCondition
    ) {
        $this->context->expects($this->once())->method('getScheduledStructure')
            ->will($this->returnValue($this->scheduledStructure));

        $this->scheduledStructure->expects($getCondition)
            ->method('getStructureElementData')
            ->with($literal, [])
            ->willReturn([]);
        $this->scheduledStructure->expects($setCondition)
            ->method('setStructureElementData')
            ->with(
                $literal,
                [
                    'actions' => [
                        ['someMethod', [], 'action_config_path', 'scope'],
                    ],
                    'arguments' => [],
                ]
            );

        $this->prepareReaderPool(
            '<' . $literal . ' name="' . $literal . '">'
                . '<action method="someMethod" ifconfig="action_config_path" />'
                . '</' . $literal . '>'
        );

        /** @var \Magento\Framework\View\Layout\Reader\Block $block */
        $block = $this->getBlock(
            [
                'readerPool' => $this->readerPool,
                'scopeType' => 'scope',
            ]
        );
        $block->interpret($this->context, $this->currentElement);
    }

    /**
     * @return array
     */
    public function processReferenceDataProvider()
    {
        return [
            ['referenceBlock', $this->once(), $this->once()],
            ['page', $this->never(), $this->never()]
        ];
    }
}<|MERGE_RESOLUTION|>--- conflicted
+++ resolved
@@ -93,17 +93,11 @@
     /**
      * @param string $literal
      * @param \PHPUnit_Framework_MockObject_Matcher_InvokedCount $scheduleStructureCount
-<<<<<<< HEAD
      * @param string $ifconfigValue
      * @param \PHPUnit_Framework_MockObject_Matcher_InvokedCount $ifconfigCondition
      * @param \PHPUnit_Framework_MockObject_Matcher_InvokedCount $getCondition
      * @param \PHPUnit_Framework_MockObject_Matcher_InvokedCount $setCondition
      * @dataProvider processBlockDataProvider
-=======
-     * @param \PHPUnit_Framework_MockObject_Matcher_InvokedCount $getScopeCount
-     * covers Magento\Framework\View\Layout\Reader\Block::interpret()
-     * @dataProvider processDataProvider
->>>>>>> a3d60eff
      */
     public function testProcessBlock(
         $literal,
@@ -162,11 +156,7 @@
     }
 
     /**
-<<<<<<< HEAD
      * @return array
-=======
-     * covers Magento\Framework\View\Layout\Reader\Block::interpret()
->>>>>>> a3d60eff
      */
     public function processBlockDataProvider()
     {
