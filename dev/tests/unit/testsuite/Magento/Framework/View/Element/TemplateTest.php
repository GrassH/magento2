<?php
/**
 * Copyright © 2015 Magento. All rights reserved.
 * See COPYING.txt for license details.
 */
namespace Magento\Framework\View\Element;

use Magento\Framework\Filesystem\DriverPool;

class TemplateTest extends \PHPUnit_Framework_TestCase
{
    /**
     * @var \Magento\Framework\View\Element\Template
     */
    protected $_block;

    /**
     * @var \Magento\Framework\Filesystem|\PHPUnit_Framework_MockObject_MockObject
     */
    protected $_filesystem;

    /**
     * @var \Magento\Framework\View\TemplateEngineInterface|\PHPUnit_Framework_MockObject_MockObject
     */
    protected $_templateEngine;

    /**
     * @var \Magento\Framework\View\FileSystem|\PHPUnit_Framework_MockObject_MockObject
     */
    protected $_viewFileSystem;

    /**
     * @var \Magento\Framework\Filesystem\Directory\Read|\PHPUnit_Framework_MockObject_MockObject
     */
    private $rootDirMock;

    protected function setUp()
    {
        $this->_viewFileSystem = $this->getMock('\Magento\Framework\View\FileSystem', [], [], '', false);

        $this->rootDirMock = $this->getMock('Magento\Framework\Filesystem\Directory\Read', [], [], '', false);
        $this->rootDirMock->expects($this->any())
            ->method('getRelativePath')
            ->will($this->returnArgument(0));
        $appDirMock = $this->getMock('\Magento\Framework\Filesystem\Directory\Read', [], [], '', false);
        $themesDirMock = $this->getMock('\Magento\Framework\Filesystem\Directory\Read', [], [], '', false);
        $themesDirMock->expects($this->any())
            ->method('getAbsolutePath')
            ->will($this->returnValue('themedir'));

        $this->_filesystem = $this->getMock('\Magento\Framework\Filesystem', [], [], '', false);
        $this->_filesystem->expects($this->any())
            ->method('getDirectoryRead')
            ->will($this->returnValueMap([
<<<<<<< HEAD
                [\Magento\Framework\App\Filesystem\DirectoryList::THEMES, $themesDirMock],
                [\Magento\Framework\App\Filesystem\DirectoryList::APP, $appDirMock],
                [\Magento\Framework\App\Filesystem\DirectoryList::ROOT, $this->rootDirMock],
                [\Magento\Framework\App\Filesystem\DirectoryList::TEMPLATE_MINIFICATION_DIR, $this->rootDirMock],
=======
                [\Magento\Framework\App\Filesystem\DirectoryList::THEMES, DriverPool::FILE, $themesDirMock],
                [\Magento\Framework\App\Filesystem\DirectoryList::APP, DriverPool::FILE, $appDirMock],
                [\Magento\Framework\App\Filesystem\DirectoryList::ROOT, DriverPool::FILE, $this->rootDirMock],
>>>>>>> 7e07209f
            ]));

        $this->_templateEngine = $this->getMock(
            'Magento\Framework\View\TemplateEnginePool',
            ['render', 'get'],
            [],
            '',
            false
        );

        $this->_templateEngine->expects($this->any())->method('get')->will($this->returnValue($this->_templateEngine));

        $appState = $this->getMock('Magento\Framework\App\State', ['getAreaCode'], [], '', false);
        $appState->expects($this->any())->method('getAreaCode')->will($this->returnValue('frontend'));
        $helper = new \Magento\TestFramework\Helper\ObjectManager($this);
        $this->_block = $helper->getObject(
            'Magento\Framework\View\Element\Template',
            [
                'filesystem' => $this->_filesystem,
                'enginePool' => $this->_templateEngine,
                'viewFileSystem' => $this->_viewFileSystem,
                'appState' => $appState,
                'data' => ['template' => 'template.phtml', 'module_name' => 'Fixture_Module']
            ]
        );
    }

    public function testGetTemplateFile()
    {
        $params = ['module' => 'Fixture_Module', 'area' => 'frontend'];
        $this->_viewFileSystem->expects($this->once())->method('getTemplateFileName')->with('template.phtml', $params);
        $this->_block->getTemplateFile();
    }

    public function testFetchView()
    {
        $this->expectOutputString('');
        $template = 'themedir/template.phtml';
        $this->rootDirMock->expects($this->once())
            ->method('isFile')
            ->with($template)
            ->will($this->returnValue(true));

        $output = '<h1>Template Contents</h1>';
        $vars = ['var1' => 'value1', 'var2' => 'value2'];
        $this->_templateEngine->expects($this->once())->method('render')->will($this->returnValue($output));
        $this->_block->assign($vars);
        $this->assertEquals($output, $this->_block->fetchView($template));
    }

    public function testSetTemplateContext()
    {
        $template = 'themedir/template.phtml';
        $this->rootDirMock->expects($this->once())
            ->method('isFile')
            ->with($template)
            ->will($this->returnValue(true));
        $context = new \Magento\Framework\Object();
        $this->_templateEngine->expects($this->once())->method('render')->with($context);
        $this->_block->setTemplateContext($context);
        $this->_block->fetchView($template);
    }
}<|MERGE_RESOLUTION|>--- conflicted
+++ resolved
@@ -52,16 +52,10 @@
         $this->_filesystem->expects($this->any())
             ->method('getDirectoryRead')
             ->will($this->returnValueMap([
-<<<<<<< HEAD
-                [\Magento\Framework\App\Filesystem\DirectoryList::THEMES, $themesDirMock],
-                [\Magento\Framework\App\Filesystem\DirectoryList::APP, $appDirMock],
-                [\Magento\Framework\App\Filesystem\DirectoryList::ROOT, $this->rootDirMock],
-                [\Magento\Framework\App\Filesystem\DirectoryList::TEMPLATE_MINIFICATION_DIR, $this->rootDirMock],
-=======
                 [\Magento\Framework\App\Filesystem\DirectoryList::THEMES, DriverPool::FILE, $themesDirMock],
                 [\Magento\Framework\App\Filesystem\DirectoryList::APP, DriverPool::FILE, $appDirMock],
                 [\Magento\Framework\App\Filesystem\DirectoryList::ROOT, DriverPool::FILE, $this->rootDirMock],
->>>>>>> 7e07209f
+                [\Magento\Framework\App\Filesystem\DirectoryList::TEMPLATE_MINIFICATION_DIR, DriverPool::FILE, $this->rootDirMock],
             ]));
 
         $this->_templateEngine = $this->getMock(
