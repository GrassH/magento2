<?php
/**
 * Copyright © 2015 Magento. All rights reserved.
 * See COPYING.txt for license details.
 */

namespace Magento\Framework\Controller\Result;

use Magento\TestFramework\Helper\ObjectManager as ObjectManagerHelper;

class ForwardTest extends \PHPUnit_Framework_TestCase
{
    /** @var \Magento\Framework\Controller\Result\Forward */
    protected $forward;

    /** @var \Magento\Framework\App\RequestInterface|\PHPUnit_Framework_MockObject_MockObject */
    protected $requestInterface;

    /** @var ObjectManagerHelper */
    protected $objectManagerHelper;

    protected function setUp()
    {
        $this->objectManagerHelper = new ObjectManagerHelper($this);

        $this->requestInterface = $this->getMock(
            'Magento\Framework\App\RequestInterface',
            [
                'initForward',
                'getModuleName',
                'setModuleName',
                'getActionName',
                'setActionName',
                'getParam',
                'getCookie',
                'setDispatched',
                'setParams',
                'setControllerName',
<<<<<<< HEAD
                'isSecure',
=======
                'getParams'
>>>>>>> ffbeaeb9
            ],
            [],
            '',
            false
        );
        $this->forward = $this->objectManagerHelper->getObject(
            'Magento\Framework\Controller\Result\Forward',
            [
                'request' => $this->requestInterface
            ]
        );
    }

    public function testSetModule()
    {
        $module = 'test_module';
        $this->assertInstanceOf('Magento\Framework\Controller\Result\Forward', $this->forward->setModule($module));
    }

    public function testSetController()
    {
        $controller = 'test_controller';
        $this->assertInstanceOf(
            'Magento\Framework\Controller\Result\Forward',
            $this->forward->setController($controller)
        );
    }

    public function testSetParams()
    {
        $params = ['param1', 'param2', 3];
        $this->assertInstanceOf(
            'Magento\Framework\Controller\Result\Forward',
            $this->forward->setParams($params)
        );
    }

    public function testForward()
    {
        $action = 'test_action';
        $this->requestInterface->expects($this->once())->method('initForward');
        $this->requestInterface->expects($this->once())->method('setActionName')->with($action);
        $this->requestInterface->expects($this->once())->method('setDispatched');
        $this->assertInstanceOf(
            'Magento\Framework\Controller\Result\Forward',
            $this->forward->forward($action)
        );
    }

    public function testForwardWithParams()
    {
        $action = 'test_action';
        $params = ['param1', 'param2', 3];
        $controller = 'test_controller';
        $module = 'test_module';
        $this->forward->setModule($module);
        $this->forward->setParams($params);
        $this->forward->setController($controller);
        $this->requestInterface->expects($this->once())->method('setParams')->with($params);
        $this->requestInterface->expects($this->once())->method('setControllerName')->with($controller);
        $this->requestInterface->expects($this->once())->method('setModuleName')->with($module);
        $this->requestInterface->expects($this->once())->method('initForward');
        $this->requestInterface->expects($this->once())->method('setActionName')->with($action);
        $this->requestInterface->expects($this->once())->method('setDispatched');
        $this->assertInstanceOf(
            'Magento\Framework\Controller\Result\Forward',
            $this->forward->forward($action)
        );
    }
}<|MERGE_RESOLUTION|>--- conflicted
+++ resolved
@@ -13,7 +13,7 @@
     /** @var \Magento\Framework\Controller\Result\Forward */
     protected $forward;
 
-    /** @var \Magento\Framework\App\RequestInterface|\PHPUnit_Framework_MockObject_MockObject */
+    /** @var \Magento\Framework\App\Request\Http|\PHPUnit_Framework_MockObject_MockObject */
     protected $requestInterface;
 
     /** @var ObjectManagerHelper */
@@ -23,29 +23,8 @@
     {
         $this->objectManagerHelper = new ObjectManagerHelper($this);
 
-        $this->requestInterface = $this->getMock(
-            'Magento\Framework\App\RequestInterface',
-            [
-                'initForward',
-                'getModuleName',
-                'setModuleName',
-                'getActionName',
-                'setActionName',
-                'getParam',
-                'getCookie',
-                'setDispatched',
-                'setParams',
-                'setControllerName',
-<<<<<<< HEAD
-                'isSecure',
-=======
-                'getParams'
->>>>>>> ffbeaeb9
-            ],
-            [],
-            '',
-            false
-        );
+        $this->requestInterface = $this->getMockBuilder('Magento\Framework\App\Request\Http')
+            ->disableOriginalConstructor()->getMock();
         $this->forward = $this->objectManagerHelper->getObject(
             'Magento\Framework\Controller\Result\Forward',
             [
