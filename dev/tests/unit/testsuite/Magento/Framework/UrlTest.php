<?php
/**
 * Copyright © 2015 Magento. All rights reserved.
 * See COPYING.txt for license details.
 */

// @codingStandardsIgnoreFile

namespace Magento\Framework;

/**
 * Test class for Magento\Framework\Url
 * @SuppressWarnings(PHPMD.CouplingBetweenObjects)
 */
class UrlTest extends \PHPUnit_Framework_TestCase
{
    /**
     * @var \Magento\Framework\Url\RouteParamsResolver|\PHPUnit_Framework_MockObject_MockObject
     */
    protected $routeParamsResolverMock;

    /**
     * @var \Magento\Framework\Url\ScopeResolverInterface|\PHPUnit_Framework_MockObject_MockObject
     */
    protected $scopeResolverMock;

    /**
     * @var \Magento\Framework\Url\ScopeInterface|\PHPUnit_Framework_MockObject_MockObject
     */
    protected $scopeMock;

    /**
     * @var \Magento\Framework\Url\QueryParamsResolverInterface|\PHPUnit_Framework_MockObject_MockObject
     */
    protected $queryParamsResolverMock;

    /**
     * @var \Magento\Framework\Session\SidResolverInterface|\PHPUnit_Framework_MockObject_MockObject
     */
    protected $sidResolverMock;

    /**
     * @var \Magento\Framework\Session\Generic|\PHPUnit_Framework_MockObject_MockObject
     */
    protected $sessionMock;

    /**
     * @var \Magento\Framework\App\Config\ScopeConfigInterface|\PHPUnit_Framework_MockObject_MockObject
     */
    protected $scopeConfig;

    protected function setUp()
    {
        $this->routeParamsResolverMock = $this->getMock(
            'Magento\Framework\Url\RouteParamsResolver',
            ['getType', 'hasData', 'getData', 'getRouteParams'],
            [],
            '',
            false
        );
        $this->scopeResolverMock = $this->getMock('Magento\Framework\Url\ScopeResolverInterface');
        $this->scopeMock = $this->getMock('Magento\Framework\Url\ScopeInterface');
        $this->queryParamsResolverMock = $this->getMock(
            'Magento\Framework\Url\QueryParamsResolverInterface',
            [],
            [],
            '',
            false
        );
        $this->sidResolverMock = $this->getMock('Magento\Framework\Session\SidResolverInterface');
        $this->sessionMock = $this->getMock('Magento\Framework\Session\Generic', [], [], '', false);
        $this->scopeConfig = $this->getMock('\Magento\Framework\App\Config\ScopeConfigInterface');
    }

    /**
     * @return \Magento\Framework\Url\RouteParamsResolverFactory|\PHPUnit_Framework_MockObject_MockObject
     */
    protected function getRouteParamsResolver()
    {
        $routeParamsResolverFactoryMock = $this->getMock(
            'Magento\Framework\Url\RouteParamsResolverFactory',
            [],
            [],
            '',
            false
        );
        $routeParamsResolverFactoryMock->expects($this->once())->method('create')
            ->will($this->returnValue($this->routeParamsResolverMock));
        return $routeParamsResolverFactoryMock;
    }

    /**
     * @param array $mockMethods
     * @return \Magento\Framework\App\RequestInterface|\PHPUnit_Framework_MockObject_MockObject
     */
    protected function getRequestMock($mockMethods = [])
    {
        $interfaceMethods =
<<<<<<< HEAD
            ['getModuleName', 'setModuleName', 'getActionName', 'setActionName', 'getParam', 'getCookie', 'isSecure'];
=======
            ['getModuleName', 'setModuleName', 'getActionName', 'setActionName', 'getParam', 'getCookie', 'getParams', 'setParams'];
>>>>>>> ffbeaeb9
        return $this->getMock('Magento\Framework\App\RequestInterface', array_merge($interfaceMethods, $mockMethods));
    }

    /**
     * @param array $arguments
     * @return \Magento\Framework\Url
     */
    protected function getUrlModel($arguments = [])
    {
        $arguments = array_merge($arguments, ['scopeType' => \Magento\Store\Model\ScopeInterface::SCOPE_STORE]);
        $objectManager = new \Magento\TestFramework\Helper\ObjectManager($this);
        return $objectManager->getObject('Magento\Framework\Url', $arguments);
    }

    /**
     * @param $port mixed
     * @param $url string
     * @dataProvider getCurrentUrlProvider
     */
    public function testGetCurrentUrl($port, $url)
    {
        $requestMock = $this->getRequestMock(['getServer', 'getScheme', 'getHttpHost', 'getParams', 'setParams']);
        $requestMock->expects($this->at(0))->method('getServer')->with('SERVER_PORT')
            ->will($this->returnValue($port));
        $requestMock->expects($this->at(1))->method('getServer')->with('REQUEST_URI')
            ->will($this->returnValue('/fancy_uri'));
        $requestMock->expects($this->once())->method('getScheme')->will($this->returnValue('http'));
        $requestMock->expects($this->once())->method('getHttpHost')->will($this->returnValue('example.com'));

        $model = $this->getUrlModel(['request' => $requestMock]);
        $this->assertEquals($url, $model->getCurrentUrl());
    }

    public function getCurrentUrlProvider()
    {
        return [
            'without_port' => ['', 'http://example.com/fancy_uri'],
            'default_port' => [80, 'http://example.com/fancy_uri'],
            'custom_port' => [8080, 'http://example.com:8080/fancy_uri']
        ];
    }

    public function testGetUseSession()
    {
        $model = $this->getUrlModel();

        $model->setUseSession(false);
        $this->assertFalse((bool)$model->getUseSession());

        $model->setUseSession(true);
        $this->assertTrue($model->getUseSession());
    }

    public function testGetBaseUrlNotLinkType()
    {
        $model = $this->getUrlModel(
            ['scopeResolver' => $this->scopeResolverMock, 'routeParamsResolver' => $this->getRouteParamsResolver()]
        );

        $baseUrl = 'base-url';
        $urlType = 'not-link';
        $this->routeParamsResolverMock->expects($this->any())->method('getType')->will($this->returnValue($urlType));
        $this->scopeMock->expects($this->once())->method('getBaseUrl')->will($this->returnValue($baseUrl));
        $this->scopeResolverMock->expects($this->any())
            ->method('getScope')
            ->will($this->returnValue($this->scopeMock));

        $baseUrlParams = ['_scope' => $this->scopeMock, '_type' => $urlType, '_secure' => true];
        $this->assertEquals($baseUrl, $model->getBaseUrl($baseUrlParams));
    }

    public function testGetUrlValidateFilter()
    {
        $model = $this->getUrlModel();
        $this->assertEquals('http://test.com', $model->getUrl('http://test.com'));
    }

    /**
     * @param string|array|bool $query
     * @param string $queryResult
     * @param string $returnUri
     * @dataProvider getUrlDataProvider
     */
    public function testGetUrl($query, $queryResult, $returnUri)
    {
        $requestMock = $this->getRequestMock(['isDirectAccessFrontendName', 'getAlias', 'getParams', 'setParams']);
        $routeConfigMock = $this->getMock('Magento\Framework\App\Route\ConfigInterface');
        $model = $this->getUrlModel(
            ['scopeResolver' => $this->scopeResolverMock, 'routeParamsResolver' => $this->getRouteParamsResolver(),
                'queryParamsResolver' => $this->queryParamsResolverMock,
                'request' => $requestMock, 'routeConfig' => $routeConfigMock, ]
        );

        $baseUrl = 'http://localhost/index.php/';
        $urlType = \Magento\Framework\UrlInterface::URL_TYPE_LINK;

        $this->scopeMock->expects($this->once())->method('getBaseUrl')->will($this->returnValue($baseUrl));
        $this->scopeResolverMock->expects($this->any())
            ->method('getScope')
            ->will($this->returnValue($this->scopeMock));
        $this->routeParamsResolverMock->expects($this->any())->method('getType')->will($this->returnValue($urlType));
        $this->routeParamsResolverMock->expects($this->any())->method('getRouteParams')
            ->will($this->returnValue(['id' => 100]));
        $requestMock->expects($this->once())->method('isDirectAccessFrontendName')->will($this->returnValue(true));
        $routeConfigMock->expects($this->once())->method('getRouteFrontName')->will($this->returnValue('catalog'));
        $this->queryParamsResolverMock->expects($this->once())->method('getQuery')
            ->will($this->returnValue($queryResult));

        $url = $model->getUrl('catalog/product/view', [
            '_fragment' => 'anchor',
            '_escape' => 1,
            '_query' => $query,
            '_nosid' => 0,
            'id' => 100
        ]);
        $this->assertEquals($returnUri, $url);
    }

    public function testGetUrlIdempotentSetRoutePath()
    {
        $model = $this->getUrlModel([
            'scopeResolver' => $this->scopeResolverMock,
            'routeParamsResolver' => $this->getRouteParamsResolver(),
        ]);
        $model->setData('route_path', 'catalog/product/view');

        $this->scopeResolverMock->expects($this->any())
            ->method('getScope')
            ->will($this->returnValue($this->scopeMock));

        $this->assertEquals('catalog/product/view', $model->getUrl('catalog/product/view'));
    }

    public function testGetUrlIdempotentSetRouteName()
    {
        $model = $this->getUrlModel([
            'scopeResolver' => $this->scopeResolverMock,
            'routeParamsResolver' => $this->getRouteParamsResolver(),
            'request' => $this->getRequestMock(['isDirectAccessFrontendName', 'getAlias']),
        ]);
        $model->setData('route_name', 'catalog');

        $this->scopeResolverMock->expects($this->any())
            ->method('getScope')
            ->will($this->returnValue($this->scopeMock));

        $this->assertEquals('/product/view/', $model->getUrl('catalog/product/view'));
    }

    public function testGetUrlRouteHasParams()
    {
        $this->routeParamsResolverMock->expects($this->any())->method('getRouteParams')
            ->will($this->returnValue(['foo' => 'bar', 'true' => false]));
        $model = $this->getUrlModel([
            'scopeResolver' => $this->scopeResolverMock,
            'routeParamsResolver' => $this->getRouteParamsResolver(),
            'request' => $this->getRequestMock(['isDirectAccessFrontendName', 'getAlias']),
        ]);

        $this->scopeResolverMock->expects($this->any())
            ->method('getScope')
            ->will($this->returnValue($this->scopeMock));

        $this->assertEquals('/index/index/foo/bar/', $model->getUrl('catalog'));
    }

    public function testGetUrlRouteUseRewrite()
    {
        $this->routeParamsResolverMock->expects($this->any())->method('getRouteParams')
            ->will($this->returnValue(['foo' => 'bar']));
        $request = $this->getRequestMock(['isDirectAccessFrontendName', 'getAlias', 'getParams', 'setParams']);
        $request->expects($this->once())->method('getAlias')->will($this->returnValue('/catalog/product/view/'));
        $model = $this->getUrlModel([
            'scopeResolver' => $this->scopeResolverMock,
            'routeParamsResolver' => $this->getRouteParamsResolver(),
            'request' => $request,
        ]);

        $this->scopeResolverMock->expects($this->any())
            ->method('getScope')
            ->will($this->returnValue($this->scopeMock));

        $this->assertEquals('/catalog/product/view/', $model->getUrl('catalog', ['_use_rewrite' => 1]));
    }

    public function getUrlDataProvider()
    {
        return [
            'string query' => [
                'foo=bar', 'foo=bar', 'http://localhost/index.php/catalog/product/view/id/100/?foo=bar#anchor',
            ],
            'array query' => [
                ['foo' => 'bar'], 'foo=bar', 'http://localhost/index.php/catalog/product/view/id/100/?foo=bar#anchor',
            ],
            'without query' => [false, '', 'http://localhost/index.php/catalog/product/view/id/100/#anchor'],
        ];
    }

    public function testGetUrlWithAsterisksPath()
    {
        $requestMock = $this->getRequestMock([
            'isDirectAccessFrontendName',
            'getAlias',
<<<<<<< HEAD
            'getRouteName',
            'getControllerName',
=======
            'getRequestedRouteName',
            'getRequestedControllerName',
            'getRequestedActionName',
            'getParams',
            'setParams'
>>>>>>> ffbeaeb9
        ]);
        $routeConfigMock = $this->getMock('Magento\Framework\App\Route\ConfigInterface');
        $model = $this->getUrlModel(
            ['scopeResolver' => $this->scopeResolverMock, 'routeParamsResolver' => $this->getRouteParamsResolver(),
                'queryParamsResolver' => $this->queryParamsResolverMock,
                'request' => $requestMock, 'routeConfig' => $routeConfigMock, ]
        );

        $baseUrl = 'http://localhost/index.php/';
        $urlType = \Magento\Framework\UrlInterface::URL_TYPE_LINK;

        $this->scopeMock->expects($this->once())->method('getBaseUrl')->will($this->returnValue($baseUrl));
        $this->scopeResolverMock->expects($this->any())
            ->method('getScope')
            ->will($this->returnValue($this->scopeMock));
        $this->routeParamsResolverMock->expects($this->any())->method('getType')->will($this->returnValue($urlType));
        $this->routeParamsResolverMock->expects($this->any())->method('getRouteParams')
            ->will($this->returnValue(['key' => 'value']));
        $requestMock->expects($this->once())->method('isDirectAccessFrontendName')->will($this->returnValue(true));

        $requestMock->expects($this->once())->method('getRouteName')->will($this->returnValue('catalog'));
        $requestMock->expects($this->once())
            ->method('getControllerName')
            ->will($this->returnValue('product'));
        $requestMock->expects($this->once())->method('getActionName')->will($this->returnValue('view'));
        $routeConfigMock->expects($this->once())->method('getRouteFrontName')->will($this->returnValue('catalog'));

        $url = $model->getUrl('*/*/*/key/value');
        $this->assertEquals('http://localhost/index.php/catalog/product/view/key/value/', $url);
    }

    public function testGetDirectUrl()
    {
        $requestMock = $this->getRequestMock(['isDirectAccessFrontendName', 'getAlias', 'getParams', 'setParams']);
        $routeConfigMock = $this->getMock('Magento\Framework\App\Route\ConfigInterface');
        $model = $this->getUrlModel(
            ['scopeResolver' => $this->scopeResolverMock, 'routeParamsResolver' => $this->getRouteParamsResolver(),
                'queryParamsResolver' => $this->queryParamsResolverMock,
                'request' => $requestMock, 'routeConfig' => $routeConfigMock, ]
        );

        $baseUrl = 'http://localhost/index.php/';
        $urlType = \Magento\Framework\UrlInterface::URL_TYPE_LINK;

        $this->scopeMock->expects($this->once())->method('getBaseUrl')->will($this->returnValue($baseUrl));
        $this->scopeResolverMock->expects($this->any())
            ->method('getScope')
            ->will($this->returnValue($this->scopeMock));
        $this->routeParamsResolverMock->expects($this->any())->method('getType')->will($this->returnValue($urlType));
        $requestMock->expects($this->once())->method('isDirectAccessFrontendName')->will($this->returnValue(true));

        $url = $model->getDirectUrl('direct-url');
        $this->assertEquals('http://localhost/index.php/direct-url', $url);
    }

    /**
     * @param string $url
     * @dataProvider getRebuiltUrlDataProvider
     */
    public function testGetRebuiltUrl($url)
    {
        $requestMock = $this->getRequestMock(['getHttpHost', 'getParams', 'setParams']);
        $model = $this->getUrlModel([
            'session' => $this->sessionMock,
            'request' => $requestMock,
            'sidResolver' => $this->sidResolverMock,
            'scopeResolver' => $this->scopeResolverMock,
            'routeParamsResolver' => $this->getRouteParamsResolver(),
            'queryParamsResolver' => $this->queryParamsResolverMock,
        ]);

        $this->queryParamsResolverMock->expects($this->once())->method('getQuery')
            ->will($this->returnValue('query=123'));

        $this->assertEquals($url, $model->getRebuiltUrl($url));
    }

    public function testGetRedirectUrl()
    {
        $model = $this->getUrlModel(
            ['routeParamsResolver' => $this->getRouteParamsResolver(), 'session' => $this->sessionMock,
                'sidResolver' => $this->sidResolverMock, 'queryParamsResolver' => $this->queryParamsResolverMock, ]
        );

        $this->sidResolverMock->expects($this->once())->method('getUseSessionInUrl')->will($this->returnValue(true));
        $this->sessionMock->expects($this->once())->method('getSessionIdForHost')->will($this->returnValue(false));
        $this->sidResolverMock->expects($this->once())->method('getUseSessionVar')->will($this->returnValue(true));
        $this->routeParamsResolverMock->expects($this->once())->method('hasData')->with('secure_is_forced')
            ->will($this->returnValue(true));
        $this->sidResolverMock->expects($this->never())->method('getSessionIdQueryParam');
        $this->queryParamsResolverMock->expects($this->once())
            ->method('getQuery')
            ->will($this->returnValue('foo=bar'));

        $this->assertEquals('http://example.com/?foo=bar', $model->getRedirectUrl('http://example.com/'));
    }

    public function testGetRedirectUrlWithSessionId()
    {
        $model = $this->getUrlModel(
            ['routeParamsResolver' => $this->getRouteParamsResolver(), 'session' => $this->sessionMock,
                'sidResolver' => $this->sidResolverMock, 'queryParamsResolver' => $this->queryParamsResolverMock, ]
        );

        $this->sidResolverMock->expects($this->once())->method('getUseSessionInUrl')->will($this->returnValue(true));
        $this->sessionMock->expects($this->once())->method('getSessionIdForHost')
            ->will($this->returnValue('session-id'));
        $this->sidResolverMock->expects($this->once())->method('getUseSessionVar')->will($this->returnValue(false));
        $this->sidResolverMock->expects($this->once())->method('getSessionIdQueryParam');
        $this->queryParamsResolverMock->expects($this->once())
            ->method('getQuery')
            ->will($this->returnValue('foo=bar'));

        $this->assertEquals('http://example.com/?foo=bar', $model->getRedirectUrl('http://example.com/'));
    }

    public function getRebuiltUrlDataProvider()
    {
        return [
            'with port' => ['https://example.com:88/index.php/catalog/index/view?query=123#hash'],
            'without port' => ['https://example.com/index.php/catalog/index/view?query=123#hash'],
        ];
    }

    public function testGetRouteUrlWithValidUrl()
    {
        $model = $this->getUrlModel(['routeParamsResolver' => $this->getRouteParamsResolver()]);

        $this->routeParamsResolverMock->expects($this->never())->method('unsetData');
        $this->assertEquals('http://example.com', $model->getRouteUrl('http://example.com'));
    }

    public function testAddSessionParam()
    {
        $model = $this->getUrlModel([
            'session' => $this->sessionMock,
            'sidResolver' => $this->sidResolverMock,
            'queryParamsResolver' => $this->queryParamsResolverMock,
        ]);

        $this->sidResolverMock->expects($this->once())->method('getSessionIdQueryParam')->with($this->sessionMock)
            ->will($this->returnValue('sid'));
        $this->sessionMock->expects($this->once())->method('getSessionId')->will($this->returnValue('session-id'));
        $this->queryParamsResolverMock->expects($this->once())->method('setQueryParam')->with('sid', 'session-id');

        $model->addSessionParam();
    }

    /**
     * @param bool $result
     * @param string $baseUrl
     * @param string $referrer
     * @dataProvider isOwnOriginUrlDataProvider
     */
    public function testIsOwnOriginUrl($result, $baseUrl, $referrer)
    {
        $requestMock = $this->getRequestMock(['setServer', 'getServer', 'getParams', 'setParams']);
        $model = $this->getUrlModel(['scopeResolver' => $this->scopeResolverMock, 'request' => $requestMock]);

        $this->scopeMock->expects($this->any())->method('getBaseUrl')->will($this->returnValue($baseUrl));
        $this->scopeResolverMock->expects($this->any())->method('getScopes')
            ->will($this->returnValue([$this->scopeMock]));
        $requestMock->expects($this->once())->method('getServer')->with('HTTP_REFERER')
            ->will($this->returnValue($referrer));

        $this->assertEquals($result, $model->isOwnOriginUrl());
    }

    public function isOwnOriginUrlDataProvider()
    {
        return [
            'is origin url' => [true, 'http://localhost/', 'http://localhost/'],
            'is not origin url' => [false, 'http://localhost/', 'http://example.com/'],
        ];
    }

    /**
     * @param string $urlType
     * @param string $configPath
     * @param bool $isSecure
     * @param int $isSecureCallCount
     * @param string $key
     * @dataProvider getConfigDataDataProvider
     */
    public function testGetConfigData($urlType, $configPath, $isSecure, $isSecureCallCount, $key)
    {
        $urlSecurityInfoMock = $this->getMock('Magento\Framework\Url\SecurityInfoInterface');
        $model = $this->getUrlModel([
            'urlSecurityInfo' => $urlSecurityInfoMock,
            'routeParamsResolver' => $this->getRouteParamsResolver(),
            'scopeResolver' => $this->scopeResolverMock,
            'scopeConfig' => $this->scopeConfig,
        ]);

        $this->scopeConfig->expects($this->any())
            ->method('getValue')
            ->with($this->equalTo($configPath), \Magento\Store\Model\ScopeInterface::SCOPE_STORE, $this->scopeMock)
            ->will($this->returnValue('http://localhost/'));
        $this->routeParamsResolverMock->expects($this->at(0))->method('hasData')->with('secure_is_forced')
            ->will($this->returnValue(false));
        $this->scopeResolverMock->expects($this->any())
            ->method('getScope')
            ->will($this->returnValue($this->scopeMock));
        $this->scopeMock->expects($this->once())->method('isUrlSecure')->will($this->returnValue(true));
        $this->routeParamsResolverMock->expects($this->at(1))->method('hasData')->with('secure')
            ->will($this->returnValue(false));
        $this->routeParamsResolverMock->expects($this->any())->method('getType')
            ->will($this->returnValue($urlType));
        $this->routeParamsResolverMock->expects($this->once())
            ->method('getData')
            ->will($this->returnValue($isSecure));
        $urlSecurityInfoMock->expects($this->exactly($isSecureCallCount))->method('isSecure')
            ->will($this->returnValue(false));

        $this->assertEquals('http://localhost/', $model->getConfigData($key));
    }

    public function getConfigDataDataProvider()
    {
        return [
            'secure url' => ['some-type', 'web/secure/base_url_secure', true, 0, 'base_url_secure'],
            'unsecure url' => [
                \Magento\Framework\UrlInterface::URL_TYPE_LINK,
                'web/unsecure/base_url_unsecure',
                false,
                1,
                'base_url_unsecure',
            ],
        ];
    }

    public function testGetConfigDataWithSecureIsForcedParam()
    {
        $model = $this->getUrlModel([
            'routeParamsResolver' => $this->getRouteParamsResolver(),
            'scopeResolver' => $this->scopeResolverMock,
            'scopeConfig' => $this->scopeConfig,
        ]);

        $this->scopeConfig->expects($this->any())
            ->method('getValue')
            ->with(
                'web/secure/base_url_secure_forced',
                \Magento\Store\Model\ScopeInterface::SCOPE_STORE, $this->scopeMock
            )
            ->will($this->returnValue('http://localhost/'));
        $this->routeParamsResolverMock->expects($this->once())->method('hasData')->with('secure_is_forced')
            ->will($this->returnValue(true));
        $this->routeParamsResolverMock->expects($this->once())->method('getData')->with('secure')
            ->will($this->returnValue(true));

        $this->scopeResolverMock->expects($this->any())
            ->method('getScope')
            ->will($this->returnValue($this->scopeMock));
        $this->assertEquals('http://localhost/', $model->getConfigData('base_url_secure_forced'));
    }

    /**
     * @param string $html
     * @param string $result
     * @dataProvider sessionUrlVarWithMatchedHostsAndBaseUrlDataProvider
     */
    public function testSessionUrlVarWithMatchedHostsAndBaseUrl($html, $result)
    {
        $requestMock = $this->getRequestMock(['getHttpHost', 'setParams', 'getParams']);
        $model = $this->getUrlModel(
            ['session' => $this->sessionMock, 'request' => $requestMock, 'sidResolver' => $this->sidResolverMock,
                'scopeResolver' => $this->scopeResolverMock, 'routeParamsResolver' => $this->getRouteParamsResolver(), ]
        );

        $requestMock->expects($this->once())
            ->method('getHttpHost')
            ->will($this->returnValue('localhost'));
        $this->scopeMock->expects($this->once())
            ->method('getBaseUrl')
            ->will($this->returnValue('http://localhost'));
        $this->scopeResolverMock->expects($this->any())
            ->method('getScope')
            ->will($this->returnValue($this->scopeMock));
        $this->sidResolverMock->expects($this->never())
            ->method('getSessionIdQueryParam');

        $this->assertEquals($result, $model->sessionUrlVar($html));
    }

    public function testSessionUrlVarWithoutMatchedHostsAndBaseUrl()
    {
        $requestMock = $this->getRequestMock(['getHttpHost', 'getParams', 'setParams']);
        $model = $this->getUrlModel(
            ['session' => $this->sessionMock, 'request' => $requestMock, 'sidResolver' => $this->sidResolverMock,
                'scopeResolver' => $this->scopeResolverMock, 'routeParamsResolver' => $this->getRouteParamsResolver(), ]
        );

        $requestMock->expects($this->once())->method('getHttpHost')->will($this->returnValue('localhost'));
        $this->scopeMock->expects($this->once())
            ->method('getBaseUrl')
            ->will($this->returnValue('http://example.com'));
        $this->scopeResolverMock->expects($this->any())
            ->method('getScope')
            ->will($this->returnValue($this->scopeMock));
        $this->sidResolverMock->expects($this->once())->method('getSessionIdQueryParam')
            ->will($this->returnValue('SID'));
        $this->sessionMock->expects($this->once())->method('getSessionId')
            ->will($this->returnValue('session-id'));

        $this->assertEquals(
            '<a href="http://example.com/?SID=session-id">www.example.com</a>',
            $model->sessionUrlVar('<a href="http://example.com/?___SID=U">www.example.com</a>')
        );
    }

    public function sessionUrlVarWithMatchedHostsAndBaseUrlDataProvider()
    {
        return [
            [
                '<a href="http://example.com/?___SID=U?SID=session-id">www.example.com</a>',
                '<a href="http://example.com/?SID=session-id">www.example.com</a>',
            ],
            [
                '<a href="http://example.com/?___SID=U&SID=session-id">www.example.com</a>',
                '<a href="http://example.com/?SID=session-id">www.example.com</a>',
            ],
            [
                '<a href="http://example.com/?foo=bar&___SID=U?SID=session-id">www.example.com</a>',
                '<a href="http://example.com/?foo=bar?SID=session-id">www.example.com</a>',
            ],
            [
                '<a href="http://example.com/?foo=bar&___SID=U&SID=session-id">www.example.com</a>',
                '<a href="http://example.com/?foo=bar&SID=session-id">www.example.com</a>',
            ],
        ];
    }

    public function testSetRequest()
    {
        $requestMethods = ['getServer', 'getScheme', 'getHttpHost', 'getParams', 'setParams'];
        $initRequestMock = $this->getRequestMock($requestMethods);
        $requestMock = $this->getRequestMock($requestMethods);
        $initRequestMock->expects($this->any())->method('getScheme')->will($this->returnValue('fake'));
        $initRequestMock->expects($this->any())->method('getHttpHost')->will($this->returnValue('fake-host'));
        $requestMock->expects($this->any())->method('getScheme')->will($this->returnValue('http'));
        $requestMock->expects($this->any())->method('getHttpHost')->will($this->returnValue('example.com'));

        $model = $this->getUrlModel(['request' => $initRequestMock]);
        $model->setRequest($requestMock);
        $this->assertEquals('http://example.com', $model->getCurrentUrl());
    }
}<|MERGE_RESOLUTION|>--- conflicted
+++ resolved
@@ -91,17 +91,12 @@
 
     /**
      * @param array $mockMethods
-     * @return \Magento\Framework\App\RequestInterface|\PHPUnit_Framework_MockObject_MockObject
-     */
-    protected function getRequestMock($mockMethods = [])
-    {
-        $interfaceMethods =
-<<<<<<< HEAD
-            ['getModuleName', 'setModuleName', 'getActionName', 'setActionName', 'getParam', 'getCookie', 'isSecure'];
-=======
-            ['getModuleName', 'setModuleName', 'getActionName', 'setActionName', 'getParam', 'getCookie', 'getParams', 'setParams'];
->>>>>>> ffbeaeb9
-        return $this->getMock('Magento\Framework\App\RequestInterface', array_merge($interfaceMethods, $mockMethods));
+     * @return \Magento\Framework\App\Request\Http|\PHPUnit_Framework_MockObject_MockObject
+     */
+    protected function getRequestMock()
+    {
+        return $this->getMockBuilder('Magento\Framework\App\Request\Http')
+            ->disableOriginalConstructor()->getMock();
     }
 
     /**
@@ -122,7 +117,7 @@
      */
     public function testGetCurrentUrl($port, $url)
     {
-        $requestMock = $this->getRequestMock(['getServer', 'getScheme', 'getHttpHost', 'getParams', 'setParams']);
+        $requestMock = $this->getRequestMock();
         $requestMock->expects($this->at(0))->method('getServer')->with('SERVER_PORT')
             ->will($this->returnValue($port));
         $requestMock->expects($this->at(1))->method('getServer')->with('REQUEST_URI')
@@ -186,7 +181,7 @@
      */
     public function testGetUrl($query, $queryResult, $returnUri)
     {
-        $requestMock = $this->getRequestMock(['isDirectAccessFrontendName', 'getAlias', 'getParams', 'setParams']);
+        $requestMock = $this->getRequestMock();
         $routeConfigMock = $this->getMock('Magento\Framework\App\Route\ConfigInterface');
         $model = $this->getUrlModel(
             ['scopeResolver' => $this->scopeResolverMock, 'routeParamsResolver' => $this->getRouteParamsResolver(),
@@ -239,7 +234,7 @@
         $model = $this->getUrlModel([
             'scopeResolver' => $this->scopeResolverMock,
             'routeParamsResolver' => $this->getRouteParamsResolver(),
-            'request' => $this->getRequestMock(['isDirectAccessFrontendName', 'getAlias']),
+            'request' => $this->getRequestMock()
         ]);
         $model->setData('route_name', 'catalog');
 
@@ -257,7 +252,7 @@
         $model = $this->getUrlModel([
             'scopeResolver' => $this->scopeResolverMock,
             'routeParamsResolver' => $this->getRouteParamsResolver(),
-            'request' => $this->getRequestMock(['isDirectAccessFrontendName', 'getAlias']),
+            'request' => $this->getRequestMock()
         ]);
 
         $this->scopeResolverMock->expects($this->any())
@@ -271,7 +266,7 @@
     {
         $this->routeParamsResolverMock->expects($this->any())->method('getRouteParams')
             ->will($this->returnValue(['foo' => 'bar']));
-        $request = $this->getRequestMock(['isDirectAccessFrontendName', 'getAlias', 'getParams', 'setParams']);
+        $request = $this->getRequestMock();
         $request->expects($this->once())->method('getAlias')->will($this->returnValue('/catalog/product/view/'));
         $model = $this->getUrlModel([
             'scopeResolver' => $this->scopeResolverMock,
@@ -301,20 +296,7 @@
 
     public function testGetUrlWithAsterisksPath()
     {
-        $requestMock = $this->getRequestMock([
-            'isDirectAccessFrontendName',
-            'getAlias',
-<<<<<<< HEAD
-            'getRouteName',
-            'getControllerName',
-=======
-            'getRequestedRouteName',
-            'getRequestedControllerName',
-            'getRequestedActionName',
-            'getParams',
-            'setParams'
->>>>>>> ffbeaeb9
-        ]);
+        $requestMock = $this->getRequestMock();
         $routeConfigMock = $this->getMock('Magento\Framework\App\Route\ConfigInterface');
         $model = $this->getUrlModel(
             ['scopeResolver' => $this->scopeResolverMock, 'routeParamsResolver' => $this->getRouteParamsResolver(),
@@ -347,7 +329,7 @@
 
     public function testGetDirectUrl()
     {
-        $requestMock = $this->getRequestMock(['isDirectAccessFrontendName', 'getAlias', 'getParams', 'setParams']);
+        $requestMock = $this->getRequestMock();
         $routeConfigMock = $this->getMock('Magento\Framework\App\Route\ConfigInterface');
         $model = $this->getUrlModel(
             ['scopeResolver' => $this->scopeResolverMock, 'routeParamsResolver' => $this->getRouteParamsResolver(),
@@ -375,7 +357,7 @@
      */
     public function testGetRebuiltUrl($url)
     {
-        $requestMock = $this->getRequestMock(['getHttpHost', 'getParams', 'setParams']);
+        $requestMock = $this->getRequestMock();
         $model = $this->getUrlModel([
             'session' => $this->sessionMock,
             'request' => $requestMock,
@@ -470,7 +452,7 @@
      */
     public function testIsOwnOriginUrl($result, $baseUrl, $referrer)
     {
-        $requestMock = $this->getRequestMock(['setServer', 'getServer', 'getParams', 'setParams']);
+        $requestMock = $this->getRequestMock();
         $model = $this->getUrlModel(['scopeResolver' => $this->scopeResolverMock, 'request' => $requestMock]);
 
         $this->scopeMock->expects($this->any())->method('getBaseUrl')->will($this->returnValue($baseUrl));
@@ -578,7 +560,7 @@
      */
     public function testSessionUrlVarWithMatchedHostsAndBaseUrl($html, $result)
     {
-        $requestMock = $this->getRequestMock(['getHttpHost', 'setParams', 'getParams']);
+        $requestMock = $this->getRequestMock();
         $model = $this->getUrlModel(
             ['session' => $this->sessionMock, 'request' => $requestMock, 'sidResolver' => $this->sidResolverMock,
                 'scopeResolver' => $this->scopeResolverMock, 'routeParamsResolver' => $this->getRouteParamsResolver(), ]
@@ -601,7 +583,7 @@
 
     public function testSessionUrlVarWithoutMatchedHostsAndBaseUrl()
     {
-        $requestMock = $this->getRequestMock(['getHttpHost', 'getParams', 'setParams']);
+        $requestMock = $this->getRequestMock();
         $model = $this->getUrlModel(
             ['session' => $this->sessionMock, 'request' => $requestMock, 'sidResolver' => $this->sidResolverMock,
                 'scopeResolver' => $this->scopeResolverMock, 'routeParamsResolver' => $this->getRouteParamsResolver(), ]
@@ -649,9 +631,8 @@
 
     public function testSetRequest()
     {
-        $requestMethods = ['getServer', 'getScheme', 'getHttpHost', 'getParams', 'setParams'];
-        $initRequestMock = $this->getRequestMock($requestMethods);
-        $requestMock = $this->getRequestMock($requestMethods);
+        $initRequestMock = $this->getRequestMock();
+        $requestMock = $this->getRequestMock();
         $initRequestMock->expects($this->any())->method('getScheme')->will($this->returnValue('fake'));
         $initRequestMock->expects($this->any())->method('getHttpHost')->will($this->returnValue('fake-host'));
         $requestMock->expects($this->any())->method('getScheme')->will($this->returnValue('http'));
