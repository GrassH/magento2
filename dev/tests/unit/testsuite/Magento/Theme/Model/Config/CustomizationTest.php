<?php
/**
 * Copyright © 2015 Magento. All rights reserved.
 * See COPYING.txt for license details.
 */

/**
 * Test theme customization config model
 */
namespace Magento\Theme\Model\Config;

use Magento\Framework\App\Area;

class CustomizationTest extends \PHPUnit_Framework_TestCase
{
    /**
     * @var \Magento\Store\Model\StoreManagerInterface
     */
    protected $storeManager;

    /**
     * @var \Magento\Framework\View\DesignInterface|\PHPUnit_Framework_MockObject_MockObject
     */
    protected $designPackage;

    /**
     * @var \Magento\Theme\Model\Resource\Theme\Collection
     */
    protected $themeCollection;

    /**
     * @var \Magento\Theme\Model\Config\Customization
     */
    protected $model;

    /**
     * @var \Magento\Theme\Model\Theme\ThemeProvider|\PHPUnit_Framework_MockObject_MockBuilder
     */
    protected $themeProviderMock;

    protected function setUp()
    {
<<<<<<< HEAD
        $this->_storeManager = $this->getMockForAbstractClass(
            'Magento\Store\Model\StoreManagerInterface',
            [],
            '',
            true,
            true,
            true,
            ['getStores']
        );
        $this->_designPackage = $this->getMockForAbstractClass(
            'Magento\Framework\View\DesignInterface',
            [],
            '',
            true,
            true,
            true,
            ['getConfigurationDesignTheme']
        );
        $this->_themeCollection = $this->getMock(
            'Magento\Theme\Model\Resource\Theme\Collection',
            ['filterThemeCustomizations', 'load'],
            [],
            '',
            false
        );

        $collectionFactory = $this->getMock(
            'Magento\Theme\Model\Resource\Theme\CollectionFactory',
            ['create'],
            [],
            '',
            false
        );

        $collectionFactory->expects($this->any())->method('create')->will($this->returnValue($this->_themeCollection));

        $this->themeProviderMock = $this->getMock(
            '\Magento\Theme\Model\Theme\ThemeProvider',
            ['getThemeCustomizations', 'getThemeByFullPath'],
            [$collectionFactory, $this->getMock('\Magento\Theme\Model\ThemeFactory', [], [], '', false)],
            '',
            false
        );

        $this->_model = new \Magento\Theme\Model\Config\Customization(
            $this->_storeManager,
            $this->_designPackage,
=======
        $this->storeManager = $this->getMockBuilder('Magento\Store\Model\StoreManagerInterface')->getMock();
        $this->designPackage = $this->getMockBuilder('Magento\Framework\View\DesignInterface')->getMock();
        $this->themeCollection = $this->getMockBuilder('Magento\Theme\Model\Resource\Theme\Collection')
            ->disableOriginalConstructor()
            ->getMock();

        $collectionFactory = $this->getMockBuilder('Magento\Theme\Model\Resource\Theme\CollectionFactory')
            ->disableOriginalConstructor()
            ->setMethods(['create'])
            ->getMock();

        $collectionFactory->expects($this->any())->method('create')->will($this->returnValue($this->themeCollection));

        $this->themeProviderMock = $this->getMockBuilder('\Magento\Theme\Model\Theme\ThemeProvider')
            ->disableOriginalConstructor()
            ->setMethods(['getThemeCustomizations', 'getThemeByFullPath'])
            ->getMock();

        $this->model = new \Magento\Theme\Model\Config\Customization(
            $this->storeManager,
            $this->designPackage,
>>>>>>> 92552fa9
            $this->themeProviderMock
        );
    }

    /**
     * covers \Magento\Theme\Model\Config\Customization::getAssignedThemeCustomizations
     * covers \Magento\Theme\Model\Config\Customization::hasThemeAssigned
     */
    public function testGetAssignedThemeCustomizations()
    {
        $this->designPackage->expects($this->once())
            ->method('getConfigurationDesignTheme')
            ->willReturn($this->getAssignedTheme()->getId());

        $this->storeManager->expects($this->once())
            ->method('getStores')
            ->willReturn([$this->getStore()]);

        $this->themeProviderMock->expects($this->once())
            ->method('getThemeCustomizations')
            ->with(Area::AREA_FRONTEND)
            ->willReturn([$this->getAssignedTheme(), $this->getUnassignedTheme()]);

        $assignedThemes = $this->model->getAssignedThemeCustomizations();
        $this->assertArrayHasKey($this->getAssignedTheme()->getId(), $assignedThemes);
        $this->assertTrue($this->model->hasThemeAssigned());
    }

    /**
     * covers \Magento\Theme\Model\Config\Customization::getUnassignedThemeCustomizations
     */
    public function testGetUnassignedThemeCustomizations()
    {
        $this->storeManager->expects($this->once())
            ->method('getStores')
            ->willReturn([$this->getStore()]);

        $this->designPackage->expects($this->once())
            ->method('getConfigurationDesignTheme')
            ->willReturn($this->getAssignedTheme()->getId());

        $this->themeProviderMock->expects($this->once())
            ->method('getThemeCustomizations')
            ->with(Area::AREA_FRONTEND)
            ->willReturn([$this->getAssignedTheme(), $this->getUnassignedTheme()]);

        $unassignedThemes = $this->model->getUnassignedThemeCustomizations();
        $this->assertArrayHasKey($this->getUnassignedTheme()->getId(), $unassignedThemes);
    }

    /**
     * covers \Magento\Theme\Model\Config\Customization::getStoresByThemes
     */
    public function testGetStoresByThemes()
    {
        $this->storeManager->expects($this->once())
            ->method('getStores')
            ->willReturn([$this->getStore()]);

        $this->designPackage->expects($this->once())
            ->method('getConfigurationDesignTheme')
            ->willReturn($this->getAssignedTheme()->getId());

        $stores = $this->model->getStoresByThemes();
        $this->assertArrayHasKey($this->getAssignedTheme()->getId(), $stores);
    }

    /**
     * covers \Magento\Theme\Model\Config\Customization::isThemeAssignedToStore
     */
    public function testIsThemeAssignedToDefaultStore()
    {
        $this->storeManager->expects($this->once())
            ->method('getStores')
            ->willReturn([$this->getStore()]);

        $this->designPackage->expects($this->once())
            ->method('getConfigurationDesignTheme')
            ->willReturn($this->getAssignedTheme()->getId());

        $this->themeProviderMock->expects($this->once())
            ->method('getThemeCustomizations')
            ->with(Area::AREA_FRONTEND)
            ->willReturn([$this->getAssignedTheme(), $this->getUnassignedTheme()]);

        $themeAssigned = $this->model->isThemeAssignedToStore($this->getAssignedTheme());
        $this->assertEquals(true, $themeAssigned);
    }

    /**
     * covers \Magento\Theme\Model\Config\Customization::isThemeAssignedToStore
     */
    public function testIsThemeAssignedToConcreteStore()
    {
        $this->designPackage->expects($this->once())
            ->method('getConfigurationDesignTheme')
            ->willReturn($this->getAssignedTheme()->getId());

        $themeUnassigned = $this->model->isThemeAssignedToStore($this->getUnassignedTheme(), $this->getStore());
        $this->assertEquals(false, $themeUnassigned);
    }

    /**
     * @return \Magento\Framework\Object
     */
    protected function getAssignedTheme()
    {
        return new \Magento\Framework\Object(['id' => 1, 'theme_path' => 'Magento/luma']);
    }

    /**
     * @return \Magento\Framework\Object
     */
    protected function getUnassignedTheme()
    {
        return new \Magento\Framework\Object(['id' => 2, 'theme_path' => 'Magento/blank']);
    }

    /**
     * @return \Magento\Framework\Object
     */
    protected function getStore()
    {
        return new \Magento\Framework\Object(['id' => 55]);
    }
}<|MERGE_RESOLUTION|>--- conflicted
+++ resolved
@@ -40,55 +40,6 @@
 
     protected function setUp()
     {
-<<<<<<< HEAD
-        $this->_storeManager = $this->getMockForAbstractClass(
-            'Magento\Store\Model\StoreManagerInterface',
-            [],
-            '',
-            true,
-            true,
-            true,
-            ['getStores']
-        );
-        $this->_designPackage = $this->getMockForAbstractClass(
-            'Magento\Framework\View\DesignInterface',
-            [],
-            '',
-            true,
-            true,
-            true,
-            ['getConfigurationDesignTheme']
-        );
-        $this->_themeCollection = $this->getMock(
-            'Magento\Theme\Model\Resource\Theme\Collection',
-            ['filterThemeCustomizations', 'load'],
-            [],
-            '',
-            false
-        );
-
-        $collectionFactory = $this->getMock(
-            'Magento\Theme\Model\Resource\Theme\CollectionFactory',
-            ['create'],
-            [],
-            '',
-            false
-        );
-
-        $collectionFactory->expects($this->any())->method('create')->will($this->returnValue($this->_themeCollection));
-
-        $this->themeProviderMock = $this->getMock(
-            '\Magento\Theme\Model\Theme\ThemeProvider',
-            ['getThemeCustomizations', 'getThemeByFullPath'],
-            [$collectionFactory, $this->getMock('\Magento\Theme\Model\ThemeFactory', [], [], '', false)],
-            '',
-            false
-        );
-
-        $this->_model = new \Magento\Theme\Model\Config\Customization(
-            $this->_storeManager,
-            $this->_designPackage,
-=======
         $this->storeManager = $this->getMockBuilder('Magento\Store\Model\StoreManagerInterface')->getMock();
         $this->designPackage = $this->getMockBuilder('Magento\Framework\View\DesignInterface')->getMock();
         $this->themeCollection = $this->getMockBuilder('Magento\Theme\Model\Resource\Theme\Collection')
@@ -110,7 +61,6 @@
         $this->model = new \Magento\Theme\Model\Config\Customization(
             $this->storeManager,
             $this->designPackage,
->>>>>>> 92552fa9
             $this->themeProviderMock
         );
     }
