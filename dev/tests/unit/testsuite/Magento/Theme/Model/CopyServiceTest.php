--- conflicted
+++ resolved
@@ -172,35 +172,22 @@
         );
 
         /* Init \Magento\Core\Model\Resource\Layout\Collection model  */
-<<<<<<< HEAD
-        $this->_updateFactory = $this->getMock(
-=======
         $this->updateFactory = $this->getMock(
->>>>>>> 92552fa9
             'Magento\Widget\Model\Layout\UpdateFactory',
             ['create'],
             [],
             '',
             false
         );
-<<<<<<< HEAD
-        $this->_update = $this->getMock(
-=======
         $this->update = $this->getMock(
->>>>>>> 92552fa9
             'Magento\Widget\Model\Layout\Update',
             ['__wakeup', 'getCollection'],
             [],
             '',
             false
         );
-<<<<<<< HEAD
-        $this->_updateFactory->expects($this->at(0))->method('create')->will($this->returnValue($this->_update));
-        $this->_updateCollection = $this->getMock(
-=======
         $this->updateFactory->expects($this->at(0))->method('create')->will($this->returnValue($this->update));
         $this->updateCollection = $this->getMock(
->>>>>>> 92552fa9
             'Magento\Widget\Model\Resource\Layout\Update\Collection',
             ['addThemeFilter', 'delete', 'getIterator'],
             [],
@@ -216,22 +203,14 @@
         );
 
         /* Init Link an Link_Collection model */
-<<<<<<< HEAD
-        $this->_link = $this->getMock(
-=======
         $this->link = $this->getMock(
->>>>>>> 92552fa9
             'Magento\Widget\Model\Layout\Link',
             ['__wakeup', 'getCollection'],
             [],
             '',
             false
         );
-<<<<<<< HEAD
-        $this->_linkCollection = $this->getMock(
-=======
         $this->linkCollection = $this->getMock(
->>>>>>> 92552fa9
             'Magento\Widget\Model\Resource\Layout\Link\Collection',
             ['addThemeFilter', 'getIterator'],
             [],
