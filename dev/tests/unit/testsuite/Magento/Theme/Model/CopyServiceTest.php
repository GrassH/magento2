--- conflicted
+++ resolved
@@ -172,39 +172,23 @@
         );
 
         /* Init \Magento\Core\Model\Resource\Layout\Collection model  */
-<<<<<<< HEAD
         $this->updateFactory = $this->getMock(
-            'Magento\Core\Model\Layout\UpdateFactory',
-=======
-        $this->_updateFactory = $this->getMock(
             'Magento\Widget\Model\Layout\UpdateFactory',
->>>>>>> dc51ad10
             ['create'],
             [],
             '',
             false
         );
-<<<<<<< HEAD
         $this->update = $this->getMock(
-            'Magento\Core\Model\Layout\Update',
-=======
-        $this->_update = $this->getMock(
             'Magento\Widget\Model\Layout\Update',
->>>>>>> dc51ad10
             ['__wakeup', 'getCollection'],
             [],
             '',
             false
         );
-<<<<<<< HEAD
-        $this->updateFactory->expects($this->at(0))->method('create')->will($this->returnValue($this->update));
+        $this->updateFactory->expects($this->at(0))->method('create')->will($this->returnValue($this->_update));
         $this->updateCollection = $this->getMock(
-            'Magento\Core\Model\Resource\Layout\Collection',
-=======
-        $this->_updateFactory->expects($this->at(0))->method('create')->will($this->returnValue($this->_update));
-        $this->_updateCollection = $this->getMock(
             'Magento\Widget\Model\Resource\Layout\Update\Collection',
->>>>>>> dc51ad10
             ['addThemeFilter', 'delete', 'getIterator'],
             [],
             '',
@@ -219,25 +203,15 @@
         );
 
         /* Init Link an Link_Collection model */
-<<<<<<< HEAD
         $this->link = $this->getMock(
-            'Magento\Core\Model\Layout\Link',
-=======
-        $this->_link = $this->getMock(
             'Magento\Widget\Model\Layout\Link',
->>>>>>> dc51ad10
             ['__wakeup', 'getCollection'],
             [],
             '',
             false
         );
-<<<<<<< HEAD
         $this->linkCollection = $this->getMock(
-            'Magento\Core\Model\Resource\Layout\Link\Collection',
-=======
-        $this->_linkCollection = $this->getMock(
             'Magento\Widget\Model\Resource\Layout\Link\Collection',
->>>>>>> dc51ad10
             ['addThemeFilter', 'getIterator'],
             [],
             '',
