<?php
/**
 * Copyright © 2015 Magento. All rights reserved.
 * See COPYING.txt for license details.
 */
namespace Magento\Theme\Model;

use Magento\Framework\App\Filesystem\DirectoryList;

class CopyServiceTest extends \PHPUnit_Framework_TestCase
{
    /**#@+
     * @var \Magento\Theme\Model\CopyService
     */
    protected $object;

    /**
     * @var \PHPUnit_Framework_MockObject_MockObject
     */
    protected $fileFactory;

    /**
     * @var \PHPUnit_Framework_MockObject_MockObject
     */
    protected $filesystem;

    /**
     * @var \PHPUnit_Framework_MockObject_MockObject
     */
    protected $sourceTheme;

    /**
     * @var \PHPUnit_Framework_MockObject_MockObject
     */
    protected $targetTheme;

    /**
     * @var \PHPUnit_Framework_MockObject_MockObject
     */
    protected $link;

    /**
     * @var \PHPUnit_Framework_MockObject_MockObject
     */
    protected $linkCollection;

    /**
     * @var \PHPUnit_Framework_MockObject_MockObject
     */
    protected $update;

    /**
     * @var \PHPUnit_Framework_MockObject_MockObject
     */
    protected $updateCollection;

    /**
     * @var \PHPUnit_Framework_MockObject_MockObject
     */
    protected $updateFactory;

    /**
     * @var \PHPUnit_Framework_MockObject_MockObject
     */
    protected $customizationPath;

    /**
     * @var \PHPUnit_Framework_MockObject_MockObject[]
     */
    protected $targetFiles = [];

    /**
     * @var \PHPUnit_Framework_MockObject_MockObject[]
     */
    protected $sourceFiles = [];

    /**
     * @var \PHPUnit_Framework_MockObject_MockObject
     */
    protected $dirWriteMock;

    /**
     * @return void
     * @SuppressWarnings(PHPMD.ExcessiveMethodLength)
     */
    protected function setUp()
    {
        $sourceFileOne = $this->getMock(
            'Magento\Core\Model\Theme\File',
            ['__wakeup', 'delete'],
            [],
            '',
            false
        );
        $sourceFileOne->setData(
            [
                'file_path' => 'fixture_file_path_one',
                'file_type' => 'fixture_file_type_one',
                'content' => 'fixture_content_one',
                'sort_order' => 10,
            ]
        );
        $sourceFileTwo = $this->getMock(
            'Magento\Core\Model\Theme\File',
            ['__wakeup', 'delete'],
            [],
            '',
            false
        );
        $sourceFileTwo->setData(
            [
                'file_path' => 'fixture_file_path_two',
                'file_type' => 'fixture_file_type_two',
                'content' => 'fixture_content_two',
                'sort_order' => 20,
            ]
        );
        $this->sourceFiles = [$sourceFileOne, $sourceFileTwo];
        $this->sourceTheme = $this->getMock(
            'Magento\Core\Model\Theme',
            ['__wakeup', 'getCustomization'],
            [],
            '',
            false
        );

        $this->targetFiles = [
            $this->getMock('Magento\Core\Model\Theme\File', ['__wakeup', 'delete'], [], '', false),
            $this->getMock('Magento\Core\Model\Theme\File', ['__wakeup', 'delete'], [], '', false),
        ];
        $this->targetTheme = $this->getMock(
            'Magento\Core\Model\Theme',
            ['__wakeup', 'getCustomization'],
            [],
            '',
            false
        );
        $this->targetTheme->setId(123);

        $this->customizationPath = $this->getMock(
            'Magento\Framework\View\Design\Theme\Customization\Path',
            [],
            [],
            '',
            false
        );

        $this->fileFactory = $this->getMock(
            'Magento\Framework\View\Design\Theme\FileFactory',
            ['create'],
            [],
            '',
            false
        );
        $this->filesystem =
            $this->getMock('Magento\Framework\Filesystem', ['getDirectoryWrite'], [], '', false);
        $this->dirWriteMock = $this->getMock(
            'Magento\Framework\Filesystem\Directory\Write',
            ['isDirectory', 'search', 'copy', 'delete', 'read', 'copyFile', 'isExist'],
            [],
            '',
            false
        );
        $this->filesystem->expects(
            $this->any()
        )->method(
            'getDirectoryWrite'
        )->with(
            DirectoryList::MEDIA
        )->will(
            $this->returnValue($this->dirWriteMock)
        );

        /* Init \Magento\Core\Model\Resource\Layout\Collection model  */
        $this->updateFactory = $this->getMock(
            'Magento\Core\Model\Layout\UpdateFactory',
            ['create'],
            [],
            '',
            false
        );
        $this->update = $this->getMock(
            'Magento\Core\Model\Layout\Update',
            ['__wakeup', 'getCollection'],
            [],
            '',
            false
        );
        $this->updateFactory->expects($this->at(0))->method('create')->will($this->returnValue($this->update));
        $this->updateCollection = $this->getMock(
            'Magento\Core\Model\Resource\Layout\Collection',
            ['addThemeFilter', 'delete', 'getIterator'],
            [],
            '',
            false
        );
        $this->update->expects(
            $this->any()
        )->method(
            'getCollection'
        )->will(
            $this->returnValue($this->updateCollection)
        );

        /* Init Link an Link_Collection model */
        $this->link = $this->getMock(
            'Magento\Core\Model\Layout\Link',
            ['__wakeup', 'getCollection'],
            [],
            '',
            false
        );
        $this->linkCollection = $this->getMock(
            'Magento\Core\Model\Resource\Layout\Link\Collection',
            ['addThemeFilter', 'getIterator'],
            [],
            '',
            false
        );
        $this->link->expects($this->any())->method('getCollection')->will($this->returnValue($this->linkCollection));

        $eventManager = $this->getMock(
            'Magento\Framework\Event\ManagerInterface',
            ['dispatch'],
            [],
            '',
            false
        );

        $this->object = new \Magento\Theme\Model\CopyService(
            $this->filesystem,
            $this->fileFactory,
            $this->link,
            $this->updateFactory,
            $eventManager,
            $this->customizationPath
        );
    }

    protected function tearDown()
    {
        $this->object = null;
        $this->filesystem = null;
        $this->fileFactory = null;
        $this->sourceTheme = null;
        $this->targetTheme = null;
        $this->link = null;
        $this->linkCollection = null;
        $this->updateCollection = null;
        $this->updateFactory = null;
        $this->sourceFiles = [];
        $this->targetFiles = [];
    }

    /**
<<<<<<< HEAD
     * covers \Magento\Theme\Model\CopyService::_copyLayoutCustomization
=======
     * cover \Magento\Theme\Model\CopyService::_copyLayoutCustomization
>>>>>>> a079becd
     */
    public function testCopyLayoutUpdates()
    {
        $customization = $this->getMock(
            'Magento\Framework\View\Design\Theme\Customization',
            ['getFiles'],
            [],
            '',
            false
        );
        $customization->expects($this->atLeastOnce())->method('getFiles')->will($this->returnValue([]));
        $this->sourceTheme->expects(
            $this->once()
        )->method(
            'getCustomization'
        )->will(
            $this->returnValue($customization)
        );
        $this->targetTheme->expects(
            $this->once()
        )->method(
            'getCustomization'
        )->will(
            $this->returnValue($customization)
        );

        $this->updateCollection->expects($this->once())->method('delete');
        $this->linkCollection->expects($this->once())->method('addThemeFilter');

        $targetLinkOne = $this->getMock(
            'Magento\Core\Model\Layout\Link',
            ['__wakeup', 'setId', 'setThemeId', 'save', 'setLayoutUpdateId'],
            [],
            '',
            false
        );
        $targetLinkOne->setData(['id' => 1, 'layout_update_id' => 1]);
        $targetLinkTwo = $this->getMock(
            'Magento\Core\Model\Layout\Link',
            ['__wakeup', 'setId', 'setThemeId', 'save', 'setLayoutUpdateId'],
            [],
            '',
            false
        );
        $targetLinkTwo->setData(['id' => 2, 'layout_update_id' => 2]);

        $targetLinkOne->expects($this->at(0))->method('setThemeId')->with(123);
        $targetLinkOne->expects($this->at(1))->method('setLayoutUpdateId')->with(1);
        $targetLinkOne->expects($this->at(2))->method('setId')->with(null);
        $targetLinkOne->expects($this->at(3))->method('save');

        $targetLinkTwo->expects($this->at(0))->method('setThemeId')->with(123);
        $targetLinkTwo->expects($this->at(1))->method('setLayoutUpdateId')->with(2);
        $targetLinkTwo->expects($this->at(2))->method('setId')->with(null);
        $targetLinkTwo->expects($this->at(3))->method('save');

        $linkReturnValues = $this->onConsecutiveCalls(new \ArrayIterator([$targetLinkOne, $targetLinkTwo]));
        $this->linkCollection->expects($this->any())->method('getIterator')->will($linkReturnValues);

        $targetUpdateOne = $this->getMock(
            'Magento\Core\Model\Layout\Update',
            ['__wakeup', 'setId', 'load', 'save'],
            [],
            '',
            false
        );
        $targetUpdateOne->setData(['id' => 1]);
        $targetUpdateTwo = $this->getMock(
            'Magento\Core\Model\Layout\Update',
            ['__wakeup', 'setId', 'load', 'save'],
            [],
            '',
            false
        );
        $targetUpdateTwo->setData(['id' => 2]);
        $updateReturnValues = $this->onConsecutiveCalls($this->update, $targetUpdateOne, $targetUpdateTwo);
        $this->updateFactory->expects($this->any())->method('create')->will($updateReturnValues);

        $this->object->copy($this->sourceTheme, $this->targetTheme);
    }

    /**
<<<<<<< HEAD
     * covers \Magento\Theme\Model\CopyService::_copyDatabaseCustomization
=======
     * cover \Magento\Theme\Model\CopyService::_copyDatabaseCustomization
>>>>>>> a079becd
     * @SuppressWarnings(PHPMD.ExcessiveMethodLength)
     */
    public function testCopyDatabaseCustomization()
    {
        $sourceCustom = $this->getMock(
            'Magento\Framework\View\Design\Theme\Customization',
            ['getFiles'],
            [],
            '',
            false
        );
        $sourceCustom->expects(
            $this->atLeastOnce()
        )->method(
            'getFiles'
        )->will(
            $this->returnValue($this->sourceFiles)
        );
        $this->sourceTheme->expects(
            $this->once()
        )->method(
            'getCustomization'
        )->will(
            $this->returnValue($sourceCustom)
        );
        $targetCustom = $this->getMock(
            'Magento\Framework\View\Design\Theme\Customization',
            ['getFiles'],
            [],
            '',
            false
        );
        $targetCustom->expects(
            $this->atLeastOnce()
        )->method(
            'getFiles'
        )->will(
            $this->returnValue($this->targetFiles)
        );
        $this->targetTheme->expects(
            $this->once()
        )->method(
            'getCustomization'
        )->will(
            $this->returnValue($targetCustom)
        );

        $this->linkCollection->expects(
            $this->any()
        )->method(
            'addFieldToFilter'
        )->will(
            $this->returnValue($this->linkCollection)
        );
        $this->linkCollection->expects(
            $this->any()
        )->method(
            'getIterator'
        )->will(
            $this->returnValue(new \ArrayIterator([]))
        );

        foreach ($this->targetFiles as $targetFile) {
            $targetFile->expects($this->once())->method('delete');
        }

        $newFileOne = $this->getMock(
            'Magento\Core\Model\Theme\File',
            ['__wakeup', 'setData', 'save'],
            [],
            '',
            false
        );
        $newFileTwo = $this->getMock(
            'Magento\Core\Model\Theme\File',
            ['__wakeup', 'setData', 'save'],
            [],
            '',
            false
        );
        $newFileOne->expects(
            $this->at(0)
        )->method(
            'setData'
        )->with(
            [
                'theme_id' => 123,
                'file_path' => 'fixture_file_path_one',
                'file_type' => 'fixture_file_type_one',
                'content' => 'fixture_content_one',
                'sort_order' => 10,
            ]
        );
        $newFileOne->expects($this->at(1))->method('save');
        $newFileTwo->expects(
            $this->at(0)
        )->method(
            'setData'
        )->with(
            [
                'theme_id' => 123,
                'file_path' => 'fixture_file_path_two',
                'file_type' => 'fixture_file_type_two',
                'content' => 'fixture_content_two',
                'sort_order' => 20,
            ]
        );
        $newFileTwo->expects($this->at(1))->method('save');
        $this->fileFactory->expects(
            $this->any()
        )->method(
            'create'
        )->with(
            []
        )->will(
            $this->onConsecutiveCalls($newFileOne, $newFileTwo)
        );

        $this->object->copy($this->sourceTheme, $this->targetTheme);
    }

    /**
<<<<<<< HEAD
     * covers \Magento\Theme\Model\CopyService::_copyFilesystemCustomization
=======
     * cover \Magento\Theme\Model\CopyService::_copyFilesystemCustomization
>>>>>>> a079becd
     */
    public function testCopyFilesystemCustomization()
    {
        $customization = $this->getMock(
            'Magento\Framework\View\Design\Theme\Customization',
            ['getFiles'],
            [],
            '',
            false
        );
        $customization->expects($this->atLeastOnce())->method('getFiles')->will($this->returnValue([]));
        $this->sourceTheme->expects(
            $this->once()
        )->method(
            'getCustomization'
        )->will(
            $this->returnValue($customization)
        );
        $this->targetTheme->expects(
            $this->once()
        )->method(
            'getCustomization'
        )->will(
            $this->returnValue($customization)
        );

        $this->linkCollection->expects(
            $this->any()
        )->method(
            'addFieldToFilter'
        )->will(
            $this->returnValue($this->linkCollection)
        );
        $this->linkCollection->expects(
            $this->any()
        )->method(
            'getIterator'
        )->will(
            $this->returnValue(new \ArrayIterator([]))
        );

        $this->customizationPath->expects(
            $this->at(0)
        )->method(
            'getCustomizationPath'
        )->will(
            $this->returnValue('source/path')
        );

        $this->customizationPath->expects(
            $this->at(1)
        )->method(
            'getCustomizationPath'
        )->will(
            $this->returnValue('target/path')
        );

        $this->dirWriteMock->expects(
            $this->any()
        )->method(
            'isDirectory'
        )->will(
            $this->returnValueMap([['source/path', true], ['source/path/subdir', true]])
        );

        $this->dirWriteMock->expects(
            $this->any()
        )->method(
            'isExist'
        )->will(
            $this->returnValueMap(
                [
                    ['target/path', true]
                ]
            )
        );

        $this->dirWriteMock->expects(
            $this->any()
        )->method(
            'read'
        )->will(
            $this->returnValueMap(
                [
                    ['target/path', ['target/path/subdir']],
                    ['source/path', ['source/path/subdir']],
                    ['source/path/subdir', ['source/path/subdir/file_one.jpg', 'source/path/subdir/file_two.png']],
                ]
            )
        );

        $expectedCopyEvents = [
            ['source/path/subdir/file_one.jpg', 'target/path/subdir/file_one.jpg', null],
            ['source/path/subdir/file_two.png', 'target/path/subdir/file_two.png', null],
        ];
        $actualCopyEvents = [];
        $recordCopyEvent = function () use (&$actualCopyEvents) {
            $actualCopyEvents[] = func_get_args();
        };
        $this->dirWriteMock->expects($this->any())->method('copyFile')->will($this->returnCallback($recordCopyEvent));

        $this->object->copy($this->sourceTheme, $this->targetTheme);

        $this->assertEquals($expectedCopyEvents, $actualCopyEvents);
    }
}<|MERGE_RESOLUTION|>--- conflicted
+++ resolved
@@ -253,11 +253,7 @@
     }
 
     /**
-<<<<<<< HEAD
-     * covers \Magento\Theme\Model\CopyService::_copyLayoutCustomization
-=======
      * cover \Magento\Theme\Model\CopyService::_copyLayoutCustomization
->>>>>>> a079becd
      */
     public function testCopyLayoutUpdates()
     {
@@ -340,11 +336,7 @@
     }
 
     /**
-<<<<<<< HEAD
-     * covers \Magento\Theme\Model\CopyService::_copyDatabaseCustomization
-=======
      * cover \Magento\Theme\Model\CopyService::_copyDatabaseCustomization
->>>>>>> a079becd
      * @SuppressWarnings(PHPMD.ExcessiveMethodLength)
      */
     public function testCopyDatabaseCustomization()
@@ -467,11 +459,7 @@
     }
 
     /**
-<<<<<<< HEAD
-     * covers \Magento\Theme\Model\CopyService::_copyFilesystemCustomization
-=======
      * cover \Magento\Theme\Model\CopyService::_copyFilesystemCustomization
->>>>>>> a079becd
      */
     public function testCopyFilesystemCustomization()
     {
