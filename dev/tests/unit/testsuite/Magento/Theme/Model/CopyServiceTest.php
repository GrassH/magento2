<?php
/**
 * Copyright © 2015 Magento. All rights reserved.
 * See COPYING.txt for license details.
 */
namespace Magento\Theme\Model;

use Magento\Framework\App\Filesystem\DirectoryList;

class CopyServiceTest extends \PHPUnit_Framework_TestCase
{
    /**#@+
     * @var \Magento\Theme\Model\CopyService
     */
    protected $object;

    /**
     * @var \PHPUnit_Framework_MockObject_MockObject
     */
    protected $fileFactory;

    /**
     * @var \PHPUnit_Framework_MockObject_MockObject
     */
    protected $filesystem;

    /**
     * @var \PHPUnit_Framework_MockObject_MockObject
     */
    protected $sourceTheme;

    /**
     * @var \PHPUnit_Framework_MockObject_MockObject
     */
    protected $targetTheme;

    /**
     * @var \PHPUnit_Framework_MockObject_MockObject
     */
    protected $link;

    /**
     * @var \PHPUnit_Framework_MockObject_MockObject
     */
    protected $linkCollection;

    /**
     * @var \PHPUnit_Framework_MockObject_MockObject
     */
    protected $update;

    /**
     * @var \PHPUnit_Framework_MockObject_MockObject
     */
    protected $updateCollection;

    /**
     * @var \PHPUnit_Framework_MockObject_MockObject
     */
    protected $updateFactory;

    /**
     * @var \PHPUnit_Framework_MockObject_MockObject
     */
    protected $customizationPath;

    /**
     * @var \PHPUnit_Framework_MockObject_MockObject[]
     */
    protected $targetFiles = [];

    /**
     * @var \PHPUnit_Framework_MockObject_MockObject[]
     */
    protected $sourceFiles = [];

    /**
     * @var \PHPUnit_Framework_MockObject_MockObject
     */
    protected $dirWriteMock;

    /**
     * @return void
     * @SuppressWarnings(PHPMD.ExcessiveMethodLength)
     */
    protected function setUp()
    {
        $sourceFileOne = $this->getMock(
            'Magento\Theme\Model\Theme\File',
            ['__wakeup', 'delete'],
            [],
            '',
            false
        );
        $sourceFileOne->setData(
            [
                'file_path' => 'fixture_file_path_one',
                'file_type' => 'fixture_file_type_one',
                'content' => 'fixture_content_one',
                'sort_order' => 10,
            ]
        );
        $sourceFileTwo = $this->getMock(
            'Magento\Theme\Model\Theme\File',
            ['__wakeup', 'delete'],
            [],
            '',
            false
        );
        $sourceFileTwo->setData(
            [
                'file_path' => 'fixture_file_path_two',
                'file_type' => 'fixture_file_type_two',
                'content' => 'fixture_content_two',
                'sort_order' => 20,
            ]
        );
<<<<<<< HEAD
        $this->_sourceFiles = [$sourceFileOne, $sourceFileTwo];
        $this->_sourceTheme = $this->getMock(
            'Magento\Theme\Model\Theme',
=======
        $this->sourceFiles = [$sourceFileOne, $sourceFileTwo];
        $this->sourceTheme = $this->getMock(
            'Magento\Core\Model\Theme',
>>>>>>> a3d60eff
            ['__wakeup', 'getCustomization'],
            [],
            '',
            false
        );

<<<<<<< HEAD
        $this->_targetFiles = [
            $this->getMock('Magento\Theme\Model\Theme\File', ['__wakeup', 'delete'], [], '', false),
            $this->getMock('Magento\Theme\Model\Theme\File', ['__wakeup', 'delete'], [], '', false),
        ];
        $this->_targetTheme = $this->getMock(
            'Magento\Theme\Model\Theme',
=======
        $this->targetFiles = [
            $this->getMock('Magento\Core\Model\Theme\File', ['__wakeup', 'delete'], [], '', false),
            $this->getMock('Magento\Core\Model\Theme\File', ['__wakeup', 'delete'], [], '', false),
        ];
        $this->targetTheme = $this->getMock(
            'Magento\Core\Model\Theme',
>>>>>>> a3d60eff
            ['__wakeup', 'getCustomization'],
            [],
            '',
            false
        );
        $this->targetTheme->setId(123);

        $this->customizationPath = $this->getMock(
            'Magento\Framework\View\Design\Theme\Customization\Path',
            [],
            [],
            '',
            false
        );

        $this->fileFactory = $this->getMock(
            'Magento\Framework\View\Design\Theme\FileFactory',
            ['create'],
            [],
            '',
            false
        );
        $this->filesystem =
            $this->getMock('Magento\Framework\Filesystem', ['getDirectoryWrite'], [], '', false);
        $this->dirWriteMock = $this->getMock(
            'Magento\Framework\Filesystem\Directory\Write',
            ['isDirectory', 'search', 'copy', 'delete', 'read', 'copyFile', 'isExist'],
            [],
            '',
            false
        );
        $this->filesystem->expects(
            $this->any()
        )->method(
            'getDirectoryWrite'
        )->with(
            DirectoryList::MEDIA
        )->will(
            $this->returnValue($this->dirWriteMock)
        );

        /* Init \Magento\Core\Model\Resource\Layout\Collection model  */
        $this->updateFactory = $this->getMock(
            'Magento\Core\Model\Layout\UpdateFactory',
            ['create'],
            [],
            '',
            false
        );
        $this->update = $this->getMock(
            'Magento\Core\Model\Layout\Update',
            ['__wakeup', 'getCollection'],
            [],
            '',
            false
        );
        $this->updateFactory->expects($this->at(0))->method('create')->will($this->returnValue($this->update));
        $this->updateCollection = $this->getMock(
            'Magento\Core\Model\Resource\Layout\Collection',
            ['addThemeFilter', 'delete', 'getIterator'],
            [],
            '',
            false
        );
        $this->update->expects(
            $this->any()
        )->method(
            'getCollection'
        )->will(
            $this->returnValue($this->updateCollection)
        );

        /* Init Link an Link_Collection model */
        $this->link = $this->getMock(
            'Magento\Core\Model\Layout\Link',
            ['__wakeup', 'getCollection'],
            [],
            '',
            false
        );
        $this->linkCollection = $this->getMock(
            'Magento\Core\Model\Resource\Layout\Link\Collection',
            ['addThemeFilter', 'getIterator'],
            [],
            '',
            false
        );
        $this->link->expects($this->any())->method('getCollection')->will($this->returnValue($this->linkCollection));

        $eventManager = $this->getMock(
            'Magento\Framework\Event\ManagerInterface',
            ['dispatch'],
            [],
            '',
            false
        );

        $this->object = new \Magento\Theme\Model\CopyService(
            $this->filesystem,
            $this->fileFactory,
            $this->link,
            $this->updateFactory,
            $eventManager,
            $this->customizationPath
        );
    }

    protected function tearDown()
    {
        $this->object = null;
        $this->filesystem = null;
        $this->fileFactory = null;
        $this->sourceTheme = null;
        $this->targetTheme = null;
        $this->link = null;
        $this->linkCollection = null;
        $this->updateCollection = null;
        $this->updateFactory = null;
        $this->sourceFiles = [];
        $this->targetFiles = [];
    }

    /**
     * cover \Magento\Theme\Model\CopyService::_copyLayoutCustomization
     */
    public function testCopyLayoutUpdates()
    {
        $customization = $this->getMock(
            'Magento\Framework\View\Design\Theme\Customization',
            ['getFiles'],
            [],
            '',
            false
        );
        $customization->expects($this->atLeastOnce())->method('getFiles')->will($this->returnValue([]));
        $this->sourceTheme->expects(
            $this->once()
        )->method(
            'getCustomization'
        )->will(
            $this->returnValue($customization)
        );
        $this->targetTheme->expects(
            $this->once()
        )->method(
            'getCustomization'
        )->will(
            $this->returnValue($customization)
        );

        $this->updateCollection->expects($this->once())->method('delete');
        $this->linkCollection->expects($this->once())->method('addThemeFilter');

        $targetLinkOne = $this->getMock(
            'Magento\Core\Model\Layout\Link',
            ['__wakeup', 'setId', 'setThemeId', 'save', 'setLayoutUpdateId'],
            [],
            '',
            false
        );
        $targetLinkOne->setData(['id' => 1, 'layout_update_id' => 1]);
        $targetLinkTwo = $this->getMock(
            'Magento\Core\Model\Layout\Link',
            ['__wakeup', 'setId', 'setThemeId', 'save', 'setLayoutUpdateId'],
            [],
            '',
            false
        );
        $targetLinkTwo->setData(['id' => 2, 'layout_update_id' => 2]);

        $targetLinkOne->expects($this->at(0))->method('setThemeId')->with(123);
        $targetLinkOne->expects($this->at(1))->method('setLayoutUpdateId')->with(1);
        $targetLinkOne->expects($this->at(2))->method('setId')->with(null);
        $targetLinkOne->expects($this->at(3))->method('save');

        $targetLinkTwo->expects($this->at(0))->method('setThemeId')->with(123);
        $targetLinkTwo->expects($this->at(1))->method('setLayoutUpdateId')->with(2);
        $targetLinkTwo->expects($this->at(2))->method('setId')->with(null);
        $targetLinkTwo->expects($this->at(3))->method('save');

        $linkReturnValues = $this->onConsecutiveCalls(new \ArrayIterator([$targetLinkOne, $targetLinkTwo]));
        $this->linkCollection->expects($this->any())->method('getIterator')->will($linkReturnValues);

        $targetUpdateOne = $this->getMock(
            'Magento\Core\Model\Layout\Update',
            ['__wakeup', 'setId', 'load', 'save'],
            [],
            '',
            false
        );
        $targetUpdateOne->setData(['id' => 1]);
        $targetUpdateTwo = $this->getMock(
            'Magento\Core\Model\Layout\Update',
            ['__wakeup', 'setId', 'load', 'save'],
            [],
            '',
            false
        );
        $targetUpdateTwo->setData(['id' => 2]);
        $updateReturnValues = $this->onConsecutiveCalls($this->update, $targetUpdateOne, $targetUpdateTwo);
        $this->updateFactory->expects($this->any())->method('create')->will($updateReturnValues);

        $this->object->copy($this->sourceTheme, $this->targetTheme);
    }

    /**
     * cover \Magento\Theme\Model\CopyService::_copyDatabaseCustomization
     * @SuppressWarnings(PHPMD.ExcessiveMethodLength)
     */
    public function testCopyDatabaseCustomization()
    {
        $sourceCustom = $this->getMock(
            'Magento\Framework\View\Design\Theme\Customization',
            ['getFiles'],
            [],
            '',
            false
        );
        $sourceCustom->expects(
            $this->atLeastOnce()
        )->method(
            'getFiles'
        )->will(
            $this->returnValue($this->sourceFiles)
        );
        $this->sourceTheme->expects(
            $this->once()
        )->method(
            'getCustomization'
        )->will(
            $this->returnValue($sourceCustom)
        );
        $targetCustom = $this->getMock(
            'Magento\Framework\View\Design\Theme\Customization',
            ['getFiles'],
            [],
            '',
            false
        );
        $targetCustom->expects(
            $this->atLeastOnce()
        )->method(
            'getFiles'
        )->will(
            $this->returnValue($this->targetFiles)
        );
        $this->targetTheme->expects(
            $this->once()
        )->method(
            'getCustomization'
        )->will(
            $this->returnValue($targetCustom)
        );

        $this->linkCollection->expects(
            $this->any()
        )->method(
            'addFieldToFilter'
        )->will(
            $this->returnValue($this->linkCollection)
        );
        $this->linkCollection->expects(
            $this->any()
        )->method(
            'getIterator'
        )->will(
            $this->returnValue(new \ArrayIterator([]))
        );

        foreach ($this->targetFiles as $targetFile) {
            $targetFile->expects($this->once())->method('delete');
        }

        $newFileOne = $this->getMock(
            'Magento\Theme\Model\Theme\File',
            ['__wakeup', 'setData', 'save'],
            [],
            '',
            false
        );
        $newFileTwo = $this->getMock(
            'Magento\Theme\Model\Theme\File',
            ['__wakeup', 'setData', 'save'],
            [],
            '',
            false
        );
        $newFileOne->expects(
            $this->at(0)
        )->method(
            'setData'
        )->with(
            [
                'theme_id' => 123,
                'file_path' => 'fixture_file_path_one',
                'file_type' => 'fixture_file_type_one',
                'content' => 'fixture_content_one',
                'sort_order' => 10,
            ]
        );
        $newFileOne->expects($this->at(1))->method('save');
        $newFileTwo->expects(
            $this->at(0)
        )->method(
            'setData'
        )->with(
            [
                'theme_id' => 123,
                'file_path' => 'fixture_file_path_two',
                'file_type' => 'fixture_file_type_two',
                'content' => 'fixture_content_two',
                'sort_order' => 20,
            ]
        );
        $newFileTwo->expects($this->at(1))->method('save');
        $this->fileFactory->expects(
            $this->any()
        )->method(
            'create'
        )->with(
            []
        )->will(
            $this->onConsecutiveCalls($newFileOne, $newFileTwo)
        );

        $this->object->copy($this->sourceTheme, $this->targetTheme);
    }

    /**
     * cover \Magento\Theme\Model\CopyService::_copyFilesystemCustomization
     */
    public function testCopyFilesystemCustomization()
    {
        $customization = $this->getMock(
            'Magento\Framework\View\Design\Theme\Customization',
            ['getFiles'],
            [],
            '',
            false
        );
        $customization->expects($this->atLeastOnce())->method('getFiles')->will($this->returnValue([]));
        $this->sourceTheme->expects(
            $this->once()
        )->method(
            'getCustomization'
        )->will(
            $this->returnValue($customization)
        );
        $this->targetTheme->expects(
            $this->once()
        )->method(
            'getCustomization'
        )->will(
            $this->returnValue($customization)
        );

        $this->linkCollection->expects(
            $this->any()
        )->method(
            'addFieldToFilter'
        )->will(
            $this->returnValue($this->linkCollection)
        );
        $this->linkCollection->expects(
            $this->any()
        )->method(
            'getIterator'
        )->will(
            $this->returnValue(new \ArrayIterator([]))
        );

        $this->customizationPath->expects(
            $this->at(0)
        )->method(
            'getCustomizationPath'
        )->will(
            $this->returnValue('source/path')
        );

        $this->customizationPath->expects(
            $this->at(1)
        )->method(
            'getCustomizationPath'
        )->will(
            $this->returnValue('target/path')
        );

        $this->dirWriteMock->expects(
            $this->any()
        )->method(
            'isDirectory'
        )->will(
            $this->returnValueMap([['source/path', true], ['source/path/subdir', true]])
        );

        $this->dirWriteMock->expects(
            $this->any()
        )->method(
            'isExist'
        )->will(
            $this->returnValueMap(
                [
                    ['target/path', true]
                ]
            )
        );

        $this->dirWriteMock->expects(
            $this->any()
        )->method(
            'read'
        )->will(
            $this->returnValueMap(
                [
                    ['target/path', ['target/path/subdir']],
                    ['source/path', ['source/path/subdir']],
                    ['source/path/subdir', ['source/path/subdir/file_one.jpg', 'source/path/subdir/file_two.png']],
                ]
            )
        );

        $expectedCopyEvents = [
            ['source/path/subdir/file_one.jpg', 'target/path/subdir/file_one.jpg', null],
            ['source/path/subdir/file_two.png', 'target/path/subdir/file_two.png', null],
        ];
        $actualCopyEvents = [];
        $recordCopyEvent = function () use (&$actualCopyEvents) {
            $actualCopyEvents[] = func_get_args();
        };
        $this->dirWriteMock->expects($this->any())->method('copyFile')->will($this->returnCallback($recordCopyEvent));

        $this->object->copy($this->sourceTheme, $this->targetTheme);

        $this->assertEquals($expectedCopyEvents, $actualCopyEvents);
    }
}<|MERGE_RESOLUTION|>--- conflicted
+++ resolved
@@ -115,36 +115,21 @@
                 'sort_order' => 20,
             ]
         );
-<<<<<<< HEAD
         $this->_sourceFiles = [$sourceFileOne, $sourceFileTwo];
         $this->_sourceTheme = $this->getMock(
             'Magento\Theme\Model\Theme',
-=======
-        $this->sourceFiles = [$sourceFileOne, $sourceFileTwo];
-        $this->sourceTheme = $this->getMock(
-            'Magento\Core\Model\Theme',
->>>>>>> a3d60eff
             ['__wakeup', 'getCustomization'],
             [],
             '',
             false
         );
 
-<<<<<<< HEAD
         $this->_targetFiles = [
             $this->getMock('Magento\Theme\Model\Theme\File', ['__wakeup', 'delete'], [], '', false),
             $this->getMock('Magento\Theme\Model\Theme\File', ['__wakeup', 'delete'], [], '', false),
         ];
         $this->_targetTheme = $this->getMock(
             'Magento\Theme\Model\Theme',
-=======
-        $this->targetFiles = [
-            $this->getMock('Magento\Core\Model\Theme\File', ['__wakeup', 'delete'], [], '', false),
-            $this->getMock('Magento\Core\Model\Theme\File', ['__wakeup', 'delete'], [], '', false),
-        ];
-        $this->targetTheme = $this->getMock(
-            'Magento\Core\Model\Theme',
->>>>>>> a3d60eff
             ['__wakeup', 'getCustomization'],
             [],
             '',
