<?php
/**
 * Copyright © 2015 Magento. All rights reserved.
 * See COPYING.txt for license details.
 */

/**
 * Storage model test
 */
namespace Magento\Theme\Model\Wysiwyg;

class StorageTest extends \PHPUnit_Framework_TestCase
{
    /**
     * @var string
     */
    protected $_storageRoot;

    /**
     * @var \Magento\Framework\Filesystem|\PHPUnit_Framework_MockObject_MockObject
     */
    protected $_filesystem;

    /**
     * @var \Magento\Theme\Helper\Storage|\PHPUnit_Framework_MockObject_MockObject
     */
    protected $_helperStorage;

    /**
     * @var \Magento\Framework\ObjectManagerInterface
     */
    protected $_objectManager;

    /**
     * @var null|\Magento\Theme\Model\Wysiwyg\Storage
     */
    protected $_storageModel;

    /**
     * @var \Magento\Framework\Image\AdapterFactory|\PHPUnit_Framework_MockObject_MockObject
     */
    protected $_imageFactory;

    /**
     * @var \Magento\Framework\Filesystem\Directory\Write|\PHPUnit_Framework_MockObject_MockObject
     */
    protected $directoryWrite;

    /**
     * @var \Magento\Framework\Url\EncoderInterface|\PHPUnit_Framework_MockObject_MockObject
     */
    protected $urlEncoder;

    /**
     * @var \Magento\Framework\Url\DecoderInterface|\PHPUnit_Framework_MockObject_MockObject
     */
    protected $urlDecoder;

    protected function setUp()
    {
        $this->_filesystem = $this->getMock('Magento\Framework\Filesystem', [], [], '', false);
        $this->_helperStorage = $this->getMock('Magento\Theme\Helper\Storage', [], [], '', false);
        $this->_objectManager = $this->getMock('Magento\Framework\ObjectManagerInterface');
        $this->_imageFactory = $this->getMock('Magento\Framework\Image\AdapterFactory', [], [], '', false);
        $this->directoryWrite = $this->getMock(
            'Magento\Framework\Filesystem\Directory\Write',
            [],
            [],
            '',
            false
        );
        $this->urlEncoder = $this->getMock('Magento\Framework\Url\EncoderInterface', ['encode'], [], '', false);
        $this->urlDecoder = $this->getMock('Magento\Framework\Url\DecoderInterface', ['decode'], [], '', false);

        $this->_filesystem->expects(
            $this->once()
        )->method(
            'getDirectoryWrite'
        )->will(
            $this->returnValue($this->directoryWrite)
        );

        $this->_storageModel = new \Magento\Theme\Model\Wysiwyg\Storage(
            $this->_filesystem,
            $this->_helperStorage,
            $this->_objectManager,
            $this->_imageFactory,
            $this->urlEncoder,
            $this->urlDecoder
        );

        $this->_storageRoot = '/root';
    }

    protected function tearDown()
    {
        $this->_filesystem = null;
        $this->_helperStorage = null;
        $this->_objectManager = null;
        $this->_storageModel = null;
        $this->_storageRoot = null;
    }

    /**
     * cover \Magento\Theme\Model\Wysiwyg\Storage::_createThumbnail
     * cover \Magento\Theme\Model\Wysiwyg\Storage::uploadFile
     */
    public function testUploadFile()
    {
        $uploader = $this->_prepareUploader();

        $uploader->expects($this->once())->method('save')->will($this->returnValue(['not_empty']));

        $this->_helperStorage->expects(
            $this->once()
        )->method(
            'getStorageType'
        )->will(
            $this->returnValue(\Magento\Theme\Model\Wysiwyg\Storage::TYPE_IMAGE)
        );

        /** Prepare filesystem */

        $this->directoryWrite->expects($this->any())->method('isFile')->will($this->returnValue(true));

        $this->directoryWrite->expects($this->once())->method('isReadable')->will($this->returnValue(true));

        /** Prepare image */

        $image = $this->getMock('Magento\Framework\Image\Adapter\Gd2', [], [], '', false);

        $image->expects($this->once())->method('open')->will($this->returnValue(true));

        $image->expects($this->once())->method('keepAspectRatio')->will($this->returnValue(true));

        $image->expects($this->once())->method('resize')->will($this->returnValue(true));

        $image->expects($this->once())->method('save')->will($this->returnValue(true));

        $this->_imageFactory->expects($this->at(0))->method('create')->will($this->returnValue($image));

        /** Prepare session */

        $session = $this->getMock('Magento\Backend\Model\Session', [], [], '', false);

        $this->_helperStorage->expects($this->any())->method('getSession')->will($this->returnValue($session));

        $expectedResult = [
            'not_empty',
            'cookie' => ['name' => null, 'value' => null, 'lifetime' => null, 'path' => null, 'domain' => null],
        ];

        $this->assertEquals($expectedResult, $this->_storageModel->uploadFile($this->_storageRoot));
    }

    /**
<<<<<<< HEAD
     * @covers \Magento\Theme\Model\Wysiwyg\Storage::uploadFile
     * @expectedException \Magento\Framework\Exception\LocalizedException
=======
     * cover \Magento\Theme\Model\Wysiwyg\Storage::uploadFile
     * @expectedException \Magento\Framework\Model\Exception
>>>>>>> a9e59f86
     */
    public function testUploadInvalidFile()
    {
        $uplaoder = $this->_prepareUploader();

        $uplaoder->expects($this->once())->method('save')->will($this->returnValue(null));

        $this->_storageModel->uploadFile($this->_storageRoot);
    }

    protected function _prepareUploader()
    {
        $uploader = $this->getMock('Magento\Core\Model\File\Uploader', [], [], '', false);

        $this->_objectManager->expects($this->once())->method('create')->will($this->returnValue($uploader));

        $uploader->expects($this->once())->method('setAllowedExtensions')->will($this->returnValue($uploader));

        $uploader->expects($this->once())->method('setAllowRenameFiles')->will($this->returnValue($uploader));

        $uploader->expects($this->once())->method('setFilesDispersion')->will($this->returnValue($uploader));

        return $uploader;
    }

    /**
     * @dataProvider booleanCasesDataProvider
     * cover \Magento\Theme\Model\Wysiwyg\Storage::createFolder
     */
    public function testCreateFolder($isWritable)
    {
        $newDirectoryName = 'dir1';
        $fullNewPath = $this->_storageRoot . '/' . $newDirectoryName;

        $this->directoryWrite->expects(
            $this->any()
        )->method(
            'isWritable'
        )->with(
            $this->_storageRoot
        )->will(
            $this->returnValue($isWritable)
        );

        $this->directoryWrite->expects(
            $this->once()
        )->method(
            'isExist'
        )->with(
            $fullNewPath
        )->will(
            $this->returnValue(false)
        );

        $this->_helperStorage->expects(
            $this->once()
        )->method(
            'getShortFilename'
        )->with(
            $newDirectoryName
        )->will(
            $this->returnValue($newDirectoryName)
        );

        $this->_helperStorage->expects(
            $this->once()
        )->method(
            'convertPathToId'
        )->with(
            $fullNewPath
        )->will(
            $this->returnValue($newDirectoryName)
        );

        $this->_helperStorage->expects(
            $this->any()
        )->method(
            'getStorageRoot'
        )->will(
            $this->returnValue($this->_storageRoot)
        );

        $expectedResult = [
            'name' => $newDirectoryName,
            'short_name' => $newDirectoryName,
            'path' => '/' . $newDirectoryName,
            'id' => $newDirectoryName,
        ];

        $this->assertEquals(
            $expectedResult,
            $this->_storageModel->createFolder($newDirectoryName, $this->_storageRoot)
        );
    }

    /**
<<<<<<< HEAD
     * @covers \Magento\Theme\Model\Wysiwyg\Storage::createFolder
     * @expectedException \Magento\Framework\Exception\LocalizedException
=======
     * cover \Magento\Theme\Model\Wysiwyg\Storage::createFolder
     * @expectedException \Magento\Framework\Model\Exception
>>>>>>> a9e59f86
     */
    public function testCreateFolderWithInvalidName()
    {
        $newDirectoryName = 'dir2!#$%^&';
        $this->_storageModel->createFolder($newDirectoryName, $this->_storageRoot);
    }

    /**
<<<<<<< HEAD
     * @covers \Magento\Theme\Model\Wysiwyg\Storage::createFolder
     * @expectedException \Magento\Framework\Exception\LocalizedException
=======
     * cover \Magento\Theme\Model\Wysiwyg\Storage::createFolder
     * @expectedException \Magento\Framework\Model\Exception
>>>>>>> a9e59f86
     */
    public function testCreateFolderDirectoryAlreadyExist()
    {
        $newDirectoryName = 'mew';
        $fullNewPath = $this->_storageRoot . '/' . $newDirectoryName;

        $this->directoryWrite->expects(
            $this->any()
        )->method(
            'isWritable'
        )->with(
            $this->_storageRoot
        )->will(
            $this->returnValue(true)
        );

        $this->directoryWrite->expects(
            $this->once()
        )->method(
            'isExist'
        )->with(
            $fullNewPath
        )->will(
            $this->returnValue(true)
        );

        $this->_storageModel->createFolder($newDirectoryName, $this->_storageRoot);
    }

    /**
     * cover \Magento\Theme\Model\Wysiwyg\Storage::getDirsCollection
     */
    public function testGetDirsCollection()
    {
        $dirs = [$this->_storageRoot . '/dir1', $this->_storageRoot . '/dir2'];

        $this->directoryWrite->expects(
            $this->any()
        )->method(
            'isExist'
        )->with(
            $this->_storageRoot
        )->will(
            $this->returnValue(true)
        );

        $this->directoryWrite->expects($this->once())->method('search')->will($this->returnValue($dirs));

        $this->directoryWrite->expects($this->any())->method('isDirectory')->will($this->returnValue(true));

        $this->assertEquals($dirs, $this->_storageModel->getDirsCollection($this->_storageRoot));
    }

    /**
<<<<<<< HEAD
     * @covers \Magento\Theme\Model\Wysiwyg\Storage::getDirsCollection
     * @expectedException \Magento\Framework\Exception\LocalizedException
=======
     * cover \Magento\Theme\Model\Wysiwyg\Storage::getDirsCollection
     * @expectedException \Magento\Framework\Model\Exception
>>>>>>> a9e59f86
     */
    public function testGetDirsCollectionWrongDirName()
    {
        $this->directoryWrite->expects(
            $this->once()
        )->method(
            'isExist'
        )->with(
            $this->_storageRoot
        )->will(
            $this->returnValue(false)
        );

        $this->_storageModel->getDirsCollection($this->_storageRoot);
    }

    /**
     * cover \Magento\Theme\Model\Wysiwyg\Storage::getFilesCollection
     */
    public function testGetFilesCollection()
    {
        $this->_helperStorage->expects(
            $this->once()
        )->method(
            'getCurrentPath'
        )->will(
            $this->returnValue($this->_storageRoot)
        );

        $this->_helperStorage->expects(
            $this->once()
        )->method(
            'getStorageType'
        )->will(
            $this->returnValue(\Magento\Theme\Model\Wysiwyg\Storage::TYPE_FONT)
        );

        $this->_helperStorage->expects($this->any())->method('urlEncode')->will($this->returnArgument(0));

        $paths = [$this->_storageRoot . '/' . 'font1.ttf', $this->_storageRoot . '/' . 'font2.ttf'];

        $this->directoryWrite->expects($this->once())->method('search')->will($this->returnValue($paths));

        $this->directoryWrite->expects($this->any())->method('isFile')->will($this->returnValue(true));

        $result = $this->_storageModel->getFilesCollection();

        $this->assertCount(2, $result);
        $this->assertEquals('font1.ttf', $result[0]['text']);
        $this->assertEquals('font2.ttf', $result[1]['text']);
    }

    /**
     * cover \Magento\Theme\Model\Wysiwyg\Storage::getFilesCollection
     */
    public function testGetFilesCollectionImageType()
    {
        $this->_helperStorage->expects(
            $this->once()
        )->method(
            'getCurrentPath'
        )->will(
            $this->returnValue($this->_storageRoot)
        );

        $this->_helperStorage->expects(
            $this->once()
        )->method(
            'getStorageType'
        )->will(
            $this->returnValue(\Magento\Theme\Model\Wysiwyg\Storage::TYPE_IMAGE)
        );

        $this->_helperStorage->expects($this->any())->method('urlEncode')->will($this->returnArgument(0));

        $paths = [$this->_storageRoot . '/picture1.jpg'];

        $this->directoryWrite->expects($this->once())->method('search')->will($this->returnValue($paths));

        $this->directoryWrite->expects(
            $this->once()
        )->method(
            'isFile'
        )->with(
            $this->_storageRoot . '/picture1.jpg'
        )->will(
            $this->returnValue(true)
        );

        $result = $this->_storageModel->getFilesCollection();

        $this->assertCount(1, $result);
        $this->assertEquals('picture1.jpg', $result[0]['text']);
        $this->assertEquals('picture1.jpg', $result[0]['thumbnailParams']['file']);
    }

    /**
     * cover \Magento\Theme\Model\Wysiwyg\Storage::getTreeArray
     */
    public function testTreeArray()
    {
        $currentPath = $this->_storageRoot . '/dir';
        $dirs = [$currentPath . '/dir_one', $currentPath . '/dir_two'];

        $expectedResult = [
            ['text' => pathinfo($dirs[0], PATHINFO_BASENAME), 'id' => $dirs[0], 'cls' => 'folder'],
            ['text' => pathinfo($dirs[1], PATHINFO_BASENAME), 'id' => $dirs[1], 'cls' => 'folder'],
        ];

        $this->directoryWrite->expects(
            $this->once()
        )->method(
            'isExist'
        )->with(
            $currentPath
        )->will(
            $this->returnValue(true)
        );

        $this->directoryWrite->expects($this->once())->method('search')->will($this->returnValue($dirs));

        $this->directoryWrite->expects($this->any())->method('isDirectory')->will($this->returnValue(true));

        $this->_helperStorage->expects(
            $this->once()
        )->method(
            'getCurrentPath'
        )->will(
            $this->returnValue($currentPath)
        );

        $this->_helperStorage->expects($this->any())->method('getShortFilename')->will($this->returnArgument(0));

        $this->_helperStorage->expects($this->any())->method('convertPathToId')->will($this->returnArgument(0));

        $result = $this->_storageModel->getTreeArray();
        $this->assertEquals($expectedResult, $result);
    }

    /**
     * cover \Magento\Theme\Model\Wysiwyg\Storage::deleteFile
     */
    public function testDeleteFile()
    {
        $image = 'image.jpg';
        $storagePath = $this->_storageRoot;
        $imagePath = $storagePath . '/' . $image;

        $this->_helperStorage->expects($this->once())
            ->method('getCurrentPath')
            ->will($this->returnValue($this->_storageRoot));

        $this->urlDecoder->expects($this->any())
            ->method('decode')
            ->with($image)
            ->willReturnArgument(0);

        $this->directoryWrite->expects(
            $this->at(0)
        )->method(
            'getRelativePath'
        )->with(
            $this->_storageRoot
        )->will(
            $this->returnValue($this->_storageRoot)
        );

        $this->directoryWrite->expects(
            $this->at(1)
        )->method(
            'getRelativePath'
        )->with(
            $this->_storageRoot . '/' . $image
        )->will(
            $this->returnValue($this->_storageRoot . '/' . $image)
        );

        $this->directoryWrite->expects($this->any())->method('delete')->with($imagePath);

        $this->assertInstanceOf('Magento\Theme\Model\Wysiwyg\Storage', $this->_storageModel->deleteFile($image));
    }

    /**
     * cover \Magento\Theme\Model\Wysiwyg\Storage::deleteDirectory
     */
    public function testDeleteDirectory()
    {
        $directoryPath = $this->_storageRoot . '/../root';

        $this->_helperStorage->expects(
            $this->atLeastOnce()
        )->method(
            'getStorageRoot'
        )->will(
            $this->returnValue($this->_storageRoot)
        );

        $this->directoryWrite->expects($this->once())->method('delete')->with($directoryPath);

        $this->_storageModel->deleteDirectory($directoryPath);
    }

    /**
<<<<<<< HEAD
     * @covers \Magento\Theme\Model\Wysiwyg\Storage::deleteDirectory
     * @expectedException \Magento\Framework\Exception\LocalizedException
=======
     * cover \Magento\Theme\Model\Wysiwyg\Storage::deleteDirectory
     * @expectedException \Magento\Framework\Model\Exception
>>>>>>> a9e59f86
     */
    public function testDeleteRootDirectory()
    {
        $directoryPath = $this->_storageRoot;

        $this->_helperStorage->expects(
            $this->atLeastOnce()
        )->method(
            'getStorageRoot'
        )->will(
            $this->returnValue($this->_storageRoot)
        );

        $this->_storageModel->deleteDirectory($directoryPath);
    }

    public function booleanCasesDataProvider()
    {
        return [[true], [false]];
    }
}<|MERGE_RESOLUTION|>--- conflicted
+++ resolved
@@ -154,13 +154,8 @@
     }
 
     /**
-<<<<<<< HEAD
-     * @covers \Magento\Theme\Model\Wysiwyg\Storage::uploadFile
+     * cover \Magento\Theme\Model\Wysiwyg\Storage::uploadFile
      * @expectedException \Magento\Framework\Exception\LocalizedException
-=======
-     * cover \Magento\Theme\Model\Wysiwyg\Storage::uploadFile
-     * @expectedException \Magento\Framework\Model\Exception
->>>>>>> a9e59f86
      */
     public function testUploadInvalidFile()
     {
@@ -257,13 +252,8 @@
     }
 
     /**
-<<<<<<< HEAD
-     * @covers \Magento\Theme\Model\Wysiwyg\Storage::createFolder
+     * cover \Magento\Theme\Model\Wysiwyg\Storage::createFolder
      * @expectedException \Magento\Framework\Exception\LocalizedException
-=======
-     * cover \Magento\Theme\Model\Wysiwyg\Storage::createFolder
-     * @expectedException \Magento\Framework\Model\Exception
->>>>>>> a9e59f86
      */
     public function testCreateFolderWithInvalidName()
     {
@@ -272,13 +262,8 @@
     }
 
     /**
-<<<<<<< HEAD
-     * @covers \Magento\Theme\Model\Wysiwyg\Storage::createFolder
+     * cover \Magento\Theme\Model\Wysiwyg\Storage::createFolder
      * @expectedException \Magento\Framework\Exception\LocalizedException
-=======
-     * cover \Magento\Theme\Model\Wysiwyg\Storage::createFolder
-     * @expectedException \Magento\Framework\Model\Exception
->>>>>>> a9e59f86
      */
     public function testCreateFolderDirectoryAlreadyExist()
     {
@@ -333,13 +318,8 @@
     }
 
     /**
-<<<<<<< HEAD
-     * @covers \Magento\Theme\Model\Wysiwyg\Storage::getDirsCollection
+     * cover \Magento\Theme\Model\Wysiwyg\Storage::getDirsCollection
      * @expectedException \Magento\Framework\Exception\LocalizedException
-=======
-     * cover \Magento\Theme\Model\Wysiwyg\Storage::getDirsCollection
-     * @expectedException \Magento\Framework\Model\Exception
->>>>>>> a9e59f86
      */
     public function testGetDirsCollectionWrongDirName()
     {
@@ -543,13 +523,8 @@
     }
 
     /**
-<<<<<<< HEAD
-     * @covers \Magento\Theme\Model\Wysiwyg\Storage::deleteDirectory
+     * cover \Magento\Theme\Model\Wysiwyg\Storage::deleteDirectory
      * @expectedException \Magento\Framework\Exception\LocalizedException
-=======
-     * cover \Magento\Theme\Model\Wysiwyg\Storage::deleteDirectory
-     * @expectedException \Magento\Framework\Model\Exception
->>>>>>> a9e59f86
      */
     public function testDeleteRootDirectory()
     {
