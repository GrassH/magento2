--- conflicted
+++ resolved
@@ -136,11 +136,7 @@
     }
 
     /**
-<<<<<<< HEAD
-     * covers \Magento\Theme\Helper\Storage::getShortFilename
-=======
      * cover \Magento\Theme\Helper\Storage::getShortFilename
->>>>>>> a079becd
      */
     public function testGetShortFilename()
     {
