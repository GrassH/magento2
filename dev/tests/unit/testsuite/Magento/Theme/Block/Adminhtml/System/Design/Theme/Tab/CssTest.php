<?php
/**
 * Copyright © 2015 Magento. All rights reserved.
 * See COPYING.txt for license details.
 */
namespace Magento\Theme\Block\Adminhtml\System\Design\Theme\Tab;

class CssTest extends \PHPUnit_Framework_TestCase
{
    /**
     * @var \Magento\Theme\Block\Adminhtml\System\Design\Theme\Edit\Tab\Css
     */
    protected $_model;

    /**
     * @var \Magento\Framework\ObjectManagerInterface|\PHPUnit_Framework_MockObject_MockObject
     */
    protected $_objectManager;

    /**
     * @var \PHPUnit_Framework_MockObject_MockObject
     */
    protected $urlBuilder;

    /**
     * @var \PHPUnit_Framework_MockObject_MockObject
     */
    protected $urlCoder;

    protected function setUp()
    {
        $this->_objectManager = $this->getMock('Magento\Framework\ObjectManagerInterface');
        $this->urlBuilder = $this->getMock('Magento\Backend\Model\Url', [], [], '', false);
        $this->urlCoder = $this->getMock('Magento\Framework\Encryption\UrlCoder', [], [], '', false);

        $objectManagerHelper = new \Magento\TestFramework\Helper\ObjectManager($this);
        $constructArguments = $objectManagerHelper->getConstructArguments(
            'Magento\Theme\Block\Adminhtml\System\Design\Theme\Edit\Tab\Css',
            [
                'formFactory' => $this->getMock('Magento\Framework\Data\FormFactory', [], [], '', false),
                'objectManager' => $this->_objectManager,
                'uploaderService' => $this->getMock(
                        'Magento\Theme\Model\Uploader\Service',
                        [],
                        [],
                        '',
                        false
                    ),
                'urlBuilder' => $this->urlBuilder,
                'urlCoder' => $this->urlCoder
            ]
        );

        $this->_model = $this->getMock(
            'Magento\Theme\Block\Adminhtml\System\Design\Theme\Edit\Tab\Css',
            ['_getCurrentTheme'],
            $constructArguments,
            '',
            true
        );
    }

    public function testGetUploadCssFileNote()
    {
        $method = self::getMethod('_getUploadCssFileNote');
        /** @var $sizeModel \Magento\Framework\File\Size */
        $sizeModel = $this->getMock('Magento\Framework\File\Size', null, [], '', false);

        $this->_objectManager->expects(
            $this->any()
        )->method(
            'get'
        )->with(
            'Magento\Framework\File\Size'
        )->will(
            $this->returnValue($sizeModel)
        );

        $result = $method->invokeArgs($this->_model, []);
        $expectedResult = 'Allowed file types *.css.<br />';
        $expectedResult .= 'This file will replace the current custom.css file and can\'t be more than 2 MB.<br />';
        $expectedResult .= sprintf('Max file size to upload %sM', $sizeModel->getMaxFileSizeInMb());
        $this->assertEquals($expectedResult, $result);
    }

    public function testGetAdditionalElementTypes()
    {
        $method = self::getMethod('_getAdditionalElementTypes');

        /** @var $configModel \Magento\Framework\App\Config\ScopeConfigInterface */
        $configModel = $this->getMock('Magento\Framework\App\Config\ScopeConfigInterface');

        $this->_objectManager->expects(
            $this->any()
        )->method(
            'get'
        )->with(
            'Magento\Framework\App\Config\ScopeConfigInterface'
        )->will(
            $this->returnValue($configModel)
        );

        $result = $method->invokeArgs($this->_model, []);
        $expectedResult = [
            'links' => 'Magento\Theme\Block\Adminhtml\System\Design\Theme\Edit\Form\Element\Links',
            'css_file' => 'Magento\Theme\Block\Adminhtml\System\Design\Theme\Edit\Form\Element\File',
        ];
        $this->assertEquals($expectedResult, $result);
    }

    public function testGetTabLabel()
    {
        $this->assertEquals('CSS Editor', $this->_model->getTabLabel());
    }

    /**
     * @param string $name
     * @return \ReflectionMethod
     */
    protected static function getMethod($name)
    {
        $class = new \ReflectionClass('Magento\Theme\Block\Adminhtml\System\Design\Theme\Edit\Tab\Css');
        $method = $class->getMethod($name);
        $method->setAccessible(true);
        return $method;
    }

    /**
<<<<<<< HEAD
     * covers \Magento\Theme\Block\Adminhtml\System\Design\Theme\Edit\Tab\Css::getDownloadUrl
=======
     * cover \Magento\Theme\Block\Adminhtml\System\Design\Theme\Edit\Tab\Css::getDownloadUrl
>>>>>>> a079becd
     */
    public function testGetterDownloadUrl()
    {
        $fileId = 1;
        $themeId = 1;
        $this->urlCoder->expects($this->atLeastOnce())->method('encode')->with($fileId)
            ->will($this->returnValue('encoded'));
        $this->urlBuilder->expects($this->atLeastOnce())->method('getUrl')
            ->with($this->anything(), ['theme_id' => $themeId, 'file' => 'encoded']);
        $this->_model->getDownloadUrl($fileId, $themeId);
    }
}<|MERGE_RESOLUTION|>--- conflicted
+++ resolved
@@ -126,11 +126,7 @@
     }
 
     /**
-<<<<<<< HEAD
-     * covers \Magento\Theme\Block\Adminhtml\System\Design\Theme\Edit\Tab\Css::getDownloadUrl
-=======
      * cover \Magento\Theme\Block\Adminhtml\System\Design\Theme\Edit\Tab\Css::getDownloadUrl
->>>>>>> a079becd
      */
     public function testGetterDownloadUrl()
     {
