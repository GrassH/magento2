<?php
/**
 * @category    Magento
 * @package     Magento_Cron
 * Copyright © 2015 Magento. All rights reserved.
 * See COPYING.txt for license details.
 */
namespace Magento\Cron\Model;

/**
 * Class \Magento\Cron\Model\ObserverTest
 * @SuppressWarnings(PHPMD.CouplingBetweenObjects)
 */
class ScheduleTest extends \PHPUnit_Framework_TestCase
{
    protected $helper;

    protected $resourceJobMock;

    public function setUp()
    {
        $this->helper = new \Magento\TestFramework\Helper\ObjectManager($this);

        $this->resourceJobMock = $this->getMockBuilder('Magento\Cron\Model\Resource\Schedule')
            ->disableOriginalConstructor()
            ->setMethods(['trySetJobStatusAtomic', '__wakeup', 'getIdFieldName'])
            ->getMockForAbstractClass();

        $this->resourceJobMock->expects($this->any())
            ->method('getIdFieldName')
            ->will($this->returnValue('id'));
    }

    /**
     * @param string $cronExpression
     * @param array $expected
     * @dataProvider setCronExprDataProvider
     */
    public function testSetCronExpr($cronExpression, $expected)
    {
        // 1. Create mocks
        /** @var \Magento\Cron\Model\Schedule $model */
        $model = $this->helper->getObject('Magento\Cron\Model\Schedule');

        // 2. Run tested method
        $model->setCronExpr($cronExpression);

        // 3. Compare actual result with expected result
        $result = $model->getCronExprArr();
        $this->assertEquals($result, $expected);
    }

    /**
     * Data provider
     *
     * Here is a list of allowed characters and values for Cron expression
     * http://docs.oracle.com/cd/E12058_01/doc/doc.1014/e12030/cron_expressions.htm
     *
     * @return array
     */
    public function setCronExprDataProvider()
    {
        return [
            ['1 2 3 4 5', [1, 2, 3, 4, 5]],
            ['1 2 3 4 5 6', [1, 2, 3, 4, 5, 6]],
            ['a b c d e', ['a', 'b', 'c', 'd', 'e']],   //should fail if validation will be added
            ['* * * * *', ['*', '*', '*', '*', '*']],

            ['0 * * * *', ['0', '*', '*', '*', '*']],
            ['59 * * * *', ['59', '*', '*', '*', '*']],
            [', * * * *', [',', '*', '*', '*', '*']],
            ['1-2 * * * *', ['1-2', '*', '*', '*', '*']],
            ['0/5 * * * *', ['0/5', '*', '*', '*', '*']],

            ['* 0 * * *', ['*', '0', '*', '*', '*']],
            ['* 59 * * *', ['*', '59', '*', '*', '*']],
            ['* , * * *', ['*', ',', '*', '*', '*']],
            ['* 1-2 * * *', ['*', '1-2', '*', '*', '*']],
            ['* 0/5 * * *', ['*', '0/5', '*', '*', '*']],

            ['* * 0 * *', ['*', '*', '0', '*', '*']],
            ['* * 23 * *', ['*', '*', '23', '*', '*']],
            ['* * , * *', ['*', '*', ',', '*', '*']],
            ['* * 1-2 * *', ['*', '*', '1-2', '*', '*']],
            ['* * 0/5 * *', ['*', '*', '0/5', '*', '*']],

            ['* * * 1 *', ['*', '*', '*', '1', '*']],
            ['* * * 31 *', ['*', '*', '*', '31', '*']],
            ['* * * , *', ['*', '*', '*', ',', '*']],
            ['* * * 1-2 *', ['*', '*', '*', '1-2', '*']],
            ['* * * 0/5 *', ['*', '*', '*', '0/5', '*']],
            ['* * * ? *', ['*', '*', '*', '?', '*']],
            ['* * * L *', ['*', '*', '*', 'L', '*']],
            ['* * * W *', ['*', '*', '*', 'W', '*']],
            ['* * * C *', ['*', '*', '*', 'C', '*']],

            ['* * * * 0', ['*', '*', '*', '*', '0']],
            ['* * * * 11', ['*', '*', '*', '*', '11']],
            ['* * * * ,', ['*', '*', '*', '*', ',']],
            ['* * * * 1-2', ['*', '*', '*', '*', '1-2']],
            ['* * * * 0/5', ['*', '*', '*', '*', '0/5']],
            ['* * * * JAN', ['*', '*', '*', '*', 'JAN']],
            ['* * * * DEC', ['*', '*', '*', '*', 'DEC']],
            ['* * * * JAN-DEC', ['*', '*', '*', '*', 'JAN-DEC']],

            ['* * * * * 1', ['*', '*', '*', '*', '*', '1']],
            ['* * * * * 7', ['*', '*', '*', '*', '*', '7']],
            ['* * * * * ,', ['*', '*', '*', '*', '*', ',']],
            ['* * * * * 1-2', ['*', '*', '*', '*', '*', '1-2']],
            ['* * * * * 0/5', ['*', '*', '*', '*', '*', '0/5']],
            ['* * * * * ?', ['*', '*', '*', '*', '*', '?']],
            ['* * * * * L', ['*', '*', '*', '*', '*', 'L']],
            ['* * * * * 6#3', ['*', '*', '*', '*', '*', '6#3']],
            ['* * * * * SUN', ['*', '*', '*', '*', '*', 'SUN']],
            ['* * * * * SAT', ['*', '*', '*', '*', '*', 'SAT']],
            ['* * * * * SUN-SAT', ['*', '*', '*', '*', '*', 'SUN-SAT']],
        ];
    }

    /**
     * @param string $cronExpression
     * @expectedException \Magento\Cron\Exception
     * @dataProvider setCronExprExceptionDataProvider
     */
    public function testSetCronExprException($cronExpression)
    {
        // 1. Create mocks
        /** @var \Magento\Cron\Model\Schedule $model */
        $model = $this->helper->getObject('Magento\Cron\Model\Schedule');

        // 2. Run tested method
        $model->setCronExpr($cronExpression);
    }

    /**
     * Here is a list of allowed characters and values for Cron expression
     * http://docs.oracle.com/cd/E12058_01/doc/doc.1014/e12030/cron_expressions.htm
     *
     * @return array
     */
    public function setCronExprExceptionDataProvider()
    {
        return [
            [''],
            [null],
            [false],
            ['1 2 3 4'],
            ['1 2 3 4 5 6 7']
        ];
    }

    /**
     * @param int $scheduledAt
     * @param array $cronExprArr
     * @param $expected
     * @dataProvider tryScheduleDataProvider
     */
    public function testTrySchedule($scheduledAt, $cronExprArr, $expected)
    {
        // 1. Create mocks
        $timezoneMock = $this->getMockBuilder('Magento\Framework\Stdlib\DateTime\TimezoneInterface')
            ->disableOriginalConstructor()
            ->setMethods(['date'])
            ->getMockForAbstractClass();
<<<<<<< HEAD
        $dateMock = $this->getMockBuilder('DateTime')
            ->disableOriginalConstructor()
            ->setMethods(['format'])
            ->getMock();
=======
>>>>>>> 63e8cbb0

        /** @var \Magento\Cron\Model\Schedule $model */
        $model = $this->helper->getObject(
            'Magento\Cron\Model\Schedule',
            [
                'timezone' => $timezoneMock
            ]
        );

        // 2. Set fixtures
        $model->setScheduledAt($scheduledAt);
        $model->setCronExprArr($cronExprArr);
        if ($scheduledAt && $cronExprArr) {
            $date = is_numeric($scheduledAt) ? $scheduledAt : strtotime($scheduledAt);
            $timezoneMock->expects($this->once())
                ->method('date')
                ->with($date)
                ->willReturn((new \DateTime())->setTimestamp($date));
        }

        // 3. Run tested method
        $result = $model->trySchedule();

        // 4. Compare actual result with expected result
        $this->assertEquals($expected, $result);
    }

    /**
     * @return array
     */
    public function tryScheduleDataProvider()
    {
        $date = '2011-12-13 14:15:16';
        return [
            [$date, [], false],
            [$date, null, false],
            [$date, false, false],
            [$date, [], false],
            [$date, null, false],
            [$date, false, false],
            [$date, ['*', '*', '*', '*', '*'], true],
            [strtotime($date), ['*', '*', '*', '*', '*'], true],
            [strtotime($date), ['15', '*', '*', '*', '*'], true],
            [strtotime($date), ['*', '14', '*', '*', '*'], true],
            [strtotime($date), ['*', '*', '13', '*', '*'], true],
            [strtotime($date), ['*', '*', '*', '12', '*'], true],
            [strtotime('Monday'), ['*', '*', '*', '*', '1'], true],
        ];
    }

    /**
     * @param string $cronExpressionPart
     * @param int $dateTimePart
     * @param bool $expectedResult
     * @dataProvider matchCronExpressionDataProvider
     */
    public function testMatchCronExpression($cronExpressionPart, $dateTimePart, $expectedResult)
    {
        // 1. Create mocks
        /** @var \Magento\Cron\Model\Schedule $model */
        $model = $this->helper->getObject('Magento\Cron\Model\Schedule');

        // 2. Run tested method
        $result = $model->matchCronExpression($cronExpressionPart, $dateTimePart);

        // 3. Compare actual result with expected result
        $this->assertEquals($expectedResult, $result);
    }

    /**
     * @return array
     */
    public function matchCronExpressionDataProvider()
    {
        return [
            ['*', 0, true],
            ['*', 1, true],
            ['*', 59, true],

            ['0,1,20', 0, true],
            ['0,1,20', 1, true],
            ['0,1,20', 20, true],
            ['0,1,22', 2, false],
            ['0,1,*', 2, true],

            ['0-20', 0, true],
            ['0-20', 1, true],
            ['0-20', 20, true],
            ['0-20', 21, false],

            ['*/2', 0, true],
            ['*/2', 2, true],
            ['*/2', 4, true],
            ['*/2', 3, false],
            ['*/20', 40, true],

            ['0-20/5', 0, true],
            ['0-20/5', 5, true],
            ['0-20/5', 10, true],
            ['0-20/5', 21, false],
            ['0-20/5', 25, false],

            ['1/5', 5, false],
            ['5/5', 5, true],
            ['10/5', 10, true],
        ];
    }

    /**
     * @param string $cronExpressionPart
     * @expectedException \Magento\Cron\Exception
     * @dataProvider matchCronExpressionExceptionDataProvider
     */
    public function testMatchCronExpressionException($cronExpressionPart)
    {
        $dateTimePart = 10;

        // 1 Create mocks
        /** @var \Magento\Cron\Model\Schedule $model */
        $model = $this->helper->getObject('Magento\Cron\Model\Schedule');

        // 2. Run tested method
        $model->matchCronExpression($cronExpressionPart, $dateTimePart);
    }

    /**
     * @return array
     */
    public function matchCronExpressionExceptionDataProvider()
    {
        return [
            ['1/2/3'],    //Invalid cron expression, expecting 'match/modulus': 1/2/3
            ['1/'],       //Invalid cron expression, expecting numeric modulus: 1/
            ['-'],        //Invalid cron expression
            ['1-2-3'],    //Invalid cron expression, expecting 'from-to' structure: 1-2-3
        ];
    }

    /**
     * @param mixed $param
     * @param int $expectedResult
     * @dataProvider getNumericDataProvider
     */
    public function testGetNumeric($param, $expectedResult)
    {
        // 1. Create mocks
        /** @var \Magento\Cron\Model\Schedule $model */
        $model = $this->helper->getObject('Magento\Cron\Model\Schedule');

        // 2. Run tested method
        $result = $model->getNumeric($param);

        // 3. Compare actual result with expected result
        $this->assertEquals($expectedResult, $result);
    }

    /**
     * @return array
     */
    public function getNumericDataProvider()
    {
        return [
            [null, false],
            ['', false],
            ['0', 0],
            [0, 0],
            [1, 1],
            [PHP_INT_MAX, PHP_INT_MAX],
            [1.1, 1.1],

            ['feb', 2],
            ['Feb', 2],
            ['FEB', 2],
            ['february', 2],
            ['febXXX', 2],

            ['wed', 3],
            ['Wed', 3],
            ['WED', 3],
            ['Wednesday', 3],
            ['wedXXX', 3],
        ];
    }

    public function testTryLockJobSuccess()
    {
        $scheduleId = 1;

        $this->resourceJobMock->expects($this->once())
            ->method('trySetJobStatusAtomic')
            ->with($scheduleId, Schedule::STATUS_RUNNING, Schedule::STATUS_PENDING)
            ->will($this->returnValue(true));

        /** @var \Magento\Cron\Model\Schedule $model */
        $model = $this->helper->getObject(
            'Magento\Cron\Model\Schedule',
            [
                'resource' => $this->resourceJobMock
            ]
        );
        $model->setId($scheduleId);
        $this->assertEquals(0, $model->getStatus());

        $model->tryLockJob();

        $this->assertEquals(Schedule::STATUS_RUNNING, $model->getStatus());
    }

    public function testTryLockJobFailure()
    {
        $scheduleId = 1;

        $this->resourceJobMock->expects($this->once())
            ->method('trySetJobStatusAtomic')
            ->with($scheduleId, Schedule::STATUS_RUNNING, Schedule::STATUS_PENDING)
            ->will($this->returnValue(false));

        /** @var \Magento\Cron\Model\Schedule $model */
        $model = $this->helper->getObject(
            'Magento\Cron\Model\Schedule',
            [
                'resource' => $this->resourceJobMock
            ]
        );
        $model->setId($scheduleId);
        $this->assertEquals(0, $model->getStatus());

        $model->tryLockJob();

        $this->assertEquals(0, $model->getStatus());
    }
}<|MERGE_RESOLUTION|>--- conflicted
+++ resolved
@@ -162,13 +162,6 @@
             ->disableOriginalConstructor()
             ->setMethods(['date'])
             ->getMockForAbstractClass();
-<<<<<<< HEAD
-        $dateMock = $this->getMockBuilder('DateTime')
-            ->disableOriginalConstructor()
-            ->setMethods(['format'])
-            ->getMock();
-=======
->>>>>>> 63e8cbb0
 
         /** @var \Magento\Cron\Model\Schedule $model */
         $model = $this->helper->getObject(
