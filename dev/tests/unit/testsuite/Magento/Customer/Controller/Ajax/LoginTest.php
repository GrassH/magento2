<?php
/**
 * Copyright © 2015 Magento. All rights reserved.
 * See COPYING.txt for license details.
 */

// @codingStandardsIgnoreFile

/**
 * Test customer ajax login controller
 */
namespace Magento\Customer\Controller\Ajax;

use Magento\Framework\Exception\InvalidEmailOrPasswordException;

class LoginTest extends \PHPUnit_Framework_TestCase
{
    /**
     * @var \Magento\Customer\Controller\Account
     */
    protected $object;

    /**
     * @var \Magento\Framework\App\RequestInterface|\PHPUnit_Framework_MockObject_MockObject
     */
    protected $request;

    /**
     * @var \Magento\Framework\App\ResponseInterface|\PHPUnit_Framework_MockObject_MockObject
     */
    protected $response;

    /**
     * @var \Magento\Customer\Model\Session|\PHPUnit_Framework_MockObject_MockObject
     */
    protected $customerSession;

    /**
     * @var \Magento\Framework\ObjectManagerInterface|\PHPUnit_Framework_MockObject_MockObject
     */
    protected $objectManager;

    /**
     * @var \Magento\Customer\Api\AccountManagementInterface|\PHPUnit_Framework_MockObject_MockObject
     */
    protected $customerAccountManagementMock;

    /**
     * @var \Magento\Core\Helper\Data|\PHPUnit_Framework_MockObject_MockObject
     */
    protected $dataHelper;

    /**
     * @var \Magento\Framework\Controller\Result\JSON|\PHPUnit_Framework_MockObject_MockObject
     */
    protected $resultJson;

    /**
     * @var \Magento\Framework\Controller\Result\JSONFactory| \PHPUnit_Framework_MockObject_MockObject
     */
    protected $resultJsonFactory;

    /**
     * @var \Magento\Framework\Controller\Result\Raw| \PHPUnit_Framework_MockObject_MockObject
     */
    protected $resultRaw;

    protected function setUp()
    {
        $this->request = $this->getMockBuilder('Magento\Framework\App\RequestInterface')
            ->setMethods([
                'isPost',
                'getModuleName',
                'setModuleName',
                'getActionName',
                'setActionName',
                'getParam',
                'getCookie',
                'getContent',
                'getMethod',
                'isXmlHttpRequest',
<<<<<<< HEAD
                'isSecure',
            ])
            ->getMock();
=======
                'getParams',
                'setParams'
            ],
            [],
            '',
            false
        );
>>>>>>> ffbeaeb9
        $this->response = $this->getMock(
            'Magento\Framework\App\ResponseInterface',
            ['setRedirect', 'sendResponse', 'representJson', 'setHttpResponseCode'],
            [],
            '',
            false
        );
        $this->customerSession = $this->getMock(
            '\Magento\Customer\Model\Session',
            [
                'isLoggedIn',
                'getLastCustomerId',
                'getBeforeAuthUrl',
                'setBeforeAuthUrl',
                'setCustomerDataAsLoggedIn',
                'regenerateId'
            ],
            [],
            '',
            false
        );
        $this->objectManager = $this->getMock(
            '\Magento\Framework\ObjectManager\ObjectManager',
            ['get'],
            [],
            '',
            false
        );
        $this->customerAccountManagementMock =
            $this->getMock(
                '\Magento\Customer\Model\AccountManagement',
                ['authenticate'],
                [],
                '',
                false
            );

        $this->dataHelper = $this->getMock(
            '\Magento\Core\Helper\Data',
            ['jsonDecode'],
            [],
            '',
            false
        );

        $this->resultJson = $this->getMockBuilder('Magento\Framework\Controller\Result\JSON')
            ->disableOriginalConstructor()
            ->getMock();
        $this->resultJsonFactory = $this->getMockBuilder('Magento\Framework\Controller\Result\JSONFactory')
            ->disableOriginalConstructor()
            ->setMethods(['create'])
            ->getMock();

        $this->resultRaw = $this->getMockBuilder('Magento\Framework\Controller\Result\Raw')
            ->disableOriginalConstructor()
            ->getMock();
        $resultRawFactory = $this->getMockBuilder('Magento\Framework\Controller\Result\RawFactory')
            ->disableOriginalConstructor()
            ->setMethods(['create'])
            ->getMock();
        $resultRawFactory->expects($this->atLeastOnce())
            ->method('create')
            ->willReturn($this->resultRaw);

        $objectManager = new \Magento\TestFramework\Helper\ObjectManager($this);
        $this->object = $objectManager->getObject(
            'Magento\Customer\Controller\Ajax\Login',
            [
                'customerSession' => $this->customerSession,
                'helper' => $this->dataHelper,
                'request' => $this->request,
                'response' => $this->response,
                'resultRawFactory' => $resultRawFactory,
                'resultJsonFactory' => $this->resultJsonFactory,
                'objectManager' => $this->objectManager,
                'customerAccountManagement' => $this->customerAccountManagementMock,
            ]
        );
    }

    public function testLogin()
    {
        $jsonRequest = '{"username":"customer@example.com", "password":"password"}';
        $loginSuccessResponse = '{"message":"Login successful."}';

        $this->request
            ->expects($this->any())
            ->method('getContent')
            ->willReturn($jsonRequest);

        $this->request
            ->expects($this->any())
            ->method('getMethod')
            ->willReturn('POST');

        $this->request
            ->expects($this->any())
            ->method('isXmlHttpRequest')
            ->willReturn(true);

        $this->resultJsonFactory->expects($this->atLeastOnce())
            ->method('create')
            ->willReturn($this->resultJson);

        $this->dataHelper
            ->expects($this->any())
            ->method('jsonDecode')
            ->with($jsonRequest)
            ->willReturn(['username' => 'customer@example.com', 'password' => 'password']);

        $customerMock = $this->getMockForAbstractClass('Magento\Customer\Api\Data\CustomerInterface');
        $this->customerAccountManagementMock
            ->expects($this->any())
            ->method('authenticate')
            ->with('customer@example.com', 'password')
            ->willReturn($customerMock);

        $this->customerSession->expects($this->once())
            ->method('setCustomerDataAsLoggedIn')
            ->with($customerMock);

        $this->customerSession->expects($this->once())->method('regenerateId');

        $this->resultRaw->expects($this->never())->method('setHttpResponseCode');

        $this->resultJson
            ->expects($this->once())
            ->method('setData')
            ->with(['message' => 'Login successful.'])
            ->willReturn($loginSuccessResponse);

        $this->object->execute();
    }

    public function testLoginFailure()
    {
        $jsonRequest = '{"username":"invalid@example.com", "password":"invalid"}';
        $loginFailureResponse = '{"message":"Invalid login or password."}';

        $this->request
            ->expects($this->any())
            ->method('getContent')
            ->willReturn($jsonRequest);

        $this->request
            ->expects($this->any())
            ->method('getMethod')
            ->willReturn('POST');

        $this->request
            ->expects($this->any())
            ->method('isXmlHttpRequest')
            ->willReturn(true);

        $this->resultJsonFactory->expects($this->never())
            ->method('create')
            ->willReturn($this->resultJson);

        $this->dataHelper
            ->expects($this->any())
            ->method('jsonDecode')
            ->with($jsonRequest)
            ->willReturn(['username' => 'invalid@example.com', 'password' => 'invalid']);

        $customerMock = $this->getMockForAbstractClass('Magento\Customer\Api\Data\CustomerInterface');
        $this->customerAccountManagementMock
            ->expects($this->any())
            ->method('authenticate')
            ->with('invalid@example.com', 'invalid')
            ->willThrowException(new InvalidEmailOrPasswordException('Invalid login or password.', []));

        $this->customerSession->expects($this->never())
            ->method('setCustomerDataAsLoggedIn')
            ->with($customerMock);

        $this->customerSession->expects($this->never())->method('regenerateId');

        $this->resultJson
            ->expects($this->never())
            ->method('setData')
            ->with(['message' => 'Invalid login or password.'])
            ->willReturn($loginFailureResponse);

        $this->resultRaw->expects($this->once())->method('setHttpResponseCode')->with(401);

        $this->object->execute();
    }
}<|MERGE_RESOLUTION|>--- conflicted
+++ resolved
@@ -21,7 +21,7 @@
     protected $object;
 
     /**
-     * @var \Magento\Framework\App\RequestInterface|\PHPUnit_Framework_MockObject_MockObject
+     * @var \Magento\Framework\App\Request\Http|\PHPUnit_Framework_MockObject_MockObject
      */
     protected $request;
 
@@ -67,31 +67,8 @@
 
     protected function setUp()
     {
-        $this->request = $this->getMockBuilder('Magento\Framework\App\RequestInterface')
-            ->setMethods([
-                'isPost',
-                'getModuleName',
-                'setModuleName',
-                'getActionName',
-                'setActionName',
-                'getParam',
-                'getCookie',
-                'getContent',
-                'getMethod',
-                'isXmlHttpRequest',
-<<<<<<< HEAD
-                'isSecure',
-            ])
-            ->getMock();
-=======
-                'getParams',
-                'setParams'
-            ],
-            [],
-            '',
-            false
-        );
->>>>>>> ffbeaeb9
+        $this->request = $this->getMockBuilder('Magento\Framework\App\Request\Http')
+            ->disableOriginalConstructor()->getMock();
         $this->response = $this->getMock(
             'Magento\Framework\App\ResponseInterface',
             ['setRedirect', 'sendResponse', 'representJson', 'setHttpResponseCode'],
