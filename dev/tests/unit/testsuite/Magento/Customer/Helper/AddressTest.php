<?php
/**
 * Copyright © 2015 Magento. All rights reserved.
 * See COPYING.txt for license details.
 */

namespace Magento\Customer\Helper;

use Magento\Customer\Api\AddressMetadataInterface;
use Magento\Customer\Api\CustomerMetadataInterface;

class AddressTest extends \PHPUnit_Framework_TestCase
{
    /** @var \Magento\Customer\Helper\Address|\PHPUnit_Framework_MockObject_MockObject */
    protected $helper;

    /** @var \Magento\Framework\App\Helper\Context */
    protected $context;

    /** @var \Magento\Framework\View\Element\BlockFactory|\PHPUnit_Framework_MockObject_MockObject */
    protected $blockFactory;

    /** @var \Magento\Store\Model\StoreManagerInterface|\PHPUnit_Framework_MockObject_MockObject */
    protected $storeManager;

    /** @var \Magento\Framework\App\Config\ScopeConfigInterface|\PHPUnit_Framework_MockObject_MockObject */
    protected $scopeConfig;

    /** @var CustomerMetadataInterface|\PHPUnit_Framework_MockObject_MockObject */
    protected $customerMetadataService;

    /** @var \Magento\Customer\Model\Address\Config|\PHPUnit_Framework_MockObject_MockObject */
    protected $addressConfig;

    /** @var \PHPUnit_Framework_MockObject_MockObject|AddressMetadataInterface */
    private $addressMetadataService;

    protected function setUp()
    {
<<<<<<< HEAD
        $objectManagerHelper = new \Magento\TestFramework\Helper\ObjectManager($this);
        $className = 'Magento\Customer\Helper\Address';
        $arguments = $objectManagerHelper->getConstructArguments($className);
        /** @var \Magento\Framework\App\Helper\Context $context */
        $this->context = $arguments['context'];
        $this->blockFactory = $arguments['blockFactory'];
        $this->storeManager = $arguments['storeManager'];
        $this->scopeConfig = $this->context->getScopeConfig();
        $this->customerMetadataService = $arguments['customerMetadataService'];
        $this->addressConfig = $arguments['addressConfig'];
        $this->addressMetadataService = $arguments['addressMetadataService'];

        $this->helper = $objectManagerHelper->getObject($className, $arguments);
=======
        $this->context = $this->getMockBuilder('Magento\Framework\App\Helper\Context')
            ->disableOriginalConstructor()
            ->getMock();
        $this->blockFactory = $this->getMockBuilder(
            'Magento\Framework\View\Element\BlockFactory'
        )->disableOriginalConstructor()->getMock();
        $this->storeManager = $this->getMockBuilder(
            'Magento\Store\Model\StoreManagerInterface'
        )->disableOriginalConstructor()->getMock();
        $this->scopeConfig = $this->getMockBuilder(
            'Magento\Framework\App\Config\ScopeConfigInterface'
        )->disableOriginalConstructor()->getMock();
        $this->customerMetadataService = $this->getMockBuilder(
            'Magento\Customer\Api\CustomerMetadataInterface'
        )->disableOriginalConstructor()->getMock();
        $this->addressConfig = $this->getMockBuilder(
            'Magento\Customer\Model\Address\Config'
        )->disableOriginalConstructor()->getMock();

        $this->addressMetadataService = $this->getMockBuilder('Magento\Customer\Api\AddressMetadataInterface')
            ->getMock();

        $this->helper = new \Magento\Customer\Helper\Address(
            $this->context,
            $this->blockFactory,
            $this->storeManager,
            $this->scopeConfig,
            $this->customerMetadataService,
            $this->addressMetadataService,
            $this->addressConfig
        );
>>>>>>> baadf057
    }

    /**
     * @param int $numLines
     * @param int $expectedNumLines
     * @dataProvider providerGetStreetLines
     */
    public function testGetStreetLines($numLines, $expectedNumLines)
    {
        $attributeMock = $this->getMockBuilder(
            'Magento\Customer\Api\Data\AttributeMetadataInterface'
        )->getMock();
        $attributeMock->expects($this->any())->method('getMultilineCount')->will($this->returnValue($numLines));

        $this->addressMetadataService
            ->expects($this->any())
            ->method('getAttributeMetadata')
            ->will($this->returnValue($attributeMock));

        $store = $this->getMockBuilder('Magento\Store\Model\Store')->disableOriginalConstructor()->getMock();
        $this->storeManager->expects($this->any())->method('getStore')->will($this->returnValue($store));

        $this->assertEquals($expectedNumLines, $this->helper->getStreetLines());
    }

    public function providerGetStreetLines()
    {
        return [
            [-1, 2],
            [0, 2],
            [1, 1],
            [2, 2],
            [3, 3],
            [4, 4],
            [5, 5],
            [10, 10],
            [15, 15],
            [20, 20],
            [21, 20],
        ];
    }

    /**
     * @dataProvider getRendererDataProvider
     */
    public function testGetRenderer($renderer, $blockFactory, $result)
    {
        $this->helper = new \Magento\Customer\Helper\Address(
            $this->context,
            $blockFactory,
            $this->storeManager,
            $this->customerMetadataService,
            $this->addressMetadataService,
            $this->addressConfig
        );
        $this->assertEquals($result, $this->helper->getRenderer($renderer));
    }

    /**
     * @return array
     */
    public function getRendererDataProvider()
    {
        $blockMock = $this->getMockBuilder('Magento\Framework\View\Element\BlockInterface')->getMock();
        $blockFactory = $this->getMockBuilder(
            'Magento\Framework\View\Element\BlockFactory'
        )->disableOriginalConstructor()->getMock();
        $blockFactory->expects($this->once())
            ->method('createBlock')
            ->with('some_test_block', [])
            ->will($this->returnValue($blockMock));
        return [
            ['some_test_block', $blockFactory, $blockMock],
            [$blockMock, $blockFactory, $blockMock],
        ];
    }

    public function testGetConfigCanShowConfig()
    {
        $result = ['key1' => 'value1', 'key2' => 'value2'];
        $store = $this->getMockBuilder('Magento\Store\Model\Store')->disableOriginalConstructor()->getMock();
        $store->expects($this->any())
            ->method('getWebsiteId')
            ->will($this->returnValue('1'));
        $this->scopeConfig->expects($this->once())//test method cache
            ->method('getValue')
            ->with('customer/address', \Magento\Store\Model\ScopeInterface::SCOPE_STORE, $store)
            ->will($this->returnValue($result));
        $this->storeManager->expects($this->any())->method('getStore')->will($this->returnValue($store));
        $this->assertNull($this->helper->getConfig('unavailable_key'));
        $this->assertFalse($this->helper->canShowConfig('unavailable_key'));
        $this->assertEquals($result['key1'], $this->helper->getConfig('key1'));
        $this->assertEquals($result['key2'], $this->helper->getConfig('key2'));
        $this->assertTrue($this->helper->canShowConfig('key1'));
        $this->assertTrue($this->helper->canShowConfig('key2'));
    }

    /**
     * @param $attrCode
     * @param $attrClass
     * @param $customAttrClass
     * @param $result
     * @dataProvider getAttributeValidationClassDataProvider
     */
    public function testGetAttributeValidationClass($attrCode, $attrClass, $customAttrClass, $result)
    {
        $attributeMock = $this->getMockBuilder('Magento\Customer\Api\Data\AttributeMetadataInterface')->getMock();
        $attributeMock->expects($this->any())->method('getFrontendClass')->will($this->returnValue($attrClass));

        $customAttrMock = $this->getMockBuilder('Magento\Customer\Api\Data\AttributeMetadataInterface')->getMock();
        $customAttrMock->expects($this->any())->method('isVisible')->will($this->returnValue(true));
        $customAttrMock->expects($this->any())->method('getFrontendClass')->will($this->returnValue($customAttrClass));

        $this->customerMetadataService->expects($this->any())
            ->method('getAttributeMetadata')
            ->will($this->returnValue($customAttrMock));

        $this->addressMetadataService->expects($this->any())
            ->method('getAttributeMetadata')
            ->will($this->returnValue($attributeMock));

        $this->assertEquals($result, $this->helper->getAttributeValidationClass($attrCode));
    }

    public function getAttributeValidationClassDataProvider()
    {
        return [
            ['attr_code', 'Attribute_Class', '', 'Attribute_Class'],
            ['firstname', 'Attribute_Class', 'Attribute2_Class', 'Attribute2_Class'],
        ];
    }

    /**
     * @param $origStreets
     * @param $toCount
     * @param $result
     * @dataProvider getConvertStreetLinesDataProvider
     */
    public function testConvertStreetLines($origStreets, $toCount, $result)
    {
        $this->assertEquals($result, $this->helper->convertStreetLines($origStreets, $toCount));
    }

    public function getConvertStreetLinesDataProvider()
    {
        return [
            [['street1', 'street2', 'street3', 'street4'], 3, ['street1 street2', 'street3', 'street4']],
            [['street1', 'street2', 'street3', 'street4'], 2, ['street1 street2', 'street3 street4']],
        ];
    }

    /**
     * @param $store
     * @param $result
     * @dataProvider getVatValidationEnabledDataProvider
     */
    public function testIsVatValidationEnabled($store, $result)
    {
        $this->scopeConfig->expects($this->once())
            ->method('getValue')
            ->with(
                \Magento\Customer\Helper\Address::XML_PATH_VAT_VALIDATION_ENABLED,
                \Magento\Store\Model\ScopeInterface::SCOPE_STORE,
                $store
            )
            ->will($this->returnValue($result));
        $this->assertEquals($result, $this->helper->isVatValidationEnabled($store));
    }

    /**
     * @return array
     */
    public function getVatValidationEnabledDataProvider()
    {
        return [
            [0, true],
            [1, false],
            [2, true],
        ];
    }

    /**
     * @param $store
     * @param $result
     * @dataProvider getValidateOnEachTransactionDataProvider
     */
    public function testHasValidateOnEachTransaction($store, $result)
    {
        $this->scopeConfig->expects($this->once())
            ->method('getValue')
            ->with(
                \Magento\Customer\Helper\Address::XML_PATH_VIV_ON_EACH_TRANSACTION,
                \Magento\Store\Model\ScopeInterface::SCOPE_STORE,
                $store
            )
            ->will($this->returnValue($result));
        $this->assertEquals($result, $this->helper->hasValidateOnEachTransaction($store));
    }

    /**
     * @return array
     */
    public function getValidateOnEachTransactionDataProvider()
    {
        return [
            [0, true],
            [1, false],
            [2, true],
        ];
    }

    /**
     * @param $store
     * @param $result
     * @dataProvider getTaxCalculationAddressTypeDataProvider
     */
    public function testGetTaxCalculationAddressType($store, $result)
    {
        $this->scopeConfig->expects($this->once())
            ->method('getValue')
            ->with(
                \Magento\Customer\Helper\Address::XML_PATH_VIV_TAX_CALCULATION_ADDRESS_TYPE,
                \Magento\Store\Model\ScopeInterface::SCOPE_STORE,
                $store
            )
            ->will($this->returnValue($result));
        $this->assertEquals($result, $this->helper->getTaxCalculationAddressType($store));
    }

    /**
     * @return array
     */
    public function getTaxCalculationAddressTypeDataProvider()
    {
        return [
            [0, 'address_type_store_0'],
            [1, 'address_type_store_1'],
            [2, 'address_type_store_2'],
        ];
    }

    public function testIsDisableAutoGroupAssignDefaultValue()
    {
        $this->scopeConfig->expects($this->once())
            ->method('getValue')
            ->with(
                \Magento\Customer\Helper\Address::XML_PATH_VIV_DISABLE_AUTO_ASSIGN_DEFAULT,
                \Magento\Store\Model\ScopeInterface::SCOPE_STORE
            )
            ->will($this->returnValue(true));
        $this->assertTrue($this->helper->isDisableAutoGroupAssignDefaultValue());
    }

    public function testIsVatAttributeVisible()
    {
        $this->scopeConfig->expects($this->once())
            ->method('getValue')
            ->with(
                \Magento\Customer\Helper\Address::XML_PATH_VAT_FRONTEND_VISIBILITY,
                \Magento\Store\Model\ScopeInterface::SCOPE_STORE
            )
            ->will($this->returnValue(true));
        $this->assertTrue($this->helper->isVatAttributeVisible());
    }

    /**
     * @param string $code
     * @param \Magento\Customer\Block\Address\Renderer\RendererInterface|null $result
     * @dataProvider getFormatTypeRendererDataProvider
     */
    public function testGetFormatTypeRenderer($code, $result)
    {
        $this->addressConfig->expects($this->once())
            ->method('getFormatByCode')
            ->with($code)
            ->will($this->returnValue(
                new \Magento\Framework\Object(!is_null($result) ? ['renderer' => $result] : [])
            ));
        $this->assertEquals($result, $this->helper->getFormatTypeRenderer($code));
    }

    public function getFormatTypeRendererDataProvider()
    {
        $renderer = $this->getMockBuilder('Magento\Customer\Block\Address\Renderer\RendererInterface')
            ->disableOriginalConstructor()->getMock();
        return [
            ['valid_code', $renderer],
            ['invalid_code', null]
        ];
    }

    /**
     * @param string $code
     * @param array $result
     * @dataProvider getFormatDataProvider
     */
    public function testGetFormat($code, $result)
    {
        if ($result) {
            $renderer = $this->getMockBuilder('Magento\Customer\Block\Address\Renderer\RendererInterface')
                ->disableOriginalConstructor()->getMock();
            $renderer->expects($this->once())
                ->method('getFormatArray')
                ->will($this->returnValue(['key' => 'value']));
        }
        $this->addressConfig->expects($this->once())
            ->method('getFormatByCode')
            ->with($code)
            ->will($this->returnValue(
                new \Magento\Framework\Object(!empty($result) ? ['renderer' => $renderer] : [])
            ));

        $this->assertEquals($result, $this->helper->getFormat($code));
    }

    public function getFormatDataProvider()
    {
        return [
            ['valid_code', ['key' => 'value']],
            ['invalid_code', '']
        ];
    }
}<|MERGE_RESOLUTION|>--- conflicted
+++ resolved
@@ -37,7 +37,6 @@
 
     protected function setUp()
     {
-<<<<<<< HEAD
         $objectManagerHelper = new \Magento\TestFramework\Helper\ObjectManager($this);
         $className = 'Magento\Customer\Helper\Address';
         $arguments = $objectManagerHelper->getConstructArguments($className);
@@ -51,39 +50,6 @@
         $this->addressMetadataService = $arguments['addressMetadataService'];
 
         $this->helper = $objectManagerHelper->getObject($className, $arguments);
-=======
-        $this->context = $this->getMockBuilder('Magento\Framework\App\Helper\Context')
-            ->disableOriginalConstructor()
-            ->getMock();
-        $this->blockFactory = $this->getMockBuilder(
-            'Magento\Framework\View\Element\BlockFactory'
-        )->disableOriginalConstructor()->getMock();
-        $this->storeManager = $this->getMockBuilder(
-            'Magento\Store\Model\StoreManagerInterface'
-        )->disableOriginalConstructor()->getMock();
-        $this->scopeConfig = $this->getMockBuilder(
-            'Magento\Framework\App\Config\ScopeConfigInterface'
-        )->disableOriginalConstructor()->getMock();
-        $this->customerMetadataService = $this->getMockBuilder(
-            'Magento\Customer\Api\CustomerMetadataInterface'
-        )->disableOriginalConstructor()->getMock();
-        $this->addressConfig = $this->getMockBuilder(
-            'Magento\Customer\Model\Address\Config'
-        )->disableOriginalConstructor()->getMock();
-
-        $this->addressMetadataService = $this->getMockBuilder('Magento\Customer\Api\AddressMetadataInterface')
-            ->getMock();
-
-        $this->helper = new \Magento\Customer\Helper\Address(
-            $this->context,
-            $this->blockFactory,
-            $this->storeManager,
-            $this->scopeConfig,
-            $this->customerMetadataService,
-            $this->addressMetadataService,
-            $this->addressConfig
-        );
->>>>>>> baadf057
     }
 
     /**
