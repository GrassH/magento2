<?php
/**
 * Copyright © 2015 Magento. All rights reserved.
 * See COPYING.txt for license details.
 */

namespace Magento\Checkout\Model\Type;

use Magento\TestFramework\Helper\ObjectManager as ObjectManagerHelper;

/**
 * @SuppressWarnings(PHPMD.TooManyFields)
 * @SuppressWarnings(PHPMD.CouplingBetweenObjects)
 */
class OnepageTest extends \PHPUnit_Framework_TestCase
{
    /** @var \Magento\Checkout\Model\Type\Onepage */
    protected $onepage;

    /** @var ObjectManagerHelper */
    protected $objectManagerHelper;

    /** @var \Magento\Framework\Event\ManagerInterface|\PHPUnit_Framework_MockObject_MockObject */
    protected $eventManagerMock;

    /** @var \Magento\Checkout\Helper\Data|\PHPUnit_Framework_MockObject_MockObject */
    protected $checkoutHelperMock;

    /** @var \Magento\Customer\Model\Url|\PHPUnit_Framework_MockObject_MockObject */
    protected $customerUrlMock;

    /** @var \Psr\Log\LoggerInterface|\PHPUnit_Framework_MockObject_MockObject */
    protected $loggerMock;

    /** @var \Magento\Checkout\Model\Session|\PHPUnit_Framework_MockObject_MockObject */
    protected $checkoutSessionMock;

    /** @var \Magento\Customer\Model\Session|\PHPUnit_Framework_MockObject_MockObject */
    protected $customerSessionMock;

    /** @var \Magento\Store\Model\StoreManagerInterface|\PHPUnit_Framework_MockObject_MockObject */
    protected $storeManagerMock;

    /** @var \Magento\Framework\App\RequestInterface|\PHPUnit_Framework_MockObject_MockObject */
    protected $requestMock;

    /** @var \PHPUnit_Framework_MockObject_MockObject */
    protected $addressFactoryMock;

    /** @var \Magento\Customer\Model\FormFactory|\PHPUnit_Framework_MockObject_MockObject */
    protected $customerFormFactoryMock;

    /** @var \PHPUnit_Framework_MockObject_MockObject */
    protected $customerFactoryMock;

    /** @var \PHPUnit_Framework_MockObject_MockObject */
    protected $quoteManagementMock;

    /** @var \PHPUnit_Framework_MockObject_MockObject */
    protected $orderFactoryMock;

    /** @var \Magento\Framework\Object\Copy|\PHPUnit_Framework_MockObject_MockObject */
    protected $copyMock;

    /** @var \Magento\Framework\Message\ManagerInterface|\PHPUnit_Framework_MockObject_MockObject */
    protected $messageManagerMock;

    /** @var \Magento\Customer\Model\Metadata\FormFactory|\PHPUnit_Framework_MockObject_MockObject */
    protected $formFactoryMock;

    /** @var \Magento\Customer\Api\Data\CustomerDataBuilder|\PHPUnit_Framework_MockObject_MockObject */
    protected $customerBuilderMock;

    /** @var \Magento\Customer\Api\Data\AddressDataBuilder|\PHPUnit_Framework_MockObject_MockObject */
    protected $addressBuilderMock;

    /** @var \Magento\Framework\Math\Random|\PHPUnit_Framework_MockObject_MockObject */
    protected $randomMock;

    /** @var \Magento\Framework\Encryption\EncryptorInterface|\PHPUnit_Framework_MockObject_MockObject */
    protected $encryptorMock;

    /** @var \Magento\Customer\Api\AddressRepositoryInterface|\PHPUnit_Framework_MockObject_MockObject */
    protected $addressRepositoryMock;

    /** @var \Magento\Customer\Api\CustomerRepositoryInterface|\PHPUnit_Framework_MockObject_MockObject */
    protected $customerRepositoryMock;

    /** @var \Magento\Quote\Model\QuoteRepository|\PHPUnit_Framework_MockObject_MockObject */
    protected $quoteRepositoryMock;

    /**
     * @var \Magento\Customer\Api\AccountManagementInterface|\PHPUnit_Framework_MockObject_MockObject
     */
    protected $accountManagementMock;

    /** @var \Magento\Framework\Api\ExtensibleDataObjectConverter|\PHPUnit_Framework_MockObject_MockObject */
    protected $extensibleDataObjectConverterMock;

    protected function setUp()
    {
        $this->addressRepositoryMock = $this->getMockForAbstractClass(
            'Magento\Customer\Api\AddressRepositoryInterface',
            ['get'],
            '',
            false
        );
        $this->accountManagementMock = $this->getMockForAbstractClass(
            'Magento\Customer\Api\AccountManagementInterface',
            [],
            '',
            false
        );
        $this->eventManagerMock = $this->getMock('Magento\Framework\Event\ManagerInterface');
        $this->checkoutHelperMock = $this->getMock('Magento\Checkout\Helper\Data', [], [], '', false);
        $this->customerUrlMock = $this->getMock('Magento\Customer\Model\Url', [], [], '', false);
        $this->loggerMock = $this->getMock('Psr\Log\LoggerInterface');
        $this->checkoutSessionMock = $this->getMock(
            'Magento\Checkout\Model\Session',
            ['getLastOrderId', 'getQuote', 'setStepData', 'getStepData'],
            [],
            '',
            false
        );
        $this->customerSessionMock = $this->getMock(
            'Magento\Customer\Model\Session',
            ['getCustomerDataObject', 'isLoggedIn'],
            [],
            '',
            false
        );
        $this->storeManagerMock = $this->getMock('Magento\Store\Model\StoreManagerInterface');
        $this->requestMock = $this->getMock(
            'Magento\Framework\App\RequestInterface',
            ['isAjax', 'getModuleName', 'setModuleName', 'getActionName', 'setActionName', 'getParam', 'getCookie']
        );
        $this->addressFactoryMock = $this->getMock('Magento\Customer\Model\AddressFactory', [], [], '', false);
        $this->formFactoryMock = $this->getMock('Magento\Customer\Model\Metadata\FormFactory', [], [], '', false);
        $this->customerFactoryMock = $this->getMock('Magento\Customer\Model\CustomerFactory', [], [], '', false);
        $this->quoteManagementMock = $this->getMock('Magento\Quote\Model\QuoteManagement', [], [], '', false);
        $this->orderFactoryMock = $this->getMock('Magento\Sales\Model\OrderFactory', ['create'], [], '', false);
        $this->copyMock = $this->getMock('Magento\Framework\Object\Copy', [], [], '', false);
        $this->messageManagerMock = $this->getMock('Magento\Framework\Message\ManagerInterface');

        $this->customerFormFactoryMock = $this->getMock(
            'Magento\Customer\Model\FormFactory',
            ['create'],
            [],
            '',
            false
        );

        $this->customerBuilderMock = $this->getMock(
            'Magento\Customer\Api\Data\CustomerDataBuilder',
            [],
            [],
            '',
            false
        );

        $this->addressBuilderMock = $this->getMock(
            'Magento\Customer\Api\Data\AddressDataBuilder',
            [],
            [],
            '',
            false
        );

        $this->randomMock = $this->getMock('Magento\Framework\Math\Random');
        $this->encryptorMock = $this->getMock('Magento\Framework\Encryption\EncryptorInterface');

        $this->customerRepositoryMock = $this->getMockForAbstractClass(
            '\Magento\Customer\Api\CustomerRepositoryInterface',
            [],
            '',
            false
        );

        $orderSenderMock = $this->getMock(
            '\Magento\Sales\Model\Order\Email\Sender\OrderSender',
            [],
            [],
            '',
            false
        );

        $this->quoteRepositoryMock = $this->getMock(
            'Magento\Quote\Model\QuoteRepository',
            [],
            [],
            '',
            false
        );

        $this->extensibleDataObjectConverterMock = $this->getMockBuilder(
            'Magento\Framework\Api\ExtensibleDataObjectConverter'
        )->setMethods(['toFlatArray'])->disableOriginalConstructor()->getMock();

        $this->extensibleDataObjectConverterMock
            ->expects($this->any())
            ->method('toFlatArray')
            ->will($this->returnValue([]));
        $this->objectManagerHelper = new ObjectManagerHelper($this);
        $this->onepage = $this->objectManagerHelper->getObject(
            'Magento\Checkout\Model\Type\Onepage',
            [
                'eventManager' => $this->eventManagerMock,
                'helper' => $this->checkoutHelperMock,
                'customerUrl' => $this->customerUrlMock,
                'logger' => $this->loggerMock,
                'checkoutSession' => $this->checkoutSessionMock,
                'customerSession' => $this->customerSessionMock,
                'storeManager' => $this->storeManagerMock,
                'request' => $this->requestMock,
                'customrAddrFactory' => $this->addressFactoryMock,
                'customerFormFactory' => $this->customerFormFactoryMock,
                'customerFactory' => $this->customerFactoryMock,
                'orderFactory' => $this->orderFactoryMock,
                'objectCopyService' => $this->copyMock,
                'messageManager' => $this->messageManagerMock,
                'formFactory' => $this->formFactoryMock,
                'customerBuilder' => $this->customerBuilderMock,
                'addressBuilder' => $this->addressBuilderMock,
                'mathRandom' => $this->randomMock,
                'encryptor' => $this->encryptorMock,
                'addressRepository' => $this->addressRepositoryMock,
                'accountManagement' => $this->accountManagementMock,
                'orderSenderMock' => $orderSenderMock,
                'customerRepository' => $this->customerRepositoryMock,
                'extensibleDataObjectConverter' => $this->extensibleDataObjectConverterMock,
                'quoteRepository' => $this->quoteRepositoryMock,
                'quoteManagement' => $this->quoteManagementMock
            ]
        );
    }

    public function testGetQuote()
    {
        $returnValue = 'ababagalamaga';
        $this->checkoutSessionMock->expects($this->once())->method('getQuote')->will($this->returnValue($returnValue));
        $this->assertEquals($returnValue, $this->onepage->getQuote());
    }

    public function testSetQuote()
    {
        /** @var \Magento\Quote\Model\Quote $quoteMock */
        $quoteMock = $this->getMock('Magento\Quote\Model\Quote', [], [], '', false);
        $this->onepage->setQuote($quoteMock);
        $this->assertEquals($quoteMock, $this->onepage->getQuote());
    }

    /**
     * @dataProvider initCheckoutDataProvider
     */
    public function testInitCheckout($stepData, $isLoggedIn, $isSetStepDataCalled)
    {
        $customer = $this->getMockForAbstractClass(
            'Magento\Customer\Api\Data\CustomerInterface',
            [],
            '',
            false
        );
        /** @var \Magento\Quote\Model\Quote|\PHPUnit_Framework_MockObject_MockObject $quoteMock */
        $quoteMock = $this->getMock(
            'Magento\Quote\Model\Quote',
            [
                'isMultipleShippingAddresses',
                'removeAllAddresses',
                'save',
                'assignCustomer',
                'getData',
                'getCustomerId',
                '__wakeup',
                'getBillingAddress',
                'setPasswordHash',
                'getCheckoutMethod',
                'isVirtual',
                'getShippingAddress',
                'getCustomerData',
                'collectTotals',
            ],
            [],
            '',
            false
        );
        $quoteMock->expects($this->once())->method('isMultipleShippingAddresses')->will($this->returnValue(true));
        $quoteMock->expects($this->once())->method('removeAllAddresses');
        $quoteMock->expects($this->once())->method('assignCustomer')->with($customer);

        $this->quoteRepositoryMock->expects($this->once())->method('save')->with($quoteMock);

        $this->customerSessionMock
            ->expects($this->once())
            ->method('getCustomerDataObject')
            ->will($this->returnValue($customer));
        $this->customerSessionMock->expects($this->any())->method('isLoggedIn')->will($this->returnValue($isLoggedIn));
        $this->checkoutSessionMock->expects($this->once())->method('getQuote')->will($this->returnValue($quoteMock));
        $this->checkoutSessionMock->expects($this->any())->method('getStepData')->will($this->returnValue($stepData));

        if ($isSetStepDataCalled) {
            $this->checkoutSessionMock->expects($this->once())
                ->method('setStepData')
                ->with(key($stepData), 'allow', false);
        } else {
            $this->checkoutSessionMock->expects($this->never())->method('setStepData');
        }

        $this->onepage->initCheckout();
    }

    public function initCheckoutDataProvider()
    {
        return [
            [['login' => ''], false, false],
            [['someStep' => ''], true, true],
            [['billing' => ''], true, false],
        ];
    }

    /**
     * @dataProvider getCheckoutMethodDataProvider
     */
    public function testGetCheckoutMethod($isLoggedIn, $quoteCheckoutMethod, $isAllowedGuestCheckout, $expected)
    {
        $this->customerSessionMock->expects($this->once())->method('isLoggedIn')->will($this->returnValue($isLoggedIn));
        /** @var \Magento\Quote\Model\Quote|\PHPUnit_Framework_MockObject_MockObject $quoteMock */
        $quoteMock = $this->getMock('Magento\Quote\Model\Quote', [], [], '', false);
        $quoteMock->expects($this->any())->method('setCheckoutMethod')->with($expected);

        $quoteMock->expects($this->any())
            ->method('getCheckoutMethod')
            ->will($this->returnValue($quoteCheckoutMethod));

        $this->checkoutHelperMock
            ->expects($this->any())
            ->method('isAllowedGuestCheckout')
            ->will($this->returnValue($isAllowedGuestCheckout));

        $this->onepage->setQuote($quoteMock);
        $this->assertEquals($expected, $this->onepage->getCheckoutMethod());
    }

    public function getCheckoutMethodDataProvider()
    {
        return [
            // isLoggedIn(), getQuote()->getCheckoutMethod(), isAllowedGuestCheckout(), expected
            [true, null, false, Onepage::METHOD_CUSTOMER],
            [false, 'something else', false, 'something else'],
            [false, Onepage::METHOD_GUEST, true, Onepage::METHOD_GUEST],
            [false, Onepage::METHOD_REGISTER, false, Onepage::METHOD_REGISTER],
        ];
    }

    public function testSaveCheckoutMethod()
    {
        $this->assertEquals(['error' => -1, 'message' => 'Invalid data'], $this->onepage->saveCheckoutMethod(null));
        /** @var \Magento\Quote\Model\Quote|\PHPUnit_Framework_MockObject_MockObject $quoteMock */
        $quoteMock = $this->getMock(
            'Magento\Quote\Model\Quote',
            ['setCheckoutMethod', '__wakeup'],
            [],
            '',
            false
        );
        $quoteMock->expects($this->once())->method('setCheckoutMethod')->with('someMethod')->will($this->returnSelf());
        $this->quoteRepositoryMock->expects($this->once())->method('save')->with($quoteMock);
        $this->checkoutSessionMock->expects($this->once())->method('setStepData')->with('billing', 'allow', true);
        $this->onepage->setQuote($quoteMock);
        $this->assertEquals([], $this->onepage->saveCheckoutMethod('someMethod'));
    }

    public function testSaveBillingInvalidData()
    {
        $this->assertEquals(['error' => -1, 'message' => 'Invalid data'], $this->onepage->saveBilling([], 0));
    }

    /**
     * @dataProvider saveBillingDataProvider
     * @SuppressWarnings(PHPMD.ExcessiveMethodLength)
     * @SuppressWarnings(PHPMD.ExcessiveParameterList)
     * @SuppressWarnings(PHPMD.NPathComplexity)
     */
    public function testSaveBilling(
        $data,
        $customerAddressId,
        $quoteCustomerId,
        $addressCustomerId,
        $isAddress,
        $validateDataResult,
        $validateResult,
        $checkoutMethod,
        $customerPassword,
        $confirmPassword,
        $validationResultMessages,
        $isEmailAvailable,
        $isVirtual,
        $getStepDataResult,
        $expected
    ) {
        $useForShipping = (int)$data['use_for_shipping'];

        $passwordHash = 'password hash';
        $this->requestMock->expects($this->any())->method('isAjax')->will($this->returnValue(false));
        $customerValidationResultMock = $this->getMock(
            'Magento\Customer\Api\Data\ValidationResultsInterface', [], [], '', false
        );
        $customerValidationResultMock
            ->expects($this->any())
            ->method('isValid')
            ->will($this->returnValue(empty($validationResultMessages)));
        $customerValidationResultMock
            ->expects($this->any())
            ->method('getMessages')
            ->will($this->returnValue($validationResultMessages));
        $this->accountManagementMock
            ->expects($this->any())
            ->method('getPasswordHash')
            ->with($customerPassword)
            ->will($this->returnValue($passwordHash));
        $this->accountManagementMock
            ->expects($this->any())
            ->method('validate')
            ->will($this->returnValue($customerValidationResultMock));
        $this->accountManagementMock
            ->expects($this->any())
            ->method('isEmailAvailable')
            ->will($this->returnValue($isEmailAvailable));
        /** @var \Magento\Quote\Model\Quote|\PHPUnit_Framework_MockObject_MockObject $quoteMock */
        $quoteMock = $this->getMock(
            'Magento\Quote\Model\Quote',
            [
                'getData',
                'getCustomerId',
                '__wakeup',
                'getBillingAddress',
                'setPasswordHash',
                'getCheckoutMethod',
                'isVirtual',
                'getShippingAddress',
                'getCustomerData',
                'collectTotals',
                'save',
                'getCustomer'
            ],
            [],
            '',
            false
        );
        $customerMock = $this->getMockForAbstractClass(
            'Magento\Framework\Api\AbstractExtensibleObject',
            [],
            '',
            false,
            true,
            true,
            ['__toArray']
        );
        $shippingAddressMock = $this->getMock(
<<<<<<< HEAD
            'Magento\Quote\Model\Quote\Address',
            ['setSameAsBilling', 'save', '__wakeup', 'unserialize'],
=======
            'Magento\Sales\Model\Quote\Address',
            [
                'setSameAsBilling',
                'save',
                'collectTotals',
                'addData',
                'setShippingMethod',
                'setCollectShippingRates'
            ],
>>>>>>> 2f89843b
            [],
            '',
            false
        );
        $quoteMock->expects($this->any())->method('getShippingAddress')->will($this->returnValue($shippingAddressMock));

        $shippingAddressMock->expects($useForShipping ? $this->any() : $this->once())
            ->method('setSameAsBilling')
            ->with($useForShipping)
            ->will($this->returnSelf());

        $expects = (!$useForShipping || ($checkoutMethod != Onepage::METHOD_REGISTER)) ? $this->once() : $this->never();
        $shippingAddressMock->expects($expects)
            ->method('save');

        $shippingAddressMock->expects($useForShipping ? $this->once() : $this->never())
            ->method('addData')
            ->will($this->returnSelf());

        $shippingAddressMock->expects($this->any())
            ->method('setSaveInAddressBook')
            ->will($this->returnSelf());

        $shippingAddressMock->expects($useForShipping ? $this->once() : $this->never())
            ->method('setShippingMethod')
            ->will($this->returnSelf());

        $shippingAddressMock->expects($useForShipping ? $this->once() : $this->never())
            ->method('setCollectShippingRates')
            ->will($this->returnSelf());

        $shippingAddressMock->expects($useForShipping ? $this->once() : $this->never())
            ->method('collectTotals');

        $quoteMock->expects($this->any())->method('setPasswordHash')->with($passwordHash);
        $quoteMock->expects($this->any())->method('getCheckoutMethod')->will($this->returnValue($checkoutMethod));
        $quoteMock->expects($this->any())->method('isVirtual')->will($this->returnValue($isVirtual));

        $addressMock = $this->getMock(
            'Magento\Quote\Model\Quote\Address',
            [
                'setSaveInAddressBook',
                'getData',
                'setEmail',
                '__wakeup',
                'importCustomerAddressData',
                'validate',
                'save'
            ],
            [],
            '',
            false
        );
        $addressMock->expects($this->any())->method('importCustomerAddressData')->will($this->returnSelf());
        $addressMock->expects($this->atLeastOnce())->method('validate')->will($this->returnValue($validateResult));
        $addressMock->expects($this->any())->method('getData')->will($this->returnValue([]));

        $quoteMock->expects($this->any())->method('getBillingAddress')->will($this->returnValue($addressMock));
        $quoteMock->expects($this->any())->method('getCustomerId')->will($this->returnValue($quoteCustomerId));

        $this->quoteRepositoryMock
            ->expects($checkoutMethod === Onepage::METHOD_REGISTER ? $this->once() : $this->never())
            ->method('save')
            ->with($quoteMock);

        $addressMock->expects($checkoutMethod === Onepage::METHOD_REGISTER ? $this->never() : $this->once())
            ->method('save');

        $quoteMock->expects($this->any())->method('getCustomer')->will($this->returnValue($customerMock));
        $data1 = [];
        $extensibleDataObjectConverterMock = $this->getMock(
            'Magento\Framework\Api\ExtensibleDataObjectConverter',
            ['toFlatArray'],
            [],
            '',
            false
        );
        $extensibleDataObjectConverterMock->expects($this->any())
            ->method('toFlatArray')
            ->with($customerMock)
            ->will($this->returnValue($data1));

        $formMock = $this->getMock('Magento\Customer\Model\Metadata\Form', [], [], '', false);
        $formMock->expects($this->atLeastOnce())->method('validateData')->will($this->returnValue($validateDataResult));

        $this->formFactoryMock->expects($this->any())->method('create')->will($this->returnValue($formMock));
        $formMock->expects($this->any())->method('prepareRequest')->will($this->returnValue($this->requestMock));
        $formMock->expects($this->any())
            ->method('extractData')
            ->with($this->requestMock)
            ->will($this->returnValue([]));
        $formMock->expects($this->any())
            ->method('validateData')
            ->with([])
            ->will($this->returnValue(false));

        $customerDataMock = $this->getMock('Magento\Customer\Api\Data\CustomerInterface', [], [], '', false);

        $this->customerBuilderMock
            ->expects($this->any())
            ->method('create')
            ->will($this->returnValue($customerDataMock));

        $this->checkoutSessionMock->expects($this->any())->method('getQuote')->will($this->returnValue($quoteMock));
        $this->checkoutSessionMock->expects($this->any())
            ->method('getStepData')
            ->will($this->returnValue($useForShipping ? true : $getStepDataResult));
        $this->checkoutSessionMock->expects($this->any())->method('setStepData')->will($this->returnSelf());
        $customerAddressMock = $this->getMockForAbstractClass(
            'Magento\Customer\Api\Data\AddressInterface',
            [],
            '',
            false
        );
        $customerAddressMock->expects($this->any())
            ->method('getCustomerId')
            ->will($this->returnValue($addressCustomerId));
        $this->addressRepositoryMock->expects($this->any())
            ->method('getById')
            ->will($isAddress ? $this->returnValue($customerAddressMock) : $this->throwException(new \Exception()));

        $websiteMock = $this->getMock('Magento\Store\Model\Website', [], [], '', false);
        $this->storeManagerMock->expects($this->any())->method('getWebsite')->will($this->returnValue($websiteMock));
        $this->assertEquals($expected, $this->onepage->saveBilling($data, $customerAddressId));
    }

    public function saveBillingDataProvider()
    {
        return [
            [
                ['use_for_shipping' => 0], // $data
                1, // $customerAddressId
                1, // $quoteCustomerId
                1, // $addressCustomerId
                true, //$isAddress
                true, // $validateDataResult
                true, // $validateResult
                Onepage::METHOD_REGISTER, // $checkoutMethod
                'password', // $customerPassword
                'password', // $confirmPassword
                [], // $validationResultMessages
                true, // $isEmailAvailable
                false, // $isVirtual
                false, // $getStepDataResult
                [], // $expected
            ],
            [
                ['use_for_shipping' => 1], // $data
                1, // $customerAddressId
                1, // $quoteCustomerId
                1, // $addressCustomerId
                true, //$isAddress
                true, // $validateDataResult
                true, // $validateResult
                Onepage::METHOD_CUSTOMER, // $checkoutMethod
                'password', // $customerPassword
                'password', // $confirmPassword
                [], // $validationResultMessages
                true, // $isEmailAvailable
                false, // $isVirtual
                false, // $getStepDataResult
                [], // $expected
            ]
        ];
    }

    public function testGetLastOrderId()
    {
        $orderIncrementId = 100001;
        $orderId = 1;
        $this->checkoutSessionMock->expects($this->once())->method('getLastOrderId')
            ->will($this->returnValue($orderId));
        $orderMock = $this->getMock('Magento\Sales\Model\Order', ['load', 'getIncrementId', '__wakeup'], [], '', false);
        $orderMock->expects($this->once())->method('load')->with($orderId)->will($this->returnSelf());
        $orderMock->expects($this->once())->method('getIncrementId')->will($this->returnValue($orderIncrementId));
        $this->orderFactoryMock->expects($this->once())->method('create')->will($this->returnValue($orderMock));
        $this->assertEquals($orderIncrementId, $this->onepage->getLastOrderId());
    }
}<|MERGE_RESOLUTION|>--- conflicted
+++ resolved
@@ -456,20 +456,16 @@
             ['__toArray']
         );
         $shippingAddressMock = $this->getMock(
-<<<<<<< HEAD
             'Magento\Quote\Model\Quote\Address',
-            ['setSameAsBilling', 'save', '__wakeup', 'unserialize'],
-=======
-            'Magento\Sales\Model\Quote\Address',
             [
                 'setSameAsBilling',
                 'save',
                 'collectTotals',
                 'addData',
                 'setShippingMethod',
-                'setCollectShippingRates'
+                'setCollectShippingRates',
+                '__wakeup'
             ],
->>>>>>> 2f89843b
             [],
             '',
             false
