--- conflicted
+++ resolved
@@ -132,12 +132,6 @@
             false
         );
         $this->storeManagerMock = $this->getMock('Magento\Store\Model\StoreManagerInterface');
-<<<<<<< HEAD
-        $this->requestMock = $this->getMock(
-            'Magento\Framework\App\RequestInterface',
-            ['isAjax', 'getModuleName', 'setModuleName', 'getActionName', 'setActionName', 'getParam', 'getCookie']
-        );
-=======
         $this->requestMock = $this->getMockBuilder('Magento\Framework\App\RequestInterface')
             ->setMethods([
                 'isAjax',
@@ -151,7 +145,6 @@
             ])
             ->getMock();
 
->>>>>>> 92552fa9
         $this->addressFactoryMock = $this->getMock('Magento\Customer\Model\AddressFactory', [], [], '', false);
         $this->formFactoryMock = $this->getMock('Magento\Customer\Model\Metadata\FormFactory', [], [], '', false);
         $this->customerFactoryMock = $this->getMock('Magento\Customer\Model\CustomerFactory', [], [], '', false);
