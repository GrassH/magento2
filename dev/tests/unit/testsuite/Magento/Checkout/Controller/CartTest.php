--- conflicted
+++ resolved
@@ -42,22 +42,10 @@
             '',
             false
         );
-<<<<<<< HEAD
-        $checkoutSessionMock->expects(
-            $this->once()
-        )->method(
-            'setContinueShoppingUrl'
-        )->with(
-            'http://some-url/index.php/product.html'
-        )->will(
-            $this->returnSelf()
-        );
-=======
         $checkoutSessionMock->expects($this->once())
             ->method('setContinueShoppingUrl')
             ->with('http://some-url/index.php/product.html')
             ->will($this->returnSelf());
->>>>>>> 412f8113
 
         $storeMock = $this->getMock('Magento\Store\Model\Store', [], [], '', false);
         $storeMock->expects($this->any())->method('getBaseUrl')->will($this->returnValue('http://some-url/'));
