--- conflicted
+++ resolved
@@ -51,26 +51,8 @@
 
     protected function setUp()
     {
-        $this->requestMock = $this->getMock(
-            '\Magento\Framework\App\RequestInterface',
-            [
-                'getRouteName',
-                'getControllerName',
-                'getParam',
-                'setActionName',
-                'getActionName',
-                'setModuleName',
-                'getModuleName',
-                'getCookie',
-<<<<<<< HEAD
-                'isAjax',
-                'isSecure',
-=======
-                'getParams',
-                'setParams'
->>>>>>> ffbeaeb9
-            ]
-        );
+        $this->requestMock = $this->getMockBuilder('Magento\Framework\App\Request\Http')
+            ->disableOriginalConstructor()->getMock();
         $objectManagerHelper = new \Magento\TestFramework\Helper\ObjectManager($this);
         /** @var \Magento\Framework\App\Helper\Context $context */
         $context = $objectManagerHelper->getObject(
