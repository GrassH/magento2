<?php
/**
 * Copyright © 2015 Magento. All rights reserved.
 * See COPYING.txt for license details.
 */

// @codingStandardsIgnoreFile

namespace Magento\Checkout\Helper;

use Magento\TestFramework\Helper\ObjectManager;
use Magento\Store\Model\ScopeInterface;

class DataTest extends \PHPUnit_Framework_TestCase
{
    /**
     * @var \PHPUnit_Framework_MockObject_MockObject|\Magento\Framework\Pricing\PriceCurrencyInterface
     */
    private $priceCurrency;

    /**
     * @var Data
     */
    private $_helper;

    /**
     * @var \PHPUnit_Framework_MockObject_MockObject
     */
    private $_transportBuilder;

    /**
     * @var \PHPUnit_Framework_MockObject_MockObject
     */
    private $_translator;

    /**
     * @var \PHPUnit_Framework_MockObject_MockObject
     */
    protected  $_checkoutSession;

    /**
     * @var \PHPUnit_Framework_MockObject_MockObject
     */
    protected  $_scopeConfig;

    /**
     * @var \PHPUnit_Framework_MockObject_MockObject
     */
    protected  $_collectionFactory;

    /**
     * @var \PHPUnit_Framework_MockObject_MockObject
     */
    protected $_eventManager;

    protected function setUp()
    {
        $objectManagerHelper = new \Magento\TestFramework\Helper\ObjectManager($this);
        $className = 'Magento\Checkout\Helper\Data';
        $arguments = $objectManagerHelper->getConstructArguments($className);
        /** @var \Magento\Framework\App\Helper\Context $context */
        $context = $arguments['context'];
        $this->_translator = $arguments['inlineTranslation'];
        $this->_eventManager = $context->getEventManager();
        $this->_scopeConfig = $context->getScopeConfig();
        $this->_scopeConfig->expects($this->any())
            ->method('getValue')
            ->will(
                $this->returnValueMap(
                    [
                        [
                            'checkout/payment_failed/template',
                            \Magento\Store\Model\ScopeInterface::SCOPE_STORE,
                            8,
                            'fixture_email_template_payment_failed'
                        ],
                        [
                            'checkout/payment_failed/receiver',
                            \Magento\Store\Model\ScopeInterface::SCOPE_STORE,
                            8,
                            'sysadmin'
                        ],
                        [
                            'trans_email/ident_sysadmin/email',
                            \Magento\Store\Model\ScopeInterface::SCOPE_STORE,
                            8,
                            'sysadmin@example.com'
                        ],
                        [
                            'trans_email/ident_sysadmin/name',
                            \Magento\Store\Model\ScopeInterface::SCOPE_STORE,
                            8,
                            'System Administrator'
                        ],
                        [
                            'checkout/payment_failed/identity',
                            \Magento\Store\Model\ScopeInterface::SCOPE_STORE,
                            8,
                            'noreply@example.com'
                        ],
                        [
                            'carriers/ground/title',
                            \Magento\Store\Model\ScopeInterface::SCOPE_STORE,
                            null,
                            'Ground Shipping'
                        ],
                        [
                            'payment/fixture-payment-method/title',
                            \Magento\Store\Model\ScopeInterface::SCOPE_STORE,
                            null,
                            'Check Money Order'
                        ],
                        [
                            'checkout/options/onepage_checkout_enabled',
                            \Magento\Store\Model\ScopeInterface::SCOPE_STORE,
                            null,
                            'One Page Checkout'
                        ]
                    ]
                )
            );

<<<<<<< HEAD
        $this->_storeManager = $this->getMockForAbstractClass('\Magento\Store\Model\StoreManagerInterface');
=======
        $this->_checkoutSession = $arguments['checkoutSession'];
        $localeDate = $arguments['localeDate'];
        $localeDate->expects($this->any())->method('date')->will($this->returnValue('Oct 02, 2013'));
>>>>>>> 92552fa9

        $this->_transportBuilder = $arguments['transportBuilder'];

        $this->priceCurrency = $arguments['priceCurrency'];

        $this->_helper = $objectManagerHelper->getObject($className, $arguments);
    }

    /**
     * @return void
     * @SuppressWarnings(PHPMD.ExcessiveMethodLength)
     */
    public function testSendPaymentFailedEmail()
    {
        $shippingAddress = new \Magento\Framework\Object(['shipping_method' => 'ground_transportation']);
        $billingAddress = new \Magento\Framework\Object(['street' => 'Fixture St']);

        $this->_transportBuilder->expects(
            $this->once()
        )->method(
            'setTemplateOptions'
        )->with(
            ['area' => \Magento\Framework\App\Area::AREA_FRONTEND, 'store' => 8]
        )->will(
            $this->returnSelf()
        );

        $this->_transportBuilder->expects(
            $this->once()
        )->method(
            'setTemplateIdentifier'
        )->with(
            'fixture_email_template_payment_failed'
        )->will(
            $this->returnSelf()
        );

        $this->_transportBuilder->expects(
            $this->once()
        )->method(
            'setFrom'
        )->with(
            'noreply@example.com'
        )->will(
            $this->returnSelf()
        );

        $this->_transportBuilder->expects(
            $this->once()
        )->method(
            'addTo'
        )->with(
            'sysadmin@example.com',
            'System Administrator'
        )->will(
            $this->returnSelf()
        );

        $this->_transportBuilder->expects(
            $this->once()
        )->method(
            'setTemplateVars'
        )->with(
            [
                'reason' => 'test message',
                'checkoutType' => 'onepage',
                'dateAndTime' => 'Oct 02, 2013',
                'customer' => 'John Doe',
                'customerEmail' => 'john.doe@example.com',
                'billingAddress' => $billingAddress,
                'shippingAddress' => $shippingAddress,
                'shippingMethod' => 'Ground Shipping',
                'paymentMethod' => 'Check Money Order',
                'items' => "Product One  x 2  USD 10<br />\nProduct Two  x 3  USD 60<br />\n",
                'total' => 'USD 70'
            ]
        )->will(
            $this->returnSelf()
        );

        $this->_transportBuilder->expects($this->once())->method('addBcc')->will($this->returnSelf());
        $this->_transportBuilder->expects(
            $this->once()
        )->method(
            'getTransport'
        )->will(
            $this->returnValue($this->getMock('Magento\Framework\Mail\TransportInterface'))
        );

        $this->_translator->expects($this->at(1))->method('suspend');
        $this->_translator->expects($this->at(1))->method('resume');

        $productOne = $this->getMock('\Magento\Catalog\Model\Product', [], [], '', false);
        $productOne->expects($this->once())->method('getName')->will($this->returnValue('Product One'));
        $productOne->expects($this->once())->method('getFinalPrice')->with(2)->will($this->returnValue(10));

        $productTwo = $this->getMock('\Magento\Catalog\Model\Product', [], [], '', false);
        $productTwo->expects($this->once())->method('getName')->will($this->returnValue('Product Two'));
        $productTwo->expects($this->once())->method('getFinalPrice')->with(3)->will($this->returnValue(60));

        $quote = new \Magento\Framework\Object(
            [
                'store_id' => 8,
                'store_currency_code' => 'USD',
                'grand_total' => 70,
                'customer_firstname' => 'John',
                'customer_lastname' => 'Doe',
                'customer_email' => 'john.doe@example.com',
                'billing_address' => $billingAddress,
                'shipping_address' => $shippingAddress,
                'payment' => new \Magento\Framework\Object(['method' => 'fixture-payment-method']),
                'all_visible_items' => [
                    new \Magento\Framework\Object(['product' => $productOne, 'qty' => 2]),
                    new \Magento\Framework\Object(['product' => $productTwo, 'qty' => 3])
                ]
            ]
        );
        $this->assertSame($this->_helper, $this->_helper->sendPaymentFailedEmail($quote, 'test message'));
    }

    /**
     * @return \PHPUnit_Framework_MockObject_MockObject
     */
    public function testGetCheckout()
    {
        $this->assertEquals($this->_checkoutSession, $this->_helper->getCheckout());
    }

    public function testGetQuote()
    {
        $quoteMock = $this->getMock('\Magento\Quote\Model\Quote', [], [], '', false);
        $this->_checkoutSession->expects($this->once())->method('getQuote')->will($this->returnValue($quoteMock));
        $this->assertEquals($quoteMock, $this->_helper->getQuote());
    }

    public function testFormatPrice()
    {
        $price = 5.5;
        $quoteMock = $this->getMock('\Magento\Quote\Model\Quote', [], [], '', false);
        $storeMock = $this->getMock(
            'Magento\Store\Model\Store',
            ['formatPrice', '__wakeup'],
            [],
            '',
            false
        );
        $this->_checkoutSession->expects($this->once())->method('getQuote')->will($this->returnValue($quoteMock));
        $quoteMock->expects($this->once())->method('getStore')->will($this->returnValue($storeMock));
        $this->priceCurrency->expects($this->once())->method('format')->will($this->returnValue('5.5'));
        $this->assertEquals('5.5', $this->_helper->formatPrice($price));
    }

    public function testConvertPrice()
    {
        $price = 5.5;
        $this->priceCurrency->expects($this->once())->method('convertAndFormat')->willReturn($price);
        $this->assertEquals(5.5, $this->_helper->convertPrice($price));
    }

    public function testCanOnepageCheckout()
    {
        $this->_scopeConfig->expects($this->once())->method('getValue')->with(
            'checkout/options/onepage_checkout_enabled',
            'store'
        )->will($this->returnValue(true));
        $this->assertTrue($this->_helper->canOnepageCheckout());
    }

    public function testIsContextCheckout()
    {
        $objectManagerHelper = new ObjectManager($this);
        $context = $objectManagerHelper->getObject(
            'Magento\Framework\App\Helper\Context'
        );
        $helper = $objectManagerHelper->getObject(
            'Magento\Checkout\Helper\Data',
            ['context' => $context]
        );
        $context->getRequest()->expects($this->once())->method('getParam')->with('context')->will(
            $this->returnValue('checkout')
        );
        $this->assertTrue($helper->isContextCheckout());
    }

    public function testIsCustomerMustBeLogged()
    {
        $this->_scopeConfig->expects($this->once())->method('isSetFlag')->with(
            'checkout/options/customer_must_be_logged',
            \Magento\Store\Model\ScopeInterface::SCOPE_STORE
        )->will($this->returnValue(true));
        $this->assertTrue($this->_helper->isCustomerMustBeLogged());
    }

    public function testGetPriceInclTax()
    {
        $itemMock = $this->getMock('Magento\Framework\Object', ['getPriceInclTax'], [], '', false);
        $itemMock->expects($this->exactly(2))->method('getPriceInclTax')->will($this->returnValue(5.5));
        $this->assertEquals(5.5, $this->_helper->getPriceInclTax($itemMock));
    }

    public function testGetPriceInclTaxWithoutTax()
    {
        $qty = 1;
        $taxAmount = 1;
        $discountTaxCompensation = 1;
        $rowTotal = 15;
        $roundPrice = 17;
        $expected = 17;
        $storeManager = $this->getMock('\Magento\Store\Model\StoreManagerInterface', [], [], '', false);
        $objectManagerHelper = new ObjectManager($this);
        $helper = $objectManagerHelper->getObject(
            '\Magento\Checkout\Helper\Data',
            [
                'storeManager' => $storeManager,
                'priceCurrency' => $this->priceCurrency,
            ]
        );
        $itemMock = $this->getMock(
            'Magento\Framework\Object',
            ['getPriceInclTax', 'getQty', 'getTaxAmount', 'getDiscountTaxCompensation', 'getRowTotal'],
            [],
            '',
            false
        );
        $itemMock->expects($this->once())->method('getPriceInclTax')->will($this->returnValue(false));
        $itemMock->expects($this->exactly(2))->method('getQty')->will($this->returnValue($qty));
        $itemMock->expects($this->never())->method('getQtyOrdered');
        $itemMock->expects($this->once())->method('getTaxAmount')->will($this->returnValue($taxAmount));
        $itemMock->expects($this->once())
            ->method('getDiscountTaxCompensation')->will($this->returnValue($discountTaxCompensation));
        $itemMock->expects($this->once())->method('getRowTotal')->will($this->returnValue($rowTotal));
        $this->priceCurrency->expects($this->once())->method('round')->with($roundPrice)->willReturn($roundPrice);
        $this->assertEquals($expected, $helper->getPriceInclTax($itemMock));
    }

    public function testGetSubtotalInclTax()
    {
        $rowTotalInclTax = 5.5;
        $expected = 5.5;
        $itemMock = $this->getMock('Magento\Framework\Object', ['getRowTotalInclTax'], [], '', false);
        $itemMock->expects($this->exactly(2))->method('getRowTotalInclTax')->will($this->returnValue($rowTotalInclTax));
        $this->assertEquals($expected, $this->_helper->getSubtotalInclTax($itemMock));
    }

    public function testGetSubtotalInclTaxNegative()
    {
        $taxAmount = 1;
        $discountTaxCompensation = 1;
        $rowTotal = 15;
        $expected = 17;
        $itemMock = $this->getMock(
            'Magento\Framework\Object',
            ['getRowTotalInclTax', 'getTaxAmount', 'getDiscountTaxCompensation', 'getRowTotal'],
            [],
            '',
            false
        );
        $itemMock->expects($this->once())->method('getRowTotalInclTax')->will($this->returnValue(false));
        $itemMock->expects($this->once())->method('getTaxAmount')->will($this->returnValue($taxAmount));
        $itemMock->expects($this->once())
            ->method('getDiscountTaxCompensation')->will($this->returnValue($discountTaxCompensation));
        $itemMock->expects($this->once())->method('getRowTotal')->will($this->returnValue($rowTotal));
        $this->assertEquals($expected, $this->_helper->getSubtotalInclTax($itemMock));
    }

    public function testGetBasePriceInclTaxWithoutQty()
    {
        $storeManager = $this->getMock('\Magento\Store\Model\StoreManagerInterface', [], [], '', false);
        $objectManagerHelper = new ObjectManager($this);
        $helper = $objectManagerHelper->getObject(
            '\Magento\Checkout\Helper\Data',
            [
                'storeManager' => $storeManager,
                'priceCurrency' => $this->priceCurrency,
            ]
        );
        $itemMock = $this->getMock('Magento\Framework\Object', ['getQty'], [], '', false);
        $itemMock->expects($this->once())->method('getQty');
        $this->priceCurrency->expects($this->once())->method('round');
        $helper->getPriceInclTax($itemMock);
    }

    public function testGetBasePriceInclTax()
    {
        $storeManager = $this->getMock('\Magento\Store\Model\StoreManagerInterface', [], [], '', false);
        $objectManagerHelper = new ObjectManager($this);
        $helper = $objectManagerHelper->getObject(
            '\Magento\Checkout\Helper\Data',
            [
                'storeManager' => $storeManager,
                'priceCurrency' => $this->priceCurrency,
            ]
        );
        $itemMock = $this->getMock('Magento\Framework\Object', ['getQty', 'getQtyOrdered'], [], '', false);
        $itemMock->expects($this->once())->method('getQty')->will($this->returnValue(false));
        $itemMock->expects($this->exactly(2))->method('getQtyOrdered')->will($this->returnValue(5.5));
        $this->priceCurrency->expects($this->once())->method('round');
        $helper->getBasePriceInclTax($itemMock);
    }

    public function testGetBaseSubtotalInclTax()
    {
        $itemMock = $this->getMock(
            'Magento\Framework\Object',
            ['getBaseTaxAmount', 'getBaseDiscountTaxCompensation', 'getBaseRowTotal'],
            [],
            '',
            false
        );
        $itemMock->expects($this->once())->method('getBaseTaxAmount');
        $itemMock->expects($this->once())->method('getBaseDiscountTaxCompensation');
        $itemMock->expects($this->once())->method('getBaseRowTotal');
        $this->_helper->getBaseSubtotalInclTax($itemMock);
    }

    public function testIsAllowedGuestCheckoutWithoutStore()
    {
        $quoteMock = $this->getMock('\Magento\Quote\Model\Quote', [], [], '', false);
        $store = null;
        $quoteMock->expects($this->once())->method('getStoreId')->will($this->returnValue(1));
        $this->_scopeConfig->expects($this->once())
            ->method('isSetFlag')
            ->will($this->returnValue(true));
        $this->assertTrue($this->_helper->isAllowedGuestCheckout($quoteMock, $store));
    }
}<|MERGE_RESOLUTION|>--- conflicted
+++ resolved
@@ -120,13 +120,9 @@
                 )
             );
 
-<<<<<<< HEAD
-        $this->_storeManager = $this->getMockForAbstractClass('\Magento\Store\Model\StoreManagerInterface');
-=======
         $this->_checkoutSession = $arguments['checkoutSession'];
         $localeDate = $arguments['localeDate'];
         $localeDate->expects($this->any())->method('date')->will($this->returnValue('Oct 02, 2013'));
->>>>>>> 92552fa9
 
         $this->_transportBuilder = $arguments['transportBuilder'];
 
