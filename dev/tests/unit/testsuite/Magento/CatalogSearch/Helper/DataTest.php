<?php
/**
 * Copyright © 2015 Magento. All rights reserved.
 * See COPYING.txt for license details.
 */
namespace Magento\CatalogSearch\Helper;

/**
 * Unit test for \Magento\CatalogSearch\Helper\Data
 */
class DataTest extends \PHPUnit_Framework_TestCase
{
    /**
     * @var \Magento\CatalogSearch\Helper\Data
     */
    protected $_model;

    /**
     * @var \Magento\Framework\App\Config\ScopeConfigInterface | \PHPUnit_Framework_MockObject_MockObject
     */
    protected $_scopeConfigMock;

<<<<<<< HEAD
    public function setUp()
    {
        $objectManagerHelper = new \Magento\TestFramework\Helper\ObjectManager($this);
        $className = 'Magento\CatalogSearch\Helper\Data';
        $arguments = $objectManagerHelper->getConstructArguments($className);
        /** @var \Magento\Framework\App\Helper\Context $context */
        $context = $arguments['context'];
        $this->_scopeConfigMock = $context->getScopeConfig();
        $this->_model = $objectManagerHelper->getObject($className, $arguments);
=======
    /**
     * @var \Magento\Framework\Escaper|\PHPUnit_Framework_MockObject_MockObject
     */
    protected $_escaperMock;

    /**
     * @var \Magento\Framework\Filter\FilterManager|\PHPUnit_Framework_MockObject_MockObject
     */
    protected $_filterManagerMock;

    /**
     * @var \Magento\Store\Model\StoreManagerInterface|\PHPUnit_Framework_MockObject_MockObject
     */
    protected $_storeManagerMock;

    public function setUp()
    {
        $this->_contextMock = $this->getMock('Magento\Framework\App\Helper\Context', [], [], '', false);
        $this->_stringMock = $this->getMock('Magento\Framework\Stdlib\String');
        $this->_queryFactoryMock = $this->getMock('Magento\Search\Model\QueryFactory', [], [], '', false);
        $this->_scopeConfigMock = $this->getMock('Magento\Framework\App\Config\ScopeConfigInterface');
        $this->_escaperMock = $this->getMock('Magento\Framework\Escaper');
        $this->_filterManagerMock = $this->getMock('Magento\Framework\Filter\FilterManager', [], [], '', false);
        $this->_storeManagerMock = $this->getMock('Magento\Store\Model\StoreManagerInterface');

        $this->_model = new \Magento\CatalogSearch\Helper\Data(
            $this->_contextMock,
            $this->_stringMock,
            $this->_scopeConfigMock,
            $this->_queryFactoryMock,
            $this->_escaperMock,
            $this->_filterManagerMock,
            $this->_storeManagerMock
        );
>>>>>>> baadf057
    }

    /**
     * @param null|string $expected
     * @param array $data
     * @dataProvider prepareIndexdataDataProvider
     */
    public function testPrepareIndexdata($expected, array $data)
    {
        $this->assertEquals($expected, $this->_model->prepareIndexdata($data['index'], $data['separator']));
    }

    public function testGetMinQueryLength()
    {
        $return = 'some_value';
        $this->_scopeConfigMock->expects($this->once())
            ->method('getValue')
            ->with(
                \Magento\Search\Model\Query::XML_PATH_MIN_QUERY_LENGTH,
                \Magento\Store\Model\ScopeInterface::SCOPE_STORE,
                null
            )
            ->will($this->returnValue($return));
        $this->assertEquals($return, $this->_model->getMinQueryLength());
    }

    public function testGetMaxQueryLength()
    {
        $return = 'some_value';
        $this->_scopeConfigMock->expects($this->once())
            ->method('getValue')
            ->with(
                \Magento\Search\Model\Query::XML_PATH_MAX_QUERY_LENGTH,
                \Magento\Store\Model\ScopeInterface::SCOPE_STORE,
                null
            )
            ->will($this->returnValue($return));
        $this->assertEquals($return, $this->_model->getMaxQueryLength());
    }

    /**
     * @return array
     */
    public function prepareIndexdataDataProvider()
    {
        return [
            [
                null,
                [
                    'index' => [],
                    'separator' => '--'
                ],
            ],
            [
                'element1--element2--element3--element4',
                [
                    'index' => [
                        'element1',
                        'element2',
                        [
                            'element3',
                            'element4',
                        ],
                    ],
                    'separator' => '--'
                ]
            ]
        ];
    }
}<|MERGE_RESOLUTION|>--- conflicted
+++ resolved
@@ -20,7 +20,6 @@
      */
     protected $_scopeConfigMock;
 
-<<<<<<< HEAD
     public function setUp()
     {
         $objectManagerHelper = new \Magento\TestFramework\Helper\ObjectManager($this);
@@ -30,42 +29,6 @@
         $context = $arguments['context'];
         $this->_scopeConfigMock = $context->getScopeConfig();
         $this->_model = $objectManagerHelper->getObject($className, $arguments);
-=======
-    /**
-     * @var \Magento\Framework\Escaper|\PHPUnit_Framework_MockObject_MockObject
-     */
-    protected $_escaperMock;
-
-    /**
-     * @var \Magento\Framework\Filter\FilterManager|\PHPUnit_Framework_MockObject_MockObject
-     */
-    protected $_filterManagerMock;
-
-    /**
-     * @var \Magento\Store\Model\StoreManagerInterface|\PHPUnit_Framework_MockObject_MockObject
-     */
-    protected $_storeManagerMock;
-
-    public function setUp()
-    {
-        $this->_contextMock = $this->getMock('Magento\Framework\App\Helper\Context', [], [], '', false);
-        $this->_stringMock = $this->getMock('Magento\Framework\Stdlib\String');
-        $this->_queryFactoryMock = $this->getMock('Magento\Search\Model\QueryFactory', [], [], '', false);
-        $this->_scopeConfigMock = $this->getMock('Magento\Framework\App\Config\ScopeConfigInterface');
-        $this->_escaperMock = $this->getMock('Magento\Framework\Escaper');
-        $this->_filterManagerMock = $this->getMock('Magento\Framework\Filter\FilterManager', [], [], '', false);
-        $this->_storeManagerMock = $this->getMock('Magento\Store\Model\StoreManagerInterface');
-
-        $this->_model = new \Magento\CatalogSearch\Helper\Data(
-            $this->_contextMock,
-            $this->_stringMock,
-            $this->_scopeConfigMock,
-            $this->_queryFactoryMock,
-            $this->_escaperMock,
-            $this->_filterManagerMock,
-            $this->_storeManagerMock
-        );
->>>>>>> baadf057
     }
 
     /**
