<?php
/**
 * Copyright © 2015 Magento. All rights reserved.
 * See COPYING.txt for license details.
 */

namespace Magento\Setup\Model;

use Magento\Framework\App\DeploymentConfig\DbConfig;
use Magento\Framework\App\DeploymentConfig\EncryptConfig;
use Magento\Framework\App\Filesystem\DirectoryList;
use Magento\Framework\Filesystem\DriverPool;

/**
 * @SuppressWarnings(PHPMD.TooManyFields)
 * @SuppressWarnings(PHPMD.CouplingBetweenObjects)
 */
class InstallerTest extends \PHPUnit_Framework_TestCase
{
    /**
     * @var \Magento\Setup\Model\Installer
     */
    private $object;

    /**
     * @var \Magento\Setup\Model\FilePermissions|\PHPUnit_Framework_MockObject_MockObject
     */
    private $filePermissions;

    /**
     * @var \Magento\Framework\App\DeploymentConfig\Writer|\PHPUnit_Framework_MockObject_MockObject
     */
    private $configWriter;

    /**
     * @var \Magento\Framework\App\DeploymentConfig|\PHPUnit_Framework_MockObject_MockObject
     */
    private $config;

    /**
     * @var \Magento\Framework\Module\ModuleListInterface|\PHPUnit_Framework_MockObject_MockObject
     */
    private $moduleList;

    /**
     * @var \Magento\Framework\Module\ModuleList\Loader|\PHPUnit_Framework_MockObject_MockObject
     */
    private $moduleLoader;

    /**
     * @var \Magento\Framework\App\Filesystem\DirectoryList|\PHPUnit_Framework_MockObject_MockObject
     */
    private $directoryList;

    /**
     * @var \Magento\Setup\Model\AdminAccountFactory|\PHPUnit_Framework_MockObject_MockObject
     */
    private $adminFactory;

    /**
     * @var \Magento\Setup\Model\LoggerInterface|\PHPUnit_Framework_MockObject_MockObject
     */
    private $logger;

    /**
     * @var \Magento\Framework\Math\Random|\PHPUnit_Framework_MockObject_MockObject
     */
    private $random;

    /**
     * @var \PHPUnit_Framework_MockObject_MockObject
     */
    private $connection;

    /**
     * @var \Magento\Framework\App\MaintenanceMode|\PHPUnit_Framework_MockObject_MockObject
     */
    private $maintenanceMode;

    /**
     * @var \Magento\Framework\Filesystem|\PHPUnit_Framework_MockObject_MockObject
     */
    private $filesystem;

    /**
     * @var \Magento\Setup\Model\SampleData|\PHPUnit_Framework_MockObject_MockObject
     */
    private $sampleData;

    /**
     * @var \PHPUnit_Framework_MockObject_MockObject
     */
    private $objectManager;

    /**
     * Sample DB configuration segment
     *
     * @var array
     */
    private static $dbConfig = [
        DbConfig::KEY_PREFIX => '',
        'connection' => [
            'default' => [
                DbConfig::KEY_HOST => '127.0.0.1',
                DbConfig::KEY_NAME => 'magento',
                DbConfig::KEY_USER => 'magento',
                DbConfig::KEY_PASS => '',
            ],
        ],
    ];

    /**
     * @var \Magento\Framework\App\Resource|\PHPUnit_Framework_MockObject_MockObject
     */
    private $resourceMock;

    protected function setUp()
    {
        $this->filePermissions = $this->getMock('Magento\Setup\Model\FilePermissions', [], [], '', false);
        $this->configWriter = $this->getMock('Magento\Framework\App\DeploymentConfig\Writer', [], [], '', false);
        $this->config = $this->getMock('Magento\Framework\App\DeploymentConfig', [], [], '', false);

        $this->moduleList = $this->getMockForAbstractClass('Magento\Framework\Module\ModuleListInterface');
        $this->moduleList->expects($this->any())->method('getOne')->willReturn(
            ['setup_version' => '2.0.0']
        );
        $this->moduleList->expects($this->any())->method('getNames')->willReturn(
            ['Foo_One', 'Bar_Two']
        );
        $this->moduleLoader = $this->getMock('Magento\Framework\Module\ModuleList\Loader', [], [], '', false);
        $allModules = [
            'Foo_One' => [],
            'Bar_Two' => [],
        ];
        $this->moduleLoader->expects($this->any())->method('load')->willReturn($allModules);
        $this->directoryList = $this->getMock('Magento\Framework\App\Filesystem\DirectoryList', [], [], '', false);
        $this->adminFactory = $this->getMock('Magento\Setup\Model\AdminAccountFactory', [], [], '', false);
        $this->logger = $this->getMockForAbstractClass('Magento\Setup\Model\LoggerInterface');
        $this->random = $this->getMock('Magento\Framework\Math\Random', [], [], '', false);
        $this->connection = $this->getMockForAbstractClass('Magento\Framework\DB\Adapter\AdapterInterface');
        $this->maintenanceMode = $this->getMock('Magento\Framework\App\MaintenanceMode', [], [], '', false);
        $this->filesystem = $this->getMock('Magento\Framework\Filesystem', [], [], '', false);
        $this->sampleData = $this->getMock('Magento\Setup\Model\SampleData', [], [], '', false);
        $this->objectManager = $this->getMockForAbstractClass('Magento\Framework\ObjectManagerInterface');
        $this->resourceMock = $this->getMock('Magento\Framework\App\Resource', [], [], '', false);
        $this->object = $this->createObject();
    }

    /**
     * Instantiates the object with mocks
     *
     * @param \PHPUnit_Framework_MockObject_MockObject|bool $connectionFactory
     * @param \PHPUnit_Framework_MockObject_MockObject|bool $objectManagerProvider
     * @return Installer
     */
    private function createObject($connectionFactory = false, $objectManagerProvider = false)
    {
        if (!$connectionFactory) {
            $connectionFactory = $this->getMock('Magento\Setup\Module\ConnectionFactory', [], [], '', false);
            $connectionFactory->expects($this->any())->method('create')->willReturn($this->connection);
        }
        if (!$objectManagerProvider) {
            $objectManagerProvider = $this->getMock('Magento\Setup\Model\ObjectManagerProvider', [], [], '', false);
            $objectManagerProvider->expects($this->any())->method('get')->willReturn($this->objectManager);
        }
        return new Installer(
            $this->filePermissions,
            $this->configWriter,
            $this->config,
            $this->moduleList,
            $this->moduleLoader,
            $this->directoryList,
            $this->adminFactory,
            $this->logger,
            $this->random,
            $connectionFactory,
            $this->maintenanceMode,
            $this->filesystem,
            $this->sampleData,
<<<<<<< HEAD
            $objectManagerFactory,
            $this->resourceMock
=======
            $objectManagerProvider
>>>>>>> d9b94678
        );
    }

    public function testInstall()
    {
        $request = [
            DeploymentConfigMapper::KEY_DB_HOST => '127.0.0.1',
            DeploymentConfigMapper::KEY_DB_NAME => 'magento',
            DeploymentConfigMapper::KEY_DB_USER => 'magento',
            DeploymentConfigMapper::KEY_ENCRYPTION_KEY => 'encryption_key',
            DeploymentConfigMapper::KEY_BACKEND_FRONTNAME => 'backend',
        ];
        $this->config->expects($this->atLeastOnce())->method('isAvailable')->willReturn(true);
        $this->config->expects($this->any())->method('getSegment')->will($this->returnValueMap([
            [DbConfig::CONFIG_KEY, self::$dbConfig],
            [EncryptConfig::CONFIG_KEY, [EncryptConfig::KEY_ENCRYPTION_KEY => 'encryption_key']]
        ]));

        $setup = $this->getMock('Magento\Setup\Module\Setup', [], [], '', false);
        $table = $this->getMock('Magento\Framework\DB\Ddl\Table', [], [], '', false);
        $connection = $this->getMockForAbstractClass('Magento\Framework\DB\Adapter\AdapterInterface');
        $setup->expects($this->any())->method('getConnection')->willReturn($connection);
        $table->expects($this->any())->method('addColumn')->willReturn($table);
        $table->expects($this->any())->method('setComment')->willReturn($table);
        $connection->expects($this->any())->method('newTable')->willReturn($table);
        $this->resourceMock->expects($this->any())->method('getConnection')->willReturn($connection);
        $dataSetup = $this->getMock('Magento\Setup\Module\DataSetup', [], [], '', false);
        $cacheManager = $this->getMock('Magento\Framework\App\Cache\Manager', [], [], '', false);
        $cacheManager->expects($this->once())->method('getAvailableTypes')->willReturn(['foo', 'bar']);
        $cacheManager->expects($this->once())->method('setEnabled')->willReturn(['foo', 'bar']);
        $this->objectManager->expects($this->any())
            ->method('create')
            ->will($this->returnValueMap([
                ['Magento\Setup\Module\Setup', ['resource' => $this->resourceMock], $setup],
                ['Magento\Setup\Module\DataSetup', [], $dataSetup],
                ['Magento\Framework\App\Cache\Manager', [], $cacheManager],
            ]));
        $this->adminFactory->expects($this->once())->method('create')->willReturn(
            $this->getMock('Magento\Setup\Model\AdminAccount', [], [], '', false)
        );

        $this->logger->expects($this->at(0))->method('log')->with('Starting Magento installation:');
        $this->logger->expects($this->at(1))->method('log')->with('File permissions check...');
        // at(2) invokes logMeta()
        $this->logger->expects($this->at(3))->method('log')->with('Enabling Maintenance Mode...');
        // at(4) - logMeta and so on...
        $this->logger->expects($this->at(5))->method('log')->with('Installing deployment configuration...');
        $this->logger->expects($this->at(7))->method('log')->with('Installing database schema:');
        $this->logger->expects($this->at(9))->method('log')->with("Module 'Foo_One':");
        $this->logger->expects($this->at(11))->method('log')->with("Module 'Bar_Two':");
        $this->logger->expects($this->at(13))->method('log')->with('Schema post-updates:');
        $this->logger->expects($this->at(14))->method('log')->with("Module 'Foo_One':");
        $this->logger->expects($this->at(16))->method('log')->with("Module 'Bar_Two':");
        $this->logger->expects($this->at(19))->method('log')->with('Installing user configuration...');
        $this->logger->expects($this->at(21))->method('log')->with('Installing data...');
        $this->logger->expects($this->at(22))->method('log')->with('Data install/update:');
        $this->logger->expects($this->at(23))->method('log')->with("Module 'Foo_One':");
        $this->logger->expects($this->at(25))->method('log')->with("Module 'Bar_Two':");
        $this->logger->expects($this->at(28))->method('log')->with('Installing admin user...');
        $this->logger->expects($this->at(30))->method('log')->with('Enabling caches:');
        $this->logger->expects($this->at(31))->method('log')->with('Current status:');
        $this->logger->expects($this->at(34))->method('log')->with('Disabling Maintenance Mode:');
        $this->logger->expects($this->at(36))->method('log')->with('Post installation file permissions check...');
        $this->logger->expects($this->once())->method('logSuccess')->with('Magento installation complete.');
        $this->object->install($request);
    }

    public function testCheckInstallationFilePermissions()
    {
        $this->filePermissions
            ->expects($this->once())
            ->method('getMissingWritableDirectoriesForInstallation')
            ->willReturn([]);
        $this->object->checkInstallationFilePermissions();
    }

    /**
     * @expectedException \Exception
     * @expectedExceptionMessage Missing writing permissions to the following directories: 'foo' 'bar'
     */
    public function testCheckInstallationFilePermissionsError()
    {
        $this->filePermissions
            ->expects($this->once())
            ->method('getMissingWritableDirectoriesForInstallation')
            ->willReturn(['foo', 'bar']);
        $this->object->checkInstallationFilePermissions();
    }

    public function testCheckApplicationFilePermissions()
    {
        $this->filePermissions
            ->expects($this->once())
            ->method('getUnnecessaryWritableDirectoriesForApplication')
            ->willReturn(['foo', 'bar']);
        $expectedMessage = "For security, remove write permissions from these directories: 'foo' 'bar'";
        $this->logger->expects($this->once())->method('log')->with($expectedMessage);
        $this->object->checkApplicationFilePermissions();
        $this->assertSame(['message' => [$expectedMessage]], $this->object->getInstallInfo());
    }

    public function testUninstall()
    {
        $this->config->expects($this->once())->method('isAvailable')->willReturn(false);
        $varDir = $this->getMockForAbstractClass('Magento\Framework\Filesystem\Directory\WriteInterface');
        $varDir->expects($this->once())->method('getAbsolutePath')->willReturn('/var');
        $staticDir = $this->getMockForAbstractClass('Magento\Framework\Filesystem\Directory\WriteInterface');
        $staticDir->expects($this->once())->method('getAbsolutePath')->willReturn('/static');
        $configDir = $this->getMockForAbstractClass('Magento\Framework\Filesystem\Directory\WriteInterface');
        $configDir->expects($this->once())->method('getAbsolutePath')->willReturn('/config/config.php');
        $this->filesystem
            ->expects($this->any())
            ->method('getDirectoryWrite')
            ->will($this->returnValueMap([
                [DirectoryList::VAR_DIR, DriverPool::FILE, $varDir],
                [DirectoryList::STATIC_VIEW, DriverPool::FILE, $staticDir],
                [DirectoryList::CONFIG, DriverPool::FILE, $configDir],
            ]));
        $this->logger->expects($this->at(0))->method('log')->with('Starting Magento uninstallation:');
        $this->logger
            ->expects($this->at(1))
            ->method('log')
            ->with('No database connection defined - skipping database cleanup');
        $this->logger->expects($this->at(2))->method('log')->with('File system cleanup:');
        $this->logger
            ->expects($this->at(3))
            ->method('log')
            ->with("The directory '/var' doesn't exist - skipping cleanup");
        $this->logger
            ->expects($this->at(4))
            ->method('log')
            ->with("The directory '/static' doesn't exist - skipping cleanup");
        $this->logger
            ->expects($this->at(5))
            ->method('log')
            ->with("The file '/config/config.php' doesn't exist - skipping cleanup");
        $this->logger->expects($this->once())->method('logSuccess')->with('Magento uninstallation complete.');

        $this->object->uninstall();
    }

    public function testCleanupDb()
    {
        $this->config->expects($this->once())->method('isAvailable')->willReturn(true);
        $this->config->expects($this->once())
            ->method('getSegment')
            ->with(DbConfig::CONFIG_KEY)
            ->willReturn(self::$dbConfig);
        $this->connection->expects($this->at(0))->method('quoteIdentifier')->with('magento')->willReturn('`magento`');
        $this->connection->expects($this->at(1))->method('query')->with('DROP DATABASE IF EXISTS `magento`');
        $this->connection->expects($this->at(2))->method('query')->with('CREATE DATABASE IF NOT EXISTS `magento`');
        $this->logger->expects($this->once())->method('log')->with('Recreating database `magento`');
        $this->object->cleanupDb();
    }

    public function testCheckDatabaseConnection()
    {
        $this->connection
            ->expects($this->once())
            ->method('fetchOne')
            ->with('SELECT version()')
            ->willReturn('5.6.0-0ubuntu0.12.04.1');
        $this->assertEquals(true, $this->object->checkDatabaseConnection('name', 'host', 'user', 'password'));
    }

    /**
     * @expectedException \Magento\Setup\Exception
     * @expectedExceptionMessage Database connection failure.
     */
    public function testCheckDatabaseConnectionFailed()
    {
        $connectionFactory = $this->getMock('Magento\Setup\Module\ConnectionFactory', [], [], '', false);
        $connectionFactory->expects($this->once())->method('create')->willReturn(false);
        $object = $this->createObject($connectionFactory);
        $object->checkDatabaseConnection('name', 'host', 'user', 'password');
    }

    /**
     * @expectedException \Magento\Setup\Exception
     * @expectedExceptionMessage Sorry, but we support MySQL version
     */
    public function testCheckDatabaseConnectionIncompatible()
    {
        $this->connection
            ->expects($this->once())
            ->method('fetchOne')
            ->with('SELECT version()')
            ->willReturn('5.5.40-0ubuntu0.12.04.1');
        $this->object->checkDatabaseConnection('name', 'host', 'user', 'password');
    }
}<|MERGE_RESOLUTION|>--- conflicted
+++ resolved
@@ -177,12 +177,8 @@
             $this->maintenanceMode,
             $this->filesystem,
             $this->sampleData,
-<<<<<<< HEAD
-            $objectManagerFactory,
+            $objectManagerProvider,
             $this->resourceMock
-=======
-            $objectManagerProvider
->>>>>>> d9b94678
         );
     }
 
