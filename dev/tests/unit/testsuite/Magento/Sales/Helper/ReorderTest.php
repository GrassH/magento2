--- conflicted
+++ resolved
@@ -42,16 +42,7 @@
             ->setMethods(['getValue'])
             ->disableOriginalConstructor()
             ->getMock();
-<<<<<<< HEAD
-
-        $storeManagerMock = $this->getMockBuilder('Magento\Store\Model\StoreManagerInterface')
-            ->disableOriginalConstructor()
-            ->getMock();
-
-        $appStateMock = $this->getMockBuilder('Magento\Framework\App\State')
-=======
         $contextMock = $this->getMockBuilder('Magento\Framework\App\Helper\Context')
->>>>>>> 92552fa9
             ->disableOriginalConstructor()
             ->getMock();
         $contextMock->expects($this->any())
