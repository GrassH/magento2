--- conflicted
+++ resolved
@@ -42,16 +42,7 @@
             ->setMethods(['getValue'])
             ->disableOriginalConstructor()
             ->getMock();
-<<<<<<< HEAD
         $contextMock = $this->getMockBuilder('Magento\Framework\App\Helper\Context')
-=======
-
-        $storeManagerMock = $this->getMockBuilder('Magento\Store\Model\StoreManagerInterface')
-            ->disableOriginalConstructor()
-            ->getMock();
-
-        $appStateMock = $this->getMockBuilder('Magento\Framework\App\State')
->>>>>>> baadf057
             ->disableOriginalConstructor()
             ->getMock();
         $contextMock->expects($this->any())
