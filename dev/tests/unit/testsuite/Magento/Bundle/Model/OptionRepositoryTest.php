<?php
/**
 *
 * Copyright © 2015 Magento. All rights reserved.
 * See COPYING.txt for license details.
 */
namespace Magento\Bundle\Model;

class OptionRepositoryTest extends \PHPUnit_Framework_TestCase
{
    /**
     * @var \Magento\Bundle\Model\OptionRepository
     */
    protected $model;

    /**
     * @var \PHPUnit_Framework_MockObject_MockObject
     */
    protected $productRepositoryMock;

    /**
     * @var \PHPUnit_Framework_MockObject_MockObject
     */
    protected $typeMock;

    /**
     * @var \PHPUnit_Framework_MockObject_MockObject
     */
    protected $optionBuilderMock;

    /**
     * @var \PHPUnit_Framework_MockObject_MockObject
     */
    protected $optionResourceMock;

    /**
     * @var \PHPUnit_Framework_MockObject_MockObject
     */
    protected $storeManagerMock;

    /**
     * @var \PHPUnit_Framework_MockObject_MockObject
     */
    protected $linkManagementMock;

    /**
     * @var \Magento\TestFramework\Helper\ObjectManager
     */
    protected $objectManager;

    /**
     * @var \PHPUnit_Framework_MockObject_MockObject
     */
    protected $optionListMock;

    /**
     * @var \PHPUnit_Framework_MockObject_MockObject
     */
    protected $linkListMock;

    protected function setUp()
    {
        $this->objectManager = new \Magento\TestFramework\Helper\ObjectManager($this);
        $this->productRepositoryMock = $this->getMock('\Magento\Catalog\Api\ProductRepositoryInterface');
        $this->typeMock = $this->getMock('\Magento\Bundle\Model\Product\Type', [], [], '', false);
        $this->optionBuilderMock = $this->getMock(
            '\Magento\Bundle\Api\Data\OptionDataBuilder',
            ['populateWithArray', 'setOptionId', 'setTitle', 'setSku', 'setProductLinks', 'create'],
            [],
            '',
            false
        );
        $this->linkBuilderMock = $this->getMock(
            '\Magento\Bundle\Api\Data\LinkDataBuilder',
            ['populateWithArray', 'setIsDefault', 'setQty', 'setIsDefined', 'setPrice', 'setPriceType', 'create'],
            [],
            '',
            false
        );
        $this->optionResourceMock = $this->getMock(
            '\Magento\Bundle\Model\Resource\Option',
            ['delete', '__wakeup', 'save'],
            [],
            '',
            false
        );
        $this->storeManagerMock = $this->getMock('\Magento\Store\Model\StoreManagerInterface');
        $this->linkManagementMock = $this->getMock('\Magento\Bundle\Api\ProductLinkManagementInterface');
        $this->optionListMock = $this->getMock('\Magento\Bundle\Model\Product\OptionList', [], [], '', false);
        $this->linkListMock = $this->getMock('\Magento\Bundle\Model\Product\LinksList', [], [], '', false);

        $this->model = new \Magento\Bundle\Model\OptionRepository(
            $this->productRepositoryMock,
            $this->typeMock,
            $this->optionBuilderMock,
            $this->optionResourceMock,
            $this->storeManagerMock,
            $this->linkManagementMock,
            $this->optionListMock,
            $this->linkListMock
        );
    }

    /**
     * @expectedException \Magento\Webapi\Exception
     * @expectedExceptionMessage Only implemented for bundle product
     */
    public function testGetThrowsExceptionIfProductIsSimple()
    {
        $productSku = 'sku';
        $productMock = $this->getMock('\Magento\Catalog\Api\Data\ProductInterface');
        $productMock->expects($this->once())
            ->method('getTypeId')
            ->willReturn(\Magento\Catalog\Model\Product\Type::TYPE_SIMPLE);
        $this->productRepositoryMock->expects($this->once())
            ->method('get')
            ->with($productSku)
            ->willReturn($productMock);
        $this->model->get($productSku, 100);
    }

    /**
     * @expectedException \Magento\Framework\Exception\NoSuchEntityException
     * @expectedExceptionMessage Requested option doesn't exist
     */
    public function testGetThrowsExceptionIfOptionDoesNotExist()
    {
        $productSku = 'sku';
        $optionId = 100;
        $productMock = $this->getMock('\Magento\Catalog\Api\Data\ProductInterface');
        $productMock->expects($this->once())
            ->method('getTypeId')
            ->willReturn(\Magento\Catalog\Model\Product\Type::TYPE_BUNDLE);
        $this->productRepositoryMock->expects($this->once())
            ->method('get')
            ->with($productSku)
            ->willReturn($productMock);

        $optCollectionMock = $this->getMock('\Magento\Bundle\Model\Resource\Option\Collection', [], [], '', false);
        $this->typeMock->expects($this->once())
            ->method('getOptionsCollection')
            ->with($productMock)
            ->willReturn($optCollectionMock);
        $optionMock = $this->getMock('\Magento\Bundle\Model\Option', [], [], '', false);
        $optCollectionMock->expects($this->once())->method('getItemById')->with($optionId)->willReturn($optionMock);
        $optionMock->expects($this->once())->method('getId')->willReturn(null);

        $this->model->get($productSku, $optionId);
    }

    public function testGet()
    {
        $productSku = 'sku';
        $optionId = 100;
        $optionData = ['title' => 'option title'];

        $productMock = $this->getMock(
            '\Magento\Catalog\Model\Product',
            ['getTypeId', 'getTypeInstance', 'getStoreId', 'getPriceType', '__wakeup', 'getSku'],
            [],
            '',
            false
        );
        $productMock->expects($this->once())
            ->method('getTypeId')
            ->willReturn(\Magento\Catalog\Model\Product\Type::TYPE_BUNDLE);
        $productMock->expects($this->once())->method('getSku')->willReturn($productSku);

        $this->productRepositoryMock->expects($this->once())
            ->method('get')
            ->with($productSku)
            ->willReturn($productMock);

        $optCollectionMock = $this->getMock('\Magento\Bundle\Model\Resource\Option\Collection', [], [], '', false);
        $this->typeMock->expects($this->once())
            ->method('getOptionsCollection')
            ->with($productMock)
            ->willReturn($optCollectionMock);
        $optionMock = $this->getMock('\Magento\Bundle\Model\Option', [], [], '', false);
        $optCollectionMock->expects($this->once())->method('getItemById')->with($optionId)->willReturn($optionMock);

        $optionMock->expects($this->exactly(2))->method('getId')->willReturn(1);
        $optionMock->expects($this->exactly(2))->method('getTitle')->willReturn($optionData['title']);
        $optionMock->expects($this->once())->method('getData')->willReturn($optionData);

        $linkMock = ['item'];
        $this->linkListMock->expects($this->once())->method('getItems')->with($productMock, 100)->willReturn($linkMock);

        $this->optionBuilderMock->expects($this->once())
            ->method('populateWithArray')
            ->with($optionData)
            ->willReturnSelf();
        $this->optionBuilderMock->expects($this->once())->method('setOptionId')->with(1)->willReturnSelf();
        $this->optionBuilderMock->expects($this->once())
            ->method('setTitle')
            ->with($optionData['title'])
            ->willReturnSelf();
        $this->optionBuilderMock->expects($this->once())->method('setSku')->with()->willReturnSelf();
        $this->optionBuilderMock->expects($this->once())
            ->method('setProductLinks')
            ->with($linkMock)
            ->willReturnSelf();

        $newOptionMock = $this->getMock('\Magento\Bundle\Api\Data\OptionInterface');
        $this->optionBuilderMock->expects($this->once())->method('create')->willReturn($newOptionMock);

        $this->assertEquals($newOptionMock, $this->model->get($productSku, $optionId));
    }

    public function testDelete()
    {
        $optionMock = $this->getMock('\Magento\Bundle\Model\Option', [], [], '', false);
        $this->optionResourceMock->expects($this->once())->method('delete')->with($optionMock)->willReturnSelf();
        $this->assertTrue($this->model->delete($optionMock));
    }

    /**
     * @expectedException \Magento\Framework\Exception\StateException
     * @expectedExceptionMessage Cannot delete option with id 1
     */
    public function testDeleteThrowsExceptionIfCannotDelete()
    {
        $optionMock = $this->getMock('\Magento\Bundle\Model\Option', [], [], '', false);
        $optionMock->expects($this->once())->method('getOptionId')->willReturn(1);
        $this->optionResourceMock->expects($this->once())
            ->method('delete')
            ->with($optionMock)
            ->willThrowException(new \Exception());
        $this->model->delete($optionMock);
    }

    public function testDeleteById()
    {
        $productSku = 'sku';
        $optionId = 100;
        $productMock = $this->getMock('\Magento\Catalog\Api\Data\ProductInterface');
        $productMock->expects($this->once())
            ->method('getTypeId')
            ->willReturn(\Magento\Catalog\Model\Product\Type::TYPE_BUNDLE);
        $this->productRepositoryMock->expects($this->once())
            ->method('get')
            ->with($productSku)
            ->willReturn($productMock);

        $optionMock = $this->getMock('\Magento\Bundle\Model\Option', [], [], '', false);

        $optCollectionMock = $this->getMock('\Magento\Bundle\Model\Resource\Option\Collection', [], [], '', false);
        $this->typeMock->expects($this->once())
            ->method('getOptionsCollection')
            ->with($productMock)
            ->willReturn($optCollectionMock);

        $optCollectionMock->expects($this->once())->method('setIdFilter')->with($optionId)->willReturnSelf();
        $optCollectionMock->expects($this->once())->method('getFirstItem')->willReturn($optionMock);

        $this->optionResourceMock->expects($this->once())->method('delete')->with($optionMock)->willReturnSelf();
        $this->assertTrue($this->model->deleteById($productSku, $optionId));
    }

    public function testSaveIfOptionIdIsNull()
    {
        $productId = 1;
        $storeId = 2;
        $optionId = 5;

        $storeMock = $this->getMock('\Magento\Store\Model\Store', ['getId'], [], '', false);
        $storeMock->expects($this->once())->method('getId')->willReturn($storeId);
        $this->storeManagerMock->expects($this->once())->method('getStore')->willReturn($storeMock);

        $productMock = $this->getMock('\Magento\Catalog\Model\Product', [], [], '', false);
        $productMock->expects($this->once())->method('getId')->willReturn($productId);

        $optionMock = $this->getMock(
            '\Magento\Bundle\Model\Option',
            ['setStoreId', 'setParentId', 'getProductLinks', 'getOptionId'],
            [],
            '',
            false
        );

        $linkedProductMock = $this->getMock('Magento\Bundle\Api\Data\LinkInterface');
        $optionMock->expects($this->once())->method('setStoreId')->with($storeId)->willReturnSelf();
        $optionMock->expects($this->once())->method('setParentId')->with($productId)->willReturnSelf();

        $optionIdsMap = [null, $optionId, $optionId];
        $optionMock->expects($this->any())->method('getOptionId')->willReturnCallback(function () use (&$optionIdsMap) {
            return array_shift($optionIdsMap);
        });
        $optionMock->expects($this->exactly(2))->method('getProductLinks')->willReturn([$linkedProductMock]);

        $this->optionResourceMock->expects($this->once())->method('save')->with($optionMock)->willReturnSelf();
        $this->linkManagementMock->expects($this->once())
            ->method('addChild')
            ->with($productMock, $optionId, $linkedProductMock)
            ->willReturn(1);
        $this->assertEquals($optionId, $this->model->save($productMock, $optionMock));
    }

    /**
     * @expectedException \Magento\Framework\Exception\NoSuchEntityException
     * @expectedExceptionMessage Requested option doesn't exist
     */
    public function testUpdateIfOptionDoesNotExist()
    {
        $productId = 1;
        $storeId = 2;
        $optionId = 5;

        $storeMock = $this->getMock('\Magento\Store\Model\Store', ['getId'], [], '', false);
        $storeMock->expects($this->once())->method('getId')->willReturn($storeId);
        $this->storeManagerMock->expects($this->once())->method('getStore')->willReturn($storeMock);

        $productMock = $this->getMock('\Magento\Catalog\Model\Product', [], [], '', false);
        $productMock->expects($this->once())->method('getId')->willReturn($productId);

        $optionMock = $this->getMock(
            '\Magento\Bundle\Model\Option',
            ['setStoreId', 'setParentId', 'getProductLinks', 'getOptionId'],
            [],
            '',
            false
        );

        $optionMock->expects($this->once())->method('setStoreId')->with($storeId)->willReturnSelf();
        $optionMock->expects($this->once())->method('setParentId')->with($productId)->willReturnSelf();
        $optionMock->expects($this->any())->method('getOptionId')->willReturn($optionId);

        $optCollectionMock = $this->getMock('\Magento\Bundle\Model\Resource\Option\Collection', [], [], '', false);
        $this->typeMock->expects($this->once())
            ->method('getOptionsCollection')
            ->with($productMock)
            ->willReturn($optCollectionMock);

        $existingOptionMock = $this->getMock('\Magento\Bundle\Model\Option', ['getOptionId'], [], '', false);
        $optCollectionMock->expects($this->once())->method('setIdFilter')->with($optionId)->willReturnSelf();
        $optCollectionMock->expects($this->once())->method('getFirstItem')->willReturn($existingOptionMock);
        $existingOptionMock->expects($this->once())->method('getOptionId')->willReturn(null);

        $this->assertEquals($optionId, $this->model->save($productMock, $optionMock));
    }

<<<<<<< HEAD
    public function testSaveExistingOption()
=======
    /**
     * @SuppressWarnings(PHPMD.UnusedLocalVariable)
     */
    public function testUpdate()
>>>>>>> c2cfbbfd
    {
        $productId = 1;
        $productSku = 'bundle_sku';
        $storeId = 2;
        $optionId = 5;
        $existingOptionId = 5;
        $existingOptionTitle = 'option_title';
        $existingLinkToUpdateId = '23';
        $existingLinkToDeleteId = '24';
        $productSkuToDelete = 'simple2';

        $storeMock = $this->getMock('\Magento\Store\Model\Store', ['getId'], [], '', false);
        $storeMock->expects($this->once())->method('getId')->willReturn($storeId);
        $this->storeManagerMock->expects($this->once())->method('getStore')->willReturn($storeMock);

        $productMock = $this->getMock('\Magento\Catalog\Model\Product', [], [], '', false);
        $productMock->expects($this->once())->method('getId')->willReturn($productId);
        $productMock->expects($this->any())->method('getSku')->willReturn($productSku);
        $optionMock = $this->getMock(
            '\Magento\Bundle\Model\Option',
            [
                'setStoreId',
                'setParentId',
                'getProductLinks',
                'getOptionId',
                'setOptionId',
                'setDefaultTitle',
                'getTitle'
            ],
            [],
            '',
            false
        );
        $optionMock->expects($this->once())->method('setStoreId')->with($storeId)->willReturnSelf();
        $optionMock->expects($this->once())->method('setParentId')->with($productId)->willReturnSelf();
        $optionMock->expects($this->any())->method('getOptionId')->willReturn($optionId);

        $existingLinkToUpdate = $this->getMock('\Magento\Bundle\Api\Data\LinkInterface');
        $existingLinkToUpdate->expects($this->any())->method('getId')->willReturn($existingLinkToUpdateId);
        $existingLinkToDelete = $this->getMock('\Magento\Bundle\Api\Data\LinkInterface');
        $existingLinkToDelete->expects($this->any())->method('getId')->willReturn($existingLinkToDeleteId);
        $existingLinkToDelete->expects($this->once())->method('getSku')->willReturn($productSkuToDelete);
        $existingLinks = [$existingLinkToUpdate, $existingLinkToDelete];
        $this->linkManagementMock->expects($this->once())
            ->method('getChildren')
            ->with($productSku, $optionId)
            ->willReturn($existingLinks);

        $optCollectionMock = $this->getMock('\Magento\Bundle\Model\Resource\Option\Collection', [], [], '', false);
        $this->typeMock->expects($this->once())
            ->method('getOptionsCollection')
            ->with($productMock)
            ->willReturn($optCollectionMock);
        $existingOptionMock = $this->getMock(
            '\Magento\Bundle\Model\Option',
            ['getOptionId', 'getTitle', 'getProductLinks'],
            [],
            '',
            false
        );
        $optCollectionMock->expects($this->once())->method('setIdFilter')->with($optionId)->willReturnSelf();
        $optCollectionMock->expects($this->once())->method('getFirstItem')->willReturn($existingOptionMock);
        $existingOptionMock->expects($this->any())->method('getOptionId')->willReturn($existingOptionId);

        $productLinkUpdate = $this->getMock('\Magento\Bundle\Api\Data\LinkInterface');
        $productLinkUpdate->expects($this->any())->method('getId')->willReturn($existingLinkToUpdateId);
        $productLinkNew = $this->getMock('\Magento\Bundle\Api\Data\LinkInterface');
        $productLinkNew->expects($this->any())->method('getId')->willReturn(null);
        $optionMock->expects($this->exactly(2))
            ->method('getProductLinks')
            ->willReturn([$productLinkUpdate, $productLinkNew]);

        $this->optionResourceMock->expects($this->once())->method('save')->with($optionMock)->willReturnSelf();
        $this->linkManagementMock->expects($this->once())
            ->method('addChild')
            ->with($productMock, $optionId, $productLinkNew);
        $this->linkManagementMock->expects($this->once())
            ->method('saveChild')
            ->with($productMock, $productLinkUpdate);
        $this->linkManagementMock->expects($this->once())
            ->method('removeChild')
            ->with($productSku, $optionId, $productSkuToDelete);
        $this->assertEquals($optionId, $this->model->save($productMock, $optionMock));
    }

    /**
     * @expectedException \Magento\Framework\Exception\NoSuchEntityException
     * @expectedExceptionMessage Requested option doesn't exist
     */
    public function testSaveExistingOptionNoSuchOption()
    {
        $productId = 1;
        $productSku = 'bundle_sku';
        $storeId = 2;
        $optionId = 5;

        $storeMock = $this->getMock('\Magento\Store\Model\Store', ['getId'], [], '', false);
        $storeMock->expects($this->once())->method('getId')->willReturn($storeId);
        $this->storeManagerMock->expects($this->once())->method('getStore')->willReturn($storeMock);

        $productMock = $this->getMock('\Magento\Catalog\Model\Product', [], [], '', false);
        $productMock->expects($this->once())->method('getId')->willReturn($productId);
        $productMock->expects($this->any())->method('getSku')->willReturn($productSku);
        $optionMock = $this->getMock(
            '\Magento\Bundle\Model\Option',
            [
                'setStoreId',
                'setParentId',
                'getOptionId',
            ],
            [],
            '',
            false
        );
        $optionMock->expects($this->once())->method('setStoreId')->with($storeId)->willReturnSelf();
        $optionMock->expects($this->once())->method('setParentId')->with($productId)->willReturnSelf();
        $optionMock->expects($this->any())->method('getOptionId')->willReturn($optionId);

        $optCollectionMock = $this->getMock('\Magento\Bundle\Model\Resource\Option\Collection', [], [], '', false);
        $this->typeMock->expects($this->once())
            ->method('getOptionsCollection')
            ->with($productMock)
            ->willReturn($optCollectionMock);
        $existingOptionMock = $this->getMock(
            '\Magento\Bundle\Model\Option',
            ['getOptionId', 'getTitle', 'getProductLinks'],
            [],
            '',
            false
        );
        $optCollectionMock->expects($this->once())->method('setIdFilter')->with($optionId)->willReturnSelf();
        $optCollectionMock->expects($this->once())->method('getFirstItem')->willReturn($existingOptionMock);
        $existingOptionMock->expects($this->any())->method('getOptionId')->willReturn(null);

        $this->model->save($productMock, $optionMock);
    }

    public function testSaveNewOption()
    {
        $productId = 1;
        $productSku = 'bundle_sku';
        $storeId = 2;
        $optionId = 5;

        $storeMock = $this->getMock('\Magento\Store\Model\Store', ['getId'], [], '', false);
        $storeMock->expects($this->once())->method('getId')->willReturn($storeId);
        $this->storeManagerMock->expects($this->once())->method('getStore')->willReturn($storeMock);

        $productMock = $this->getMock('\Magento\Catalog\Model\Product', [], [], '', false);
        $productMock->expects($this->once())->method('getId')->willReturn($productId);
        $productMock->expects($this->any())->method('getSku')->willReturn($productSku);
        $optionMock = $this->getMock(
            '\Magento\Bundle\Model\Option',
            [
                'setStoreId',
                'setParentId',
                'getProductLinks',
                'getOptionId',
                'setOptionId',
                'setDefaultTitle',
                'getTitle'
            ],
            [],
            '',
            false
        );
        $optionMock->expects($this->once())->method('setStoreId')->with($storeId)->willReturnSelf();
        $optionMock->expects($this->once())->method('setParentId')->with($productId)->willReturnSelf();
        $optionMock->method('getOptionId')->will($this->onConsecutiveCalls(null, $optionId, $optionId, $optionId));

        $productLink1 = $this->getMock('\Magento\Bundle\Api\Data\LinkInterface');
        $productLink2 = $this->getMock('\Magento\Bundle\Api\Data\LinkInterface');
        $optionMock->expects($this->exactly(2))
            ->method('getProductLinks')
            ->willReturn([$productLink1, $productLink2]);

        $this->optionResourceMock->expects($this->once())->method('save')->with($optionMock)->willReturnSelf();
        $this->linkManagementMock->expects($this->at(0))
            ->method('addChild')
            ->with($productMock, $optionId, $productLink1);
        $this->linkManagementMock->expects($this->at(1))
            ->method('addChild')
            ->with($productMock, $optionId, $productLink2);
        $this->assertEquals($optionId, $this->model->save($productMock, $optionMock));
    }

    /**
     * @expectedException \Magento\Framework\Exception\CouldNotSaveException
     * @expectedExceptionMessage Could not save option
     */
    public function testSaveCanNotSave()
    {
        $productId = 1;
        $productSku = 'bundle_sku';
        $storeId = 2;
        $optionId = 5;

        $storeMock = $this->getMock('\Magento\Store\Model\Store', ['getId'], [], '', false);
        $storeMock->expects($this->once())->method('getId')->willReturn($storeId);
        $this->storeManagerMock->expects($this->once())->method('getStore')->willReturn($storeMock);

        $productMock = $this->getMock('\Magento\Catalog\Model\Product', [], [], '', false);
        $productMock->expects($this->once())->method('getId')->willReturn($productId);
        $productMock->expects($this->any())->method('getSku')->willReturn($productSku);
        $optionMock = $this->getMock(
            '\Magento\Bundle\Model\Option',
            [
                'setStoreId',
                'setParentId',
                'getProductLinks',
                'getOptionId',
                'setOptionId',
                'setDefaultTitle',
                'getTitle'
            ],
            [],
            '',
            false
        );
        $optionMock->expects($this->once())->method('setStoreId')->with($storeId)->willReturnSelf();
        $optionMock->expects($this->once())->method('setParentId')->with($productId)->willReturnSelf();
        $optionMock->method('getOptionId')->will($this->onConsecutiveCalls(null, $optionId, $optionId, $optionId));

        $productLink1 = $this->getMock('\Magento\Bundle\Api\Data\LinkInterface');
        $productLink2 = $this->getMock('\Magento\Bundle\Api\Data\LinkInterface');
        $optionMock->expects($this->exactly(2))
            ->method('getProductLinks')
            ->willReturn([$productLink1, $productLink2]);

        $this->optionResourceMock->expects($this->once())->method('save')->with($optionMock)
            ->willThrowException($this->getMock('\Exception'));
        $this->model->save($productMock, $optionMock);
    }

    public function testGetList()
    {
        $productSku = 'simple';
        $productMock = $this->getMock('\Magento\Catalog\Api\Data\ProductInterface');
        $productMock->expects($this->once())->method('getTypeId')->willReturn('bundle');
        $this->productRepositoryMock
            ->expects($this->once())
            ->method('get')
            ->with($productSku)
            ->willReturn($productMock);
        $this->optionListMock->expects($this->once())->method('getItems')->with($productMock)->willReturn(['object']);
        $this->assertEquals(['object'], $this->model->getList($productSku));
    }

    /**
     * @expectedException \Magento\Webapi\Exception
     * @expectedExceptionMessage Only implemented for bundle product
     */
    public function testGetListException()
    {
        $productSku = 'simple';
        $productMock = $this->getMock('\Magento\Catalog\Api\Data\ProductInterface');
        $productMock->expects($this->once())->method('getTypeId')->willReturn('simple');
        $this->productRepositoryMock
            ->expects($this->once())
            ->method('get')
            ->with($productSku)
            ->willReturn($productMock);
        $this->assertEquals(['object'], $this->model->getList($productSku));
    }
}<|MERGE_RESOLUTION|>--- conflicted
+++ resolved
@@ -339,21 +339,16 @@
         $this->assertEquals($optionId, $this->model->save($productMock, $optionMock));
     }
 
-<<<<<<< HEAD
+    /**
+     * @SuppressWarnings(PHPMD.UnusedLocalVariable)
+     */
     public function testSaveExistingOption()
-=======
-    /**
-     * @SuppressWarnings(PHPMD.UnusedLocalVariable)
-     */
-    public function testUpdate()
->>>>>>> c2cfbbfd
     {
         $productId = 1;
         $productSku = 'bundle_sku';
         $storeId = 2;
         $optionId = 5;
         $existingOptionId = 5;
-        $existingOptionTitle = 'option_title';
         $existingLinkToUpdateId = '23';
         $existingLinkToDeleteId = '24';
         $productSkuToDelete = 'simple2';
