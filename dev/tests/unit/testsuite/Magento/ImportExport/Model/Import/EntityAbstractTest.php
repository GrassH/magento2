--- conflicted
+++ resolved
@@ -525,13 +525,8 @@
     /**
      * Test for method validateData()
      *
-<<<<<<< HEAD
-     * @covers \Magento\ImportExport\Model\Import\AbstractEntity::validateData
+     * covers \Magento\ImportExport\Model\Import\AbstractEntity::validateData
      * @expectedException \Magento\Framework\Exception\LocalizedException
-=======
-     * covers \Magento\ImportExport\Model\Import\AbstractEntity::validateData
-     * @expectedException \Magento\Framework\Model\Exception
->>>>>>> a9e59f86
      */
     public function testValidateDataPermanentAttributes()
     {
@@ -549,13 +544,8 @@
     /**
      * Test for method validateData()
      *
-<<<<<<< HEAD
-     * @covers \Magento\ImportExport\Model\Import\AbstractEntity::validateData
+     * covers \Magento\ImportExport\Model\Import\AbstractEntity::validateData
      * @expectedException \Magento\Framework\Exception\LocalizedException
-=======
-     * covers \Magento\ImportExport\Model\Import\AbstractEntity::validateData
-     * @expectedException \Magento\Framework\Model\Exception
->>>>>>> a9e59f86
      */
     public function testValidateDataEmptyColumnName()
     {
@@ -566,13 +556,8 @@
     /**
      * Test for method validateData()
      *
-<<<<<<< HEAD
-     * @covers \Magento\ImportExport\Model\Import\AbstractEntity::validateData
+     * covers \Magento\ImportExport\Model\Import\AbstractEntity::validateData
      * @expectedException \Magento\Framework\Exception\LocalizedException
-=======
-     * covers \Magento\ImportExport\Model\Import\AbstractEntity::validateData
-     * @expectedException \Magento\Framework\Model\Exception
->>>>>>> a9e59f86
      */
     public function testValidateDataColumnNameWithWhitespaces()
     {
@@ -583,13 +568,8 @@
     /**
      * Test for method validateData()
      *
-<<<<<<< HEAD
-     * @covers \Magento\ImportExport\Model\Import\AbstractEntity::validateData
+     * covers \Magento\ImportExport\Model\Import\AbstractEntity::validateData
      * @expectedException \Magento\Framework\Exception\LocalizedException
-=======
-     * covers \Magento\ImportExport\Model\Import\AbstractEntity::validateData
-     * @expectedException \Magento\Framework\Model\Exception
->>>>>>> a9e59f86
      */
     public function testValidateDataAttributeNames()
     {
