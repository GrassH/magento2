<?php
/**
 * Copyright © 2015 Magento. All rights reserved.
 * See COPYING.txt for license details.
 */

// @codingStandardsIgnoreFile

namespace Magento\CustomerImportExport\Model\Import;

use Magento\Framework\Filesystem\Driver\File;
use Magento\Framework\Filesystem\File\Read;
use Magento\ImportExport\Model\Import;
use Magento\ImportExport\Model\Import\Source\Csv;

/**
 * Customer composite test
 *
 * @SuppressWarnings(PHPMD.CouplingBetweenObjects)
 */
class CustomerCompositeTest extends \PHPUnit_Framework_TestCase
{
    /**
     * @var array
     */
    protected $_customerAttributes = ['firstname', 'lastname', 'dob'];

    /**
     * @var array
     */
    protected $_addressAttributes = ['city', 'country', 'street'];

    /**
     * @var \Magento\Framework\Stdlib\String|\PHPUnit_Framework_MockObject_MockObject
     */
    protected $_string;

    /**
     * @var \Magento\ImportExport\Model\ImportFactory
     */
    protected $_importFactory;

    /**
     * @var \Magento\Framework\App\Resource
     */
    protected $_resource;

    /**
     * @var \Magento\ImportExport\Model\Resource\Helper
     */
    protected $_resourceHelper;

    /**
     * @var \Magento\CustomerImportExport\Model\Resource\Import\CustomerComposite\DataFactory
     */
    protected $_dataFactory;

    /**
     * @var CustomerFactory
     */
    protected $_customerFactory;

    /**
     * @var AddressFactory
     */
    protected $_addressFactory;

    /**
     * @var \Magento\Framework\App\Config\ScopeConfigInterface|\PHPUnit_Framework_MockObject_MockObject
     */
    protected $_scopeConfigMock;

    /**
     * Expected prepared data after method CustomerComposite::_prepareRowForDb
     *
     * @var array
     */
    protected $_preparedData = [
        '_scope' => CustomerComposite::SCOPE_DEFAULT,
        Address::COLUMN_WEBSITE => 'admin',
        Address::COLUMN_EMAIL => 'test@qwewqeq.com',
        Address::COLUMN_ADDRESS_ID => null,
    ];

    /**
     * List of mocked methods for customer and address entity adapters
     *
     * @var array
     */
    protected $_entityMockedMethods = [
        'validateRow',
        'getErrorMessages',
        'getErrorsCount',
        'getErrorsLimit',
        'getInvalidRowsCount',
        'getNotices',
        'getProcessedEntitiesCount',
        'setParameters',
        'setSource',
        'importData',
    ];

    protected function setUp()
    {
        $translateInline = $this->getMock('\Magento\Framework\Translate\InlineInterface', [], [], '', false);
        $translateInline->expects($this->any())->method('isAllowed')->will($this->returnValue(false));

        $context =
            $this->getMock('Magento\Framework\App\Helper\Context', ['getTranslateInline'], [], '', false);
        $context->expects($this->any())->method('getTranslateInline')->will($this->returnValue($translateInline));

<<<<<<< HEAD
        $data = [
            'context' => $context,
        ];
        $this->_coreHelper = $objectManager->getObject('Magento\Core\Helper\Data', $data);
=======
>>>>>>> cdc3d605
        $this->_string = new \Magento\Framework\Stdlib\String();

        $this->_importFactory = $this->getMock(
            'Magento\ImportExport\Model\ImportFactory',
            [],
            [],
            '',
            false
        );
        $this->_resource = $this->getMock('Magento\Framework\App\Resource', [], [], '', false);
        $this->_resourceHelper = $this->getMock(
            'Magento\ImportExport\Model\Resource\Helper',
            [],
            [],
            '',
            false
        );
        $this->_dataFactory = $this->getMock(
            'Magento\CustomerImportExport\Model\Resource\Import\CustomerComposite\DataFactory',
            [],
            [],
            '',
            false
        );
        $this->_customerFactory = $this->getMock(
            'Magento\CustomerImportExport\Model\Import\CustomerFactory',
            [],
            [],
            '',
            false
        );
        $this->_addressFactory = $this->getMock(
            'Magento\CustomerImportExport\Model\Import\AddressFactory',
            [],
            [],
            '',
            false
        );

        $this->_scopeConfigMock = $this->getMock('Magento\Framework\App\Config\ScopeConfigInterface');
    }

    /**
     * @param array $data
     * @return CustomerComposite
     */
    protected function _createModelMock($data)
    {
        return new CustomerComposite(
            $this->_string,
            $this->_scopeConfigMock,
            $this->_importFactory,
            $this->_resourceHelper,
            $this->_resource,
            $this->_dataFactory,
            $this->_customerFactory,
            $this->_addressFactory,
            $data
        );
    }

    /**
     * @return CustomerComposite
     */
    protected function _getModelMock()
    {
        $data = $this->_getModelDependencies();
        $data['customer_entity'] = $this->_getCustomerEntityMock();
        $data['address_entity'] = $this->_getAddressEntityMock();
        return $this->_createModelMock($data);
    }

    /**
     * Returns entity mock for method testPrepareRowForDb
     *
     * @return CustomerComposite
     */
    protected function _getModelMockForPrepareRowForDb()
    {
        $customerEntity = $this->_getCustomerEntityMock(['validateRow']);
        $customerEntity->expects($this->any())->method('validateRow')->will($this->returnValue(true));

        $customerStorage = $this->getMock('stdClass', ['getCustomerId']);
        $customerStorage->expects($this->any())->method('getCustomerId')->will($this->returnValue(1));

        $addressEntity = $this->_getAddressEntityMock(['validateRow', 'getCustomerStorage']);
        $addressEntity->expects($this->any())->method('validateRow')->will($this->returnValue(true));
        $addressEntity->expects(
            $this->any()
        )->method(
            'getCustomerStorage'
        )->will(
            $this->returnValue($customerStorage)
        );

        $dataSourceMock = $this->getMock('stdClass', ['cleanBunches', 'saveBunch']);
        $dataSourceMock->expects(
            $this->any()
        )->method(
            'saveBunch'
        )->will(
            $this->returnCallback([$this, 'verifyPrepareRowForDbData'])
        );

        $data = $this->_getModelDependencies();
        $data['customer_entity'] = $customerEntity;
        $data['address_entity'] = $addressEntity;
        $data['data_source_model'] = $dataSourceMock;

        return $this->_createModelMock($data);
    }

    /**
     * Returns entity mock for method testImportData
     *
     * @param bool $isDeleteBehavior
     * @param boolean $customerImport
     * @param boolean $addressImport
     * @return CustomerComposite
     */
    protected function _getModelMockForImportData($isDeleteBehavior, $customerImport, $addressImport)
    {
        $customerEntity = $this->_getCustomerEntityMock();
        $customerEntity->expects($this->once())->method('importData')->will($this->returnValue($customerImport));

        $addressEntity = $this->_getAddressEntityMock();
        // address import starts only if customer import finished successfully
        if ($isDeleteBehavior || !$customerImport) {
            $addressEntity->expects($this->never())->method('importData');
        } else {
            $addressEntity->expects($this->once())->method('importData')->will($this->returnValue($addressImport));
        }

        $data = $this->_getModelDependencies();
        $data['customer_entity'] = $customerEntity;
        $data['address_entity'] = $addressEntity;

        return $this->_createModelMock($data);
    }

    /**
     * @param array $mockedMethods
     * @return Customer|\PHPUnit_Framework_MockObject_MockObject
     */
    protected function _getCustomerEntityMock(array $mockedMethods = null)
    {
        if (is_null($mockedMethods)) {
            $mockedMethods = $this->_entityMockedMethods;
        }
        $mockedMethods[] = 'getAttributeCollection';
        $mockedMethods[] = 'getWebsiteId';

        $customerEntity = $this->getMock(
            'Magento\CustomerImportExport\Model\Import\Customer',
            $mockedMethods,
            [],
            '',
            false
        );

        $attributeList = [];
        foreach ($this->_customerAttributes as $code) {
            $attribute = new \Magento\Framework\Object(['attribute_code' => $code]);
            $attributeList[] = $attribute;
        }
        $customerEntity->expects(
            $this->once()
        )->method(
            'getAttributeCollection'
        )->will(
            $this->returnValue($attributeList)
        );

        return $customerEntity;
    }

    /**
     * @param array $mockedMethods
     * @return Address|\PHPUnit_Framework_MockObject_MockObject
     */
    protected function _getAddressEntityMock(array $mockedMethods = null)
    {
        if (is_null($mockedMethods)) {
            $mockedMethods = $this->_entityMockedMethods;
        }
        $mockedMethods[] = 'getAttributeCollection';

        $addressEntity = $this->getMock(
            'Magento\CustomerImportExport\Model\Import\Address',
            $mockedMethods,
            [],
            '',
            false
        );

        $attributeList = [];
        foreach ($this->_addressAttributes as $code) {
            $attribute = new \Magento\Framework\Object(['attribute_code' => $code]);
            $attributeList[] = $attribute;
        }
        $addressEntity->expects(
            $this->once()
        )->method(
            'getAttributeCollection'
        )->will(
            $this->returnValue($attributeList)
        );

        return $addressEntity;
    }

    /**
     * Retrieve all necessary objects mocks which used inside customer storage
     *
     * @return array
     */
    protected function _getModelDependencies()
    {
        $data = [
            'data_source_model' => 'not_used',
            'customer_data_source_model' => 'not_used',
            'address_data_source_model' => 'not_used',
            'connection' => 'not_used',
            'helpers' => [],
            'page_size' => 1,
            'max_data_size' => 1,
            'bunch_size' => 1,
            'collection_by_pages_iterator' => 'not_used',
            'next_customer_id' => 1,
        ];

        return $data;
    }

    public function testIsAttributeParticular()
    {
        $modelUnderTest = $this->_getModelMock();
        foreach ($this->_addressAttributes as $code) {
            $this->assertTrue(
                $modelUnderTest->isAttributeParticular(
                    CustomerComposite::COLUMN_ADDRESS_PREFIX . $code
                ),
                'Attribute must be particular'
            );
        }
        $this->assertFalse($modelUnderTest->isAttributeParticular('test'), 'Attribute must not be particular');
    }

    /**
     * @dataProvider getRowDataProvider
     *
     * @param array $rows
     * @param array $calls
     * @param bool $validationReturn
     * @param array $expectedErrors
     * @param int $behavior
     */
    public function testValidateRow(array $rows, array $calls, $validationReturn, array $expectedErrors, $behavior)
    {
        $customerEntity = $this->_getCustomerEntityMock();
        $this->_entityMockedMethods[] = 'getCustomerStorage';
        $addressEntity = $this->_getAddressEntityMock();

        $customerEntity->expects($this->exactly($calls['customerValidationCalls']))
            ->method('validateRow')
            ->will($this->returnValue($validationReturn));

        $customerEntity->expects($this->any())
            ->method('getErrorMessages')
            ->will($this->returnValue([]));

        $addressEntity
            ->expects($this->exactly($calls['addressValidationCalls']))
            ->method('validateRow')
            ->will($this->returnValue($validationReturn));

        $customerStorage = $this->getMock('stdClass', ['getCustomerId']);
        $customerStorage->expects($this->any())->method('getCustomerId')->will($this->returnValue(true));
        $addressEntity->expects(
            $this->any()
        )->method(
            'getCustomerStorage'
        )->will(
            $this->returnValue($customerStorage)
        );

        $addressEntity->expects($this->any())->method('getErrorMessages')->will($this->returnValue([]));

        $data = $this->_getModelDependencies();
        $data['customer_entity'] = $customerEntity;
        $data['address_entity'] = $addressEntity;

        $modelUnderTest = $this->_createModelMock($data);
        $modelUnderTest->setParameters(['behavior' => $behavior]);

        foreach ($rows as $index => $data) {
            $modelUnderTest->validateRow($data, $index);
        }
        foreach ($expectedErrors as $error) {
            $this->assertArrayHasKey($error, $modelUnderTest->getErrorMessages());
        }
    }

    public function testPrepareAddressRowData()
    {
        $customerEntity = $this->_getCustomerEntityMock();
        $this->_entityMockedMethods[] = 'getCustomerStorage';
        $addressEntity = $this->_getAddressEntityMock();

        $customerEntity->expects($this->once())->method('validateRow')->will($this->returnValue(true));

        $addressEntity->expects(
            $this->once()
        )->method(
            'validateRow'
        )->will(
            $this->returnCallback([$this, 'validateAddressRowParams'])
        );

        $customerStorage = $this->getMock('stdClass', ['getCustomerId']);
        $customerStorage->expects($this->any())->method('getCustomerId')->will($this->returnValue(true));
        $addressEntity->expects($this->any())
            ->method('getCustomerStorage')
            ->will($this->returnValue($customerStorage));

        $data = $this->_getModelDependencies();
        $data['customer_entity'] = $customerEntity;
        $data['address_entity'] = $addressEntity;

        $modelUnderTest = $this->_createModelMock($data);

        $rowData = [
            Customer::COLUMN_EMAIL => 'test@test.com',
            Customer::COLUMN_WEBSITE => 'admin',
            Address::COLUMN_ADDRESS_ID => null,
            CustomerComposite::COLUMN_DEFAULT_BILLING => true,
            CustomerComposite::COLUMN_DEFAULT_SHIPPING => true,
            'firstname' => 'John',
            'lastname' => 'Doe',
            'dob' => '1984-11-11',
        ];

        $modelUnderTest->validateRow($rowData, 1);
    }

    /**
     * @param array $rowData
     * @param int $rowNumber
     */
    public function validateAddressRowParams(array $rowData, $rowNumber)
    {
        foreach ($this->_customerAttributes as $attributeCode) {
            $this->assertArrayNotHasKey($attributeCode, $rowData);
        }
        $this->assertArrayHasKey(
            CustomerComposite::COLUMN_DEFAULT_BILLING,
            $rowData
        );
        $this->assertArrayHasKey(
            CustomerComposite::COLUMN_DEFAULT_SHIPPING,
            $rowData
        );
        $this->assertEquals(1, $rowNumber);
    }

    /**
     * @return array
     */
    public function getRowDataProvider()
    {
        return [
            'customer and address rows, append behavior' => [
                '$rows' => [
                    [
                        Customer::COLUMN_EMAIL => 'test@test.com',
                        Customer::COLUMN_WEBSITE => 'admin',
                        Address::COLUMN_ADDRESS_ID => null,
                    ],
                    [
                        Customer::COLUMN_EMAIL => '',
                        Customer::COLUMN_WEBSITE => '',
                        Address::COLUMN_ADDRESS_ID => 1
                    ],
                ],
                '$calls' => ['customerValidationCalls' => 1, 'addressValidationCalls' => 2],
                '$validationReturn' => true,
                '$expectedErrors' => [],
                '$behavior' => Import::BEHAVIOR_APPEND,
            ],
            'customer and address rows, delete behavior' => [
                '$rows' => [
                    [
                        Customer::COLUMN_EMAIL => 'test@test.com',
                        Customer::COLUMN_WEBSITE => 'admin',
                        Address::COLUMN_ADDRESS_ID => null,
                    ],
                    [
                        Customer::COLUMN_EMAIL => '',
                        Customer::COLUMN_WEBSITE => '',
                        Address::COLUMN_ADDRESS_ID => 1
                    ],
                ],
                '$calls' => ['customerValidationCalls' => 1, 'addressValidationCalls' => 0],
                '$validationReturn' => true,
                '$expectedErrors' => [],
                '$behavior' => Import::BEHAVIOR_DELETE,
            ],
            'customer and two addresses row, append behavior' => [
                '$rows' => [
                    [
                        Customer::COLUMN_EMAIL => 'test@test.com',
                        Customer::COLUMN_WEBSITE => 'admin',
                        Address::COLUMN_ADDRESS_ID => null,
                    ],
                    [
                        Customer::COLUMN_EMAIL => '',
                        Customer::COLUMN_WEBSITE => '',
                        Address::COLUMN_ADDRESS_ID => 1
                    ],
                    [
                        Customer::COLUMN_EMAIL => '',
                        Customer::COLUMN_WEBSITE => '',
                        Address::COLUMN_ADDRESS_ID => 2
                    ],
                ],
                '$calls' => ['customerValidationCalls' => 1, 'addressValidationCalls' => 3],
                '$validationReturn' => true,
                '$expectedErrors' => [],
                '$behavior' => Import::BEHAVIOR_APPEND,
            ],
            'customer and addresses row with filed validation, append behavior' => [
                '$rows' => [
                    [
                        Customer::COLUMN_EMAIL => 'test@test.com',
                        Customer::COLUMN_WEBSITE => 'admin',
                        Address::COLUMN_ADDRESS_ID => null,
                    ],
                    [
                        Customer::COLUMN_EMAIL => '',
                        Customer::COLUMN_WEBSITE => '',
                        Address::COLUMN_ADDRESS_ID => 1
                    ],
                ],
                '$calls' => ['customerValidationCalls' => 1, 'addressValidationCalls' => 0],
                '$validationReturn' => false,
                '$expectedErrors' => ['Orphan rows that will be skipped due default row errors'],
                '$behavior' => Import::BEHAVIOR_APPEND,
            ]
        ];
    }

    public function testSetParameters()
    {
        $customerEntity = $this->_getCustomerEntityMock();
        $addressEntity = $this->_getAddressEntityMock();

        $customerEntity->expects(
            $this->once()
        )->method(
            'setParameters'
        )->will(
            $this->returnCallback([$this, 'callbackCheckParameters'])
        );
        $addressEntity->expects(
            $this->once()
        )->method(
            'setParameters'
        )->will(
            $this->returnCallback([$this, 'callbackCheckParameters'])
        );
        $data = $this->_getModelDependencies();
        $data['customer_entity'] = $customerEntity;
        $data['address_entity'] = $addressEntity;

        $modelUnderTest = $this->_createModelMock($data);

        $params = ['behavior' => Import::BEHAVIOR_APPEND];
        $modelUnderTest->setParameters($params);
    }

    /**
     * @param array $params
     */
    public function callbackCheckParameters(array $params)
    {
        $this->assertArrayHasKey('behavior', $params);
        $this->assertEquals(Import::BEHAVIOR_ADD_UPDATE, $params['behavior']);
    }

    public function testSetSource()
    {
        $customerEntity = $this->_getCustomerEntityMock();
        $addressEntity = $this->_getAddressEntityMock();

        $customerEntity->expects($this->once())->method('setSource');
        $addressEntity->expects($this->once())->method('setSource');
        $data = $this->_getModelDependencies();
        $data['customer_entity'] = $customerEntity;
        $data['address_entity'] = $addressEntity;

        $modelUnderTest = $this->_createModelMock($data);

        $source = $this->getMockForAbstractClass(
            'Magento\ImportExport\Model\Import\AbstractSource',
            [],
            '',
            false
        );
        $modelUnderTest->setSource($source);
    }

    public function testGetErrorMessages()
    {
        $errorMessages = [
            'Required field' => [1, 2, 3],
            'Bad password' => [1],
            'Wrong website' => [1, 2],
        ];
        $customerEntity = $this->_getCustomerEntityMock();
        $customerEntity->expects($this->once())->method('getErrorMessages')->will($this->returnValue($errorMessages));

        $errorMessages = ['Required field' => [2, 3, 4, 5], 'Wrong address' => [1, 2]];
        $addressEntity = $this->_getAddressEntityMock();
        $addressEntity->expects($this->once())->method('getErrorMessages')->will($this->returnValue($errorMessages));

        $data = $this->_getModelDependencies();
        $data['customer_entity'] = $customerEntity;
        $data['address_entity'] = $addressEntity;

        $modelUnderTest = $this->_createModelMock($data);

        $modelUnderTest->addRowError('Bad password', 1);

        $expectedErrors = [
            'Required field' => [1, 2, 3, 4, 5],
            'Bad password' => [2],
            'Wrong website' => [1, 2],
            'Wrong address' => [1, 2],
        ];

        $actualErrors = $modelUnderTest->getErrorMessages();
        foreach ($expectedErrors as $error => $rows) {
            $this->assertArrayHasKey($error, $actualErrors);
            $this->assertSame($rows, array_values($actualErrors[$error]));
        }
    }

    public function testPrepareRowForDb()
    {
        $modelUnderTest = $this->_getModelMockForPrepareRowForDb();
        $pathToCsvFile = __DIR__ . '/_files/customer_composite_prepare_row_for_db.csv';
        $directoryMock = $this->getMock('\Magento\Framework\Filesystem\Directory\Write', [], [], '', false);
        $directoryMock->expects($this->any())
            ->method('openFile')->will(
            $this->returnValue(new Read($pathToCsvFile, new File()))
        );
        $source = new Csv($pathToCsvFile, $directoryMock);
        $modelUnderTest->setSource($source);
        $modelUnderTest->validateData();
    }

    /**
     * Callback for \Magento\ImportExport\Model\Resource\Import\Data::saveBunch to verify correctness of data
     * for method CustomerComposite::_prepareRowForDb
     *
     * @param string $entityType
     * @param string $behavior
     * @param array $bunchRows
     *
     * @SuppressWarnings(PHPMD.UnusedFormalParameter)
     */
    public function verifyPrepareRowForDbData($entityType, $behavior, $bunchRows)
    {
        // source data contains only one record
        $this->assertCount(1, $bunchRows);

        // array must has all expected data
        $customerData = $bunchRows[0];
        foreach ($this->_preparedData as $expectedKey => $expectedValue) {
            $this->assertArrayHasKey($expectedKey, $customerData);
            $this->assertEquals($expectedValue, $customerData[$expectedKey]);
        }
    }

    /**
     * Data provider for method testImportData
     *
     * @return array
     */
    public function dataProviderTestImportData()
    {
        return [
            'add_update_behavior_customer_true_address_true' => [
                '$behavior' => Import::BEHAVIOR_ADD_UPDATE,
                '$customerImport' => true,
                '$addressImport' => true,
                '$result' => true,
            ],
            'add_update_behavior_customer_true_address_false' => [
                '$behavior' => Import::BEHAVIOR_ADD_UPDATE,
                '$customerImport' => true,
                '$addressImport' => false,
                '$result' => false,
            ],
            'add_update_behavior_customer_false_address_true' => [
                '$behavior' => Import::BEHAVIOR_ADD_UPDATE,
                '$customerImport' => false,
                '$addressImport' => true,
                '$result' => false,
            ],
            'add_update_behavior_customer_false_address_false' => [
                '$behavior' => Import::BEHAVIOR_ADD_UPDATE,
                '$customerImport' => false,
                '$addressImport' => false,
                '$result' => false,
            ],
            'delete_behavior_customer_true' => [
                '$behavior' => Import::BEHAVIOR_DELETE,
                '$customerImport' => true,
                '$addressImport' => false,
                '$result' => true,
            ],
            'delete_behavior_customer_false' => [
                '$behavior' => Import::BEHAVIOR_DELETE,
                '$customerImport' => false,
                '$addressImport' => false,
                '$result' => false,
            ]
        ];
    }

    /**
     * @dataProvider dataProviderTestImportData
     *
     * @param string $behavior
     * @param boolean $customerImport
     * @param boolean $addressImport
     * @param boolean $result
     */
    public function testImportData($behavior, $customerImport, $addressImport, $result)
    {
        $isDeleteBehavior = $behavior == Import::BEHAVIOR_DELETE;
        $entityMock = $this->_getModelMockForImportData($isDeleteBehavior, $customerImport, $addressImport);
        $entityMock->setParameters(['behavior' => $behavior]);
        $importResult = $entityMock->importData();
        if ($result) {
            $this->assertTrue($importResult);
        } else {
            $this->assertFalse($importResult);
        }
    }

    public function testGetErrorsCount()
    {
        $customerReturnData = 1;
        $addressReturnData = 2;
        $model = $this->_getModelForGetterTest('getErrorsCount', $customerReturnData, $addressReturnData);
        $model->addRowError(CustomerComposite::ERROR_ROW_IS_ORPHAN, 1);

        $this->assertEquals($customerReturnData + $addressReturnData + 1, $model->getErrorsCount());
    }

    public function testGetInvalidRowsCount()
    {
        $customerReturnData = 3;
        $addressReturnData = 2;
        $model = $this->_getModelForGetterTest('getInvalidRowsCount', $customerReturnData, $addressReturnData);
        $model->addRowError(CustomerComposite::ERROR_ROW_IS_ORPHAN, 1);

        $this->assertEquals($customerReturnData + $addressReturnData + 1, $model->getInvalidRowsCount());
    }

    public function testGetProcessedEntitiesCount()
    {
        $customerReturnData = 3;
        $addressReturnData = 4;
        $model = $this->_getModelForGetterTest('getProcessedEntitiesCount', $customerReturnData, $addressReturnData);

        $this->assertEquals($customerReturnData + $addressReturnData, $model->getProcessedEntitiesCount());
    }

    /**
     * @param string $method
     * @param int $customerReturnData
     * @param int $addressReturnData
     * @return CustomerComposite
     */
    protected function _getModelForGetterTest($method, $customerReturnData, $addressReturnData)
    {
        $customerEntity = $this->_getCustomerEntityMock();
        $addressEntity = $this->_getAddressEntityMock();

        $customerEntity->expects($this->once())->method($method)->will($this->returnValue($customerReturnData));
        $addressEntity->expects($this->once())->method($method)->will($this->returnValue($addressReturnData));

        $data = $this->_getModelDependencies();
        $data['customer_entity'] = $customerEntity;
        $data['address_entity'] = $addressEntity;

        return $this->_createModelMock($data);
    }
}<|MERGE_RESOLUTION|>--- conflicted
+++ resolved
@@ -109,13 +109,6 @@
             $this->getMock('Magento\Framework\App\Helper\Context', ['getTranslateInline'], [], '', false);
         $context->expects($this->any())->method('getTranslateInline')->will($this->returnValue($translateInline));
 
-<<<<<<< HEAD
-        $data = [
-            'context' => $context,
-        ];
-        $this->_coreHelper = $objectManager->getObject('Magento\Core\Helper\Data', $data);
-=======
->>>>>>> cdc3d605
         $this->_string = new \Magento\Framework\Stdlib\String();
 
         $this->_importFactory = $this->getMock(
