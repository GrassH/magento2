<?php
/**
 * Copyright © 2015 Magento. All rights reserved.
 * See COPYING.txt for license details.
 */
namespace Magento\Integration\Oauth;

/**
 * @SuppressWarnings(PHPMD.CouplingBetweenObjects)
 */
class OauthTest extends \PHPUnit_Framework_TestCase
{
    /** @var \Magento\Integration\Model\Oauth\Consumer\Factory */
    private $_consumerFactory;

    /** @var \Magento\Integration\Model\Oauth\Nonce\Factory */
    private $_nonceFactory;

    /** @var \Magento\Integration\Model\Oauth\TokenFactory */
    private $_tokenFactory;

    /** @var \Magento\Integration\Model\Oauth\Consumer */
    private $_consumerMock;

    /** @var \Magento\Integration\Model\Oauth\Token */
    private $_tokenMock;

    /** @var \Magento\Framework\Oauth\Helper\Oauth */
    private $_oauthHelperMock;

    /** @var \Magento\Integration\Helper\Oauth\Data */
    private $_dataHelperMock;

    /** @var \Magento\Framework\Oauth\Oauth */
    private $_oauth;

    /** @var  \Zend_Oauth_Http_Utility */
    private $_httpUtilityMock;

    /** @var \Magento\Framework\Stdlib\DateTime\DateTime */
    private $_dateMock;

    /**
     * @var \Magento\Framework\Logger
     */
    private $_loggerMock;

    private $_oauthToken;

    private $_oauthSecret;

    private $_oauthVerifier;

    const CONSUMER_ID = 1;

    const REQUEST_URL = 'http://magento.ll';

    public function setUp()
    {
        $this->_consumerFactory = $this->getMockBuilder('Magento\Integration\Model\Oauth\Consumer\Factory')
            ->disableOriginalConstructor()
            ->getMock();
        $this->_consumerMock = $this->getMockBuilder('Magento\Integration\Model\Oauth\Consumer')
            ->disableOriginalConstructor()->setMethods(
                [
                    'getCreatedAt',
                    'loadByKey',
                    'load',
                    'getId',
                    'getSecret',
                    'getCallbackUrl',
                    'save',
                    'getData',
                    '__wakeup',
                ]
            )
            ->getMock();
        $this->_consumerFactory->expects($this->any())
            ->method('create')
            ->will($this->returnValue($this->_consumerMock));
        $this->_nonceFactory = $this->getMockBuilder(
            'Magento\Integration\Model\Oauth\Nonce\Factory'
        )->disableOriginalConstructor()->getMock();
        $this->_tokenFactory = $this->getMockBuilder(
            'Magento\Integration\Model\Oauth\TokenFactory'
        )->disableOriginalConstructor()->setMethods(['create'])->getMock();
        $this->_tokenMock = $this->getMockBuilder('Magento\Integration\Model\Oauth\Token')
            ->disableOriginalConstructor()
            ->setMethods(
                [
                    'getId',
                    'load',
                    'getType',
                    'createRequestToken',
                    'getToken',
                    'getSecret',
                    'createVerifierToken',
                    'getVerifier',
                    'getConsumerId',
                    'convertToAccess',
                    'getRevoked',
                    'getResource',
                    'loadByConsumerIdAndUserType',
                    '__wakeup',
                ]
            )
            ->getMock();
        $this->_tokenFactory->expects($this->any())->method('create')->will($this->returnValue($this->_tokenMock));
        $this->_oauthHelperMock = $this->getMockBuilder('Magento\Framework\Oauth\Helper\Oauth')
            ->setConstructorArgs([new \Magento\Framework\Math\Random()])
            ->getMock();
        $this->_dataHelperMock = $this->getMockBuilder(
            'Magento\Integration\Helper\Oauth\Data'
        )->disableOriginalConstructor()->getMock();
        $this->_httpUtilityMock = $this->getMockBuilder('Zend_Oauth_Http_Utility')
            ->setMethods(['sign'])
            ->getMock();
        $this->_dateMock = $this->getMockBuilder('Magento\Framework\Stdlib\DateTime\DateTime')
            ->disableOriginalConstructor()
            ->getMock();
        $this->_loggerMock = $this->getMockBuilder('Magento\Framework\Logger')
            ->disableOriginalConstructor()
            ->getMock();

        $nonceGenerator = new \Magento\Integration\Model\Oauth\Nonce\Generator(
            $this->_oauthHelperMock,
            $this->_nonceFactory,
            $this->_dateMock
        );
        $tokenProvider = new \Magento\Integration\Model\Oauth\Token\Provider(
            $this->_consumerFactory,
            $this->_tokenFactory,
            $this->_dataHelperMock,
<<<<<<< HEAD
            $this->_dateMock
=======
            $this->_dateMock,
            $this->_tokenMock,
            $this->_loggerMock
>>>>>>> af0bdbf4
        );
        $this->_oauth = new \Magento\Framework\Oauth\Oauth(
            $this->_oauthHelperMock,
            $nonceGenerator,
            $tokenProvider,
            $this->_httpUtilityMock
        );
        $this->_oauthToken = $this->_generateRandomString(\Magento\Framework\Oauth\Helper\Oauth::LENGTH_TOKEN);
        $this->_oauthSecret = $this->_generateRandomString(\Magento\Framework\Oauth\Helper\Oauth::LENGTH_TOKEN_SECRET);
        $this->_oauthVerifier = $this->_generateRandomString(
            \Magento\Framework\Oauth\Helper\Oauth::LENGTH_TOKEN_VERIFIER
        );
    }

    public function tearDown()
    {
        unset($this->_consumerFactory);
        unset($this->_nonceFactory);
        unset($this->_tokenFactory);
        unset($this->_oauthHelperMock);
        unset($this->_dataHelperMock);
        unset($this->_httpUtilityMock);
        unset($this->_dateMock);
        unset($this->_oauth);
    }

    protected function _getRequestTokenParams($amendments = [])
    {
        $requiredParams = [
            'oauth_version' => '1.0',
            'oauth_consumer_key' => $this->_generateRandomString(
                    \Magento\Framework\Oauth\Helper\Oauth::LENGTH_CONSUMER_KEY
                ),
            'oauth_nonce' => '',
            'oauth_timestamp' => time(),
            'oauth_signature_method' => \Magento\Framework\Oauth\OauthInterface::SIGNATURE_SHA1,
            'oauth_signature' => 'invalid_signature',
        ];

        return array_merge($requiredParams, $amendments);
    }

    /**
     * \Magento\Framework\Oauth\OauthInterface::ERR_VERSION_REJECTED
     *
     * @expectedException \Magento\Framework\Oauth\OauthInputException
     */
    public function testGetRequestTokenVersionRejected()
    {
        $this->_oauth->getRequestToken(
            $this->_getRequestTokenParams(['oauth_version' => '2.0']),
            self::REQUEST_URL
        );
    }

    /**
     * \Magento\Framework\Oauth\OauthInterface::ERR_CONSUMER_KEY_REJECTED
     *
     * @expectedException \Magento\Framework\Oauth\Exception
     */
    public function testGetRequestTokenConsumerKeyRejected()
    {
        $this->_oauth->getRequestToken(
            $this->_getRequestTokenParams(['oauth_consumer_key' => 'wrong_key_length']),
            self::REQUEST_URL
        );
    }

    /**
     * \Magento\Framework\Oauth\OauthInterface::ERR_CONSUMER_KEY_REJECTED
     *
     * @expectedException \Magento\Framework\Oauth\Exception
     */
    public function testGetRequestTokenConsumerKeyNotFound()
    {
        $this->_consumerMock->expects(
            $this->once()
        )->method(
            'loadByKey'
        )->will(
            $this->returnValue(new \Magento\Framework\Object())
        );

        $this->_oauth->getRequestToken($this->_getRequestTokenParams(), self::REQUEST_URL);
    }

    /**
     * \Magento\Framework\Oauth\OauthInterface::ERR_CONSUMER_KEY_INVALID
     *
     * @expectedException \Magento\Framework\Oauth\Exception
     */
    public function testGetRequestTokenOutdatedConsumerKey()
    {
        $this->_setupConsumer();
        $this->_dateMock->expects($this->any())->method('timestamp')->will($this->returnValue(9999999999));
        $this->_dataHelperMock->expects(
            $this->once()
        )->method(
            'getConsumerExpirationPeriod'
        )->will(
            $this->returnValue(0)
        );

        $this->_oauth->getRequestToken($this->_getRequestTokenParams(), self::REQUEST_URL);
    }

    protected function _setupConsumer($isLoadable = true)
    {
        $this->_consumerMock->expects($this->any())->method('loadByKey')->will($this->returnSelf());

        $this->_consumerMock->expects(
            $this->any()
        )->method(
            'getCreatedAt'
        )->will(
            $this->returnValue(date('c', strtotime('-1 day')))
        );

        if ($isLoadable) {
            $this->_consumerMock->expects($this->any())->method('load')->will($this->returnSelf());
        } else {
            $this->_consumerMock->expects(
                $this->any()
            )->method(
                'load'
            )->will(
                $this->returnValue(new \Magento\Framework\Object())
            );
        }

        $this->_consumerMock->expects($this->any())->method('getId')->will($this->returnValue(1));
        $this->_consumerMock->expects($this->any())->method('getSecret')->will($this->returnValue('consumer_secret'));
        $this->_consumerMock->expects(
            $this->any()
        )->method(
            'getCallbackUrl'
        )->will(
            $this->returnValue('callback_url')
        );
    }

    protected function _makeValidExpirationPeriod()
    {
        $this->_dateMock->expects($this->any())->method('timestamp')->will($this->returnValue(0));
        $this->_dataHelperMock->expects(
            $this->once()
        )->method(
            'getConsumerExpirationPeriod'
        )->will(
            $this->returnValue(300)
        );
    }

    /**
     * \Magento\Framework\Oauth\OauthInterface::ERR_TIMESTAMP_REFUSED
     *
     * @expectedException \Magento\Framework\Oauth\Exception
     * @dataProvider dataProviderForGetRequestTokenNonceTimestampRefusedTest
     */
    public function testGetRequestTokenOauthTimestampRefused($timestamp)
    {
        $this->_setupConsumer();
        $this->_makeValidExpirationPeriod();

        $this->_oauth->getRequestToken(
            $this->_getRequestTokenParams(['oauth_timestamp' => $timestamp]),
            self::REQUEST_URL
        );
    }

    public function dataProviderForGetRequestTokenNonceTimestampRefusedTest()
    {
        return [
            [0],
            //Adding one day deviation
            [time() + \Magento\Integration\Model\Oauth\Nonce\Generator::TIME_DEVIATION + 86400]
        ];
    }

    protected function _setupNonce($isUsed = false, $timestamp = 0)
    {
        $nonceMock = $this->getMockBuilder(
            'Magento\Integration\Model\Oauth\Nonce'
        )->disableOriginalConstructor()->setMethods(
            [
                'loadByCompositeKey',
                'getNonce',
                'getTimestamp',
                'setNonce',
                'setConsumerId',
                'setTimestamp',
                'save',
                '__wakeup',
            ]
        )->getMock();

        $nonceMock->expects($this->any())->method('getNonce')->will($this->returnValue($isUsed));
        $nonceMock->expects($this->any())->method('loadByCompositeKey')->will($this->returnSelf());
        $nonceMock->expects($this->any())->method('getTimestamp')->will($this->returnValue($timestamp));
        $nonceMock->expects($this->any())->method('setNonce')->will($this->returnSelf());
        $nonceMock->expects($this->any())->method('setConsumerId')->will($this->returnSelf());
        $nonceMock->expects($this->any())->method('setTimestamp')->will($this->returnSelf());
        $nonceMock->expects($this->any())->method('save')->will($this->returnSelf());
        $this->_nonceFactory->expects($this->any())->method('create')->will($this->returnValue($nonceMock));
    }

    /**
     * \Magento\Framework\Oauth\OauthInterface::ERR_NONCE_USED
     *
     * @expectedException \Magento\Framework\Oauth\Exception
     */
    public function testGetRequestTokenNonceAlreadyUsed()
    {
        $this->_setupConsumer();
        $this->_makeValidExpirationPeriod();
        $this->_setupNonce(true);

        $this->_oauth->getRequestToken($this->_getRequestTokenParams(), self::REQUEST_URL);
    }

    /**
     * \Magento\Framework\Oauth\OauthInterface::ERR_CONSUMER_KEY_REJECTED
     *
     * @expectedException \Magento\Framework\Oauth\Exception
     */
    public function testGetRequestTokenNoConsumer()
    {
        $this->_consumerMock->expects(
            $this->any()
        )->method(
            'loadByKey'
        )->will(
            $this->returnValue(new \Magento\Framework\Object())
        );

        $this->_oauth->getRequestToken($this->_getRequestTokenParams(), self::REQUEST_URL);
    }

    protected function _setupToken(
        $doesExist = true,
        $type = \Magento\Integration\Model\Oauth\Token::TYPE_VERIFIER,
        $consumerId = self::CONSUMER_ID,
        $verifier = null,
        $isRevoked = false
    ) {
        $this->_tokenMock->expects(
            $this->any()
        )->method(
            'getId'
        )->will(
            $this->returnValue($doesExist ? self::CONSUMER_ID : null)
        );

        $verifier = $verifier ?: $this->_oauthVerifier;

        $this->_tokenMock->expects($this->any())->method('load')->will($this->returnSelf());
        $this->_tokenMock->expects($this->any())->method('getType')->will($this->returnValue($type));
        $this->_tokenMock->expects($this->any())->method('createRequestToken')->will($this->returnSelf());
        $this->_tokenMock->expects($this->any())->method('getToken')->will($this->returnValue($this->_oauthToken));
        $this->_tokenMock->expects($this->any())->method('getSecret')->will($this->returnValue($this->_oauthSecret));
        $this->_tokenMock->expects($this->any())->method('getConsumerId')->will($this->returnValue($consumerId));
        $this->_tokenMock->expects($this->any())->method('getVerifier')->will($this->returnValue($verifier));
        $this->_tokenMock->expects($this->any())->method('convertToAccess')->will($this->returnSelf());
        $this->_tokenMock->expects($this->any())->method('getRevoked')->will($this->returnValue($isRevoked));
        $this->_tokenMock->expects($this->any())->method('loadByConsumerIdAndUserType')->will($this->returnSelf());
    }

    /**
     * \Magento\Framework\Oauth\OauthInterface::ERR_TOKEN_REJECTED
     *
     * @expectedException \Magento\Framework\Oauth\Exception
     */
    public function testGetRequestTokenTokenRejected()
    {
        $this->_setupConsumer();
        $this->_makeValidExpirationPeriod();
        $this->_setupNonce();
        $this->_setupToken(false);

        $signature = 'valid_signature';
        $this->_httpUtilityMock->expects($this->any())->method('sign')->will($this->returnValue($signature));

        $this->_oauth->getRequestToken(
            $this->_getRequestTokenParams(['oauth_signature' => $signature]),
            self::REQUEST_URL
        );
    }

    /**
     * \Magento\Framework\Oauth\OauthInterface::ERR_TOKEN_REJECTED
     *
     * @expectedException \Magento\Framework\Oauth\Exception
     */
    public function testGetRequestTokenTokenRejectedByType()
    {
        $this->_setupConsumer();
        $this->_makeValidExpirationPeriod();
        $this->_setupNonce();
        $this->_setupToken(true, \Magento\Integration\Model\Oauth\Token::TYPE_REQUEST);
        // wrong type

        $signature = 'valid_signature';
        $this->_httpUtilityMock->expects($this->any())->method('sign')->will($this->returnValue($signature));

        $this->_oauth->getRequestToken(
            $this->_getRequestTokenParams(['oauth_signature' => $signature]),
            self::REQUEST_URL
        );
    }

    /**
     * \Magento\Framework\Oauth\OauthInterface::ERR_SIGNATURE_METHOD_REJECTED
     *
     * @expectedException \Magento\Framework\Oauth\OauthInputException
     */
    public function testGetRequestTokenSignatureMethodRejected()
    {
        $this->_setupConsumer();
        $this->_makeValidExpirationPeriod();
        $this->_setupNonce();
        $this->_setupToken();

        $this->_oauth->getRequestToken(
            $this->_getRequestTokenParams(['oauth_signature_method' => 'wrong_method']),
            self::REQUEST_URL
        );
    }

    /**
     * \Magento\Framework\Oauth\OauthInterface::ERR_SIGNATURE_INVALID
     *
     * @expectedException \Magento\Framework\Oauth\Exception
     */
    public function testGetRequestTokenInvalidSignature()
    {
        $this->_setupConsumer();
        $this->_makeValidExpirationPeriod();
        $this->_setupNonce();
        $this->_setupToken();

        $this->_oauth->getRequestToken(
            $this->_getRequestTokenParams(['oauth_signature' => 'invalid_signature']),
            self::REQUEST_URL
        );
    }

    public function testGetRequestToken()
    {
        $this->_setupConsumer();
        $this->_makeValidExpirationPeriod();
        $this->_setupNonce();
        $this->_setupToken();

        $signature = 'valid_signature';
        $this->_httpUtilityMock->expects($this->any())->method('sign')->will($this->returnValue($signature));

        $requestToken = $this->_oauth->getRequestToken(
            $this->_getRequestTokenParams(['oauth_signature' => $signature]),
            self::REQUEST_URL
        );

        $this->assertEquals(
            ['oauth_token' => $this->_oauthToken, 'oauth_token_secret' => $this->_oauthSecret],
            $requestToken
        );
    }

    /**
     * \Magento\Framework\Oauth\OauthInterface::ERR_VERSION_REJECTED
     *
     * @expectedException \Magento\Framework\Oauth\OauthInputException
     */
    public function testGetAccessTokenVersionRejected()
    {
        $this->_oauth->getAccessToken(
            $this->_getAccessTokenRequiredParams(['oauth_version' => '0.0']),
            self::REQUEST_URL
        );
    }

    /**
     * \Magento\Framework\Oauth\OauthInterface::ERR_PARAMETER_ABSENT
     *
     * @expectedException \Magento\Framework\Oauth\OauthInputException
     * @expectedExceptionMessage oauth_verifier is a required field.
     */
    public function testGetAccessTokenParameterAbsent()
    {
        $this->_oauth->getAccessToken(
            [
                'oauth_version' => '1.0',
                'oauth_consumer_key' => '',
                'oauth_signature' => '',
                'oauth_signature_method' => '',
                'oauth_nonce' => '',
                'oauth_timestamp' => '',
                'oauth_token' => '',
                // oauth_verifier missing
            ],
            self::REQUEST_URL
        );
    }

    /**
     * \Magento\Framework\Oauth\OauthInterface::ERR_TOKEN_REJECTED
     *
     * @expectedException \Magento\Framework\Oauth\Exception
     */
    public function testGetAccessTokenTokenRejected()
    {
        $this->_oauth->getAccessToken(
            $this->_getAccessTokenRequiredParams(['oauth_token' => 'invalid_token']),
            self::REQUEST_URL
        );
    }

    /**
     * \Magento\Framework\Oauth\OauthInterface::ERR_SIGNATURE_METHOD_REJECTED
     *
     * @expectedException \Magento\Framework\Oauth\OauthInputException
     */
    public function testGetAccessTokenSignatureMethodRejected()
    {
        $this->_oauth->getAccessToken(
            $this->_getAccessTokenRequiredParams(['oauth_signature_method' => 'invalid_method']),
            self::REQUEST_URL
        );
    }

    /**
     * \Magento\Framework\Oauth\OauthInterface::ERR_TOKEN_USED
     *
     * @expectedException \Magento\Framework\Oauth\Exception
     */
    public function testGetAccessTokenTokenUsed()
    {
        $this->_setupConsumer();
        $this->_setupNonce();
        $this->_setupToken(true, \Magento\Integration\Model\Oauth\Token::TYPE_VERIFIER);
        // Wrong type

        $this->_oauth->getAccessToken($this->_getAccessTokenRequiredParams(), self::REQUEST_URL);
    }

    /**
     * \Magento\Framework\Oauth\OauthInterface::ERR_TOKEN_REJECTED
     *
     * @expectedException \Magento\Framework\Oauth\Exception
     */
    public function testGetAccessTokenConsumerIdDoesntMatch()
    {
        $this->_setupConsumer();
        $this->_setupNonce();
        $this->_setupToken(true, \Magento\Integration\Model\Oauth\Token::TYPE_REQUEST, null);

        $this->_oauth->getAccessToken($this->_getAccessTokenRequiredParams(), self::REQUEST_URL);
    }

    /**
     * \Magento\Framework\Oauth\OauthInterface::ERR_VERIFIER_INVALID
     *
     * @expectedException \Magento\Framework\Oauth\Exception
     * @dataProvider dataProviderForGetAccessTokenVerifierInvalidTest
     */
    public function testGetAccessTokenVerifierInvalid($verifier, $verifierFromToken)
    {
        $this->_setupConsumer();
        $this->_setupNonce();
        $this->_setupToken(
            true,
            \Magento\Integration\Model\Oauth\Token::TYPE_REQUEST,
            self::CONSUMER_ID,
            $verifierFromToken
        );

        $this->_oauth->getAccessToken(
            $this->_getAccessTokenRequiredParams(['oauth_verifier' => $verifier]),
            self::REQUEST_URL
        );
    }

    public function dataProviderForGetAccessTokenVerifierInvalidTest()
    {
        // Verifier is not a string
        return [[3, 3], ['wrong_length', 'wrong_length'], ['verifier', 'doesnt match']];
    }

    public function testGetAccessToken()
    {
        $this->_setupConsumer();
        $this->_setupNonce();
        $this->_setupToken(true, \Magento\Integration\Model\Oauth\Token::TYPE_REQUEST);

        $token = $this->_oauth->getAccessToken($this->_getAccessTokenRequiredParams(), self::REQUEST_URL);
        $this->assertEquals(
            ['oauth_token' => $this->_oauthToken, 'oauth_token_secret' => $this->_oauthSecret],
            $token
        );
    }

    /**
     * \Magento\Framework\Oauth\OauthInterface::ERR_TOKEN_REJECTED
     *
     * @expectedException \Magento\Framework\Oauth\Exception
     */
    public function testValidateAccessTokenRequestTokenRejected()
    {
        $this->_setupConsumer();
        $this->_setupNonce();
        $this->_setupToken(true, \Magento\Integration\Model\Oauth\Token::TYPE_ACCESS, null);

        $this->_oauth->validateAccessTokenRequest($this->_getAccessTokenRequiredParams(), self::REQUEST_URL);
    }

    /**
     * \Magento\Framework\Oauth\OauthInterface::ERR_TOKEN_REJECTED
     *
     * @expectedException \Magento\Framework\Oauth\Exception
     */
    public function testValidateAccessTokenRequestTokenRejectedByType()
    {
        $this->_setupConsumer();
        $this->_setupNonce();
        $this->_setupToken(true, \Magento\Integration\Model\Oauth\Token::TYPE_REQUEST);

        $this->_oauth->validateAccessTokenRequest($this->_getAccessTokenRequiredParams(), self::REQUEST_URL);
    }

    /**
     * \Magento\Framework\Oauth\OauthInterface::ERR_TOKEN_REVOKED
     *
     * @expectedException \Magento\Framework\Oauth\Exception
     */
    public function testValidateAccessTokenRequestTokenRevoked()
    {
        $this->_setupConsumer();
        $this->_setupNonce();
        $this->_setupToken(
            true,
            \Magento\Integration\Model\Oauth\Token::TYPE_ACCESS,
            self::CONSUMER_ID,
            $this->_oauthVerifier,
            true
        );

        $this->_oauth->validateAccessTokenRequest($this->_getAccessTokenRequiredParams(), self::REQUEST_URL);
    }

    public function testValidateAccessTokenRequest()
    {
        $this->_setupConsumer();
        $this->_setupNonce();
        $this->_setupToken(true, \Magento\Integration\Model\Oauth\Token::TYPE_ACCESS);
        $requiredParams = $this->_getAccessTokenRequiredParams();
        $this->assertEquals(
            1,
            $this->_oauth->validateAccessTokenRequest($requiredParams, self::REQUEST_URL),
            "Consumer ID is invalid."
        );
    }

    /**
     * \Magento\Framework\Oauth\OauthInterface::ERR_TOKEN_REJECTED
     *
     * @expectedException \Magento\Framework\Oauth\Exception
     */
    public function testValidateAccessTokenRejectedByType()
    {
        $this->_setupConsumer();
        $this->_setupToken(true, \Magento\Integration\Model\Oauth\Token::TYPE_REQUEST);

        $this->_oauth->validateAccessToken($this->_oauthToken);
    }

    /**
     * \Magento\Framework\Oauth\OauthInterface::ERR_TOKEN_REVOKED
     *
     * @expectedException \Magento\Framework\Oauth\Exception
     */
    public function testValidateAccessTokenRevoked()
    {
        $this->_setupConsumer();
        $this->_setupToken(
            true,
            \Magento\Integration\Model\Oauth\Token::TYPE_ACCESS,
            self::CONSUMER_ID,
            $this->_oauthVerifier,
            true
        );

        $this->_oauth->validateAccessToken($this->_oauthToken);
    }

    /**
     * \Magento\Framework\Oauth\OauthInterface::ERR_TOKEN_REJECTED
     *
     * @expectedException \Magento\Framework\Oauth\Exception
     */
    public function testValidateAccessTokenNoConsumer()
    {
        $this->_setupConsumer(false);
        $this->_setupToken(true, \Magento\Integration\Model\Oauth\Token::TYPE_ACCESS);

        $this->_oauth->validateAccessToken($this->_oauthToken);
    }

    public function testValidateAccessToken()
    {
        $this->_setupConsumer();
        $this->_setupToken(true, \Magento\Integration\Model\Oauth\Token::TYPE_ACCESS);

        $this->assertEquals(1, $this->_oauth->validateAccessToken($this->_oauthToken), "Consumer ID is invalid.");
    }

    public function testBuildAuthorizationHeader()
    {
        $signature = 'valid_signature';
        $this->_httpUtilityMock->expects($this->any())->method('sign')->will($this->returnValue($signature));

        $this->_setupConsumer(false);
        $this->_oauthHelperMock->expects(
            $this->any()
        )->method(
            'generateRandomString'
        )->will(
            $this->returnValue('tyukmnjhgfdcvxstyuioplkmnhtfvert')
        );

        $request = [
            'oauth_consumer_key' => 'edf957ef88492f0a32eb7e1731e85da2',
            'oauth_consumer_secret' => 'asdawwewefrtyh2f0a32eb7e1731e85d',
            'oauth_token' => '7c0709f789e1f38a17aa4b9a28e1b06c',
            'oauth_token_secret' => 'a6agsfrsfgsrjjjjyy487939244ssggg',
            'custom_param1' => 'foo',
            'custom_param2' => 'bar',
        ];

        $requestUrl = 'http://www.example.com/endpoint';
        $oauthHeader = $this->_oauth->buildAuthorizationHeader($request, $requestUrl);

        $expectedHeader = 'OAuth oauth_nonce="tyukmnjhgfdcvxstyuioplkmnhtfvert",' .
            'oauth_timestamp="",' .
            'oauth_version="1.0",oauth_consumer_key="edf957ef88492f0a32eb7e1731e85da2",' .
            'oauth_consumer_secret="asdawwewefrtyh2f0a32eb7e1731e85d",' .
            'oauth_token="7c0709f789e1f38a17aa4b9a28e1b06c",' .
            'oauth_token_secret="a6agsfrsfgsrjjjjyy487939244ssggg",' .
            'oauth_signature="valid_signature"';

        $this->assertEquals($expectedHeader, $oauthHeader, 'Generated Oauth header is incorrect');
    }

    /**
     * @dataProvider dataProviderMissingParamForBuildAuthorizationHeaderTest
     */
    public function testMissingParamForBuildAuthorizationHeader($expectedMessage, $request)
    {
        $this->setExpectedException(
            '\Magento\Framework\Oauth\OauthInputException',
            $expectedMessage,
            0
        );

        $requestUrl = 'http://www.example.com/endpoint';
        $this->_oauth->buildAuthorizationHeader($request, $requestUrl);
    }

    public function dataProviderMissingParamForBuildAuthorizationHeaderTest()
    {
        return [
            [
                'oauth_consumer_key',
                [ //'oauth_consumer_key' => 'edf957ef88492f0a32eb7e1731e85d',
                    'oauth_consumer_secret' => 'asdawwewefrtyh2f0a32eb7e1731e85d',
                    'oauth_token' => '7c0709f789e1f38a17aa4b9a28e1b06c',
                    'oauth_token_secret' => 'a6agsfrsfgsrjjjjyy487939244ssggg',
                    'custom_param1' => 'foo',
                    'custom_param2' => 'bar'
                ],
            ],
            [
                'oauth_consumer_secret',
                [
                    'oauth_consumer_key' => 'edf957ef88492f0a32eb7e1731e85d',
                    //'oauth_consumer_secret' => 'asdawwewefrtyh2f0a32eb7e1731e85d',
                    'oauth_token' => '7c0709f789e1f38a17aa4b9a28e1b06c',
                    'oauth_token_secret' => 'a6agsfrsfgsrjjjjyy487939244ssggg',
                    'custom_param1' => 'foo',
                    'custom_param2' => 'bar'
                ]
            ],
            [
                'oauth_token',
                [
                    'oauth_consumer_key' => 'edf957ef88492f0a32eb7e1731e85d',
                    'oauth_consumer_secret' => 'asdawwewefrtyh2f0a32eb7e1731e85d',
                    //'oauth_token' => '7c0709f789e1f38a17aa4b9a28e1b06c',
                    'oauth_token_secret' => 'a6agsfrsfgsrjjjjyy487939244ssggg',
                    'custom_param1' => 'foo',
                    'custom_param2' => 'bar'
                ]
            ],
            [
                'oauth_token_secret',
                [
                    'oauth_consumer_key' => 'edf957ef88492f0a32eb7e1731e85d',
                    'oauth_consumer_secret' => 'asdawwewefrtyh2f0a32eb7e1731e85d',
                    'oauth_token' => '7c0709f789e1f38a17aa4b9a28e1b06c',
                    //'oauth_token_secret' => 'a6agsfrsfgsrjjjjyy487939244ssggg',
                    'custom_param1' => 'foo',
                    'custom_param2' => 'bar'
                ]
            ]
        ];
    }

    protected function _getAccessTokenRequiredParams($amendments = [])
    {
        $requiredParams = [
            'oauth_consumer_key' => $this->_generateRandomString(
                    \Magento\Framework\Oauth\Helper\Oauth::LENGTH_CONSUMER_KEY
                ),
            'oauth_signature' => '',
            'oauth_signature_method' => \Magento\Framework\Oauth\OauthInterface::SIGNATURE_SHA1,
            'oauth_nonce' => '',
            'oauth_timestamp' => (string)time(),
            'oauth_token' => $this->_generateRandomString(\Magento\Framework\Oauth\Helper\Oauth::LENGTH_TOKEN),
            'oauth_verifier' => $this->_oauthVerifier,
        ];

        return array_merge($requiredParams, $amendments);
    }

    private function _generateRandomString($length)
    {
        return substr(
            str_shuffle(str_repeat('ABCDEFGHIJKLMNOPQRSTUVWXYZabcdefghijklmnopqrstuvwxyz0123456789', 5)),
            0,
            $length
        );
    }
}<|MERGE_RESOLUTION|>--- conflicted
+++ resolved
@@ -131,13 +131,8 @@
             $this->_consumerFactory,
             $this->_tokenFactory,
             $this->_dataHelperMock,
-<<<<<<< HEAD
-            $this->_dateMock
-=======
             $this->_dateMock,
-            $this->_tokenMock,
             $this->_loggerMock
->>>>>>> af0bdbf4
         );
         $this->_oauth = new \Magento\Framework\Oauth\Oauth(
             $this->_oauthHelperMock,
