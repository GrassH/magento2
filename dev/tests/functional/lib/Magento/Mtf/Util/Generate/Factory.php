<?php
/**
 * Copyright © 2015 Magento. All rights reserved.
 * See COPYING.txt for license details.
 */

namespace Magento\Mtf\Util\Generate;

use Magento\Framework\App;
use Magento\Framework\ObjectManagerInterface;

/**
 * Class Factory
 * Factory classes generator
 *
 * @deprecated
 */
class Factory extends AbstractGenerate
{
    /**
     * @var \Magento\Framework\ObjectManagerInterface
     */
    protected $objectManager;

    /**
     * @constructor
     * @param ObjectManagerInterface $objectManager
     * @param Factory\Block $block
     * @param Factory\Fixture $fixture
     * @param Factory\Handler $handler
     * @param Factory\Page $page
     * @param Factory\Repository $repository
     */
    public function __construct(
        ObjectManagerInterface $objectManager,
        Factory\Block $block,
        Factory\Fixture $fixture,
        Factory\Handler $handler,
        Factory\Page $page,
        Factory\Repository $repository
    ) {
        $this->objectManager = $objectManager;
        $this->block = $block;
        $this->fixture = $fixture;
        $this->handler = $handler;
        $this->page = $page;
        $this->repository = $repository;
    }

    /**
     * Generate Handlers
     */
    public function launch()
    {
        $this->block->launch();
        $this->fixture->launch();
        $this->handler->launch();
        $this->page->launch();
        $this->repository->launch();

        return $this->objectManager->get('Magento\Framework\App\ResponseInterface');
    }

    /**
     * Generate single class.
     *
     * @param string $className
     * @return bool
<<<<<<< HEAD
=======
     * @SuppressWarnings(PHPMD.UnusedFormalParameter)
>>>>>>> 71a78097
     */
    public function generate($className)
    {
        return false;
    }
}<|MERGE_RESOLUTION|>--- conflicted
+++ resolved
@@ -66,10 +66,7 @@
      *
      * @param string $className
      * @return bool
-<<<<<<< HEAD
-=======
      * @SuppressWarnings(PHPMD.UnusedFormalParameter)
->>>>>>> 71a78097
      */
     public function generate($className)
     {
