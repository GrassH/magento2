<?xml version="1.0" encoding="UTF-8"?>
<!--
/**
 * Copyright © Magento, Inc. All rights reserved.
 * See COPYING.txt for license details.
 */
-->
<config xmlns:xsi="http://www.w3.org/2001/XMLSchema-instance" xsi:noNamespaceSchemaLocation="../vendor/magento/mtf/Magento/Mtf/Repository/etc/repository.xsd">
    <repository class="Magento\Braintree\Test\Repository\BraintreeSandboxCustomer">
        <dataset name="braintree_sandbox_default">
            <field name="environment" xsi:type="string">BRAINTREEE_ENVIRONMENT</field>
            <field name="merchantId" xsi:type="string">BRAINTREEE_MERCHANT_ID</field>
            <field name="publicKey" xsi:type="string">BRAINTREE_PUBLIC_KEY</field>
            <field name="privateKey" xsi:type="string">BRAINTREE_PRIVATE_KEY</field>
        </dataset>
    </repository>

<<<<<<< HEAD
    <repository class="Magento\Signifyd\Test\Repository\SignifydAccount">
        <dataset name="sandbox_default">
            <field name="email" xsi:type="string">SIGNIFYD_EMAIL</field>
            <field name="password" xsi:type="string">SIGNIFYD_PASSWORD</field>
=======
    <repository class="Magento\Authorizenet\Test\Repository\AuthorizenetSandboxCustomer">
        <dataset name="sandbox_fraud_hold_review">
            <field name="login_id" xsi:type="string">AUTHORIZENET_LOGIN_ID</field>
            <field name="password" xsi:type="string">AUTHORIZENET_PASSWORD</field>
>>>>>>> 562644f5
        </dataset>
    </repository>
</config><|MERGE_RESOLUTION|>--- conflicted
+++ resolved
@@ -14,18 +14,4 @@
             <field name="privateKey" xsi:type="string">BRAINTREE_PRIVATE_KEY</field>
         </dataset>
     </repository>
-
-<<<<<<< HEAD
-    <repository class="Magento\Signifyd\Test\Repository\SignifydAccount">
-        <dataset name="sandbox_default">
-            <field name="email" xsi:type="string">SIGNIFYD_EMAIL</field>
-            <field name="password" xsi:type="string">SIGNIFYD_PASSWORD</field>
-=======
-    <repository class="Magento\Authorizenet\Test\Repository\AuthorizenetSandboxCustomer">
-        <dataset name="sandbox_fraud_hold_review">
-            <field name="login_id" xsi:type="string">AUTHORIZENET_LOGIN_ID</field>
-            <field name="password" xsi:type="string">AUTHORIZENET_PASSWORD</field>
->>>>>>> 562644f5
-        </dataset>
-    </repository>
 </config>