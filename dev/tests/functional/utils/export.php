<?php
/**
 * Copyright © Magento, Inc. All rights reserved.
 * See COPYING.txt for license details.
 */
include __DIR__ . '/authenticate.php';

if (!empty($_POST['token']) && !empty($_POST['template'])) {
    if (authenticate(urldecode($_POST['token']))) {
        $varDir = '../../../../var/';
        $template = urldecode($_POST['template']);
        $fileList = scandir($varDir, SCANDIR_SORT_NONE);
        $files = [];

<<<<<<< HEAD
$varDir = '../../../../var/export/';
$template = urldecode($_GET['template']);
$fileList = scandir($varDir, SCANDIR_SORT_NONE);
$files = [];
=======
        foreach ($fileList as $fileName) {
            if (preg_match("`$template`", $fileName) === 1) {
                $filePath = $varDir . $fileName;
                $files[] = [
                    'content' => file_get_contents($filePath),
                    'name' => $fileName,
                    'date' => filectime($filePath),
                ];
            }
        }
>>>>>>> 1fb83b18

        echo serialize($files);
    } else {
        echo "Command not unauthorized.";
    }
} else {
    echo "'token' or 'template' parameter is not set.";
}<|MERGE_RESOLUTION|>--- conflicted
+++ resolved
@@ -7,17 +7,11 @@
 
 if (!empty($_POST['token']) && !empty($_POST['template'])) {
     if (authenticate(urldecode($_POST['token']))) {
-        $varDir = '../../../../var/';
+        $varDir = '../../../../var/export';
         $template = urldecode($_POST['template']);
         $fileList = scandir($varDir, SCANDIR_SORT_NONE);
         $files = [];
 
-<<<<<<< HEAD
-$varDir = '../../../../var/export/';
-$template = urldecode($_GET['template']);
-$fileList = scandir($varDir, SCANDIR_SORT_NONE);
-$files = [];
-=======
         foreach ($fileList as $fileName) {
             if (preg_match("`$template`", $fileName) === 1) {
                 $filePath = $varDir . $fileName;
@@ -28,7 +22,6 @@
                 ];
             }
         }
->>>>>>> 1fb83b18
 
         echo serialize($files);
     } else {
