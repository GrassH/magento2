--- conflicted
+++ resolved
@@ -13,8 +13,6 @@
 restore_error_handler();
 include __DIR__ . '/vendor/autoload.php';
 setCustomErrorHandler();
-<<<<<<< HEAD
-=======
 
 /* Custom umask value may be provided in optional mage_umask file in root */
 $umaskFile = BP . '/magento_umask';
@@ -26,7 +24,6 @@
 /*  For data consistency between displaying (printing) and serialization a float number */
 ini_set('precision', 14);
 ini_set('serialize_precision', 14);
->>>>>>> 04fb9658
 
 /**
  * Set custom error handler
