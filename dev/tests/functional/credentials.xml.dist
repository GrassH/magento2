<?xml version="1.0" encoding="UTF-8"?>
<!--
/**
 * Copyright © 2015 Magento. All rights reserved.
 * See COPYING.txt for license details.
 */
-->
<replace xmlns:xsi="http://www.w3.org/2001/XMLSchema-instance"
         xsi:noNamespaceSchemaLocation="./vendor/magento/mtf/Magento/Mtf/Fixture/InjectableFixture/etc/replace.xsd">
    <field path="carriers/fedex/account" value="" />
    <field path="carriers/fedex/meter_number" value="" />
    <field path="carriers/fedex/key" value="" />
    <field path="carriers/fedex/password" value="" />

<<<<<<< HEAD
    <field replace="carriers_dhl_id_us" value="" />
    <field replace="carriers_dhl_password_us" value="" />
    <field replace="carriers_dhl_account_us" value="" />

    <field replace="carriers_dhl_id_eu" value="" />
    <field replace="carriers_dhl_password_eu" value="" />
    <field replace="carriers_dhl_account_eu" value="" />
=======
    <field path="payment/authorizenet/login" value="" />
    <field path="payment/authorizenet/trans_key" value="" />
>>>>>>> 385f4750

    <field path="payment/paypal_group_all_in_one/wpp_usuk/wpp_required_settings/wpp_and_express_checkout/business_account" value="" />
    <field path="payment/paypal_group_all_in_one/wpp_usuk/wpp_required_settings/wpp_and_express_checkout/api_username" value="" />
    <field path="payment/paypal_group_all_in_one/wpp_usuk/wpp_required_settings/wpp_and_express_checkout/api_password" value="" />
    <field path="payment/paypal_group_all_in_one/wpp_usuk/wpp_required_settings/wpp_and_express_checkout/api_signature" value="" />

    <field path="payment/paypal_payment_gateways/paypal_payflowpro_with_express_checkout/paypal_payflow_required/paypal_payflow_api_settings/business_account" value="" />
    <field path="payment/paypal_payment_gateways/paypal_payflowpro_with_express_checkout/paypal_payflow_required/paypal_payflow_api_settings/partner" value="" />
    <field path="payment/paypal_payment_gateways/paypal_payflowpro_with_express_checkout/paypal_payflow_required/paypal_payflow_api_settings/user" value="" />
    <field path="payment/paypal_payment_gateways/paypal_payflowpro_with_express_checkout/paypal_payflow_required/paypal_payflow_api_settings/pwd" value="" />
    <field path="payment/paypal_payment_gateways/paypal_payflowpro_with_express_checkout/paypal_payflow_required/paypal_payflow_api_settings/vendor" value="" />

    <field path="carriers/ups/password" value="" />
    <field path="carriers/ups/username" value="" />
    <field path="carriers/ups/access_license_number" value="" />
    <field path="carriers/ups/shipper_number" value="" />

    <field path="carriers/usps/userid" value="" />
    <field path="carriers/usps/password" value="" />

    <field replace="carriers_dhl_id_us" value="" />
    <field replace="carriers_dhl_password_us" value="" />
    <field replace="carriers_dhl_account_us" value="" />

    <field replace="carriers_dhl_id_eu" value="" />
    <field replace="carriers_dhl_password_eu" value="" />
    <field replace="carriers_dhl_account_eu" value="" />
</replace><|MERGE_RESOLUTION|>--- conflicted
+++ resolved
@@ -12,18 +12,8 @@
     <field path="carriers/fedex/key" value="" />
     <field path="carriers/fedex/password" value="" />
 
-<<<<<<< HEAD
-    <field replace="carriers_dhl_id_us" value="" />
-    <field replace="carriers_dhl_password_us" value="" />
-    <field replace="carriers_dhl_account_us" value="" />
-
-    <field replace="carriers_dhl_id_eu" value="" />
-    <field replace="carriers_dhl_password_eu" value="" />
-    <field replace="carriers_dhl_account_eu" value="" />
-=======
     <field path="payment/authorizenet/login" value="" />
     <field path="payment/authorizenet/trans_key" value="" />
->>>>>>> 385f4750
 
     <field path="payment/paypal_group_all_in_one/wpp_usuk/wpp_required_settings/wpp_and_express_checkout/business_account" value="" />
     <field path="payment/paypal_group_all_in_one/wpp_usuk/wpp_required_settings/wpp_and_express_checkout/api_username" value="" />
