{
    "require": {
<<<<<<< HEAD
        "magento/mtf": "1.0.0-rc45",
=======
        "magento/mtf": "1.0.0-rc46",
>>>>>>> ab36d410
        "php": "~5.6.0|7.0.2|~7.0.6",
        "phpunit/phpunit": "4.1.0",
        "phpunit/phpunit-selenium": ">=1.2"
    },
    "suggest": {
        "netwing/selenium-server-standalone": "dev-master",
        "facebook/webdriver": "dev-master"
    },
    "autoload": {
        "psr-4": {
            "Magento\\": ["lib/Magento/", "testsuites/Magento", "generated/Magento/", "tests/app/Magento/"],
            "Test\\": "generated/Test/"
        }
    }
}<|MERGE_RESOLUTION|>--- conflicted
+++ resolved
@@ -1,10 +1,6 @@
 {
     "require": {
-<<<<<<< HEAD
-        "magento/mtf": "1.0.0-rc45",
-=======
         "magento/mtf": "1.0.0-rc46",
->>>>>>> ab36d410
         "php": "~5.6.0|7.0.2|~7.0.6",
         "phpunit/phpunit": "4.1.0",
         "phpunit/phpunit-selenium": ">=1.2"
