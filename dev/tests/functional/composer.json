--- conflicted
+++ resolved
@@ -1,12 +1,7 @@
 {
     "require": {
-<<<<<<< HEAD
         "magento/mtf": "1.0.0-rc42",
-        "php": "~5.6.0|7.0.2|~7.0.6",
-=======
-        "magento/mtf": "1.0.0-rc43",
         "php": "~5.5.22|~5.6.0|~7.0.0",
->>>>>>> 440b6c3f
         "phpunit/phpunit": "4.1.0",
         "phpunit/phpunit-selenium": ">=1.2"
     },
