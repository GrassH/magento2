{
    "require": {
<<<<<<< HEAD
        "magento/mtf": "1.0.0-rc43",
        "php": "~5.6.0|7.0.2|7.0.4|~7.0.6",
=======
        "magento/mtf": "1.0.0-rc44",
        "php": "~5.6.0|7.0.2|~7.0.6",
>>>>>>> 629b937a
        "phpunit/phpunit": "4.1.0",
        "phpunit/phpunit-selenium": ">=1.2"
    },
    "suggest": {
        "netwing/selenium-server-standalone": "dev-master",
        "facebook/webdriver": "dev-master"
    },
    "autoload": {
        "psr-4": {
            "Magento\\": ["lib/Magento/", "testsuites/Magento", "generated/Magento/", "tests/app/Magento/"],
            "Test\\": "generated/Test/"
        }
    }
}<|MERGE_RESOLUTION|>--- conflicted
+++ resolved
@@ -1,12 +1,7 @@
 {
     "require": {
-<<<<<<< HEAD
-        "magento/mtf": "1.0.0-rc43",
-        "php": "~5.6.0|7.0.2|7.0.4|~7.0.6",
-=======
         "magento/mtf": "1.0.0-rc44",
         "php": "~5.6.0|7.0.2|~7.0.6",
->>>>>>> 629b937a
         "phpunit/phpunit": "4.1.0",
         "phpunit/phpunit-selenium": ">=1.2"
     },
