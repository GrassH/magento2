{
<<<<<<< HEAD
  "require": {
    "magento/mtf": "1.0.0-rc11",
    "php": ">=5.4.0",
    "phpunit/phpunit": "4.1.0",
    "phpunit/phpunit-selenium": ">=1.2",
    "netwing/selenium-server-standalone": ">=2.35"
  },
  "autoload": {
    "psr-4": {
      "Mtf\\": ["lib/Mtf/", "generated/Mtf/", "testsuites/Mtf/"],
      "Magento\\": ["generated/Magento/", "tests/app/Magento/"],
      "Test\\": "generated/Test/"
=======
    "repositories": [
        {
            "type": "git",
            "url": "https://github.corp.ebay.com/magento-firedrakes/mtf.git"
        },
        {
            "type": "vcs",
            "url": "https://github.com/giorgiosironi/phpunit-selenium.git"
        }
    ],
    "require": {
        "magento/mtf": "dev-MAGETWO-32079-2",
        "facebook/webdriver": "dev-master",
        "php": ">=5.4.0",
        "phpunit/phpunit": "4.1.0",
        "phpunit/phpunit-selenium": ">=1.2",
        "netwing/selenium-server-standalone": ">=2.35"
    },
    "autoload": {
        "psr-4": {
            "Mtf\\": ["lib/Mtf/", "generated/Mtf/", "testsuites/Mtf/"],
            "Magento\\": ["generated/Magento/", "tests/app/Magento/"],
            "Test\\": "generated/Test/"
        }
>>>>>>> b104ff27
    }
  }
}<|MERGE_RESOLUTION|>--- conflicted
+++ resolved
@@ -1,35 +1,11 @@
 {
-<<<<<<< HEAD
-  "require": {
-    "magento/mtf": "1.0.0-rc11",
-    "php": ">=5.4.0",
-    "phpunit/phpunit": "4.1.0",
-    "phpunit/phpunit-selenium": ">=1.2",
-    "netwing/selenium-server-standalone": ">=2.35"
-  },
-  "autoload": {
-    "psr-4": {
-      "Mtf\\": ["lib/Mtf/", "generated/Mtf/", "testsuites/Mtf/"],
-      "Magento\\": ["generated/Magento/", "tests/app/Magento/"],
-      "Test\\": "generated/Test/"
-=======
-    "repositories": [
-        {
-            "type": "git",
-            "url": "https://github.corp.ebay.com/magento-firedrakes/mtf.git"
-        },
-        {
-            "type": "vcs",
-            "url": "https://github.com/giorgiosironi/phpunit-selenium.git"
-        }
-    ],
     "require": {
-        "magento/mtf": "dev-MAGETWO-32079-2",
-        "facebook/webdriver": "dev-master",
+        "magento/mtf": "1.0.0-rc11",
         "php": ">=5.4.0",
         "phpunit/phpunit": "4.1.0",
         "phpunit/phpunit-selenium": ">=1.2",
-        "netwing/selenium-server-standalone": ">=2.35"
+        "netwing/selenium-server-standalone": ">=2.35",
+        "facebook/webdriver": "dev-master"
     },
     "autoload": {
         "psr-4": {
@@ -37,7 +13,5 @@
             "Magento\\": ["generated/Magento/", "tests/app/Magento/"],
             "Test\\": "generated/Test/"
         }
->>>>>>> b104ff27
     }
-  }
 }