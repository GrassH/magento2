--- conflicted
+++ resolved
@@ -1,10 +1,6 @@
 {
     "require": {
-<<<<<<< HEAD
-        "magento/mtf": "1.0.0-rc29",
-=======
         "magento/mtf": "1.0.0-rc31",
->>>>>>> 9a960ca6
         "php": "~5.5.0|~5.6.0",
         "phpunit/phpunit": "4.1.0",
         "phpunit/phpunit-selenium": ">=1.2",
