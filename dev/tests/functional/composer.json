{
    "require": {
<<<<<<< HEAD
        "magento/mtf": "1.0.0-rc12",
=======
        "magento/mtf": "1.0.0-rc13",
>>>>>>> ae383b50
        "php": ">=5.4.0",
        "phpunit/phpunit": "4.1.0",
        "phpunit/phpunit-selenium": ">=1.2",
        "netwing/selenium-server-standalone": ">=2.35"
    },
    "suggest": {
        "facebook/webdriver": "dev-master"
    },
    "autoload": {
        "psr-4": {
            "Mtf\\": ["lib/Mtf/", "generated/Mtf/", "testsuites/Mtf/"],
            "Magento\\": ["generated/Magento/", "tests/app/Magento/"],
            "Test\\": "generated/Test/"
        }
    }
}<|MERGE_RESOLUTION|>--- conflicted
+++ resolved
@@ -1,10 +1,6 @@
 {
     "require": {
-<<<<<<< HEAD
-        "magento/mtf": "1.0.0-rc12",
-=======
         "magento/mtf": "1.0.0-rc13",
->>>>>>> ae383b50
         "php": ">=5.4.0",
         "phpunit/phpunit": "4.1.0",
         "phpunit/phpunit-selenium": ">=1.2",
