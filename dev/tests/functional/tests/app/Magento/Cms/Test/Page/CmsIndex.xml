<?xml version="1.0" encoding="utf-8"?>
<!--
/**
 * Copyright © 2015 Magento. All rights reserved.
 * See COPYING.txt for license details.
 */
 -->
<config xmlns:xsi="http://www.w3.org/2001/XMLSchema-instance" xsi:noNamespaceSchemaLocation="../../../../../../vendor/magento/mtf/etc/pages.xsd">
    <page name="CmsIndex" mca="cms/index/index" module="Magento_Cms">
        <block name="searchBlock" class="Magento\Catalog\Test\Block\Search" locator="#search_mini_form" strategy="css selector" />
        <block name="topmenu" class="Magento\Theme\Test\Block\Html\Topmenu" locator="[role='navigation']" strategy="css selector" />
        <block name="titleBlock" class="Magento\Theme\Test\Block\Html\Title" locator=".page-title-wrapper" strategy="css selector" />
        <block name="footerBlock" class="Magento\Theme\Test\Block\Html\Footer" locator="footer.page-footer" strategy="css selector" />
        <block name="linksBlock" class="Magento\Theme\Test\Block\Links" locator=".header .links" strategy="css selector" />
        <block name="storeSwitcherBlock" class="Magento\Store\Test\Block\Switcher" locator="[data-ui-id='language-switcher']" strategy="css selector" />
<<<<<<< HEAD
        <block name="compareProductsBlock" class="Magento\Catalog\Test\Block\Product\Compare\Sidebar" locator=".sidebar.sidebar-additional" strategy="css selector" />
=======
        <block name="cartSidebarBlock" class="Magento\Checkout\Test\Block\Cart\Sidebar" locator="[data-block='minicart']" strategy="css selector" />
>>>>>>> c077da60
        <block name="currencyBlock" class="Magento\Directory\Test\Block\Currency\Switcher" locator=".switcher.currency" strategy="css selector" />
        <block name="cmsPageBlock" class="Magento\Cms\Test\Block\Page" locator=".page-main" strategy="css selector" />
        <block name="widgetView" class="Magento\Widget\Test\Block\WidgetView" locator=".widget" strategy="css selector" />
        <block name="messagesBlock" class="Magento\Backend\Test\Block\Messages" locator=".messages" strategy="css selector"/>
    </page>
</config><|MERGE_RESOLUTION|>--- conflicted
+++ resolved
@@ -13,11 +13,6 @@
         <block name="footerBlock" class="Magento\Theme\Test\Block\Html\Footer" locator="footer.page-footer" strategy="css selector" />
         <block name="linksBlock" class="Magento\Theme\Test\Block\Links" locator=".header .links" strategy="css selector" />
         <block name="storeSwitcherBlock" class="Magento\Store\Test\Block\Switcher" locator="[data-ui-id='language-switcher']" strategy="css selector" />
-<<<<<<< HEAD
-        <block name="compareProductsBlock" class="Magento\Catalog\Test\Block\Product\Compare\Sidebar" locator=".sidebar.sidebar-additional" strategy="css selector" />
-=======
-        <block name="cartSidebarBlock" class="Magento\Checkout\Test\Block\Cart\Sidebar" locator="[data-block='minicart']" strategy="css selector" />
->>>>>>> c077da60
         <block name="currencyBlock" class="Magento\Directory\Test\Block\Currency\Switcher" locator=".switcher.currency" strategy="css selector" />
         <block name="cmsPageBlock" class="Magento\Cms\Test\Block\Page" locator=".page-main" strategy="css selector" />
         <block name="widgetView" class="Magento\Widget\Test\Block\WidgetView" locator=".widget" strategy="css selector" />
