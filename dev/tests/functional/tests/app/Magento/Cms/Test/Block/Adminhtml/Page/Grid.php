--- conflicted
+++ resolved
@@ -67,7 +67,7 @@
      * @var string
      */
     protected $previewCmsPage = ".//a[contains(@class, 'action-menu-item') and text() = '%s']";
-
+    
     /**
      * Search item and open it on Frontend.
      *
@@ -81,13 +81,9 @@
         $this->search($filter);
         $rowItem = $this->_rootElement->find($this->rowItem);
         if ($rowItem->isVisible()) {
-<<<<<<< HEAD
             $rowItem->find('.action-select')->click();
             $rowItem->find(sprintf($this->previewCmsPage, $itemName), Locator::SELECTOR_XPATH)->click();
             $this->waitForElement();
-=======
-            $rowItem->find($this->previewCmsPage)->click();
->>>>>>> 2f8e0ceb
         } else {
             throw new \Exception('Searched item was not found.');
         }
