<?php
/**
 * Copyright © 2015 Magento. All rights reserved.
 * See COPYING.txt for license details.
 */

namespace Magento\Cms\Test\Block\Adminhtml\Page;

use Magento\Mtf\Client\Locator;
use Magento\Ui\Test\Block\Adminhtml\DataGrid;

/**
 * Backend Data Grid for managing "CMS Page" entities.
 */
class Grid extends DataGrid
{
    /**
     * Filters array mapping.
     *
     * @var array
     */
    protected $filters = [
        'page_id_from' => [
            'selector' => '[name="filters[page_id][from]"]',
        ],
        'page_id_to' => [
            'selector' => '[name="filters[page_id][to]"]',
        ],
        'title' => [
            'selector' => '[name="filters[title]"]',
        ],
        'identifier' => [
            'selector' => '[name="filters[identifier]"]',
        ],
        'page_layout' => [
            'selector' => '[name="filters[page_layout]"]',
            'input' => 'select',
        ],
        'store_id' => [
            'selector' => '[name="filters[store_id]"]',
            'input' => 'selectstore'
        ],
        'is_active' => [
            'selector' => '[name="filters[is_active]"]',
            'input' => 'select',
        ],
        'creation_time_from' => [
            'selector' => '[name="filters[creation_time][from]"]',
        ],
        'creation_time_to' => [
            'selector' => '[name="filters[creation_time][to]"]',
        ],
        'update_time_from' => [
            'selector' => '[name="filters[update_time][from]"]',
        ],
        'update_time_to' => [
            'selector' => '[name="filters[update_time][to]"]',
        ],
        'under_version_control' => [
            'selector' => '[name="filters[under_version_control]"]',
        ],
    ];

    /**
     * Locator value for "Preview" link inside action column.
     *
     * @var string
     */
    protected $previewCmsPage = ".//a[contains(@class, 'action-menu-item') and text() = '%s']";
    
    /**
     * Search item and open it on Frontend.
     *
     * @param array $filter
     * @throws \Exception
     * @return void
     */
    public function searchAndPreview(array $filter)
    {
        $itemName = 'Preview';
        $this->search($filter);
        $rowItem = $this->_rootElement->find($this->rowItem);
        if ($rowItem->isVisible()) {
            $rowItem->find('.action-select')->click();
            $rowItem->find(sprintf($this->previewCmsPage, $itemName), Locator::SELECTOR_XPATH)->click();
<<<<<<< HEAD
            $this->waitForElement();
=======
>>>>>>> 2b80045e
        } else {
            throw new \Exception('Searched item was not found.');
        }
    }

    /**
     * Wait loader.
     *
     * @return void
     */
    protected function waitLoader()
    {
        try {
            $browser = $this->browser;
            $selector = $this->loader;
            $browser->waitUntil(
                function () use ($browser, $selector) {
                    return $browser->find($selector)->isVisible() == true ? true : null;
                }
            );
        } catch (\Exception $e) {
        }

        parent::waitLoader();
    }
}<|MERGE_RESOLUTION|>--- conflicted
+++ resolved
@@ -83,10 +83,6 @@
         if ($rowItem->isVisible()) {
             $rowItem->find('.action-select')->click();
             $rowItem->find(sprintf($this->previewCmsPage, $itemName), Locator::SELECTOR_XPATH)->click();
-<<<<<<< HEAD
-            $this->waitForElement();
-=======
->>>>>>> 2b80045e
         } else {
             throw new \Exception('Searched item was not found.');
         }
