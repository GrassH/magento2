--- conflicted
+++ resolved
@@ -8,11 +8,7 @@
 <config xmlns:xsi="http://www.w3.org/2001/XMLSchema-instance" xsi:noNamespaceSchemaLocation="../../../../../../vendor/magento/mtf/etc/variations.xsd">
     <testCase name="Magento\Cms\Test\TestCase\CreateCmsPageEntityMultipleStoreViewsTest" summary="Page cache for different CMS pages on multiple store views" ticketId="MAGETWO-52467">
         <variation name="CreateCmsPageEntityMultipleStoreViewsTestVariation1">
-<<<<<<< HEAD
-            <data name="issue" xsi:type="string">MAGETWO-98141</data>
-=======
             <data name="issue" xsi:type="string">MC-13801: Test "Page cache for different CMS pages on multiple store views" fails on Jenkins</data>
->>>>>>> b46b8be5
             <data name="cmsPages/0/is_active" xsi:type="string">Yes</data>
             <data name="cmsPages/0/title" xsi:type="string">NewCmsPage</data>
             <data name="cmsPages/0/store_id/dataset" xsi:type="string">default</data>
