--- conflicted
+++ resolved
@@ -19,11 +19,7 @@
     /**
      * Success add message
      */
-<<<<<<< HEAD
-    const SUCCESS_MESSAGE = "%s has been moved to your wishlist.";
-=======
     const SUCCESS_MESSAGE = "%s has been moved to your wish list.";
->>>>>>> f2fba109
 
     /**
      * Assert that success message appears on My Wish List page after moving product to wishlist.
