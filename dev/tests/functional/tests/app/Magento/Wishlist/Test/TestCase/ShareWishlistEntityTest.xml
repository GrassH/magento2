<?xml version="1.0" encoding="utf-8"?>
<!--
/**
 * Copyright © 2015 Magento. All rights reserved.
 * See COPYING.txt for license details.
 */
 -->
<<<<<<< HEAD
<config xmlns:xsi="http://www.w3.org/2001/XMLSchema-instance" xsi:noNamespaceSchemaLocation="../../../../../../etc/variations.xsd">
    <testCase name="ShareWishlistEntityTest">
        <variation name="ShareWishlistEntityTestVariation1">
            <data name="sharingInfo/emails">JohnDoe123456789@example.com,JohnDoe987654321@example.com,JohnDoe123456abc@example.com</data>
            <data name="sharingInfo/message">Sharing message.</data>
            <data name="constraint">assertWishlistShareMessage</data>
        </variation>
    </testCase>
=======
<config xmlns:xsi="http://www.w3.org/2001/XMLSchema-instance" xsi:noNamespaceSchemaLocation="../../../../../../vendor/magento/mtf/etc/global/variations.xsd">
  <testCase name="ShareWishlistEntityTest">
    <variation name="ShareWishlistEntityTestVariation1" firstConstraint="assertWishlistShareMessage" method="test">
      <data name="sharingInfo/emails" xsi:type="string">JohnDoe123456789@example.com,JohnDoe987654321@example.com,JohnDoe123456abc@example.com</data>
      <data name="sharingInfo/message" xsi:type="string">Sharing message.</data>
      <constraint name="assertWishlistShareMessage"/>
    </variation>
  </testCase>
>>>>>>> 1f8e8b20
</config><|MERGE_RESOLUTION|>--- conflicted
+++ resolved
@@ -5,16 +5,6 @@
  * See COPYING.txt for license details.
  */
  -->
-<<<<<<< HEAD
-<config xmlns:xsi="http://www.w3.org/2001/XMLSchema-instance" xsi:noNamespaceSchemaLocation="../../../../../../etc/variations.xsd">
-    <testCase name="ShareWishlistEntityTest">
-        <variation name="ShareWishlistEntityTestVariation1">
-            <data name="sharingInfo/emails">JohnDoe123456789@example.com,JohnDoe987654321@example.com,JohnDoe123456abc@example.com</data>
-            <data name="sharingInfo/message">Sharing message.</data>
-            <data name="constraint">assertWishlistShareMessage</data>
-        </variation>
-    </testCase>
-=======
 <config xmlns:xsi="http://www.w3.org/2001/XMLSchema-instance" xsi:noNamespaceSchemaLocation="../../../../../../vendor/magento/mtf/etc/global/variations.xsd">
   <testCase name="ShareWishlistEntityTest">
     <variation name="ShareWishlistEntityTestVariation1" firstConstraint="assertWishlistShareMessage" method="test">
@@ -23,5 +13,4 @@
       <constraint name="assertWishlistShareMessage"/>
     </variation>
   </testCase>
->>>>>>> 1f8e8b20
 </config>