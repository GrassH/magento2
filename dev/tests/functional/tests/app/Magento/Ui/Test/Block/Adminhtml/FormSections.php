<?php
/**
 * Copyright © 2015 Magento. All rights reserved.
 * See COPYING.txt for license details.
 */

namespace Magento\Ui\Test\Block\Adminhtml;

use Magento\Mtf\Client\Locator;
use Magento\Mtf\Client\ElementInterface;
use Magento\Mtf\Fixture\InjectableFixture;

/**
 * Is used to represent a new unified form with collapsible sections on the page.
 */
class FormSections extends AbstractFormContainers
{
    /**
     * CSS locator of the section collapsible title
     *
     * @var string
     */
    protected $sectionTitle = '.fieldset-wrapper-title';

    /**
     * CSS locator of the section content
     *
     * @var string
     */
    protected $content = '.admin__fieldset-wrapper-content';

    /**
     * XPath locator of the collapsible fieldset
     *
     * @var string
     */
    protected $collapsible =
        'div[contains(@class,"fieldset-wrapper")][contains(@class,"admin__collapsible-block-wrapper")]';

    /**
<<<<<<< HEAD
     * Locator for show section.
     *
     * @var string
     */
    protected $show = '._show';
=======
     * Locator for opened collapsible tab.
     *
     * @var string
     */
    protected $opened = '._show';
>>>>>>> 503245f3

    /**
     * Get Section class.
     *
     * @param string $sectionName
     * @return Section
     * @throws \Exception
     */
    public function getSection($sectionName)
    {
        return $this->getContainer($sectionName);
    }

    /**
     * {@inheritdoc}
     */
    protected function openContainer($sectionName)
    {
        return $this->openSection($sectionName);
    }

    /**
     * Get the section title element
     *
     * @param string $sectionName
     * @return ElementInterface
     */
    protected function getSectionTitleElement($sectionName)
    {
        $container = $this->getContainerElement($sectionName);
        return $container->find($this->sectionTitle);
    }

    /**
     * Opens the section.
     *
     * @param string $sectionName
     * @return $this
     */
    public function openSection($sectionName)
    {
<<<<<<< HEAD
        if ($this->isCollapsible($sectionName) && !$this->isOpened($sectionName)) {
=======
        if ($this->isCollapsible($sectionName) && !$this->isCollapsed($sectionName)) {
>>>>>>> 503245f3
            $this->getSectionTitleElement($sectionName)->click();
        } else {
            //Scroll to the top of the page so that the page actions header does not overlap any controls
            $this->browser->find($this->header)->hover();
        }
        return $this;
    }

    /**
     * Checks if the section is collapsible on the form.
     *
     * @param string $sectionName
     * @return bool
     */
    public function isCollapsible($sectionName)
    {
        $title = $this->getSectionTitleElement($sectionName);
        if (!$title->isVisible()) {
            return false;
        };
        return $title->find('parent::' . $this->collapsible, Locator::SELECTOR_XPATH)->isVisible();
    }

    /**
<<<<<<< HEAD
     * Check if section is opened.
     *
     * @param string $sectionName
     * @return bool
     * @throws \Exception
     */
    protected function isOpened($sectionName)
    {
        return $this->getContainerElement($sectionName)->find($this->show)->isVisible();
    }

    /**
     * Get Require Notice Attributes.
     *
     * @param InjectableFixture $product
     * @return array
     */
    public function getRequireNoticeAttributes(InjectableFixture $product)
    {
        $data = [];
        $tabs = $this->getFixtureFieldsByContainers($product);
        foreach (array_keys($tabs) as $tabName) {
            $tab = $this->getSection($tabName);
            $this->openSection($tabName);
            $errors = $tab->getJsErrors();
            if (!empty($errors)) {
                $data[$tabName] = $errors;
            }
        }

        return $data;
=======
     * Check if collapsible section is opened.
     *
     * @param string $sectionName
     * @return bool
     */
    public function isCollapsed($sectionName)
    {
        return $this->getContainerElement($sectionName)->find($this->opened)->isVisible();
>>>>>>> 503245f3
    }
}<|MERGE_RESOLUTION|>--- conflicted
+++ resolved
@@ -38,19 +38,11 @@
         'div[contains(@class,"fieldset-wrapper")][contains(@class,"admin__collapsible-block-wrapper")]';
 
     /**
-<<<<<<< HEAD
-     * Locator for show section.
-     *
-     * @var string
-     */
-    protected $show = '._show';
-=======
      * Locator for opened collapsible tab.
      *
      * @var string
      */
     protected $opened = '._show';
->>>>>>> 503245f3
 
     /**
      * Get Section class.
@@ -92,11 +84,7 @@
      */
     public function openSection($sectionName)
     {
-<<<<<<< HEAD
-        if ($this->isCollapsible($sectionName) && !$this->isOpened($sectionName)) {
-=======
         if ($this->isCollapsible($sectionName) && !$this->isCollapsed($sectionName)) {
->>>>>>> 503245f3
             $this->getSectionTitleElement($sectionName)->click();
         } else {
             //Scroll to the top of the page so that the page actions header does not overlap any controls
@@ -121,16 +109,14 @@
     }
 
     /**
-<<<<<<< HEAD
-     * Check if section is opened.
+     * Check if collapsible section is opened.
      *
      * @param string $sectionName
      * @return bool
-     * @throws \Exception
      */
-    protected function isOpened($sectionName)
+    public function isCollapsed($sectionName)
     {
-        return $this->getContainerElement($sectionName)->find($this->show)->isVisible();
+        return $this->getContainerElement($sectionName)->find($this->opened)->isVisible();
     }
 
     /**
@@ -153,15 +139,5 @@
         }
 
         return $data;
-=======
-     * Check if collapsible section is opened.
-     *
-     * @param string $sectionName
-     * @return bool
-     */
-    public function isCollapsed($sectionName)
-    {
-        return $this->getContainerElement($sectionName)->find($this->opened)->isVisible();
->>>>>>> 503245f3
     }
 }