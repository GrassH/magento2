--- conflicted
+++ resolved
@@ -72,8 +72,6 @@
     protected $actionButton = '.modal-inner-wrap .action-secondary';
 
     /**
-<<<<<<< HEAD
-=======
      * Column header locator
      *
      * @var string
@@ -101,7 +99,6 @@
     protected $fullTextSearchButton = '.data-grid-search-control-wrap .action-submit';
 
     /**
->>>>>>> 9a960ca6
      * Clear all applied Filters.
      *
      * @return void
@@ -231,8 +228,6 @@
             $this->browser->find($this->actionButton)->click();
         }
     }
-<<<<<<< HEAD
-=======
 
     /**
      * @param string $columnLabel
@@ -294,5 +289,4 @@
         $this->_rootElement->find($this->fullTextSearchField)->setValue($text);
         $this->_rootElement->find($this->fullTextSearchButton)->click();
     }
->>>>>>> 9a960ca6
 }