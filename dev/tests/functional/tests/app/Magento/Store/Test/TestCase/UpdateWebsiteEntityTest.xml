<?xml version="1.0" encoding="utf-8"?>
<!--
/**
 * Copyright © 2015 Magento. All rights reserved.
 * See COPYING.txt for license details.
 */
 -->
<<<<<<< HEAD
<config xmlns:xsi="http://www.w3.org/2001/XMLSchema-instance" xsi:noNamespaceSchemaLocation="../../../../../../etc/variations.xsd">
    <testCase name="UpdateWebsiteEntityTest">
        <variation name="UpdateWebsiteEntityTestVariation1">
            <data name="websiteOrigin/dataSet">custom_website</data>
            <data name="website/data/name">website_upd%isolation%</data>
            <data name="website/data/code">code_upd%isolation%</data>
            <data name="constraint">assertWebsiteSuccessSaveMessage, assertWebsiteInGrid, assertWebsiteForm, assertWebsiteOnStoreForm</data>
        </variation>
    </testCase>
=======
<config xmlns:xsi="http://www.w3.org/2001/XMLSchema-instance" xsi:noNamespaceSchemaLocation="../../../../../../vendor/magento/mtf/etc/global/variations.xsd">
  <testCase name="UpdateWebsiteEntityTest">
    <variation name="UpdateWebsiteEntityTestVariation1" firstConstraint="assertWebsiteSuccessSaveMessage" method="test">
      <data name="websiteOrigin/dataSet" xsi:type="string">custom_website</data>
      <data name="website/data/name" xsi:type="string">website_upd%isolation%</data>
      <data name="website/data/code" xsi:type="string">code_upd%isolation%</data>
      <constraint name="assertWebsiteSuccessSaveMessage" next="assertWebsiteInGrid"/>
      <constraint name="assertWebsiteInGrid" next="assertWebsiteForm" prev="assertWebsiteSuccessSaveMessage"/>
      <constraint name="assertWebsiteForm" next="assertWebsiteOnStoreForm" prev="assertWebsiteInGrid"/>
      <constraint name="assertWebsiteOnStoreForm" prev="assertWebsiteForm"/>
    </variation>
  </testCase>
>>>>>>> 1f8e8b20
</config><|MERGE_RESOLUTION|>--- conflicted
+++ resolved
@@ -5,17 +5,6 @@
  * See COPYING.txt for license details.
  */
  -->
-<<<<<<< HEAD
-<config xmlns:xsi="http://www.w3.org/2001/XMLSchema-instance" xsi:noNamespaceSchemaLocation="../../../../../../etc/variations.xsd">
-    <testCase name="UpdateWebsiteEntityTest">
-        <variation name="UpdateWebsiteEntityTestVariation1">
-            <data name="websiteOrigin/dataSet">custom_website</data>
-            <data name="website/data/name">website_upd%isolation%</data>
-            <data name="website/data/code">code_upd%isolation%</data>
-            <data name="constraint">assertWebsiteSuccessSaveMessage, assertWebsiteInGrid, assertWebsiteForm, assertWebsiteOnStoreForm</data>
-        </variation>
-    </testCase>
-=======
 <config xmlns:xsi="http://www.w3.org/2001/XMLSchema-instance" xsi:noNamespaceSchemaLocation="../../../../../../vendor/magento/mtf/etc/global/variations.xsd">
   <testCase name="UpdateWebsiteEntityTest">
     <variation name="UpdateWebsiteEntityTestVariation1" firstConstraint="assertWebsiteSuccessSaveMessage" method="test">
@@ -28,5 +17,4 @@
       <constraint name="assertWebsiteOnStoreForm" prev="assertWebsiteForm"/>
     </variation>
   </testCase>
->>>>>>> 1f8e8b20
 </config>