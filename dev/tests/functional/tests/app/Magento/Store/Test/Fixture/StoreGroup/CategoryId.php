<?php
/**
 * Copyright © 2016 Magento. All rights reserved.
 * See COPYING.txt for license details.
 */

namespace Magento\Store\Test\Fixture\StoreGroup;

use Magento\Mtf\Fixture\DataSource;
use Magento\Mtf\Fixture\FixtureFactory;
use Magento\Catalog\Test\Fixture\Category;

/**
 * Prepare CategoryId for Store Group.
 */
class CategoryId extends DataSource
{
    /**
     * Category fixture
     *
     * @var Category
     */
    protected $category;

    /**
     * @constructor
     * @param FixtureFactory $fixtureFactory
     * @param array $params
     * @param array $data [optional]
     */
    public function __construct(FixtureFactory $fixtureFactory, array $params, array $data = [])
    {
        $this->params = $params;
<<<<<<< HEAD
        if (isset($data['fixture'])) {
            $this->category = $data['fixture'];
            $this->data = $this->category->getName();
=======
        if (isset($data['category'])) {
            $this->category = $data['category'];
            $this->data = $data['category']->getName();
>>>>>>> 2a8b2e59
        } elseif (isset($data['dataset'])) {
            $category = $fixtureFactory->createByCode('category', ['dataset' => $data['dataset']]);
            /** @var Category $category */
            if (!$category->getId()) {
                $category->persist();
            }
            $this->category = $category;
            $this->data = $category->getName();
        }
    }

    /**
     * Return Category fixture
     *
     * @return Category
     */
    public function getCategory()
    {
        return $this->category;
    }
}<|MERGE_RESOLUTION|>--- conflicted
+++ resolved
@@ -31,15 +31,9 @@
     public function __construct(FixtureFactory $fixtureFactory, array $params, array $data = [])
     {
         $this->params = $params;
-<<<<<<< HEAD
-        if (isset($data['fixture'])) {
-            $this->category = $data['fixture'];
+        if (isset($data['fixture']) || isset($data['category'])) {
+            $this->category = isset($data['fixture']) ? $data['fixture'] : $data['category'];
             $this->data = $this->category->getName();
-=======
-        if (isset($data['category'])) {
-            $this->category = $data['category'];
-            $this->data = $data['category']->getName();
->>>>>>> 2a8b2e59
         } elseif (isset($data['dataset'])) {
             $category = $fixtureFactory->createByCode('category', ['dataset' => $data['dataset']]);
             /** @var Category $category */
