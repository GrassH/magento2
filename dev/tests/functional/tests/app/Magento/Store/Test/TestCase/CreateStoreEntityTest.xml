<?xml version="1.0" encoding="utf-8"?>
<!--
/**
 * Copyright © 2015 Magento. All rights reserved.
 * See COPYING.txt for license details.
 */
 -->
<<<<<<< HEAD
<config xmlns:xsi="http://www.w3.org/2001/XMLSchema-instance" xsi:noNamespaceSchemaLocation="../../../../../../etc/variations.xsd">
    <testCase name="CreateStoreEntityTest">
        <variation name="CreateStoreEntityTestVariation1">
            <data name="store/data/group_id/dataSet">default</data>
            <data name="store/data/name">store_name_%isolation%</data>
            <data name="store/data/code">storecode_%isolation%</data>
            <data name="store/data/is_active">Enabled</data>
            <data name="constraint">assertStoreSuccessSaveMessage, assertStoreInGrid, assertStoreForm, assertStoreBackend, assertStoreFrontend</data>
        </variation>
        <variation name="CreateStoreEntityTestVariation2">
            <data name="store/data/group_id/dataSet">default</data>
            <data name="store/data/name">store_name_%isolation%</data>
            <data name="store/data/code">storecode_%isolation%</data>
            <data name="store/data/is_active">Disabled</data>
            <data name="constraint">assertStoreSuccessSaveMessage, assertStoreInGrid, assertStoreForm, assertStoreBackend, assertStoreNotOnFrontend</data>
        </variation>
        <variation name="CreateStoreEntityTestVariation3">
            <data name="store/data/group_id/dataSet">custom</data>
            <data name="store/data/name">store_name_%isolation%</data>
            <data name="store/data/code">storecode_%isolation%</data>
            <data name="store/data/is_active">Enabled</data>
            <data name="constraint">assertStoreSuccessSaveMessage, assertStoreInGrid, assertStoreForm, assertStoreBackend, assertStoreFrontend</data>
        </variation>
    </testCase>
=======
<config xmlns:xsi="http://www.w3.org/2001/XMLSchema-instance" xsi:noNamespaceSchemaLocation="../../../../../../vendor/magento/mtf/etc/global/variations.xsd">
  <testCase name="CreateStoreEntityTest">
    <variation name="CreateStoreEntityTestVariation1" firstConstraint="assertStoreSuccessSaveMessage" method="test">
      <data name="store/data/group_id/dataSet" xsi:type="string">default</data>
      <data name="store/data/name" xsi:type="string">store_name_%isolation%</data>
      <data name="store/data/code" xsi:type="string">storecode_%isolation%</data>
      <data name="store/data/is_active" xsi:type="string">Enabled</data>
      <constraint name="assertStoreSuccessSaveMessage" next="assertStoreInGrid"/>
      <constraint name="assertStoreInGrid" next="assertStoreForm" prev="assertStoreSuccessSaveMessage"/>
      <constraint name="assertStoreForm" next="assertStoreBackend" prev="assertStoreInGrid"/>
      <constraint name="assertStoreBackend" next="assertStoreFrontend" prev="assertStoreForm"/>
      <constraint name="assertStoreFrontend" prev="assertStoreBackend"/>
    </variation>
    <variation name="CreateStoreEntityTestVariation2" firstConstraint="assertStoreSuccessSaveMessage" method="test">
      <data name="store/data/group_id/dataSet" xsi:type="string">default</data>
      <data name="store/data/name" xsi:type="string">store_name_%isolation%</data>
      <data name="store/data/code" xsi:type="string">storecode_%isolation%</data>
      <data name="store/data/is_active" xsi:type="string">Disabled</data>
      <constraint name="assertStoreSuccessSaveMessage" next="assertStoreInGrid"/>
      <constraint name="assertStoreInGrid" next="assertStoreForm" prev="assertStoreSuccessSaveMessage"/>
      <constraint name="assertStoreForm" next="assertStoreBackend" prev="assertStoreInGrid"/>
      <constraint name="assertStoreBackend" next="assertStoreNotOnFrontend" prev="assertStoreForm"/>
      <constraint name="assertStoreNotOnFrontend" prev="assertStoreBackend"/>
    </variation>
    <variation name="CreateStoreEntityTestVariation3" firstConstraint="assertStoreSuccessSaveMessage" method="test">
      <data name="store/data/group_id/dataSet" xsi:type="string">custom</data>
      <data name="store/data/name" xsi:type="string">store_name_%isolation%</data>
      <data name="store/data/code" xsi:type="string">storecode_%isolation%</data>
      <data name="store/data/is_active" xsi:type="string">Enabled</data>
      <constraint name="assertStoreSuccessSaveMessage" next="assertStoreInGrid"/>
      <constraint name="assertStoreInGrid" next="assertStoreForm" prev="assertStoreSuccessSaveMessage"/>
      <constraint name="assertStoreForm" next="assertStoreBackend" prev="assertStoreInGrid"/>
      <constraint name="assertStoreBackend" next="assertStoreFrontend" prev="assertStoreForm"/>
      <constraint name="assertStoreFrontend" prev="assertStoreBackend"/>
    </variation>
  </testCase>
>>>>>>> 1f8e8b20
</config><|MERGE_RESOLUTION|>--- conflicted
+++ resolved
@@ -5,32 +5,6 @@
  * See COPYING.txt for license details.
  */
  -->
-<<<<<<< HEAD
-<config xmlns:xsi="http://www.w3.org/2001/XMLSchema-instance" xsi:noNamespaceSchemaLocation="../../../../../../etc/variations.xsd">
-    <testCase name="CreateStoreEntityTest">
-        <variation name="CreateStoreEntityTestVariation1">
-            <data name="store/data/group_id/dataSet">default</data>
-            <data name="store/data/name">store_name_%isolation%</data>
-            <data name="store/data/code">storecode_%isolation%</data>
-            <data name="store/data/is_active">Enabled</data>
-            <data name="constraint">assertStoreSuccessSaveMessage, assertStoreInGrid, assertStoreForm, assertStoreBackend, assertStoreFrontend</data>
-        </variation>
-        <variation name="CreateStoreEntityTestVariation2">
-            <data name="store/data/group_id/dataSet">default</data>
-            <data name="store/data/name">store_name_%isolation%</data>
-            <data name="store/data/code">storecode_%isolation%</data>
-            <data name="store/data/is_active">Disabled</data>
-            <data name="constraint">assertStoreSuccessSaveMessage, assertStoreInGrid, assertStoreForm, assertStoreBackend, assertStoreNotOnFrontend</data>
-        </variation>
-        <variation name="CreateStoreEntityTestVariation3">
-            <data name="store/data/group_id/dataSet">custom</data>
-            <data name="store/data/name">store_name_%isolation%</data>
-            <data name="store/data/code">storecode_%isolation%</data>
-            <data name="store/data/is_active">Enabled</data>
-            <data name="constraint">assertStoreSuccessSaveMessage, assertStoreInGrid, assertStoreForm, assertStoreBackend, assertStoreFrontend</data>
-        </variation>
-    </testCase>
-=======
 <config xmlns:xsi="http://www.w3.org/2001/XMLSchema-instance" xsi:noNamespaceSchemaLocation="../../../../../../vendor/magento/mtf/etc/global/variations.xsd">
   <testCase name="CreateStoreEntityTest">
     <variation name="CreateStoreEntityTestVariation1" firstConstraint="assertStoreSuccessSaveMessage" method="test">
@@ -67,5 +41,4 @@
       <constraint name="assertStoreFrontend" prev="assertStoreBackend"/>
     </variation>
   </testCase>
->>>>>>> 1f8e8b20
 </config>