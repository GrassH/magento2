--- conflicted
+++ resolved
@@ -5,21 +5,6 @@
  * See COPYING.txt for license details.
  */
  -->
-<<<<<<< HEAD
-<config xmlns:xsi="http://www.w3.org/2001/XMLSchema-instance" xsi:noNamespaceSchemaLocation="../../../../../../etc/variations.xsd">
-    <testCase name="DeleteStoreGroupEntityTest">
-        <variation name="DeleteStoreGroupEntityTestVariation1">
-            <data name="storeGroup/dataSet">custom</data>
-            <data name="createBackup">Yes</data>
-            <data name="constraint">assertStoreGroupSuccessDeleteAndBackupMessages, assertStoreGroupNotInGrid, assertBackupInGrid</data>
-        </variation>
-        <variation name="DeleteStoreGroupEntityTestVariation2">
-            <data name="storeGroup/dataSet">custom</data>
-            <data name="createBackup">No</data>
-            <data name="constraint">assertStoreGroupSuccessDeleteMessage, assertStoreGroupNotInGrid</data>
-        </variation>
-    </testCase>
-=======
 <config xmlns:xsi="http://www.w3.org/2001/XMLSchema-instance" xsi:noNamespaceSchemaLocation="../../../../../../vendor/magento/mtf/etc/global/variations.xsd">
   <testCase name="DeleteStoreGroupEntityTest">
     <variation name="DeleteStoreGroupEntityTestVariation1" firstConstraint="assertStoreGroupSuccessDeleteAndBackupMessages" method="test">
@@ -36,5 +21,4 @@
       <constraint name="assertStoreGroupNotInGrid" prev="assertStoreGroupSuccessDeleteMessage"/>
     </variation>
   </testCase>
->>>>>>> 1f8e8b20
 </config>