<?xml version="1.0" encoding="utf-8"?>
<!--
/**
 * Copyright © 2015 Magento. All rights reserved.
 * See COPYING.txt for license details.
 */
 -->
<<<<<<< HEAD
<config xmlns:xsi="http://www.w3.org/2001/XMLSchema-instance" xsi:noNamespaceSchemaLocation="../../../../../../etc/variations.xsd">
    <testCase name="DeleteStoreEntityTest">
        <variation name="DeleteStoreEntityTestVariation1">
            <data name="store/dataSet">custom</data>
            <data name="createBackup">Yes</data>
            <data name="constraint">assertStoreSuccessDeleteAndBackupMessages, assertStoreNotInGrid, assertBackupInGrid, assertStoreNotOnFrontend</data>
        </variation>
        <variation name="DeleteStoreEntityTestVariation2">
            <data name="store/dataSet">custom</data>
            <data name="createBackup">No</data>
            <data name="constraint">assertStoreSuccessDeleteMessage, assertStoreNotInGrid, assertStoreNotOnFrontend</data>
        </variation>
    </testCase>
=======
<config xmlns:xsi="http://www.w3.org/2001/XMLSchema-instance" xsi:noNamespaceSchemaLocation="../../../../../../vendor/magento/mtf/etc/global/variations.xsd">
  <testCase name="DeleteStoreEntityTest">
    <variation name="DeleteStoreEntityTestVariation1" firstConstraint="assertStoreSuccessDeleteAndBackupMessages" method="test">
      <data name="store/dataSet" xsi:type="string">custom</data>
      <data name="createBackup" xsi:type="string">Yes</data>
      <constraint name="assertStoreSuccessDeleteAndBackupMessages" next="assertStoreNotInGrid"/>
      <constraint name="assertStoreNotInGrid" next="assertBackupInGrid" prev="assertStoreSuccessDeleteAndBackupMessages"/>
      <constraint name="assertBackupInGrid" next="assertStoreNotOnFrontend" prev="assertStoreNotInGrid"/>
      <constraint name="assertStoreNotOnFrontend" prev="assertBackupInGrid"/>
    </variation>
    <variation name="DeleteStoreEntityTestVariation2" firstConstraint="assertStoreSuccessDeleteMessage" method="test">
      <data name="store/dataSet" xsi:type="string">custom</data>
      <data name="createBackup" xsi:type="string">No</data>
      <constraint name="assertStoreSuccessDeleteMessage" next="assertStoreNotInGrid"/>
      <constraint name="assertStoreNotInGrid" next="assertStoreNotOnFrontend" prev="assertStoreSuccessDeleteMessage"/>
      <constraint name="assertStoreNotOnFrontend" prev="assertStoreNotInGrid"/>
    </variation>
  </testCase>
>>>>>>> 1f8e8b20
</config><|MERGE_RESOLUTION|>--- conflicted
+++ resolved
@@ -5,21 +5,6 @@
  * See COPYING.txt for license details.
  */
  -->
-<<<<<<< HEAD
-<config xmlns:xsi="http://www.w3.org/2001/XMLSchema-instance" xsi:noNamespaceSchemaLocation="../../../../../../etc/variations.xsd">
-    <testCase name="DeleteStoreEntityTest">
-        <variation name="DeleteStoreEntityTestVariation1">
-            <data name="store/dataSet">custom</data>
-            <data name="createBackup">Yes</data>
-            <data name="constraint">assertStoreSuccessDeleteAndBackupMessages, assertStoreNotInGrid, assertBackupInGrid, assertStoreNotOnFrontend</data>
-        </variation>
-        <variation name="DeleteStoreEntityTestVariation2">
-            <data name="store/dataSet">custom</data>
-            <data name="createBackup">No</data>
-            <data name="constraint">assertStoreSuccessDeleteMessage, assertStoreNotInGrid, assertStoreNotOnFrontend</data>
-        </variation>
-    </testCase>
-=======
 <config xmlns:xsi="http://www.w3.org/2001/XMLSchema-instance" xsi:noNamespaceSchemaLocation="../../../../../../vendor/magento/mtf/etc/global/variations.xsd">
   <testCase name="DeleteStoreEntityTest">
     <variation name="DeleteStoreEntityTestVariation1" firstConstraint="assertStoreSuccessDeleteAndBackupMessages" method="test">
@@ -38,5 +23,4 @@
       <constraint name="assertStoreNotOnFrontend" prev="assertStoreNotInGrid"/>
     </variation>
   </testCase>
->>>>>>> 1f8e8b20
 </config>