--- conflicted
+++ resolved
@@ -1,4 +1,4 @@
-<?xml version="1.0"?>
+<?xml version="1.0" ?>
 <!--
 /**
  * Copyright © 2015 Magento. All rights reserved.
@@ -17,40 +17,6 @@
         </dataset>
 
         <dataset name="ups">
-<<<<<<< HEAD
-            <field path="carriers/ups/active" scope="carriers" scope_id="1" label="Yes" xsi:type="string">1</field>
-            <field path="carriers/ups/active_rma" scope="carriers" scope_id="1" label="Yes" xsi:type="string">1</field>
-            <field path="carriers/ups/type" scope="carriers" scope_id="1" label="United Parcel Service XML" xsi:type="string">UPS_XML</field>
-            <field path="carriers/ups/is_account_live" scope="carriers" scope_id="1" label="No" xsi:type="string">0</field>
-            <field path="carriers/ups/password" scope="carriers" scope_id="1" label="" xsi:type="string">CARRIERS_UPS_PASSWORD</field>
-            <field path="carriers/ups/username" scope="carriers" scope_id="1" label="" xsi:type="string">CARRIERS_UPS_USERNAME</field>
-            <field path="carriers/ups/mode_xml" scope="carriers" scope_id="1" label="Development" xsi:type="string">0</field>
-            <field path="carriers/ups/gateway_xml_url" scope="carriers" scope_id="1" label="" xsi:type="string">https://wwwcie.ups.com/ups.app/xml/Rate</field>
-            <field path="carriers/ups/origin_shipment" scope="carriers" scope_id="1" label="" xsi:type="string">Shipments Originating in United States</field>
-            <field path="carriers/ups/access_license_number" scope="carriers" scope_id="1" label="" xsi:type="string">CARRIERS_UPS_ACCESS_LICENSE_NUMBER</field>
-            <field path="carriers/ups/negotiated_active" scope="carriers" scope_id="1" label="No" xsi:type="string">0</field>
-            <field path="carriers/ups/shipper_number" scope="carriers" scope_id="1" label="" xsi:type="string">CARRIERS_UPS_SHIPPER_NUMBER</field>
-            <field path="carriers/ups/container" scope="carriers" scope_id="1" label="Customer Packaging" xsi:type="string">CP</field>
-            <field path="carriers/ups/dest_type" scope="carriers" scope_id="1" label="Residential" xsi:type="string">RES</field>
-            <field path="carriers/ups/tracking_xml_url" scope="carriers" scope_id="1" label="" xsi:type="string">https://wwwcie.ups.com/ups.app/xml/Track</field>
-            <field path="carriers/ups/unit_of_measure" scope="carriers" scope_id="1" label="LBS" xsi:type="string">LBS</field>
-            <field path="carriers/ups/allowed_methods" scope="carriers" scope_id="1" xsi:type="array">
-                <item label="UPS Standard" xsi:type="string">11</item>
-                <item label="UPS Three-Day Select" xsi:type="string">12</item>
-                <item label="UPS Next Day Air Early A.M." xsi:type="string">14</item>
-                <item label="UPS Worldwide Express Plus" xsi:type="string">54</item>
-                <item label="UPS Second Day Air A.M." xsi:type="string">59</item>
-                <item label="UPS Worldwide Saver" xsi:type="string">65</item>
-                <item label="UPS Next Day Air" xsi:type="string">01</item>
-                <item label="UPS Second Day Air" xsi:type="string">02</item>
-                <item label="UPS Ground" xsi:type="string">03</item>
-                <item label="UPS Worldwide Express" xsi:type="string">07</item>
-                <item label="UPS Worldwide Expedited" xsi:type="string">08</item>
-            </field>
-            <field path="carriers/ups/sallowspecific" scope="carriers" scope_id="1" label="All Allowed Countries" xsi:type="string">0</field>
-            <field path="carriers/ups/showmethod" scope="carriers" scope_id="1" label="No" xsi:type="string">0</field>
-            <field path="carriers/ups/debug" scope="carriers" scope_id="1" label="Yes" xsi:type="string">1</field>
-=======
             <field name="carriers/ups/active" xsi:type="array">
                 <item name="scope" xsi:type="string">carriers</item>
                 <item name="scope_id" xsi:type="number">1</item>
@@ -191,11 +157,6 @@
                 <item name="label" xsi:type="string">No</item>
                 <item name="value" xsi:type="number">0</item>
             </field>
->>>>>>> 385f4750
-        </dataset>
-
-        <dataset name="ups_rollback">
-            <field path="carriers/ups/active" scope="carriers" scope_id="1" label="No" xsi:type="string">0</field>
         </dataset>
     </repository>
 </config>