--- conflicted
+++ resolved
@@ -5,107 +5,6 @@
  * See COPYING.txt for license details.
  */
  -->
-<<<<<<< HEAD
-<config xmlns:xsi="http://www.w3.org/2001/XMLSchema-instance" xsi:noNamespaceSchemaLocation="../../../../../../etc/variations.xsd">
-    <testCase name="InstallTest">
-        <variation name="InstallTestVariation1">
-            <data name="user/dataSet">default</data>
-            <data name="install/dbTablePrefix">-</data>
-            <data name="install/admin">-</data>
-            <data name="install/httpsFront">-</data>
-            <data name="install/httpsAdmin">-</data>
-            <data name="install/apacheRewrites">-</data>
-            <data name="install/keyOwn">-</data>
-            <data name="install/keyValue">-</data>
-            <data name="install/language">-</data>
-            <data name="install/currency">-</data>
-            <data name="currencySymbol">-</data>
-            <data name="languageTemplate">-</data>
-            <data name="constraint">assertSuccessInstall, assertUserSuccessLogin</data>
-            <data name="description">install with default values</data>
-        </variation>
-        <variation name="InstallTestVariation2">
-            <data name="user/dataSet">default</data>
-            <data name="install/dbTablePrefix">-</data>
-            <data name="install/admin">custom</data>
-            <data name="install/httpsFront">-</data>
-            <data name="install/httpsAdmin">-</data>
-            <data name="install/apacheRewrites">-</data>
-            <data name="install/keyOwn">-</data>
-            <data name="install/keyValue">-</data>
-            <data name="install/language">-</data>
-            <data name="install/currency">-</data>
-            <data name="currencySymbol">-</data>
-            <data name="languageTemplate">-</data>
-            <data name="constraint">assertSuccessInstall, assertUserSuccessLogin</data>
-            <data name="description">install with custom admin path</data>
-        </variation>
-        <variation name="InstallTestVariation3">
-            <data name="user/dataSet">default</data>
-            <data name="install/dbTablePrefix">-</data>
-            <data name="install/admin">-</data>
-            <data name="install/httpsFront">-</data>
-            <data name="install/httpsAdmin">-</data>
-            <data name="install/apacheRewrites">-</data>
-            <data name="install/keyOwn">Yes</data>
-            <data name="install/keyValue">123123qa</data>
-            <data name="install/language">German (Germany)</data>
-            <data name="install/currency">Euro (EUR)</data>
-            <data name="currencySymbol">€</data>
-            <data name="languageTemplate">Suchbegriffe</data>
-            <data name="constraint">assertSuccessInstall, assertKeyCreated, assertUserSuccessLogin, assertCurrencySelected, assertLanguageSelected</data>
-            <data name="description">install with custom encryption key and changed currency and locale</data>
-        </variation>
-        <variation name="InstallTestVariation4">
-            <data name="user/dataSet">default</data>
-            <data name="install/dbTablePrefix">prefix1_</data>
-            <data name="install/admin">-</data>
-            <data name="install/httpsFront">-</data>
-            <data name="install/httpsAdmin">-</data>
-            <data name="install/apacheRewrites">-</data>
-            <data name="install/keyOwn">-</data>
-            <data name="install/keyValue">-</data>
-            <data name="install/language">Chinese (China)</data>
-            <data name="install/currency">-</data>
-            <data name="currencySymbol">-</data>
-            <data name="languageTemplate">-</data>
-            <data name="constraint">assertSuccessInstall, assertUserSuccessLogin</data>
-            <data name="description">install with table prefix</data>
-        </variation>
-        <variation name="InstallTestVariation5">
-            <data name="user/dataSet">default</data>
-            <data name="install/dbTablePrefix">-</data>
-            <data name="install/admin">-</data>
-            <data name="install/httpsFront">-</data>
-            <data name="install/httpsAdmin">-</data>
-            <data name="install/apacheRewrites">Yes</data>
-            <data name="install/keyOwn">-</data>
-            <data name="install/keyValue">-</data>
-            <data name="install/language">-</data>
-            <data name="install/currency">-</data>
-            <data name="currencySymbol">-</data>
-            <data name="languageTemplate">-</data>
-            <data name="constraint">assertSuccessInstall, assertUserSuccessLogin, assertRewritesEnabled</data>
-            <data name="description">install with enabled url rewrites</data>
-        </variation>
-        <variation name="InstallTestVariation6">
-            <data name="user/dataSet">default</data>
-            <data name="install/dbTablePrefix">-</data>
-            <data name="install/admin">-</data>
-            <data name="install/httpsFront">Yes</data>
-            <data name="install/httpsAdmin">Yes</data>
-            <data name="install/apacheRewrites">-</data>
-            <data name="install/keyOwn">-</data>
-            <data name="install/keyValue">-</data>
-            <data name="install/language">-</data>
-            <data name="install/currency">-</data>
-            <data name="currencySymbol">-</data>
-            <data name="languageTemplate">-</data>
-            <data name="constraint">assertSuccessInstall, assertUserSuccessLogin, assertSecureUrlEnabled</data>
-            <data name="description">install with enabled secure urls</data>
-        </variation>
-    </testCase>
-=======
 <config xmlns:xsi="http://www.w3.org/2001/XMLSchema-instance" xsi:noNamespaceSchemaLocation="../../../../../../vendor/magento/mtf/etc/global/variations.xsd">
   <testCase name="InstallTest">
     <variation name="InstallTestVariation1" firstConstraint="assertSuccessInstall" method="test">
@@ -216,5 +115,4 @@
       <constraint name="assertSecureUrlEnabled" prev="assertUserSuccessLogin"/>
     </variation>
   </testCase>
->>>>>>> 1f8e8b20
 </config>