<?php
/**
 * Copyright © 2015 Magento. All rights reserved.
 * See COPYING.txt for license details.
 */

namespace Magento\Install\Test\Constraint;

use Magento\User\Test\Fixture\User;
use Magento\Install\Test\Page\Install;
use Magento\Mtf\Constraint\AbstractConstraint;
use Magento\Install\Test\Fixture\Install as InstallConfig;

/**
 * Check that Magento successfully installed.
 */
class AssertSuccessInstall extends AbstractConstraint
{
    /**
     * Admin info fields mapping.
     *
     * @var array
     */
    protected $adminFieldsList = [
        ['pageData' => 'username', 'fixture' => 'username'],
<<<<<<< HEAD
        ['pageData' => 'email', 'fixture' => 'email'],
        ['pageData' => 'your_store_address', 'fixture' => 'web'],
=======
        ['pageData' => 'e-mail', 'fixture' => 'email'],
        ['pageData' => 'your_store_address', 'fixture' => 'baseUrl'],
>>>>>>> 264c105f
        ['pageData' => 'magento_admin_address', 'fixture' => 'admin']
    ];

    /**
     * Database info fields mapping.
     *
     * @var array
     */
    protected $dbFieldsList = [
        ['pageData' => 'database_name', 'fixture' => 'dbName'],
        ['pageData' => 'username', 'fixture' => 'dbUser']
    ];

    /**
     * Assert that Magento successfully installed.
     *
     * @param InstallConfig $installConfig
     * @param User $user
     * @param Install $installPage
     * @return void
     */
    public function processAssert(Install $installPage, InstallConfig $installConfig, User $user)
    {
        $adminData = $installPage->getInstallBlock()->getAdminInfo();
        $dbData = $installPage->getInstallBlock()->getDbInfo();

        $allData = array_merge($user->getData(), $installConfig->getData());

        foreach ($installConfig->getData() as $key => $value) {
            $allData[$key] = isset($value['value']) ? $value['value'] : $value;
        }

        $allData['baseUrl'] = (isset($allData['https']) ? $allData['https'] : $allData['baseUrl']);
        $allData['admin'] = $allData['baseUrl'] . $allData['admin'] . '/';

        foreach ($this->adminFieldsList as $field) {
            \PHPUnit_Framework_Assert::assertEquals(
                $allData[$field['fixture']],
                $adminData[$field['pageData']],
                'Wrong admin information is displayed.'
            );
        }
        foreach ($this->dbFieldsList as $field) {
            \PHPUnit_Framework_Assert::assertEquals(
                $allData[$field['fixture']],
                $dbData[$field['pageData']],
                'Wrong database information is displayed.'
            );
        }
    }

    /**
     * Returns a string representation of successful assertion.
     *
     * @return string
     */
    public function toString()
    {
        return "Install successfully finished.";
    }
}<|MERGE_RESOLUTION|>--- conflicted
+++ resolved
@@ -23,13 +23,8 @@
      */
     protected $adminFieldsList = [
         ['pageData' => 'username', 'fixture' => 'username'],
-<<<<<<< HEAD
         ['pageData' => 'email', 'fixture' => 'email'],
-        ['pageData' => 'your_store_address', 'fixture' => 'web'],
-=======
-        ['pageData' => 'e-mail', 'fixture' => 'email'],
         ['pageData' => 'your_store_address', 'fixture' => 'baseUrl'],
->>>>>>> 264c105f
         ['pageData' => 'magento_admin_address', 'fixture' => 'admin']
     ];
 
