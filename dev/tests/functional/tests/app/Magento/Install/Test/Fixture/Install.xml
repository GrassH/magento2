--- conflicted
+++ resolved
@@ -25,10 +25,6 @@
     <field name="httpsFront"/>
     <field name="keyValue"/>
     <field name="language"/>
-<<<<<<< HEAD
-    <field name="language"/>
-=======
     <field name="currency"/>
->>>>>>> 60a83528
   </fixture>
 </config>