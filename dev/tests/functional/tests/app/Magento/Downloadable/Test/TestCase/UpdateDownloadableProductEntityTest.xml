--- conflicted
+++ resolved
@@ -5,155 +5,6 @@
  * See COPYING.txt for license details.
  */
  -->
-<<<<<<< HEAD
-<config xmlns:xsi="http://www.w3.org/2001/XMLSchema-instance" xsi:noNamespaceSchemaLocation="../../../../../../etc/variations.xsd">
-    <testCase name="UpdateDownloadableProductEntityTest">
-        <variation name="UpdateDownloadableProductEntityTestVariation1">
-            <data name="product/data/name">DownloadableProduct_%isolation%</data>
-            <data name="product/data/sku">DownloadableProduct_%isolation%</data>
-            <data name="product/data/price/value">55</data>
-            <data name="product/data/tax_class_id/dataSet">taxable_goods</data>
-            <data name="product/data/quantity_and_stock_status/qty">10</data>
-            <data name="product/data/quantity_and_stock_status/is_in_stock">In Stock</data>
-            <data name="product/data/is_virtual">Yes</data>
-            <data name="product/data/weight">-</data>
-            <data name="product/data/category">-</data>
-            <data name="product/data/description">-</data>
-            <data name="product/data/short_description">-</data>
-            <data name="product/data/stock_data/manage_stock">-</data>
-            <data name="product/data/stock_data/qty">-</data>
-            <data name="product/data/stock_data/use_config_min_qty">-</data>
-            <data name="product/data/stock_data/min_qty">-</data>
-            <data name="product/data/downloadable_sample/preset">with_three_samples</data>
-            <data name="product/data/downloadable_links/preset">with_three_links</data>
-            <data name="product/data/custom_options/preset">two_options</data>
-            <data name="product/data/special_price">-</data>
-            <data name="isRequired">No</data>
-            <data name="product/data/url_key">downloadableproduct-%isolation%</data>
-            <data name="constraint">assertProductSaveMessage, assertProductInGrid, assertDownloadableProductForm, assertProductPage, assertDownloadableLinksData, assertProductInStock, assertProductCustomOptionsOnProductPage, assertProductSearchableBySku</data>
-        </variation>
-        <variation name="UpdateDownloadableProductEntityTestVariation2">
-            <data name="product/data/name">DownloadableProduct_%isolation%</data>
-            <data name="product/data/sku">DownloadableProduct_%isolation%</data>
-            <data name="product/data/price/value">100</data>
-            <data name="product/data/tax_class_id/dataSet">taxable_goods</data>
-            <data name="product/data/quantity_and_stock_status/qty">50</data>
-            <data name="product/data/quantity_and_stock_status/is_in_stock">Out of Stock</data>
-            <data name="product/data/is_virtual">Yes</data>
-            <data name="product/data/weight">-</data>
-            <data name="product/data/category">Default Category</data>
-            <data name="product/data/description">-</data>
-            <data name="product/data/short_description">-</data>
-            <data name="product/data/stock_data/manage_stock">-</data>
-            <data name="product/data/stock_data/qty">-</data>
-            <data name="product/data/stock_data/use_config_min_qty">-</data>
-            <data name="product/data/stock_data/min_qty">-</data>
-            <data name="product/data/downloadable_sample/preset">-</data>
-            <data name="product/data/downloadable_links/preset">default</data>
-            <data name="product/data/custom_options/preset">-</data>
-            <data name="product/data/special_price">-</data>
-            <data name="isRequired">No</data>
-            <data name="product/data/url_key">downloadableproduct-%isolation%</data>
-            <data name="constraint">assertProductSaveMessage, assertProductOutOfStock, assertProductInGrid, assertDownloadableProductForm</data>
-        </variation>
-        <variation name="UpdateDownloadableProductEntityTestVariation3">
-            <data name="product/data/name">DownloadableProduct_%isolation%</data>
-            <data name="product/data/sku">DownloadableProduct_%isolation%</data>
-            <data name="product/data/price/value">9999</data>
-            <data name="product/data/tax_class_id/dataSet">taxable_goods</data>
-            <data name="product/data/quantity_and_stock_status/qty">123</data>
-            <data name="product/data/quantity_and_stock_status/is_in_stock">-</data>
-            <data name="product/data/is_virtual">Yes</data>
-            <data name="product/data/weight">-</data>
-            <data name="product/data/category">Default Category</data>
-            <data name="product/data/description">-</data>
-            <data name="product/data/short_description">-</data>
-            <data name="product/data/stock_data/manage_stock">Yes</data>
-            <data name="product/data/stock_data/qty">-</data>
-            <data name="product/data/stock_data/use_config_min_qty">No</data>
-            <data name="product/data/stock_data/min_qty">123</data>
-            <data name="product/data/downloadable_sample/preset">-</data>
-            <data name="product/data/downloadable_links/preset">-</data>
-            <data name="product/data/custom_options/preset">-</data>
-            <data name="product/data/special_price">-</data>
-            <data name="isRequired">No</data>
-            <data name="product/data/url_key">downloadableproduct-%isolation%</data>
-            <data name="constraint">assertProductSaveMessage, assertProductInGrid, assertDownloadableProductForm, assertProductOutOfStock</data>
-        </variation>
-        <variation name="UpdateDownloadableProductEntityTestVariation4">
-            <data name="product/data/name">DownloadableProduct_%isolation%</data>
-            <data name="product/data/sku">DownloadableProduct_%isolation%</data>
-            <data name="product/data/price/value">48</data>
-            <data name="product/data/tax_class_id/dataSet">None</data>
-            <data name="product/data/quantity_and_stock_status/qty">5</data>
-            <data name="product/data/quantity_and_stock_status/is_in_stock">In Stock</data>
-            <data name="product/data/is_virtual">Yes</data>
-            <data name="product/data/weight">-</data>
-            <data name="product/data/category">Default Category</data>
-            <data name="product/data/description">This is description for downloadable product</data>
-            <data name="product/data/short_description">-</data>
-            <data name="product/data/stock_data/manage_stock">-</data>
-            <data name="product/data/stock_data/qty">-</data>
-            <data name="product/data/stock_data/use_config_min_qty">-</data>
-            <data name="product/data/stock_data/min_qty">-</data>
-            <data name="product/data/downloadable_sample/preset">-</data>
-            <data name="product/data/downloadable_links/preset">default</data>
-            <data name="product/data/custom_options/preset">-</data>
-            <data name="product/data/special_price">-</data>
-            <data name="isRequired">No</data>
-            <data name="product/data/url_key">downloadableproduct-%isolation%</data>
-            <data name="constraint">assertProductSaveMessage, assertProductInGrid, assertDownloadableProductForm, assertProductPage</data>
-        </variation>
-        <variation name="UpdateDownloadableProductEntityTestVariation5">
-            <data name="product/data/name">DownloadableProduct_%isolation%</data>
-            <data name="product/data/sku">DownloadableProduct_%isolation%</data>
-            <data name="product/data/price/value">54</data>
-            <data name="product/data/tax_class_id/dataSet">taxable_goods</data>
-            <data name="product/data/quantity_and_stock_status/qty">10</data>
-            <data name="product/data/quantity_and_stock_status/is_in_stock">In Stock</data>
-            <data name="product/data/is_virtual">Yes</data>
-            <data name="product/data/weight">-</data>
-            <data name="product/data/category">category %isolation%</data>
-            <data name="product/data/description">-</data>
-            <data name="product/data/short_description">This is short description for downloadable product</data>
-            <data name="product/data/stock_data/manage_stock">-</data>
-            <data name="product/data/stock_data/qty">-</data>
-            <data name="product/data/stock_data/use_config_min_qty">-</data>
-            <data name="product/data/stock_data/min_qty">-</data>
-            <data name="product/data/downloadable_sample/preset">default</data>
-            <data name="product/data/downloadable_links/preset">with_three_links</data>
-            <data name="product/data/custom_options/preset">default</data>
-            <data name="product/data/special_price">-</data>
-            <data name="isRequired">Yes</data>
-            <data name="product/data/url_key">downloadableproduct-%isolation%</data>
-            <data name="constraint">assertProductSaveMessage, assertProductInGrid, assertDownloadableProductForm, assertProductPage, assertProductCustomOptionsOnProductPage, assertDownloadableSamplesData, assertDownloadableLinksData, assertProductInCategory</data>
-        </variation>
-        <variation name="UpdateDownloadableProductEntityTestVariation6">
-            <data name="product/data/name">DownloadableProduct_%isolation%</data>
-            <data name="product/data/sku">DownloadableProduct_%isolation%</data>
-            <data name="product/data/price/value">43</data>
-            <data name="product/data/tax_class_id/dataSet">taxable_goods</data>
-            <data name="product/data/quantity_and_stock_status/qty">10</data>
-            <data name="product/data/quantity_and_stock_status/is_in_stock">In Stock</data>
-            <data name="product/data/is_virtual">Yes</data>
-            <data name="product/data/weight">10</data>
-            <data name="product/data/category">-</data>
-            <data name="product/data/description">-</data>
-            <data name="product/data/short_description">-</data>
-            <data name="product/data/stock_data/manage_stock">-</data>
-            <data name="product/data/stock_data/qty">-</data>
-            <data name="product/data/stock_data/use_config_min_qty">-</data>
-            <data name="product/data/stock_data/min_qty">-</data>
-            <data name="product/data/downloadable_sample/preset">-</data>
-            <data name="product/data/downloadable_links/preset">-</data>
-            <data name="product/data/custom_options/preset">-</data>
-            <data name="product/data/special_price">40</data>
-            <data name="isRequired">No</data>
-            <data name="product/data/url_key">downloadableproduct-%isolation%</data>
-            <data name="constraint">assertProductSaveMessage, assertProductInGrid, assertProductSpecialPriceOnProductPage, assertProductPage</data>
-        </variation>
-    </testCase>
-=======
 <config xmlns:xsi="http://www.w3.org/2001/XMLSchema-instance" xsi:noNamespaceSchemaLocation="../../../../../../vendor/magento/mtf/etc/global/variations.xsd">
   <testCase name="UpdateDownloadableProductEntityTest">
     <variation name="UpdateDownloadableProductEntityTestVariation1" firstConstraint="assertProductSaveMessage" method="test">
@@ -327,5 +178,4 @@
       <constraint name="assertProductPage" prev="assertProductSpecialPriceOnProductPage"/>
     </variation>
   </testCase>
->>>>>>> 1f8e8b20
 </config>