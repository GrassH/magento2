--- conflicted
+++ resolved
@@ -8,8 +8,6 @@
 <config xmlns:xsi="http://www.w3.org/2001/XMLSchema-instance" xsi:noNamespaceSchemaLocation="../../../../../../vendor/magento/mtf/etc/variations.xsd">
   <testCase name="CreateDownloadableProductEntityTest">
     <variation name="CreateDownloadableProductEntityTestVariation1" firstConstraint="assertProductSaveMessage" method="test">
-<<<<<<< HEAD
-=======
       <data name="description" xsi:type="string">MAGETWO-13595: Create Downloadable Product with Required Fields Only and Assign it to the Category</data>
       <data name="product/data/name" xsi:type="string">DownloadableProduct_%isolation%</data>
       <data name="product/data/sku" xsi:type="string">DownloadableProduct_%isolation%</data>
@@ -42,7 +40,6 @@
     </variation>
     <variation name="CreateDownloadableProductEntityTestVariation2" firstConstraint="assertProductSaveMessage" method="test">
       <data name="description" xsi:type="string">Create product with default set links</data>
->>>>>>> 92552fa9
       <data name="product/data/name" xsi:type="string">DownloadableProduct_%isolation%</data>
       <data name="product/data/sku" xsi:type="string">DownloadableProduct_%isolation%</data>
       <data name="product/data/price/value" xsi:type="string">100</data>
@@ -64,10 +61,7 @@
       <data name="product/data/special_price" xsi:type="string">-</data>
       <data name="product/data/group_price/preset" xsi:type="string">-</data>
       <data name="product/data/tier_price/preset" xsi:type="string">-</data>
-<<<<<<< HEAD
-=======
-      <data name="product/data/checkout_data/preset" xsi:type="string">-</data>
->>>>>>> 92552fa9
+      <data name="product/data/checkout_data/preset" xsi:type="string">-</data>
       <data name="product/data/url_key" xsi:type="string">downloadableproduct-%isolation%</data>
       <constraint name="assertProductSaveMessage" next="assertProductInGrid"/>
       <constraint name="assertProductInGrid" next="assertDownloadableProductForm" prev="assertProductSaveMessage"/>
@@ -76,12 +70,8 @@
       <constraint name="assertProductPage" next="assertProductInStock" prev="assertProductVisibleInCategory"/>
       <constraint name="assertProductInStock" prev="assertProductPage"/>
     </variation>
-<<<<<<< HEAD
-    <variation name="CreateDownloadableProductEntityTestVariation2" firstConstraint="assertProductSaveMessage" method="test">
-=======
     <variation name="CreateDownloadableProductEntityTestVariation3" firstConstraint="assertProductSaveMessage" method="test">
       <data name="description" xsi:type="string">Create product with default sets samples and links</data>
->>>>>>> 92552fa9
       <data name="product/data/name" xsi:type="string">DownloadableProduct_%isolation%</data>
       <data name="product/data/sku" xsi:type="string">DownloadableProduct_%isolation%</data>
       <data name="product/data/price/value" xsi:type="string">1</data>
@@ -103,10 +93,7 @@
       <data name="product/data/special_price" xsi:type="string">-</data>
       <data name="product/data/group_price/preset" xsi:type="string">-</data>
       <data name="product/data/tier_price/preset" xsi:type="string">-</data>
-<<<<<<< HEAD
-=======
-      <data name="product/data/checkout_data/preset" xsi:type="string">-</data>
->>>>>>> 92552fa9
+      <data name="product/data/checkout_data/preset" xsi:type="string">-</data>
       <data name="product/data/url_key" xsi:type="string">downloadableproduct-%isolation%</data>
       <constraint name="assertProductSaveMessage" next="assertProductInGrid"/>
       <constraint name="assertProductInGrid" next="assertDownloadableProductForm" prev="assertProductSaveMessage"/>
@@ -115,12 +102,8 @@
       <constraint name="assertDownloadableSamplesData" next="assertDownloadableLinksData" prev="assertProductVisibleInCategory"/>
       <constraint name="assertDownloadableLinksData" prev="assertDownloadableSamplesData"/>
     </variation>
-<<<<<<< HEAD
-    <variation name="CreateDownloadableProductEntityTestVariation3" firstConstraint="assertProductSaveMessage" method="test">
-=======
     <variation name="CreateDownloadableProductEntityTestVariation4" firstConstraint="assertProductSaveMessage" method="test">
       <data name="description" xsi:type="string">Create product with custom options</data>
->>>>>>> 92552fa9
       <data name="product/data/name" xsi:type="string">DownloadableProduct_%isolation%</data>
       <data name="product/data/sku" xsi:type="string">DownloadableProduct_%isolation%</data>
       <data name="product/data/price/value" xsi:type="string">33</data>
@@ -142,10 +125,7 @@
       <data name="product/data/special_price" xsi:type="string">-</data>
       <data name="product/data/group_price/preset" xsi:type="string">-</data>
       <data name="product/data/tier_price/preset" xsi:type="string">-</data>
-<<<<<<< HEAD
-=======
-      <data name="product/data/checkout_data/preset" xsi:type="string">-</data>
->>>>>>> 92552fa9
+      <data name="product/data/checkout_data/preset" xsi:type="string">-</data>
       <data name="product/data/url_key" xsi:type="string">downloadableproduct-%isolation%</data>
       <constraint name="assertProductSaveMessage" next="assertDownloadableProductForm"/>
       <constraint name="assertDownloadableProductForm" next="assertProductCustomOptionsOnProductPage" prev="assertProductSaveMessage"/>
@@ -154,12 +134,8 @@
       <constraint name="assertProductPage" next="assertDownloadableLinksData" prev="assertProductVisibleInCategory"/>
       <constraint name="assertDownloadableLinksData" prev="assertProductPage"/>
     </variation>
-<<<<<<< HEAD
-    <variation name="CreateDownloadableProductEntityTestVariation4" firstConstraint="assertProductSaveMessage" method="test">
-=======
     <variation name="CreateDownloadableProductEntityTestVariation5" firstConstraint="assertProductSaveMessage" method="test">
       <data name="description" xsi:type="string">Create product without category</data>
->>>>>>> 92552fa9
       <data name="product/data/name" xsi:type="string">DownloadableProduct_%isolation%</data>
       <data name="product/data/sku" xsi:type="string">DownloadableProduct_%isolation%</data>
       <data name="product/data/price/value" xsi:type="string">55</data>
@@ -181,10 +157,7 @@
       <data name="product/data/special_price" xsi:type="string">-</data>
       <data name="product/data/group_price/preset" xsi:type="string">-</data>
       <data name="product/data/tier_price/preset" xsi:type="string">-</data>
-<<<<<<< HEAD
-=======
-      <data name="product/data/checkout_data/preset" xsi:type="string">-</data>
->>>>>>> 92552fa9
+      <data name="product/data/checkout_data/preset" xsi:type="string">-</data>
       <data name="product/data/url_key" xsi:type="string">downloadableproduct-%isolation%</data>
       <constraint name="assertProductSaveMessage" next="assertProductCustomOptionsOnProductPage"/>
       <constraint name="assertProductCustomOptionsOnProductPage" next="assertProductInGrid" prev="assertProductSaveMessage"/>
@@ -196,12 +169,8 @@
       <constraint name="assertProductInStock" next="assertProductSearchableBySku" prev="assertDownloadableLinksData"/>
       <constraint name="assertProductSearchableBySku" prev="assertProductInStock"/>
     </variation>
-<<<<<<< HEAD
-    <variation name="CreateDownloadableProductEntityTestVariation5" firstConstraint="assertProductSaveMessage" method="test">
-=======
     <variation name="CreateDownloadableProductEntityTestVariation6" firstConstraint="assertProductSaveMessage" method="test">
       <data name="description" xsi:type="string">Create product with out of stock status</data>
->>>>>>> 92552fa9
       <data name="product/data/name" xsi:type="string">DownloadableProduct_%isolation%</data>
       <data name="product/data/sku" xsi:type="string">DownloadableProduct_%isolation%</data>
       <data name="product/data/price/value" xsi:type="string">100</data>
@@ -223,22 +192,15 @@
       <data name="product/data/special_price" xsi:type="string">-</data>
       <data name="product/data/group_price/preset" xsi:type="string">-</data>
       <data name="product/data/tier_price/preset" xsi:type="string">-</data>
-<<<<<<< HEAD
-=======
-      <data name="product/data/checkout_data/preset" xsi:type="string">-</data>
->>>>>>> 92552fa9
+      <data name="product/data/checkout_data/preset" xsi:type="string">-</data>
       <data name="product/data/url_key" xsi:type="string">downloadableproduct-%isolation%</data>
       <constraint name="assertProductSaveMessage" next="assertProductOutOfStock"/>
       <constraint name="assertProductOutOfStock" next="assertProductInGrid" prev="assertProductSaveMessage"/>
       <constraint name="assertProductInGrid" next="assertDownloadableProductForm" prev="assertProductOutOfStock"/>
       <constraint name="assertDownloadableProductForm" prev="assertProductInGrid"/>
     </variation>
-<<<<<<< HEAD
-    <variation name="CreateDownloadableProductEntityTestVariation6" firstConstraint="assertProductSaveMessage" method="test">
-=======
     <variation name="CreateDownloadableProductEntityTestVariation7" firstConstraint="assertProductSaveMessage" method="test">
       <data name="description" xsi:type="string">Create product with manage stock</data>
->>>>>>> 92552fa9
       <data name="product/data/name" xsi:type="string">DownloadableProduct_%isolation%</data>
       <data name="product/data/sku" xsi:type="string">DownloadableProduct_%isolation%</data>
       <data name="product/data/price/value" xsi:type="string">9999</data>
@@ -260,22 +222,15 @@
       <data name="product/data/special_price" xsi:type="string">-</data>
       <data name="product/data/group_price/preset" xsi:type="string">-</data>
       <data name="product/data/tier_price/preset" xsi:type="string">-</data>
-<<<<<<< HEAD
-=======
-      <data name="product/data/checkout_data/preset" xsi:type="string">-</data>
->>>>>>> 92552fa9
+      <data name="product/data/checkout_data/preset" xsi:type="string">-</data>
       <data name="product/data/url_key" xsi:type="string">downloadableproduct-%isolation%</data>
       <constraint name="assertProductSaveMessage" next="assertProductInGrid"/>
       <constraint name="assertProductInGrid" next="assertDownloadableProductForm" prev="assertProductSaveMessage"/>
       <constraint name="assertDownloadableProductForm" next="assertProductOutOfStock" prev="assertProductInGrid"/>
       <constraint name="assertProductOutOfStock" prev="assertDownloadableProductForm"/>
     </variation>
-<<<<<<< HEAD
-    <variation name="CreateDownloadableProductEntityTestVariation7" firstConstraint="assertProductSaveMessage" method="test">
-=======
     <variation name="CreateDownloadableProductEntityTestVariation8" firstConstraint="assertProductSaveMessage" method="test">
       <data name="description" xsi:type="string">Create product without tax class id</data>
->>>>>>> 92552fa9
       <data name="product/data/name" xsi:type="string">DownloadableProduct_%isolation%</data>
       <data name="product/data/sku" xsi:type="string">DownloadableProduct_%isolation%</data>
       <data name="product/data/price/value" xsi:type="string">98</data>
@@ -297,22 +252,15 @@
       <data name="product/data/special_price" xsi:type="string">-</data>
       <data name="product/data/group_price/preset" xsi:type="string">-</data>
       <data name="product/data/tier_price/preset" xsi:type="string">-</data>
-<<<<<<< HEAD
-=======
-      <data name="product/data/checkout_data/preset" xsi:type="string">-</data>
->>>>>>> 92552fa9
+      <data name="product/data/checkout_data/preset" xsi:type="string">-</data>
       <data name="product/data/url_key" xsi:type="string">downloadableproduct-%isolation%</data>
       <constraint name="assertProductSaveMessage" next="assertProductInGrid"/>
       <constraint name="assertProductInGrid" next="assertDownloadableProductForm" prev="assertProductSaveMessage"/>
       <constraint name="assertDownloadableProductForm" next="assertProductPage" prev="assertProductInGrid"/>
       <constraint name="assertProductPage" prev="assertDownloadableProductForm"/>
     </variation>
-<<<<<<< HEAD
-    <variation name="CreateDownloadableProductEntityTestVariation8" firstConstraint="assertProductSaveMessage" method="test">
-=======
     <variation name="CreateDownloadableProductEntityTestVariation9" firstConstraint="assertProductSaveMessage" method="test">
       <data name="description" xsi:type="string">Create product with import custom options</data>
->>>>>>> 92552fa9
       <data name="product/data/name" xsi:type="string">DownloadableProduct_%isolation%</data>
       <data name="product/data/sku" xsi:type="string">DownloadableProduct_%isolation%</data>
       <data name="product/data/price/value" xsi:type="string">57</data>
@@ -334,10 +282,7 @@
       <data name="product/data/special_price" xsi:type="string">-</data>
       <data name="product/data/group_price/preset" xsi:type="string">-</data>
       <data name="product/data/tier_price/preset" xsi:type="string">-</data>
-<<<<<<< HEAD
-=======
-      <data name="product/data/checkout_data/preset" xsi:type="string">-</data>
->>>>>>> 92552fa9
+      <data name="product/data/checkout_data/preset" xsi:type="string">-</data>
       <data name="product/data/url_key" xsi:type="string">downloadableproduct-%isolation%</data>
       <constraint name="assertProductSaveMessage" next="assertProductInGrid"/>
       <constraint name="assertProductInGrid" next="assertDownloadableProductForm" prev="assertProductSaveMessage"/>
@@ -347,12 +292,8 @@
       <constraint name="assertDownloadableSamplesData" next="assertDownloadableLinksData" prev="assertProductCustomOptionsOnProductPage"/>
       <constraint name="assertDownloadableLinksData" prev="assertDownloadableSamplesData"/>
     </variation>
-<<<<<<< HEAD
-    <variation name="CreateDownloadableProductEntityTestVariation9" firstConstraint="assertProductSaveMessage" method="test">
-=======
     <variation name="CreateDownloadableProductEntityTestVariation10" firstConstraint="assertProductSaveMessage" method="test">
       <data name="description" xsi:type="string">Create product with three links</data>
->>>>>>> 92552fa9
       <data name="product/data/name" xsi:type="string">DownloadableProduct_%isolation%</data>
       <data name="product/data/sku" xsi:type="string">DownloadableProduct_%isolation%</data>
       <data name="product/data/price/value" xsi:type="string">65</data>
@@ -374,10 +315,7 @@
       <data name="product/data/special_price" xsi:type="string">-</data>
       <data name="product/data/group_price/preset" xsi:type="string">-</data>
       <data name="product/data/tier_price/preset" xsi:type="string">-</data>
-<<<<<<< HEAD
-=======
-      <data name="product/data/checkout_data/preset" xsi:type="string">-</data>
->>>>>>> 92552fa9
+      <data name="product/data/checkout_data/preset" xsi:type="string">-</data>
       <data name="product/data/url_key" xsi:type="string">downloadableproduct-%isolation%</data>
       <constraint name="assertProductSaveMessage" next="assertProductPage"/>
       <constraint name="assertProductPage" next="assertProductInGrid" prev="assertProductSaveMessage"/>
@@ -387,12 +325,8 @@
       <constraint name="assertDownloadableSamplesData" next="assertDownloadableLinksData" prev="assertProductCustomOptionsOnProductPage"/>
       <constraint name="assertDownloadableLinksData" prev="assertDownloadableSamplesData"/>
     </variation>
-<<<<<<< HEAD
-    <variation name="CreateDownloadableProductEntityTestVariation10" firstConstraint="assertProductSaveMessage" method="test">
-=======
     <variation name="CreateDownloadableProductEntityTestVariation11" firstConstraint="assertProductSaveMessage" method="test">
       <data name="description" xsi:type="string">Create product with three links without description</data>
->>>>>>> 92552fa9
       <data name="product/data/name" xsi:type="string">DownloadableProduct_%isolation%</data>
       <data name="product/data/sku" xsi:type="string">DownloadableProduct_%isolation%</data>
       <data name="product/data/price/value" xsi:type="string">65</data>
@@ -414,10 +348,7 @@
       <data name="product/data/special_price" xsi:type="string">-</data>
       <data name="product/data/group_price/preset" xsi:type="string">-</data>
       <data name="product/data/tier_price/preset" xsi:type="string">-</data>
-<<<<<<< HEAD
-=======
-      <data name="product/data/checkout_data/preset" xsi:type="string">-</data>
->>>>>>> 92552fa9
+      <data name="product/data/checkout_data/preset" xsi:type="string">-</data>
       <data name="product/data/url_key" xsi:type="string">downloadableproduct-%isolation%</data>
       <constraint name="assertProductSaveMessage" next="assertProductInGrid"/>
       <constraint name="assertProductInGrid" next="assertDownloadableProductForm" prev="assertProductSaveMessage"/>
@@ -426,12 +357,8 @@
       <constraint name="assertDownloadableLinksData" next="assertProductCustomOptionsOnProductPage" prev="assertProductPage"/>
       <constraint name="assertProductCustomOptionsOnProductPage" prev="assertDownloadableLinksData"/>
     </variation>
-<<<<<<< HEAD
-    <variation name="CreateDownloadableProductEntityTestVariation11" firstConstraint="assertProductSaveMessage" method="test">
-=======
     <variation name="CreateDownloadableProductEntityTestVariation12" firstConstraint="assertProductSaveMessage" method="test">
       <data name="description" xsi:type="string">Create product without filling quantity and stock</data>
->>>>>>> 92552fa9
       <data name="product/data/name" xsi:type="string">DownloadableProduct_%isolation%</data>
       <data name="product/data/sku" xsi:type="string">DownloadableProduct_%isolation%</data>
       <data name="product/data/price/value" xsi:type="string">100</data>
@@ -453,22 +380,15 @@
       <data name="product/data/special_price" xsi:type="string">-</data>
       <data name="product/data/group_price/preset" xsi:type="string">-</data>
       <data name="product/data/tier_price/preset" xsi:type="string">-</data>
-<<<<<<< HEAD
-=======
-      <data name="product/data/checkout_data/preset" xsi:type="string">-</data>
->>>>>>> 92552fa9
+      <data name="product/data/checkout_data/preset" xsi:type="string">-</data>
       <data name="product/data/url_key" xsi:type="string">downloadableproduct-%isolation%</data>
       <constraint name="assertProductSaveMessage" next="assertDownloadableProductForm"/>
       <constraint name="assertDownloadableProductForm" next="assertProductVisibleInCategory" prev="assertProductSaveMessage"/>
       <constraint name="assertProductVisibleInCategory" next="assertProductPage" prev="assertDownloadableProductForm"/>
       <constraint name="assertProductPage" prev="assertProductVisibleInCategory"/>
     </variation>
-<<<<<<< HEAD
-    <variation name="CreateDownloadableProductEntityTestVariation12" firstConstraint="assertProductSaveMessage" method="test">
-=======
     <variation name="CreateDownloadableProductEntityTestVariation13" firstConstraint="assertProductSaveMessage" method="test">
       <data name="description" xsi:type="string">Create product with special price</data>
->>>>>>> 92552fa9
       <data name="product/data/name" xsi:type="string">DownloadableProduct_%isolation%</data>
       <data name="product/data/sku" xsi:type="string">DownloadableProduct_%isolation%</data>
       <data name="product/data/price/value" xsi:type="string">10</data>
@@ -490,10 +410,7 @@
       <data name="product/data/special_price" xsi:type="string">5</data>
       <data name="product/data/group_price/preset" xsi:type="string">-</data>
       <data name="product/data/tier_price/preset" xsi:type="string">-</data>
-<<<<<<< HEAD
-=======
-      <data name="product/data/checkout_data/preset" xsi:type="string">-</data>
->>>>>>> 92552fa9
+      <data name="product/data/checkout_data/preset" xsi:type="string">-</data>
       <data name="product/data/url_key" xsi:type="string">downloadableproduct-%isolation%</data>
       <constraint name="assertProductSaveMessage" next="assertProductInGrid"/>
       <constraint name="assertProductInGrid" next="assertDownloadableProductForm" prev="assertProductSaveMessage"/>
@@ -501,12 +418,8 @@
       <constraint name="assertProductPage" next="assertProductSpecialPriceOnProductPage" prev="assertDownloadableProductForm"/>
       <constraint name="assertProductSpecialPriceOnProductPage" prev="assertProductPage"/>
     </variation>
-<<<<<<< HEAD
-    <variation name="CreateDownloadableProductEntityTestVariation13" firstConstraint="assertProductSaveMessage" method="test">
-=======
     <variation name="CreateDownloadableProductEntityTestVariation14" firstConstraint="assertProductSaveMessage" method="test">
       <data name="description" xsi:type="string">Create product with group price</data>
->>>>>>> 92552fa9
       <data name="product/data/name" xsi:type="string">DownloadableProduct_%isolation%</data>
       <data name="product/data/sku" xsi:type="string">DownloadableProduct_%isolation%</data>
       <data name="product/data/price/value" xsi:type="string">365</data>
@@ -528,10 +441,7 @@
       <data name="product/data/special_price" xsi:type="string">-</data>
       <data name="product/data/group_price/preset" xsi:type="string">default</data>
       <data name="product/data/tier_price/preset" xsi:type="string">-</data>
-<<<<<<< HEAD
-=======
-      <data name="product/data/checkout_data/preset" xsi:type="string">-</data>
->>>>>>> 92552fa9
+      <data name="product/data/checkout_data/preset" xsi:type="string">-</data>
       <data name="product/data/url_key" xsi:type="string">downloadableproduct-%isolation%</data>
       <constraint name="assertProductSaveMessage" next="assertProductInGrid"/>
       <constraint name="assertProductInGrid" next="assertDownloadableProductForm" prev="assertProductSaveMessage"/>
@@ -539,12 +449,8 @@
       <constraint name="assertProductPage" next="assertProductGroupedPriceOnProductPage" prev="assertDownloadableProductForm"/>
       <constraint name="assertProductGroupedPriceOnProductPage" prev="assertProductPage"/>
     </variation>
-<<<<<<< HEAD
-    <variation name="CreateDownloadableProductEntityTestVariation14" firstConstraint="assertProductSaveMessage" method="test">
-=======
     <variation name="CreateDownloadableProductEntityTestVariation15" firstConstraint="assertProductSaveMessage" method="test">
       <data name="description" xsi:type="string">Create product with tier price</data>
->>>>>>> 92552fa9
       <data name="product/data/name" xsi:type="string">DownloadableProduct_%isolation%</data>
       <data name="product/data/sku" xsi:type="string">DownloadableProduct_%isolation%</data>
       <data name="product/data/price/value" xsi:type="string">250</data>
@@ -566,10 +472,7 @@
       <data name="product/data/special_price" xsi:type="string">-</data>
       <data name="product/data/group_price/preset" xsi:type="string">-</data>
       <data name="product/data/tier_price/preset" xsi:type="string">default</data>
-<<<<<<< HEAD
-=======
-      <data name="product/data/checkout_data/preset" xsi:type="string">-</data>
->>>>>>> 92552fa9
+      <data name="product/data/checkout_data/preset" xsi:type="string">-</data>
       <data name="product/data/url_key" xsi:type="string">downloadableproduct-%isolation%</data>
       <constraint name="assertProductSaveMessage" next="assertProductInGrid"/>
       <constraint name="assertProductInGrid" next="assertDownloadableProductForm" prev="assertProductSaveMessage"/>
