<?php
/**
 * Copyright © 2015 Magento. All rights reserved.
 * See COPYING.txt for license details.
 */

namespace Magento\Tax\Test\Constraint;

use Magento\Mtf\Constraint\AbstractConstraint;
use Magento\Cms\Test\Page\CmsIndex;
use Magento\Catalog\Test\Page\Category\CatalogCategoryView;
use Magento\Catalog\Test\Page\Product\CatalogProductView;
use Magento\Checkout\Test\Page\CheckoutCart;
use Magento\Customer\Test\Fixture\Address;
use Magento\Mtf\Fixture\FixtureFactory;
use Magento\Mtf\Fixture\InjectableFixture;

/**
 * Checks that prices excl tax on category, product and cart pages are equal to specified in dataset.
 */
abstract class AbstractAssertTaxRuleIsAppliedToAllPrices extends AbstractConstraint
{
    /**
     * Cms index page.
     *
     * @var CmsIndex
     */
    protected $cmsIndex;

    /**
     * Catalog product page.
     *
     * @var catalogCategoryView
     */
    protected $catalogCategoryView;

    /**
     * Catalog product page.
     *
     * @var CatalogProductView
     */
    protected $catalogProductView;

    /**
     * Catalog product page.
     *
     * @var CheckoutCart
     */
    protected $checkoutCart;

    /**
     * Constraint severeness.
     *
     * @var string
     */
    protected $severeness = 'high';

    /**
     * Implementation for get category prices function
     *
     * @param string $productName
     * @param array $actualPrices
     * @return array
     */
    abstract protected function getCategoryPrices($productName, $actualPrices);

    /**
     * Implementation for get product page prices function
     *
     * @param array $actualPrices
     * @return array
     */
    abstract protected function getProductPagePrices($actualPrices);

    /**
     * Implementation for get totals in cart function
     *
     * @param array $actualPrices
     * @return array
     */
    abstract protected function getTotals($actualPrices);

    /**
     * Assert that specified prices are actual on category, product and cart pages.
     *
     * @param InjectableFixture $product
     * @param array $prices
     * @param int $qty
     * @param CmsIndex $cmsIndex
     * @param CatalogCategoryView $catalogCategoryView
     * @param CatalogProductView $catalogProductView
     * @param CheckoutCart $checkoutCart
     * @param FixtureFactory $fixtureFactory
     * @return void
     */
    public function processAssert(
        InjectableFixture $product,
        array $prices,
        $qty,
        CmsIndex $cmsIndex,
        CatalogCategoryView $catalogCategoryView,
        CatalogProductView $catalogProductView,
        CheckoutCart $checkoutCart,
        FixtureFactory $fixtureFactory
    ) {
        $this->cmsIndex = $cmsIndex;
        $this->catalogCategoryView = $catalogCategoryView;
        $this->catalogProductView = $catalogProductView;
        $this->checkoutCart = $checkoutCart;
        //Preconditions
<<<<<<< HEAD
        $address = $fixtureFactory->createByCode('addressInjectable', ['dataSet' => 'US_address_NY']);
        $shipping = ['shipping_service' => 'Flat Rate', 'shipping_method' => 'Fixed'];
=======
        $address = $fixtureFactory->createByCode('address', ['dataSet' => 'US_address_NY']);
        $shipping = ['carrier' => 'Flat Rate', 'method' => 'Fixed'];
>>>>>>> deefb619
        $actualPrices = [];
        //Assertion steps
        $productName = $product->getName();
        $productCategory = $product->getCategoryIds()[0];
        $this->openCategory($productCategory);
        $actualPrices = $this->getCategoryPrices($productName, $actualPrices);
        $catalogCategoryView->getListProductBlock()->openProductViewPage($productName);
        $catalogProductView->getViewBlock()->fillOptions($product);
        $actualPrices = $this->getProductPagePrices($actualPrices);
        $catalogProductView->getViewBlock()->setQtyAndClickAddToCart($qty);
        $this->fillEstimateBlock($address, $shipping);
        $actualPrices = $this->getCartPrices($product, $actualPrices);
        $actualPrices = $this->getTotals($actualPrices);
        //Prices verification
        $message = 'Prices from dataset should be equal to prices on frontend.';
        \PHPUnit_Framework_Assert::assertEquals($prices, $actualPrices, $message);
    }

    /**
     * Open product category.
     *
     * @param string $productCategory
     * @return void
     */
    public function openCategory($productCategory)
    {
        $this->cmsIndex->open();
        $this->cmsIndex->getTopmenu()->selectCategoryByName($productCategory);
    }


    /**
     * Get cart prices.
     *
     * @param InjectableFixture $product
     * @param $actualPrices
     * @return array
     */
    public function getCartPrices(InjectableFixture $product, $actualPrices)
    {
        $actualPrices['cart_item_price_excl_tax'] =
            $this->checkoutCart->getCartBlock()->getCartItem($product)->getPrice();
        $actualPrices['cart_item_price_incl_tax'] =
            $this->checkoutCart->getCartBlock()->getCartItem($product)->getPriceInclTax();
        $actualPrices['cart_item_subtotal_excl_tax'] =
            $this->checkoutCart->getCartBlock()->getCartItem($product)->getSubtotalPrice();
        $actualPrices['cart_item_subtotal_incl_tax'] =
            $this->checkoutCart->getCartBlock()->getCartItem($product)->getSubtotalPriceInclTax();

        return $actualPrices;
    }

    /**
     * Fill estimate block.
     *
     * @param Address $address
     * @param array $shipping
     * @return void
     */
    public function fillEstimateBlock(Address $address, $shipping)
    {
        $this->checkoutCart->getShippingBlock()->fillEstimateShippingAndTax($address);
        $this->checkoutCart->getShippingBlock()->selectShippingMethod($shipping);
    }

    /**
     * Text of Tax Rule is applied
     *
     * @return string
     */
    public function toString()
    {
        return 'Prices on front is correct.';
    }
}<|MERGE_RESOLUTION|>--- conflicted
+++ resolved
@@ -108,13 +108,8 @@
         $this->catalogProductView = $catalogProductView;
         $this->checkoutCart = $checkoutCart;
         //Preconditions
-<<<<<<< HEAD
-        $address = $fixtureFactory->createByCode('addressInjectable', ['dataSet' => 'US_address_NY']);
+        $address = $fixtureFactory->createByCode('address', ['dataSet' => 'US_address_NY']);
         $shipping = ['shipping_service' => 'Flat Rate', 'shipping_method' => 'Fixed'];
-=======
-        $address = $fixtureFactory->createByCode('address', ['dataSet' => 'US_address_NY']);
-        $shipping = ['carrier' => 'Flat Rate', 'method' => 'Fixed'];
->>>>>>> deefb619
         $actualPrices = [];
         //Assertion steps
         $productName = $product->getName();
