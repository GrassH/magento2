--- conflicted
+++ resolved
@@ -14,10 +14,6 @@
             <data name="taxRate/data/zip_to" xsi:type="string">-</data>
             <data name="taxRate/data/tax_postcode" xsi:type="string">*</data>
             <data name="taxRate/data/tax_country_id" xsi:type="string">Australia</data>
-<<<<<<< HEAD
-            <data name="taxRate/data/tax_region_id" xsi:type="string">*</data>
-=======
->>>>>>> b0372d69
             <data name="taxRate/data/rate" xsi:type="string">20</data>
             <constraint name="Magento\Tax\Test\Constraint\AssertTaxRateSuccessSaveMessage" />
             <constraint name="Magento\Tax\Test\Constraint\AssertTaxRateInGrid" />
@@ -58,10 +54,6 @@
             <data name="taxRate/data/zip_to" xsi:type="string">7800935</data>
             <data name="taxRate/data/tax_postcode" xsi:type="string">-</data>
             <data name="taxRate/data/tax_country_id" xsi:type="string">United Kingdom</data>
-<<<<<<< HEAD
-            <data name="taxRate/data/tax_region_id" xsi:type="string">*</data>
-=======
->>>>>>> b0372d69
             <data name="taxRate/data/rate" xsi:type="string">7.75</data>
             <constraint name="Magento\Tax\Test\Constraint\AssertTaxRateSuccessSaveMessage" />
             <constraint name="Magento\Tax\Test\Constraint\AssertTaxRateForm" />
