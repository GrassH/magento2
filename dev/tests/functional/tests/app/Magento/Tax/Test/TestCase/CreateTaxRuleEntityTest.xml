--- conflicted
+++ resolved
@@ -6,14 +6,8 @@
  */
  -->
 <config xmlns:xsi="http://www.w3.org/2001/XMLSchema-instance" xsi:noNamespaceSchemaLocation="../../../../../../vendor/magento/mtf/etc/variations.xsd">
-<<<<<<< HEAD
   <testCase name="Magento\Tax\Test\TestCase\CreateTaxRuleEntityTest">
     <variation name="CreateTaxRuleEntityTestVariation1">
-      <data name="description" xsi:type="string">Creating tax rule with default values</data>
-=======
-  <testCase name="CreateTaxRuleEntityTest">
-    <variation name="CreateTaxRuleEntityTestVariation1" firstConstraint="assertTaxRuleSuccessSaveMessage" method="test">
->>>>>>> a2438a68
       <data name="taxRule/data/code" xsi:type="string">TaxIdentifier%isolation%</data>
       <data name="taxRule/data/tax_rate/dataSet/rate_0" xsi:type="string">US-CA-Rate_1</data>
       <data name="taxRule/data/tax_rate/dataSet/rate_1" xsi:type="string">-</data>
@@ -28,12 +22,7 @@
       <constraint name="Magento\Tax\Test\Constraint\AssertTaxRuleInGrid"/>
       <constraint name="Magento\Tax\Test\Constraint\AssertTaxRuleForm"/>
     </variation>
-<<<<<<< HEAD
     <variation name="CreateTaxRuleEntityTestVariation2">
-      <data name="description" xsi:type="string">Creating tax rule with new tax classes</data>
-=======
-    <variation name="CreateTaxRuleEntityTestVariation2" firstConstraint="assertTaxRuleSuccessSaveMessage" method="test">
->>>>>>> a2438a68
       <data name="taxRule/data/code" xsi:type="string">TaxIdentifier%isolation%</data>
       <data name="taxRule/data/tax_rate/dataSet/rate_0" xsi:type="string">US-CA-Rate_1</data>
       <data name="taxRule/data/tax_rate/dataSet/rate_1" xsi:type="string">US-NY-Rate_1</data>
@@ -48,12 +37,8 @@
       <constraint name="Magento\Tax\Test\Constraint\AssertTaxRuleInGrid"/>
       <constraint name="Magento\Tax\Test\Constraint\AssertTaxRuleForm"/>
     </variation>
-<<<<<<< HEAD
     <variation name="CreateTaxRuleEntityTestVariation3">
       <data name="description" xsi:type="string">Creating tax rule with new tax classes and tax rate</data>
-=======
-    <variation name="CreateTaxRuleEntityTestVariation3" firstConstraint="assertTaxRuleSuccessSaveMessage" method="test">
->>>>>>> a2438a68
       <data name="taxRule/data/code" xsi:type="string">TaxIdentifier%isolation%</data>
       <data name="taxRule/data/tax_rate/dataSet/rate_0" xsi:type="string">default</data>
       <data name="taxRule/data/tax_rate/dataSet/rate_1" xsi:type="string">US-NY-Rate_1</data>
@@ -68,12 +53,7 @@
       <constraint name="Magento\Tax\Test\Constraint\AssertTaxRuleInGrid"/>
       <constraint name="Magento\Tax\Test\Constraint\AssertTaxRuleForm"/>
     </variation>
-<<<<<<< HEAD
     <variation name="CreateTaxRuleEntityTestVariation4">
-      <data name="description" xsi:type="string">Creating tax rule with new tax rate that has zip range</data>
-=======
-    <variation name="CreateTaxRuleEntityTestVariation4" firstConstraint="assertTaxRuleSuccessSaveMessage" method="test">
->>>>>>> a2438a68
       <data name="taxRule/data/code" xsi:type="string">TaxIdentifier%isolation%</data>
       <data name="taxRule/data/tax_rate/dataSet/rate_0" xsi:type="string">withZipRange</data>
       <data name="taxRule/data/tax_rate/dataSet/rate_1" xsi:type="string">US-CA-Rate_1</data>
@@ -88,7 +68,6 @@
       <constraint name="Magento\Tax\Test\Constraint\AssertTaxRuleInGrid"/>
       <constraint name="Magento\Tax\Test\Constraint\AssertTaxRuleForm"/>
     </variation>
-<<<<<<< HEAD
     <variation name="CreateTaxRuleEntityTestVariation5">
       <data name="description" xsi:type="string">MAGETWO-12438: Create Tax Rule with New and Existing Tax Rate, Customer Tax Class, Product Tax Class</data>
       <data name="taxRule/data/code" xsi:type="string">TaxIdentifier%isolation%</data>
@@ -102,8 +81,7 @@
       <data name="tag" xsi:type="string">bamboo_plan:end_to_end,test_type:acceptance_test</data>
       <constraint name="Magento\Tax\Test\Constraint\AssertTaxRuleSuccessSaveMessage"/>
       <constraint name="Magento\Tax\Test\Constraint\AssertTaxRuleInGrid"/>
+      <constraint name="Magento\Tax\Test\Constraint\AssertTaxRuleForm"/>
     </variation>
-=======
->>>>>>> a2438a68
   </testCase>
 </config>