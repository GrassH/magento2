--- conflicted
+++ resolved
@@ -62,21 +62,12 @@
         <variation name="CreateTaxRuleEntityTestVariation5">
             <data name="description" xsi:type="string">MAGETWO-12438: Create Tax Rule with New and Existing Tax Rate, Customer Tax Class, Product Tax Class</data>
             <data name="taxRule/data/code" xsi:type="string">TaxIdentifier%isolation%</data>
-<<<<<<< HEAD
-            <data name="taxRule/data/tax_rate/dataSet/rate_0" xsi:type="string">US-CA-*-Rate 1</data>
-            <data name="taxRule/data/tax_rate/dataSet/rate_1" xsi:type="string">us_ny_rate_8_1</data>
-            <data name="taxRule/data/tax_customer_class/dataSet/class_0" xsi:type="string">retail_customer</data>
-            <data name="taxRule/data/tax_customer_class/dataSet/class_1" xsi:type="string">customer_tax_class</data>
-            <data name="taxRule/data/tax_product_class/dataSet/class_0" xsi:type="string">taxable_goods</data>
-            <data name="taxRule/data/tax_product_class/dataSet/class_1" xsi:type="string">product_tax_class</data>
-=======
             <data name="taxRule/data/tax_rate/dataset/rate_0" xsi:type="string">US-CA-*-Rate 1</data>
             <data name="taxRule/data/tax_rate/dataset/rate_1" xsi:type="string">us_ny_rate_8_1</data>
             <data name="taxRule/data/tax_customer_class/dataset/class_0" xsi:type="string">retail_customer</data>
             <data name="taxRule/data/tax_customer_class/dataset/class_1" xsi:type="string">customer_tax_class</data>
             <data name="taxRule/data/tax_product_class/dataset/class_0" xsi:type="string">taxable_goods</data>
             <data name="taxRule/data/tax_product_class/dataset/class_1" xsi:type="string">product_tax_class</data>
->>>>>>> df1c4255
             <data name="tag" xsi:type="string">bamboo_plan:end_to_end,test_type:acceptance_test, stable:no</data>
             <constraint name="Magento\Tax\Test\Constraint\AssertTaxRuleSuccessSaveMessage" />
             <constraint name="Magento\Tax\Test\Constraint\AssertTaxRuleInGrid" />
