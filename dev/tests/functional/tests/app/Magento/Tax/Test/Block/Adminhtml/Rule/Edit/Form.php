<?php
/**
 * Copyright © 2015 Magento. All rights reserved.
 * See COPYING.txt for license details.
 */

namespace Magento\Tax\Test\Block\Adminhtml\Rule\Edit;

use Magento\Mtf\Client\Locator;
use Magento\Mtf\Fixture\FixtureInterface;
use Magento\Tax\Test\Fixture\TaxRule;
use Magento\Mtf\Client\Element\SimpleElement;
use Magento\Mtf\Block\Form as FormInterface;

/**
 * Form for tax rule creation.
 */
class Form extends FormInterface
{
    /**
     * 'Additional Settings' link.
     *
     * @var string
     */
    protected $additionalSettings = '#details-summarybase_fieldset';

    /**
     * 'Additional setings' block selector.
     *
     * @var string
     */
    protected $additionalSettingsBlock = '#details-contentbase_fieldset';

    /**
     * Tax rate block.
     *
     * @var string
     */
    protected $taxRateBlock = '[class*="tax_rate"]';

    /**
     * Tax rate default multiple select selector.
     *
     * @var string
     */
    protected $taxRateDefaultMultiSelect = '#tax_rate';

    /**
     * Tax rate form.
     *
     * @var string
     */
    protected $taxRateForm = '[class*="tax-rate-popup"]';

    /**
     * Customer Tax Class block.
     *
     * @var string
     */
    protected $taxCustomerBlock = '[class*=tax_customer_class]';

    /**
     * Product Tax Class block.
     *
     * @var string
     */
    protected $taxProductBlock = '[class*=tax_product_class]';

    /**
     * XPath selector for finding needed option by its value
     *
     * @var string
     */
    protected $optionMaskElement = './/*[contains(@class, "mselect-list-item")]//label/span[text()="%s"]';

    /**
     * CSS selector for "Add New Tax Rate" button.
     *
     * @var string
     */
    protected $addNewButton = '[class*="mselect-button-add"]';

    /**
     * Css selector for Add New tax class input.
     *
     * @var string
     */
    protected $addNewInput = '.mselect-input';

    /**
     * Css selector for Add New save button.
     *
     * @var string
     */
    protected $saveButton = '.mselect-save';

    /**
     * Selector for multi select list with tax rates.
     *
     * @var string
     */
    protected $taxRateMultiSelectList = "[class*='tax_rate'] .block.mselect-list .mselect-items-wrapper";

    /**
     * Selector for multi select list with tax classes.
     *
     * @var string
     */
    protected $taxClassMultiSelectList = ".//*[contains(@class, 'tax_%s_class')]//*[@class='block mselect-list']";

    /**
     * Count of try for fill new tax class input.
     */
    const MAX_TRY_COUNT = 3;

    /**
     * Fill the root form.
     *
     * @param FixtureInterface $fixture
     * @param SimpleElement $element
     * @return $this|void
     *
     * @SuppressWarnings(PHPMD.UnusedFormalParameter)
     */
    public function fill(FixtureInterface $fixture, SimpleElement $element = null)
    {
        $this->openAdditionalSettings();
        $this->_rootElement->click();

        /** @var TaxRule $fixture */
        $this->addNewTaxRates($fixture);
        if ($fixture->hasData('tax_customer_class')) {
            $this->_rootElement->click();
            $taxCustomerBlock = $this->_rootElement->find(
                $this->taxCustomerBlock,
                Locator::SELECTOR_CSS,
                'multiselectlist'
            );
            $this->waitForElementVisible(sprintf($this->taxClassMultiSelectList, 'customer'), Locator::SELECTOR_XPATH);
            $this->addNewTaxClass($fixture->getTaxCustomerClass(), $taxCustomerBlock);
        }
        if ($fixture->hasData('tax_product_class')) {
            $this->_rootElement->click();
            $taxProductBlock = $this->_rootElement->find(
                $this->taxProductBlock,
                Locator::SELECTOR_CSS,
                'multiselectlist'
            );
            $this->waitForElementVisible(sprintf($this->taxClassMultiSelectList, 'product'), Locator::SELECTOR_XPATH);
            $this->addNewTaxClass($fixture->getTaxProductClass(), $taxProductBlock);
        }

        $this->_rootElement->click();
        parent::fill($fixture);
    }

    /**
     * Method to add new tax rate.
     *
     * @param TaxRule $taxRule
     * @return void
     */
    protected function addNewTaxRates($taxRule)
    {
        $rootForm = $this;
        $taxRateMultiSelectList = $this->taxRateMultiSelectList;
        $taxRateDefaultMultiSelect = $this->taxRateDefaultMultiSelect;
        $this->browser->waitUntil(
            function () use ($rootForm, $taxRateDefaultMultiSelect) {
                $element = $rootForm->browser->find($taxRateDefaultMultiSelect);
                return $element->isVisible() ? null : true;
            }
        );
        $this->browser->waitUntil(
            function () use ($rootForm, $taxRateMultiSelectList) {
                $element = $rootForm->browser->find($taxRateMultiSelectList);
                return $element->isVisible() ? true : null;
            }
        );

        $taxRateBlock = $this->_rootElement->find($this->taxRateBlock, Locator::SELECTOR_CSS, 'multiselectlist');
        /** @var \Magento\Tax\Test\Block\Adminhtml\Rule\Edit\TaxRate $taxRateForm */
        $taxRateForm = $this->blockFactory->create(
            'Magento\Tax\Test\Block\Adminhtml\Rule\Edit\TaxRate',
            ['element' => $this->browser->find($this->taxRateForm)]
        );

        /** @var \Magento\Tax\Test\Fixture\TaxRule\TaxRate $taxRatesFixture */
        $taxRatesFixture = $taxRule->getDataFieldConfig('tax_rate')['source'];
        $taxRatesFixture = $taxRatesFixture->getFixture();
        $taxRatesData = $taxRule->getTaxRate();

        foreach ($taxRatesData as $key => $taxRate) {
            $option = $taxRateBlock->find(sprintf($this->optionMaskElement, $taxRate), Locator::SELECTOR_XPATH);
            if (!$option->isVisible()) {
                $taxRate = $taxRatesFixture[$key];

                $this->clickAddNewButton($taxRateBlock);
                $taxRateForm->fill($taxRate);
                $taxRateForm->saveTaxRate();
                /** @var \Magento\Tax\Test\Fixture\TaxRate $taxRate */
                $code = $taxRate->getCode();
                $this->waitUntilOptionIsVisible($taxRateBlock, $code);
            }
        }
    }

    /**
     * Method to add new tax classes.
     *
     * @param array $taxClasses
     * @param SimpleElement $element
     * @return void
     */
    protected function addNewTaxClass(array $taxClasses, SimpleElement $element)
    {
        foreach ($taxClasses as $taxClass) {
            $option = $element->find(sprintf($this->optionMaskElement, $taxClass), Locator::SELECTOR_XPATH);
            if (!$option->isVisible()) {
                $this->setNewTaxClassName($element, $taxClass);
            }
        }
    }

    /**
     * Set new tax class name.
     *
     * @param SimpleElement $element
     * @param string $taxClass
     * @throws \Exception
     * @return void
     */
    protected function setNewTaxClassName(SimpleElement $element, $taxClass)
    {
        $count = 0;
        do {
            try {
                $this->clickAddNewButton($element);
                $input = $element->find($this->addNewInput);
                $input->click();
                $input->setValue($taxClass);
                $element->find($this->saveButton)->click();
                $this->waitUntilOptionIsVisible($element, $taxClass);
                return;
            } catch (\Exception $e) {
                // In parallel run on windows change the focus is lost on element
                $count++;
            }
        } while ($count < self::MAX_TRY_COUNT);

        throw new \Exception("Input for new tax class name isn't display.\n" . $e);
    }

    /**
     * Waiting until option in list is visible.
     *
     * @param SimpleElement $element
     * @param string $value
     * @return void
     */
    protected function waitUntilOptionIsVisible($element, $value)
    {
        $element->waitUntil(
            function () use ($element, $value) {
                $option = $element->find(sprintf($this->optionMaskElement, $value), Locator::SELECTOR_XPATH);
                return $option->isVisible() ? true : null;
            }
        );
    }

    /**
     * Open Additional Settings on Form.
     *
     * @return void
     */
    public function openAdditionalSettings()
    {
        $this->_rootElement->find($this->additionalSettings)->click();
        $browser = $this->browser;
        $browser->waitUntil(
            function () use ($browser) {
                $element = $browser->find($this->additionalSettingsBlock);
                return $element->isVisible() ? true : null;
            }
        );
    }

    /**
     * Click 'Add New' button.
     *
     * @param SimpleElement $element
     * @return void
     */
    protected function clickAddNewButton(SimpleElement $element)
    {
<<<<<<< HEAD
        $addNewButton = $this->addNewButton;
        $element->waitUntil(
            function () use ($element, $addNewButton) {
                return $element->find($addNewButton)->isVisible() ? true : null;
=======
        $element->waitUntil(
            function () use ($element) {
                return $element->find($this->addNewButton)->isVisible() ? true : null;
>>>>>>> b0372d69
            }
        );
        $element->find($this->addNewButton)->click();
    }

    /**
     * Wait until tax rate element appears.
     */
    protected function waitForTaxRates()
    {
        $browser = $this->browser;
        $taxRateMultiSelectList = $this->taxRateMultiSelectList;
        $browser->waitUntil(
            function () use ($browser, $taxRateMultiSelectList) {
                $element = $browser->find($taxRateMultiSelectList);
                return $element->isVisible() ? true : null;
            }
        );
    }

    /**
     * Getting all options in Tax Rate multi select list.
     *
     * @return array
     */
    public function getAllTaxRates()
    {
        $this->waitForTaxRates();
        /** @var \Magento\Mtf\Client\Element\MultiselectlistElement $taxRates */
        $taxRates = $this->_rootElement->find($this->taxRateBlock, Locator::SELECTOR_CSS, 'multiselectlist');

        return $taxRates->getAllValues();
    }

    /**
     * Check whether tax rate is visible in the list.
     *
     * @param string $value
     * @return bool
     */
    public function isTaxRateAvailable($value)
    {
        /** @var \Magento\Mtf\Client\Element\MultiselectlistElement $taxRate */
        $taxRate = $this->_rootElement->find($this->taxRateBlock, Locator::SELECTOR_CSS, 'multiselectlist');
        return $taxRate->isValueVisible($value);
    }
}<|MERGE_RESOLUTION|>--- conflicted
+++ resolved
@@ -293,16 +293,9 @@
      */
     protected function clickAddNewButton(SimpleElement $element)
     {
-<<<<<<< HEAD
-        $addNewButton = $this->addNewButton;
-        $element->waitUntil(
-            function () use ($element, $addNewButton) {
-                return $element->find($addNewButton)->isVisible() ? true : null;
-=======
         $element->waitUntil(
             function () use ($element) {
                 return $element->find($this->addNewButton)->isVisible() ? true : null;
->>>>>>> b0372d69
             }
         );
         $element->find($this->addNewButton)->click();
