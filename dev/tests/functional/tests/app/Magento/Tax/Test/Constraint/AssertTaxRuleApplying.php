--- conflicted
+++ resolved
@@ -136,10 +136,6 @@
         $catalogProductView->getMessagesBlock()->waitSuccessMessage();
         // Estimate Shipping and Tax
         $checkoutCart->open();
-<<<<<<< HEAD
-        $checkoutCart->getShippingBlock()->openEstimateShippingAndTax();
-=======
->>>>>>> 0be91a56
         $checkoutCart->getShippingBlock()->fillEstimateShippingAndTax($address);
         $checkoutCart->getShippingBlock()->selectShippingMethod($shipping);
         $this->assert();
