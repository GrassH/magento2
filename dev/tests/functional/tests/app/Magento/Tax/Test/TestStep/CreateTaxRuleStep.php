--- conflicted
+++ resolved
@@ -49,16 +49,7 @@
     public function run()
     {
         $result['taxRule'] = null;
-<<<<<<< HEAD
         if ($this->taxRule !== null) {
-            $taxRule = $this->fixtureFactory->createByCode(
-                'taxRule',
-                ['dataSet' => $this->taxRule]
-            );
-            $taxRule->persist();
-            $result['taxRule'] = $taxRule;
-=======
-        if ($this->taxRule != '-') {
             $taxRuleDataSets = explode(',', $this->taxRule);
             foreach ($taxRuleDataSets as $key => $taxRuleDataSet) {
                 $taxRule = $this->fixtureFactory->createByCode(
@@ -68,7 +59,6 @@
                 $taxRule->persist();
                 $result['taxRule'] = $taxRule;
             }
->>>>>>> 1081f575
         }
 
         return $result;
