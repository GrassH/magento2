--- conflicted
+++ resolved
@@ -5,81 +5,6 @@
  * See COPYING.txt for license details.
  */
  -->
-<<<<<<< HEAD
-<config xmlns:xsi="http://www.w3.org/2001/XMLSchema-instance" xsi:noNamespaceSchemaLocation="../../../../../../etc/variations.xsd">
-    <testCase name="UpdateTaxRateEntityTest">
-        <variation name="UpdateTaxRateEntityTestVariation1">
-            <data name="initialTaxRate/dataSet">default</data>
-            <data name="taxRate/data/code">TaxIdentifier%isolation%</data>
-            <data name="taxRate/data/zip_is_range">No</data>
-            <data name="taxRate/data/zip_from">-</data>
-            <data name="taxRate/data/zip_to">-</data>
-            <data name="taxRate/data/tax_postcode">90001</data>
-            <data name="taxRate/data/tax_country_id">United States</data>
-            <data name="taxRate/data/tax_region_id">California</data>
-            <data name="taxRate/data/rate">100</data>
-            <data name="constraint">assertTaxRateSuccessSaveMessage, assertTaxRateInGrid, assertTaxRateForm</data>
-        </variation>
-        <variation name="UpdateTaxRateEntityTestVariation2">
-            <data name="initialTaxRate/dataSet">default</data>
-            <data name="taxRate/data/code">TaxIdentifier%isolation%</data>
-            <data name="taxRate/data/zip_is_range">Yes</data>
-            <data name="taxRate/data/zip_from">90001</data>
-            <data name="taxRate/data/zip_to">96162</data>
-            <data name="taxRate/data/tax_postcode">-</data>
-            <data name="taxRate/data/tax_country_id">United States</data>
-            <data name="taxRate/data/tax_region_id">California</data>
-            <data name="taxRate/data/rate">15.05</data>
-            <data name="constraint">assertTaxRateSuccessSaveMessage, assertTaxRateInGrid, assertTaxRateForm</data>
-        </variation>
-        <variation name="UpdateTaxRateEntityTestVariation3">
-            <data name="initialTaxRate/dataSet">default</data>
-            <data name="taxRate/data/code">TaxIdentifier%isolation%</data>
-            <data name="taxRate/data/zip_is_range">No</data>
-            <data name="taxRate/data/zip_from">-</data>
-            <data name="taxRate/data/zip_to">-</data>
-            <data name="taxRate/data/tax_postcode">*</data>
-            <data name="taxRate/data/tax_country_id">United Kingdom</data>
-            <data name="taxRate/data/tax_region_id">*</data>
-            <data name="taxRate/data/rate">777</data>
-            <data name="constraint">assertTaxRateIsInCorrectRange</data>
-        </variation>
-        <variation name="UpdateTaxRateEntityTestVariation4">
-            <data name="initialTaxRate/dataSet">withZipRange</data>
-            <data name="taxRate/data/code">TaxIdentifier%isolation%</data>
-            <data name="taxRate/data/zip_is_range">No</data>
-            <data name="taxRate/data/zip_from">-</data>
-            <data name="taxRate/data/zip_to">-</data>
-            <data name="taxRate/data/tax_postcode">180</data>
-            <data name="taxRate/data/tax_country_id">Canada</data>
-            <data name="taxRate/data/tax_region_id">*</data>
-            <data name="taxRate/data/rate">25</data>
-            <data name="constraint">assertTaxRateSuccessSaveMessage, assertTaxRateInGrid, assertTaxRateForm</data>
-        </variation>
-        <variation name="UpdateTaxRateEntityTestVariation5">
-            <data name="initialTaxRate/dataSet">withZipRange</data>
-            <data name="taxRate/data/code">TaxIdentifier%isolation%</data>
-            <data name="taxRate/data/zip_is_range">Yes</data>
-            <data name="taxRate/data/zip_to">7800935</data>
-            <data name="taxRate/data/tax_postcode">-</data>
-            <data name="taxRate/data/tax_country_id">United Kingdom</data>
-            <data name="taxRate/data/tax_region_id">*</data>
-            <data name="constraint">assertTaxRateIsInCorrectRange</data>
-        </variation>
-        <variation name="UpdateTaxRateEntityTestVariation6">
-            <data name="initialTaxRate/dataSet">withZipRange</data>
-            <data name="taxRate/data/code">TaxIdentifier%isolation%</data>
-            <data name="taxRate/data/zip_is_range">No</data>
-            <data name="taxRate/data/zip_from">-</data>
-            <data name="taxRate/data/zip_to">-</data>
-            <data name="taxRate/data/tax_postcode">*</data>
-            <data name="taxRate/data/tax_country_id">France</data>
-            <data name="taxRate/data/tax_region_id">Val-d'Oise</data>
-            <data name="taxRate/data/rate">0.1</data>
-            <data name="constraint">assertTaxRateSuccessSaveMessage, assertTaxRateInGrid, assertTaxRateForm</data>
-        </variation>
-    </testCase>
-=======
 <config xmlns:xsi="http://www.w3.org/2001/XMLSchema-instance" xsi:noNamespaceSchemaLocation="../../../../../../vendor/magento/mtf/etc/global/variations.xsd">
   <testCase name="UpdateTaxRateEntityTest">
     <variation name="UpdateTaxRateEntityTestVariation1" firstConstraint="assertTaxRateSuccessSaveMessage" method="test">
@@ -161,5 +86,4 @@
       <constraint name="assertTaxRateForm" prev="assertTaxRateInGrid"/>
     </variation>
   </testCase>
->>>>>>> 1f8e8b20
 </config>