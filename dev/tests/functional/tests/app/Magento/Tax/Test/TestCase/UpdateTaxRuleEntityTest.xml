--- conflicted
+++ resolved
@@ -5,79 +5,6 @@
  * See COPYING.txt for license details.
  */
  -->
-<<<<<<< HEAD
-<config xmlns:xsi="http://www.w3.org/2001/XMLSchema-instance" xsi:noNamespaceSchemaLocation="../../../../../../etc/variations.xsd">
-    <testCase name="UpdateTaxRuleEntityTest">
-        <variation name="UpdateTaxRuleEntityTestVariation1">
-            <data name="initialTaxRule/dataSet">tax_rule_default</data>
-            <data name="address/data/country_id">-</data>
-            <data name="address/data/region_id">-</data>
-            <data name="address/data/postcode">-</data>
-            <data name="shipping/carrier">-</data>
-            <data name="shipping/method">-</data>
-            <data name="shipping/price">-</data>
-            <data name="taxRule/data/code">New Tax Rule name%isolation%</data>
-            <data name="taxRule/data/tax_rate/dataSet/rate_0">default</data>
-            <data name="taxRule/data/tax_customer_class/dataSet/class_0">customer_tax_class</data>
-            <data name="taxRule/data/tax_product_class/dataSet/class_0">product_tax_class</data>
-            <data name="taxRule/data/tax_product_class/dataSet/class_1">product_tax_class</data>
-            <data name="taxRule/data/priority">2</data>
-            <data name="taxRule/data/position">2</data>
-            <data name="constraint">assertTaxRuleSuccessSaveMessage, assertTaxRuleInGrid, assertTaxRuleForm</data>
-        </variation>
-        <variation name="UpdateTaxRuleEntityTestVariation2">
-            <data name="initialTaxRule/dataSet">tax_rule_with_custom_tax_classes</data>
-            <data name="address/data/country_id">-</data>
-            <data name="address/data/region_id">-</data>
-            <data name="address/data/postcode">-</data>
-            <data name="shipping/carrier">-</data>
-            <data name="shipping/method">-</data>
-            <data name="shipping/price">-</data>
-            <data name="taxRule/data/code">-</data>
-            <data name="taxRule/data/tax_rate/dataSet/rate_0">withZipRange</data>
-            <data name="taxRule/data/tax_customer_class/dataSet/class_0">retail_customer</data>
-            <data name="taxRule/data/tax_product_class/dataSet/class_0">product_tax_class</data>
-            <data name="taxRule/data/tax_product_class/dataSet/class_1">taxable_goods</data>
-            <data name="taxRule/data/priority">-</data>
-            <data name="taxRule/data/position">-</data>
-            <data name="constraint">assertTaxRuleSuccessSaveMessage, assertTaxRuleInGrid, assertTaxRuleForm</data>
-        </variation>
-        <variation name="UpdateTaxRuleEntityTestVariation3">
-            <data name="initialTaxRule/dataSet">tax_rule_with_custom_tax_classes</data>
-            <data name="address/data/country_id">United States</data>
-            <data name="address/data/region_id">Utah</data>
-            <data name="address/data/postcode">84001</data>
-            <data name="shipping/carrier">Flat Rate</data>
-            <data name="shipping/method">Fixed</data>
-            <data name="shipping/price">5</data>
-            <data name="taxRule/data/code">-</data>
-            <data name="taxRule/data/tax_rate/dataSet/rate_0">us_ut_fixed_zip_rate_20</data>
-            <data name="taxRule/data/tax_customer_class/dataSet/class_0">-</data>
-            <data name="taxRule/data/tax_product_class/dataSet/class_0">product_tax_class</data>
-            <data name="taxRule/data/tax_product_class/dataSet/class_1">-</data>
-            <data name="taxRule/data/priority">-</data>
-            <data name="taxRule/data/position">-</data>
-            <data name="constraint">assertTaxRuleSuccessSaveMessage, assertTaxRuleInGrid, assertTaxRuleForm, assertTaxRuleIsApplied</data>
-        </variation>
-        <variation name="UpdateTaxRuleEntityTestVariation4">
-            <data name="initialTaxRule/dataSet">tax_rule_with_custom_tax_classes</data>
-            <data name="address/data/country_id">United States</data>
-            <data name="address/data/region_id">Idaho</data>
-            <data name="address/data/postcode">83201</data>
-            <data name="shipping/carrier">Flat Rate</data>
-            <data name="shipping/method">Fixed</data>
-            <data name="shipping/price">5</data>
-            <data name="taxRule/data/code">-</data>
-            <data name="taxRule/data/tax_rate/dataSet/rate_0">withFixedZip</data>
-            <data name="taxRule/data/tax_customer_class/dataSet/class_0">-</data>
-            <data name="taxRule/data/tax_product_class/dataSet/class_0">product_tax_class</data>
-            <data name="taxRule/data/tax_product_class/dataSet/class_1">-</data>
-            <data name="taxRule/data/priority">-</data>
-            <data name="taxRule/data/position">-</data>
-            <data name="constraint">assertTaxRuleSuccessSaveMessage, assertTaxRuleInGrid, assertTaxRuleForm, assertTaxRuleIsNotApplied</data>
-        </variation>
-    </testCase>
-=======
 <config xmlns:xsi="http://www.w3.org/2001/XMLSchema-instance" xsi:noNamespaceSchemaLocation="../../../../../../vendor/magento/mtf/etc/global/variations.xsd">
   <testCase name="UpdateTaxRuleEntityTest">
     <variation name="UpdateTaxRuleEntityTestVariation1" firstConstraint="assertTaxRuleSuccessSaveMessage" method="test">
@@ -159,5 +86,4 @@
       <constraint name="assertTaxRuleIsNotApplied" prev="assertTaxRuleForm"/>
     </variation>
   </testCase>
->>>>>>> 1f8e8b20
 </config>