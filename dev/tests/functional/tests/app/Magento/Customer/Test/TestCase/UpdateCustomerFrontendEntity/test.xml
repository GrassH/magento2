<?xml version="1.0" encoding="utf-8"?>
<!--
/**
 * Copyright © 2015 Magento. All rights reserved.
 * See COPYING.txt for license details.
 */
 -->
<<<<<<< HEAD
<config xmlns:xsi="http://www.w3.org/2001/XMLSchema-instance" xsi:noNamespaceSchemaLocation="../../../../../../../etc/variations.xsd">
    <testCase name="UpdateCustomerFrontendEntity">
        <variation name="UpdateCustomerFrontendEntityVariation1">
            <data name="customer/data/firstname">Jany %isolation%</data>
            <data name="customer/data/lastname">Doe %isolation%</data>
            <data name="customer/data/email">janydoe%isolation%@example.com</data>
            <data name="address/data/firstname">Jany %isolation%</data>
            <data name="address/data/lastname">Doe %isolation%</data>
            <data name="address/data/company">Company %isolation%</data>
            <data name="address/data/street">Some street %isolation%</data>
            <data name="address/data/city">City %isolation%</data>
            <data name="address/data/country_id">United States</data>
            <data name="address/data/region_id">Colorado</data>
            <data name="address/data/region">-</data>
            <data name="address/data/telephone">555-888-111-999</data>
            <data name="address/data/fax">161-999-8888</data>
            <data name="address/data/postcode">12345</data>
            <data name="constraint">assertCustomerAddressSuccessSaveMessage, assertCustomerDefaultAddresses</data>
        </variation>
        <variation name="UpdateCustomerFrontendEntityVariation2">
            <data name="customer/data/firstname">Jonny %isolation%</data>
            <data name="customer/data/lastname">Doe %isolation%</data>
            <data name="customer/data/email">jonny%isolation%@example.com</data>
            <data name="address/data/firstname">John %isolation%</data>
            <data name="address/data/lastname">Doe %isolation%</data>
            <data name="address/data/company">Company %isolation%</data>
            <data name="address/data/street">Some street %isolation%</data>
            <data name="address/data/city">City %isolation%</data>
            <data name="address/data/country_id">United Kingdom</data>
            <data name="address/data/region_id">-</data>
            <data name="address/data/region">Region %isolation%</data>
            <data name="address/data/telephone">0123456789-02134567</data>
            <data name="address/data/fax">5555-874-99634</data>
            <data name="address/data/postcode">12345</data>
            <data name="constraint">assertCustomerAddressSuccessSaveMessage, assertCustomerDefaultAddresses</data>
        </variation>
    </testCase>
=======
<config xmlns:xsi="http://www.w3.org/2001/XMLSchema-instance" xsi:noNamespaceSchemaLocation="../../../../../../../vendor/magento/mtf/etc/global/variations.xsd">
  <testCase name="UpdateCustomerFrontendEntity">
    <variation name="UpdateCustomerFrontendEntityVariation1" firstConstraint="assertCustomerAddressSuccessSaveMessage" method="test">
      <data name="customer/data/firstname" xsi:type="string">Jany %isolation%</data>
      <data name="customer/data/lastname" xsi:type="string">Doe %isolation%</data>
      <data name="customer/data/email" xsi:type="string">janydoe%isolation%@example.com</data>
      <data name="address/data/firstname" xsi:type="string">Jany %isolation%</data>
      <data name="address/data/lastname" xsi:type="string">Doe %isolation%</data>
      <data name="address/data/company" xsi:type="string">Company %isolation%</data>
      <data name="address/data/street" xsi:type="string">Some street %isolation%</data>
      <data name="address/data/city" xsi:type="string">City %isolation%</data>
      <data name="address/data/country_id" xsi:type="string">United States</data>
      <data name="address/data/region_id" xsi:type="string">Colorado</data>
      <data name="address/data/region" xsi:type="string">-</data>
      <data name="address/data/telephone" xsi:type="string">555-888-111-999</data>
      <data name="address/data/fax" xsi:type="string">161-999-8888</data>
      <data name="address/data/postcode" xsi:type="string">12345</data>
      <constraint name="assertCustomerAddressSuccessSaveMessage" next="assertCustomerDefaultAddresses"/>
      <constraint name="assertCustomerDefaultAddresses" prev="assertCustomerAddressSuccessSaveMessage"/>
    </variation>
    <variation name="UpdateCustomerFrontendEntityVariation2" firstConstraint="assertCustomerAddressSuccessSaveMessage" method="test">
      <data name="customer/data/firstname" xsi:type="string">Jonny %isolation%</data>
      <data name="customer/data/lastname" xsi:type="string">Doe %isolation%</data>
      <data name="customer/data/email" xsi:type="string">jonny%isolation%@example.com</data>
      <data name="address/data/firstname" xsi:type="string">John %isolation%</data>
      <data name="address/data/lastname" xsi:type="string">Doe %isolation%</data>
      <data name="address/data/company" xsi:type="string">Company %isolation%</data>
      <data name="address/data/street" xsi:type="string">Some street %isolation%</data>
      <data name="address/data/city" xsi:type="string">City %isolation%</data>
      <data name="address/data/country_id" xsi:type="string">United Kingdom</data>
      <data name="address/data/region_id" xsi:type="string">-</data>
      <data name="address/data/region" xsi:type="string">Region %isolation%</data>
      <data name="address/data/telephone" xsi:type="string">0123456789-02134567</data>
      <data name="address/data/fax" xsi:type="string">5555-874-99634</data>
      <data name="address/data/postcode" xsi:type="string">12345</data>
      <constraint name="assertCustomerAddressSuccessSaveMessage" next="assertCustomerDefaultAddresses"/>
      <constraint name="assertCustomerDefaultAddresses" prev="assertCustomerAddressSuccessSaveMessage"/>
    </variation>
  </testCase>
>>>>>>> 1f8e8b20
</config><|MERGE_RESOLUTION|>--- conflicted
+++ resolved
@@ -5,45 +5,6 @@
  * See COPYING.txt for license details.
  */
  -->
-<<<<<<< HEAD
-<config xmlns:xsi="http://www.w3.org/2001/XMLSchema-instance" xsi:noNamespaceSchemaLocation="../../../../../../../etc/variations.xsd">
-    <testCase name="UpdateCustomerFrontendEntity">
-        <variation name="UpdateCustomerFrontendEntityVariation1">
-            <data name="customer/data/firstname">Jany %isolation%</data>
-            <data name="customer/data/lastname">Doe %isolation%</data>
-            <data name="customer/data/email">janydoe%isolation%@example.com</data>
-            <data name="address/data/firstname">Jany %isolation%</data>
-            <data name="address/data/lastname">Doe %isolation%</data>
-            <data name="address/data/company">Company %isolation%</data>
-            <data name="address/data/street">Some street %isolation%</data>
-            <data name="address/data/city">City %isolation%</data>
-            <data name="address/data/country_id">United States</data>
-            <data name="address/data/region_id">Colorado</data>
-            <data name="address/data/region">-</data>
-            <data name="address/data/telephone">555-888-111-999</data>
-            <data name="address/data/fax">161-999-8888</data>
-            <data name="address/data/postcode">12345</data>
-            <data name="constraint">assertCustomerAddressSuccessSaveMessage, assertCustomerDefaultAddresses</data>
-        </variation>
-        <variation name="UpdateCustomerFrontendEntityVariation2">
-            <data name="customer/data/firstname">Jonny %isolation%</data>
-            <data name="customer/data/lastname">Doe %isolation%</data>
-            <data name="customer/data/email">jonny%isolation%@example.com</data>
-            <data name="address/data/firstname">John %isolation%</data>
-            <data name="address/data/lastname">Doe %isolation%</data>
-            <data name="address/data/company">Company %isolation%</data>
-            <data name="address/data/street">Some street %isolation%</data>
-            <data name="address/data/city">City %isolation%</data>
-            <data name="address/data/country_id">United Kingdom</data>
-            <data name="address/data/region_id">-</data>
-            <data name="address/data/region">Region %isolation%</data>
-            <data name="address/data/telephone">0123456789-02134567</data>
-            <data name="address/data/fax">5555-874-99634</data>
-            <data name="address/data/postcode">12345</data>
-            <data name="constraint">assertCustomerAddressSuccessSaveMessage, assertCustomerDefaultAddresses</data>
-        </variation>
-    </testCase>
-=======
 <config xmlns:xsi="http://www.w3.org/2001/XMLSchema-instance" xsi:noNamespaceSchemaLocation="../../../../../../../vendor/magento/mtf/etc/global/variations.xsd">
   <testCase name="UpdateCustomerFrontendEntity">
     <variation name="UpdateCustomerFrontendEntityVariation1" firstConstraint="assertCustomerAddressSuccessSaveMessage" method="test">
@@ -83,5 +44,4 @@
       <constraint name="assertCustomerDefaultAddresses" prev="assertCustomerAddressSuccessSaveMessage"/>
     </variation>
   </testCase>
->>>>>>> 1f8e8b20
 </config>