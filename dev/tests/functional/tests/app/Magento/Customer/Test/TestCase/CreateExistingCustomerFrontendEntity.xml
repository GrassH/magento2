--- conflicted
+++ resolved
@@ -5,19 +5,10 @@
  * See COPYING.txt for license details.
  */
  -->
-<<<<<<< HEAD
-<config xmlns:xsi="http://www.w3.org/2001/XMLSchema-instance" xsi:noNamespaceSchemaLocation="../../../../../../etc/variations.xsd">
-    <testCase name="CreateExistingCustomerFrontendEntity">
-        <variation name="CreateExistingCustomerFrontendEntityVariation1">
-            <data name="constraint">assertCustomerFailRegisterMessage</data>
-        </variation>
-    </testCase>
-=======
 <config xmlns:xsi="http://www.w3.org/2001/XMLSchema-instance" xsi:noNamespaceSchemaLocation="../../../../../../vendor/magento/mtf/etc/global/variations.xsd">
   <testCase name="CreateExistingCustomerFrontendEntity">
     <variation name="CreateExistingCustomerFrontendEntityVariation1" firstConstraint="assertCustomerFailRegisterMessage" method="test">
       <constraint name="assertCustomerFailRegisterMessage"/>
     </variation>
   </testCase>
->>>>>>> 1f8e8b20
 </config>