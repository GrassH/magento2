--- conflicted
+++ resolved
@@ -5,29 +5,6 @@
  * See COPYING.txt for license details.
  */
  -->
-<<<<<<< HEAD
-<config xmlns:xsi="http://www.w3.org/2001/XMLSchema-instance" xsi:noNamespaceSchemaLocation="../../../../../../../etc/variations.xsd">
-    <testCase name="testCreateCustomer">
-        <variation name="testCreateCustomerVariation1">
-            <data name="customer/data/firstname">john</data>
-            <data name="customer/data/lastname">doe</data>
-            <data name="customer/data/email">johndoe%isolation%@example.com</data>
-            <data name="customer/data/is_subscribed">No</data>
-            <data name="customer/data/password">123123q</data>
-            <data name="customer/data/password_confirmation">123123q</data>
-            <data name="constraint">assertCustomerSuccessRegisterMessage, assertCustomerInGrid</data>
-        </variation>
-        <variation name="testCreateCustomerVariation2">
-            <data name="customer/data/firstname">john</data>
-            <data name="customer/data/lastname">doe</data>
-            <data name="customer/data/email">johndoe%isolation%@example.com</data>
-            <data name="customer/data/is_subscribed">Yes</data>
-            <data name="customer/data/password">123123q</data>
-            <data name="customer/data/password_confirmation">123123q</data>
-            <data name="constraint">assertCustomerSuccessRegisterMessage, assertCustomerInGrid, assertCustomerForm, assertCustomerIsSubscribedToNewsletter</data>
-        </variation>
-    </testCase>
-=======
 <config xmlns:xsi="http://www.w3.org/2001/XMLSchema-instance" xsi:noNamespaceSchemaLocation="../../../../../../../vendor/magento/mtf/etc/global/variations.xsd">
   <testCase name="testCreateCustomer">
     <variation name="testCreateCustomerVariation1" firstConstraint="assertCustomerSuccessRegisterMessage" method="test">
@@ -53,5 +30,4 @@
       <constraint name="assertCustomerIsSubscribedToNewsletter" prev="assertCustomerForm"/>
     </variation>
   </testCase>
->>>>>>> 1f8e8b20
 </config>