--- conflicted
+++ resolved
@@ -5,98 +5,6 @@
  * See COPYING.txt for license details.
  */
  -->
-<<<<<<< HEAD
-<config xmlns:xsi="http://www.w3.org/2001/XMLSchema-instance" xsi:noNamespaceSchemaLocation="../../../../../../etc/global/variations.xsd">
-    <testCase name="UpdateCustomerBackendEntityTest">
-        <variation name="UpdateCustomerBackendEntityTestVariation1">
-            <data name="initialCustomer/dataSet">default</data>
-            <data name="customer/data/group_id/dataSet">Wholesale</data>
-            <data name="customer/data/prefix">%isolation%Prefix_</data>
-            <data name="customer/data/firstname">John_%isolation%</data>
-            <data name="customer/data/middlename">Middle Name %isolation%</data>
-            <data name="customer/data/lastname">Doe%isolation%</data>
-            <data name="customer/data/suffix">_Suffix%isolation%</data>
-            <data name="customer/data/email">JohnDoe%isolation%@example.com</data>
-            <data name="customer/data/dob">01/08/1986</data>
-            <data name="customer/data/taxvat">123456789001</data>
-            <data name="customer/data/gender">Male</data>
-            <data name="address/data/prefix">-</data>
-            <data name="address/data/firstname">-</data>
-            <data name="address/data/middlename">-</data>
-            <data name="address/data/lastname">-</data>
-            <data name="address/data/suffix">-</data>
-            <data name="address/data/company">-</data>
-            <data name="address/data/street">-</data>
-            <data name="address/data/city">-</data>
-            <data name="address/data/country_id">-</data>
-            <data name="address/data/region_id">-</data>
-            <data name="address/data/region">-</data>
-            <data name="address/data/postcode">-</data>
-            <data name="address/data/telephone">-</data>
-            <data name="address/data/fax">-</data>
-            <data name="address/data/vat_id">-</data>
-            <data name="constraint">assertCustomerSuccessSaveMessage, assertCustomerForm, assertCustomerInGrid</data>
-        </variation>
-        <variation name="UpdateCustomerBackendEntityTestVariation2">
-            <data name="initialCustomer/dataSet">default</data>
-            <data name="customer/data/group_id/dataSet">-</data>
-            <data name="customer/data/prefix">-</data>
-            <data name="customer/data/firstname">-</data>
-            <data name="customer/data/middlename">-</data>
-            <data name="customer/data/lastname">-</data>
-            <data name="customer/data/suffix">-</data>
-            <data name="customer/data/email">-</data>
-            <data name="customer/data/dob">-</data>
-            <data name="customer/data/taxvat">-</data>
-            <data name="customer/data/gender">-</data>
-            <data name="address/data/prefix">Prefix%isolation%_</data>
-            <data name="address/data/firstname">Doe%isolation%</data>
-            <data name="address/data/middlename">Middle Name %isolation%</data>
-            <data name="address/data/lastname">Doe%isolation%</data>
-            <data name="address/data/suffix">_Suffix%isolation%</data>
-            <data name="address/data/company">Company%isolation%</data>
-            <data name="address/data/street">3962 Horner Street</data>
-            <data name="address/data/city">Dothan</data>
-            <data name="address/data/country_id">United States</data>
-            <data name="address/data/region_id">Alabama</data>
-            <data name="address/data/region">-</data>
-            <data name="address/data/postcode">36303</data>
-            <data name="address/data/telephone">334-200-4060</data>
-            <data name="address/data/fax">555-666-777-8910</data>
-            <data name="address/data/vat_id">U1234567890</data>
-            <data name="constraint">assertCustomerSuccessSaveMessage, assertCustomerForm, assertCustomerInGrid</data>
-        </variation>
-        <variation name="UpdateCustomerBackendEntityTestVariation3">
-            <data name="initialCustomer/dataSet">default</data>
-            <data name="customer/data/group_id/dataSet">Retailer</data>
-            <data name="customer/data/prefix">%isolation%Prefix_</data>
-            <data name="customer/data/firstname">Jane_%isolation%</data>
-            <data name="customer/data/middlename">Jane Middle Name %isolation%</data>
-            <data name="customer/data/lastname">Doe%isolation%</data>
-            <data name="customer/data/suffix">_JaneSuffix%isolation%</data>
-            <data name="customer/data/email">Jane%isolation%@example.com</data>
-            <data name="customer/data/dob">01/12/2000</data>
-            <data name="customer/data/taxvat">987654321</data>
-            <data name="customer/data/gender">Female</data>
-            <data name="address/data/prefix">Prefix%isolation%_</data>
-            <data name="address/data/firstname">Doe%isolation%</data>
-            <data name="address/data/middlename">Middle Name %isolation%</data>
-            <data name="address/data/lastname">Doe%isolation%</data>
-            <data name="address/data/suffix">_Suffix%isolation%</data>
-            <data name="address/data/company">Company%isolation%</data>
-            <data name="address/data/street">39 Northgate Street</data>
-            <data name="address/data/city">BICKTON</data>
-            <data name="address/data/country_id">United Kingdom</data>
-            <data name="address/data/region_id">-</data>
-            <data name="address/data/region">PINMINNOCH</data>
-            <data name="address/data/postcode">KA26 1PF </data>
-            <data name="address/data/telephone">999-777-111-2345</data>
-            <data name="address/data/fax">-</data>
-            <data name="address/data/vat_id">987654321</data>
-            <data name="constraint">assertCustomerSuccessSaveMessage, assertCustomerForm, assertCustomerInGrid</data>
-        </variation>
-    </testCase>
-=======
 <config xmlns:xsi="http://www.w3.org/2001/XMLSchema-instance" xsi:noNamespaceSchemaLocation="../../../../../../vendor/magento/mtf/etc/variations.xsd">
   <testCase name="UpdateCustomerBackendEntityTest">
     <variation name="UpdateCustomerBackendEntityTestVariation1" firstConstraint="assertCustomerSuccessSaveMessage" method="test">
@@ -126,7 +34,6 @@
       <data name="address/data/telephone" xsi:type="string">-</data>
       <data name="address/data/fax" xsi:type="string">-</data>
       <data name="address/data/vat_id" xsi:type="string">-</data>
-      <data name="issue" xsi:type="string">Bug: MAGETWO-31689</data>
       <constraint name="assertCustomerSuccessSaveMessage" next="assertCustomerForm"/>
       <constraint name="assertCustomerForm" next="assertCustomerInGrid" prev="assertCustomerSuccessSaveMessage"/>
       <constraint name="assertCustomerInGrid" prev="assertCustomerForm"/>
@@ -189,11 +96,9 @@
       <data name="address/data/telephone" xsi:type="string">999-777-111-2345</data>
       <data name="address/data/fax" xsi:type="string">-</data>
       <data name="address/data/vat_id" xsi:type="string">987654321</data>
-      <data name="issue" xsi:type="string">Bug: MAGETWO-31689</data>
       <constraint name="assertCustomerSuccessSaveMessage" next="assertCustomerForm"/>
       <constraint name="assertCustomerForm" next="assertCustomerInGrid" prev="assertCustomerSuccessSaveMessage"/>
       <constraint name="assertCustomerInGrid" prev="assertCustomerForm"/>
     </variation>
   </testCase>
->>>>>>> cfcb727d
 </config>