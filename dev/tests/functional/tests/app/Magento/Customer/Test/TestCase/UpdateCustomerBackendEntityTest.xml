<?xml version="1.0" encoding="utf-8"?>
<!--
/**
 * Copyright © 2015 Magento. All rights reserved.
 * See COPYING.txt for license details.
 */
 -->
<config xmlns:xsi="http://www.w3.org/2001/XMLSchema-instance" xsi:noNamespaceSchemaLocation="../../../../../../vendor/magento/mtf/etc/variations.xsd">
  <testCase name="UpdateCustomerBackendEntityTest">
    <variation name="UpdateCustomerBackendEntityTestVariation1" firstConstraint="assertCustomerSuccessSaveMessage" method="test">
      <data name="initialCustomer/dataSet" xsi:type="string">default</data>
      <data name="customer/data/group_id/dataSet" xsi:type="string">Wholesale</data>
      <data name="customer/data/prefix" xsi:type="string">%isolation%Prefix_</data>
      <data name="customer/data/firstname" xsi:type="string">John_%isolation%</data>
      <data name="customer/data/middlename" xsi:type="string">Middle Name %isolation%</data>
      <data name="customer/data/lastname" xsi:type="string">Doe%isolation%</data>
      <data name="customer/data/suffix" xsi:type="string">_Suffix%isolation%</data>
      <data name="customer/data/email" xsi:type="string">JohnDoe%isolation%@example.com</data>
      <data name="customer/data/dob" xsi:type="string">01/08/1986</data>
      <data name="customer/data/taxvat" xsi:type="string">123456789001</data>
      <data name="customer/data/gender" xsi:type="string">Male</data>
      <data name="address/data/prefix" xsi:type="string">-</data>
      <data name="address/data/firstname" xsi:type="string">-</data>
      <data name="address/data/middlename" xsi:type="string">-</data>
      <data name="address/data/lastname" xsi:type="string">-</data>
      <data name="address/data/suffix" xsi:type="string">-</data>
      <data name="address/data/company" xsi:type="string">-</data>
      <data name="address/data/street" xsi:type="string">-</data>
      <data name="address/data/city" xsi:type="string">-</data>
      <data name="address/data/country_id" xsi:type="string">-</data>
      <data name="address/data/region_id" xsi:type="string">-</data>
      <data name="address/data/region" xsi:type="string">-</data>
      <data name="address/data/postcode" xsi:type="string">-</data>
      <data name="address/data/telephone" xsi:type="string">-</data>
      <data name="address/data/fax" xsi:type="string">-</data>
      <data name="address/data/vat_id" xsi:type="string">-</data>
<<<<<<< HEAD
      <data name="issue" xsi:type="string">Bug: MAGETWO-31689</data>
=======
>>>>>>> 92552fa9
      <constraint name="assertCustomerSuccessSaveMessage" next="assertCustomerForm"/>
      <constraint name="assertCustomerForm" next="assertCustomerInGrid" prev="assertCustomerSuccessSaveMessage"/>
      <constraint name="assertCustomerInGrid" prev="assertCustomerForm"/>
    </variation>
    <variation name="UpdateCustomerBackendEntityTestVariation2" firstConstraint="assertCustomerSuccessSaveMessage" method="test">
      <data name="initialCustomer/dataSet" xsi:type="string">default</data>
      <data name="customer/data/group_id/dataSet" xsi:type="string">-</data>
      <data name="customer/data/prefix" xsi:type="string">-</data>
      <data name="customer/data/firstname" xsi:type="string">-</data>
      <data name="customer/data/middlename" xsi:type="string">-</data>
      <data name="customer/data/lastname" xsi:type="string">-</data>
      <data name="customer/data/suffix" xsi:type="string">-</data>
      <data name="customer/data/email" xsi:type="string">-</data>
      <data name="customer/data/dob" xsi:type="string">-</data>
      <data name="customer/data/taxvat" xsi:type="string">-</data>
      <data name="customer/data/gender" xsi:type="string">-</data>
      <data name="address/data/prefix" xsi:type="string">Prefix%isolation%_</data>
      <data name="address/data/firstname" xsi:type="string">Doe%isolation%</data>
      <data name="address/data/middlename" xsi:type="string">Middle Name %isolation%</data>
      <data name="address/data/lastname" xsi:type="string">Doe%isolation%</data>
      <data name="address/data/suffix" xsi:type="string">_Suffix%isolation%</data>
      <data name="address/data/company" xsi:type="string">Company%isolation%</data>
      <data name="address/data/street" xsi:type="string">3962 Horner Street</data>
      <data name="address/data/city" xsi:type="string">Dothan</data>
      <data name="address/data/country_id" xsi:type="string">United States</data>
      <data name="address/data/region_id" xsi:type="string">Alabama</data>
      <data name="address/data/region" xsi:type="string">-</data>
      <data name="address/data/postcode" xsi:type="string">36303</data>
      <data name="address/data/telephone" xsi:type="string">334-200-4060</data>
      <data name="address/data/fax" xsi:type="string">555-666-777-8910</data>
      <data name="address/data/vat_id" xsi:type="string">U1234567890</data>
      <constraint name="assertCustomerSuccessSaveMessage" next="assertCustomerForm"/>
      <constraint name="assertCustomerForm" next="assertCustomerInGrid" prev="assertCustomerSuccessSaveMessage"/>
      <constraint name="assertCustomerInGrid" prev="assertCustomerForm"/>
    </variation>
    <variation name="UpdateCustomerBackendEntityTestVariation3" firstConstraint="assertCustomerSuccessSaveMessage" method="test">
      <data name="initialCustomer/dataSet" xsi:type="string">default</data>
      <data name="customer/data/group_id/dataSet" xsi:type="string">Retailer</data>
      <data name="customer/data/prefix" xsi:type="string">%isolation%Prefix_</data>
      <data name="customer/data/firstname" xsi:type="string">Jane_%isolation%</data>
      <data name="customer/data/middlename" xsi:type="string">Jane Middle Name %isolation%</data>
      <data name="customer/data/lastname" xsi:type="string">Doe%isolation%</data>
      <data name="customer/data/suffix" xsi:type="string">_JaneSuffix%isolation%</data>
      <data name="customer/data/email" xsi:type="string">Jane%isolation%@example.com</data>
      <data name="customer/data/dob" xsi:type="string">01/12/2000</data>
      <data name="customer/data/taxvat" xsi:type="string">987654321</data>
      <data name="customer/data/gender" xsi:type="string">Female</data>
      <data name="address/data/prefix" xsi:type="string">Prefix%isolation%_</data>
      <data name="address/data/firstname" xsi:type="string">Doe%isolation%</data>
      <data name="address/data/middlename" xsi:type="string">Middle Name %isolation%</data>
      <data name="address/data/lastname" xsi:type="string">Doe%isolation%</data>
      <data name="address/data/suffix" xsi:type="string">_Suffix%isolation%</data>
      <data name="address/data/company" xsi:type="string">Company%isolation%</data>
      <data name="address/data/street" xsi:type="string">39 Northgate Street</data>
      <data name="address/data/city" xsi:type="string">BICKTON</data>
      <data name="address/data/country_id" xsi:type="string">United Kingdom</data>
      <data name="address/data/region_id" xsi:type="string">-</data>
      <data name="address/data/region" xsi:type="string">PINMINNOCH</data>
      <data name="address/data/postcode" xsi:type="string">KA26 1PF </data>
      <data name="address/data/telephone" xsi:type="string">999-777-111-2345</data>
      <data name="address/data/fax" xsi:type="string">-</data>
      <data name="address/data/vat_id" xsi:type="string">987654321</data>
<<<<<<< HEAD
      <data name="issue" xsi:type="string">Bug: MAGETWO-31689</data>
=======
>>>>>>> 92552fa9
      <constraint name="assertCustomerSuccessSaveMessage" next="assertCustomerForm"/>
      <constraint name="assertCustomerForm" next="assertCustomerInGrid" prev="assertCustomerSuccessSaveMessage"/>
      <constraint name="assertCustomerInGrid" prev="assertCustomerForm"/>
    </variation>
  </testCase>
</config><|MERGE_RESOLUTION|>--- conflicted
+++ resolved
@@ -34,10 +34,6 @@
       <data name="address/data/telephone" xsi:type="string">-</data>
       <data name="address/data/fax" xsi:type="string">-</data>
       <data name="address/data/vat_id" xsi:type="string">-</data>
-<<<<<<< HEAD
-      <data name="issue" xsi:type="string">Bug: MAGETWO-31689</data>
-=======
->>>>>>> 92552fa9
       <constraint name="assertCustomerSuccessSaveMessage" next="assertCustomerForm"/>
       <constraint name="assertCustomerForm" next="assertCustomerInGrid" prev="assertCustomerSuccessSaveMessage"/>
       <constraint name="assertCustomerInGrid" prev="assertCustomerForm"/>
@@ -100,10 +96,6 @@
       <data name="address/data/telephone" xsi:type="string">999-777-111-2345</data>
       <data name="address/data/fax" xsi:type="string">-</data>
       <data name="address/data/vat_id" xsi:type="string">987654321</data>
-<<<<<<< HEAD
-      <data name="issue" xsi:type="string">Bug: MAGETWO-31689</data>
-=======
->>>>>>> 92552fa9
       <constraint name="assertCustomerSuccessSaveMessage" next="assertCustomerForm"/>
       <constraint name="assertCustomerForm" next="assertCustomerInGrid" prev="assertCustomerSuccessSaveMessage"/>
       <constraint name="assertCustomerInGrid" prev="assertCustomerForm"/>
