<?xml version="1.0" encoding="utf-8"?>
<!--
/**
 * Copyright © 2015 Magento. All rights reserved.
 * See COPYING.txt for license details.
 */
 -->
<config xmlns:xsi="http://www.w3.org/2001/XMLSchema-instance" xsi:noNamespaceSchemaLocation="../../../../../../vendor/magento/mtf/etc/variations.xsd">
  <testCase name="CreateCustomerBackendEntityTest">
    <variation name="CreateCustomerBackendEntityTestVariation1" firstConstraint="assertCustomerSuccessSaveMessage" method="test">
<<<<<<< HEAD
=======
      <data name="description" xsi:type="string">General customer without address</data>
      <data name="customerAction" xsi:type="string">save</data>
>>>>>>> 92552fa9
      <data name="customer/data/website_id" xsi:type="string">Main Website</data>
      <data name="customer/data/group_id/dataSet" xsi:type="string">General</data>
      <data name="customer/data/prefix" xsi:type="string">-</data>
      <data name="customer/data/firstname" xsi:type="string">John%isolation%</data>
      <data name="customer/data/middlename" xsi:type="string">-</data>
      <data name="customer/data/lastname" xsi:type="string">Doe%isolation%</data>
      <data name="customer/data/suffix" xsi:type="string">-</data>
      <data name="customer/data/email" xsi:type="string">JohnDoe%isolation%@example.com</data>
      <data name="customer/data/dob" xsi:type="string">-</data>
      <data name="customer/data/taxvat" xsi:type="string">-</data>
      <data name="customer/data/gender" xsi:type="string">-</data>
      <data name="address/data/firstname" xsi:type="string">-</data>
      <data name="address/data/lastname" xsi:type="string">-</data>
      <data name="address/data/street" xsi:type="string">-</data>
      <data name="address/data/city" xsi:type="string">-</data>
      <data name="address/data/country_id" xsi:type="string">-</data>
      <data name="address/data/region_id" xsi:type="string">-</data>
      <data name="address/data/postcode" xsi:type="string">-</data>
      <data name="address/data/telephone" xsi:type="string">-</data>
      <constraint name="assertCustomerSuccessSaveMessage" next="assertCustomerInGrid"/>
      <constraint name="assertCustomerInGrid" next="assertCustomerForm" prev="assertCustomerSuccessSaveMessage"/>
      <constraint name="assertCustomerForm" prev="assertCustomerInGrid"/>
    </variation>
    <variation name="CreateCustomerBackendEntityTestVariation2" firstConstraint="assertCustomerSuccessSaveMessage" method="test">
<<<<<<< HEAD
=======
      <data name="description" xsi:type="string">Customer with prefix</data>
      <data name="customerAction" xsi:type="string">save</data>
>>>>>>> 92552fa9
      <data name="customer/data/website_id" xsi:type="string">Admin</data>
      <data name="customer/data/group_id/dataSet" xsi:type="string">Wholesale</data>
      <data name="customer/data/prefix" xsi:type="string">M</data>
      <data name="customer/data/firstname" xsi:type="string">John%isolation%</data>
      <data name="customer/data/middlename" xsi:type="string">Jack</data>
      <data name="customer/data/lastname" xsi:type="string">Doe%isolation%</data>
      <data name="customer/data/suffix" xsi:type="string">S</data>
      <data name="customer/data/email" xsi:type="string">JohnDoe%isolation%@example.com</data>
      <data name="customer/data/dob" xsi:type="string">03/16/2004</data>
      <data name="customer/data/taxvat" xsi:type="string">-</data>
      <data name="customer/data/gender" xsi:type="string">Male</data>
      <data name="address/data/firstname" xsi:type="string">-</data>
      <data name="address/data/lastname" xsi:type="string">-</data>
      <data name="address/data/street" xsi:type="string">-</data>
      <data name="address/data/city" xsi:type="string">-</data>
      <data name="address/data/country_id" xsi:type="string">-</data>
      <data name="address/data/region_id" xsi:type="string">-</data>
      <data name="address/data/postcode" xsi:type="string">-</data>
      <data name="address/data/telephone" xsi:type="string">-</data>
<<<<<<< HEAD
      <data name="issue" xsi:type="string">Bug: MAGETWO-31689</data>
=======
>>>>>>> 92552fa9
      <constraint name="assertCustomerSuccessSaveMessage" next="assertCustomerInGrid"/>
      <constraint name="assertCustomerInGrid" next="assertCustomerForm" prev="assertCustomerSuccessSaveMessage"/>
      <constraint name="assertCustomerForm" prev="assertCustomerInGrid"/>
    </variation>
    <variation name="CreateCustomerBackendEntityTestVariation3" firstConstraint="assertCustomerSuccessSaveMessage" method="test">
<<<<<<< HEAD
=======
      <data name="description" xsi:type="string">General customer from USA</data>
      <data name="customerAction" xsi:type="string">save</data>
>>>>>>> 92552fa9
      <data name="customer/data/website_id" xsi:type="string">Main Website</data>
      <data name="customer/data/group_id/dataSet" xsi:type="string">General</data>
      <data name="customer/data/prefix" xsi:type="string">-</data>
      <data name="customer/data/firstname" xsi:type="string">John%isolation%</data>
      <data name="customer/data/middlename" xsi:type="string">-</data>
      <data name="customer/data/lastname" xsi:type="string">Doe%isolation%</data>
      <data name="customer/data/suffix" xsi:type="string">-</data>
      <data name="customer/data/email" xsi:type="string">JohnDoe%isolation%@example.com</data>
      <data name="customer/data/dob" xsi:type="string">-</data>
      <data name="customer/data/taxvat" xsi:type="string">-</data>
      <data name="customer/data/gender" xsi:type="string">-</data>
      <data name="address/data/firstname" xsi:type="string">Joe</data>
      <data name="address/data/lastname" xsi:type="string">Doe</data>
      <data name="address/data/street" xsi:type="string">1 Main Street</data>
      <data name="address/data/city" xsi:type="string">Culver City</data>
      <data name="address/data/country_id" xsi:type="string">United States</data>
      <data name="address/data/region_id" xsi:type="string">California</data>
      <data name="address/data/postcode" xsi:type="string">90230</data>
      <data name="address/data/telephone" xsi:type="string">3109450345</data>
      <constraint name="assertCustomerSuccessSaveMessage" next="assertCustomerInGrid"/>
      <constraint name="assertCustomerInGrid" next="assertCustomerForm" prev="assertCustomerSuccessSaveMessage"/>
      <constraint name="assertCustomerForm" prev="assertCustomerInGrid"/>
    </variation>
    <variation name="CreateCustomerBackendEntityTestVariation4" firstConstraint="assertCustomerInvalidEmail" method="test">
<<<<<<< HEAD
=======
      <data name="description" xsi:type="string">Retailer customer without address</data>
      <data name="customerAction" xsi:type="string">save</data>
>>>>>>> 92552fa9
      <data name="customer/data/website_id" xsi:type="string">Main Website</data>
      <data name="customer/data/group_id/dataSet" xsi:type="string">Retailer</data>
      <data name="customer/data/prefix" xsi:type="string">-</data>
      <data name="customer/data/firstname" xsi:type="string">John%isolation%</data>
      <data name="customer/data/middlename" xsi:type="string">-</data>
      <data name="customer/data/lastname" xsi:type="string">Doe%isolation%</data>
      <data name="customer/data/suffix" xsi:type="string">-</data>
      <data name="customer/data/email" xsi:type="string">JohnDoe%isolation%@example.ccc</data>
      <data name="customer/data/dob" xsi:type="string">-</data>
      <data name="customer/data/taxvat" xsi:type="string">-</data>
      <data name="customer/data/gender" xsi:type="string">-</data>
      <data name="address/data/firstname" xsi:type="string">-</data>
      <data name="address/data/lastname" xsi:type="string">-</data>
      <data name="address/data/street" xsi:type="string">-</data>
      <data name="address/data/city" xsi:type="string">-</data>
      <data name="address/data/country_id" xsi:type="string">-</data>
      <data name="address/data/region_id" xsi:type="string">-</data>
      <data name="address/data/postcode" xsi:type="string">-</data>
      <data name="address/data/telephone" xsi:type="string">-</data>
      <constraint name="assertCustomerInvalidEmail"/>
    </variation>
    <variation name="CreateCustomerBackendEntityTestVariation5" firstConstraint="assertCustomerSuccessSaveMessage" method="test">
<<<<<<< HEAD
=======
      <data name="description" xsi:type="string">General customer from Poland</data>
      <data name="customerAction" xsi:type="string">save</data>
>>>>>>> 92552fa9
      <data name="customer/data/website_id" xsi:type="string">Main Website</data>
      <data name="customer/data/group_id/dataSet" xsi:type="string">General</data>
      <data name="customer/data/prefix" xsi:type="string">-</data>
      <data name="customer/data/firstname" xsi:type="string">Thomas%isolation%</data>
      <data name="customer/data/middlename" xsi:type="string">-</data>
      <data name="customer/data/lastname" xsi:type="string">Oster%isolation%</data>
      <data name="customer/data/suffix" xsi:type="string">-</data>
      <data name="customer/data/email" xsi:type="string">Thomas%isolation%@example.com</data>
      <data name="customer/data/dob" xsi:type="string">-</data>
      <data name="customer/data/taxvat" xsi:type="string">5250008057</data>
      <data name="customer/data/gender" xsi:type="string">-</data>
      <data name="address/data/firstname" xsi:type="string">Thomas</data>
      <data name="address/data/lastname" xsi:type="string">Oster</data>
      <data name="address/data/street" xsi:type="string">Chmielna 113</data>
      <data name="address/data/city" xsi:type="string">Bielsko-Biala</data>
      <data name="address/data/country_id" xsi:type="string">Poland</data>
      <data name="address/data/region_id" xsi:type="string">-</data>
      <data name="address/data/postcode" xsi:type="string">43-310 </data>
      <data name="address/data/telephone" xsi:type="string">799885616</data>
      <constraint name="assertCustomerSuccessSaveMessage" next="assertCustomerInGrid"/>
      <constraint name="assertCustomerInGrid" next="assertCustomerForm" prev="assertCustomerSuccessSaveMessage"/>
      <constraint name="assertCustomerForm" prev="assertCustomerInGrid"/>
    </variation>
<<<<<<< HEAD
=======
    <variation name="CreateCustomerBackendEntityTestVariation6" firstConstraint="assertCustomerSuccessSaveMessage" method="test">
      <data name="description" xsi:type="string">MAGETWO-12516: Create New Customer on Backend</data>
      <data name="customerAction" xsi:type="string">saveAndContinue</data>
      <data name="customer/data/website_id" xsi:type="string">Main Website</data>
      <data name="customer/data/group_id/dataSet" xsi:type="string">General</data>
      <data name="customer/data/prefix" xsi:type="string">-</data>
      <data name="customer/data/firstname" xsi:type="string">John%isolation%</data>
      <data name="customer/data/middlename" xsi:type="string">-</data>
      <data name="customer/data/lastname" xsi:type="string">Doe%isolation%</data>
      <data name="customer/data/suffix" xsi:type="string">-</data>
      <data name="customer/data/email" xsi:type="string">JohnDoe%isolation%@example.com</data>
      <data name="customer/data/dob" xsi:type="string">-</data>
      <data name="customer/data/taxvat" xsi:type="string">-</data>
      <data name="customer/data/gender" xsi:type="string">-</data>
      <data name="address/data/firstname" xsi:type="string">-</data>
      <data name="address/data/lastname" xsi:type="string">-</data>
      <data name="address/data/street" xsi:type="string">-</data>
      <data name="address/data/city" xsi:type="string">-</data>
      <data name="address/data/country_id" xsi:type="string">-</data>
      <data name="address/data/region_id" xsi:type="string">-</data>
      <data name="address/data/postcode" xsi:type="string">-</data>
      <data name="address/data/telephone" xsi:type="string">-</data>
      <data name="tag" xsi:type="string">test_type:acceptance_test</data>
      <constraint name="assertCustomerSuccessSaveMessage" next="assertCustomerBackendFormTitle"/>
      <constraint name="assertCustomerBackendFormTitle" prev="assertCustomerSuccessSaveMessage"/>
    </variation>
>>>>>>> 92552fa9
  </testCase>
</config><|MERGE_RESOLUTION|>--- conflicted
+++ resolved
@@ -8,11 +8,8 @@
 <config xmlns:xsi="http://www.w3.org/2001/XMLSchema-instance" xsi:noNamespaceSchemaLocation="../../../../../../vendor/magento/mtf/etc/variations.xsd">
   <testCase name="CreateCustomerBackendEntityTest">
     <variation name="CreateCustomerBackendEntityTestVariation1" firstConstraint="assertCustomerSuccessSaveMessage" method="test">
-<<<<<<< HEAD
-=======
       <data name="description" xsi:type="string">General customer without address</data>
       <data name="customerAction" xsi:type="string">save</data>
->>>>>>> 92552fa9
       <data name="customer/data/website_id" xsi:type="string">Main Website</data>
       <data name="customer/data/group_id/dataSet" xsi:type="string">General</data>
       <data name="customer/data/prefix" xsi:type="string">-</data>
@@ -37,11 +34,8 @@
       <constraint name="assertCustomerForm" prev="assertCustomerInGrid"/>
     </variation>
     <variation name="CreateCustomerBackendEntityTestVariation2" firstConstraint="assertCustomerSuccessSaveMessage" method="test">
-<<<<<<< HEAD
-=======
       <data name="description" xsi:type="string">Customer with prefix</data>
       <data name="customerAction" xsi:type="string">save</data>
->>>>>>> 92552fa9
       <data name="customer/data/website_id" xsi:type="string">Admin</data>
       <data name="customer/data/group_id/dataSet" xsi:type="string">Wholesale</data>
       <data name="customer/data/prefix" xsi:type="string">M</data>
@@ -61,20 +55,13 @@
       <data name="address/data/region_id" xsi:type="string">-</data>
       <data name="address/data/postcode" xsi:type="string">-</data>
       <data name="address/data/telephone" xsi:type="string">-</data>
-<<<<<<< HEAD
-      <data name="issue" xsi:type="string">Bug: MAGETWO-31689</data>
-=======
->>>>>>> 92552fa9
       <constraint name="assertCustomerSuccessSaveMessage" next="assertCustomerInGrid"/>
       <constraint name="assertCustomerInGrid" next="assertCustomerForm" prev="assertCustomerSuccessSaveMessage"/>
       <constraint name="assertCustomerForm" prev="assertCustomerInGrid"/>
     </variation>
     <variation name="CreateCustomerBackendEntityTestVariation3" firstConstraint="assertCustomerSuccessSaveMessage" method="test">
-<<<<<<< HEAD
-=======
       <data name="description" xsi:type="string">General customer from USA</data>
       <data name="customerAction" xsi:type="string">save</data>
->>>>>>> 92552fa9
       <data name="customer/data/website_id" xsi:type="string">Main Website</data>
       <data name="customer/data/group_id/dataSet" xsi:type="string">General</data>
       <data name="customer/data/prefix" xsi:type="string">-</data>
@@ -99,11 +86,8 @@
       <constraint name="assertCustomerForm" prev="assertCustomerInGrid"/>
     </variation>
     <variation name="CreateCustomerBackendEntityTestVariation4" firstConstraint="assertCustomerInvalidEmail" method="test">
-<<<<<<< HEAD
-=======
       <data name="description" xsi:type="string">Retailer customer without address</data>
       <data name="customerAction" xsi:type="string">save</data>
->>>>>>> 92552fa9
       <data name="customer/data/website_id" xsi:type="string">Main Website</data>
       <data name="customer/data/group_id/dataSet" xsi:type="string">Retailer</data>
       <data name="customer/data/prefix" xsi:type="string">-</data>
@@ -126,11 +110,8 @@
       <constraint name="assertCustomerInvalidEmail"/>
     </variation>
     <variation name="CreateCustomerBackendEntityTestVariation5" firstConstraint="assertCustomerSuccessSaveMessage" method="test">
-<<<<<<< HEAD
-=======
       <data name="description" xsi:type="string">General customer from Poland</data>
       <data name="customerAction" xsi:type="string">save</data>
->>>>>>> 92552fa9
       <data name="customer/data/website_id" xsi:type="string">Main Website</data>
       <data name="customer/data/group_id/dataSet" xsi:type="string">General</data>
       <data name="customer/data/prefix" xsi:type="string">-</data>
@@ -154,8 +135,6 @@
       <constraint name="assertCustomerInGrid" next="assertCustomerForm" prev="assertCustomerSuccessSaveMessage"/>
       <constraint name="assertCustomerForm" prev="assertCustomerInGrid"/>
     </variation>
-<<<<<<< HEAD
-=======
     <variation name="CreateCustomerBackendEntityTestVariation6" firstConstraint="assertCustomerSuccessSaveMessage" method="test">
       <data name="description" xsi:type="string">MAGETWO-12516: Create New Customer on Backend</data>
       <data name="customerAction" xsi:type="string">saveAndContinue</data>
@@ -182,6 +161,5 @@
       <constraint name="assertCustomerSuccessSaveMessage" next="assertCustomerBackendFormTitle"/>
       <constraint name="assertCustomerBackendFormTitle" prev="assertCustomerSuccessSaveMessage"/>
     </variation>
->>>>>>> 92552fa9
   </testCase>
 </config>