--- conflicted
+++ resolved
@@ -51,16 +51,10 @@
       <data name="address/data/region_id" xsi:type="string">-</data>
       <data name="address/data/postcode" xsi:type="string">-</data>
       <data name="address/data/telephone" xsi:type="string">-</data>
-<<<<<<< HEAD
+      <data name="issue" xsi:type="string">Bug: MAGETWO-31689</data>
       <constraint name="Magento\Customer\Test\Constraint\AssertCustomerSuccessSaveMessage"/>
       <constraint name="Magento\Customer\Test\Constraint\AssertCustomerInGrid"/>
       <constraint name="Magento\Customer\Test\Constraint\AssertCustomerForm"/>
-=======
-      <data name="issue" xsi:type="string">Bug: MAGETWO-31689</data>
-      <constraint name="assertCustomerSuccessSaveMessage" next="assertCustomerInGrid"/>
-      <constraint name="assertCustomerInGrid" next="assertCustomerForm" prev="assertCustomerSuccessSaveMessage"/>
-      <constraint name="assertCustomerForm" prev="assertCustomerInGrid"/>
->>>>>>> a2438a68
     </variation>
     <variation name="CreateCustomerBackendEntityTestVariation3">
       <data name="customer/data/website_id" xsi:type="string">Main Website</data>
