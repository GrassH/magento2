<?php
/**
 * Copyright © 2015 Magento. All rights reserved.
 * See COPYING.txt for license details.
 */

namespace Magento\Customer\Test\Handler\Customer;

use Magento\Customer\Test\Fixture\Customer;
use Magento\Mtf\Fixture\FixtureInterface;
use Magento\Mtf\Handler\Curl as AbstractCurl;
use Magento\Mtf\Util\Protocol\CurlInterface;
use Magento\Mtf\Util\Protocol\CurlTransport;
use Magento\Mtf\Util\Protocol\CurlTransport\BackendDecorator;

/**
 * Class Curl
 * Curl handler for creating customer through registration page.
 */
class Curl extends AbstractCurl implements CustomerInterface
{
    /**
     * Default customer group
     */
    const GENERAL_GROUP = '1';

    /**
     * Mapping values for data
     *
     * @var array
     */
    protected $mappingData = [
        'country_id' => [
            'United States' => 'US',
            'United Kingdom' => 'GB'
        ],
        'gender' => [
            'Male' => 1,
            'Female' => 2,
        ],
        'region_id' => [
            'California' => 12,
            'New York' => 43,
            'Texas' => 57,
        ],
    ];

    /**
     * Curl mapping data
     *
     * @var array
     */
    protected $curlMapping = [
        'customer' => [
            'group_id',
            'firstname',
            'lastname',
            'email',
            'dob',
            'taxvat',
            'gender',
            'entity_id',
        ]
    ];

    /**
     * Fields that have to be send using update curl.
     *
     * @var array
     */
    protected $fieldsToUpdate = [
        'address',
        'group_id',
    ];

    /**
     * Post request for creating customer in frontend
     *
     * @param FixtureInterface|null $customer
     * @return array
     * @throws \Exception
     */
    public function persist(FixtureInterface $customer = null)
    {
<<<<<<< HEAD
        $address = [];

=======
>>>>>>> 703b36f1
        /** @var Customer $customer */
        $data = $customer->getData();
        $data['group_id'] = $this->getCustomerGroup($customer);
        $address = [];
        $url = $_ENV['app_frontend_url'] . 'customer/account/createpost/?nocookie=true';

        if ($customer->hasData('address')) {
            $address = $customer->getAddress();
            unset($data['address']);
        }

        $curl = new CurlTransport();
        $curl->write(CurlInterface::POST, $url, '1.0', [], $data);
        $response = $curl->read();
        $curl->close();
        // After caching My Account page we cannot check by success message
        if (!strpos($response, 'customer/account/logout')) {
            throw new \Exception("Customer entity creating  by curl handler was not successful! Response: $response");
        }

        $data['entity_id'] = $this->getCustomerId($customer->getEmail());

        if (!empty($address)) {
            $data['address'] = $address;
        }
        $this->updateCustomer($data);

        return ['id' => $data['entity_id']];
    }

    /**
     * Get customer id by email
     *
     * @param string $email
     * @return int|null
     */
    protected function getCustomerId($email)
    {
        $url = $_ENV['app_backend_url'] . 'customer/index/grid/filter/' . $this->encodeFilter(['email' => $email]);
        $curl = new BackendDecorator(new CurlTransport(), $this->_configuration);

        $curl->write(CurlInterface::GET, $url, '1.0');
        $response = $curl->read();
        $curl->close();

        preg_match('/data-column="entity_id"[^>]*>\s*([0-9]+)\s*</', $response, $match);
        return empty($match[1]) ? null : $match[1];
    }

    /**
     * Prepare customer for curl
     *
     * @param FixtureInterface $customer
     * @return string
     */
    protected function getCustomerGroup(FixtureInterface $customer)
    {
        return $customer->hasData('group_id')
            ? $customer->getDataFieldConfig('group_id')['source']->getCustomerGroup()->getCustomerGroupId()
            : self::GENERAL_GROUP;
    }

    /**
     * Update customer fields that can not be added at creation step.
     * - address
     * - group_id
     *
     * @param array $data
     * @return void
     * @throws \Exception
     */
    protected function updateCustomer(array $data)
    {
        $result = array_intersect($this->fieldsToUpdate, array_keys($data));
        if (empty($result)) {
            return;
        }
        $curlData = [];
        foreach ($data as $key => $value) {
            foreach ($this->curlMapping as $prefix => $prefixValues) {
                if (in_array($key, $prefixValues)) {
                    $curlData[$prefix][$key] = $value;
                    unset($data[$key]);
                }
            }
        }
        unset($data['password'], $data['password_confirmation']);

        $curlData = $this->replaceMappingData(array_replace_recursive($curlData, $data));
        if (!empty($data['address'])) {
            $curlData = $this->prepareAddressData($curlData);
        }

        $url = $_ENV['app_backend_url'] . 'customer/index/save/id/' . $curlData['customer']['entity_id'];
        $curl = new BackendDecorator(new CurlTransport(), $this->_configuration);
        $curl->write(CurlInterface::POST, $url, '1.0', [], $curlData);
        $response = $curl->read();
        $curl->close();

        if (!strpos($response, 'data-ui-id="messages-message-success"')) {
            $this->_eventManager->dispatchEvent(['curl_failed'], [$response]);
            throw new \Exception('Failed to update customer!');
        }
    }

    /**
     * Preparing address data for curl
     *
     * @param array $curlData
     * @return array
     */
    protected function prepareAddressData(array $curlData)
    {
        foreach (array_keys($curlData['address']) as $key) {
            $curlData['address'][$key]['_deleted'] = '';
            $curlData['address'][$key]['region'] = '';
            if (!is_array($curlData['address'][$key]['street'])) {
                $street = $curlData['address'][$key]['street'];
                $curlData['address'][$key]['street'] = [];
                $curlData['address'][$key]['street'][] = $street;
            }
            if (isset($curlData['address'][$key]['default_billing'])) {
                $value = $curlData['address'][$key]['default_billing'] === 'Yes' ? 'true' : 'false';
                $curlData['address'][$key]['default_billing'] = $value;
            }
            if (isset($curlData['address'][$key]['default_shipping'])) {
                $value = $curlData['address'][$key]['default_shipping'] === 'Yes' ? 'true' : 'false';
                $curlData['address'][$key]['default_shipping'] = $value;
            }
        }

        return $curlData;
    }

    /**
     * Encoded filter parameters
     *
     * @param array $filter
     * @return string
     */
    protected function encodeFilter(array $filter)
    {
        $result = [];
        foreach ($filter as $name => $value) {
            $result[] = "{$name}={$value}";
        }
        $result = implode('&', $result);

        return base64_encode($result);
    }
}<|MERGE_RESOLUTION|>--- conflicted
+++ resolved
@@ -82,11 +82,6 @@
      */
     public function persist(FixtureInterface $customer = null)
     {
-<<<<<<< HEAD
-        $address = [];
-
-=======
->>>>>>> 703b36f1
         /** @var Customer $customer */
         $data = $customer->getData();
         $data['group_id'] = $this->getCustomerGroup($customer);
