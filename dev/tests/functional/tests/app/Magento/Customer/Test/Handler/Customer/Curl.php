<?php
/**
 * Copyright © 2015 Magento. All rights reserved.
 * See COPYING.txt for license details.
 */

namespace Magento\Customer\Test\Handler\Customer;

use Magento\Customer\Test\Fixture\Customer;
use Magento\Mtf\Fixture\FixtureInterface;
use Magento\Mtf\Handler\Curl as AbstractCurl;
use Magento\Mtf\Util\Protocol\CurlInterface;
use Magento\Mtf\Util\Protocol\CurlTransport;
use Magento\Mtf\Util\Protocol\CurlTransport\BackendDecorator;

/**
 * Class Curl
 * Curl handler for creating customer through registration page.
 */
class Curl extends AbstractCurl implements CustomerInterface
{
    /**
     * Default customer group
     */
    const GENERAL_GROUP = '1';

    /**
     * Mapping values for data
     *
     * @var array
     */
    protected $mappingData = [
        'country_id' => [
            'United States' => 'US',
            'United Kingdom' => 'GB'
        ],
        'gender' => [
            'Male' => 1,
            'Female' => 2,
        ],
        'region_id' => [
            'California' => 12,
            'New York' => 43,
            'Texas' => 57,
        ],
    ];

    /**
     * Curl mapping data
     *
     * @var array
     */
    protected $curlMapping = [
        'customer' => [
            'group_id',
            'firstname',
            'lastname',
            'email',
            'dob',
            'taxvat',
            'gender',
            'entity_id',
        ]
    ];

    /**
     * Fields that have to be send using update curl.
     *
     * @var array
     */
    protected $fieldsToUpdate = [
        'address',
        'group_id',
    ];

    /**
     * Post request for creating customer in frontend
     *
     * @param FixtureInterface|null $customer
     * @return array
     * @throws \Exception
     */
    public function persist(FixtureInterface $customer = null)
    {
<<<<<<< HEAD
=======
        $address = [];

>>>>>>> ade39339
        /** @var Customer $customer */
        $data = $customer->getData();
        $data['group_id'] = $this->getCustomerGroup($customer);
        $address = [];
        $result = [];
        $url = $_ENV['app_frontend_url'] . 'customer/account/createpost/?nocookie=true';

        if ($customer->hasData('address')) {
            $address = $customer->getAddress();
            unset($data['address']);
        }

        $curl = new CurlTransport();
        $curl->write(CurlInterface::POST, $url, '1.0', [], $data);
        $response = $curl->read();
        $curl->close();
        // After caching My Account page we cannot check by success message
        if (!strpos($response, 'customer/account/logout')) {
            throw new \Exception("Customer entity creating  by curl handler was not successful! Response: $response");
        }

        $data['entity_id'] = $this->getCustomerId($customer->getEmail());

        if (!empty($address)) {
            $data['address'] = $address;
        }
        $this->updateCustomer($data);

        return ['id' => $data['entity_id']];
    }

    /**
     * Get customer id by email
     *
     * @param string $email
     * @return int|null
     */
    protected function getCustomerId($email)
    {
        $url = $_ENV['app_backend_url'] . 'customer/index/grid/filter/' . $this->encodeFilter(['email' => $email]);
        $curl = new BackendDecorator(new CurlTransport(), $this->_configuration);

        $curl->write(CurlInterface::GET, $url, '1.0');
        $response = $curl->read();
        $curl->close();

        preg_match('/data-column="entity_id"[^>]*>\s*([0-9]+)\s*</', $response, $match);
        return empty($match[1]) ? null : $match[1];
    }

    /**
     * Prepare customer for curl
     *
     * @param FixtureInterface $customer
     * @return string
     */
    protected function getCustomerGroup(FixtureInterface $customer)
    {
        return $customer->hasData('group_id')
            ? $customer->getDataFieldConfig('group_id')['source']->getCustomerGroup()->getCustomerGroupId()
            : self::GENERAL_GROUP;
    }

    /**
     * Update customer fields that can not be added at creation step.
     * - address
     * - group_id
     *
     * @param array $data
     * @return void
     * @throws \Exception
     */
    protected function updateCustomer(array $data)
    {
        $result = array_intersect($this->fieldsToUpdate, array_keys($data));
        if (empty($result)) {
            return;
        }
        $curlData = [];
        foreach ($data as $key => $value) {
            foreach ($this->curlMapping as $prefix => $prefixValues) {
                if (in_array($key, $prefixValues)) {
                    $curlData[$prefix][$key] = $value;
                    unset($data[$key]);
                }
            }
        }
        unset($data['password'], $data['password_confirmation']);

        $curlData = $this->replaceMappingData(array_replace_recursive($curlData, $data));
        if (!empty($data['address'])) {
            $curlData = $this->prepareAddressData($curlData);
        }

        $url = $_ENV['app_backend_url'] . 'customer/index/save/id/' . $curlData['customer']['entity_id'];
        $curl = new BackendDecorator(new CurlTransport(), $this->_configuration);
        $curl->write(CurlInterface::POST, $url, '1.0', [], $curlData);
        $response = $curl->read();
        $curl->close();

        if (!strpos($response, 'data-ui-id="messages-message-success"')) {
            $this->_eventManager->dispatchEvent(['curl_failed'], [$response]);
            throw new \Exception('Failed to update customer!');
        }
    }

    /**
     * Preparing address data for curl
     *
     * @param array $curlData
     * @return array
     */
    protected function prepareAddressData(array $curlData)
    {
        foreach (array_keys($curlData['address']) as $key) {
            $curlData['address'][$key]['_deleted'] = '';
            $curlData['address'][$key]['region'] = '';
            if (!is_array($curlData['address'][$key]['street'])) {
                $street = $curlData['address'][$key]['street'];
                $curlData['address'][$key]['street'] = [];
                $curlData['address'][$key]['street'][] = $street;
            }
            if (isset($curlData['address'][$key]['default_billing'])) {
                $value = $curlData['address'][$key]['default_billing'] === 'Yes' ? 'true' : 'false';
                $curlData['address'][$key]['default_billing'] = $value;
            }
            if (isset($curlData['address'][$key]['default_shipping'])) {
                $value = $curlData['address'][$key]['default_shipping'] === 'Yes' ? 'true' : 'false';
                $curlData['address'][$key]['default_shipping'] = $value;
            }
        }

        return $curlData;
    }

    /**
     * Encoded filter parameters
     *
     * @param array $filter
     * @return string
     */
    protected function encodeFilter(array $filter)
    {
        $result = [];
        foreach ($filter as $name => $value) {
            $result[] = "{$name}={$value}";
        }
        $result = implode('&', $result);

        return base64_encode($result);
    }
}<|MERGE_RESOLUTION|>--- conflicted
+++ resolved
@@ -82,11 +82,6 @@
      */
     public function persist(FixtureInterface $customer = null)
     {
-<<<<<<< HEAD
-=======
-        $address = [];
-
->>>>>>> ade39339
         /** @var Customer $customer */
         $data = $customer->getData();
         $data['group_id'] = $this->getCustomerGroup($customer);
