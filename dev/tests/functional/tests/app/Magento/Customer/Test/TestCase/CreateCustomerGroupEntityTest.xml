<?xml version="1.0" encoding="utf-8"?>
<!--
/**
 * Copyright © 2015 Magento. All rights reserved.
 * See COPYING.txt for license details.
 */
 -->
<<<<<<< HEAD
<config xmlns:xsi="http://www.w3.org/2001/XMLSchema-instance" xsi:noNamespaceSchemaLocation="../../../../../../etc/variations.xsd">
    <testCase name="CreateCustomerGroupEntityTest">
        <variation name="CreateCustomerGroupEntityTestVariation1">
            <data name="customerGroup/data/tax_class_id/dataSet">retail_customer</data>
            <data name="customerGroup/data/customer_group_code">GroupName%isolation%</data>
            <data name="constraint">assertCustomerGroupSuccessSaveMessage, assertCustomerGroupInGrid, assertCustomerGroupOnCustomerForm</data>
        </variation>
        <variation name="CreateCustomerGroupEntityTestVariation2">
            <data name="customerGroup/data/tax_class_id/dataSet">retail_customer</data>
            <data name="customerGroup/data/customer_group_code">General</data>
            <data name="constraint">assertCustomerGroupAlreadyExists</data>
        </variation>
        <variation name="CreateCustomerGroupEntityTestVariation3">
            <data name="customerGroup/data/tax_class_id/dataSet">customer_tax_class</data>
            <data name="customerGroup/data/customer_group_code">GroupName%isolation%</data>
            <data name="constraint">assertCustomerGroupSuccessSaveMessage, assertCustomerGroupInGrid, assertCustomerGroupOnCustomerForm</data>
        </variation>
    </testCase>
=======
<config xmlns:xsi="http://www.w3.org/2001/XMLSchema-instance" xsi:noNamespaceSchemaLocation="../../../../../../vendor/magento/mtf/etc/global/variations.xsd">
  <testCase name="CreateCustomerGroupEntityTest">
    <variation name="CreateCustomerGroupEntityTestVariation1" firstConstraint="assertCustomerGroupSuccessSaveMessage" method="test">
      <data name="customerGroup/data/tax_class_id/dataSet" xsi:type="string">Retail Customer</data>
      <data name="customerGroup/data/customer_group_code" xsi:type="string">GroupName%isolation%</data>
      <constraint name="assertCustomerGroupSuccessSaveMessage" next="assertCustomerGroupInGrid"/>
      <constraint name="assertCustomerGroupInGrid" next="assertCustomerGroupOnCustomerForm" prev="assertCustomerGroupSuccessSaveMessage"/>
      <constraint name="assertCustomerGroupOnCustomerForm" prev="assertCustomerGroupInGrid"/>
    </variation>
    <variation name="CreateCustomerGroupEntityTestVariation2" firstConstraint="assertCustomerGroupAlreadyExists" method="test">
      <data name="customerGroup/data/tax_class_id/dataSet" xsi:type="string">Retail Customer</data>
      <data name="customerGroup/data/customer_group_code" xsi:type="string">General</data>
      <constraint name="assertCustomerGroupAlreadyExists"/>
    </variation>
    <variation name="CreateCustomerGroupEntityTestVariation3" firstConstraint="assertCustomerGroupSuccessSaveMessage" method="test">
      <data name="customerGroup/data/tax_class_id/dataSet" xsi:type="string">customer_tax_class</data>
      <data name="customerGroup/data/customer_group_code" xsi:type="string">GroupName%isolation%</data>
      <constraint name="assertCustomerGroupSuccessSaveMessage" next="assertCustomerGroupInGrid"/>
      <constraint name="assertCustomerGroupInGrid" next="assertCustomerGroupOnCustomerForm" prev="assertCustomerGroupSuccessSaveMessage"/>
      <constraint name="assertCustomerGroupOnCustomerForm" prev="assertCustomerGroupInGrid"/>
    </variation>
  </testCase>
>>>>>>> 1f8e8b20
</config><|MERGE_RESOLUTION|>--- conflicted
+++ resolved
@@ -5,26 +5,6 @@
  * See COPYING.txt for license details.
  */
  -->
-<<<<<<< HEAD
-<config xmlns:xsi="http://www.w3.org/2001/XMLSchema-instance" xsi:noNamespaceSchemaLocation="../../../../../../etc/variations.xsd">
-    <testCase name="CreateCustomerGroupEntityTest">
-        <variation name="CreateCustomerGroupEntityTestVariation1">
-            <data name="customerGroup/data/tax_class_id/dataSet">retail_customer</data>
-            <data name="customerGroup/data/customer_group_code">GroupName%isolation%</data>
-            <data name="constraint">assertCustomerGroupSuccessSaveMessage, assertCustomerGroupInGrid, assertCustomerGroupOnCustomerForm</data>
-        </variation>
-        <variation name="CreateCustomerGroupEntityTestVariation2">
-            <data name="customerGroup/data/tax_class_id/dataSet">retail_customer</data>
-            <data name="customerGroup/data/customer_group_code">General</data>
-            <data name="constraint">assertCustomerGroupAlreadyExists</data>
-        </variation>
-        <variation name="CreateCustomerGroupEntityTestVariation3">
-            <data name="customerGroup/data/tax_class_id/dataSet">customer_tax_class</data>
-            <data name="customerGroup/data/customer_group_code">GroupName%isolation%</data>
-            <data name="constraint">assertCustomerGroupSuccessSaveMessage, assertCustomerGroupInGrid, assertCustomerGroupOnCustomerForm</data>
-        </variation>
-    </testCase>
-=======
 <config xmlns:xsi="http://www.w3.org/2001/XMLSchema-instance" xsi:noNamespaceSchemaLocation="../../../../../../vendor/magento/mtf/etc/global/variations.xsd">
   <testCase name="CreateCustomerGroupEntityTest">
     <variation name="CreateCustomerGroupEntityTestVariation1" firstConstraint="assertCustomerGroupSuccessSaveMessage" method="test">
@@ -47,5 +27,4 @@
       <constraint name="assertCustomerGroupOnCustomerForm" prev="assertCustomerGroupInGrid"/>
     </variation>
   </testCase>
->>>>>>> 1f8e8b20
 </config>