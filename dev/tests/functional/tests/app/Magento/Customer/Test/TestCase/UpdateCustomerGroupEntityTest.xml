<?xml version="1.0" encoding="utf-8"?>
<!--
/**
 * Copyright © 2015 Magento. All rights reserved.
 * See COPYING.txt for license details.
 */
 -->
<<<<<<< HEAD
<config xmlns:xsi="http://www.w3.org/2001/XMLSchema-instance" xsi:noNamespaceSchemaLocation="../../../../../../etc/variations.xsd">
    <testCase name="UpdateCustomerGroupEntityTest">
        <variation name="UpdateCustomerGroupEntityTestVariation1">
            <data name="customerGroup/data/tax_class_id/dataSet">retail_customer</data>
            <data name="customerGroup/data/customer_group_code">GroupName%isolation%</data>
            <data name="constraint">assertCustomerGroupSuccessSaveMessage, assertCustomerGroupInGrid, assertCustomerGroupOnCustomerForm, assertCustomerGroupForm</data>
        </variation>
        <variation name="UpdateCustomerGroupEntityTestVariation2">
            <data name="customerGroup/data/tax_class_id/dataSet">-</data>
            <data name="customerGroup/data/customer_group_code">General </data>
            <data name="constraint">assertCustomerGroupAlreadyExists</data>
        </variation>
        <variation name="UpdateCustomerGroupEntityTestVariation3">
            <data name="customerGroup/data/tax_class_id/dataSet">customer_tax_class</data>
            <data name="customerGroup/data/customer_group_code">Group Name %isolation%</data>
            <data name="constraint">assertCustomerGroupSuccessSaveMessage, assertCustomerGroupInGrid, assertCustomerGroupOnCustomerForm, assertCustomerGroupForm</data>
        </variation>
        <variation name="UpdateCustomerGroupEntityTestVariation4">
            <data name="customerGroup/data/tax_class_id/dataSet">customer_tax_class</data>
            <data name="customerGroup/data/customer_group_code">Group#Name%isolation%</data>
            <data name="constraint">assertCustomerGroupSuccessSaveMessage, assertCustomerGroupInGrid, assertCustomerGroupOnCustomerForm, assertCustomerGroupForm</data>
        </variation>
    </testCase>
=======
<config xmlns:xsi="http://www.w3.org/2001/XMLSchema-instance" xsi:noNamespaceSchemaLocation="../../../../../../vendor/magento/mtf/etc/global/variations.xsd">
  <testCase name="UpdateCustomerGroupEntityTest">
    <variation name="UpdateCustomerGroupEntityTestVariation1" firstConstraint="assertCustomerGroupSuccessSaveMessage" method="test">
      <data name="customerGroup/data/tax_class_id/dataSet" xsi:type="string">Retail Customer</data>
      <data name="customerGroup/data/customer_group_code" xsi:type="string">GroupName%isolation%</data>
      <constraint name="assertCustomerGroupSuccessSaveMessage" next="assertCustomerGroupInGrid"/>
      <constraint name="assertCustomerGroupInGrid" next="assertCustomerGroupOnCustomerForm" prev="assertCustomerGroupSuccessSaveMessage"/>
      <constraint name="assertCustomerGroupOnCustomerForm" next="assertCustomerGroupForm" prev="assertCustomerGroupInGrid"/>
      <constraint name="assertCustomerGroupForm" prev="assertCustomerGroupOnCustomerForm"/>
    </variation>
    <variation name="UpdateCustomerGroupEntityTestVariation2" firstConstraint="assertCustomerGroupAlreadyExists" method="test">
      <data name="customerGroup/data/tax_class_id/dataSet" xsi:type="string">-</data>
      <data name="customerGroup/data/customer_group_code" xsi:type="string">General </data>
      <constraint name="assertCustomerGroupAlreadyExists"/>
    </variation>
    <variation name="UpdateCustomerGroupEntityTestVariation3" firstConstraint="assertCustomerGroupSuccessSaveMessage" method="test">
      <data name="customerGroup/data/tax_class_id/dataSet" xsi:type="string">customer_tax_class</data>
      <data name="customerGroup/data/customer_group_code" xsi:type="string">Group Name %isolation%</data>
      <constraint name="assertCustomerGroupSuccessSaveMessage" next="assertCustomerGroupInGrid"/>
      <constraint name="assertCustomerGroupInGrid" next="assertCustomerGroupOnCustomerForm" prev="assertCustomerGroupSuccessSaveMessage"/>
      <constraint name="assertCustomerGroupOnCustomerForm" next="assertCustomerGroupForm" prev="assertCustomerGroupInGrid"/>
      <constraint name="assertCustomerGroupForm" prev="assertCustomerGroupOnCustomerForm"/>
    </variation>
    <variation name="UpdateCustomerGroupEntityTestVariation4" firstConstraint="assertCustomerGroupSuccessSaveMessage" method="test">
      <data name="customerGroup/data/tax_class_id/dataSet" xsi:type="string">customer_tax_class</data>
      <data name="customerGroup/data/customer_group_code" xsi:type="string">Group#Name%isolation%</data>
      <constraint name="assertCustomerGroupSuccessSaveMessage" next="assertCustomerGroupInGrid"/>
      <constraint name="assertCustomerGroupInGrid" next="assertCustomerGroupOnCustomerForm" prev="assertCustomerGroupSuccessSaveMessage"/>
      <constraint name="assertCustomerGroupOnCustomerForm" next="assertCustomerGroupForm" prev="assertCustomerGroupInGrid"/>
      <constraint name="assertCustomerGroupForm" prev="assertCustomerGroupOnCustomerForm"/>
    </variation>
  </testCase>
>>>>>>> 1f8e8b20
</config><|MERGE_RESOLUTION|>--- conflicted
+++ resolved
@@ -5,31 +5,6 @@
  * See COPYING.txt for license details.
  */
  -->
-<<<<<<< HEAD
-<config xmlns:xsi="http://www.w3.org/2001/XMLSchema-instance" xsi:noNamespaceSchemaLocation="../../../../../../etc/variations.xsd">
-    <testCase name="UpdateCustomerGroupEntityTest">
-        <variation name="UpdateCustomerGroupEntityTestVariation1">
-            <data name="customerGroup/data/tax_class_id/dataSet">retail_customer</data>
-            <data name="customerGroup/data/customer_group_code">GroupName%isolation%</data>
-            <data name="constraint">assertCustomerGroupSuccessSaveMessage, assertCustomerGroupInGrid, assertCustomerGroupOnCustomerForm, assertCustomerGroupForm</data>
-        </variation>
-        <variation name="UpdateCustomerGroupEntityTestVariation2">
-            <data name="customerGroup/data/tax_class_id/dataSet">-</data>
-            <data name="customerGroup/data/customer_group_code">General </data>
-            <data name="constraint">assertCustomerGroupAlreadyExists</data>
-        </variation>
-        <variation name="UpdateCustomerGroupEntityTestVariation3">
-            <data name="customerGroup/data/tax_class_id/dataSet">customer_tax_class</data>
-            <data name="customerGroup/data/customer_group_code">Group Name %isolation%</data>
-            <data name="constraint">assertCustomerGroupSuccessSaveMessage, assertCustomerGroupInGrid, assertCustomerGroupOnCustomerForm, assertCustomerGroupForm</data>
-        </variation>
-        <variation name="UpdateCustomerGroupEntityTestVariation4">
-            <data name="customerGroup/data/tax_class_id/dataSet">customer_tax_class</data>
-            <data name="customerGroup/data/customer_group_code">Group#Name%isolation%</data>
-            <data name="constraint">assertCustomerGroupSuccessSaveMessage, assertCustomerGroupInGrid, assertCustomerGroupOnCustomerForm, assertCustomerGroupForm</data>
-        </variation>
-    </testCase>
-=======
 <config xmlns:xsi="http://www.w3.org/2001/XMLSchema-instance" xsi:noNamespaceSchemaLocation="../../../../../../vendor/magento/mtf/etc/global/variations.xsd">
   <testCase name="UpdateCustomerGroupEntityTest">
     <variation name="UpdateCustomerGroupEntityTestVariation1" firstConstraint="assertCustomerGroupSuccessSaveMessage" method="test">
@@ -62,5 +37,4 @@
       <constraint name="assertCustomerGroupForm" prev="assertCustomerGroupOnCustomerForm"/>
     </variation>
   </testCase>
->>>>>>> 1f8e8b20
 </config>