<?xml version="1.0" encoding="utf-8"?>
<!--
/**
 * Copyright © 2015 Magento. All rights reserved.
 * See COPYING.txt for license details.
 */
 -->
<config xmlns:xsi="http://www.w3.org/2001/XMLSchema-instance" xsi:noNamespaceSchemaLocation="../../../../../../vendor/magento/mtf/etc/variations.xsd">
  <testCase name="Magento\Customer\Test\TestCase\UpdateCustomerFrontendEntityTest">
    <variation name="UpdateCustomerFrontendEntityTestVariation1">
      <data name="description" xsi:type="string">Update customer information and add US address</data>
      <data name="customer/data/firstname" xsi:type="string">Jany %isolation%</data>
      <data name="customer/data/lastname" xsi:type="string">Doe %isolation%</data>
      <data name="customer/data/email" xsi:type="string">janydoe%isolation%@example.com</data>
      <data name="address/data/firstname" xsi:type="string">Jany %isolation%</data>
      <data name="address/data/lastname" xsi:type="string">Doe %isolation%</data>
      <data name="address/data/company" xsi:type="string">Company %isolation%</data>
      <data name="address/data/street" xsi:type="string">Some street %isolation%</data>
      <data name="address/data/city" xsi:type="string">City %isolation%</data>
      <data name="address/data/country_id" xsi:type="string">United States</data>
      <data name="address/data/region_id" xsi:type="string">Colorado</data>
      <data name="address/data/region" xsi:type="string">-</data>
      <data name="address/data/telephone" xsi:type="string">555-888-111-999</data>
      <data name="address/data/fax" xsi:type="string">161-999-8888</data>
      <data name="address/data/postcode" xsi:type="string">12345</data>
      <constraint name="Magento\Customer\Test\Constraint\AssertCustomerAddressSuccessSaveMessage"/>
      <constraint name="Magento\Customer\Test\Constraint\AssertCustomerDefaultAddresses"/>
    </variation>
    <variation name="UpdateCustomerFrontendEntityTestVariation2">
      <data name="description" xsi:type="string">Update customer information and add UK address</data>
      <data name="customer/data/firstname" xsi:type="string">Jonny %isolation%</data>
      <data name="customer/data/lastname" xsi:type="string">Doe %isolation%</data>
      <data name="customer/data/email" xsi:type="string">jonny%isolation%@example.com</data>
      <data name="address/data/firstname" xsi:type="string">John %isolation%</data>
      <data name="address/data/lastname" xsi:type="string">Doe %isolation%</data>
      <data name="address/data/company" xsi:type="string">Company %isolation%</data>
      <data name="address/data/street" xsi:type="string">Some street %isolation%</data>
      <data name="address/data/city" xsi:type="string">City %isolation%</data>
      <data name="address/data/country_id" xsi:type="string">United Kingdom</data>
      <data name="address/data/region_id" xsi:type="string">-</data>
      <data name="address/data/region" xsi:type="string">Region %isolation%</data>
      <data name="address/data/telephone" xsi:type="string">0123456789-02134567</data>
      <data name="address/data/fax" xsi:type="string">5555-874-99634</data>
      <data name="address/data/postcode" xsi:type="string">12345</data>
      <constraint name="Magento\Customer\Test\Constraint\AssertCustomerAddressSuccessSaveMessage"/>
      <constraint name="Magento\Customer\Test\Constraint\AssertCustomerDefaultAddresses"/>
    </variation>
    <variation name="UpdateCustomerFrontendEntityTestVariation3">
      <data name="description" xsi:type="string">Update customer information and add France address</data>
      <data name="customer/data/firstname" xsi:type="string">Jean %isolation%</data>
      <data name="customer/data/lastname" xsi:type="string">Reno %isolation%</data>
      <data name="customer/data/email" xsi:type="string">jean%isolation%@example.com</data>
      <data name="address/data/firstname" xsi:type="string">Jean %isolation%</data>
      <data name="address/data/lastname" xsi:type="string">Reno %isolation%</data>
      <data name="address/data/company" xsi:type="string">Magento %isolation%</data>
      <data name="address/data/street" xsi:type="string">18-20 Rue Maréchal Leclerc</data>
      <data name="address/data/city" xsi:type="string">Quintin</data>
      <data name="address/data/country_id" xsi:type="string">France</data>
      <data name="address/data/region_id" xsi:type="string">Côtes-d'Armor</data>
      <data name="address/data/region" xsi:type="string">-</data>
      <data name="address/data/telephone" xsi:type="string">555-888-111-999</data>
      <data name="address/data/fax" xsi:type="string">161-999-8888</data>
      <data name="address/data/postcode" xsi:type="string">12345</data>
      <constraint name="Magento\Customer\Test\Constraint\AssertCustomerAddressSuccessSaveMessage"/>
      <constraint name="Magento\Customer\Test\Constraint\AssertCustomerDefaultAddresses"/>
    </variation>
    <variation name="UpdateCustomerFrontendEntityTestVariation4">
      <data name="description" xsi:type="string">MAGETWO-12394: Register Customer. Update address</data>
      <data name="customer/data/firstname" xsi:type="string">-</data>
      <data name="customer/data/lastname" xsi:type="string">-</data>
      <data name="customer/data/email" xsi:type="string">-</data>
      <data name="address/data/firstname" xsi:type="string">John</data>
      <data name="address/data/lastname" xsi:type="string">Doe</data>
      <data name="address/data/company" xsi:type="string">Magento %isolation%</data>
      <data name="address/data/street" xsi:type="string">6161 West Centinela Avenue</data>
      <data name="address/data/city" xsi:type="string">Culver City</data>
      <data name="address/data/country_id" xsi:type="string">United States</data>
      <data name="address/data/region_id" xsi:type="string">California</data>
      <data name="address/data/region" xsi:type="string">-</data>
      <data name="address/data/telephone" xsi:type="string">555-55-555-55</data>
      <data name="address/data/fax" xsi:type="string">-</data>
      <data name="address/data/postcode" xsi:type="string">90230</data>
<<<<<<< HEAD
      <data name="tag" xsi:type="string">bamboo_plan:end_to_end,test_type:acceptance_test</data>
      <constraint name="Magento\Customer\Test\Constraint\AssertCustomerAddressSuccessSaveMessage"/>
      <constraint name="Magento\Customer\Test\Constraint\AssertCustomerDefaultAddresses"/>
=======
      <data name="tag" xsi:type="string">test_type:acceptance_test</data>
      <constraint name="assertCustomerAddressSuccessSaveMessage" next="assertCustomerDefaultAddresses"/>
      <constraint name="assertCustomerDefaultAddresses" prev="assertCustomerAddressSuccessSaveMessage"/>
>>>>>>> deefb619
    </variation>
  </testCase>
</config><|MERGE_RESOLUTION|>--- conflicted
+++ resolved
@@ -80,15 +80,9 @@
       <data name="address/data/telephone" xsi:type="string">555-55-555-55</data>
       <data name="address/data/fax" xsi:type="string">-</data>
       <data name="address/data/postcode" xsi:type="string">90230</data>
-<<<<<<< HEAD
-      <data name="tag" xsi:type="string">bamboo_plan:end_to_end,test_type:acceptance_test</data>
+      <data name="tag" xsi:type="string">test_type:acceptance_test</data>
       <constraint name="Magento\Customer\Test\Constraint\AssertCustomerAddressSuccessSaveMessage"/>
       <constraint name="Magento\Customer\Test\Constraint\AssertCustomerDefaultAddresses"/>
-=======
-      <data name="tag" xsi:type="string">test_type:acceptance_test</data>
-      <constraint name="assertCustomerAddressSuccessSaveMessage" next="assertCustomerDefaultAddresses"/>
-      <constraint name="assertCustomerDefaultAddresses" prev="assertCustomerAddressSuccessSaveMessage"/>
->>>>>>> deefb619
     </variation>
   </testCase>
 </config>