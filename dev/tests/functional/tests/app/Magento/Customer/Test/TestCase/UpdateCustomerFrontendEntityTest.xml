<?xml version="1.0" encoding="utf-8"?>
<!--
/**
 * Copyright © 2015 Magento. All rights reserved.
 * See COPYING.txt for license details.
 */
 -->
<<<<<<< HEAD
<config xmlns:xsi="http://www.w3.org/2001/XMLSchema-instance" xsi:noNamespaceSchemaLocation="../../../../../../etc/variations.xsd">
    <testCase name="UpdateCustomerFrontendEntityTest">
        <variation name="UpdateCustomerFrontendEntityTestVariation1">
            <data name="description">Update customer information and add US address</data>
            <data name="customer/data/firstname">Jany %isolation%</data>
            <data name="customer/data/lastname">Doe %isolation%</data>
            <data name="customer/data/email">janydoe%isolation%@example.com</data>
            <data name="address/data/firstname">Jany %isolation%</data>
            <data name="address/data/lastname">Doe %isolation%</data>
            <data name="address/data/company">Company %isolation%</data>
            <data name="address/data/street">Some street %isolation%</data>
            <data name="address/data/city">City %isolation%</data>
            <data name="address/data/country_id">United States</data>
            <data name="address/data/region_id">Colorado</data>
            <data name="address/data/region">-</data>
            <data name="address/data/telephone">555-888-111-999</data>
            <data name="address/data/fax">161-999-8888</data>
            <data name="address/data/postcode">12345</data>
            <data name="constraint">assertCustomerAddressSuccessSaveMessage, assertCustomerDefaultAddresses</data>
        </variation>
        <variation name="UpdateCustomerFrontendEntityTestVariation2">
            <data name="description">Update customer information and add UK address</data>
            <data name="customer/data/firstname">Jonny %isolation%</data>
            <data name="customer/data/lastname">Doe %isolation%</data>
            <data name="customer/data/email">jonny%isolation%@example.com</data>
            <data name="address/data/firstname">John %isolation%</data>
            <data name="address/data/lastname">Doe %isolation%</data>
            <data name="address/data/company">Company %isolation%</data>
            <data name="address/data/street">Some street %isolation%</data>
            <data name="address/data/city">City %isolation%</data>
            <data name="address/data/country_id">United Kingdom</data>
            <data name="address/data/region_id">-</data>
            <data name="address/data/region">Region %isolation%</data>
            <data name="address/data/telephone">0123456789-02134567</data>
            <data name="address/data/fax">5555-874-99634</data>
            <data name="address/data/postcode">12345</data>
            <data name="constraint">assertCustomerAddressSuccessSaveMessage, assertCustomerDefaultAddresses</data>
        </variation>
        <variation name="UpdateCustomerFrontendEntityTestVariation3">
            <data name="description">Update customer information and add France address</data>
            <data name="customer/data/firstname">Jean %isolation%</data>
            <data name="customer/data/lastname">Reno %isolation%</data>
            <data name="customer/data/email">jean%isolation%@example.com</data>
            <data name="address/data/firstname">Jean %isolation%</data>
            <data name="address/data/lastname">Reno %isolation%</data>
            <data name="address/data/company">Magento %isolation%</data>
            <data name="address/data/street">18-20 Rue Maréchal Leclerc</data>
            <data name="address/data/city">Quintin</data>
            <data name="address/data/country_id">France</data>
            <data name="address/data/region_id">Côtes-d'Armor</data>
            <data name="address/data/region">-</data>
            <data name="address/data/telephone">555-888-111-999</data>
            <data name="address/data/fax">161-999-8888</data>
            <data name="address/data/postcode">12345</data>
            <data name="constraint">assertCustomerAddressSuccessSaveMessage, assertCustomerDefaultAddresses</data>
        </variation>
        <variation name="UpdateCustomerFrontendEntityTestVariation4">
            <data name="description">MAGETWO-12394: Register Customer. Update address</data>
            <data name="customer/data/firstname">-</data>
            <data name="customer/data/lastname">-</data>
            <data name="customer/data/email">-</data>
            <data name="address/data/firstname">John</data>
            <data name="address/data/lastname">Doe</data>
            <data name="address/data/company">Magento %isolation%</data>
            <data name="address/data/street">6161 West Centinela Avenue</data>
            <data name="address/data/city">Culver City</data>
            <data name="address/data/country_id">United States</data>
            <data name="address/data/region_id">California</data>
            <data name="address/data/region">-</data>
            <data name="address/data/telephone">555-55-555-55</data>
            <data name="address/data/fax">-</data>
            <data name="address/data/postcode">90230</data>
            <data name="constraint">assertCustomerAddressSuccessSaveMessage, assertCustomerDefaultAddresses</data>
            <data name="tag">bamboo_plan:end_to_end,test_type:acceptance_test</data>
        </variation>
    </testCase>
=======
<config xmlns:xsi="http://www.w3.org/2001/XMLSchema-instance" xsi:noNamespaceSchemaLocation="../../../../../../vendor/magento/mtf/etc/global/variations.xsd">
  <testCase name="UpdateCustomerFrontendEntityTest">
    <variation name="UpdateCustomerFrontendEntityTestVariation1" firstConstraint="assertCustomerAddressSuccessSaveMessage" method="test">
      <data name="description" xsi:type="string">Update customer information and add US address</data>
      <data name="customer/data/firstname" xsi:type="string">Jany %isolation%</data>
      <data name="customer/data/lastname" xsi:type="string">Doe %isolation%</data>
      <data name="customer/data/email" xsi:type="string">janydoe%isolation%@example.com</data>
      <data name="address/data/firstname" xsi:type="string">Jany %isolation%</data>
      <data name="address/data/lastname" xsi:type="string">Doe %isolation%</data>
      <data name="address/data/company" xsi:type="string">Company %isolation%</data>
      <data name="address/data/street" xsi:type="string">Some street %isolation%</data>
      <data name="address/data/city" xsi:type="string">City %isolation%</data>
      <data name="address/data/country_id" xsi:type="string">United States</data>
      <data name="address/data/region_id" xsi:type="string">Colorado</data>
      <data name="address/data/region" xsi:type="string">-</data>
      <data name="address/data/telephone" xsi:type="string">555-888-111-999</data>
      <data name="address/data/fax" xsi:type="string">161-999-8888</data>
      <data name="address/data/postcode" xsi:type="string">12345</data>
      <constraint name="assertCustomerAddressSuccessSaveMessage" next="assertCustomerDefaultAddresses"/>
      <constraint name="assertCustomerDefaultAddresses" prev="assertCustomerAddressSuccessSaveMessage"/>
    </variation>
    <variation name="UpdateCustomerFrontendEntityTestVariation2" firstConstraint="assertCustomerAddressSuccessSaveMessage" method="test">
      <data name="description" xsi:type="string">Update customer information and add UK address</data>
      <data name="customer/data/firstname" xsi:type="string">Jonny %isolation%</data>
      <data name="customer/data/lastname" xsi:type="string">Doe %isolation%</data>
      <data name="customer/data/email" xsi:type="string">jonny%isolation%@example.com</data>
      <data name="address/data/firstname" xsi:type="string">John %isolation%</data>
      <data name="address/data/lastname" xsi:type="string">Doe %isolation%</data>
      <data name="address/data/company" xsi:type="string">Company %isolation%</data>
      <data name="address/data/street" xsi:type="string">Some street %isolation%</data>
      <data name="address/data/city" xsi:type="string">City %isolation%</data>
      <data name="address/data/country_id" xsi:type="string">United Kingdom</data>
      <data name="address/data/region_id" xsi:type="string">-</data>
      <data name="address/data/region" xsi:type="string">Region %isolation%</data>
      <data name="address/data/telephone" xsi:type="string">0123456789-02134567</data>
      <data name="address/data/fax" xsi:type="string">5555-874-99634</data>
      <data name="address/data/postcode" xsi:type="string">12345</data>
      <constraint name="assertCustomerAddressSuccessSaveMessage" next="assertCustomerDefaultAddresses"/>
      <constraint name="assertCustomerDefaultAddresses" prev="assertCustomerAddressSuccessSaveMessage"/>
    </variation>
    <variation name="UpdateCustomerFrontendEntityTestVariation3" firstConstraint="assertCustomerAddressSuccessSaveMessage" method="test">
      <data name="description" xsi:type="string">Update customer information and add France address</data>
      <data name="customer/data/firstname" xsi:type="string">Jean %isolation%</data>
      <data name="customer/data/lastname" xsi:type="string">Reno %isolation%</data>
      <data name="customer/data/email" xsi:type="string">jean%isolation%@example.com</data>
      <data name="address/data/firstname" xsi:type="string">Jean %isolation%</data>
      <data name="address/data/lastname" xsi:type="string">Reno %isolation%</data>
      <data name="address/data/company" xsi:type="string">Magento %isolation%</data>
      <data name="address/data/street" xsi:type="string">18-20 Rue Maréchal Leclerc</data>
      <data name="address/data/city" xsi:type="string">Quintin</data>
      <data name="address/data/country_id" xsi:type="string">France</data>
      <data name="address/data/region_id" xsi:type="string">Côtes-d'Armor</data>
      <data name="address/data/region" xsi:type="string">-</data>
      <data name="address/data/telephone" xsi:type="string">555-888-111-999</data>
      <data name="address/data/fax" xsi:type="string">161-999-8888</data>
      <data name="address/data/postcode" xsi:type="string">12345</data>
      <constraint name="assertCustomerAddressSuccessSaveMessage" next="assertCustomerDefaultAddresses"/>
      <constraint name="assertCustomerDefaultAddresses" prev="assertCustomerAddressSuccessSaveMessage"/>
    </variation>
    <variation name="UpdateCustomerFrontendEntityTestVariation4" firstConstraint="assertCustomerAddressSuccessSaveMessage" method="test">
      <data name="description" xsi:type="string">MAGETWO-12394: Register Customer. Update address</data>
      <data name="customer/data/firstname" xsi:type="string">-</data>
      <data name="customer/data/lastname" xsi:type="string">-</data>
      <data name="customer/data/email" xsi:type="string">-</data>
      <data name="address/data/firstname" xsi:type="string">John</data>
      <data name="address/data/lastname" xsi:type="string">Doe</data>
      <data name="address/data/company" xsi:type="string">Magento %isolation%</data>
      <data name="address/data/street" xsi:type="string">6161 West Centinela Avenue</data>
      <data name="address/data/city" xsi:type="string">Culver City</data>
      <data name="address/data/country_id" xsi:type="string">United States</data>
      <data name="address/data/region_id" xsi:type="string">California</data>
      <data name="address/data/region" xsi:type="string">-</data>
      <data name="address/data/telephone" xsi:type="string">555-55-555-55</data>
      <data name="address/data/fax" xsi:type="string">-</data>
      <data name="address/data/postcode" xsi:type="string">90230</data>
      <data name="tag" xsi:type="string">bamboo_plan:end_to_end,test_type:acceptance_test</data>
      <constraint name="assertCustomerAddressSuccessSaveMessage" next="assertCustomerDefaultAddresses"/>
      <constraint name="assertCustomerDefaultAddresses" prev="assertCustomerAddressSuccessSaveMessage"/>
    </variation>
  </testCase>
>>>>>>> 1f8e8b20
</config><|MERGE_RESOLUTION|>--- conflicted
+++ resolved
@@ -5,84 +5,6 @@
  * See COPYING.txt for license details.
  */
  -->
-<<<<<<< HEAD
-<config xmlns:xsi="http://www.w3.org/2001/XMLSchema-instance" xsi:noNamespaceSchemaLocation="../../../../../../etc/variations.xsd">
-    <testCase name="UpdateCustomerFrontendEntityTest">
-        <variation name="UpdateCustomerFrontendEntityTestVariation1">
-            <data name="description">Update customer information and add US address</data>
-            <data name="customer/data/firstname">Jany %isolation%</data>
-            <data name="customer/data/lastname">Doe %isolation%</data>
-            <data name="customer/data/email">janydoe%isolation%@example.com</data>
-            <data name="address/data/firstname">Jany %isolation%</data>
-            <data name="address/data/lastname">Doe %isolation%</data>
-            <data name="address/data/company">Company %isolation%</data>
-            <data name="address/data/street">Some street %isolation%</data>
-            <data name="address/data/city">City %isolation%</data>
-            <data name="address/data/country_id">United States</data>
-            <data name="address/data/region_id">Colorado</data>
-            <data name="address/data/region">-</data>
-            <data name="address/data/telephone">555-888-111-999</data>
-            <data name="address/data/fax">161-999-8888</data>
-            <data name="address/data/postcode">12345</data>
-            <data name="constraint">assertCustomerAddressSuccessSaveMessage, assertCustomerDefaultAddresses</data>
-        </variation>
-        <variation name="UpdateCustomerFrontendEntityTestVariation2">
-            <data name="description">Update customer information and add UK address</data>
-            <data name="customer/data/firstname">Jonny %isolation%</data>
-            <data name="customer/data/lastname">Doe %isolation%</data>
-            <data name="customer/data/email">jonny%isolation%@example.com</data>
-            <data name="address/data/firstname">John %isolation%</data>
-            <data name="address/data/lastname">Doe %isolation%</data>
-            <data name="address/data/company">Company %isolation%</data>
-            <data name="address/data/street">Some street %isolation%</data>
-            <data name="address/data/city">City %isolation%</data>
-            <data name="address/data/country_id">United Kingdom</data>
-            <data name="address/data/region_id">-</data>
-            <data name="address/data/region">Region %isolation%</data>
-            <data name="address/data/telephone">0123456789-02134567</data>
-            <data name="address/data/fax">5555-874-99634</data>
-            <data name="address/data/postcode">12345</data>
-            <data name="constraint">assertCustomerAddressSuccessSaveMessage, assertCustomerDefaultAddresses</data>
-        </variation>
-        <variation name="UpdateCustomerFrontendEntityTestVariation3">
-            <data name="description">Update customer information and add France address</data>
-            <data name="customer/data/firstname">Jean %isolation%</data>
-            <data name="customer/data/lastname">Reno %isolation%</data>
-            <data name="customer/data/email">jean%isolation%@example.com</data>
-            <data name="address/data/firstname">Jean %isolation%</data>
-            <data name="address/data/lastname">Reno %isolation%</data>
-            <data name="address/data/company">Magento %isolation%</data>
-            <data name="address/data/street">18-20 Rue Maréchal Leclerc</data>
-            <data name="address/data/city">Quintin</data>
-            <data name="address/data/country_id">France</data>
-            <data name="address/data/region_id">Côtes-d'Armor</data>
-            <data name="address/data/region">-</data>
-            <data name="address/data/telephone">555-888-111-999</data>
-            <data name="address/data/fax">161-999-8888</data>
-            <data name="address/data/postcode">12345</data>
-            <data name="constraint">assertCustomerAddressSuccessSaveMessage, assertCustomerDefaultAddresses</data>
-        </variation>
-        <variation name="UpdateCustomerFrontendEntityTestVariation4">
-            <data name="description">MAGETWO-12394: Register Customer. Update address</data>
-            <data name="customer/data/firstname">-</data>
-            <data name="customer/data/lastname">-</data>
-            <data name="customer/data/email">-</data>
-            <data name="address/data/firstname">John</data>
-            <data name="address/data/lastname">Doe</data>
-            <data name="address/data/company">Magento %isolation%</data>
-            <data name="address/data/street">6161 West Centinela Avenue</data>
-            <data name="address/data/city">Culver City</data>
-            <data name="address/data/country_id">United States</data>
-            <data name="address/data/region_id">California</data>
-            <data name="address/data/region">-</data>
-            <data name="address/data/telephone">555-55-555-55</data>
-            <data name="address/data/fax">-</data>
-            <data name="address/data/postcode">90230</data>
-            <data name="constraint">assertCustomerAddressSuccessSaveMessage, assertCustomerDefaultAddresses</data>
-            <data name="tag">bamboo_plan:end_to_end,test_type:acceptance_test</data>
-        </variation>
-    </testCase>
-=======
 <config xmlns:xsi="http://www.w3.org/2001/XMLSchema-instance" xsi:noNamespaceSchemaLocation="../../../../../../vendor/magento/mtf/etc/global/variations.xsd">
   <testCase name="UpdateCustomerFrontendEntityTest">
     <variation name="UpdateCustomerFrontendEntityTestVariation1" firstConstraint="assertCustomerAddressSuccessSaveMessage" method="test">
@@ -163,5 +85,4 @@
       <constraint name="assertCustomerDefaultAddresses" prev="assertCustomerAddressSuccessSaveMessage"/>
     </variation>
   </testCase>
->>>>>>> 1f8e8b20
 </config>