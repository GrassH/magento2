--- conflicted
+++ resolved
@@ -39,11 +39,7 @@
       <data name="customer/data/is_subscribed" xsi:type="string">No</data>
       <data name="customer/data/password" xsi:type="string">123123q</data>
       <data name="customer/data/password_confirmation" xsi:type="string">123123q</data>
-<<<<<<< HEAD
-      <data name="tag" xsi:type="string">bamboo_plan:end_to_end,test_type:acceptance_test</data>
-=======
       <data name="tag" xsi:type="string">test_type:acceptance_test</data>
->>>>>>> 92552fa9
       <constraint name="assertCustomerSuccessRegisterMessage" next="assertCustomerRedirectToDashboard"/>
       <constraint name="assertCustomerRedirectToDashboard" prev="assertCustomerSuccessRegisterMessage"/>
     </variation>
