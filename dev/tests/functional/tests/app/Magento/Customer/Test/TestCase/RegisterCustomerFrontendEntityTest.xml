<?xml version="1.0" encoding="utf-8"?>
<!--
/**
 * Copyright © 2015 Magento. All rights reserved.
 * See COPYING.txt for license details.
 */
 -->
<<<<<<< HEAD
<config xmlns:xsi="http://www.w3.org/2001/XMLSchema-instance" xsi:noNamespaceSchemaLocation="../../../../../../etc/global/variations.xsd">
    <testCase name="RegisterCustomerFrontendEntityTest">
        <variation name="RegisterCustomerFrontendEntityTestVariation1">
            <data name="description">Register new customer</data>
            <data name="customer/data/firstname">john</data>
            <data name="customer/data/lastname">doe</data>
            <data name="customer/data/email">johndoe%isolation%@example.com</data>
            <data name="customer/data/is_subscribed">No</data>
            <data name="customer/data/password">123123q</data>
            <data name="customer/data/password_confirmation">123123q</data>
            <data name="constraint">assertCustomerSuccessRegisterMessage, assertCustomerInGrid</data>
        </variation>
        <variation name="RegisterCustomerFrontendEntityTestVariation2">
            <data name="description">Register new customer with subscribing</data>
            <data name="customer/data/firstname">john</data>
            <data name="customer/data/lastname">doe</data>
            <data name="customer/data/email">johndoe%isolation%@example.com</data>
            <data name="customer/data/is_subscribed">Yes</data>
            <data name="customer/data/password">123123q</data>
            <data name="customer/data/password_confirmation">123123q</data>
            <data name="constraint">assertCustomerSuccessRegisterMessage, assertCustomerInGrid, assertCustomerForm, assertCustomerIsSubscribedToNewsletter</data>
        </variation>
        <variation name="RegisterCustomerFrontendEntityTestVariation3">
            <data name="description">MAGETWO-12394: Register Customer</data>
            <data name="customer/data/firstname">john</data>
            <data name="customer/data/lastname">doe</data>
            <data name="customer/data/email">johndoe%isolation%@example.com</data>
            <data name="customer/data/is_subscribed">No</data>
            <data name="customer/data/password">123123q</data>
            <data name="customer/data/password_confirmation">123123q</data>
            <data name="constraint">assertCustomerSuccessRegisterMessage, assertCustomerRedirectToDashboard</data>
            <data name="tag">test_type:acceptance_test</data>
        </variation>
    </testCase>
=======
<config xmlns:xsi="http://www.w3.org/2001/XMLSchema-instance" xsi:noNamespaceSchemaLocation="../../../../../../vendor/magento/mtf/etc/variations.xsd">
  <testCase name="RegisterCustomerFrontendEntityTest">
    <variation name="RegisterCustomerFrontendEntityTestVariation1" firstConstraint="assertCustomerSuccessRegisterMessage" method="test">
      <data name="description" xsi:type="string">Register new customer</data>
      <data name="customer/data/firstname" xsi:type="string">john</data>
      <data name="customer/data/lastname" xsi:type="string">doe</data>
      <data name="customer/data/email" xsi:type="string">johndoe%isolation%@example.com</data>
      <data name="customer/data/is_subscribed" xsi:type="string">No</data>
      <data name="customer/data/password" xsi:type="string">123123q</data>
      <data name="customer/data/password_confirmation" xsi:type="string">123123q</data>
      <constraint name="assertCustomerSuccessRegisterMessage" next="assertCustomerInGrid"/>
      <constraint name="assertCustomerInGrid" prev="assertCustomerSuccessRegisterMessage"/>
    </variation>
    <variation name="RegisterCustomerFrontendEntityTestVariation2" firstConstraint="assertCustomerSuccessRegisterMessage" method="test">
      <data name="description" xsi:type="string">Register new customer with subscribing</data>
      <data name="customer/data/firstname" xsi:type="string">john</data>
      <data name="customer/data/lastname" xsi:type="string">doe</data>
      <data name="customer/data/email" xsi:type="string">johndoe%isolation%@example.com</data>
      <data name="customer/data/is_subscribed" xsi:type="string">Yes</data>
      <data name="customer/data/password" xsi:type="string">123123q</data>
      <data name="customer/data/password_confirmation" xsi:type="string">123123q</data>
      <constraint name="assertCustomerSuccessRegisterMessage" next="assertCustomerInGrid"/>
      <constraint name="assertCustomerInGrid" next="assertCustomerForm" prev="assertCustomerSuccessRegisterMessage"/>
      <constraint name="assertCustomerForm" next="assertCustomerIsSubscribedToNewsletter" prev="assertCustomerInGrid"/>
      <constraint name="assertCustomerIsSubscribedToNewsletter" prev="assertCustomerForm"/>
    </variation>
    <variation name="RegisterCustomerFrontendEntityTestVariation3" firstConstraint="assertCustomerSuccessRegisterMessage" method="test">
      <data name="description" xsi:type="string">MAGETWO-12394: Register Customer</data>
      <data name="customer/data/firstname" xsi:type="string">john</data>
      <data name="customer/data/lastname" xsi:type="string">doe</data>
      <data name="customer/data/email" xsi:type="string">johndoe%isolation%@example.com</data>
      <data name="customer/data/is_subscribed" xsi:type="string">No</data>
      <data name="customer/data/password" xsi:type="string">123123q</data>
      <data name="customer/data/password_confirmation" xsi:type="string">123123q</data>
      <data name="tag" xsi:type="string">bamboo_plan:end_to_end,test_type:acceptance_test</data>
      <constraint name="assertCustomerSuccessRegisterMessage" next="assertCustomerRedirectToDashboard"/>
      <constraint name="assertCustomerRedirectToDashboard" prev="assertCustomerSuccessRegisterMessage"/>
    </variation>
  </testCase>
>>>>>>> cfcb727d
</config><|MERGE_RESOLUTION|>--- conflicted
+++ resolved
@@ -5,42 +5,6 @@
  * See COPYING.txt for license details.
  */
  -->
-<<<<<<< HEAD
-<config xmlns:xsi="http://www.w3.org/2001/XMLSchema-instance" xsi:noNamespaceSchemaLocation="../../../../../../etc/global/variations.xsd">
-    <testCase name="RegisterCustomerFrontendEntityTest">
-        <variation name="RegisterCustomerFrontendEntityTestVariation1">
-            <data name="description">Register new customer</data>
-            <data name="customer/data/firstname">john</data>
-            <data name="customer/data/lastname">doe</data>
-            <data name="customer/data/email">johndoe%isolation%@example.com</data>
-            <data name="customer/data/is_subscribed">No</data>
-            <data name="customer/data/password">123123q</data>
-            <data name="customer/data/password_confirmation">123123q</data>
-            <data name="constraint">assertCustomerSuccessRegisterMessage, assertCustomerInGrid</data>
-        </variation>
-        <variation name="RegisterCustomerFrontendEntityTestVariation2">
-            <data name="description">Register new customer with subscribing</data>
-            <data name="customer/data/firstname">john</data>
-            <data name="customer/data/lastname">doe</data>
-            <data name="customer/data/email">johndoe%isolation%@example.com</data>
-            <data name="customer/data/is_subscribed">Yes</data>
-            <data name="customer/data/password">123123q</data>
-            <data name="customer/data/password_confirmation">123123q</data>
-            <data name="constraint">assertCustomerSuccessRegisterMessage, assertCustomerInGrid, assertCustomerForm, assertCustomerIsSubscribedToNewsletter</data>
-        </variation>
-        <variation name="RegisterCustomerFrontendEntityTestVariation3">
-            <data name="description">MAGETWO-12394: Register Customer</data>
-            <data name="customer/data/firstname">john</data>
-            <data name="customer/data/lastname">doe</data>
-            <data name="customer/data/email">johndoe%isolation%@example.com</data>
-            <data name="customer/data/is_subscribed">No</data>
-            <data name="customer/data/password">123123q</data>
-            <data name="customer/data/password_confirmation">123123q</data>
-            <data name="constraint">assertCustomerSuccessRegisterMessage, assertCustomerRedirectToDashboard</data>
-            <data name="tag">test_type:acceptance_test</data>
-        </variation>
-    </testCase>
-=======
 <config xmlns:xsi="http://www.w3.org/2001/XMLSchema-instance" xsi:noNamespaceSchemaLocation="../../../../../../vendor/magento/mtf/etc/variations.xsd">
   <testCase name="RegisterCustomerFrontendEntityTest">
     <variation name="RegisterCustomerFrontendEntityTestVariation1" firstConstraint="assertCustomerSuccessRegisterMessage" method="test">
@@ -75,10 +39,9 @@
       <data name="customer/data/is_subscribed" xsi:type="string">No</data>
       <data name="customer/data/password" xsi:type="string">123123q</data>
       <data name="customer/data/password_confirmation" xsi:type="string">123123q</data>
-      <data name="tag" xsi:type="string">bamboo_plan:end_to_end,test_type:acceptance_test</data>
+      <data name="tag" xsi:type="string">test_type:acceptance_test</data>
       <constraint name="assertCustomerSuccessRegisterMessage" next="assertCustomerRedirectToDashboard"/>
       <constraint name="assertCustomerRedirectToDashboard" prev="assertCustomerSuccessRegisterMessage"/>
     </variation>
   </testCase>
->>>>>>> cfcb727d
 </config>