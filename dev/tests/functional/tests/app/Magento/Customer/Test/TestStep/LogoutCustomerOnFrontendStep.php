--- conflicted
+++ resolved
@@ -54,14 +54,9 @@
     {
         $this->cmsIndex->open();
         $this->cmsIndex->getCmsPageBlock()->waitPageInit();
-<<<<<<< HEAD
         $this->cmsIndex->getCmsPageBlock()->waitUntilTextIsVisible('Home Page');
-        if ($this->cmsIndex->getLinksBlock()->isLinkVisible("Log Out")) {
-            $this->cmsIndex->getLinksBlock()->openLink("Log Out");
-=======
         if ($this->cmsIndex->getLinksBlock()->isLinkVisible('Sign Out')) {
             $this->cmsIndex->getLinksBlock()->openLink('Sign Out');
->>>>>>> 0d9ecaa0
             $this->cmsIndex->getCmsPageBlock()->waitUntilTextIsVisible('Home Page');
             $this->cmsIndex->getCmsPageBlock()->waitPageInit();
         }
