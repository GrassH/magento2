--- conflicted
+++ resolved
@@ -4,31 +4,11 @@
  * Copyright © 2015 Magento. All rights reserved.
  * See COPYING.txt for license details.
  */
-<<<<<<< HEAD
  -->
 <config xmlns:xsi="http://www.w3.org/2001/XMLSchema-instance" xsi:noNamespaceSchemaLocation="../../../../../../vendor/magento/mtf/etc/global/constraints.xsd">
     <constraint name="assertGlobalSearchProductName" module="Magento_Backend" severity="low"/>
     <constraint name="assertGlobalSearchOrderId" module="Magento_Backend" severity="low"/>
     <constraint name="assertGlobalSearchNoRecordsFound" module="Magento_Backend" severity="low"/>
     <constraint name="assertGlobalSearchCustomerName" module="Magento_Backend" severity="low"/>
-</config>
-=======
--->
-<constraint>
-    <assertGlobalSearchProductName module="Magento_Backend">
-        <severity>low</severity>
-    </assertGlobalSearchProductName>
-    <assertGlobalSearchOrderId module="Magento_Backend">
-        <severity>low</severity>
-    </assertGlobalSearchOrderId>
-    <assertGlobalSearchNoRecordsFound module="Magento_Backend">
-        <severity>low</severity>
-    </assertGlobalSearchNoRecordsFound>
-    <assertGlobalSearchCustomerName module="Magento_Backend">
-        <severity>low</severity>
-    </assertGlobalSearchCustomerName>
-    <assertBestsellersOnDashboard module="Magento_Backend">
-        <severity>low</severity>
-    </assertBestsellersOnDashboard>
-</constraint>
->>>>>>> 8ce0b8db
+    <constraint name="assertBestsellersOnDashboard" module="Magento_Backend" severity="low"/>
+</config>