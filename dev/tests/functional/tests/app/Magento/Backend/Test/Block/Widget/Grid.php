--- conflicted
+++ resolved
@@ -144,11 +144,7 @@
      *
      * @var string
      */
-<<<<<<< HEAD
-    protected $active = '.active';
-=======
     protected $active = '[class=*_active]';
->>>>>>> 13c2c226
 
     /**
      * Secondary part of row locator template for getRow() method
