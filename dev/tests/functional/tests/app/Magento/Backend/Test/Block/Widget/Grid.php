--- conflicted
+++ resolved
@@ -186,11 +186,7 @@
      *
      * @var string
      */
-<<<<<<< HEAD
-    protected $rowPattern = '//tr[%s]';
-=======
     protected $rowPattern = '//tbody/tr[%s]';
->>>>>>> df1c4255
 
     /**
      * Get backend abstract block
