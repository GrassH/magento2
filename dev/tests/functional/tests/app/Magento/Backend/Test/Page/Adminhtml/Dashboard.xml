--- conflicted
+++ resolved
@@ -14,11 +14,7 @@
         <block name="storeStatsBlock" class="Magento\Backend\Test\Block\Dashboard\StoreStats" locator=".dashboard-store-stats" strategy="css selector" />
         <block name="errorBlock" class="Magento\Backend\Test\Block\Page\Error" locator="[id='page:main-container']" strategy="css selector" />
         <block name="accessDeniedBlock" class="Magento\Backend\Test\Block\Denied" locator="#anchor-content" strategy="css selector" />
-<<<<<<< HEAD
         <block name="systemMessageDialog" class="Magento\AdminNotification\Test\Block\System\Messages" locator='.ui-popup-message .modal-inner-wrap' strategy="css selector" />
-=======
-        <block name="systemMessageDialog" class="Magento\AdminNotification\Test\Block\System\Messages" locator='[role="dialog"].ui-popup-message' strategy="css selector" />
         <block name="applicationVersion" class="Magento\Backend\Test\Block\Version" locator="body" strategy="css selector" />
->>>>>>> 4b9c1327
     </page>
 </config>