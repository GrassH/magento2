<?xml version="1.0" encoding="utf-8"?>
<!--
/**
 * Copyright © 2015 Magento. All rights reserved.
 * See COPYING.txt for license details.
 */
 -->
<config xmlns:xsi="http://www.w3.org/2001/XMLSchema-instance" xsi:noNamespaceSchemaLocation="../../../../../../vendor/magento/mtf/etc/variations.xsd">
    <testCase name="Magento\Checkout\Test\TestCase\OnePageCheckoutTest" summary="One page check out with Braintree payment method.">
<<<<<<< HEAD
        <variation name="OnePageCheckoutBraintree3dSecureNotTriggeredThresholdTestVariation1" summary="Registered Checkout with Braintree Credit Card from Storefront with 3D Secure verification not triggered due to Threshold Amount" ticketId="MAGETWO-46763">
            <data name="description" xsi:type="string">Registered Checkout with Braintree Credit Card from Storefront with 3D Secure verification not triggered due to Threshold Amount</data>
            <data name="products" xsi:type="string">catalogProductSimple::product_10_dollar, configurableProduct::with_one_option, bundleProduct::bundle_fixed_100_dollar_product</data>
            <data name="customer/dataset" xsi:type="string">default</data>
            <data name="taxRule" xsi:type="string">us_ca_ny_rule</data>
            <data name="shippingAddress/dataset" xsi:type="string">US_address_1_without_email</data>
            <data name="checkoutMethod" xsi:type="string">login</data>
            <data name="shipping/shipping_service" xsi:type="string">Flat Rate</data>
            <data name="shipping/shipping_method" xsi:type="string">Fixed</data>
            <data name="prices" xsi:type="array">
                <item name="grandTotal" xsi:type="string">145.98</item>
            </data>
            <data name="payment/method" xsi:type="string">braintreetwo</data>
            <data name="creditCardClass" xsi:type="string">credit_card_braintree</data>
            <data name="creditCard/dataset" xsi:type="string">visa_braintree_3dsecure</data>
            <data name="configData" xsi:type="string">braintreetwo, braintreetwo_3d_secure_not_triggered_due_threshold</data>
            <data name="status" xsi:type="string">Processing</data>
            <data name="tag" xsi:type="string">test_type:3rd_party_test</data>
            <constraint name="Magento\Checkout\Test\Constraint\AssertOrderSuccessPlacedMessage" />
            <constraint name="Magento\Sales\Test\Constraint\AssertOrderGrandTotal" />
            <constraint name="Magento\Sales\Test\Constraint\AssertOrderStatusIsCorrect" />
        </variation>
        <variation name="OnePageCheckoutBraintree3dSecureNotTriggeredSpecificCountryTestVariation2" summary="Guest Checkout with Braintree Credit Card from Storefront with 3D Secure verification not triggered due to selected Specific Country" ticketId="MAGETWO-46488">
            <data name="description" xsi:type="string">Guest Checkout with Braintree Credit Card from Storefront with 3D Secure verification not triggered due to selected Specific Country</data>
            <data name="products" xsi:type="string">catalogProductSimple::product_10_dollar, configurableProduct::with_one_option, bundleProduct::bundle_fixed_100_dollar_product</data>
            <data name="customer/dataset" xsi:type="string">default</data>
            <data name="taxRule" xsi:type="string">us_ca_ny_rule</data>
            <data name="shippingAddress/dataset" xsi:type="string">US_address_1</data>
            <data name="checkoutMethod" xsi:type="string">guest</data>
            <data name="shipping/shipping_service" xsi:type="string">Flat Rate</data>
            <data name="shipping/shipping_method" xsi:type="string">Fixed</data>
            <data name="prices" xsi:type="array">
                <item name="grandTotal" xsi:type="string">145.98</item>
            </data>
            <data name="payment/method" xsi:type="string">braintreetwo</data>
            <data name="creditCardClass" xsi:type="string">credit_card_braintree</data>
            <data name="creditCard/dataset" xsi:type="string">visa_braintree_3dsecure</data>
            <data name="configData" xsi:type="string">braintreetwo, braintreetwo_3d_secure_uk</data>
            <data name="status" xsi:type="string">Processing</data>
            <data name="tag" xsi:type="string">test_type:3rd_party_test</data>
            <constraint name="Magento\Checkout\Test\Constraint\AssertOrderSuccessPlacedMessage" />
            <constraint name="Magento\Sales\Test\Constraint\AssertOrderGrandTotal" />
            <constraint name="Magento\Sales\Test\Constraint\AssertOrderStatusIsCorrect" />
        </variation>
        <variation name="OnePageCheckoutBraintreeTestVariation3" summary="Checkout with Braintree Credit Card from Storefront (Payment Action = Authorize)" ticketId="MAGETWO-38313">
            <data name="description" xsi:type="string">Create order using Fixed shipping method and Braintree payment method</data>
=======
        <variation name="OnePageCheckoutBraintreeTestVariation1" summary="Checkout with Braintree Credit Card from Storefront (Payment Action = Authorize)" ticketId="MAGETWO-38313">
            <data name="tag" xsi:type="string">test_type:extended_acceptance_test, test_type:3rd_party_test</data>
>>>>>>> 5d531a65
            <data name="products" xsi:type="string">catalogProductSimple::product_10_dollar, configurableProduct::with_one_option, bundleProduct::bundle_fixed_100_dollar_product</data>
            <data name="customer/dataset" xsi:type="string">default</data>
            <data name="taxRule" xsi:type="string">us_ca_ny_rule</data>
            <data name="shippingAddress/dataset" xsi:type="string">US_address_1</data>
            <data name="checkoutMethod" xsi:type="string">guest</data>
            <data name="shipping/shipping_service" xsi:type="string">Flat Rate</data>
            <data name="shipping/shipping_method" xsi:type="string">Fixed</data>
            <data name="prices" xsi:type="array">
                <item name="grandTotal" xsi:type="string">145.98</item>
            </data>
            <data name="payment/method" xsi:type="string">braintreetwo</data>
            <data name="creditCardClass" xsi:type="string">credit_card_braintree</data>
            <data name="creditCard/dataset" xsi:type="string">visa_braintree</data>
            <data name="configData" xsi:type="string">braintreetwo</data>
            <data name="status" xsi:type="string">Processing</data>
            <constraint name="Magento\Checkout\Test\Constraint\AssertOrderSuccessPlacedMessage" />
            <constraint name="Magento\Sales\Test\Constraint\AssertOrderGrandTotal" />
            <constraint name="Magento\Sales\Test\Constraint\AssertOrderStatusIsCorrect" />
            <constraint name="Magento\Sales\Test\Constraint\AssertAuthorizationInCommentsHistory" />
        </variation>
<<<<<<< HEAD
        <variation name="OnePageCheckoutBraintreeTestVariation4" summary="Checkout with Braintree for payment action Authorize and Capture" ticketId="MAGETWO-38420">
            <data name="description" xsi:type="string">Create order using Fixed shipping method and Braintree payment method with Payment action = Authorize and Capture</data>
=======
        <variation name="OnePageCheckoutBraintreeTestVariation2" summary="Checkout with Braintree for payment action Authorize and Capture" ticketId="MAGETWO-38420">
            <data name="tag" xsi:type="string">test_type:3rd_party_test</data>
>>>>>>> 5d531a65
            <data name="products" xsi:type="string">catalogProductSimple::product_10_dollar, configurableProduct::with_one_option, bundleProduct::bundle_fixed_100_dollar_product</data>
            <data name="customer/dataset" xsi:type="string">default</data>
            <data name="taxRule" xsi:type="string">us_ca_ny_rule</data>
            <data name="shippingAddress/dataset" xsi:type="string">US_address_1</data>
            <data name="checkoutMethod" xsi:type="string">guest</data>
            <data name="shipping/shipping_service" xsi:type="string">Flat Rate</data>
            <data name="shipping/shipping_method" xsi:type="string">Fixed</data>
            <data name="prices" xsi:type="array">
                <item name="grandTotal" xsi:type="string">145.98</item>
            </data>
            <data name="capturedPrices" xsi:type="array">
                <item name="0" xsi:type="string">145.98</item>
            </data>
            <data name="payment/method" xsi:type="string">braintreetwo</data>
            <data name="creditCardClass" xsi:type="string">credit_card_braintree</data>
            <data name="creditCard/dataset" xsi:type="string">visa_braintree</data>
            <data name="configData" xsi:type="string">braintreetwo_sale</data>
            <data name="status" xsi:type="string">Processing</data>
            <constraint name="Magento\Checkout\Test\Constraint\AssertOrderSuccessPlacedMessage" />
            <constraint name="Magento\Sales\Test\Constraint\AssertOrderGrandTotal" />
            <constraint name="Magento\Sales\Test\Constraint\AssertOrderStatusIsCorrect" />
            <constraint name="Magento\Sales\Test\Constraint\AssertCaptureInCommentsHistory" />
        </variation>
    </testCase>
</config><|MERGE_RESOLUTION|>--- conflicted
+++ resolved
@@ -7,9 +7,7 @@
  -->
 <config xmlns:xsi="http://www.w3.org/2001/XMLSchema-instance" xsi:noNamespaceSchemaLocation="../../../../../../vendor/magento/mtf/etc/variations.xsd">
     <testCase name="Magento\Checkout\Test\TestCase\OnePageCheckoutTest" summary="One page check out with Braintree payment method.">
-<<<<<<< HEAD
         <variation name="OnePageCheckoutBraintree3dSecureNotTriggeredThresholdTestVariation1" summary="Registered Checkout with Braintree Credit Card from Storefront with 3D Secure verification not triggered due to Threshold Amount" ticketId="MAGETWO-46763">
-            <data name="description" xsi:type="string">Registered Checkout with Braintree Credit Card from Storefront with 3D Secure verification not triggered due to Threshold Amount</data>
             <data name="products" xsi:type="string">catalogProductSimple::product_10_dollar, configurableProduct::with_one_option, bundleProduct::bundle_fixed_100_dollar_product</data>
             <data name="customer/dataset" xsi:type="string">default</data>
             <data name="taxRule" xsi:type="string">us_ca_ny_rule</data>
@@ -31,7 +29,6 @@
             <constraint name="Magento\Sales\Test\Constraint\AssertOrderStatusIsCorrect" />
         </variation>
         <variation name="OnePageCheckoutBraintree3dSecureNotTriggeredSpecificCountryTestVariation2" summary="Guest Checkout with Braintree Credit Card from Storefront with 3D Secure verification not triggered due to selected Specific Country" ticketId="MAGETWO-46488">
-            <data name="description" xsi:type="string">Guest Checkout with Braintree Credit Card from Storefront with 3D Secure verification not triggered due to selected Specific Country</data>
             <data name="products" xsi:type="string">catalogProductSimple::product_10_dollar, configurableProduct::with_one_option, bundleProduct::bundle_fixed_100_dollar_product</data>
             <data name="customer/dataset" xsi:type="string">default</data>
             <data name="taxRule" xsi:type="string">us_ca_ny_rule</data>
@@ -53,11 +50,6 @@
             <constraint name="Magento\Sales\Test\Constraint\AssertOrderStatusIsCorrect" />
         </variation>
         <variation name="OnePageCheckoutBraintreeTestVariation3" summary="Checkout with Braintree Credit Card from Storefront (Payment Action = Authorize)" ticketId="MAGETWO-38313">
-            <data name="description" xsi:type="string">Create order using Fixed shipping method and Braintree payment method</data>
-=======
-        <variation name="OnePageCheckoutBraintreeTestVariation1" summary="Checkout with Braintree Credit Card from Storefront (Payment Action = Authorize)" ticketId="MAGETWO-38313">
-            <data name="tag" xsi:type="string">test_type:extended_acceptance_test, test_type:3rd_party_test</data>
->>>>>>> 5d531a65
             <data name="products" xsi:type="string">catalogProductSimple::product_10_dollar, configurableProduct::with_one_option, bundleProduct::bundle_fixed_100_dollar_product</data>
             <data name="customer/dataset" xsi:type="string">default</data>
             <data name="taxRule" xsi:type="string">us_ca_ny_rule</data>
@@ -73,18 +65,13 @@
             <data name="creditCard/dataset" xsi:type="string">visa_braintree</data>
             <data name="configData" xsi:type="string">braintreetwo</data>
             <data name="status" xsi:type="string">Processing</data>
+            <data name="tag" xsi:type="string">test_type:extended_acceptance_test, test_type:3rd_party_test</data>
             <constraint name="Magento\Checkout\Test\Constraint\AssertOrderSuccessPlacedMessage" />
             <constraint name="Magento\Sales\Test\Constraint\AssertOrderGrandTotal" />
             <constraint name="Magento\Sales\Test\Constraint\AssertOrderStatusIsCorrect" />
             <constraint name="Magento\Sales\Test\Constraint\AssertAuthorizationInCommentsHistory" />
         </variation>
-<<<<<<< HEAD
         <variation name="OnePageCheckoutBraintreeTestVariation4" summary="Checkout with Braintree for payment action Authorize and Capture" ticketId="MAGETWO-38420">
-            <data name="description" xsi:type="string">Create order using Fixed shipping method and Braintree payment method with Payment action = Authorize and Capture</data>
-=======
-        <variation name="OnePageCheckoutBraintreeTestVariation2" summary="Checkout with Braintree for payment action Authorize and Capture" ticketId="MAGETWO-38420">
-            <data name="tag" xsi:type="string">test_type:3rd_party_test</data>
->>>>>>> 5d531a65
             <data name="products" xsi:type="string">catalogProductSimple::product_10_dollar, configurableProduct::with_one_option, bundleProduct::bundle_fixed_100_dollar_product</data>
             <data name="customer/dataset" xsi:type="string">default</data>
             <data name="taxRule" xsi:type="string">us_ca_ny_rule</data>
@@ -103,6 +90,7 @@
             <data name="creditCard/dataset" xsi:type="string">visa_braintree</data>
             <data name="configData" xsi:type="string">braintreetwo_sale</data>
             <data name="status" xsi:type="string">Processing</data>
+            <data name="tag" xsi:type="string">test_type:3rd_party_test</data>
             <constraint name="Magento\Checkout\Test\Constraint\AssertOrderSuccessPlacedMessage" />
             <constraint name="Magento\Sales\Test\Constraint\AssertOrderGrandTotal" />
             <constraint name="Magento\Sales\Test\Constraint\AssertOrderStatusIsCorrect" />
