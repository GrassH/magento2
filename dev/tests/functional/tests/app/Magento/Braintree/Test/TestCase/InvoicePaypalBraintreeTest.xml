<?xml version="1.0" encoding="utf-8"?>
<!--
/**
 * Copyright © 2016 Magento. All rights reserved.
 * See COPYING.txt for license details.
 */
 -->
<config xmlns:xsi="http://www.w3.org/2001/XMLSchema-instance" xsi:noNamespaceSchemaLocation="../../../../../../vendor/magento/mtf/etc/variations.xsd">
    <testCase name="Magento\Braintree\Test\TestCase\InvoicePayPalBraintreeTest" summary="Capture for order placed within PayPal Braintree">
        <variation name="InvoicePayPalBraintreeTestVariation1" summary="Full capture of order placed within Braintree PayPal" ticketId="MAGETWO-48614">
            <data name="description" xsi:type="string">Full capture of order placed within Braintree PayPal</data>
            <data name="products" xsi:type="string">catalogProductSimple::product_10_dollar, bundleProduct::bundle_fixed_100_dollar_product</data>
            <data name="taxRule" xsi:type="string">us_illinois_tax_rule</data>
            <data name="shipping/shipping_service" xsi:type="string">Flat Rate</data>
            <data name="shipping/shipping_method" xsi:type="string">Fixed</data>
            <data name="prices" xsi:type="array">
                <item name="grandTotal" xsi:type="string">139.9</item>
            </data>
            <data name="capturedPrices" xsi:type="array">
                <item name="0" xsi:type="string">139.9</item>
            </data>
            <data name="payment/method" xsi:type="string">braintree_paypal</data>
<<<<<<< HEAD
            <data name="configData" xsi:type="string">braintree, braintree_paypal, braintree_paypal_skip_order_review</data>
            <data name="orderButtonsAvailable" xsi:type="string">Back, Send Email, Credit Memo, Hold, Ship</data>
=======
            <data name="configData" xsi:type="string">braintree, braintree_paypal</data>
            <data name="orderButtonsAvailable" xsi:type="string">Back, Send Email, Credit Memo, Hold, Ship, Reorder</data>
>>>>>>> 026cae73
            <data name="data/items_data/0/qty" xsi:type="string">-</data>
            <data name="data/form_data/do_shipment" xsi:type="string">No</data>
            <data name="data/form_data/comment_text" xsi:type="string">comments</data>
            <data name="tag" xsi:type="string">test_type:3rd_party_test</data>
            <constraint name="Magento\Sales\Test\Constraint\AssertInvoiceSuccessCreateMessage" />
            <constraint name="Magento\Sales\Test\Constraint\AssertOrderButtonsAvailable" />
            <constraint name="Magento\Sales\Test\Constraint\AssertInvoiceItems" />
        </variation>
        <variation name="InvoicePayPalBraintreeTestVariation2" summary="Partial capture for order placed within Braintree PayPal" ticketId="MAGETWO-48615">
            <data name="description" xsi:type="string">Partial capture for order placed within Braintree PayPal</data>
            <data name="products" xsi:type="string">catalogProductSimple::product_100_dollar</data>
            <data name="taxRule" xsi:type="string">us_illinois_tax_rule</data>
            <data name="shipping/shipping_service" xsi:type="string">Flat Rate</data>
            <data name="shipping/shipping_method" xsi:type="string">Fixed</data>
            <data name="isInvoicePartial" xsi:type="string">Yes</data>
            <data name="prices" xsi:type="array">
                <item name="grandTotal" xsi:type="string">226.50</item>
            </data>
            <data name="capturedPrices" xsi:type="array">
                <item name="0" xsi:type="string">118.25</item>
                <item name="1" xsi:type="string">108.25</item>
            </data>
            <data name="payment/method" xsi:type="string">braintree_paypal</data>
<<<<<<< HEAD
            <data name="configData" xsi:type="string">braintree, braintree_paypal, braintree_paypal_skip_order_review</data>
            <data name="orderButtonsAvailable" xsi:type="string">Back, Send Email, Credit Memo, Hold, Ship</data>
=======
            <data name="configData" xsi:type="string">braintree, braintree_paypal</data>
            <data name="orderButtonsAvailable" xsi:type="string">Back, Send Email, Credit Memo, Hold, Ship, Reorder</data>
>>>>>>> 026cae73
            <data name="data/items_data/0/qty" xsi:type="string">1</data>
            <data name="data/form_data/do_shipment" xsi:type="string">No</data>
            <data name="data/form_data/comment_text" xsi:type="string">comments</data>
            <data name="tag" xsi:type="string">test_type:3rd_party_test</data>
            <constraint name="Magento\Sales\Test\Constraint\AssertInvoiceSuccessCreateMessage" />
            <constraint name="Magento\Sales\Test\Constraint\AssertOrderButtonsAvailable" />
            <constraint name="Magento\Sales\Test\Constraint\AssertInvoiceItems" />
        </variation>
    </testCase>
</config><|MERGE_RESOLUTION|>--- conflicted
+++ resolved
@@ -20,13 +20,8 @@
                 <item name="0" xsi:type="string">139.9</item>
             </data>
             <data name="payment/method" xsi:type="string">braintree_paypal</data>
-<<<<<<< HEAD
             <data name="configData" xsi:type="string">braintree, braintree_paypal, braintree_paypal_skip_order_review</data>
-            <data name="orderButtonsAvailable" xsi:type="string">Back, Send Email, Credit Memo, Hold, Ship</data>
-=======
-            <data name="configData" xsi:type="string">braintree, braintree_paypal</data>
             <data name="orderButtonsAvailable" xsi:type="string">Back, Send Email, Credit Memo, Hold, Ship, Reorder</data>
->>>>>>> 026cae73
             <data name="data/items_data/0/qty" xsi:type="string">-</data>
             <data name="data/form_data/do_shipment" xsi:type="string">No</data>
             <data name="data/form_data/comment_text" xsi:type="string">comments</data>
@@ -50,13 +45,8 @@
                 <item name="1" xsi:type="string">108.25</item>
             </data>
             <data name="payment/method" xsi:type="string">braintree_paypal</data>
-<<<<<<< HEAD
             <data name="configData" xsi:type="string">braintree, braintree_paypal, braintree_paypal_skip_order_review</data>
-            <data name="orderButtonsAvailable" xsi:type="string">Back, Send Email, Credit Memo, Hold, Ship</data>
-=======
-            <data name="configData" xsi:type="string">braintree, braintree_paypal</data>
             <data name="orderButtonsAvailable" xsi:type="string">Back, Send Email, Credit Memo, Hold, Ship, Reorder</data>
->>>>>>> 026cae73
             <data name="data/items_data/0/qty" xsi:type="string">1</data>
             <data name="data/form_data/do_shipment" xsi:type="string">No</data>
             <data name="data/form_data/comment_text" xsi:type="string">comments</data>
