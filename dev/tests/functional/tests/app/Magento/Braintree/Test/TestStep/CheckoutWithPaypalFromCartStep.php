--- conflicted
+++ resolved
@@ -37,10 +37,7 @@
     public function run()
     {
         $this->checkoutCart->open();
-<<<<<<< HEAD
-=======
         $this->checkoutCart->getTotalsBlock()->waitForShippingPriceBlock();
->>>>>>> 54f4cb7c
         $this->checkoutCart->getTotalsBlock()->waitForUpdatedTotals();
         $currentWindow = $this->checkoutCart->getCartBlock()
             ->braintreePaypalCheckout();
