--- conflicted
+++ resolved
@@ -78,9 +78,7 @@
                 <item name="value" xsi:type="number">1</item>
             </field>
         </dataset>
-<<<<<<< HEAD
-
-=======
+
         <dataset name="braintree_advanced_protection">
             <field name="payment/braintree_section/braintree/braintree_advanced/fraudprotection" xsi:type="array">
                 <item name="scope" xsi:type="string">payment</item>
@@ -89,6 +87,7 @@
                 <item name="value" xsi:type="number">1</item>
             </field>
         </dataset>
+
         <dataset name="braintree_advanced_protection_rollback">
             <field name="payment/braintree_section/braintree/braintree_advanced/fraudprotection" xsi:type="array">
                 <item name="scope" xsi:type="string">payment</item>
@@ -97,7 +96,7 @@
                 <item name="value" xsi:type="number">0</item>
             </field>
         </dataset>
->>>>>>> 45462f07
+
         <dataset name="braintree_3d_secure_rollback">
             <field name="payment/braintree_section/braintree/braintree_3dsecure/verify_3dsecure" xsi:type="array">
                 <item name="scope" xsi:type="string">payment</item>
