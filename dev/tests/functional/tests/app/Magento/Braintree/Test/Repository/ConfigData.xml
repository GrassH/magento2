--- conflicted
+++ resolved
@@ -61,8 +61,6 @@
             </field>
         </dataset>
 
-<<<<<<< HEAD
-=======
         <dataset name="braintree_incorrect_merchant_account_id">
             <field name="payment/braintree_section/braintree/braintree_advanced/merchant_account_id" xsi:type="array">
                 <item name="scope" xsi:type="string">payment</item>
@@ -72,7 +70,6 @@
             </field>
         </dataset>
 
->>>>>>> 0a2472f9
         <dataset name="braintree_sale">
             <field name="payment/braintree/payment_action" xsi:type="array">
                 <item name="scope" xsi:type="string">payment</item>
