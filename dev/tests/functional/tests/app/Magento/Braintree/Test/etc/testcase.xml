<?xml version="1.0"?>
<!--
/**
 * Copyright © 2015 Magento. All rights reserved.
 * See COPYING.txt for license details.
 */
-->
<config xmlns:xsi="http://www.w3.org/2001/XMLSchema-instance" xsi:noNamespaceSchemaLocation="../../../../../../vendor/magento/mtf/Magento/Mtf/TestCase/etc/testcase.xsd">
    <scenario name="OnePageCheckoutWith3dSecureTest" firstStep="setupConfiguration">
        <step name="setupConfiguration" module="Magento_Config" next="createProducts"/>
        <step name="createProducts" module="Magento_Catalog" next="createTaxRule"/>
        <step name="createTaxRule" module="Magento_Tax" next="addProductsToTheCart"/>
        <step name="addProductsToTheCart" module="Magento_Checkout" next="estimateShippingAndTax"/>
        <step name="estimateShippingAndTax" module="Magento_Checkout" next="clickProceedToCheckout"/>
        <step name="clickProceedToCheckout" module="Magento_Checkout" next="createCustomer"/>
        <step name="createCustomer" module="Magento_Customer" next="selectCheckoutMethod"/>
        <step name="selectCheckoutMethod" module="Magento_Checkout" next="fillShippingAddress"/>
        <step name="fillShippingAddress" module="Magento_Checkout" next="fillShippingMethod"/>
        <step name="fillShippingMethod" module="Magento_Checkout" next="selectPaymentMethod"/>
        <step name="selectPaymentMethod" module="Magento_Checkout" next="fillBillingInformation"/>
        <step name="fillBillingInformation" module="Magento_Checkout" next="placeOrderWith3dSecure"/>
        <step name="placeOrderWith3dSecure" module="Magento_Braintree"/>
    </scenario>
    <scenario name="OnePageCheckoutWithBraintreePaypalTest" firstStep="setupConfiguration">
        <step name="setupConfiguration" module="Magento_Config" next="createProducts"/>
        <step name="createProducts" module="Magento_Catalog" next="addProductsToTheCart"/>
        <step name="addProductsToTheCart" module="Magento_Checkout" next="estimateShippingAndTax"/>
        <step name="estimateShippingAndTax" module="Magento_Checkout" next="clickProceedToCheckout"/>
        <step name="clickProceedToCheckout" module="Magento_Checkout" next="createCustomer"/>
        <step name="createCustomer" module="Magento_Customer" next="selectCheckoutMethod"/>
        <step name="selectCheckoutMethod" module="Magento_Checkout" next="fillShippingAddress"/>
        <step name="fillShippingAddress" module="Magento_Checkout" next="fillShippingMethod"/>
        <step name="fillShippingMethod" module="Magento_Checkout" next="selectPaymentMethod"/>
        <step name="selectPaymentMethod" module="Magento_Checkout" next="placeOrderWithPaypal"/>
        <step name="placeOrderWithPaypal" module="Magento_Braintree"/>
    </scenario>
    <scenario name="CheckoutWithBraintreePaypalCartTest" firstStep="setupConfiguration">
        <step name="setupConfiguration" module="Magento_Config" next="createProducts"/>
        <step name="createProducts" module="Magento_Catalog" next="addProductsToTheCart"/>
        <step name="addProductsToTheCart" module="Magento_Checkout" next="checkoutWithPaypalFromCart"/>
        <step name="checkoutWithPaypalFromCart" module="Magento_Braintree" next="expressCheckoutOrderPlace"/>
        <step name="expressCheckoutOrderPlace" module="Magento_Paypal"/>
    </scenario>
    <scenario name="CheckoutWithBraintreePaypalMinicartTest" firstStep="setupConfiguration">
        <step name="setupConfiguration" module="Magento_Config" next="createProducts"/>
        <step name="createProducts" module="Magento_Catalog" next="addProductsToTheCart"/>
        <step name="addProductsToTheCart" module="Magento_Checkout" next="checkoutWithPaypalFromMinicart"/>
        <step name="checkoutWithPaypalFromMinicart" module="Magento_Braintree" next="expressCheckoutOrderPlace"/>
        <step name="expressCheckoutOrderPlace" module="Magento_Paypal"/>
    </scenario>
    <scenario name="BraintreeSettlementReportTest" firstStep="setupConfiguration">
        <step name="setupConfiguration" module="Magento_Config" next="createProducts"/>
        <step name="createProducts" module="Magento_Catalog" next="addProductsToTheCart"/>
        <step name="addProductsToTheCart" module="Magento_Checkout" next="estimateShippingAndTax"/>
        <step name="estimateShippingAndTax" module="Magento_Checkout" next="clickProceedToCheckout"/>
        <step name="clickProceedToCheckout" module="Magento_Checkout" next="createCustomer"/>
        <step name="createCustomer" module="Magento_Customer" next="selectCheckoutMethod"/>
        <step name="selectCheckoutMethod" module="Magento_Checkout" next="fillShippingAddress"/>
        <step name="fillShippingAddress" module="Magento_Checkout" next="fillShippingMethod"/>
        <step name="fillShippingMethod" module="Magento_Checkout" next="selectPaymentMethod"/>
        <step name="selectPaymentMethod" module="Magento_Checkout" next="fillBillingInformation"/>
        <step name="fillBillingInformation" module="Magento_Checkout" next="placeOrder"/>
        <step name="placeOrder" module="Magento_Checkout"/>
    </scenario>
<<<<<<< HEAD
    <scenario name="CreateOnlineCreditMemoBraintreeTest" firstStep="setupConfiguration">
        <step name="setupConfiguration" module="Magento_Config" next="createProducts" />
        <step name="createProducts" module="Magento_Catalog" next="createTaxRule" />
        <step name="createTaxRule" module="Magento_Tax" next="addProductsToTheCart" />
        <step name="addProductsToTheCart" module="Magento_Checkout" next="estimateShippingAndTax" />
        <step name="estimateShippingAndTax" module="Magento_Checkout" next="clickProceedToCheckout" />
        <step name="clickProceedToCheckout" module="Magento_Checkout" next="createCustomer" />
        <step name="createCustomer" module="Magento_Customer" next="selectCheckoutMethod" />
        <step name="selectCheckoutMethod" module="Magento_Checkout" next="fillShippingAddress" />
        <step name="fillShippingAddress" module="Magento_Checkout" next="fillShippingMethod" />
        <step name="fillShippingMethod" module="Magento_Checkout" next="selectPaymentMethod" />
        <step name="selectPaymentMethod" module="Magento_Checkout" next="fillBillingInformation" />
        <step name="fillBillingInformation" module="Magento_Checkout" next="placeOrder" />
        <step name="placeOrder" module="Magento_Checkout" next="createBraintreeCreditMemo" />
        <step name="createBraintreeCreditMemo" module="Magento_Braintree" />
=======
    <scenario name="InvoicePayPalBraintreeTest" firstStep="setupConfiguration">
        <step name="setupConfiguration" module="Magento_Config" next="createTaxRule" />
        <step name="createTaxRule" module="Magento_Tax" next="createProducts" />
        <step name="createProducts" module="Magento_Catalog" next="addProductsToTheCart" />
        <step name="addProductsToTheCart" module="Magento_Checkout" next="checkoutWithPaypalFromCart" />
        <step name="checkoutWithPaypalFromCart" module="Magento_Braintree" next="expressCheckoutOrderPlace" />
        <step name="expressCheckoutOrderPlace" module="Magento_Paypal" next="createInvoice" />
        <step name="createInvoice" module="Magento_Sales" />
>>>>>>> 5481fac8
    </scenario>
</config><|MERGE_RESOLUTION|>--- conflicted
+++ resolved
@@ -62,7 +62,15 @@
         <step name="fillBillingInformation" module="Magento_Checkout" next="placeOrder"/>
         <step name="placeOrder" module="Magento_Checkout"/>
     </scenario>
-<<<<<<< HEAD
+    <scenario name="InvoicePayPalBraintreeTest" firstStep="setupConfiguration">
+        <step name="setupConfiguration" module="Magento_Config" next="createTaxRule" />
+        <step name="createTaxRule" module="Magento_Tax" next="createProducts" />
+        <step name="createProducts" module="Magento_Catalog" next="addProductsToTheCart" />
+        <step name="addProductsToTheCart" module="Magento_Checkout" next="checkoutWithPaypalFromCart" />
+        <step name="checkoutWithPaypalFromCart" module="Magento_Braintree" next="expressCheckoutOrderPlace" />
+        <step name="expressCheckoutOrderPlace" module="Magento_Paypal" next="createInvoice" />
+        <step name="createInvoice" module="Magento_Sales" />
+    </scenario>
     <scenario name="CreateOnlineCreditMemoBraintreeTest" firstStep="setupConfiguration">
         <step name="setupConfiguration" module="Magento_Config" next="createProducts" />
         <step name="createProducts" module="Magento_Catalog" next="createTaxRule" />
@@ -78,15 +86,5 @@
         <step name="fillBillingInformation" module="Magento_Checkout" next="placeOrder" />
         <step name="placeOrder" module="Magento_Checkout" next="createBraintreeCreditMemo" />
         <step name="createBraintreeCreditMemo" module="Magento_Braintree" />
-=======
-    <scenario name="InvoicePayPalBraintreeTest" firstStep="setupConfiguration">
-        <step name="setupConfiguration" module="Magento_Config" next="createTaxRule" />
-        <step name="createTaxRule" module="Magento_Tax" next="createProducts" />
-        <step name="createProducts" module="Magento_Catalog" next="addProductsToTheCart" />
-        <step name="addProductsToTheCart" module="Magento_Checkout" next="checkoutWithPaypalFromCart" />
-        <step name="checkoutWithPaypalFromCart" module="Magento_Braintree" next="expressCheckoutOrderPlace" />
-        <step name="expressCheckoutOrderPlace" module="Magento_Paypal" next="createInvoice" />
-        <step name="createInvoice" module="Magento_Sales" />
->>>>>>> 5481fac8
     </scenario>
 </config>