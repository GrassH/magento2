--- conflicted
+++ resolved
@@ -21,11 +21,7 @@
         <step name="fillBillingInformation" module="Magento_Checkout" next="placeOrderWith3dSecure"/>
         <step name="placeOrderWith3dSecure" module="Magento_Braintree"/>
     </scenario>
-<<<<<<< HEAD
     <scenario name="OnePageCheckoutWithBraintreePaypalTest" firstStep="setupConfiguration">
-=======
-    <scenario name="BraintreeSettlementReportTest" firstStep="setupConfiguration">
->>>>>>> 11ee8be2
         <step name="setupConfiguration" module="Magento_Config" next="createProducts"/>
         <step name="createProducts" module="Magento_Catalog" next="addProductsToTheCart"/>
         <step name="addProductsToTheCart" module="Magento_Checkout" next="estimateShippingAndTax"/>
@@ -35,7 +31,6 @@
         <step name="selectCheckoutMethod" module="Magento_Checkout" next="fillShippingAddress"/>
         <step name="fillShippingAddress" module="Magento_Checkout" next="fillShippingMethod"/>
         <step name="fillShippingMethod" module="Magento_Checkout" next="selectPaymentMethod"/>
-<<<<<<< HEAD
         <step name="selectPaymentMethod" module="Magento_Checkout" next="placeOrderWithPaypal"/>
         <step name="placeOrderWithPaypal" module="Magento_Braintree"/>
     </scenario>
@@ -52,10 +47,19 @@
         <step name="addProductsToTheCart" module="Magento_Checkout" next="checkoutWithPaypalFromMinicart"/>
         <step name="checkoutWithPaypalFromMinicart" module="Magento_Braintree" next="expressCheckoutOrderPlace"/>
         <step name="expressCheckoutOrderPlace" module="Magento_Paypal"/>
-=======
+    </scenario>
+    <scenario name="BraintreeSettlementReportTest" firstStep="setupConfiguration">
+        <step name="setupConfiguration" module="Magento_Config" next="createProducts"/>
+        <step name="createProducts" module="Magento_Catalog" next="addProductsToTheCart"/>
+        <step name="addProductsToTheCart" module="Magento_Checkout" next="estimateShippingAndTax"/>
+        <step name="estimateShippingAndTax" module="Magento_Checkout" next="clickProceedToCheckout"/>
+        <step name="clickProceedToCheckout" module="Magento_Checkout" next="createCustomer"/>
+        <step name="createCustomer" module="Magento_Customer" next="selectCheckoutMethod"/>
+        <step name="selectCheckoutMethod" module="Magento_Checkout" next="fillShippingAddress"/>
+        <step name="fillShippingAddress" module="Magento_Checkout" next="fillShippingMethod"/>
+        <step name="fillShippingMethod" module="Magento_Checkout" next="selectPaymentMethod"/>
         <step name="selectPaymentMethod" module="Magento_Checkout" next="fillBillingInformation"/>
         <step name="fillBillingInformation" module="Magento_Checkout" next="placeOrder"/>
         <step name="placeOrder" module="Magento_Checkout"/>
->>>>>>> 11ee8be2
     </scenario>
 </config>