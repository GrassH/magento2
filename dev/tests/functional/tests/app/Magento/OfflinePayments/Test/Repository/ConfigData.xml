<?xml version="1.0"?>
<!--
/**
 * Copyright © 2015 Magento. All rights reserved.
 * See COPYING.txt for license details.
 */
-->
<config xmlns:xsi="http://www.w3.org/2001/XMLSchema-instance" xsi:noNamespaceSchemaLocation="../../../../../../vendor/magento/mtf/Magento/Mtf/Repository/etc/repository.xsd">
    <repository class="Magento\Config\Test\Repository\ConfigData">
        <dataset name="cashondelivery">
            <field name="payment/cashondelivery/active" xsi:type="array">
                <item name="scope" xsi:type="string">payment</item>
                <item name="scope_id" xsi:type="number">1</item>
                <item name="label" xsi:type="string">Yes</item>
                <item name="value" xsi:type="number">1</item>
            </field>
        </dataset>

        <dataset name="cashondelivery_rollback">
            <field name="payment/cashondelivery/active" xsi:type="array">
                <item name="scope" xsi:type="string">payment</item>
                <item name="scope_id" xsi:type="number">1</item>
                <item name="label" xsi:type="string">No</item>
                <item name="value" xsi:type="number">0</item>
            </field>
        </dataset>

        <dataset name="cashondelivery_specificcountry_gb">
            <field name="payment/cashondelivery/active" xsi:type="array">
                <item name="scope" xsi:type="string">payment</item>
                <item name="scope_id" xsi:type="number">1</item>
                <item name="label" xsi:type="string">Yes</item>
                <item name="value" xsi:type="number">1</item>
            </field>
            <field name="payment/cashondelivery/allowspecific" xsi:type="array">
                <item name="scope" xsi:type="string">payment</item>
                <item name="scope_id" xsi:type="number">1</item>
                <item name="label" xsi:type="string">Specific Countries</item>
                <item name="value" xsi:type="number">1</item>
            </field>
            <field name="payment/cashondelivery/specificcountry" xsi:type="array">
                <item name="scope" xsi:type="string">payment</item>
                <item name="scope_id" xsi:type="number">1</item>
                <item name="value" xsi:type="array">
                    <item name="United Kingdom" xsi:type="string">GB</item>
                </item>
            </field>
        </dataset>

        <dataset name="cashondelivery_specificcountry_gb_rollback">
            <field name="payment/cashondelivery/active" xsi:type="array">
                <item name="scope" xsi:type="string">payment</item>
                <item name="scope_id" xsi:type="number">1</item>
                <item name="label" xsi:type="string">No</item>
                <item name="value" xsi:type="number">0</item>
            </field>
            <field name="payment/cashondelivery/allowspecific" xsi:type="array">
                <item name="scope" xsi:type="string">payment</item>
                <item name="scope_id" xsi:type="number">1</item>
                <item name="label" xsi:type="string">All Allowed Countries</item>
                <item name="value" xsi:type="number">0</item>
            </field>
        </dataset>

        <dataset name="checkmo">
            <field name="payment/checkmo/active" xsi:type="array">
                <item name="scope" xsi:type="string">payment</item>
                <item name="scope_id" xsi:type="number">1</item>
                <item name="label" xsi:type="string">Yes</item>
                <item name="value" xsi:type="number">1</item>
            </field>
        </dataset>

        <dataset name="checkmo_disabled">
            <field name="payment/checkmo/active" xsi:type="array">
                <item name="scope" xsi:type="string">payment</item>
                <item name="scope_id" xsi:type="number">1</item>
                <item name="label" xsi:type="string">No</item>
                <item name="value" xsi:type="number">0</item>
            </field>
        </dataset>

        <dataset name="checkmo_specificcountry_gb">
            <field name="payment/checkmo/active" xsi:type="array">
                <item name="scope" xsi:type="string">payment</item>
                <item name="scope_id" xsi:type="number">1</item>
                <item name="label" xsi:type="string">Yes</item>
                <item name="value" xsi:type="number">1</item>
            </field>
            <field name="payment/checkmo/allowspecific" xsi:type="array">
                <item name="scope" xsi:type="string">payment</item>
                <item name="scope_id" xsi:type="number">1</item>
                <item name="label" xsi:type="string">Specific Countries</item>
                <item name="value" xsi:type="number">1</item>
            </field>
            <field name="payment/checkmo/specificcountry" xsi:type="array">
                <item name="scope" xsi:type="string">payment</item>
                <item name="scope_id" xsi:type="number">1</item>
                <item name="value" xsi:type="array">
                    <item name="United Kingdom" xsi:type="string">GB</item>
                </item>
            </field>
        </dataset>

        <dataset name="checkmo_specificcountry_gb_rollback">
<<<<<<< HEAD
            <field path="payment/checkmo/allowspecific" scope="payment" scope_id="1" label="All Allowed Countries" xsi:type="string">0</field>
=======
            <field name="payment/checkmo/active" xsi:type="array">
                <item name="scope" xsi:type="string">payment</item>
                <item name="scope_id" xsi:type="number">1</item>
                <item name="label" xsi:type="string">No</item>
                <item name="value" xsi:type="number">0</item>
            </field>
            <field name="payment/checkmo/allowspecific" xsi:type="array">
                <item name="scope" xsi:type="string">payment</item>
                <item name="scope_id" xsi:type="number">1</item>
                <item name="label" xsi:type="string">All Allowed Countries</item>
                <item name="value" xsi:type="number">0</item>
            </field>
>>>>>>> d4f4da9b
        </dataset>

        <dataset name="banktransfer">
            <field name="payment/banktransfer/active" xsi:type="array">
                <item name="scope" xsi:type="string">payment</item>
                <item name="scope_id" xsi:type="number">1</item>
                <item name="label" xsi:type="string">Yes</item>
                <item name="value" xsi:type="number">1</item>
            </field>
        </dataset>

        <dataset name="banktransfer_rollback">
            <field name="payment/banktransfer/active" xsi:type="array">
                <item name="scope" xsi:type="string">payment</item>
                <item name="scope_id" xsi:type="number">1</item>
                <item name="label" xsi:type="string">No</item>
                <item name="value" xsi:type="number">0</item>
            </field>
        </dataset>

        <dataset name="banktransfer_specificcountry_gb">
            <field name="payment/banktransfer/active" xsi:type="array">
                <item name="scope" xsi:type="string">payment</item>
                <item name="scope_id" xsi:type="number">1</item>
                <item name="label" xsi:type="string">Yes</item>
                <item name="value" xsi:type="number">1</item>
            </field>
            <field name="payment/banktransfer/allowspecific" xsi:type="array">
                <item name="scope" xsi:type="string">payment</item>
                <item name="scope_id" xsi:type="number">1</item>
                <item name="label" xsi:type="string">Specific Countries</item>
                <item name="value" xsi:type="number">1</item>
            </field>
            <field name="payment/banktransfer/specificcountry" xsi:type="array">
                <item name="scope" xsi:type="string">payment</item>
                <item name="scope_id" xsi:type="number">1</item>
                <item name="value" xsi:type="array">
                    <item name="United Kingdom" xsi:type="string">GB</item>
                </item>
            </field>
        </dataset>

        <dataset name="banktransfer_specificcountry_gb_rollback">
            <field name="payment/banktransfer/active" xsi:type="array">
                <item name="scope" xsi:type="string">payment</item>
                <item name="scope_id" xsi:type="number">1</item>
                <item name="label" xsi:type="string">No</item>
                <item name="value" xsi:type="number">0</item>
            </field>
            <field name="payment/banktransfer/allowspecific" xsi:type="array">
                <item name="scope" xsi:type="string">payment</item>
                <item name="scope_id" xsi:type="number">1</item>
                <item name="label" xsi:type="string">All Allowed Countries</item>
                <item name="value" xsi:type="number">0</item>
            </field>
        </dataset>

        <dataset name="purchaseorder">
            <field name="payment/purchaseorder/active" xsi:type="array">
                <item name="scope" xsi:type="string">payment</item>
                <item name="scope_id" xsi:type="number">1</item>
                <item name="label" xsi:type="string">Yes</item>
                <item name="value" xsi:type="number">1</item>
            </field>
        </dataset>

        <dataset name="purchaseorder_rollback">
            <field name="payment/purchaseorder/active" xsi:type="array">
                <item name="scope" xsi:type="string">payment</item>
                <item name="scope_id" xsi:type="number">1</item>
                <item name="label" xsi:type="string">No</item>
                <item name="value" xsi:type="number">0</item>
            </field>
        </dataset>

        <dataset name="purchaseorder_specificcountry_gb">
            <field name="payment/purchaseorder/active" xsi:type="array">
                <item name="scope" xsi:type="string">payment</item>
                <item name="scope_id" xsi:type="number">1</item>
                <item name="label" xsi:type="string">Yes</item>
                <item name="value" xsi:type="number">1</item>
            </field>
            <field name="payment/purchaseorder/allowspecific" xsi:type="array">
                <item name="scope" xsi:type="string">payment</item>
                <item name="scope_id" xsi:type="number">1</item>
                <item name="label" xsi:type="string">Specific Countries</item>
                <item name="value" xsi:type="number">1</item>
            </field>
            <field name="payment/purchaseorder/specificcountry" xsi:type="array">
                <item name="scope" xsi:type="string">payment</item>
                <item name="scope_id" xsi:type="number">1</item>
                <item name="value" xsi:type="array">
                    <item name="United Kingdom" xsi:type="string">GB</item>
                </item>
            </field>
        </dataset>

        <dataset name="purchaseorder_specificcountry_gb_rollback">
            <field name="payment/purchaseorder/active" xsi:type="array">
                <item name="scope" xsi:type="string">payment</item>
                <item name="scope_id" xsi:type="number">1</item>
                <item name="label" xsi:type="string">No</item>
                <item name="value" xsi:type="number">0</item>
            </field>
            <field name="payment/purchaseorder/allowspecific" xsi:type="array">
                <item name="scope" xsi:type="string">payment</item>
                <item name="scope_id" xsi:type="number">1</item>
                <item name="label" xsi:type="string">All Allowed Countries</item>
                <item name="value" xsi:type="number">0</item>
            </field>
        </dataset>
    </repository>
</config><|MERGE_RESOLUTION|>--- conflicted
+++ resolved
@@ -103,22 +103,12 @@
         </dataset>
 
         <dataset name="checkmo_specificcountry_gb_rollback">
-<<<<<<< HEAD
-            <field path="payment/checkmo/allowspecific" scope="payment" scope_id="1" label="All Allowed Countries" xsi:type="string">0</field>
-=======
-            <field name="payment/checkmo/active" xsi:type="array">
-                <item name="scope" xsi:type="string">payment</item>
-                <item name="scope_id" xsi:type="number">1</item>
-                <item name="label" xsi:type="string">No</item>
-                <item name="value" xsi:type="number">0</item>
-            </field>
             <field name="payment/checkmo/allowspecific" xsi:type="array">
                 <item name="scope" xsi:type="string">payment</item>
                 <item name="scope_id" xsi:type="number">1</item>
                 <item name="label" xsi:type="string">All Allowed Countries</item>
                 <item name="value" xsi:type="number">0</item>
             </field>
->>>>>>> d4f4da9b
         </dataset>
 
         <dataset name="banktransfer">
