--- conflicted
+++ resolved
@@ -5,33 +5,6 @@
  * See COPYING.txt for license details.
  */
  -->
-<<<<<<< HEAD
-<config xmlns:xsi="http://www.w3.org/2001/XMLSchema-instance" xsi:noNamespaceSchemaLocation="../../../../../../etc/variations.xsd">
-    <testCase name="ApplySeveralCatalogPriceRuleEntityTest">
-        <variation name="ApplySeveralCatalogPriceRuleEntityTestVariation1">
-            <data name="catalogRulesOriginal/priority_0">catalog_price_rule_priority_0</data>
-            <data name="catalogRulesOriginal/priority_1">-</data>
-            <data name="catalogRulesOriginal/priority_2">catalog_price_rule_priority_2</data>
-            <data name="price/sub_total">100</data>
-            <data name="price/grand_total">40</data>
-            <data name="price/discount_amount">60</data>
-            <data name="price/special">40</data>
-            <data name="price/regular">100</data>
-            <data name="constraint">assertCatalogPriceRuleAppliedCatalogPage, assertCatalogPriceRuleAppliedProductPage, assertCatalogPriceRuleAppliedShoppingCart</data>
-        </variation>
-        <variation name="ApplySeveralCatalogPriceRuleEntityTestVariation2">
-            <data name="catalogRulesOriginal/priority_0">catalog_price_rule_priority_0</data>
-            <data name="catalogRulesOriginal/priority_1">catalog_price_rule_priority_1_stop_further_rules</data>
-            <data name="catalogRulesOriginal/priority_2">catalog_price_rule_priority_2</data>
-            <data name="price/sub_total">100</data>
-            <data name="price/grand_total">45</data>
-            <data name="price/discount_amount">55</data>
-            <data name="price/special">45</data>
-            <data name="price/regular">100</data>
-            <data name="constraint">assertCatalogPriceRuleAppliedCatalogPage, assertCatalogPriceRuleAppliedProductPage, assertCatalogPriceRuleAppliedShoppingCart</data>
-        </variation>
-    </testCase>
-=======
 <config xmlns:xsi="http://www.w3.org/2001/XMLSchema-instance" xsi:noNamespaceSchemaLocation="../../../../../../vendor/magento/mtf/etc/global/variations.xsd">
   <testCase name="ApplySeveralCatalogPriceRuleEntityTest">
     <variation name="ApplySeveralCatalogPriceRuleEntityTestVariation1" firstConstraint="assertCatalogPriceRuleAppliedCatalogPage" method="test">
@@ -61,5 +34,4 @@
       <constraint name="assertCatalogPriceRuleAppliedShoppingCart" prev="assertCatalogPriceRuleAppliedProductPage"/>
     </variation>
   </testCase>
->>>>>>> 1f8e8b20
 </config>