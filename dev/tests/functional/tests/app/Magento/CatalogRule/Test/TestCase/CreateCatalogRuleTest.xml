--- conflicted
+++ resolved
@@ -28,12 +28,8 @@
             <constraint name="Magento\CatalogRule\Test\Constraint\AssertCatalogPriceRuleAppliedProductPage" />
             <constraint name="Magento\CatalogRule\Test\Constraint\AssertCatalogPriceRuleAppliedShoppingCart" />
         </variation>
-<<<<<<< HEAD
-        <variation name="CreateCatalogRuleTestVariation2" summary="Apply Catalog Price Rules to Specific Customer Group" ticketId="MAGETWO-12908">
+        <variation name="CatalogRule_Create_ForNewCustomerGroup_ApplyAsPercentage" summary="Apply Catalog Price Rules to Specific Customer Group" ticketId="MAGETWO-12908">
             <data name="tag" xsi:type="string">test_type:acceptance_test, test_type:extended_acceptance_test</data>
-=======
-        <variation name="CatalogRule_Create_ForNewCustomerGroup_ApplyAsPercentage" summary="Apply Catalog Price Rules to Specific Customer Group" ticketId="MAGETWO-12908">
->>>>>>> b765ff78
             <data name="customer/dataset" xsi:type="string">customer_with_new_customer_group</data>
             <data name="product" xsi:type="string">simple_10_dollar</data>
             <data name="catalogPriceRule/data/name" xsi:type="string">rule_name%isolation%</data>
@@ -57,12 +53,8 @@
             <constraint name="Magento\CatalogRule\Test\Constraint\AssertCatalogPriceRuleAppliedProductPage" />
             <constraint name="Magento\CatalogRule\Test\Constraint\AssertCatalogPriceRuleAppliedShoppingCart" />
         </variation>
-<<<<<<< HEAD
-        <variation name="CreateCatalogRuleTestVariation3" summary="Create and Apply Catalog Price Rule with Product Attribute in Condition" ticketId="MAGETWO-30095">
+        <variation name="CatalogRule_Create_ForGuestUsers_ByProductAttribute_AdjustPriceToValue" summary="Create and Apply Catalog Price Rule with Product Attribute in Condition" ticketId="MAGETWO-30095">
             <data name="tag" xsi:type="string">test_type:extended_acceptance_test</data>
-=======
-        <variation name="CatalogRule_Create_ForGuestUsers_ByProductAttribute_AdjustPriceToValue" summary="Create and Apply Catalog Price Rule with Product Attribute in Condition" ticketId="MAGETWO-30095">
->>>>>>> b765ff78
             <data name="product" xsi:type="string">product_with_custom_color_attribute</data>
             <data name="catalogPriceRule/data/name" xsi:type="string">Catalog Price Rule %isolation%</data>
             <data name="catalogPriceRule/data/is_active" xsi:type="string">Active</data>
