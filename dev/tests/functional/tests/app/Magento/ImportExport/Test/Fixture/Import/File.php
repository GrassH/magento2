--- conflicted
+++ resolved
@@ -205,22 +205,9 @@
         $placeholders = [];
         $key = 0;
         foreach ($this->entities as $entity) {
-<<<<<<< HEAD
-            $currency = (isset($this->value['template']['websiteCurrency']))
-                ? "[{$this->value['template']['websiteCurrency']}]"
-                : '[USD]';
-            $entityData = $entity->getData();
-            if (isset($entityData['website_ids'])) {
-                $website = $entity->getDataFieldConfig('website_ids')['source']->getWebsites()[0];
-                $entityData['code'] = $website->getCode();
-            }
-            foreach ($this->csvTemplate['entity_' . $key] as $tierKey => $tier) {
-                $values = implode('', array_values($tier));
-=======
             $entityData = $this->prepareEntityData($entity);
             foreach ($this->csvTemplate['entity_' . $key] as $entityKey => $importedEntityData) {
                 $values = implode('', array_values($importedEntityData));
->>>>>>> d4f822d5
                 preg_match_all('/\%(.*)\%/U', $values, $indexes);
                 foreach ($indexes[1] as $index) {
                     if (isset($entityData[$index])) {
@@ -232,13 +219,6 @@
                             ? $entityData[$entityData['code']]
                             : 'Main Website';
                     }
-<<<<<<< HEAD
-                    if (isset($website)) {
-                        $placeholders['entity_' . $key][$tierKey][$entityData['code']] =
-                            $website->getName() . $currency;
-                    }
-=======
->>>>>>> d4f822d5
                 }
             }
             $key++;
