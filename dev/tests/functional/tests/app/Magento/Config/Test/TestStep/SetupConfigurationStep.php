<?php
/**
 * Copyright © 2013-2017 Magento, Inc. All rights reserved.
 * See COPYING.txt for license details.
 */

namespace Magento\Config\Test\TestStep;

use Magento\Config\Test\Fixture\ConfigData;
use Magento\Mtf\Fixture\FixtureFactory;
use Magento\Mtf\TestStep\TestStepInterface;
use Magento\Mtf\Util\Command\Cli\Cache;

/**
 * Setup configuration using handler.
 */
class SetupConfigurationStep implements TestStepInterface
{
    /**
     * Factory for Fixtures.
     *
     * @var FixtureFactory
     */
    protected $fixtureFactory;

    /**
     * Configuration data.
     *
     * @var string
     */
    protected $configData;

    /**
     * Rollback.
     *
     * @var bool
     */
    protected $rollback;

    /**
     * Flush cache.
     *
     * @var bool
     */
    protected $flushCache;

    /**
     * Cli command to do operations with cache.
     *
     * @var Cache
     */
    private $cache;

    /**
     * Preparing step properties.
     *
     * @param FixtureFactory $fixtureFactory
     * @param Cache $cache
     * @param string $configData
     * @param bool $rollback
     * @param bool $flushCache
     */
    public function __construct(
        FixtureFactory $fixtureFactory,
        Cache $cache,
        $configData = null,
        $rollback = false,
        $flushCache = false
    ) {
        $this->fixtureFactory = $fixtureFactory;
        $this->configData = $configData;
        $this->rollback = $rollback;
        $this->flushCache = $flushCache;
        $this->cache = $cache;
    }

    /**
     * Set config.
     *
     * @return array
     */
    public function run()
    {
        if ($this->configData === null) {
            return [];
        }
        $prefix = ($this->rollback == false) ? '' : '_rollback';

        $configData = array_map('trim', explode(',', $this->configData));
        $result = [];

        foreach ($configData as $configDataSet) {
            /** @var ConfigData $config */
            $config = $this->fixtureFactory->createByCode('configData', ['dataset' => $configDataSet . $prefix]);
            if ($config->hasData('section')) {
                $config->persist();
                $result = array_merge($result, $config->getSection());
            }
            if ($this->flushCache) {
                $this->cache->flush();
            }
        }
        $config = $this->fixtureFactory->createByCode('configData', ['data' => $result]);

<<<<<<< HEAD
        return ['config' => $config];
=======
        return ['config' => $result];
>>>>>>> e7f53402
    }

    /**
     * Rollback configuration.
     *
     * @return void
     */
    public function cleanup()
    {
        $this->rollback = true;
        $this->run();
    }
}<|MERGE_RESOLUTION|>--- conflicted
+++ resolved
@@ -102,11 +102,7 @@
         }
         $config = $this->fixtureFactory->createByCode('configData', ['data' => $result]);
 
-<<<<<<< HEAD
         return ['config' => $config];
-=======
-        return ['config' => $result];
->>>>>>> e7f53402
     }
 
     /**
