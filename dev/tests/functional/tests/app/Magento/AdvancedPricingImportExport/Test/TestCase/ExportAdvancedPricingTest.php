--- conflicted
+++ resolved
@@ -66,20 +66,15 @@
     private $catalogProductIndex;
 
     /**
-<<<<<<< HEAD
+     * Cron command
+     *
+     * @var Cron
+     */
+    private $cron;
+
+    /**
      * Run cron before tests running
      *
-=======
-     * Cron command
-     *
-     * @var Cron
-     */
-    private $cron;
-
-    /**
-     * Run cron before tests running
-     *
->>>>>>> bd049307
      * @param Cron $cron
      * @return void
      */
