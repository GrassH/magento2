<?xml version="1.0"?>
<!--
/**
 * Copyright © 2015 Magento. All rights reserved.
 * See COPYING.txt for license details.
 */
-->
<config xmlns:xsi="http://www.w3.org/2001/XMLSchema-instance" xsi:noNamespaceSchemaLocation="../../../../../../vendor/magento/mtf/Magento/Mtf/Repository/etc/repository.xsd">
    <repository class="Magento\Config\Test\Repository\ConfigData">
        <dataset name="paypal_direct">
            <field name="payment/paypal_group_all_in_one/wpp_usuk/wpp_required_settings/wpp_and_express_checkout/business_account" xsi:type="array">
                <item name="scope" xsi:type="string">payment</item>
                <item name="scope_id" xsi:type="number">1</item>
                <item name="label" xsi:type="string">Yes</item>
                <item name="value" xsi:type="string">PAYPAL_BUSINESS_ACCOUNT</item>
            </field>
            <field name="payment/paypal_group_all_in_one/wpp_usuk/wpp_required_settings/wpp_and_express_checkout/api_username" xsi:type="array">
                <item name="scope" xsi:type="string">payment</item>
                <item name="scope_id" xsi:type="number">1</item>
                <item name="label" xsi:type="string"/>
                <item name="value" xsi:type="string">PAYPAL_API_USERNAME</item>
            </field>
            <field name="payment/paypal_group_all_in_one/wpp_usuk/wpp_required_settings/wpp_and_express_checkout/api_password" xsi:type="array">
                <item name="scope" xsi:type="string">payment</item>
                <item name="scope_id" xsi:type="number">1</item>
                <item name="label" xsi:type="string"/>
                <item name="value" xsi:type="string">PAYPAL_API_PASSWORD</item>
            </field>
            <field name="payment/paypal_group_all_in_one/wpp_usuk/wpp_required_settings/wpp_and_express_checkout/api_signature" xsi:type="array">
                <item name="scope" xsi:type="string">payment</item>
                <item name="scope_id" xsi:type="number">1</item>
                <item name="label" xsi:type="string"/>
                <item name="value" xsi:type="string">PAYPAL_API_SIGNATURE</item>
            </field>
            <field name="payment/paypal_group_all_in_one/wpp_usuk/wpp_required_settings/wpp_and_express_checkout/sandbox_flag" xsi:type="array">
                <item name="scope" xsi:type="string">payment</item>
                <item name="scope_id" xsi:type="number">1</item>
                <item name="label" xsi:type="string">Yes</item>
                <item name="value" xsi:type="number">1</item>
            </field>
            <field name="payment/paypal_direct/debug" xsi:type="array">
                <item name="scope" xsi:type="string">payment</item>
                <item name="scope_id" xsi:type="number">1</item>
                <item name="label" xsi:type="string">Yes</item>
                <item name="value" xsi:type="number">1</item>
            </field>
            <field name="payment/paypal_direct/active" xsi:type="array">
                <item name="scope" xsi:type="string">payment</item>
                <item name="scope_id" xsi:type="number">1</item>
                <item name="label" xsi:type="string">Yes</item>
                <item name="value" xsi:type="number">1</item>
            </field>
        </dataset>
        <dataset name="paypal_direct_rollback">
            <field name="payment/paypal_direct/active" xsi:type="array">
                <item name="scope" xsi:type="string">payment</item>
                <item name="scope_id" xsi:type="number">1</item>
                <item name="label" xsi:type="string">Yes</item>
                <item name="value" xsi:type="number">0</item>
            </field>
        </dataset>

        <dataset name="payflowpro">
            <field name="payment/paypal_payment_gateways/paypal_payflowpro_with_express_checkout/paypal_payflow_required/paypal_payflow_api_settings/business_account" xsi:type="array">
                <item name="scope" xsi:type="string">payment</item>
                <item name="scope_id" xsi:type="number">1</item>
                <item name="label" xsi:type="string">Yes</item>
                <item name="value" xsi:type="string">PAYPAL_BUSINESS_ACCOUNT</item>
            </field>
            <field name="payment/paypal_payment_gateways/paypal_payflowpro_with_express_checkout/paypal_payflow_required/paypal_payflow_api_settings/partner" xsi:type="array">
                <item name="scope" xsi:type="string">payment</item>
                <item name="scope_id" xsi:type="number">1</item>
                <item name="label" xsi:type="string"/>
                <item name="value" xsi:type="string">PAYMENT_PAYFLOWPRO_PARTNER</item>
            </field>
            <field name="payment/paypal_payment_gateways/paypal_payflowpro_with_express_checkout/paypal_payflow_required/paypal_payflow_api_settings/user" xsi:type="array">
                <item name="scope" xsi:type="string">payment</item>
                <item name="scope_id" xsi:type="number">1</item>
                <item name="label" xsi:type="string"/>
                <item name="value" xsi:type="string">PAYMENT_PAYFLOWPRO_USER</item>
            </field>
            <field name="payment/paypal_payment_gateways/paypal_payflowpro_with_express_checkout/paypal_payflow_required/paypal_payflow_api_settings/pwd" xsi:type="array">
                <item name="scope" xsi:type="string">payment</item>
                <item name="scope_id" xsi:type="number">1</item>
                <item name="label" xsi:type="string"/>
                <item name="value" xsi:type="string">PAYMENT_PAYFLOWPRO_PWD</item>
            </field>
            <field name="payment/paypal_payment_gateways/paypal_payflowpro_with_express_checkout/paypal_payflow_required/paypal_payflow_api_settings/vendor" xsi:type="array">
                <item name="scope" xsi:type="string">payment</item>
                <item name="scope_id" xsi:type="number">1</item>
                <item name="label" xsi:type="string"/>
                <item name="value" xsi:type="string">PAYMENT_PAYFLOWPRO_VENDOR</item>
            </field>
            <field name="payment/paypal_payment_gateways/paypal_payflowpro_with_express_checkout/paypal_payflow_required/paypal_payflow_api_settings/sandbox_flag" xsi:type="array">
                <item name="scope" xsi:type="string">payment</item>
                <item name="scope_id" xsi:type="number">1</item>
                <item name="label" xsi:type="string"/>
                <item name="value" xsi:type="number">1</item>
            </field>
            <field name="payment/payflowpro/debug" xsi:type="array">
                <item name="scope" xsi:type="string">payment</item>
                <item name="scope_id" xsi:type="number">1</item>
                <item name="label" xsi:type="string">Yes</item>
                <item name="value" xsi:type="number">1</item>
            </field>
            <field name="payment/payflowpro/active" xsi:type="array">
                <item name="scope" xsi:type="string">payment</item>
                <item name="scope_id" xsi:type="number">1</item>
                <item name="label" xsi:type="string">Yes</item>
                <item name="value" xsi:type="number">1</item>
            </field>
            <field name="payment/payflow_express/debug" xsi:type="array">
                <item name="scope" xsi:type="string">payment</item>
                <item name="scope_id" xsi:type="number">1</item>
                <item name="label" xsi:type="string">Yes</item>
                <item name="value" xsi:type="number">1</item>
            </field>
            <field name="payment/payflow_express/active" xsi:type="array">
                <item name="scope" xsi:type="string">payment</item>
                <item name="scope_id" xsi:type="number">1</item>
                <item name="label" xsi:type="string">Yes</item>
                <item name="value" xsi:type="number">1</item>
            </field>
        </dataset>
        <dataset name="payflowpro_rollback">
            <field name="payment/payflowpro/active" xsi:type="array">
                <item name="scope" xsi:type="string">payment</item>
                <item name="scope_id" xsi:type="number">1</item>
                <item name="label" xsi:type="string">Yes</item>
                <item name="value" xsi:type="number">0</item>
            </field>
        </dataset>

        <dataset name="paypal_express">
            <field name="payment/paypal_alternative_payment_methods/express_checkout_us/express_checkout_required/express_checkout_required_express_checkout/business_account" xsi:type="array">
                <item name="scope" xsi:type="string">payment</item>
                <item name="scope_id" xsi:type="number">1</item>
                <item name="label" xsi:type="string">Yes</item>
                <item name="value" xsi:type="string">PAYPAL_BUSINESS_ACCOUNT</item>
            </field>
            <field name="payment/paypal_alternative_payment_methods/express_checkout_us/express_checkout_required/express_checkout_required_express_checkout/api_username" xsi:type="array">
                <item name="scope" xsi:type="string">payment</item>
                <item name="scope_id" xsi:type="number">1</item>
                <item name="label" xsi:type="string"/>
                <item name="value" xsi:type="string">PAYPAL_API_USERNAME</item>
            </field>
            <field name="payment/paypal_alternative_payment_methods/express_checkout_us/express_checkout_required/express_checkout_required_express_checkout/api_password" xsi:type="array">
                <item name="scope" xsi:type="string">payment</item>
                <item name="scope_id" xsi:type="number">1</item>
                <item name="label" xsi:type="string"/>
                <item name="value" xsi:type="string">PAYPAL_API_PASSWORD</item>
            </field>
            <field name="payment/paypal_alternative_payment_methods/express_checkout_us/express_checkout_required/express_checkout_required_express_checkout/api_signature" xsi:type="array">
                <item name="scope" xsi:type="string">payment</item>
                <item name="scope_id" xsi:type="number">1</item>
                <item name="label" xsi:type="string"/>
                <item name="value" xsi:type="string">PAYPAL_API_SIGNATURE</item>
            </field>
            <field name="payment/paypal_alternative_payment_methods/express_checkout_us/express_checkout_required/express_checkout_required_express_checkout/sandbox_flag" xsi:type="array">
                <item name="scope" xsi:type="string">payment</item>
                <item name="scope_id" xsi:type="number">1</item>
                <item name="label" xsi:type="string">Yes</item>
                <item name="value" xsi:type="number">1</item>
            </field>
            <field name="payment/paypal_express/debug" xsi:type="array">
                <item name="scope" xsi:type="string">payment</item>
                <item name="scope_id" xsi:type="number">1</item>
                <item name="label" xsi:type="string">Yes</item>
                <item name="value" xsi:type="number">1</item>
            </field>
            <field name="payment/paypal_express/active" xsi:type="array">
                <item name="scope" xsi:type="string">payment</item>
                <item name="scope_id" xsi:type="number">1</item>
                <item name="label" xsi:type="string">Yes</item>
                <item name="value" xsi:type="number">1</item>
            </field>
        </dataset>
        <dataset name="paypal_express_rollback">
            <field name="payment/paypal_express/active" xsi:type="array">
                <item name="scope" xsi:type="string">payment</item>
                <item name="scope_id" xsi:type="number">1</item>
                <item name="label" xsi:type="string">Yes</item>
                <item name="value" xsi:type="number">0</item>
            </field>
        </dataset>

        <dataset name="payflowlink">
            <field name="payment/paypal_payment_gateways/payflow_link_us/payflow_link_required/payflow_link_payflow_link/business_account" xsi:type="array">
                <item name="scope" xsi:type="string">payment</item>
                <item name="scope_id" xsi:type="number">1</item>
                <item name="label" xsi:type="string">Yes</item>
                <item name="value" xsi:type="string">PAYPAL_BUSINESS_ACCOUNT</item>
            </field>
            <field name="payment/paypal_payment_gateways/payflow_link_us/payflow_link_required/payflow_link_payflow_link/partner" xsi:type="array">
                <item name="scope" xsi:type="string">payment</item>
                <item name="scope_id" xsi:type="number">1</item>
                <item name="label" xsi:type="string"/>
                <item name="value" xsi:type="string">PAYMENT_PAYFLOWLINK_PARTNER</item>
            </field>
            <field name="payment/paypal_payment_gateways/payflow_link_us/payflow_link_required/payflow_link_payflow_link/user" xsi:type="array">
                <item name="scope" xsi:type="string">payment</item>
                <item name="scope_id" xsi:type="number">1</item>
                <item name="label" xsi:type="string"/>
                <item name="value" xsi:type="string">PAYMENT_PAYFLOWLINK_USER</item>
            </field>
            <field name="payment/paypal_payment_gateways/payflow_link_us/payflow_link_required/payflow_link_payflow_link/pwd" xsi:type="array">
                <item name="scope" xsi:type="string">payment</item>
                <item name="scope_id" xsi:type="number">1</item>
                <item name="label" xsi:type="string"/>
                <item name="value" xsi:type="string">PAYMENT_PAYFLOWLINK_PWD</item>
            </field>
            <field name="payment/paypal_payment_gateways/payflow_link_us/payflow_link_required/payflow_link_payflow_link/vendor" xsi:type="array">
                <item name="scope" xsi:type="string">payment</item>
                <item name="scope_id" xsi:type="number">1</item>
                <item name="label" xsi:type="string"/>
                <item name="value" xsi:type="string">PAYMENT_PAYFLOWLINK_VENDOR</item>
            </field>
            <field name="payment/paypal_payment_gateways/payflow_link_us/payflow_link_required/payflow_link_payflow_link/sandbox_flag" xsi:type="array">
                <item name="scope" xsi:type="string">payment</item>
                <item name="scope_id" xsi:type="number">1</item>
                <item name="label" xsi:type="string"/>
                <item name="value" xsi:type="number">1</item>
            </field>
            <field name="payment/payflowlink/debug" xsi:type="array">
                <item name="scope" xsi:type="string">payment</item>
                <item name="scope_id" xsi:type="number">1</item>
                <item name="label" xsi:type="string">Yes</item>
                <item name="value" xsi:type="number">1</item>
            </field>
            <field name="payment/payflowlink/active" xsi:type="array">
                <item name="scope" xsi:type="string">payment</item>
                <item name="scope_id" xsi:type="number">1</item>
                <item name="label" xsi:type="string">Yes</item>
                <item name="value" xsi:type="number">1</item>
            </field>
            <field name="payment/paypal_express/debug" xsi:type="array">
                <item name="scope" xsi:type="string">payment</item>
                <item name="scope_id" xsi:type="number">1</item>
                <item name="label" xsi:type="string">Yes</item>
                <item name="value" xsi:type="number">1</item>
            </field>
            <field name="payment/paypal_express/active" xsi:type="array">
                <item name="scope" xsi:type="string">payment</item>
                <item name="scope_id" xsi:type="number">1</item>
                <item name="label" xsi:type="string">Yes</item>
                <item name="value" xsi:type="number">1</item>
            </field>
        </dataset>
        <dataset name="payflowlink_rollback">
            <field name="payment/payflowlink/active" xsi:type="array">
                <item name="scope" xsi:type="string">payment</item>
                <item name="scope_id" xsi:type="number">1</item>
                <item name="label" xsi:type="string">Yes</item>
                <item name="value" xsi:type="number">0</item>
            </field>
        </dataset>
<<<<<<< HEAD

        <dataset name="paypal_express_in_context">
            <field name="payment/paypal_express/in_context" xsi:type="array">
                <item name="scope" xsi:type="string">payment</item>
                <item name="scope_id" xsi:type="number">1</item>
                <item name="label" xsi:type="string">Yes</item>
                <item name="value" xsi:type="number">1</item>
            </field>
            <field name="payment/paypal_express/merchant_id" xsi:type="array">
                <item name="scope" xsi:type="string">payment</item>
                <item name="scope_id" xsi:type="number">1</item>
                <item name="label" xsi:type="string"/>
                <item name="value" xsi:type="string">PAYMENT_PAYPALEXPRESS_MERCHANTID</item>
            </field>
        </dataset>
        <dataset name="paypal_express_in_context_rollback">
            <field name="payment/paypal_express/in_context" xsi:type="array">
                <item name="scope" xsi:type="string">payment</item>
                <item name="scope_id" xsi:type="number">1</item>
                <item name="label" xsi:type="string">Yes</item>
                <item name="value" xsi:type="number">0</item>
=======
        <dataset name="payflowpro_use_vault">
            <field name="payment/vault/vault_payment" xsi:type="array">
                <item name="scope" xsi:type="string">payment</item>
                <item name="scope_id" xsi:type="number">1</item>
                <item name="label" xsi:type="string">PayflowPro</item>
                <item name="value" xsi:type="string">payflowpro</item>
            </field>
        </dataset>
        <dataset name="payflowpro_use_vault_rollback">
            <field name="payment/vault/vault_payment" xsi:type="array">
                <item name="scope" xsi:type="string">payment</item>
                <item name="scope_id" xsi:type="number">1</item>
                <item name="label" xsi:type="string">Select vault provider</item>
                <item name="value" xsi:type="string">null</item>
>>>>>>> 23691038
            </field>
        </dataset>
    </repository>
</config><|MERGE_RESOLUTION|>--- conflicted
+++ resolved
@@ -254,7 +254,6 @@
                 <item name="value" xsi:type="number">0</item>
             </field>
         </dataset>
-<<<<<<< HEAD
 
         <dataset name="paypal_express_in_context">
             <field name="payment/paypal_express/in_context" xsi:type="array">
@@ -276,7 +275,8 @@
                 <item name="scope_id" xsi:type="number">1</item>
                 <item name="label" xsi:type="string">Yes</item>
                 <item name="value" xsi:type="number">0</item>
-=======
+            </field>
+        </dataset>
         <dataset name="payflowpro_use_vault">
             <field name="payment/vault/vault_payment" xsi:type="array">
                 <item name="scope" xsi:type="string">payment</item>
@@ -291,7 +291,6 @@
                 <item name="scope_id" xsi:type="number">1</item>
                 <item name="label" xsi:type="string">Select vault provider</item>
                 <item name="value" xsi:type="string">null</item>
->>>>>>> 23691038
             </field>
         </dataset>
     </repository>
