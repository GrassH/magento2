--- conflicted
+++ resolved
@@ -85,11 +85,7 @@
         <step name="saveCreditCardOnBackend" module="Magento_Vault" next="submitOrderNegative" />
         <step name="submitOrderNegative" module="Magento_Sales" />
     </scenario>
-<<<<<<< HEAD
     <scenario name="OnePageCheckoutHostedProTest" firstStep="setupConfiguration">
-=======
-    <scenario name="OnePageCheckoutPayflowLinkTest" firstStep="setupConfiguration">
->>>>>>> ade791f0
         <step name="setupConfiguration" module="Magento_Config" next="createProducts" />
         <step name="createProducts" module="Magento_Catalog" next="createTaxRule" />
         <step name="createTaxRule" module="Magento_Tax" next="addProductsToTheCart" />
@@ -98,7 +94,6 @@
         <step name="createCustomer" module="Magento_Customer" next="selectCheckoutMethod" />
         <step name="selectCheckoutMethod" module="Magento_Checkout" next="fillShippingAddress" />
         <step name="fillShippingAddress" module="Magento_Checkout" next="fillShippingMethod" />
-<<<<<<< HEAD
         <step name="fillShippingMethod" module="Magento_Checkout" next="placeOrderWithHostedPro" />
         <step name="placeOrderWithHostedPro" module="Magento_Paypal" next="getPlacedOrderId" />
         <step name="getPlacedOrderId" module="Magento_Checkout" />
@@ -129,10 +124,19 @@
         <step name="fillShippingAddress" module="Magento_Checkout" next="fillShippingMethod" />
         <step name="fillShippingMethod" module="Magento_Checkout" next="placeOrderWithPaymentsAdvanced" />
         <step name="placeOrderWithPaymentsAdvanced" module="Magento_Paypal" next="getPlacedOrderId" />
-=======
+        <step name="getPlacedOrderId" module="Magento_Checkout" />
+    </scenario>
+    <scenario name="OnePageCheckoutPayflowLinkTest" firstStep="setupConfiguration">
+        <step name="setupConfiguration" module="Magento_Config" next="createProducts" />
+        <step name="createProducts" module="Magento_Catalog" next="createTaxRule" />
+        <step name="createTaxRule" module="Magento_Tax" next="addProductsToTheCart" />
+        <step name="addProductsToTheCart" module="Magento_Checkout" next="proceedToCheckout" />
+        <step name="proceedToCheckout" module="Magento_Checkout" next="createCustomer" />
+        <step name="createCustomer" module="Magento_Customer" next="selectCheckoutMethod" />
+        <step name="selectCheckoutMethod" module="Magento_Checkout" next="fillShippingAddress" />
+        <step name="fillShippingAddress" module="Magento_Checkout" next="fillShippingMethod" />
         <step name="fillShippingMethod" module="Magento_Checkout" next="placeOrderWithPayflowLink" />
         <step name="placeOrderWithPayflowLink" module="Magento_Paypal" next="getPlacedOrderId" />
->>>>>>> ade791f0
         <step name="getPlacedOrderId" module="Magento_Checkout" />
     </scenario>
 </config>