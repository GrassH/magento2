<?xml version="1.0"?>
<!--
/**
 * Copyright © 2016 Magento. All rights reserved.
 * See COPYING.txt for license details.
 */
-->
<config xmlns:xsi="http://www.w3.org/2001/XMLSchema-instance" xsi:noNamespaceSchemaLocation="../../../../../../vendor/magento/mtf/Magento/Mtf/TestCase/etc/testcase.xsd">
    <scenario name="InContextExpressOnePageCheckoutTest" firstStep="setupConfiguration">
        <step name="setupConfiguration" module="Magento_Config" next="createProducts" />
        <step name="createProducts" module="Magento_Catalog" next="createTaxRule" />
        <step name="createTaxRule" module="Magento_Tax" next="addProductsToTheCart" />
        <step name="addProductsToTheCart" module="Magento_Checkout" next="proceedToCheckout" />
        <step name="proceedToCheckout" module="Magento_Checkout" next="createCustomer" />
        <step name="createCustomer" module="Magento_Customer" next="selectCheckoutMethod" />
        <step name="selectCheckoutMethod" module="Magento_Checkout" next="fillShippingAddress"/>
        <step name="fillShippingAddress" module="Magento_Checkout" next="fillShippingMethod" />
        <step name="fillShippingMethod" module="Magento_Checkout" next="selectPaymentMethod" />
        <step name="selectPaymentMethod" module="Magento_Checkout" next="continueToPaypalInContext" />
        <step name="continueToPaypalInContext" module="Magento_Paypal" />
    </scenario>
    <scenario name="InContextExpressCheckoutFromShoppingCartTest" firstStep="setupConfiguration">
        <step name="setupConfiguration" module="Magento_Config" next="createProducts" />
        <step name="createProducts" module="Magento_Catalog" next="createTaxRule" />
        <step name="createTaxRule" module="Magento_Tax" next="addProductsToTheCart" />
        <step name="addProductsToTheCart" module="Magento_Checkout" next="inContextCheckoutWithPaypalFromShoppingCart" />
        <step name="inContextCheckoutWithPaypalFromShoppingCart" module="Magento_Paypal" />
    </scenario>
    <scenario name="ExpressCheckoutFromProductPageTest" firstStep="createSandboxCustomer">
        <step name="createSandboxCustomer" module="Magento_Paypal" next="setupConfiguration" />
        <step name="setupConfiguration" module="Magento_Config" next="createProduct" />
        <step name="createProduct" module="Magento_Catalog" next="createTaxRule" />
        <step name="createTaxRule" module="Magento_Tax" next="checkoutWithPaypalFromProductPage" />
        <step name="checkoutWithPaypalFromProductPage" module="Magento_Paypal" next="continuePaypalCheckout" />
        <step name="continuePaypalCheckout" module="Magento_Paypal" next="expressCheckoutOrderPlace" />
        <step name="expressCheckoutOrderPlace" module="Magento_Paypal" />
    </scenario>
    <scenario name="ExpressCheckoutFromShoppingCartTest" firstStep="createSandboxCustomer">
        <step name="createSandboxCustomer" module="Magento_Paypal" next="setupConfiguration" />
        <step name="setupConfiguration" module="Magento_Config" next="createProducts" />
        <step name="createProducts" module="Magento_Catalog" next="createTaxRule" />
        <step name="createTaxRule" module="Magento_Tax" next="addProductsToTheCart" />
        <step name="addProductsToTheCart" module="Magento_Checkout" next="checkoutWithPaypalFromShoppingCart" />
        <step name="checkoutWithPaypalFromShoppingCart" module="Magento_Paypal" next="continuePaypalCheckout" />
        <step name="continuePaypalCheckout" module="Magento_Paypal" next="expressCheckoutOrderPlace" />
        <step name="expressCheckoutOrderPlace" module="Magento_Paypal" />
    </scenario>
    <scenario name="ExpressCheckoutOnePageTest" firstStep="createSandboxCustomer">
        <step name="createSandboxCustomer" module="Magento_Paypal" next="setupConfiguration" />
        <step name="setupConfiguration" module="Magento_Config" next="createProducts" />
        <step name="createProducts" module="Magento_Catalog" next="createTaxRule" />
        <step name="createTaxRule" module="Magento_Tax" next="addProductsToTheCart" />
        <step name="addProductsToTheCart" module="Magento_Checkout" next="proceedToCheckout" />
        <step name="proceedToCheckout" module="Magento_Checkout" next="createCustomer" />
        <step name="createCustomer" module="Magento_Customer" next="selectCheckoutMethod" />
        <step name="selectCheckoutMethod" module="Magento_Checkout" next="fillShippingAddress" />
        <step name="fillShippingAddress" module="Magento_Checkout" next="fillShippingMethod" />
        <step name="fillShippingMethod" module="Magento_Checkout" next="selectPaymentMethod" />
        <step name="selectPaymentMethod" module="Magento_Checkout" next="continueToPaypal" />
        <step name="continueToPaypal" module="Magento_Paypal" next="continuePaypalCheckout" />
        <step name="continuePaypalCheckout" module="Magento_Paypal" next="getPlacedOrderId" />
        <step name="getPlacedOrderId" module="Magento_Paypal" />
    </scenario>
<<<<<<< HEAD
    <scenario name="CreatePayFlowOrderBackendNegativeTest" firstStep="setupConfiguration">
        <step name="setupConfiguration" module="Magento_Config" next="createProducts" />
        <step name="createProducts" module="Magento_Catalog" next="createCustomer" />
        <step name="createCustomer" module="Magento_Customer" next="openSalesOrders" />
        <step name="openSalesOrders" module="Magento_Sales" next="createNewOrder" />
        <step name="createNewOrder" module="Magento_Sales" next="selectCustomerOrder" />
        <step name="selectCustomerOrder" module="Magento_Sales" next="selectStore" />
        <step name="selectStore" module="Magento_Sales" next="addProducts" />
        <step name="addProducts" module="Magento_Sales" next="fillAccountInformation" />
        <step name="fillAccountInformation" module="Magento_Sales" next="fillBillingAddress" />
        <step name="fillBillingAddress" module="Magento_Sales" next="fillShippingAddress" />
        <step name="fillShippingAddress" module="Magento_Sales" next="selectShippingMethodForOrder" />
        <step name="selectShippingMethodForOrder" module="Magento_Sales" next="saveCreditCardOnBackend" />
        <step name="saveCreditCardOnBackend" module="Magento_Vault" next="submitOrderNegative" />
        <step name="submitOrderNegative" module="Magento_Sales" />
=======
    <scenario name="ConflictResolutionTest" firstStep="checkExpressConfig">
        <step name="checkExpressConfig" module="Magento_Paypal" next="checkBraintreeConfig" />
        <step name="checkBraintreeConfig" module="Magento_Braintree" next="checkPaymentsAdvancedConfig" />
        <step name="checkPaymentsAdvancedConfig" module="Magento_Paypal" next="checkPaymentsProConfig" />
        <step name="checkPaymentsProConfig" module="Magento_Paypal" next="checkPayflowProConfig" />
        <step name="checkPayflowProConfig" module="Magento_Paypal" next="checkPayflowLinkConfig" />
        <step name="checkPayflowLinkConfig" module="Magento_Paypal" />
>>>>>>> bd1de0d2
    </scenario>
</config><|MERGE_RESOLUTION|>--- conflicted
+++ resolved
@@ -61,7 +61,14 @@
         <step name="continuePaypalCheckout" module="Magento_Paypal" next="getPlacedOrderId" />
         <step name="getPlacedOrderId" module="Magento_Paypal" />
     </scenario>
-<<<<<<< HEAD
+    <scenario name="ConflictResolutionTest" firstStep="checkExpressConfig">
+        <step name="checkExpressConfig" module="Magento_Paypal" next="checkBraintreeConfig" />
+        <step name="checkBraintreeConfig" module="Magento_Braintree" next="checkPaymentsAdvancedConfig" />
+        <step name="checkPaymentsAdvancedConfig" module="Magento_Paypal" next="checkPaymentsProConfig" />
+        <step name="checkPaymentsProConfig" module="Magento_Paypal" next="checkPayflowProConfig" />
+        <step name="checkPayflowProConfig" module="Magento_Paypal" next="checkPayflowLinkConfig" />
+        <step name="checkPayflowLinkConfig" module="Magento_Paypal" />
+    </scenario>
     <scenario name="CreatePayFlowOrderBackendNegativeTest" firstStep="setupConfiguration">
         <step name="setupConfiguration" module="Magento_Config" next="createProducts" />
         <step name="createProducts" module="Magento_Catalog" next="createCustomer" />
@@ -77,14 +84,5 @@
         <step name="selectShippingMethodForOrder" module="Magento_Sales" next="saveCreditCardOnBackend" />
         <step name="saveCreditCardOnBackend" module="Magento_Vault" next="submitOrderNegative" />
         <step name="submitOrderNegative" module="Magento_Sales" />
-=======
-    <scenario name="ConflictResolutionTest" firstStep="checkExpressConfig">
-        <step name="checkExpressConfig" module="Magento_Paypal" next="checkBraintreeConfig" />
-        <step name="checkBraintreeConfig" module="Magento_Braintree" next="checkPaymentsAdvancedConfig" />
-        <step name="checkPaymentsAdvancedConfig" module="Magento_Paypal" next="checkPaymentsProConfig" />
-        <step name="checkPaymentsProConfig" module="Magento_Paypal" next="checkPayflowProConfig" />
-        <step name="checkPayflowProConfig" module="Magento_Paypal" next="checkPayflowLinkConfig" />
-        <step name="checkPayflowLinkConfig" module="Magento_Paypal" />
->>>>>>> bd1de0d2
     </scenario>
 </config>