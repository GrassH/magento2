<?php
/**
 * Copyright © 2013-2017 Magento, Inc. All rights reserved.
 * See COPYING.txt for license details.
 */

namespace Magento\Paypal\Test\TestStep;

use Magento\Checkout\Test\Page\CheckoutOnepage;
use Magento\Checkout\Test\Page\CheckoutOnepageSuccess;
use Magento\Mtf\Fixture\FixtureFactory;
use Magento\Mtf\Fixture\FixtureInterface;
use Magento\Mtf\TestStep\TestStepInterface;
use Magento\Payment\Test\Fixture\CreditCard;
use Magento\Sales\Test\Fixture\OrderInjectable;

/**
 * Place order using PayPal Payments Pro Hosted Solution during one page checkout.
 */
class PlaceOrderWithHostedProStep implements TestStepInterface
{
    /**
     * Onepage checkout page.
     *
     * @var CheckoutOnepage
     */
    private $checkoutOnepage;

    /**
     * Fixture factory.
     *
     * @var FixtureFactory
     */
    private $fixtureFactory;

    /**
     * Products fixtures.
     *
     * @var FixtureInterface[]
     */
    private $products;

    /**
     * Payment information.
     *
     * @var string
     */
    private $payment;

    /**
     * Credit card information.
     *
     * @var string
     */
    private $creditCard;

    /**
<<<<<<< HEAD
     * @var CheckoutOnepageSuccess
     */
    private $checkoutOnepageSuccess;
=======
     * Fixture OrderInjectable.
     *
     * @var OrderInjectable
     */
    private $order;
>>>>>>> 30ceb4c7

    /**
     * @param CheckoutOnepage $checkoutOnepage
     * @param FixtureFactory $fixtureFactory
     * @param CreditCard $creditCard
     * @param CheckoutOnepageSuccess $checkoutOnepageSuccess
     * @param array $payment
     * @param array $products
     * @param OrderInjectable|null $order
     */
    public function __construct(
        CheckoutOnepage $checkoutOnepage,
        FixtureFactory $fixtureFactory,
        CreditCard $creditCard,
        CheckoutOnepageSuccess $checkoutOnepageSuccess,
        array $payment,
        array $products,
        OrderInjectable $order = null
    ) {
        $this->checkoutOnepage = $checkoutOnepage;
        $this->fixtureFactory = $fixtureFactory;
        $this->creditCard = $creditCard;
        $this->payment = $payment;
        $this->products = $products;
<<<<<<< HEAD
        $this->checkoutOnepageSuccess = $checkoutOnepageSuccess;
=======
        $this->order = $order;
>>>>>>> 30ceb4c7
    }

    /**
     * Place order with Hosted Pro.
     *
     * @return array
     */
    public function run()
    {
        $attempts = 1;
        $this->checkoutOnepage->getPaymentBlock()->selectPaymentMethod($this->payment);
        $this->checkoutOnepage->getPaymentBlock()->getSelectedPaymentMethodBlock()->clickPlaceOrder();
        $this->checkoutOnepage->getHostedProBlock()->fillPaymentData($this->creditCard);
        // As Paypal Sandbox is not stable there are three attempts given to place order
        while ($this->checkoutOnepage->getHostedProBlock()->isErrorMessageVisible() && $attempts <= 3) {
            $this->checkoutOnepage->getHostedProBlock()->fillPaymentData($this->creditCard);
            $attempts++;
        }
<<<<<<< HEAD

        $orderId = $this->checkoutOnepageSuccess->getSuccessBlock()->getGuestOrderId();
        /** @var OrderInjectable $order */
        $order = $this->fixtureFactory->createByCode(
            'orderInjectable',
            [
                'data' => [
                    'id' => $orderId,
                    'entity_id' => ['products' => $this->products]
                ]
            ]
        );
        return [
            'orderId' => $orderId,
            'order' => $order
        ];
=======
        $data = [
            'entity_id' => ['products' => $this->products]
        ];
        $orderData = $this->order !== null ? $this->order->getData() : [];
        $order = $this->fixtureFactory->createByCode(
            'orderInjectable',
            ['data' => array_merge($data, $orderData)]
        );

        return ['order' => $order];
>>>>>>> 30ceb4c7
    }
}<|MERGE_RESOLUTION|>--- conflicted
+++ resolved
@@ -55,17 +55,16 @@
     private $creditCard;
 
     /**
-<<<<<<< HEAD
      * @var CheckoutOnepageSuccess
      */
     private $checkoutOnepageSuccess;
-=======
+
+    /**
      * Fixture OrderInjectable.
      *
      * @var OrderInjectable
      */
     private $order;
->>>>>>> 30ceb4c7
 
     /**
      * @param CheckoutOnepage $checkoutOnepage
@@ -90,11 +89,8 @@
         $this->creditCard = $creditCard;
         $this->payment = $payment;
         $this->products = $products;
-<<<<<<< HEAD
         $this->checkoutOnepageSuccess = $checkoutOnepageSuccess;
-=======
         $this->order = $order;
->>>>>>> 30ceb4c7
     }
 
     /**
@@ -113,25 +109,11 @@
             $this->checkoutOnepage->getHostedProBlock()->fillPaymentData($this->creditCard);
             $attempts++;
         }
-<<<<<<< HEAD
 
         $orderId = $this->checkoutOnepageSuccess->getSuccessBlock()->getGuestOrderId();
         /** @var OrderInjectable $order */
-        $order = $this->fixtureFactory->createByCode(
-            'orderInjectable',
-            [
-                'data' => [
-                    'id' => $orderId,
-                    'entity_id' => ['products' => $this->products]
-                ]
-            ]
-        );
-        return [
-            'orderId' => $orderId,
-            'order' => $order
-        ];
-=======
         $data = [
+            'id' => $orderId,
             'entity_id' => ['products' => $this->products]
         ];
         $orderData = $this->order !== null ? $this->order->getData() : [];
@@ -141,6 +123,5 @@
         );
 
         return ['order' => $order];
->>>>>>> 30ceb4c7
     }
 }