<?php
/**
 * Copyright © 2015 Magento. All rights reserved.
 * See COPYING.txt for license details.
 */

namespace Magento\UrlRewrite\Test\TestCase;

use Magento\Catalog\Test\Fixture\CatalogProductSimple;
use Magento\UrlRewrite\Test\Fixture\UrlRewrite;
use Magento\UrlRewrite\Test\Page\Adminhtml\UrlRewriteEdit;
use Magento\UrlRewrite\Test\Page\Adminhtml\UrlRewriteIndex;
use Magento\Mtf\TestCase\Injectable;

/**
 * Preconditions:
 * 1. Create custom storeView.
 * 2. Create simple product.
 *
 * Steps:
 * 1. Open Backend.
 * 2. Go to Marketing > Url Redirects.
 * 3. Click "Add URL Rewrite" button.
 * 4. Select "For Product" from "Create URL Rewrite:" dropdown.
 * 5. Select created early product.
 * 6. Click "Skip Category Selection" button.
 * 7. Fill data according to dataset.
 * 8. Perform all assertions.
 *
 * @group URL_Rewrites_(MX)
 * @ZephyrId MAGETWO-25150
 */
class CreateProductUrlRewriteEntityTest extends Injectable
{
    /* tags */
    const MVP = 'yes';
<<<<<<< HEAD
    const DOMAIN = 'PS';
    const TEST_TYPE = 'acceptance_test, extended_acceptance_test';
=======
    const DOMAIN = 'MX';
    const TEST_TYPE = 'acceptance_test';
>>>>>>> 7340974a
    /* end tags */

    /**
     * Url rewrite index page.
     *
     * @var UrlRewriteIndex
     */
    protected $urlRewriteIndex;

    /**
     * Url rewrite edit page.
     *
     * @var UrlRewriteEdit
     */
    protected $urlRewriteEdit;

    /**
     * Prepare pages.
     *
     * @param UrlRewriteIndex $urlRewriteIndex
     * @param UrlRewriteEdit $urlRewriteEdit
     * @return void
     */
    public function __inject(UrlRewriteIndex $urlRewriteIndex, UrlRewriteEdit $urlRewriteEdit)
    {
        $this->urlRewriteIndex = $urlRewriteIndex;
        $this->urlRewriteEdit = $urlRewriteEdit;
    }

    /**
     * Create product URL Rewrite.
     *
     * @param CatalogProductSimple $product
     * @param UrlRewrite $urlRewrite
     * @return void
     */
    public function test(CatalogProductSimple $product, UrlRewrite $urlRewrite)
    {
        //Precondition
        $product->persist();
        $filter = ['id' => $product->getId()];
        //Steps
        $this->urlRewriteIndex->open();
        $this->urlRewriteIndex->getPageActionsBlock()->addNew();
        $this->urlRewriteEdit->getFormBlock()->fill($urlRewrite);
        $this->urlRewriteEdit->getProductGridBlock()->searchAndOpen($filter);
        $category = $product->hasData('category_ids')
            ? $product->getDataFieldConfig('category_ids')['source']->getCategories()[0]
            : null;
        $this->urlRewriteEdit->getTreeBlock()->selectCategory($category);
        $this->urlRewriteEdit->getFormBlock()->fill($urlRewrite);
        $this->urlRewriteEdit->getPageMainActions()->save();
    }
}<|MERGE_RESOLUTION|>--- conflicted
+++ resolved
@@ -34,13 +34,8 @@
 {
     /* tags */
     const MVP = 'yes';
-<<<<<<< HEAD
-    const DOMAIN = 'PS';
+    const DOMAIN = 'MX';
     const TEST_TYPE = 'acceptance_test, extended_acceptance_test';
-=======
-    const DOMAIN = 'MX';
-    const TEST_TYPE = 'acceptance_test';
->>>>>>> 7340974a
     /* end tags */
 
     /**
