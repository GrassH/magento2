--- conflicted
+++ resolved
@@ -15,11 +15,7 @@
       <data name="urlRewrite/data/request_path" xsi:type="string">cat%isolation%/simp_redirect%isolation%.html</data>
       <data name="urlRewrite/data/redirect_type" xsi:type="string">Temporary (302)</data>
       <data name="urlRewrite/data/description" xsi:type="string">description_%isolation%</data>
-<<<<<<< HEAD
-      <data name="tag" xsi:type="string">bamboo_plan:end_to_end,test_type:acceptance_test</data>
-=======
       <data name="tag" xsi:type="string">test_type:acceptance_test</data>
->>>>>>> 92552fa9
       <constraint name="assertUrlRewriteSaveMessage" next="assertUrlRewriteProductRedirect"/>
       <constraint name="assertUrlRewriteProductRedirect" prev="assertUrlRewriteSaveMessage"/>
     </variation>
