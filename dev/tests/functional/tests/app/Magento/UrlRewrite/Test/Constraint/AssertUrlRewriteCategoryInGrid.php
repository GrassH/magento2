<?php
/**
 * Copyright © 2016 Magento. All rights reserved.
 * See COPYING.txt for license details.
 */

namespace Magento\UrlRewrite\Test\Constraint;

use Magento\Catalog\Test\Fixture\Category;
use Magento\Mtf\Constraint\AbstractConstraint;
use Magento\UrlRewrite\Test\Page\Adminhtml\UrlRewriteIndex;
use Magento\Mtf\Util\Protocol\CurlTransport\WebapiDecorator;

/**
 * Assert that url rewrite category in grid.
 */
class AssertUrlRewriteCategoryInGrid extends AbstractConstraint
{
    /**
     * Value for no redirect type in grid.
     */
    const REDIRECT_TYPE_NO = 'No';

    /**
     * Curl transport on webapi.
     *
     * @var WebapiDecorator
     */
    private $webApi;

    /**
     * Url rewrite index page.
     *
     * @var UrlRewriteIndex
     */
    private $urlRewriteIndex;

    /**
     * Assert that url rewrite category in grid.
     *
     * @param Category $category
     * @param WebapiDecorator $webApi
     * @param UrlRewriteIndex $urlRewriteIndex
     * @param Category $parentCategory
     * @param Category $childCategory
     * @param string|null $nestingLevel
     * @param string $filterByPath
     * @param string $redirectType
     * @return void
     */
    public function processAssert(
        Category $category,
        WebapiDecorator $webApi,
        UrlRewriteIndex $urlRewriteIndex,
        Category $parentCategory = null,
        Category $childCategory = null,
        $nestingLevel = null,
        $filterByPath = 'target_path',
        $redirectType = 'Permanent (301)'
    ) {
        $this->urlRewriteIndex = $urlRewriteIndex;
        $this->webApi = $webApi;

        $urlRewriteIndex->open();
        $categoryId = $this->getCategoryId($category, $childCategory);
        $nestingPath = $this->getNestingPath($category, $nestingLevel);

        $filter = [
            'request_path' => $nestingPath,
            'target_path' => 'catalog/category/view/id/' . $categoryId,
            'redirect_type' => self::REDIRECT_TYPE_NO
        ];
        if ($parentCategory && $childCategory) {
            $filter['request_path'] =
                strtolower($parentCategory->getUrlKey() . '/' . $childCategory->getUrlKey() . '.html');
        }
        $this->rowVisibleAssertion($filter);

        if ($redirectType != self::REDIRECT_TYPE_NO) {
            if ($parentCategory && $childCategory) {
                $urlPath = strtolower($parentCategory->getUrlKey() . '/' . $childCategory->getUrlKey() . '.html');
                $filter = [
                    'request_path' => $nestingPath,
                    'target_path' => $urlPath,
                    'redirect_type' => $redirectType
                ];
            } else {
                $filter = [$filterByPath => strtolower($category->getUrlKey())];
            }
            $this->rowVisibleAssertion($filter);
        }
    }

    /**
     * Get category id.
     *
     * @param Category $category
     * @param Category|null $childCategory
     * @return int
     */
    private function getCategoryId(Category $category, Category $childCategory = null)
    {
        return ($childCategory ? $childCategory->getId() : $category->getId())
            ? $category->getId()
            : $this->retrieveCategory($category)['id'];
    }

    /**
     * Assert that url rewrite category in grid.
     *
     * @param array $filter
     * @return void
     */
    private function rowVisibleAssertion(array $filter)
    {
        $filterRow = implode(', ', $filter);
        \PHPUnit_Framework_Assert::assertTrue(
            $this->urlRewriteIndex->getUrlRedirectGrid()->isRowVisible($filter, true, false),
            'URL Rewrite with request path "' . $filterRow . '" is absent in grid.'
        );
    }

    /**
     * Return nesting url path.
     *
     * @param Category $category
     * @param int $nestingLevel
     * @return string
     */
    private function getNestingPath(Category $category, $nestingLevel)
    {
        if ($nestingLevel === null) {
            return strtolower($category->getUrlKey() . '.html');
        }
        $filterByRequestPathCondition = [];
        for ($nestingIterator = 0; $nestingIterator < $nestingLevel; $nestingIterator++) {
            $filterByRequestPathCondition[] = $category->getUrlKey();
            $category = $category->getDataFieldConfig('parent_id')['source']->getParentCategory();
        }

        return strtolower(implode('/', array_reverse($filterByRequestPathCondition)) . '.html');
    }

    /**
     * Retrieve category.
     *
     * @param Category $category
     * @return array
     */
    private function retrieveCategory(Category $category)
    {
        $childrenIds = explode(',', $this->getResponse($category->getData('parent_id'))['children']);
        while ($id = array_pop($childrenIds)) {
            $retrieveCategory = $this->getResponse($id);
            if ($retrieveCategory['name'] == $category->getData('name')) {
                return $retrieveCategory;
            }
        }
<<<<<<< HEAD
=======
        return ['id' => null];
>>>>>>> e463ba4b
    }

    /**
     * Return category data by category id.
     *
     * @param int $categoryId
     * @return array
     */
    private function getResponse($categoryId)
    {
        $url = $_ENV['app_frontend_url'] . 'rest/all/V1/categories/' . $categoryId;
        $this->webApi->write($url, [], WebapiDecorator::GET);
        $response = json_decode($this->webApi->read(), true);
        $this->webApi->close();
        return $response;
    }

    /**
     * URL rewrite category present in grid.
     *
     * @return string
     */
    public function toString()
    {
        return 'URL Rewrite is present in grid.';
    }
}<|MERGE_RESOLUTION|>--- conflicted
+++ resolved
@@ -156,10 +156,7 @@
                 return $retrieveCategory;
             }
         }
-<<<<<<< HEAD
-=======
         return ['id' => null];
->>>>>>> e463ba4b
     }
 
     /**
