--- conflicted
+++ resolved
@@ -31,12 +31,8 @@
 {
     /* tags */
     const MVP = 'yes';
-<<<<<<< HEAD
-    const DOMAIN = 'PS';
+    const DOMAIN = 'MX';
     const TEST_TYPE = 'extended_acceptance_test';
-=======
-    const DOMAIN = 'MX';
->>>>>>> 7340974a
     /* end tags */
 
     /**
