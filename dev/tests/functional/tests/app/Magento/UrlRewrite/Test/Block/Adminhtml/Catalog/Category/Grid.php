--- conflicted
+++ resolved
@@ -26,13 +26,12 @@
         'target_path' => [
             'selector' => 'input[name="target_path"]',
         ],
-<<<<<<< HEAD
         'store_id' => [
             'selector' => 'select[name="store_id"]',
-=======
+            'input' => 'select',
+        ],
         'redirect_type' => [
             'selector' => 'select[name="redirect_type"]',
->>>>>>> 12bad68b
             'input' => 'select',
         ],
     ];
