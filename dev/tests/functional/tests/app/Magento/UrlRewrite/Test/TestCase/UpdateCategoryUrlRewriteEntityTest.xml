--- conflicted
+++ resolved
@@ -5,51 +5,6 @@
  * See COPYING.txt for license details.
  */
  -->
-<<<<<<< HEAD
-<config xmlns:xsi="http://www.w3.org/2001/XMLSchema-instance" xsi:noNamespaceSchemaLocation="../../../../../../etc/variations.xsd">
-    <testCase name="UpdateCategoryUrlRewriteEntityTest">
-        <variation name="UpdateCategoryUrlRewriteEntityTestVariation1">
-            <data name="urlRewrite/data/store_id">Main Website/Main Website Store/Default Store View</data>
-            <data name="category/dataSet">default_subcategory</data>
-            <data name="categoryRewrite/dataSet">default</data>
-            <data name="urlRewrite/data/store_id">-</data>
-            <data name="urlRewrite/data/request_path">test_request%isolation%</data>
-            <data name="urlRewrite/data/redirect_type">No</data>
-            <data name="urlRewrite/data/description">test_description_defalt</data>
-            <data name="constraint">assertUrlRewriteSaveMessage, assertUrlRewriteInGrid, assertUrlRewriteCategoryRedirect</data>
-        </variation>
-        <variation name="UpdateCategoryUrlRewriteEntityTestVariation2">
-            <data name="urlRewrite/data/store_id">Main Website/Main Website Store/Default Store View</data>
-            <data name="category/dataSet">default_subcategory</data>
-            <data name="categoryRewrite/dataSet">default</data>
-            <data name="urlRewrite/data/store_id">-</data>
-            <data name="urlRewrite/data/request_path">request_path%isolation%.html</data>
-            <data name="urlRewrite/data/redirect_type">Temporary (302)</data>
-            <data name="urlRewrite/data/description">test description_302</data>
-            <data name="constraint">assertUrlRewriteSaveMessage, assertUrlRewriteInGrid, assertUrlRewriteCategoryRedirect</data>
-        </variation>
-        <variation name="UpdateCategoryUrlRewriteEntityTestVariation3">
-            <data name="urlRewrite/data/store_id">Main Website/Main Website Store/Default Store View</data>
-            <data name="category/dataSet">default_subcategory</data>
-            <data name="categoryRewrite/dataSet">default</data>
-            <data name="urlRewrite/data/store_id">-</data>
-            <data name="urlRewrite/data/request_path">request_path%isolation%.htm</data>
-            <data name="urlRewrite/data/redirect_type">Permanent (301)</data>
-            <data name="urlRewrite/data/description">test description_301</data>
-            <data name="constraint">assertUrlRewriteSaveMessage, assertUrlRewriteInGrid, assertUrlRewriteCategoryRedirect</data>
-        </variation>
-        <variation name="UpdateCategoryUrlRewriteEntityTestVariation4">
-            <data name="urlRewrite/data/store_id">Main Website/Main Website Store/Default Store View</data>
-            <data name="category/dataSet">default_subcategory</data>
-            <data name="categoryRewrite/dataSet">default</data>
-            <data name="urlRewrite/data/store_id">-</data>
-            <data name="urlRewrite/data/request_path">request_path%isolation%.aspx</data>
-            <data name="urlRewrite/data/redirect_type">Temporary (302)</data>
-            <data name="urlRewrite/data/description">test description_%isolation%</data>
-            <data name="constraint">assertUrlRewriteSaveMessage, assertUrlRewriteInGrid, assertUrlRewriteCategoryRedirect</data>
-        </variation>
-    </testCase>
-=======
 <config xmlns:xsi="http://www.w3.org/2001/XMLSchema-instance" xsi:noNamespaceSchemaLocation="../../../../../../vendor/magento/mtf/etc/global/variations.xsd">
   <testCase name="UpdateCategoryUrlRewriteEntityTest">
     <variation name="UpdateCategoryUrlRewriteEntityTestVariation1" firstConstraint="assertUrlRewriteSaveMessage" method="test">
@@ -101,5 +56,4 @@
       <constraint name="assertUrlRewriteCategoryRedirect" prev="assertUrlRewriteInGrid"/>
     </variation>
   </testCase>
->>>>>>> 1f8e8b20
 </config>