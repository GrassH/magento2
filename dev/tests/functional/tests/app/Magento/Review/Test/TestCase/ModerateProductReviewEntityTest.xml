<?xml version="1.0" encoding="utf-8"?>
<!--
/**
 * Copyright © 2015 Magento. All rights reserved.
 * See COPYING.txt for license details.
 */
 -->
<<<<<<< HEAD
<config xmlns:xsi="http://www.w3.org/2001/XMLSchema-instance" xsi:noNamespaceSchemaLocation="../../../../../../etc/variations.xsd">
    <testCase name="ModerateProductReviewEntityTest">
        <variation name="ModerateProductReviewEntityTestVariation1">
            <data name="reviewInitial/dataSet">frontend_review</data>
            <data name="review/data/status_id">Approved</data>
            <data name="review/data/nickname">Nick%isolation%</data>
            <data name="review/data/title">Title %isolation%</data>
            <data name="review/data/detail">Details %isolation%</data>
            <data name="constraint">assertProductReviewBackendSuccessSaveMessage, assertProductReviewInGrid, assertProductReviewOnProductPage</data>
        </variation>
        <variation name="ModerateProductReviewEntityTestVariation2">
            <data name="reviewInitial/dataSet">frontend_review</data>
            <data name="review/data/status_id">Not Approved</data>
            <data name="review/data/nickname">Nick%isolation%</data>
            <data name="review/data/title">Title %isolation%</data>
            <data name="review/data/detail">Details %isolation%</data>
            <data name="constraint">assertProductReviewBackendSuccessSaveMessage, assertProductReviewInGrid, assertProductReviewNotOnProductPage</data>
        </variation>
    </testCase>
=======
<config xmlns:xsi="http://www.w3.org/2001/XMLSchema-instance" xsi:noNamespaceSchemaLocation="../../../../../../vendor/magento/mtf/etc/global/variations.xsd">
  <testCase name="ModerateProductReviewEntityTest">
    <variation name="ModerateProductReviewEntityTestVariation1" firstConstraint="assertProductReviewBackendSuccessSaveMessage" method="test">
      <data name="reviewInitial/dataSet" xsi:type="string">frontend_review</data>
      <data name="review/data/status_id" xsi:type="string">Approved</data>
      <data name="review/data/nickname" xsi:type="string">Nick%isolation%</data>
      <data name="review/data/title" xsi:type="string">Title %isolation%</data>
      <data name="review/data/detail" xsi:type="string">Details %isolation%</data>
      <constraint name="assertProductReviewBackendSuccessSaveMessage" next="assertProductReviewInGrid"/>
      <constraint name="assertProductReviewInGrid" next="assertProductReviewOnProductPage" prev="assertProductReviewBackendSuccessSaveMessage"/>
      <constraint name="assertProductReviewOnProductPage" prev="assertProductReviewInGrid"/>
    </variation>
    <variation name="ModerateProductReviewEntityTestVariation2" firstConstraint="assertProductReviewBackendSuccessSaveMessage" method="test">
      <data name="reviewInitial/dataSet" xsi:type="string">frontend_review</data>
      <data name="review/data/status_id" xsi:type="string">Not Approved</data>
      <data name="review/data/nickname" xsi:type="string">Nick%isolation%</data>
      <data name="review/data/title" xsi:type="string">Title %isolation%</data>
      <data name="review/data/detail" xsi:type="string">Details %isolation%</data>
      <constraint name="assertProductReviewBackendSuccessSaveMessage" next="assertProductReviewInGrid"/>
      <constraint name="assertProductReviewInGrid" next="assertProductReviewNotOnProductPage" prev="assertProductReviewBackendSuccessSaveMessage"/>
      <constraint name="assertProductReviewNotOnProductPage" prev="assertProductReviewInGrid"/>
    </variation>
  </testCase>
>>>>>>> 1f8e8b20
</config><|MERGE_RESOLUTION|>--- conflicted
+++ resolved
@@ -5,27 +5,6 @@
  * See COPYING.txt for license details.
  */
  -->
-<<<<<<< HEAD
-<config xmlns:xsi="http://www.w3.org/2001/XMLSchema-instance" xsi:noNamespaceSchemaLocation="../../../../../../etc/variations.xsd">
-    <testCase name="ModerateProductReviewEntityTest">
-        <variation name="ModerateProductReviewEntityTestVariation1">
-            <data name="reviewInitial/dataSet">frontend_review</data>
-            <data name="review/data/status_id">Approved</data>
-            <data name="review/data/nickname">Nick%isolation%</data>
-            <data name="review/data/title">Title %isolation%</data>
-            <data name="review/data/detail">Details %isolation%</data>
-            <data name="constraint">assertProductReviewBackendSuccessSaveMessage, assertProductReviewInGrid, assertProductReviewOnProductPage</data>
-        </variation>
-        <variation name="ModerateProductReviewEntityTestVariation2">
-            <data name="reviewInitial/dataSet">frontend_review</data>
-            <data name="review/data/status_id">Not Approved</data>
-            <data name="review/data/nickname">Nick%isolation%</data>
-            <data name="review/data/title">Title %isolation%</data>
-            <data name="review/data/detail">Details %isolation%</data>
-            <data name="constraint">assertProductReviewBackendSuccessSaveMessage, assertProductReviewInGrid, assertProductReviewNotOnProductPage</data>
-        </variation>
-    </testCase>
-=======
 <config xmlns:xsi="http://www.w3.org/2001/XMLSchema-instance" xsi:noNamespaceSchemaLocation="../../../../../../vendor/magento/mtf/etc/global/variations.xsd">
   <testCase name="ModerateProductReviewEntityTest">
     <variation name="ModerateProductReviewEntityTestVariation1" firstConstraint="assertProductReviewBackendSuccessSaveMessage" method="test">
@@ -49,5 +28,4 @@
       <constraint name="assertProductReviewNotOnProductPage" prev="assertProductReviewInGrid"/>
     </variation>
   </testCase>
->>>>>>> 1f8e8b20
 </config>