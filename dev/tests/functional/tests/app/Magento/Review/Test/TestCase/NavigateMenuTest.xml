<?xml version="1.0" encoding="utf-8"?>
<!--
/**
 * Copyright © Magento, Inc. All rights reserved.
 * See COPYING.txt for license details.
 */
 -->
<config xmlns:xsi="http://www.w3.org/2001/XMLSchema-instance" xsi:noNamespaceSchemaLocation="../../../../../../vendor/magento/mtf/etc/variations.xsd">
    <testCase name="Magento\Backend\Test\TestCase\NavigateMenuTest">
        <variation name="NavigateMenuTest70">
<<<<<<< HEAD
=======
            <data name="tag" xsi:type="string">mftf_migrated:yes</data>
>>>>>>> eea6126c
            <data name="menuItem" xsi:type="string">Marketing > All Reviews</data>
            <data name="pageTitle" xsi:type="string">Reviews</data>
            <constraint name="Magento\Backend\Test\Constraint\AssertBackendPageIsAvailable"/>
        </variation>
        <variation name="NavigateMenuTest71">
            <data name="tag" xsi:type="string">mftf_migrated:yes</data>
            <data name="menuItem" xsi:type="string">Reports > By Customers</data>
            <data name="pageTitle" xsi:type="string">Customer Reviews Report</data>
            <constraint name="Magento\Backend\Test\Constraint\AssertBackendPageIsAvailable"/>
        </variation>
        <variation name="NavigateMenuTest72">
            <data name="tag" xsi:type="string">mftf_migrated:yes</data>
            <data name="menuItem" xsi:type="string">Reports > By Products</data>
            <data name="pageTitle" xsi:type="string">Product Reviews Report</data>
            <constraint name="Magento\Backend\Test\Constraint\AssertBackendPageIsAvailable"/>
        </variation>
        <variation name="NavigateMenuTest73">
            <data name="tag" xsi:type="string">mftf_migrated:yes</data>
            <data name="menuItem" xsi:type="string">Stores > Rating</data>
            <data name="pageTitle" xsi:type="string">Ratings</data>
            <constraint name="Magento\Backend\Test\Constraint\AssertBackendPageIsAvailable"/>
        </variation>
    </testCase>
</config><|MERGE_RESOLUTION|>--- conflicted
+++ resolved
@@ -8,10 +8,7 @@
 <config xmlns:xsi="http://www.w3.org/2001/XMLSchema-instance" xsi:noNamespaceSchemaLocation="../../../../../../vendor/magento/mtf/etc/variations.xsd">
     <testCase name="Magento\Backend\Test\TestCase\NavigateMenuTest">
         <variation name="NavigateMenuTest70">
-<<<<<<< HEAD
-=======
             <data name="tag" xsi:type="string">mftf_migrated:yes</data>
->>>>>>> eea6126c
             <data name="menuItem" xsi:type="string">Marketing > All Reviews</data>
             <data name="pageTitle" xsi:type="string">Reviews</data>
             <constraint name="Magento\Backend\Test\Constraint\AssertBackendPageIsAvailable"/>
