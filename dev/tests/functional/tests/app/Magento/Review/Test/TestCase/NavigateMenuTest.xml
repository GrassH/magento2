--- conflicted
+++ resolved
@@ -8,12 +8,8 @@
 <config xmlns:xsi="http://www.w3.org/2001/XMLSchema-instance" xsi:noNamespaceSchemaLocation="../../../../../../vendor/magento/mtf/etc/variations.xsd">
     <testCase name="Magento\Backend\Test\TestCase\NavigateMenuTest">
         <variation name="NavigateMenuTest70">
-<<<<<<< HEAD
             <data name="tag" xsi:type="string">mftf_migrated:yes</data>
-            <data name="menuItem" xsi:type="string">Marketing > Reviews</data>
-=======
             <data name="menuItem" xsi:type="string">Marketing > All Reviews</data>
->>>>>>> a9a72b6f
             <data name="pageTitle" xsi:type="string">Reviews</data>
             <constraint name="Magento\Backend\Test\Constraint\AssertBackendPageIsAvailable"/>
         </variation>
