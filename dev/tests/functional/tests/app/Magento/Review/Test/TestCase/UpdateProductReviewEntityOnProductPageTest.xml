--- conflicted
+++ resolved
@@ -6,11 +6,7 @@
  */
  -->
 <config xmlns:xsi="http://www.w3.org/2001/XMLSchema-instance" xsi:noNamespaceSchemaLocation="../../../../../../vendor/magento/mtf/etc/variations.xsd">
-<<<<<<< HEAD
-    <testCase name="Magento\Review\Test\TestCase\UpdateProductReviewEntityOnProductPageTest">
-=======
     <testCase name="Magento\Review\Test\TestCase\UpdateProductReviewEntityOnProductPageTest" summary="Update Product Review from Product Page" ticketId="MAGETWO-27743">
->>>>>>> 9a960ca6
         <variation name="UpdateProductReviewEntityOnProductPageTestVariation1">
             <data name="rating" xsi:type="string">3</data>
             <data name="review/data/status_id" xsi:type="string">Approved</data>
