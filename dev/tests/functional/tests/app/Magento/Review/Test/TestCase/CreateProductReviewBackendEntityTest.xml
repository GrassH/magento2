<?xml version="1.0" encoding="utf-8"?>
<!--
/**
 * Copyright © 2015 Magento. All rights reserved.
 * See COPYING.txt for license details.
 */
 -->
<<<<<<< HEAD
<config xmlns:xsi="http://www.w3.org/2001/XMLSchema-instance" xsi:noNamespaceSchemaLocation="../../../../../../etc/variations.xsd">
    <testCase name="CreateProductReviewBackendEntityTest">
        <variation name="CreateProductReviewBackendEntityTestVariation1">
            <data name="review/data/type">Administrator</data>
            <data name="review/data/entity_id/dataSet">catalogProductSimple::default</data>
            <data name="review/data/status_id">Approved</data>
            <data name="review/data/select_stores/0">Main Website/Main Website Store/Default Store View</data>
            <data name="review/data/ratings/rating_0/dataSet">visibleOnDefaultWebsite</data>
            <data name="review/data/ratings/rating_0/rating">3</data>
            <data name="review/data/nickname">John</data>
            <data name="review/data/title">title %isolation%</data>
            <data name="review/data/detail">review detail %isolation%</data>
            <data name="constraint">assertProductReviewBackendSuccessSaveMessage, assertProductReviewInGrid, assertProductRatingInProductPage</data>
        </variation>
        <variation name="CreateProductReviewBackendEntityTestVariation2">
            <data name="review/data/type">Administrator</data>
            <data name="review/data/entity_id/dataSet">catalogProductSimple::default</data>
            <data name="review/data/status_id">Pending</data>
            <data name="review/data/select_stores/0">Main Website/Main Website Store/Default Store View</data>
            <data name="review/data/ratings/rating_0/dataSet">visibleOnDefaultWebsite</data>
            <data name="review/data/ratings/rating_0/rating">4</data>
            <data name="review/data/nickname">Britney</data>
            <data name="review/data/title">title %isolation%</data>
            <data name="review/data/detail">review detail %isolation%</data>
            <data name="constraint">assertProductReviewBackendSuccessSaveMessage, assertProductReviewInGrid, assertProductRatingInProductPage</data>
        </variation>
        <variation name="CreateProductReviewBackendEntityTestVariation3">
            <data name="review/data/type">Administrator</data>
            <data name="review/data/entity_id/dataSet">catalogProductSimple::default</data>
            <data name="review/data/status_id">Not Approved</data>
            <data name="review/data/select_stores/0">Main Website/Main Website Store/Default Store View</data>
            <data name="review/data/ratings/rating_0/dataSet">visibleOnDefaultWebsite</data>
            <data name="review/data/ratings/rating_0/rating">5</data>
            <data name="review/data/nickname">Michael</data>
            <data name="review/data/title">title %isolation%</data>
            <data name="review/data/detail">review detail %isolation%</data>
            <data name="constraint">assertProductReviewBackendSuccessSaveMessage, assertProductReviewInGrid, assertProductRatingInProductPage</data>
        </variation>
    </testCase>
=======
<config xmlns:xsi="http://www.w3.org/2001/XMLSchema-instance" xsi:noNamespaceSchemaLocation="../../../../../../vendor/magento/mtf/etc/global/variations.xsd">
  <testCase name="CreateProductReviewBackendEntityTest">
    <variation name="CreateProductReviewBackendEntityTestVariation1" firstConstraint="assertProductReviewBackendSuccessSaveMessage" method="test">
      <data name="review/data/type" xsi:type="string">Administrator</data>
      <data name="review/data/entity_id/dataSet" xsi:type="string">catalogProductSimple::default</data>
      <data name="review/data/status_id" xsi:type="string">Approved</data>
      <data name="review/data/select_stores/0" xsi:type="string">Main Website/Main Website Store/Default Store View</data>
      <data name="review/data/ratings/rating_0/dataSet" xsi:type="string">visibleOnDefaultWebsite</data>
      <data name="review/data/ratings/rating_0/rating" xsi:type="string">3</data>
      <data name="review/data/nickname" xsi:type="string">John</data>
      <data name="review/data/title" xsi:type="string">title %isolation%</data>
      <data name="review/data/detail" xsi:type="string">review detail %isolation%</data>
      <constraint name="assertProductReviewBackendSuccessSaveMessage" next="assertProductReviewInGrid"/>
      <constraint name="assertProductReviewInGrid" next="assertProductRatingInProductPage" prev="assertProductReviewBackendSuccessSaveMessage"/>
      <constraint name="assertProductRatingInProductPage" prev="assertProductReviewInGrid"/>
    </variation>
    <variation name="CreateProductReviewBackendEntityTestVariation2" firstConstraint="assertProductReviewBackendSuccessSaveMessage" method="test">
      <data name="review/data/type" xsi:type="string">Administrator</data>
      <data name="review/data/entity_id/dataSet" xsi:type="string">catalogProductSimple::default</data>
      <data name="review/data/status_id" xsi:type="string">Pending</data>
      <data name="review/data/select_stores/0" xsi:type="string">Main Website/Main Website Store/Default Store View</data>
      <data name="review/data/ratings/rating_0/dataSet" xsi:type="string">visibleOnDefaultWebsite</data>
      <data name="review/data/ratings/rating_0/rating" xsi:type="string">4</data>
      <data name="review/data/nickname" xsi:type="string">Britney</data>
      <data name="review/data/title" xsi:type="string">title %isolation%</data>
      <data name="review/data/detail" xsi:type="string">review detail %isolation%</data>
      <constraint name="assertProductReviewBackendSuccessSaveMessage" next="assertProductReviewInGrid"/>
      <constraint name="assertProductReviewInGrid" next="assertProductRatingInProductPage" prev="assertProductReviewBackendSuccessSaveMessage"/>
      <constraint name="assertProductRatingInProductPage" prev="assertProductReviewInGrid"/>
    </variation>
    <variation name="CreateProductReviewBackendEntityTestVariation3" firstConstraint="assertProductReviewBackendSuccessSaveMessage" method="test">
      <data name="review/data/type" xsi:type="string">Administrator</data>
      <data name="review/data/entity_id/dataSet" xsi:type="string">catalogProductSimple::default</data>
      <data name="review/data/status_id" xsi:type="string">Not Approved</data>
      <data name="review/data/select_stores/0" xsi:type="string">Main Website/Main Website Store/Default Store View</data>
      <data name="review/data/ratings/rating_0/dataSet" xsi:type="string">visibleOnDefaultWebsite</data>
      <data name="review/data/ratings/rating_0/rating" xsi:type="string">5</data>
      <data name="review/data/nickname" xsi:type="string">Michael</data>
      <data name="review/data/title" xsi:type="string">title %isolation%</data>
      <data name="review/data/detail" xsi:type="string">review detail %isolation%</data>
      <constraint name="assertProductReviewBackendSuccessSaveMessage" next="assertProductReviewInGrid"/>
      <constraint name="assertProductReviewInGrid" next="assertProductRatingInProductPage" prev="assertProductReviewBackendSuccessSaveMessage"/>
      <constraint name="assertProductRatingInProductPage" prev="assertProductReviewInGrid"/>
    </variation>
  </testCase>
>>>>>>> 1f8e8b20
</config><|MERGE_RESOLUTION|>--- conflicted
+++ resolved
@@ -5,47 +5,6 @@
  * See COPYING.txt for license details.
  */
  -->
-<<<<<<< HEAD
-<config xmlns:xsi="http://www.w3.org/2001/XMLSchema-instance" xsi:noNamespaceSchemaLocation="../../../../../../etc/variations.xsd">
-    <testCase name="CreateProductReviewBackendEntityTest">
-        <variation name="CreateProductReviewBackendEntityTestVariation1">
-            <data name="review/data/type">Administrator</data>
-            <data name="review/data/entity_id/dataSet">catalogProductSimple::default</data>
-            <data name="review/data/status_id">Approved</data>
-            <data name="review/data/select_stores/0">Main Website/Main Website Store/Default Store View</data>
-            <data name="review/data/ratings/rating_0/dataSet">visibleOnDefaultWebsite</data>
-            <data name="review/data/ratings/rating_0/rating">3</data>
-            <data name="review/data/nickname">John</data>
-            <data name="review/data/title">title %isolation%</data>
-            <data name="review/data/detail">review detail %isolation%</data>
-            <data name="constraint">assertProductReviewBackendSuccessSaveMessage, assertProductReviewInGrid, assertProductRatingInProductPage</data>
-        </variation>
-        <variation name="CreateProductReviewBackendEntityTestVariation2">
-            <data name="review/data/type">Administrator</data>
-            <data name="review/data/entity_id/dataSet">catalogProductSimple::default</data>
-            <data name="review/data/status_id">Pending</data>
-            <data name="review/data/select_stores/0">Main Website/Main Website Store/Default Store View</data>
-            <data name="review/data/ratings/rating_0/dataSet">visibleOnDefaultWebsite</data>
-            <data name="review/data/ratings/rating_0/rating">4</data>
-            <data name="review/data/nickname">Britney</data>
-            <data name="review/data/title">title %isolation%</data>
-            <data name="review/data/detail">review detail %isolation%</data>
-            <data name="constraint">assertProductReviewBackendSuccessSaveMessage, assertProductReviewInGrid, assertProductRatingInProductPage</data>
-        </variation>
-        <variation name="CreateProductReviewBackendEntityTestVariation3">
-            <data name="review/data/type">Administrator</data>
-            <data name="review/data/entity_id/dataSet">catalogProductSimple::default</data>
-            <data name="review/data/status_id">Not Approved</data>
-            <data name="review/data/select_stores/0">Main Website/Main Website Store/Default Store View</data>
-            <data name="review/data/ratings/rating_0/dataSet">visibleOnDefaultWebsite</data>
-            <data name="review/data/ratings/rating_0/rating">5</data>
-            <data name="review/data/nickname">Michael</data>
-            <data name="review/data/title">title %isolation%</data>
-            <data name="review/data/detail">review detail %isolation%</data>
-            <data name="constraint">assertProductReviewBackendSuccessSaveMessage, assertProductReviewInGrid, assertProductRatingInProductPage</data>
-        </variation>
-    </testCase>
-=======
 <config xmlns:xsi="http://www.w3.org/2001/XMLSchema-instance" xsi:noNamespaceSchemaLocation="../../../../../../vendor/magento/mtf/etc/global/variations.xsd">
   <testCase name="CreateProductReviewBackendEntityTest">
     <variation name="CreateProductReviewBackendEntityTestVariation1" firstConstraint="assertProductReviewBackendSuccessSaveMessage" method="test">
@@ -91,5 +50,4 @@
       <constraint name="assertProductRatingInProductPage" prev="assertProductReviewInGrid"/>
     </variation>
   </testCase>
->>>>>>> 1f8e8b20
 </config>