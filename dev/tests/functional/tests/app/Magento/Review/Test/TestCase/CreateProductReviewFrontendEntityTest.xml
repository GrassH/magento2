--- conflicted
+++ resolved
@@ -5,34 +5,6 @@
  * See COPYING.txt for license details.
  */
  -->
-<<<<<<< HEAD
-<config xmlns:xsi="http://www.w3.org/2001/XMLSchema-instance" xsi:noNamespaceSchemaLocation="../../../../../../etc/global/variations.xsd">
-    <testCase name="CreateProductReviewFrontendEntityTest">
-        <variation name="CreateProductReviewFrontendEntityTestVariation1">
-            <data name="description">Create product review with rating</data>
-            <data name="review/data/customer">-</data>
-            <data name="review/data/nickname">name_%isolation%</data>
-            <data name="review/data/title">title_%isolation%</data>
-            <data name="review/data/detail">review_%isolation%</data>
-            <data name="review/data/ratings/1/dataSet">visibleOnDefaultWebsite</data>
-            <data name="review/data/ratings/1/rating">4</data>
-            <data name="review/data/entity_id/dataSet">catalogProductSimple::default</data>
-            <data name="constraint">assertReviewCreationSuccessMessage, assertProductReviewInGrid, assertProductRatingOnReviewPage, assertProductRatingInProductPage</data>
-        </variation>
-        <variation name="CreateProductReviewFrontendEntityTestVariation2">
-            <data name="description">MAGETWO-12403 - Add Product Review from Customer's Prospective</data>
-            <data name="review/data/customer">Guest</data>
-            <data name="review/data/nickname">name_%isolation%</data>
-            <data name="review/data/title">title_%isolation%</data>
-            <data name="review/data/detail">review_%isolation%</data>
-            <data name="review/data/ratings/1/dataSet">-</data>
-            <data name="review/data/ratings/1/rating">-</data>
-            <data name="review/data/entity_id/dataSet">catalogProductSimple::default</data>
-            <data name="constraint">assertReviewCreationSuccessMessage, assertProductReviewIsAbsentOnProductPage, assertProductReviewForm, assertSetApprovedProductReview, assertReviewLinksIsPresentOnProductPage, assertProductReviewOnProductPage</data>
-            <data name="tag">test_type:acceptance_test</data>
-        </variation>
-    </testCase>
-=======
 <config xmlns:xsi="http://www.w3.org/2001/XMLSchema-instance" xsi:noNamespaceSchemaLocation="../../../../../../vendor/magento/mtf/etc/variations.xsd">
   <testCase name="CreateProductReviewFrontendEntityTest">
     <variation name="CreateProductReviewFrontendEntityTestVariation1" firstConstraint="assertReviewCreationSuccessMessage" method="test">
@@ -58,7 +30,7 @@
       <data name="review/data/ratings/1/dataSet" xsi:type="string">-</data>
       <data name="review/data/ratings/1/rating" xsi:type="string">-</data>
       <data name="review/data/entity_id/dataSet" xsi:type="string">catalogProductSimple::default</data>
-      <data name="tag" xsi:type="string">bamboo_plan:end_to_end,test_type:acceptance_test</data>
+      <data name="tag" xsi:type="string">test_type:acceptance_test</data>
       <constraint name="assertReviewCreationSuccessMessage" next="assertProductReviewIsAbsentOnProductPage"/>
       <constraint name="assertProductReviewIsAbsentOnProductPage" next="assertProductReviewForm" prev="assertReviewCreationSuccessMessage"/>
       <constraint name="assertProductReviewForm" next="assertSetApprovedProductReview" prev="assertProductReviewIsAbsentOnProductPage"/>
@@ -67,5 +39,4 @@
       <constraint name="assertProductReviewOnProductPage" prev="assertReviewLinksIsPresentOnProductPage"/>
     </variation>
   </testCase>
->>>>>>> cfcb727d
 </config>