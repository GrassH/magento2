--- conflicted
+++ resolved
@@ -5,15 +5,6 @@
  * See COPYING.txt for license details.
  */
  -->
-<<<<<<< HEAD
-<config xmlns:xsi="http://www.w3.org/2001/XMLSchema-instance" xsi:noNamespaceSchemaLocation="../../../../../../etc/variations.xsd">
-    <testCase name="DeleteProductRatingEntityTest">
-        <variation name="DeleteProductRatingEntityTestVariation1">
-            <data name="productRating/dataSet">default</data>
-            <data name="constraint">assertProductRatingSuccessDeleteMessage, assertProductRatingNotInGrid, assertProductRatingNotInProductPage</data>
-        </variation>
-    </testCase>
-=======
 <config xmlns:xsi="http://www.w3.org/2001/XMLSchema-instance" xsi:noNamespaceSchemaLocation="../../../../../../vendor/magento/mtf/etc/global/variations.xsd">
   <testCase name="DeleteProductRatingEntityTest">
     <variation name="DeleteProductRatingEntityTestVariation1" firstConstraint="assertProductRatingSuccessDeleteMessage" method="test">
@@ -23,5 +14,4 @@
       <constraint name="assertProductRatingNotInProductPage" prev="assertProductRatingNotInGrid"/>
     </variation>
   </testCase>
->>>>>>> 1f8e8b20
 </config>