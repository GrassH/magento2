<?xml version="1.0" encoding="utf-8"?>
<!--
/**
 * Copyright © 2015 Magento. All rights reserved.
 * See COPYING.txt for license details.
 */
 -->
<<<<<<< HEAD
<config xmlns:xsi="http://www.w3.org/2001/XMLSchema-instance" xsi:noNamespaceSchemaLocation="../../../../../../etc/variations.xsd">
    <testCase name="UpdateProductReviewEntityTest">
        <variation name="UpdateProductReviewEntityTestVariation1">
            <data name="reviewInitial/dataSet">review_for_simple_product_with_rating</data>
            <data name="review/data/nickname">name_upd_%isolation%</data>
            <data name="review/data/title">title_upd_%isolation%</data>
            <data name="review/data/detail">review_upd_%isolation%</data>
            <data name="constraint">assertReviewSuccessSaveMessage, assertProductReviewInGrid, assertProductRatingOnReviewPage</data>
        </variation>
    </testCase>
=======
<config xmlns:xsi="http://www.w3.org/2001/XMLSchema-instance" xsi:noNamespaceSchemaLocation="../../../../../../vendor/magento/mtf/etc/global/variations.xsd">
  <testCase name="UpdateProductReviewEntityTest">
    <variation name="UpdateProductReviewEntityTestVariation1" firstConstraint="assertReviewSuccessSaveMessage" method="test">
      <data name="reviewInitial/dataSet" xsi:type="string">review_for_simple_product_with_rating</data>
      <data name="review/data/nickname" xsi:type="string">name_upd_%isolation%</data>
      <data name="review/data/title" xsi:type="string">title_upd_%isolation%</data>
      <data name="review/data/detail" xsi:type="string">review_upd_%isolation%</data>
      <constraint name="assertReviewSuccessSaveMessage" next="assertProductReviewInGrid"/>
      <constraint name="assertProductReviewInGrid" next="assertProductRatingOnReviewPage" prev="assertReviewSuccessSaveMessage"/>
      <constraint name="assertProductRatingOnReviewPage" prev="assertProductReviewInGrid"/>
    </variation>
  </testCase>
>>>>>>> 1f8e8b20
</config><|MERGE_RESOLUTION|>--- conflicted
+++ resolved
@@ -5,18 +5,6 @@
  * See COPYING.txt for license details.
  */
  -->
-<<<<<<< HEAD
-<config xmlns:xsi="http://www.w3.org/2001/XMLSchema-instance" xsi:noNamespaceSchemaLocation="../../../../../../etc/variations.xsd">
-    <testCase name="UpdateProductReviewEntityTest">
-        <variation name="UpdateProductReviewEntityTestVariation1">
-            <data name="reviewInitial/dataSet">review_for_simple_product_with_rating</data>
-            <data name="review/data/nickname">name_upd_%isolation%</data>
-            <data name="review/data/title">title_upd_%isolation%</data>
-            <data name="review/data/detail">review_upd_%isolation%</data>
-            <data name="constraint">assertReviewSuccessSaveMessage, assertProductReviewInGrid, assertProductRatingOnReviewPage</data>
-        </variation>
-    </testCase>
-=======
 <config xmlns:xsi="http://www.w3.org/2001/XMLSchema-instance" xsi:noNamespaceSchemaLocation="../../../../../../vendor/magento/mtf/etc/global/variations.xsd">
   <testCase name="UpdateProductReviewEntityTest">
     <variation name="UpdateProductReviewEntityTestVariation1" firstConstraint="assertReviewSuccessSaveMessage" method="test">
@@ -29,5 +17,4 @@
       <constraint name="assertProductRatingOnReviewPage" prev="assertProductReviewInGrid"/>
     </variation>
   </testCase>
->>>>>>> 1f8e8b20
 </config>