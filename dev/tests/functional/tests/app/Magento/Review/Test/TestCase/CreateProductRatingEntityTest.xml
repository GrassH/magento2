--- conflicted
+++ resolved
@@ -5,23 +5,6 @@
  * See COPYING.txt for license details.
  */
  -->
-<<<<<<< HEAD
-<config xmlns:xsi="http://www.w3.org/2001/XMLSchema-instance" xsi:noNamespaceSchemaLocation="../../../../../../etc/variations.xsd">
-    <testCase name="CreateProductRatingEntityTest">
-        <variation name="CreateProductRatingEntityTestVariation1">
-            <data name="productRating/data/rating_code">productRating_%isolation%</data>
-            <data name="productRating/data/stores">Main Website/Main Website Store/Default Store View</data>
-            <data name="productRating/data/is_active">Yes</data>
-            <data name="constraint">assertProductRatingSuccessSaveMessage, assertProductRatingInGrid, assertProductRatingInProductPage</data>
-        </variation>
-        <variation name="CreateProductRatingEntityTestVariation2">
-            <data name="productRating/data/rating_code">productRating_%isolation%</data>
-            <data name="productRating/data/stores">Main Website/Main Website Store/Default Store View</data>
-            <data name="productRating/data/is_active">No</data>
-            <data name="constraint">assertProductRatingSuccessSaveMessage, assertProductRatingInGrid, assertProductRatingNotInProductPage</data>
-        </variation>
-    </testCase>
-=======
 <config xmlns:xsi="http://www.w3.org/2001/XMLSchema-instance" xsi:noNamespaceSchemaLocation="../../../../../../vendor/magento/mtf/etc/global/variations.xsd">
   <testCase name="CreateProductRatingEntityTest">
     <variation name="CreateProductRatingEntityTestVariation1" firstConstraint="assertProductRatingSuccessSaveMessage" method="test">
@@ -41,5 +24,4 @@
       <constraint name="assertProductRatingNotInProductPage" prev="assertProductRatingInGrid"/>
     </variation>
   </testCase>
->>>>>>> 1f8e8b20
 </config>