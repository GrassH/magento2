<?php
/**
 * @api
 * Copyright © 2015 Magento. All rights reserved.
 * See COPYING.txt for license details.
 */

namespace Magento\Review\Test\Block\Product\View;

use Mtf\Block\Block;
use Mtf\Client\Element;

/**
 * Reviews frontend block.
 */
class Summary extends Block
{
    /**
     * Add review link selector.
     *
     * @var string
     */
    protected $addReviewLinkSelector = '.action.add';

    /**
     * View review link selector.
     *
     * @var string
     */
    protected $viewReviewLinkSelector = '.action.view';

    /**
     * Get add review link.
     *
<<<<<<< HEAD
     * @return \Mtf\Client\ElementInterface
=======
     * @return Element
>>>>>>> 52b2e787
     */
    public function getAddReviewLink()
    {
        return $this->_rootElement->find($this->addReviewLinkSelector);
    }

    /**
     * Click on add review link.
     *
<<<<<<< HEAD
     * @return \Mtf\Client\ElementInterface
=======
     * @return void
     */
    public function clickAddReviewLink()
    {
        $reviewLink = $this->getAddReviewLink();
        if ($reviewLink->isVisible()) {
            $reviewLink->click();
        }
    }

    /**
     * Get view review link.
     *
     * @return Element
>>>>>>> 52b2e787
     */
    public function getViewReviewLink()
    {
        return $this->_rootElement->find($this->viewReviewLinkSelector);
    }
}<|MERGE_RESOLUTION|>--- conflicted
+++ resolved
@@ -8,7 +8,7 @@
 namespace Magento\Review\Test\Block\Product\View;
 
 use Mtf\Block\Block;
-use Mtf\Client\Element;
+use Mtf\Client\ElementInterface;
 
 /**
  * Reviews frontend block.
@@ -32,11 +32,7 @@
     /**
      * Get add review link.
      *
-<<<<<<< HEAD
-     * @return \Mtf\Client\ElementInterface
-=======
-     * @return Element
->>>>>>> 52b2e787
+     * @return ElementInterface
      */
     public function getAddReviewLink()
     {
@@ -46,9 +42,6 @@
     /**
      * Click on add review link.
      *
-<<<<<<< HEAD
-     * @return \Mtf\Client\ElementInterface
-=======
      * @return void
      */
     public function clickAddReviewLink()
@@ -60,10 +53,9 @@
     }
 
     /**
-     * Get view review link.
+     * Get view review link
      *
-     * @return Element
->>>>>>> 52b2e787
+     * @return ElementInterface
      */
     public function getViewReviewLink()
     {
