<?xml version="1.0" encoding="utf-8"?>
<!--
/**
 * Copyright © 2015 Magento. All rights reserved.
 * See COPYING.txt for license details.
 */
 -->
<<<<<<< HEAD
<config xmlns:xsi="http://www.w3.org/2001/XMLSchema-instance" xsi:noNamespaceSchemaLocation="../../../../../../etc/variations.xsd">
    <testCase name="UpdateGroupedProductEntityTest">
        <variation name="UpdateGroupedProductEntityTestVariation1">
            <data name="originalProduct/dataSet">grouped_product_out_of_stock</data>
            <data name="product/data/name">GroupedProduct_edited %isolation%</data>
            <data name="product/data/sku">GroupedProduct_sku_edited %isolation%</data>
            <data name="product/data/quantity_and_stock_status/is_in_stock">In Stock</data>
            <data name="product/data/category_ids/presets">category_%isolation%</data>
            <data name="product/data/associated/products">-</data>
            <data name="product/data/associated/preset">-</data>
            <data name="product/data/description">This is edited description for grouped product</data>
            <data name="product/data/short_description">This is edited short description for grouped product</data>
            <data name="product/data/url_key">updated-grouped-product-%isolation%</data>
            <data name="constraint">assertProductSaveMessage, assertProductInStock, assertProductPage</data>
        </variation>
        <variation name="UpdateGroupedProductEntityTestVariation2">
            <data name="originalProduct/dataSet">default</data>
            <data name="product/data/name">GroupedProduct_edited %isolation%</data>
            <data name="product/data/sku">GroupedProduct_sku_edited %isolation%</data>
            <data name="product/data/quantity_and_stock_status/is_in_stock">-</data>
            <data name="product/data/category_ids/presets">-</data>
            <data name="product/data/associated/products">catalogProductVirtual::default,catalogProductVirtual::product_50_dollar</data>
            <data name="product/data/associated/preset">defaultVirtualProduct</data>
            <data name="product/data/description">-</data>
            <data name="product/data/short_description">-</data>
            <data name="product/data/url_key">updated-grouped-product-%isolation%</data>
            <data name="constraint">assertProductSaveMessage, assertGroupedProductForm</data>
        </variation>
        <variation name="UpdateGroupedProductEntityTestVariation3">
            <data name="originalProduct/dataSet">default</data>
            <data name="product/data/name">GroupedProduct_edited %isolation%</data>
            <data name="product/data/sku">GroupedProduct_sku_edited %isolation%</data>
            <data name="product/data/quantity_and_stock_status/is_in_stock">-</data>
            <data name="product/data/category_ids/presets">-</data>
            <data name="product/data/associated/products">catalogProductSimple::simple_for_composite_products,catalogProductSimple::default</data>
            <data name="product/data/associated/preset">defaultSimpleProduct_without_qty</data>
            <data name="product/data/description">-</data>
            <data name="product/data/short_description">-</data>
            <data name="product/data/url_key">updated-grouped-product-%isolation%</data>
            <data name="constraint">assertProductSaveMessage, assertGroupedProductsDefaultQty, assertGroupedProductForm</data>
        </variation>
        <variation name="UpdateGroupedProductEntityTestVariation4">
            <data name="originalProduct/dataSet">default</data>
            <data name="product/data/name">GroupedProduct_edited %isolation%</data>
            <data name="product/data/sku">GroupedProduct_sku_edited %isolation%</data>
            <data name="product/data/quantity_and_stock_status/is_in_stock">-</data>
            <data name="product/data/category_ids/presets">-</data>
            <data name="product/data/associated/products">catalogProductSimple::withSpecialPrice,catalogProductSimple::withSpecialPrice</data>
            <data name="product/data/associated/preset">defaultSimpleProduct_with_specialPrice</data>
            <data name="product/data/description">-</data>
            <data name="product/data/short_description">-</data>
            <data name="product/data/url_key">updated-grouped-product-%isolation%</data>
            <data name="constraint">assertProductSaveMessage, assertSpecialPriceOnGroupedProductPage</data>
        </variation>
        <variation name="UpdateGroupedProductEntityTestVariation5">
            <data name="originalProduct/dataSet">default</data>
            <data name="product/data/name">GroupedProduct_edited %isolation%</data>
            <data name="product/data/sku">GroupedProduct_sku_edited %isolation%</data>
            <data name="product/data/quantity_and_stock_status/is_in_stock">Out of Stock</data>
            <data name="product/data/category_ids/presets">-</data>
            <data name="product/data/associated/products">-</data>
            <data name="product/data/associated/preset">-</data>
            <data name="product/data/description">-</data>
            <data name="product/data/short_description">-</data>
            <data name="product/data/url_key">assertProductSaveMessage, assertProductOutOfStock</data>
        </variation>
    </testCase>
=======
<config xmlns:xsi="http://www.w3.org/2001/XMLSchema-instance" xsi:noNamespaceSchemaLocation="../../../../../../vendor/magento/mtf/etc/global/variations.xsd">
  <testCase name="UpdateGroupedProductEntityTest">
    <variation name="UpdateGroupedProductEntityTestVariation1" firstConstraint="assertProductSaveMessage" method="test">
      <data name="originalProduct/dataSet" xsi:type="string">grouped_product_out_of_stock</data>
      <data name="product/data/name" xsi:type="string">GroupedProduct_edited %isolation%</data>
      <data name="product/data/sku" xsi:type="string">GroupedProduct_sku_edited %isolation%</data>
      <data name="product/data/quantity_and_stock_status/is_in_stock" xsi:type="string">In Stock</data>
      <data name="product/data/category_ids/presets" xsi:type="string">category_%isolation%</data>
      <data name="product/data/associated/products" xsi:type="string">-</data>
      <data name="product/data/associated/preset" xsi:type="string">-</data>
      <data name="product/data/description" xsi:type="string">This is edited description for grouped product</data>
      <data name="product/data/short_description" xsi:type="string">This is edited short description for grouped product</data>
      <constraint name="assertProductSaveMessage" next="assertProductInStock"/>
      <constraint name="assertProductInStock" next="assertProductPage" prev="assertProductSaveMessage"/>
      <constraint name="assertProductPage" prev="assertProductInStock"/>
    </variation>
    <variation name="UpdateGroupedProductEntityTestVariation2" firstConstraint="assertProductSaveMessage" method="test">
      <data name="originalProduct/dataSet" xsi:type="string">default</data>
      <data name="product/data/name" xsi:type="string">GroupedProduct_edited %isolation%</data>
      <data name="product/data/sku" xsi:type="string">GroupedProduct_sku_edited %isolation%</data>
      <data name="product/data/quantity_and_stock_status/is_in_stock" xsi:type="string">-</data>
      <data name="product/data/category_ids/presets" xsi:type="string">-</data>
      <data name="product/data/associated/products" xsi:type="string">catalogProductVirtual::default,catalogProductVirtual::50_dollar_product</data>
      <data name="product/data/associated/preset" xsi:type="string">defaultVirtualProduct</data>
      <data name="product/data/description" xsi:type="string">-</data>
      <data name="product/data/short_description" xsi:type="string">-</data>
      <constraint name="assertProductSaveMessage" next="assertGroupedProductForm"/>
      <constraint name="assertGroupedProductForm" prev="assertProductSaveMessage"/>
    </variation>
    <variation name="UpdateGroupedProductEntityTestVariation3" firstConstraint="assertProductSaveMessage" method="test">
      <data name="originalProduct/dataSet" xsi:type="string">default</data>
      <data name="product/data/name" xsi:type="string">GroupedProduct_edited %isolation%</data>
      <data name="product/data/sku" xsi:type="string">GroupedProduct_sku_edited %isolation%</data>
      <data name="product/data/quantity_and_stock_status/is_in_stock" xsi:type="string">-</data>
      <data name="product/data/category_ids/presets" xsi:type="string">-</data>
      <data name="product/data/associated/products" xsi:type="string">catalogProductSimple::simple_for_composite_products,catalogProductSimple::default</data>
      <data name="product/data/associated/preset" xsi:type="string">defaultSimpleProduct_without_qty</data>
      <data name="product/data/description" xsi:type="string">-</data>
      <data name="product/data/short_description" xsi:type="string">-</data>
      <constraint name="assertProductSaveMessage" next="assertGroupedProductsDefaultQty"/>
      <constraint name="assertGroupedProductsDefaultQty" next="assertGroupedProductForm" prev="assertProductSaveMessage"/>
      <constraint name="assertGroupedProductForm" prev="assertGroupedProductsDefaultQty"/>
    </variation>
    <variation name="UpdateGroupedProductEntityTestVariation4" firstConstraint="assertProductSaveMessage" method="test">
      <data name="originalProduct/dataSet" xsi:type="string">default</data>
      <data name="product/data/name" xsi:type="string">GroupedProduct_edited %isolation%</data>
      <data name="product/data/sku" xsi:type="string">GroupedProduct_sku_edited %isolation%</data>
      <data name="product/data/quantity_and_stock_status/is_in_stock" xsi:type="string">-</data>
      <data name="product/data/category_ids/presets" xsi:type="string">-</data>
      <data name="product/data/associated/products" xsi:type="string">catalogProductSimple::withSpecialPrice,catalogProductSimple::withSpecialPrice</data>
      <data name="product/data/associated/preset" xsi:type="string">defaultSimpleProduct_with_specialPrice</data>
      <data name="product/data/description" xsi:type="string">-</data>
      <data name="product/data/short_description" xsi:type="string">-</data>
      <constraint name="assertProductSaveMessage" next="assertSpecialPriceOnGroupedProductPage"/>
      <constraint name="assertSpecialPriceOnGroupedProductPage" prev="assertProductSaveMessage"/>
    </variation>
    <variation name="UpdateGroupedProductEntityTestVariation5" firstConstraint="assertProductSaveMessage" method="test">
      <data name="originalProduct/dataSet" xsi:type="string">default</data>
      <data name="product/data/name" xsi:type="string">GroupedProduct_edited %isolation%</data>
      <data name="product/data/sku" xsi:type="string">GroupedProduct_sku_edited %isolation%</data>
      <data name="product/data/quantity_and_stock_status/is_in_stock" xsi:type="string">Out of Stock</data>
      <data name="product/data/category_ids/presets" xsi:type="string">-</data>
      <data name="product/data/associated/products" xsi:type="string">-</data>
      <data name="product/data/associated/preset" xsi:type="string">-</data>
      <data name="product/data/description" xsi:type="string">-</data>
      <data name="product/data/short_description" xsi:type="string">-</data>
      <constraint name="assertProductSaveMessage" next="assertProductOutOfStock"/>
      <constraint name="assertProductOutOfStock" prev="assertProductSaveMessage"/>
    </variation>
  </testCase>
>>>>>>> 1f8e8b20
</config><|MERGE_RESOLUTION|>--- conflicted
+++ resolved
@@ -5,75 +5,6 @@
  * See COPYING.txt for license details.
  */
  -->
-<<<<<<< HEAD
-<config xmlns:xsi="http://www.w3.org/2001/XMLSchema-instance" xsi:noNamespaceSchemaLocation="../../../../../../etc/variations.xsd">
-    <testCase name="UpdateGroupedProductEntityTest">
-        <variation name="UpdateGroupedProductEntityTestVariation1">
-            <data name="originalProduct/dataSet">grouped_product_out_of_stock</data>
-            <data name="product/data/name">GroupedProduct_edited %isolation%</data>
-            <data name="product/data/sku">GroupedProduct_sku_edited %isolation%</data>
-            <data name="product/data/quantity_and_stock_status/is_in_stock">In Stock</data>
-            <data name="product/data/category_ids/presets">category_%isolation%</data>
-            <data name="product/data/associated/products">-</data>
-            <data name="product/data/associated/preset">-</data>
-            <data name="product/data/description">This is edited description for grouped product</data>
-            <data name="product/data/short_description">This is edited short description for grouped product</data>
-            <data name="product/data/url_key">updated-grouped-product-%isolation%</data>
-            <data name="constraint">assertProductSaveMessage, assertProductInStock, assertProductPage</data>
-        </variation>
-        <variation name="UpdateGroupedProductEntityTestVariation2">
-            <data name="originalProduct/dataSet">default</data>
-            <data name="product/data/name">GroupedProduct_edited %isolation%</data>
-            <data name="product/data/sku">GroupedProduct_sku_edited %isolation%</data>
-            <data name="product/data/quantity_and_stock_status/is_in_stock">-</data>
-            <data name="product/data/category_ids/presets">-</data>
-            <data name="product/data/associated/products">catalogProductVirtual::default,catalogProductVirtual::product_50_dollar</data>
-            <data name="product/data/associated/preset">defaultVirtualProduct</data>
-            <data name="product/data/description">-</data>
-            <data name="product/data/short_description">-</data>
-            <data name="product/data/url_key">updated-grouped-product-%isolation%</data>
-            <data name="constraint">assertProductSaveMessage, assertGroupedProductForm</data>
-        </variation>
-        <variation name="UpdateGroupedProductEntityTestVariation3">
-            <data name="originalProduct/dataSet">default</data>
-            <data name="product/data/name">GroupedProduct_edited %isolation%</data>
-            <data name="product/data/sku">GroupedProduct_sku_edited %isolation%</data>
-            <data name="product/data/quantity_and_stock_status/is_in_stock">-</data>
-            <data name="product/data/category_ids/presets">-</data>
-            <data name="product/data/associated/products">catalogProductSimple::simple_for_composite_products,catalogProductSimple::default</data>
-            <data name="product/data/associated/preset">defaultSimpleProduct_without_qty</data>
-            <data name="product/data/description">-</data>
-            <data name="product/data/short_description">-</data>
-            <data name="product/data/url_key">updated-grouped-product-%isolation%</data>
-            <data name="constraint">assertProductSaveMessage, assertGroupedProductsDefaultQty, assertGroupedProductForm</data>
-        </variation>
-        <variation name="UpdateGroupedProductEntityTestVariation4">
-            <data name="originalProduct/dataSet">default</data>
-            <data name="product/data/name">GroupedProduct_edited %isolation%</data>
-            <data name="product/data/sku">GroupedProduct_sku_edited %isolation%</data>
-            <data name="product/data/quantity_and_stock_status/is_in_stock">-</data>
-            <data name="product/data/category_ids/presets">-</data>
-            <data name="product/data/associated/products">catalogProductSimple::withSpecialPrice,catalogProductSimple::withSpecialPrice</data>
-            <data name="product/data/associated/preset">defaultSimpleProduct_with_specialPrice</data>
-            <data name="product/data/description">-</data>
-            <data name="product/data/short_description">-</data>
-            <data name="product/data/url_key">updated-grouped-product-%isolation%</data>
-            <data name="constraint">assertProductSaveMessage, assertSpecialPriceOnGroupedProductPage</data>
-        </variation>
-        <variation name="UpdateGroupedProductEntityTestVariation5">
-            <data name="originalProduct/dataSet">default</data>
-            <data name="product/data/name">GroupedProduct_edited %isolation%</data>
-            <data name="product/data/sku">GroupedProduct_sku_edited %isolation%</data>
-            <data name="product/data/quantity_and_stock_status/is_in_stock">Out of Stock</data>
-            <data name="product/data/category_ids/presets">-</data>
-            <data name="product/data/associated/products">-</data>
-            <data name="product/data/associated/preset">-</data>
-            <data name="product/data/description">-</data>
-            <data name="product/data/short_description">-</data>
-            <data name="product/data/url_key">assertProductSaveMessage, assertProductOutOfStock</data>
-        </variation>
-    </testCase>
-=======
 <config xmlns:xsi="http://www.w3.org/2001/XMLSchema-instance" xsi:noNamespaceSchemaLocation="../../../../../../vendor/magento/mtf/etc/global/variations.xsd">
   <testCase name="UpdateGroupedProductEntityTest">
     <variation name="UpdateGroupedProductEntityTestVariation1" firstConstraint="assertProductSaveMessage" method="test">
@@ -144,5 +75,4 @@
       <constraint name="assertProductOutOfStock" prev="assertProductSaveMessage"/>
     </variation>
   </testCase>
->>>>>>> 1f8e8b20
 </config>