<?php
/**
 * Copyright © 2016 Magento. All rights reserved.
 * See COPYING.txt for license details.
 */

namespace Magento\PageCache\Test\TestCase;

use Magento\Mtf\TestCase\Injectable;
use Magento\PageCache\Test\Page\Adminhtml\AdminCache;

/**
 * Steps:
 * 1. Log in to backend.
 * 2. Navigate through menu to cache management page.
 * 3. Click a button.
 * 4. Perform asserts.
 *
 * @ZephyrId MAGETWO-34052, MAGETWO-34053, MAGETWO-39934
 */
class FlushAdditionalCachesTest extends Injectable
{
    /* tags */
    const MVP = 'yes';
<<<<<<< HEAD
    const DOMAIN = 'PS';
    const SEVERITY = 'S2';
=======
>>>>>>> c614b9ca
    /* end tags */

    /**
     * Open admin cache management page and click button to flush cache.
     *
     * @param AdminCache $adminCache
     * @param string $flushButtonName
     * @return void
     */
    public function test(AdminCache $adminCache, $flushButtonName)
    {
        /**
         * Skip test for 'Flush Static Files Cache' in production mode.
         */
        if (($flushButtonName === 'Flush Static Files Cache') && $_ENV['mage_mode'] === 'production') {
            $this->markTestSkipped('Skip flushing static files cache test when in production mode.');
        }
        $adminCache->open();
        $adminCache->getAdditionalBlock()->clickFlushCache($flushButtonName);
    }
}<|MERGE_RESOLUTION|>--- conflicted
+++ resolved
@@ -22,11 +22,7 @@
 {
     /* tags */
     const MVP = 'yes';
-<<<<<<< HEAD
-    const DOMAIN = 'PS';
     const SEVERITY = 'S2';
-=======
->>>>>>> c614b9ca
     /* end tags */
 
     /**
