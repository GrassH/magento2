--- conflicted
+++ resolved
@@ -20,13 +20,8 @@
 class FlushStaticFilesCacheButtonVisibilityTest extends Injectable
 {
     /* tags */
-<<<<<<< HEAD
-    const MVP = 'yes';
-    const DOMAIN = 'PS';
+    const MVP = 'no';
     const SEVERITY = 'S2';
-=======
-    const MVP = 'no';
->>>>>>> c614b9ca
     /* end tags */
     
     /**
