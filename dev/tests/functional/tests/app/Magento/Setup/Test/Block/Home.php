<?php
/**
 * Copyright © 2016 Magento. All rights reserved.
 * See COPYING.txt for license details.
 */

namespace Magento\Setup\Test\Block;

use Magento\Mtf\Block\Block;
use Magento\Mtf\Client\Locator;

/**
 * Home block.
 */
class Home extends Block
{
    /**
     * @var string
     */
    protected $systemUpgrade = '.setup-home-item-upgrade';

    /**
<<<<<<< HEAD
     * Button that opens grid with installed extensions.
     *
     * @var string
     */
    protected $extensionManager = '.setup-home-item-extension';

    /**
     * Module management button.
     *
     * @var string
     */
    protected $moduleManagement = ".setup-home-item-component";
=======
     * 'Module Manager' button.
     *
     * @var string
     */
    protected $moduleManager = '.setup-home-item-component';
>>>>>>> c0584d35

    /**
     * Click on 'System Upgrade' button.
     *
     * @return void
     */
    public function clickSystemUpgrade()
    {
        $this->_rootElement->find($this->systemUpgrade, Locator::SELECTOR_CSS)->click();
    }

    /**
<<<<<<< HEAD
     * Click on 'Component Manager' button.
     *
     * @return void
     */
    public function clickExtensionManager()
    {
        $this->_rootElement->find($this->extensionManager, Locator::SELECTOR_CSS)->click();
    }

    /**
     * Click on Modules section.
     *
     * @return void
     */
    public function clickModules()
    {
        $this->_rootElement->find($this->moduleManagement, Locator::SELECTOR_CSS)->click();
=======
     * Click on 'Module Manager' section.
     *
     * @return void
     */
    public function clickModuleManager()
    {
        $this->_rootElement->find($this->moduleManager, Locator::SELECTOR_CSS)->click();
>>>>>>> c0584d35
    }
}<|MERGE_RESOLUTION|>--- conflicted
+++ resolved
@@ -19,8 +19,9 @@
      */
     protected $systemUpgrade = '.setup-home-item-upgrade';
 
+    
+    
     /**
-<<<<<<< HEAD
      * Button that opens grid with installed extensions.
      *
      * @var string
@@ -28,18 +29,11 @@
     protected $extensionManager = '.setup-home-item-extension';
 
     /**
-     * Module management button.
-     *
-     * @var string
-     */
-    protected $moduleManagement = ".setup-home-item-component";
-=======
      * 'Module Manager' button.
      *
      * @var string
      */
     protected $moduleManager = '.setup-home-item-component';
->>>>>>> c0584d35
 
     /**
      * Click on 'System Upgrade' button.
@@ -52,8 +46,7 @@
     }
 
     /**
-<<<<<<< HEAD
-     * Click on 'Component Manager' button.
+     * Click on 'Extension Manager' button.
      *
      * @return void
      */
@@ -63,14 +56,6 @@
     }
 
     /**
-     * Click on Modules section.
-     *
-     * @return void
-     */
-    public function clickModules()
-    {
-        $this->_rootElement->find($this->moduleManagement, Locator::SELECTOR_CSS)->click();
-=======
      * Click on 'Module Manager' section.
      *
      * @return void
@@ -78,6 +63,5 @@
     public function clickModuleManager()
     {
         $this->_rootElement->find($this->moduleManager, Locator::SELECTOR_CSS)->click();
->>>>>>> c0584d35
     }
 }