--- conflicted
+++ resolved
@@ -5,42 +5,6 @@
  * See COPYING.txt for license details.
  */
  -->
-<<<<<<< HEAD
-<config xmlns:xsi="http://www.w3.org/2001/XMLSchema-instance" xsi:noNamespaceSchemaLocation="../../../../../../etc/variations.xsd">
-    <testCase name="NewAccountsReportEntityTest">
-        <variation name="NewAccountsReportEntityTestVariation1">
-            <data name="customer/dataSet">default</data>
-            <data name="total">1</data>
-            <data name="customersReport/report_from">m/d/Y</data>
-            <data name="customersReport/report_to">m/d/Y</data>
-            <data name="customersReport/report_period">Year</data>
-            <data name="constraint">assertNewAccountsReportTotalResult</data>
-        </variation>
-        <variation name="NewAccountsReportEntityTestVariation2">
-            <data name="customer/dataSet">default</data>
-            <data name="total">1</data>
-            <data name="customersReport/report_from">m/d/Y</data>
-            <data name="customersReport/report_to">m/d/Y</data>
-            <data name="customersReport/report_period">Month</data>
-            <data name="constraint">assertNewAccountsReportTotalResult</data>
-        </variation>
-        <variation name="NewAccountsReportEntityTestVariation3">
-            <data name="customer/dataSet">default</data>
-            <data name="total">1</data>
-            <data name="customersReport/report_from">m/d/Y</data>
-            <data name="customersReport/report_to">m/d/Y</data>
-            <data name="customersReport/report_period">Day</data>
-            <data name="constraint">assertNewAccountsReportTotalResult</data>
-        </variation>
-        <variation name="NewAccountsReportEntityTestVariation4">
-            <data name="customer/dataSet">default</data>
-            <data name="customersReport/report_from">m/d/Y 12:00 a+1 day</data>
-            <data name="customersReport/report_to">m/d/Y 12:00 a+1 day</data>
-            <data name="customersReport/report_period">Day</data>
-            <data name="constraint">assertNewAccountsReportTotalResult</data>
-        </variation>
-    </testCase>
-=======
 <config xmlns:xsi="http://www.w3.org/2001/XMLSchema-instance" xsi:noNamespaceSchemaLocation="../../../../../../vendor/magento/mtf/etc/global/variations.xsd">
   <testCase name="NewAccountsReportEntityTest">
     <variation name="NewAccountsReportEntityTestVariation1" firstConstraint="assertNewAccountsReportTotalResult" method="test">
@@ -75,5 +39,4 @@
       <constraint name="assertNewAccountsReportTotalResult"/>
     </variation>
   </testCase>
->>>>>>> 1f8e8b20
 </config>