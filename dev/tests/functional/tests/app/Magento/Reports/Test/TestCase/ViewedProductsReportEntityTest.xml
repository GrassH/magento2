--- conflicted
+++ resolved
@@ -20,11 +20,7 @@
     <variation name="ViewedProductsReportEntityTestVariation2" firstConstraint="assertProductViewsReportTotalResult" method="test">
       <data name="description" xsi:type="string">view products on front and verify they all reflected in Month report</data>
       <data name="total" xsi:type="string">1, 1</data>
-<<<<<<< HEAD
-      <data name="products" xsi:type="string">downloadableProductInjectable::default, bundleProduct::bundle_dynamic_product</data>
-=======
       <data name="products" xsi:type="string">downloadableProduct::default, bundleProduct::bundle_dynamic_product</data>
->>>>>>> 92552fa9
       <data name="viewsReport/period_type" xsi:type="string">Month</data>
       <data name="viewsReport/from" xsi:type="string">m/d/Y</data>
       <data name="viewsReport/to" xsi:type="string">m/d/Y</data>
@@ -34,11 +30,7 @@
     <variation name="ViewedProductsReportEntityTestVariation3" firstConstraint="assertProductViewsReportTotalResult" method="test">
       <data name="description" xsi:type="string">view products on front and verify they all reflected in Day report</data>
       <data name="total" xsi:type="string">1, 1</data>
-<<<<<<< HEAD
-      <data name="products" xsi:type="string">configurableProductInjectable::default, groupedProductInjectable::default</data>
-=======
       <data name="products" xsi:type="string">configurableProduct::default, groupedProduct::default</data>
->>>>>>> 92552fa9
       <data name="viewsReport/period_type" xsi:type="string">Day</data>
       <data name="viewsReport/from" xsi:type="string">m/d/Y -1 day</data>
       <data name="viewsReport/to" xsi:type="string">m/d/Y +1 day</data>
