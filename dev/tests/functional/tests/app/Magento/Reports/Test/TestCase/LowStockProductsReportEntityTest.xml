<?xml version="1.0" encoding="utf-8"?>
<!--
/**
 * Copyright © 2015 Magento. All rights reserved.
 * See COPYING.txt for license details.
 */
 -->
<<<<<<< HEAD
<config xmlns:xsi="http://www.w3.org/2001/XMLSchema-instance" xsi:noNamespaceSchemaLocation="../../../../../../etc/variations.xsd">
    <testCase name="LowStockProductsReportEntityTest">
        <variation name="LowStockProductsReportEntityTestVariation1">
            <data name="product/dataSet">low_stock_product</data>
            <data name="constraint">assertLowStockProductInGrid</data>
        </variation>
    </testCase>
=======
<config xmlns:xsi="http://www.w3.org/2001/XMLSchema-instance" xsi:noNamespaceSchemaLocation="../../../../../../vendor/magento/mtf/etc/global/variations.xsd">
  <testCase name="LowStockProductsReportEntityTest">
    <variation name="LowStockProductsReportEntityTestVariation1" firstConstraint="assertLowStockProductInGrid" method="test">
      <data name="product/dataSet" xsi:type="string">low_stock_product</data>
      <constraint name="assertLowStockProductInGrid"/>
    </variation>
  </testCase>
>>>>>>> 1f8e8b20
</config><|MERGE_RESOLUTION|>--- conflicted
+++ resolved
@@ -5,15 +5,6 @@
  * See COPYING.txt for license details.
  */
  -->
-<<<<<<< HEAD
-<config xmlns:xsi="http://www.w3.org/2001/XMLSchema-instance" xsi:noNamespaceSchemaLocation="../../../../../../etc/variations.xsd">
-    <testCase name="LowStockProductsReportEntityTest">
-        <variation name="LowStockProductsReportEntityTestVariation1">
-            <data name="product/dataSet">low_stock_product</data>
-            <data name="constraint">assertLowStockProductInGrid</data>
-        </variation>
-    </testCase>
-=======
 <config xmlns:xsi="http://www.w3.org/2001/XMLSchema-instance" xsi:noNamespaceSchemaLocation="../../../../../../vendor/magento/mtf/etc/global/variations.xsd">
   <testCase name="LowStockProductsReportEntityTest">
     <variation name="LowStockProductsReportEntityTestVariation1" firstConstraint="assertLowStockProductInGrid" method="test">
@@ -21,5 +12,4 @@
       <constraint name="assertLowStockProductInGrid"/>
     </variation>
   </testCase>
->>>>>>> 1f8e8b20
 </config>