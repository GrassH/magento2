<?xml version="1.0" encoding="utf-8"?>
<!--
/**
 * Copyright © 2015 Magento. All rights reserved.
 * See COPYING.txt for license details.
 */
 -->
<<<<<<< HEAD
<config xmlns:xsi="http://www.w3.org/2001/XMLSchema-instance" xsi:noNamespaceSchemaLocation="../../../../../../etc/variations.xsd">
    <testCase name="AbandonedCartsReportEntityTest">
        <variation name="AbandonedCartsReportEntityTestVariation1">
            <data name="description">add product to cart as registered user and check product in Report</data>
            <data name="customer/dataSet">default</data>
            <data name="products">catalogProductSimple::product_100_dollar</data>
            <data name="constraint">assertAbandonedCartCustomerInfoResult</data>
        </variation>
        <variation name="AbandonedCartsReportEntityTestVariation2">
            <data name="description">add two products to cart as registered user and check product in Report</data>
            <data name="customer/dataSet">default</data>
            <data name="products">catalogProductSimple::product_100_dollar,catalogProductSimple::product_100_dollar</data>
            <data name="constraint">assertAbandonedCartCustomerInfoResult</data>
        </variation>
    </testCase>
=======
<config xmlns:xsi="http://www.w3.org/2001/XMLSchema-instance" xsi:noNamespaceSchemaLocation="../../../../../../vendor/magento/mtf/etc/global/variations.xsd">
  <testCase name="AbandonedCartsReportEntityTest">
    <variation name="AbandonedCartsReportEntityTestVariation1" firstConstraint="assertAbandonedCartCustomerInfoResult" method="test">
      <data name="description" xsi:type="string">add product to cart as registered user and check product in Report</data>
      <data name="customer/dataSet" xsi:type="string">default</data>
      <data name="products" xsi:type="string">catalogProductSimple::100_dollar_product</data>
      <constraint name="assertAbandonedCartCustomerInfoResult"/>
    </variation>
    <variation name="AbandonedCartsReportEntityTestVariation2" firstConstraint="assertAbandonedCartCustomerInfoResult" method="test">
      <data name="description" xsi:type="string">add two products to cart as registered user and check product in Report</data>
      <data name="customer/dataSet" xsi:type="string">default</data>
      <data name="products" xsi:type="string">catalogProductSimple::100_dollar_product,catalogProductSimple::100_dollar_product</data>
      <constraint name="assertAbandonedCartCustomerInfoResult"/>
    </variation>
  </testCase>
>>>>>>> 1f8e8b20
</config><|MERGE_RESOLUTION|>--- conflicted
+++ resolved
@@ -5,23 +5,6 @@
  * See COPYING.txt for license details.
  */
  -->
-<<<<<<< HEAD
-<config xmlns:xsi="http://www.w3.org/2001/XMLSchema-instance" xsi:noNamespaceSchemaLocation="../../../../../../etc/variations.xsd">
-    <testCase name="AbandonedCartsReportEntityTest">
-        <variation name="AbandonedCartsReportEntityTestVariation1">
-            <data name="description">add product to cart as registered user and check product in Report</data>
-            <data name="customer/dataSet">default</data>
-            <data name="products">catalogProductSimple::product_100_dollar</data>
-            <data name="constraint">assertAbandonedCartCustomerInfoResult</data>
-        </variation>
-        <variation name="AbandonedCartsReportEntityTestVariation2">
-            <data name="description">add two products to cart as registered user and check product in Report</data>
-            <data name="customer/dataSet">default</data>
-            <data name="products">catalogProductSimple::product_100_dollar,catalogProductSimple::product_100_dollar</data>
-            <data name="constraint">assertAbandonedCartCustomerInfoResult</data>
-        </variation>
-    </testCase>
-=======
 <config xmlns:xsi="http://www.w3.org/2001/XMLSchema-instance" xsi:noNamespaceSchemaLocation="../../../../../../vendor/magento/mtf/etc/global/variations.xsd">
   <testCase name="AbandonedCartsReportEntityTest">
     <variation name="AbandonedCartsReportEntityTestVariation1" firstConstraint="assertAbandonedCartCustomerInfoResult" method="test">
@@ -37,5 +20,4 @@
       <constraint name="assertAbandonedCartCustomerInfoResult"/>
     </variation>
   </testCase>
->>>>>>> 1f8e8b20
 </config>