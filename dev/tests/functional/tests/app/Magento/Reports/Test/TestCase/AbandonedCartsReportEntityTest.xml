--- conflicted
+++ resolved
@@ -10,24 +10,14 @@
     <variation name="AbandonedCartsReportEntityTestVariation1">
       <data name="description" xsi:type="string">add product to cart as registered user and check product in Report</data>
       <data name="customer/dataSet" xsi:type="string">default</data>
-<<<<<<< HEAD
-      <data name="products" xsi:type="string">catalogProductSimple::100_dollar_product</data>
+      <data name="products" xsi:type="string">catalogProductSimple::product_100_dollar</data>
       <constraint name="Magento\Reports\Test\Constraint\AssertAbandonedCartCustomerInfoResult"/>
-=======
-      <data name="products" xsi:type="string">catalogProductSimple::product_100_dollar</data>
-      <constraint name="assertAbandonedCartCustomerInfoResult"/>
->>>>>>> a2438a68
     </variation>
     <variation name="AbandonedCartsReportEntityTestVariation2">
       <data name="description" xsi:type="string">add two products to cart as registered user and check product in Report</data>
       <data name="customer/dataSet" xsi:type="string">default</data>
-<<<<<<< HEAD
-      <data name="products" xsi:type="string">catalogProductSimple::100_dollar_product,catalogProductSimple::100_dollar_product</data>
+      <data name="products" xsi:type="string">catalogProductSimple::product_100_dollar,catalogProductSimple::product_100_dollar</data>
       <constraint name="Magento\Reports\Test\Constraint\AssertAbandonedCartCustomerInfoResult"/>
-=======
-      <data name="products" xsi:type="string">catalogProductSimple::product_100_dollar,catalogProductSimple::product_100_dollar</data>
-      <constraint name="assertAbandonedCartCustomerInfoResult"/>
->>>>>>> a2438a68
     </variation>
   </testCase>
 </config>