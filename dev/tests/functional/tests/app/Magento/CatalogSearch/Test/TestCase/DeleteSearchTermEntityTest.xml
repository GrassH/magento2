--- conflicted
+++ resolved
@@ -5,15 +5,6 @@
  * See COPYING.txt for license details.
  */
  -->
-<<<<<<< HEAD
-<config xmlns:xsi="http://www.w3.org/2001/XMLSchema-instance" xsi:noNamespaceSchemaLocation="../../../../../../etc/variations.xsd">
-    <testCase name="DeleteSearchTermEntityTest">
-        <variation name="DeleteSearchTermEntityTestVariation1">
-            <data name="searchTerm/dataSet">default</data>
-            <data name="constraint">assertSearchTermSuccessDeleteMessage, assertSearchTermNotInGrid, assertSearchTermNotOnFrontend, assertSearchSynonymNotOnFrontend</data>
-        </variation>
-    </testCase>
-=======
 <config xmlns:xsi="http://www.w3.org/2001/XMLSchema-instance" xsi:noNamespaceSchemaLocation="../../../../../../vendor/magento/mtf/etc/global/variations.xsd">
   <testCase name="DeleteSearchTermEntityTest">
     <variation name="DeleteSearchTermEntityTestVariation1" firstConstraint="assertSearchTermSuccessDeleteMessage" method="test">
@@ -24,5 +15,4 @@
       <constraint name="assertSearchSynonymNotOnFrontend" prev="assertSearchTermNotOnFrontend"/>
     </variation>
   </testCase>
->>>>>>> 1f8e8b20
 </config>