<?xml version="1.0" encoding="utf-8"?>
<!--
/**
 * Copyright © 2015 Magento. All rights reserved.
 * See COPYING.txt for license details.
 */
 -->
<config xmlns:xsi="http://www.w3.org/2001/XMLSchema-instance" xsi:noNamespaceSchemaLocation="../../../../../../vendor/magento/mtf/etc/variations.xsd">
  <testCase name="Magento\CatalogSearch\Test\TestCase\SearchEntityResultsTest">
    <variation name="SearchEntityResultsTestVariation1">
      <data name="description" xsi:type="string">MAGETWO-12420: Use Quick Search to Find the Product</data>
      <data name="catalogSearch/data/query_text/value" xsi:type="string">catalogProductSimple::default::sku</data>
<<<<<<< HEAD
      <data name="tag" xsi:type="string">bamboo_plan:BAT,test_type:acceptance_test</data>
      <constraint name="Magento\CatalogSearch\Test\Constraint\AssertProductCanBeOpenedFromSearchResult"/>
=======
      <data name="tag" xsi:type="string">test_type:acceptance_test</data>
      <constraint name="assertProductCanBeOpenedFromSearchResult"/>
>>>>>>> deefb619
    </variation>
    <variation name="SearchEntityResultsTestVariation2">
      <data name="description" xsi:type="string">Search simple product</data>
      <data name="catalogSearch/data/query_text/value" xsi:type="string">catalogProductSimple::default::simple</data>
      <constraint name="Magento\CatalogSearch\Test\Constraint\AssertCatalogSearchResult"/>
    </variation>
    <variation name="SearchEntityResultsTestVariation3">
      <data name="description" xsi:type="string">Search virtual product</data>
      <data name="catalogSearch/data/query_text/value" xsi:type="string">catalogProductVirtual::default::virtual</data>
      <constraint name="Magento\CatalogSearch\Test\Constraint\AssertCatalogSearchResult"/>
    </variation>
    <variation name="SearchEntityResultsTestVariation4">
      <data name="description" xsi:type="string">Search configurable product</data>
<<<<<<< HEAD
      <data name="catalogSearch/data/query_text/value" xsi:type="string">configurableProductInjectable::default::configurable</data>
      <constraint name="Magento\CatalogSearch\Test\Constraint\AssertCatalogSearchResult"/>
=======
      <data name="catalogSearch/data/query_text/value" xsi:type="string">configurableProduct::default::configurable</data>
      <constraint name="assertCatalogSearchResult"/>
>>>>>>> deefb619
    </variation>
    <variation name="SearchEntityResultsTestVariation5">
      <data name="description" xsi:type="string">Search downloadable product</data>
<<<<<<< HEAD
      <data name="catalogSearch/data/query_text/value" xsi:type="string">downloadableProductInjectable::default::downloadable</data>
      <constraint name="Magento\CatalogSearch\Test\Constraint\AssertCatalogSearchResult"/>
=======
      <data name="catalogSearch/data/query_text/value" xsi:type="string">downloadableProduct::default::downloadable</data>
      <constraint name="assertCatalogSearchResult"/>
>>>>>>> deefb619
    </variation>
    <variation name="SearchEntityResultsTestVariation6">
      <data name="description" xsi:type="string">Search grouped product</data>
<<<<<<< HEAD
      <data name="catalogSearch/data/query_text/value" xsi:type="string">groupedProductInjectable::default::grouped</data>
      <constraint name="Magento\CatalogSearch\Test\Constraint\AssertCatalogSearchResult"/>
=======
      <data name="catalogSearch/data/query_text/value" xsi:type="string">groupedProduct::default::grouped</data>
      <constraint name="assertCatalogSearchResult"/>
>>>>>>> deefb619
    </variation>
    <variation name="SearchEntityResultsTestVariation7">
      <data name="description" xsi:type="string">Search bundle dynamic product</data>
      <data name="catalogSearch/data/query_text/value" xsi:type="string">bundleProduct::bundle_dynamic_product::bundle</data>
      <constraint name="Magento\CatalogSearch\Test\Constraint\AssertCatalogSearchResult"/>
    </variation>
    <variation name="SearchEntityResultsTestVariation8">
      <data name="description" xsi:type="string">Search fixed product</data>
      <data name="catalogSearch/data/query_text/value" xsi:type="string">bundleProduct::bundle_fixed_product::bundle</data>
      <constraint name="Magento\CatalogSearch\Test\Constraint\AssertCatalogSearchResult"/>
    </variation>
  </testCase>
</config><|MERGE_RESOLUTION|>--- conflicted
+++ resolved
@@ -10,13 +10,8 @@
     <variation name="SearchEntityResultsTestVariation1">
       <data name="description" xsi:type="string">MAGETWO-12420: Use Quick Search to Find the Product</data>
       <data name="catalogSearch/data/query_text/value" xsi:type="string">catalogProductSimple::default::sku</data>
-<<<<<<< HEAD
-      <data name="tag" xsi:type="string">bamboo_plan:BAT,test_type:acceptance_test</data>
+      <data name="tag" xsi:type="string">test_type:acceptance_test</data>
       <constraint name="Magento\CatalogSearch\Test\Constraint\AssertProductCanBeOpenedFromSearchResult"/>
-=======
-      <data name="tag" xsi:type="string">test_type:acceptance_test</data>
-      <constraint name="assertProductCanBeOpenedFromSearchResult"/>
->>>>>>> deefb619
     </variation>
     <variation name="SearchEntityResultsTestVariation2">
       <data name="description" xsi:type="string">Search simple product</data>
@@ -30,33 +25,18 @@
     </variation>
     <variation name="SearchEntityResultsTestVariation4">
       <data name="description" xsi:type="string">Search configurable product</data>
-<<<<<<< HEAD
-      <data name="catalogSearch/data/query_text/value" xsi:type="string">configurableProductInjectable::default::configurable</data>
+      <data name="catalogSearch/data/query_text/value" xsi:type="string">configurableProduct::default::configurable</data>
       <constraint name="Magento\CatalogSearch\Test\Constraint\AssertCatalogSearchResult"/>
-=======
-      <data name="catalogSearch/data/query_text/value" xsi:type="string">configurableProduct::default::configurable</data>
-      <constraint name="assertCatalogSearchResult"/>
->>>>>>> deefb619
     </variation>
     <variation name="SearchEntityResultsTestVariation5">
       <data name="description" xsi:type="string">Search downloadable product</data>
-<<<<<<< HEAD
-      <data name="catalogSearch/data/query_text/value" xsi:type="string">downloadableProductInjectable::default::downloadable</data>
+      <data name="catalogSearch/data/query_text/value" xsi:type="string">downloadableProduct::default::downloadable</data>
       <constraint name="Magento\CatalogSearch\Test\Constraint\AssertCatalogSearchResult"/>
-=======
-      <data name="catalogSearch/data/query_text/value" xsi:type="string">downloadableProduct::default::downloadable</data>
-      <constraint name="assertCatalogSearchResult"/>
->>>>>>> deefb619
     </variation>
     <variation name="SearchEntityResultsTestVariation6">
       <data name="description" xsi:type="string">Search grouped product</data>
-<<<<<<< HEAD
-      <data name="catalogSearch/data/query_text/value" xsi:type="string">groupedProductInjectable::default::grouped</data>
+      <data name="catalogSearch/data/query_text/value" xsi:type="string">groupedProduct::default::grouped</data>
       <constraint name="Magento\CatalogSearch\Test\Constraint\AssertCatalogSearchResult"/>
-=======
-      <data name="catalogSearch/data/query_text/value" xsi:type="string">groupedProduct::default::grouped</data>
-      <constraint name="assertCatalogSearchResult"/>
->>>>>>> deefb619
     </variation>
     <variation name="SearchEntityResultsTestVariation7">
       <data name="description" xsi:type="string">Search bundle dynamic product</data>
