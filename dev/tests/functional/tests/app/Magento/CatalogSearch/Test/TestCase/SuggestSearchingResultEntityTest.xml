<?xml version="1.0" encoding="utf-8"?>
<!--
/**
 * Copyright © Magento, Inc. All rights reserved.
 * See COPYING.txt for license details.
 */
 -->
<config xmlns:xsi="http://www.w3.org/2001/XMLSchema-instance" xsi:noNamespaceSchemaLocation="../../../../../../vendor/magento/mtf/etc/variations.xsd">
<<<<<<< HEAD
    <testCase name="Magento\CatalogSearch\Test\TestCase\SuggestSearchingResultEntityTest" summary="Suggest Searching Results" ticketId="MAGETWO-24671, MAGETWO-23186">
        <variation name="SuggestSearchingResultEntityTestVariation1" summary="Auto-complete search with product name" ticketId="MAGETWO-24671">
            <data name="tag" xsi:type="string">stable:no</data>
            <data name="searchTerm/data/query_text/value" xsi:type="string">catalogProductSimple::name</data>
            <data name="searchTerm/data/num_results" xsi:type="string">-</data>
            <constraint name="Magento\CatalogSearch\Test\Constraint\AssertSuggestSearchingResult" />
        </variation>
        <variation name="SuggestSearchingResultEntityTestVariation2" summary="Auto-complete search with product sku" ticketId="MAGETWO-24671">
            <data name="tag" xsi:type="string">stable:no</data>
            <data name="searchTerm/data/query_text/value" xsi:type="string">catalogProductSimple::sku</data>
            <data name="searchTerm/data/num_results" xsi:type="string">1</data>
            <constraint name="Magento\CatalogSearch\Test\Constraint\AssertSuggestSearchingResult" />
        </variation>
        <variation name="SuggestSearchingResultEntityTestVariation3" summary="Auto-complete search with product description" ticketId="MAGETWO-23186">
            <data name="searchTerm/data/query_text/value" xsi:type="string">catalogProductSimple::abc_dfj_simple_for_advancedsearch::adc_Full</data>
            <data name="searchTerm/data/num_results" xsi:type="string">1</data>
            <constraint name="Magento\CatalogSearch\Test\Constraint\AssertSuggestSearchingResult" />
            <constraint name="Magento\CatalogSearch\Test\Constraint\AssertSearchTermInGrid" />
        </variation>
        <variation name="SuggestSearchingResultEntityTestVariation4" summary="Auto-complete search with product short description" ticketId="MAGETWO-23186">
            <data name="searchTerm/data/query_text/value" xsi:type="string">catalogProductSimple::abc_dfj_simple_for_advancedsearch::abc_short</data>
            <data name="searchTerm/data/num_results" xsi:type="string">1</data>
=======
    <testCase name="Magento\CatalogSearch\Test\TestCase\SuggestSearchingResultEntityTest" summary="Suggest Searching Results" ticketId="MAGETWO-24671">
        <variation name="SuggestSearchingResultEntityTestVariation1">
            <data name="catalogSearch/data/query_text/value" xsi:type="string">catalogProductSimple::name</data>
            <data name="catalogSearch/data/num_results" xsi:type="string">-</data>
            <constraint name="Magento\CatalogSearch\Test\Constraint\AssertSuggestSearchingResult" />
        </variation>
        <variation name="SuggestSearchingResultEntityTestVariation2">
            <data name="catalogSearch/data/query_text/value" xsi:type="string">catalogProductSimple::sku</data>
            <data name="catalogSearch/data/num_results" xsi:type="string">1</data>
>>>>>>> fcc7f3f9
            <constraint name="Magento\CatalogSearch\Test\Constraint\AssertSuggestSearchingResult" />
        </variation>
    </testCase>
</config><|MERGE_RESOLUTION|>--- conflicted
+++ resolved
@@ -6,16 +6,13 @@
  */
  -->
 <config xmlns:xsi="http://www.w3.org/2001/XMLSchema-instance" xsi:noNamespaceSchemaLocation="../../../../../../vendor/magento/mtf/etc/variations.xsd">
-<<<<<<< HEAD
     <testCase name="Magento\CatalogSearch\Test\TestCase\SuggestSearchingResultEntityTest" summary="Suggest Searching Results" ticketId="MAGETWO-24671, MAGETWO-23186">
         <variation name="SuggestSearchingResultEntityTestVariation1" summary="Auto-complete search with product name" ticketId="MAGETWO-24671">
-            <data name="tag" xsi:type="string">stable:no</data>
             <data name="searchTerm/data/query_text/value" xsi:type="string">catalogProductSimple::name</data>
             <data name="searchTerm/data/num_results" xsi:type="string">-</data>
             <constraint name="Magento\CatalogSearch\Test\Constraint\AssertSuggestSearchingResult" />
         </variation>
         <variation name="SuggestSearchingResultEntityTestVariation2" summary="Auto-complete search with product sku" ticketId="MAGETWO-24671">
-            <data name="tag" xsi:type="string">stable:no</data>
             <data name="searchTerm/data/query_text/value" xsi:type="string">catalogProductSimple::sku</data>
             <data name="searchTerm/data/num_results" xsi:type="string">1</data>
             <constraint name="Magento\CatalogSearch\Test\Constraint\AssertSuggestSearchingResult" />
@@ -29,17 +26,6 @@
         <variation name="SuggestSearchingResultEntityTestVariation4" summary="Auto-complete search with product short description" ticketId="MAGETWO-23186">
             <data name="searchTerm/data/query_text/value" xsi:type="string">catalogProductSimple::abc_dfj_simple_for_advancedsearch::abc_short</data>
             <data name="searchTerm/data/num_results" xsi:type="string">1</data>
-=======
-    <testCase name="Magento\CatalogSearch\Test\TestCase\SuggestSearchingResultEntityTest" summary="Suggest Searching Results" ticketId="MAGETWO-24671">
-        <variation name="SuggestSearchingResultEntityTestVariation1">
-            <data name="catalogSearch/data/query_text/value" xsi:type="string">catalogProductSimple::name</data>
-            <data name="catalogSearch/data/num_results" xsi:type="string">-</data>
-            <constraint name="Magento\CatalogSearch\Test\Constraint\AssertSuggestSearchingResult" />
-        </variation>
-        <variation name="SuggestSearchingResultEntityTestVariation2">
-            <data name="catalogSearch/data/query_text/value" xsi:type="string">catalogProductSimple::sku</data>
-            <data name="catalogSearch/data/num_results" xsi:type="string">1</data>
->>>>>>> fcc7f3f9
             <constraint name="Magento\CatalogSearch\Test\Constraint\AssertSuggestSearchingResult" />
         </variation>
     </testCase>
