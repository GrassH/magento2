--- conflicted
+++ resolved
@@ -17,13 +17,8 @@
       <data name="productSearch/data/short_description" xsi:type="string">-</data>
       <data name="productSearch/data/price/value/price_from" xsi:type="string">-</data>
       <data name="productSearch/data/price/value/price_to" xsi:type="string">-</data>
-<<<<<<< HEAD
-      <data name="tag" xsi:type="string">bamboo_plan:end_to_end,test_type:acceptance_test</data>
+      <data name="tag" xsi:type="string">test_type:acceptance_test</data>
       <constraint name="Magento\CatalogSearch\Test\Constraint\AssertAdvancedSearchProductsResult"/>
-=======
-      <data name="tag" xsi:type="string">test_type:acceptance_test</data>
-      <constraint name="assertAdvancedSearchProductsResult"/>
->>>>>>> deefb619
     </variation>
     <variation name="AdvancedSearchEntityTestVariation2">
       <data name="description" xsi:type="string">Search product in advanced search by name</data>
