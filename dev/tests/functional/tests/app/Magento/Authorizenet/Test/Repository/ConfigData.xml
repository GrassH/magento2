--- conflicted
+++ resolved
@@ -71,8 +71,6 @@
                 <item name="value" xsi:type="number">0</item>
             </field>
         </dataset>
-<<<<<<< HEAD
-
         <dataset name="authorizenet_fraud_review">
             <field name="payment/authorizenet_directpost/active" xsi:type="array">
                 <item name="scope" xsi:type="string">payment</item>
@@ -141,7 +139,8 @@
                 <item name="scope_id" xsi:type="number">1</item>
                 <item name="label" xsi:type="string">No</item>
                 <item name="value" xsi:type="number">0</item>
-=======
+            </field>
+        </dataset>
         <dataset name="authorizenet_authorize">
             <field name="payment/authorizenet_directpost/payment_action" xsi:type="array">
                 <item name="scope" xsi:type="string">payment</item>
@@ -172,7 +171,6 @@
                 <item name="scope_id" xsi:type="number">1</item>
                 <item name="label" xsi:type="string"/>
                 <item name="value" xsi:type="string">authorize</item>
->>>>>>> 8b16cd59
             </field>
         </dataset>
     </repository>
