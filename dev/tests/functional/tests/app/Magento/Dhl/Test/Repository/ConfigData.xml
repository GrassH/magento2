--- conflicted
+++ resolved
@@ -17,15 +17,6 @@
         </dataset>
 
         <dataset name="dhl_eu">
-<<<<<<< HEAD
-            <field path="carriers/dhl/active" scope="carriers" scope_id="1" label="Yes" xsi:type="string">1</field>
-            <field path="carriers/dhl/gateway_url" scope="carriers" scope_id="1" label="" xsi:type="string">https://xmlpitest-ea.dhl.com/XMLShippingServlet</field>
-            <field path="carriers/dhl/id" scope="carriers" scope_id="1" label="" xsi:type="string">%carriers_dhl_id_eu%</field>
-            <field path="carriers/dhl/password" scope="carriers" scope_id="1" label="" xsi:type="string">%carriers_dhl_password_eu%</field>
-            <field path="carriers/dhl/account" scope="carriers" scope_id="1" label="" xsi:type="string">%carriers_dhl_account_eu%</field>
-            <field path="carriers/dhl/showmethod" scope="carriers" scope_id="1" label="Yes" xsi:type="string">1</field>
-            <field path="carriers/dhl/debug" scope="carriers" scope_id="1" label="Yes" xsi:type="string">1</field>
-=======
             <field name="carriers/dhl/active" xsi:type="array">
                 <item name="scope" xsi:type="string">carriers</item>
                 <item name="scope_id" xsi:type="number">1</item>
@@ -131,25 +122,6 @@
                 <item name="label" xsi:type="string">No</item>
                 <item name="value" xsi:type="number">0</item>
             </field>
->>>>>>> 385f4750
-        </dataset>
-
-        <dataset name="dhl_eu_rollback">
-            <field path="carriers/dhl/active" scope="carriers" scope_id="1" label="No" xsi:type="string">0</field>
-        </dataset>
-
-        <dataset name="dhl_us">
-            <field path="carriers/dhl/active" scope="carriers" scope_id="1" label="Yes" xsi:type="string">1</field>
-            <field path="carriers/dhl/gateway_url" scope="carriers" scope_id="1" label="" xsi:type="string">https://xmlpi-ea.dhl.com/XMLShippingServlet</field>
-            <field path="carriers/dhl/id" scope="carriers" scope_id="1" label="" xsi:type="string">%carriers_dhl_id_us%</field>
-            <field path="carriers/dhl/password" scope="carriers" scope_id="1" label="" xsi:type="string">%carriers_dhl_password_us%</field>
-            <field path="carriers/dhl/account" scope="carriers" scope_id="1" label="" xsi:type="string">%carriers_dhl_account_us%</field>
-            <field path="carriers/dhl/showmethod" scope="carriers" scope_id="1" label="Yes" xsi:type="string">1</field>
-            <field path="carriers/dhl/debug" scope="carriers" scope_id="1" label="Yes" xsi:type="string">1</field>
-        </dataset>
-
-        <dataset name="dhl_us_rollback">
-            <field path="carriers/dhl/active" scope="carriers" scope_id="1" label="No" xsi:type="string">0</field>
         </dataset>
     </repository>
 </config>