<?xml version="1.0" ?>
<!--
/**
 * Copyright © 2015 Magento. All rights reserved.
 * See COPYING.txt for license details.
 */
-->
<config xmlns:xsi="http://www.w3.org/2001/XMLSchema-instance" xsi:noNamespaceSchemaLocation="../../../../../../vendor/magento/mtf/Magento/Mtf/Repository/etc/repository.xsd">
    <repository class="Magento\Core\Test\Repository\ConfigData">
        <dataset name="disable_shipping_all">
            <field path="carriers/dhl/active" scope="carriers" scope_id="1" label="No" xsi:type="string">0</field>
        </dataset>

        <dataset name="dhl_eu">
            <field path="carriers/dhl/active" scope="carriers" scope_id="1" label="Yes" xsi:type="string">1</field>
            <field path="carriers/dhl/gateway_url" scope="carriers" scope_id="1" label="" xsi:type="string">https://xmlpitest-ea.dhl.com/XMLShippingServlet</field>
            <field path="carriers/dhl/id" scope="carriers" scope_id="1" label="" xsi:type="string">%carriers_dhl_id_eu%</field>
            <field path="carriers/dhl/password" scope="carriers" scope_id="1" label="" xsi:type="string">%carriers_dhl_password_eu%</field>
            <field path="carriers/dhl/account" scope="carriers" scope_id="1" label="" xsi:type="string">%carriers_dhl_account_eu%</field>
            <field path="carriers/dhl/showmethod" scope="carriers" scope_id="1" label="Yes" xsi:type="string">1</field>
            <field path="carriers/dhl/debug" scope="carriers" scope_id="1" label="Yes" xsi:type="string">1</field>
        </dataset>
<<<<<<< HEAD

        <dataset name="dhl_eu_rollback">
            <field path="carriers/dhl/active" scope="carriers" scope_id="1" label="No" xsi:type="string">0</field>
        </dataset>

        <dataset name="dhl_us">
            <field path="carriers/dhl/active" scope="carriers" scope_id="1" label="Yes" xsi:type="string">1</field>
            <field path="carriers/dhl/gateway_url" scope="carriers" scope_id="1" label="" xsi:type="string">https://xmlpi-ea.dhl.com/XMLShippingServlet</field>
            <field path="carriers/dhl/id" scope="carriers" scope_id="1" label="" xsi:type="string">%carriers_dhl_id_us%</field>
            <field path="carriers/dhl/password" scope="carriers" scope_id="1" label="" xsi:type="string">%carriers_dhl_password_us%</field>
            <field path="carriers/dhl/account" scope="carriers" scope_id="1" label="" xsi:type="string">%carriers_dhl_account_us%</field>
            <field path="carriers/dhl/showmethod" scope="carriers" scope_id="1" label="Yes" xsi:type="string">1</field>
            <field path="carriers/dhl/debug" scope="carriers" scope_id="1" label="Yes" xsi:type="string">1</field>
        </dataset>

        <dataset name="dhl_us_rollback">
            <field path="carriers/dhl/active" scope="carriers" scope_id="1" label="No" xsi:type="string">0</field>
        </dataset>
    </storage>
</repository>
=======
    </repository>
</config>
>>>>>>> 404e40a3
<|MERGE_RESOLUTION|>--- conflicted
+++ resolved
@@ -14,13 +14,12 @@
         <dataset name="dhl_eu">
             <field path="carriers/dhl/active" scope="carriers" scope_id="1" label="Yes" xsi:type="string">1</field>
             <field path="carriers/dhl/gateway_url" scope="carriers" scope_id="1" label="" xsi:type="string">https://xmlpitest-ea.dhl.com/XMLShippingServlet</field>
-            <field path="carriers/dhl/id" scope="carriers" scope_id="1" label="" xsi:type="string">%carriers_dhl_id_eu%</field>
-            <field path="carriers/dhl/password" scope="carriers" scope_id="1" label="" xsi:type="string">%carriers_dhl_password_eu%</field>
-            <field path="carriers/dhl/account" scope="carriers" scope_id="1" label="" xsi:type="string">%carriers_dhl_account_eu%</field>
+            <field path="carriers/dhl/id" scope="carriers" scope_id="1" label="" xsi:type="string">CARRIERS_DHL_ID</field>
+            <field path="carriers/dhl/password" scope="carriers" scope_id="1" label="" xsi:type="string">CARRIERS_DHL_PASSWORD</field>
+            <field path="carriers/dhl/account" scope="carriers" scope_id="1" label="" xsi:type="string">CARRIERS_DHL_ACCOUNT</field>
             <field path="carriers/dhl/showmethod" scope="carriers" scope_id="1" label="Yes" xsi:type="string">1</field>
             <field path="carriers/dhl/debug" scope="carriers" scope_id="1" label="Yes" xsi:type="string">1</field>
         </dataset>
-<<<<<<< HEAD
 
         <dataset name="dhl_eu_rollback">
             <field path="carriers/dhl/active" scope="carriers" scope_id="1" label="No" xsi:type="string">0</field>
@@ -39,9 +38,5 @@
         <dataset name="dhl_us_rollback">
             <field path="carriers/dhl/active" scope="carriers" scope_id="1" label="No" xsi:type="string">0</field>
         </dataset>
-    </storage>
-</repository>
-=======
     </repository>
-</config>
->>>>>>> 404e40a3
+</config>