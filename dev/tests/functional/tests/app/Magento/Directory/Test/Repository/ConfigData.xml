<?xml version="1.0" ?>
<!--
/**
 * Copyright © 2015 Magento. All rights reserved.
 * See COPYING.txt for license details.
 */
-->
<config xmlns:xsi="http://www.w3.org/2001/XMLSchema-instance" xsi:noNamespaceSchemaLocation="../../../../../../vendor/magento/mtf/Magento/Mtf/Repository/etc/repository.xsd">
    <repository class="Magento\Core\Test\Repository\ConfigData">
        <dataset name="config_currency_symbols_usd_and_uah">
            <field path="currency/options/allow" scope="currency" scope_id="1" xsi:type="array">
                <item label="US Dollar" xsi:type="string">USD</item>
                <item label="Ukrainian Hryvnia" xsi:type="string">UAH</item>
            </field>
        </dataset>

        <dataset name="config_currency_symbols_usd_and_uah_rollback">
            <field path="currency/options/allow" scope="currency" scope_id="1" xsi:type="array">
                <item label="US Dollar" xsi:type="string">USD</item>
            </field>
        </dataset>

        <dataset name="config_currency_symbols_usd_and_chf">
            <field path="currency/options/allow" scope="currency" scope_id="1" xsi:type="array">
                <item label="US Dollar" xsi:type="string">USD</item>
                <item label="Swiss Franc" xsi:type="string">CHF</item>
            </field>
        </dataset>

        <dataset name="config_currency_symbols_usd">
            <field path="currency/options/allow" scope="currency" scope_id="1" label="" xsi:type="array">
                <item label="US Dollar" xsi:type="string">USD</item>
            </field>
        </dataset>
<<<<<<< HEAD

        <dataset name="config_base_currency_ch">
            <field path="currency/options/allow" scope="currency" scope_id="1" xsi:type="array">
                <item label="Swiss Franc" xsi:type="string">CHF</item>
            </field>
            <field path="currency/options/base" scope="currency" label="Swiss Franc" scope_id="1" xsi:type="string">CHF</field>
            <field path="currency/options/default" scope="currency" label="Swiss Franc" scope_id="1" xsi:type="string">CHF</field>
        </dataset>

        <dataset name="config_base_currency_ch_rollback">
            <field path="currency/options/allow" scope="currency" scope_id="1" xsi:type="array">
                <item label="US Dollar" xsi:type="string">USD</item>
            </field>
            <field path="currency/options/base" scope="currency" label="US Dollar" scope_id="1" xsi:type="string">USD</field>
            <field path="currency/options/default" scope="currency" label="US Dollar" scope_id="1" xsi:type="string">USD</field>
        </dataset>

        <dataset name="config_base_currency_gb">
            <field path="currency/options/allow" scope="currency" scope_id="1" xsi:type="array">
                <item label="British Pound Sterling" xsi:type="string">GBP</item>
            </field>
            <field path="currency/options/base" scope="currency" label="British Pound Sterling" scope_id="1" xsi:type="string">GBP</field>
            <field path="currency/options/default" scope="currency" label="British Pound Sterling" scope_id="1" xsi:type="string">GBP</field>
        </dataset>

        <dataset name="config_base_currency_gb_rollback">
            <field path="currency/options/allow" scope="currency" scope_id="1" xsi:type="array">
                <item label="US Dollar" xsi:type="string">USD</item>
            </field>
            <field path="currency/options/base" scope="currency" label="US Dollar" scope_id="1" xsi:type="string">USD</field>
            <field path="currency/options/default" scope="currency" label="US Dollar" scope_id="1" xsi:type="string">USD</field>
        </dataset>
    </storage>
</repository>
=======
    </repository>
</config>
>>>>>>> 404e40a3
<|MERGE_RESOLUTION|>--- conflicted
+++ resolved
@@ -32,7 +32,6 @@
                 <item label="US Dollar" xsi:type="string">USD</item>
             </field>
         </dataset>
-<<<<<<< HEAD
 
         <dataset name="config_base_currency_ch">
             <field path="currency/options/allow" scope="currency" scope_id="1" xsi:type="array">
@@ -65,9 +64,5 @@
             <field path="currency/options/base" scope="currency" label="US Dollar" scope_id="1" xsi:type="string">USD</field>
             <field path="currency/options/default" scope="currency" label="US Dollar" scope_id="1" xsi:type="string">USD</field>
         </dataset>
-    </storage>
-</repository>
-=======
     </repository>
-</config>
->>>>>>> 404e40a3
+</config>