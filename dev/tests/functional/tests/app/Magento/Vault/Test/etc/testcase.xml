<?xml version="1.0"?>
<!--
/**
 * Copyright © 2015 Magento. All rights reserved.
 * See COPYING.txt for license details.
 */
-->
<config xmlns:xsi="http://www.w3.org/2001/XMLSchema-instance" xsi:noNamespaceSchemaLocation="../../../../../../vendor/magento/mtf/Magento/Mtf/TestCase/etc/testcase.xsd">
    <scenario name="UseVaultOnCheckoutTest" firstStep="setupConfiguration">
        <step name="setupConfiguration" module="Magento_Config" next="createProducts" />
        <step name="createProducts" module="Magento_Catalog" next="addProductsToTheCart" />
        <step name="addProductsToTheCart" module="Magento_Checkout" next="estimateShippingAndTax" />
        <step name="estimateShippingAndTax" module="Magento_Checkout" next="clickProceedToCheckout" />
        <step name="clickProceedToCheckout" module="Magento_Checkout" next="createCustomer" />
        <step name="createCustomer" module="Magento_Customer" next="selectCheckoutMethod" />
        <step name="selectCheckoutMethod" module="Magento_Checkout" next="fillShippingAddress" />
        <step name="fillShippingAddress" module="Magento_Checkout" next="fillShippingMethod" />
        <step name="fillShippingMethod" module="Magento_Checkout" next="selectPaymentMethod" />
        <step name="selectPaymentMethod" module="Magento_Checkout" next="saveCreditCard" />
        <step name="saveCreditCard" module="Magento_Vault" next="fillBillingInformation" />
        <step name="fillBillingInformation" module="Magento_Checkout" next="placeOrder" />
        <step name="placeOrder" module="Magento_Checkout" next="addProductsToTheCartVault" />
        <step name="addProductsToTheCartVault" alias="addProductsToTheCart" module="Magento_Checkout" next="estimateShippingAndTaxVault" />
        <step name="estimateShippingAndTaxVault" alias="estimateShippingAndTax" module="Magento_Checkout" next="clickProceedToCheckoutVault" />
        <step name="clickProceedToCheckoutVault" alias="clickProceedToCheckout" module="Magento_Checkout" next="fillShippingMethodVault" />
        <step name="fillShippingMethodVault" alias="fillShippingMethod" module="Magento_Checkout" next="useSavedCreditCard" />
        <step name="useSavedCreditCard" module="Magento_Vault" next="placeOrderVault" />
        <step name="placeOrderVault" alias="placeOrder" module="Magento_Checkout" />
    </scenario>
    <scenario name="CreateVaultOrderBackendTest" firstStep="setupConfiguration">
        <step name="setupConfiguration" module="Magento_Config" next="createProducts" />
        <step name="createProducts" module="Magento_Catalog" next="createCustomer" />
        <step name="createCustomer" module="Magento_Customer" next="openSalesOrders" />
        <step name="openSalesOrders" module="Magento_Sales" next="createNewOrder" />
        <step name="createNewOrder" module="Magento_Sales" next="selectCustomerOrder" />
        <step name="selectCustomerOrder" module="Magento_Sales" next="selectStore" />
        <step name="selectStore" module="Magento_Sales" next="addProducts" />
        <step name="addProducts" module="Magento_Sales" next="fillAccountInformation" />
        <step name="fillAccountInformation" module="Magento_Sales" next="fillBillingAddress" />
        <step name="fillBillingAddress" module="Magento_Sales" next="selectShippingMethodForOrder" />
<<<<<<< HEAD
        <step name="selectShippingMethodForOrder" module="Magento_Sales" next="selectPaymentMethodForOrder" />
        <step name="selectPaymentMethodForOrder" module="Magento_Sales" next="saveCreditCardOnBackend" />
        <step name="saveCreditCardOnBackend" module="Magento_Vault" next="submitOrder" />
        <step name="submitOrder" module="Magento_Sales" next="openOrder" />
        <step name="openOrder" module="Magento_Sales" next="reorder" />
=======
        <step name="selectShippingMethodForOrder" module="Magento_Sales" next="saveCreditCardOnBackend" />
        <step name="saveCreditCardOnBackend" module="Magento_Vault" next="submitOrder" />
        <step name="submitOrder" module="Magento_Sales" next="reorder" />
>>>>>>> 53a52ec2
        <step name="reorder" module="Magento_Sales" next="useVaultPaymentToken" />
        <step name="useVaultPaymentToken" module="Magento_Vault" next="submitOrderWithVault" />
        <step name="submitOrderWithVault" alias="submitOrder" module="Magento_Sales" />
    </scenario>
</config><|MERGE_RESOLUTION|>--- conflicted
+++ resolved
@@ -38,17 +38,9 @@
         <step name="addProducts" module="Magento_Sales" next="fillAccountInformation" />
         <step name="fillAccountInformation" module="Magento_Sales" next="fillBillingAddress" />
         <step name="fillBillingAddress" module="Magento_Sales" next="selectShippingMethodForOrder" />
-<<<<<<< HEAD
-        <step name="selectShippingMethodForOrder" module="Magento_Sales" next="selectPaymentMethodForOrder" />
-        <step name="selectPaymentMethodForOrder" module="Magento_Sales" next="saveCreditCardOnBackend" />
-        <step name="saveCreditCardOnBackend" module="Magento_Vault" next="submitOrder" />
-        <step name="submitOrder" module="Magento_Sales" next="openOrder" />
-        <step name="openOrder" module="Magento_Sales" next="reorder" />
-=======
         <step name="selectShippingMethodForOrder" module="Magento_Sales" next="saveCreditCardOnBackend" />
         <step name="saveCreditCardOnBackend" module="Magento_Vault" next="submitOrder" />
         <step name="submitOrder" module="Magento_Sales" next="reorder" />
->>>>>>> 53a52ec2
         <step name="reorder" module="Magento_Sales" next="useVaultPaymentToken" />
         <step name="useVaultPaymentToken" module="Magento_Vault" next="submitOrderWithVault" />
         <step name="submitOrderWithVault" alias="submitOrder" module="Magento_Sales" />
