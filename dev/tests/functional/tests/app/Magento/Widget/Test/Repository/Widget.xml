<?xml version="1.0" ?>
<!--
/**
 * Copyright © 2015 Magento. All rights reserved.
 * See COPYING.txt for license details.
 */
-->
<config xmlns:xsi="http://www.w3.org/2001/XMLSchema-instance" xsi:noNamespaceSchemaLocation="../../../../../../vendor/magento/mtf/Magento/Mtf/Repository/etc/repository.xsd">
    <repository class="Magento\Widget\Test\Repository\Widget">
        <dataset name="default">
            <field name="code" xsi:type="string">CMS Page Link</field>
            <field name="title" xsi:type="string">Cms Page Link %isolation%</field>
            <field name="theme_id" xsi:type="string">Magento Blank</field>
            <field name="store_ids" xsi:type="array">
                <item name="dataset" xsi:type="string">all_store_views</item>
            </field>
            <field name="widget_instance" xsi:type="array">
                <item name="0" xsi:type="array">
                    <item name="page_group" xsi:type="string">Generic Pages/All Pages</item>
                    <item name="block" xsi:type="string">Main Content Area</item>
                    <item name="template" xsi:type="string">CMS Page Link Block Template</item>
                </item>
            </field>
            <field name="parameters" xsi:type="array">
<<<<<<< HEAD
                <item name="display_mode" xsi:type="string">fixed</item>
                <item name="anchor_text" xsi:type="string">text</item>
                <item name="title" xsi:type="string">anchor title</item>
            </field>
            <field name="page_id" xsi:type="array">
                <item name="dataset" xsi:type="string">default</item>
            </field>
            <field name="theme_id" xsi:type="string">Magento Luma</field>
            <field name="widgetOptions" xsi:type="array">
                <item name="0" xsi:type="array">
                    <item name="type_id" xsi:type="string">cmsPageLink</item>
                </item>
=======
                <item name="dataset" xsi:type="string">cmsPageLink</item>
>>>>>>> 2c165639
            </field>
        </dataset>
    </repository>
</config><|MERGE_RESOLUTION|>--- conflicted
+++ resolved
@@ -10,7 +10,7 @@
         <dataset name="default">
             <field name="code" xsi:type="string">CMS Page Link</field>
             <field name="title" xsi:type="string">Cms Page Link %isolation%</field>
-            <field name="theme_id" xsi:type="string">Magento Blank</field>
+            <field name="theme_id" xsi:type="string">Magento Luma</field>
             <field name="store_ids" xsi:type="array">
                 <item name="dataset" xsi:type="string">all_store_views</item>
             </field>
@@ -22,22 +22,7 @@
                 </item>
             </field>
             <field name="parameters" xsi:type="array">
-<<<<<<< HEAD
-                <item name="display_mode" xsi:type="string">fixed</item>
-                <item name="anchor_text" xsi:type="string">text</item>
-                <item name="title" xsi:type="string">anchor title</item>
-            </field>
-            <field name="page_id" xsi:type="array">
-                <item name="dataset" xsi:type="string">default</item>
-            </field>
-            <field name="theme_id" xsi:type="string">Magento Luma</field>
-            <field name="widgetOptions" xsi:type="array">
-                <item name="0" xsi:type="array">
-                    <item name="type_id" xsi:type="string">cmsPageLink</item>
-                </item>
-=======
                 <item name="dataset" xsi:type="string">cmsPageLink</item>
->>>>>>> 2c165639
             </field>
         </dataset>
     </repository>
