--- conflicted
+++ resolved
@@ -1040,7 +1040,37 @@
                 <item name="dataset" xsi:type="string">default</item>
             </field>
         </dataset>
-<<<<<<< HEAD
+
+        <dataset name="one_simple_product_not_visible_individually">
+            <field name="name" xsi:type="string">Test configurable product %isolation%</field>
+            <field name="sku" xsi:type="string">sku_test_configurable_product_%isolation%</field>
+            <field name="price" xsi:type="array">
+                <item name="value" xsi:type="string">560</item>
+            </field>
+            <field name="product_has_weight" xsi:type="string">This item has weight</field>
+            <field name="weight" xsi:type="string">2</field>
+            <field name="status" xsi:type="string">Yes</field>
+            <field name="visibility" xsi:type="string">Catalog, Search</field>
+            <field name="tax_class_id" xsi:type="array">
+                <item name="dataset" xsi:type="string">taxable_goods</item>
+            </field>
+            <field name="url_key" xsi:type="string">configurable-product-%isolation%</field>
+            <field name="configurable_attributes_data" xsi:type="array">
+                <item name="dataset" xsi:type="string">one_option_with_simple_product_not_visible_individually</item>
+            </field>
+            <field name="quantity_and_stock_status" xsi:type="array">
+                <item name="is_in_stock" xsi:type="string">In Stock</item>
+            </field>
+            <field name="website_ids" xsi:type="array">
+                <item name="0" xsi:type="array">
+                    <item name="dataset" xsi:type="string">default</item>
+                </item>
+            </field>
+            <field name="attribute_set_id" xsi:type="array">
+                <item name="dataset" xsi:type="string">default</item>
+            </field>
+        </dataset>
+
         <dataset name="configurable_with_video">
             <field name="name" xsi:type="string">Test configurable product %isolation%</field>
             <field name="sku" xsi:type="string">sku_test_configurable_product_%isolation%</field>
@@ -1050,42 +1080,26 @@
             </field>
             <field name="product_has_weight" xsi:type="string">This item has weight</field>
             <field name="weight" xsi:type="string">1</field>
-=======
-
-        <dataset name="one_simple_product_not_visible_individually">
-            <field name="name" xsi:type="string">Test configurable product %isolation%</field>
-            <field name="sku" xsi:type="string">sku_test_configurable_product_%isolation%</field>
-            <field name="price" xsi:type="array">
-                <item name="value" xsi:type="string">560</item>
-            </field>
-            <field name="product_has_weight" xsi:type="string">This item has weight</field>
-            <field name="weight" xsi:type="string">2</field>
->>>>>>> 25bf9982
-            <field name="status" xsi:type="string">Yes</field>
-            <field name="visibility" xsi:type="string">Catalog, Search</field>
-            <field name="tax_class_id" xsi:type="array">
-                <item name="dataset" xsi:type="string">taxable_goods</item>
-            </field>
-            <field name="url_key" xsi:type="string">configurable-product-%isolation%</field>
-            <field name="configurable_attributes_data" xsi:type="array">
-<<<<<<< HEAD
-                <item name="dataset" xsi:type="string">default</item>
-=======
-                <item name="dataset" xsi:type="string">one_option_with_simple_product_not_visible_individually</item>
->>>>>>> 25bf9982
-            </field>
-            <field name="quantity_and_stock_status" xsi:type="array">
-                <item name="is_in_stock" xsi:type="string">In Stock</item>
-            </field>
-            <field name="website_ids" xsi:type="array">
-                <item name="0" xsi:type="array">
-                    <item name="dataset" xsi:type="string">default</item>
-                </item>
-            </field>
-            <field name="attribute_set_id" xsi:type="array">
-                <item name="dataset" xsi:type="string">default</item>
-            </field>
-<<<<<<< HEAD
+            <field name="status" xsi:type="string">Yes</field>
+            <field name="visibility" xsi:type="string">Catalog, Search</field>
+            <field name="tax_class_id" xsi:type="array">
+                <item name="dataset" xsi:type="string">taxable_goods</item>
+            </field>
+            <field name="url_key" xsi:type="string">configurable-product-%isolation%</field>
+            <field name="configurable_attributes_data" xsi:type="array">
+                <item name="dataset" xsi:type="string">default</item>
+            </field>
+            <field name="quantity_and_stock_status" xsi:type="array">
+                <item name="is_in_stock" xsi:type="string">In Stock</item>
+            </field>
+            <field name="website_ids" xsi:type="array">
+                <item name="0" xsi:type="array">
+                    <item name="dataset" xsi:type="string">default</item>
+                </item>
+            </field>
+            <field name="attribute_set_id" xsi:type="array">
+                <item name="dataset" xsi:type="string">default</item>
+            </field>
             <field name="checkout_data" xsi:type="array">
                 <item name="dataset" xsi:type="string">configurable_default</item>
             </field>
@@ -1100,8 +1114,6 @@
                     </item>
                 </item>
             </field>
-=======
->>>>>>> 25bf9982
         </dataset>
     </repository>
 </config>