<?xml version="1.0" ?>
<!--
/**
 * Copyright © Magento, Inc. All rights reserved.
 * See COPYING.txt for license details.
 */
-->
<config xmlns:xsi="http://www.w3.org/2001/XMLSchema-instance" xsi:noNamespaceSchemaLocation="../../../../../../vendor/magento/mtf/Magento/Mtf/Repository/etc/repository.xsd">
    <repository class="Magento\ConfigurableProduct\Test\Repository\ConfigurableProduct">
        <dataset name="default">
            <field name="name" xsi:type="string">Test configurable product %isolation%</field>
            <field name="sku" xsi:type="string">sku_test_configurable_product_%isolation%</field>
            <field name="price" xsi:type="array">
                <item name="value" xsi:type="string">40</item>
                <item name="dataset" xsi:type="string">price_40</item>
            </field>
            <field name="product_has_weight" xsi:type="string">This item has weight</field>
            <field name="weight" xsi:type="string">30</field>
            <field name="status" xsi:type="string">Yes</field>
            <field name="visibility" xsi:type="string">Catalog, Search</field>
            <field name="tax_class_id" xsi:type="array">
                <item name="dataset" xsi:type="string">taxable_goods</item>
            </field>
            <field name="url_key" xsi:type="string">configurable-product-%isolation%</field>
            <field name="configurable_attributes_data" xsi:type="array">
                <item name="dataset" xsi:type="string">default</item>
            </field>
            <field name="quantity_and_stock_status" xsi:type="array">
                <item name="is_in_stock" xsi:type="string">In Stock</item>
            </field>
            <field name="website_ids" xsi:type="array">
                <item name="0" xsi:type="array">
                    <item name="dataset" xsi:type="string">default</item>
                </item>
            </field>
            <field name="attribute_set_id" xsi:type="array">
                <item name="dataset" xsi:type="string">default</item>
            </field>
            <field name="checkout_data" xsi:type="array">
                <item name="dataset" xsi:type="string">configurable_default</item>
            </field>
            <field name="category_ids" xsi:type="array">
                <item name="dataset" xsi:type="string">default_subcategory</item>
            </field>
        </dataset>

        <dataset name="out_of_stock">
            <field name="name" xsi:type="string">Test configurable product %isolation%</field>
            <field name="sku" xsi:type="string">sku_test_configurable_product_%isolation%</field>
            <field name="price" xsi:type="array">
                <item name="value" xsi:type="string">40</item>
                <item name="dataset" xsi:type="string">price_40</item>
            </field>
            <field name="status" xsi:type="string">Yes</field>
            <field name="visibility" xsi:type="string">Catalog, Search</field>
            <field name="tax_class_id" xsi:type="array">
                <item name="dataset" xsi:type="string">taxable_goods</item>
            </field>
            <field name="url_key" xsi:type="string">configurable-product-%isolation%</field>
            <field name="configurable_attributes_data" xsi:type="array">
                <item name="dataset" xsi:type="string">two_options_with_assigned_product</item>
            </field>
            <field name="quantity_and_stock_status" xsi:type="array">
                <item name="is_in_stock" xsi:type="string">Out of Stock</item>
            </field>
            <field name="website_ids" xsi:type="array">
                <item name="0" xsi:type="array">
                    <item name="dataset" xsi:type="string">default</item>
                </item>
            </field>
            <field name="attribute_set_id" xsi:type="array">
                <item name="dataset" xsi:type="string">default</item>
            </field>
        </dataset>

        <dataset name="configurable_with_qty_1">
            <field name="name" xsi:type="string">sku_test_configurable_product_%isolation%</field>
            <field name="sku" xsi:type="string">sku_test_configurable_product_%isolation%</field>
            <field name="price" xsi:type="array">
                <item name="dataset" xsi:type="string">price_40</item>
            </field>
            <field name="product_has_weight" xsi:type="string">This item has weight</field>
            <field name="weight" xsi:type="string">30</field>
            <field name="status" xsi:type="string">Yes</field>
            <field name="visibility" xsi:type="string">Catalog, Search</field>
            <field name="tax_class_id" xsi:type="array">
                <item name="dataset" xsi:type="string">taxable_goods</item>
            </field>
            <field name="url_key" xsi:type="string">configurable-product-%isolation%</field>
            <field name="configurable_attributes_data" xsi:type="array">
                <item name="dataset" xsi:type="string">default</item>
            </field>
            <field name="quantity_and_stock_status" xsi:type="array">
                <item name="is_in_stock" xsi:type="string">In Stock</item>
            </field>
            <field name="website_ids" xsi:type="array">
                <item name="0" xsi:type="array">
                    <item name="dataset" xsi:type="string">default</item>
                </item>
            </field>
            <field name="attribute_set_id" xsi:type="array">
                <item name="dataset" xsi:type="string">default</item>
            </field>
            <field name="checkout_data" xsi:type="array">
                <item name="dataset" xsi:type="string">configurable_options_with_qty_1</item>
            </field>
        </dataset>

        <dataset name="configurable_with_qty_2">
            <field name="name" xsi:type="string">sku_test_configurable_product_%isolation%</field>
            <field name="sku" xsi:type="string">sku_test_configurable_product_%isolation%</field>
            <field name="price" xsi:type="array">
                <item name="dataset" xsi:type="string">price_40</item>
            </field>
            <field name="product_has_weight" xsi:type="string">This item has weight</field>
            <field name="weight" xsi:type="string">30</field>
            <field name="status" xsi:type="string">Yes</field>
            <field name="visibility" xsi:type="string">Catalog, Search</field>
            <field name="tax_class_id" xsi:type="array">
                <item name="dataset" xsi:type="string">taxable_goods</item>
            </field>
            <field name="url_key" xsi:type="string">configurable-product-%isolation%</field>
            <field name="configurable_attributes_data" xsi:type="array">
                <item name="dataset" xsi:type="string">default</item>
            </field>
            <field name="quantity_and_stock_status" xsi:type="array">
                <item name="is_in_stock" xsi:type="string">In Stock</item>
            </field>
            <field name="website_ids" xsi:type="array">
                <item name="0" xsi:type="array">
                    <item name="dataset" xsi:type="string">default</item>
                </item>
            </field>
            <field name="attribute_set_id" xsi:type="array">
                <item name="dataset" xsi:type="string">default</item>
            </field>
            <field name="checkout_data" xsi:type="array">
                <item name="dataset" xsi:type="string">configurable_options_with_qty_1</item>
            </field>
        </dataset>

        <dataset name="product_with_special_price">
            <field name="name" xsi:type="string">Test configurable product %isolation%</field>
            <field name="sku" xsi:type="string">sku_test_configurable_product_%isolation%</field>
            <field name="price" xsi:type="array">
                <item name="value" xsi:type="string">10</item>
            </field>
            <field name="special_price" xsi:type="string">9</field>
            <field name="product_has_weight" xsi:type="string">This item has weight</field>
            <field name="weight" xsi:type="string">5</field>
            <field name="status" xsi:type="string">Yes</field>
            <field name="visibility" xsi:type="string">Catalog, Search</field>
            <field name="tax_class_id" xsi:type="array">
                <item name="dataset" xsi:type="string">taxable_goods</item>
            </field>
            <field name="url_key" xsi:type="string">configurable-product-%isolation%</field>
            <field name="configurable_attributes_data" xsi:type="array">
                <item name="dataset" xsi:type="string">two_options_with_assigned_product_special_price</item>
            </field>
            <field name="quantity_and_stock_status" xsi:type="array">
                <item name="is_in_stock" xsi:type="string">In Stock</item>
            </field>
            <field name="website_ids" xsi:type="array">
                <item name="0" xsi:type="array">
                    <item name="dataset" xsi:type="string">default</item>
                </item>
            </field>
            <field name="attribute_set_id" xsi:type="array">
                <item name="dataset" xsi:type="string">default</item>
            </field>
            <field name="checkout_data" xsi:type="array">
                <item name="dataset" xsi:type="string">configurable_two_new_options_with_special_price</item>
            </field>
        </dataset>

        <dataset name="product_with_size">
            <field name="name" xsi:type="string">Test configurable product with size %isolation%</field>
            <field name="sku" xsi:type="string">sku_test_configurable_product_%isolation%</field>
            <field name="product_has_weight" xsi:type="string">This item has weight</field>
            <field name="weight" xsi:type="string">30</field>
            <field name="status" xsi:type="string">Yes</field>
            <field name="visibility" xsi:type="string">Catalog, Search</field>
            <field name="tax_class_id" xsi:type="array">
                <item name="dataset" xsi:type="string">taxable_goods</item>
            </field>
            <field name="url_key" xsi:type="string">configurable-product-%isolation%</field>
            <field name="configurable_attributes_data" xsi:type="array">
                <item name="dataset" xsi:type="string">size</item>
            </field>
            <field name="quantity_and_stock_status" xsi:type="array">
                <item name="is_in_stock" xsi:type="string">In Stock</item>
            </field>
            <field name="website_ids" xsi:type="array">
                <item name="0" xsi:type="array">
                    <item name="dataset" xsi:type="string">default</item>
                </item>
            </field>
            <field name="attribute_set_id" xsi:type="array">
                <item name="dataset" xsi:type="string">default</item>
            </field>
            <field name="checkout_data" xsi:type="array">
                <item name="dataset" xsi:type="string">configurable_default</item>
            </field>
            <field name="price" xsi:type="array">
                <item name="value" xsi:type="string">40</item>
                <item name="dataset" xsi:type="string">price_40</item>
            </field>
        </dataset>

        <dataset name="product_with_color_and_size">
            <field name="name" xsi:type="string">Test configurable product with color and size %isolation%</field>
            <field name="sku" xsi:type="string">sku_test_configurable_product_%isolation%</field>
            <field name="product_has_weight" xsi:type="string">This item has weight</field>
            <field name="weight" xsi:type="string">30</field>
            <field name="status" xsi:type="string">Yes</field>
            <field name="visibility" xsi:type="string">Catalog, Search</field>
            <field name="tax_class_id" xsi:type="array">
                <item name="dataset" xsi:type="string">taxable_goods</item>
            </field>
            <field name="url_key" xsi:type="string">configurable-product-%isolation%</field>
            <field name="configurable_attributes_data" xsi:type="array">
                <item name="dataset" xsi:type="string">color_and_size</item>
            </field>
            <field name="quantity_and_stock_status" xsi:type="array">
                <item name="is_in_stock" xsi:type="string">In Stock</item>
            </field>
            <field name="website_ids" xsi:type="array">
                <item name="0" xsi:type="array">
                    <item name="dataset" xsi:type="string">default</item>
                </item>
            </field>
            <field name="attribute_set_id" xsi:type="array">
                <item name="dataset" xsi:type="string">default</item>
            </field>
            <field name="checkout_data" xsi:type="array">
                <item name="dataset" xsi:type="string">configurable_default</item>
            </field>
            <field name="price" xsi:type="array">
                <item name="value" xsi:type="string">40</item>
                <item name="dataset" xsi:type="string">price_40</item>
            </field>
        </dataset>

        <dataset name="product_with_color">
            <field name="name" xsi:type="string">Configurable product %isolation%</field>
            <field name="sku" xsi:type="string">sku_configurable_product_%isolation%</field>
            <field name="product_has_weight" xsi:type="string">This item has weight</field>
            <field name="weight" xsi:type="string">2</field>
            <field name="status" xsi:type="string">Yes</field>
            <field name="visibility" xsi:type="string">Catalog, Search</field>
            <field name="tax_class_id" xsi:type="array">
                <item name="dataset" xsi:type="string">taxable_goods</item>
            </field>
            <field name="url_key" xsi:type="string">configurable-product-%isolation%</field>
            <field name="configurable_attributes_data" xsi:type="array">
                <item name="dataset" xsi:type="string">color_3_items</item>
            </field>
            <field name="quantity_and_stock_status" xsi:type="array">
                <item name="is_in_stock" xsi:type="string">In Stock</item>
            </field>
            <field name="website_ids" xsi:type="array">
                <item name="0" xsi:type="array">
                    <item name="dataset" xsi:type="string">default</item>
                </item>
            </field>
            <field name="category_ids" xsi:type="array">
                <item name="dataset" xsi:type="string">default_subcategory</item>
            </field>
            <field name="attribute_set_id" xsi:type="array">
                <item name="dataset" xsi:type="string">default</item>
            </field>
            <field name="price" xsi:type="array">
                <item name="value" xsi:type="string">100</item>
            </field>
        </dataset>

        <dataset name="product_with_color_and_custom_option">
            <field name="name" xsi:type="string">Configurable product %isolation%</field>
            <field name="sku" xsi:type="string">sku_configurable_product_%isolation%</field>
            <field name="product_has_weight" xsi:type="string">This item has weight</field>
            <field name="weight" xsi:type="string">2</field>
            <field name="status" xsi:type="string">Yes</field>
            <field name="visibility" xsi:type="string">Catalog, Search</field>
            <field name="tax_class_id" xsi:type="array">
                <item name="dataset" xsi:type="string">taxable_goods</item>
            </field>
            <field name="url_key" xsi:type="string">configurable-product-%isolation%</field>
            <field name="configurable_attributes_data" xsi:type="array">
                <item name="dataset" xsi:type="string">color_3_items</item>
            </field>
            <field name="quantity_and_stock_status" xsi:type="array">
                <item name="is_in_stock" xsi:type="string">In Stock</item>
            </field>
            <field name="website_ids" xsi:type="array">
                <item name="0" xsi:type="array">
                    <item name="dataset" xsi:type="string">default</item>
                </item>
            </field>
            <field name="category_ids" xsi:type="array">
                <item name="dataset" xsi:type="string">default_subcategory</item>
            </field>
            <field name="attribute_set_id" xsi:type="array">
                <item name="dataset" xsi:type="string">default</item>
            </field>
            <field name="custom_options" xsi:type="array">
<<<<<<< HEAD
                <item name="dataset" xsi:type="string">two_fixed_dropdown_options</item>
=======
                <item name="dataset" xsi:type="string">two_fixed_drop_down_options</item>
>>>>>>> 8a1d1ee4
            </field>
            <field name="price" xsi:type="array">
                <item name="value" xsi:type="string">100</item>
            </field>
            <field name="checkout_data" xsi:type="array">
                <item name="dataset" xsi:type="string">configurable_option_3_and_custom_option_2</item>
            </field>
        </dataset>

        <dataset name="product_with_color_for_promo_rules">
            <field name="name" xsi:type="string">Test configurable product with color and size %isolation%</field>
            <field name="sku" xsi:type="string">sku_test_configurable_product_%isolation%</field>
            <field name="product_has_weight" xsi:type="string">This item has weight</field>
            <field name="weight" xsi:type="string">30</field>
            <field name="status" xsi:type="string">Yes</field>
            <field name="visibility" xsi:type="string">Catalog, Search</field>
            <field name="tax_class_id" xsi:type="array">
                <item name="dataset" xsi:type="string">taxable_goods</item>
            </field>
            <field name="url_key" xsi:type="string">configurable-product-%isolation%</field>
            <field name="configurable_attributes_data" xsi:type="array">
                <item name="dataset" xsi:type="string">color_for_promo_rules</item>
            </field>
            <field name="quantity_and_stock_status" xsi:type="array">
                <item name="is_in_stock" xsi:type="string">In Stock</item>
            </field>
            <field name="website_ids" xsi:type="array">
                <item name="0" xsi:type="array">
                    <item name="dataset" xsi:type="string">default</item>
                </item>
            </field>
            <field name="attribute_set_id" xsi:type="array">
                <item name="dataset" xsi:type="string">default</item>
            </field>
            <field name="checkout_data" xsi:type="array">
                <item name="dataset" xsi:type="string">configurable_default</item>
            </field>
            <field name="price" xsi:type="array">
                <item name="value" xsi:type="string">40</item>
                <item name="dataset" xsi:type="string">price_40</item>
            </field>
        </dataset>

        <dataset name="one_variation">
            <field name="name" xsi:type="string">Test configurable product %isolation%</field>
            <field name="sku" xsi:type="string">sku_test_configurable_product_%isolation%</field>
            <field name="product_has_weight" xsi:type="string">This item has weight</field>
            <field name="weight" xsi:type="string">30</field>
            <field name="status" xsi:type="string">Yes</field>
            <field name="visibility" xsi:type="string">Catalog, Search</field>
            <field name="tax_class_id" xsi:type="array">
                <item name="dataset" xsi:type="string">taxable_goods</item>
            </field>
            <field name="url_key" xsi:type="string">test-configurable-product-%isolation%</field>
            <field name="configurable_attributes_data" xsi:type="array">
                <item name="dataset" xsi:type="string">one_variation</item>
            </field>
            <field name="quantity_and_stock_status" xsi:type="array">
                <item name="is_in_stock" xsi:type="string">In Stock</item>
            </field>
            <field name="website_ids" xsi:type="array">
                <item name="0" xsi:type="array">
                    <item name="dataset" xsi:type="string">default</item>
                </item>
            </field>
            <field name="attribute_set_id" xsi:type="array">
                <item name="dataset" xsi:type="string">default</item>
            </field>
            <field name="price" xsi:type="array">
                <item name="value" xsi:type="string">40</item>
                <item name="dataset" xsi:type="string">price_40</item>
            </field>
        </dataset>

        <dataset name="not_virtual_for_type_switching">
            <field name="name" xsi:type="string">Test configurable product %isolation%</field>
            <field name="sku" xsi:type="string">sku_test_configurable_product_%isolation%</field>
            <field name="price" xsi:type="array">
                <item name="value" xsi:type="string">40</item>
                <item name="dataset" xsi:type="string">price_40</item>
            </field>
            <field name="product_has_weight" xsi:type="string">This item has weight</field>
            <field name="weight" xsi:type="string">30</field>
            <field name="status" xsi:type="string">Yes</field>
            <field name="visibility" xsi:type="string">Catalog, Search</field>
            <field name="tax_class_id" xsi:type="array">
                <item name="dataset" xsi:type="string">taxable_goods</item>
            </field>
            <field name="url_key" xsi:type="string">configurable-product-%isolation%</field>
            <field name="configurable_attributes_data" xsi:type="array">
                <item name="dataset" xsi:type="string">default</item>
            </field>
            <field name="website_ids" xsi:type="array">
                <item name="0" xsi:type="array">
                    <item name="dataset" xsi:type="string">default</item>
                </item>
            </field>
            <field name="attribute_set_id" xsi:type="array">
                <item name="dataset" xsi:type="string">default</item>
            </field>
            <field name="checkout_data" xsi:type="array">
                <item name="dataset" xsi:type="string">configurable_default</item>
            </field>
        </dataset>

        <dataset name="with_one_option">
            <field name="name" xsi:type="string">Test configurable product %isolation%</field>
            <field name="sku" xsi:type="string">sku_test_configurable_product_%isolation%</field>
            <field name="product_has_weight" xsi:type="string">This item has weight</field>
            <field name="weight" xsi:type="string">30</field>
            <field name="status" xsi:type="string">Yes</field>
            <field name="visibility" xsi:type="string">Catalog, Search</field>
            <field name="tax_class_id" xsi:type="array">
                <item name="dataset" xsi:type="string">taxable_goods</item>
            </field>
            <field name="url_key" xsi:type="string">configurable-product-%isolation%</field>
            <field name="configurable_attributes_data" xsi:type="array">
                <item name="dataset" xsi:type="string">with_one_option</item>
            </field>
            <field name="quantity_and_stock_status" xsi:type="array">
                <item name="is_in_stock" xsi:type="string">In Stock</item>
            </field>
            <field name="website_ids" xsi:type="array">
                <item name="0" xsi:type="array">
                    <item name="dataset" xsi:type="string">default</item>
                </item>
            </field>
            <field name="attribute_set_id" xsi:type="array">
                <item name="dataset" xsi:type="string">default</item>
            </field>
            <field name="checkout_data" xsi:type="array">
                <item name="dataset" xsi:type="string">configurable_one_option</item>
            </field>
            <field name="price" xsi:type="array">
                <item name="value" xsi:type="string">40</item>
                <item name="dataset" xsi:type="string">price_40</item>
            </field>
        </dataset>

        <dataset name="with_one_option_buy_all">
            <field name="name" xsi:type="string">Test configurable product %isolation%</field>
            <field name="sku" xsi:type="string">sku_test_configurable_product_%isolation%</field>
            <field name="product_has_weight" xsi:type="string">This item has weight</field>
            <field name="weight" xsi:type="string">30</field>
            <field name="status" xsi:type="string">Yes</field>
            <field name="visibility" xsi:type="string">Catalog, Search</field>
            <field name="tax_class_id" xsi:type="array">
                <item name="dataset" xsi:type="string">taxable_goods</item>
            </field>
            <field name="url_key" xsi:type="string">configurable-product-%isolation%</field>
            <field name="configurable_attributes_data" xsi:type="array">
                <item name="dataset" xsi:type="string">with_one_option_buy_all</item>
            </field>
            <field name="quantity_and_stock_status" xsi:type="array">
                <item name="is_in_stock" xsi:type="string">In Stock</item>
            </field>
            <field name="website_ids" xsi:type="array">
                <item name="0" xsi:type="array">
                    <item name="dataset" xsi:type="string">default</item>
                </item>
            </field>
            <field name="attribute_set_id" xsi:type="array">
                <item name="dataset" xsi:type="string">default</item>
            </field>
            <field name="checkout_data" xsi:type="array">
                <item name="dataset" xsi:type="string">configurable_one_option</item>
            </field>
            <field name="price" xsi:type="array">
                <item name="value" xsi:type="string">40</item>
                <item name="dataset" xsi:type="string">price_40</item>
            </field>
        </dataset>

        <dataset name="with_out_of_stock_item">
            <field name="name" xsi:type="string">Test configurable product %isolation%</field>
            <field name="sku" xsi:type="string">sku_test_configurable_product_%isolation%</field>
            <field name="product_has_weight" xsi:type="string">This item has weight</field>
            <field name="weight" xsi:type="string">30</field>
            <field name="status" xsi:type="string">Yes</field>
            <field name="visibility" xsi:type="string">Catalog, Search</field>
            <field name="tax_class_id" xsi:type="array">
                <item name="dataset" xsi:type="string">taxable_goods</item>
            </field>
            <field name="url_key" xsi:type="string">test-configurable-product-%isolation%</field>
            <field name="configurable_attributes_data" xsi:type="array">
                <item name="dataset" xsi:type="string">with_out_of_stock_item</item>
            </field>
            <field name="quantity_and_stock_status" xsi:type="array">
                <item name="is_in_stock" xsi:type="string">In Stock</item>
            </field>
            <field name="website_ids" xsi:type="array">
                <item name="0" xsi:type="array">
                    <item name="dataset" xsi:type="string">default</item>
                </item>
            </field>
            <field name="attribute_set_id" xsi:type="array">
                <item name="dataset" xsi:type="string">default</item>
            </field>
            <field name="price" xsi:type="array">
                <item name="value" xsi:type="string">40</item>
                <item name="dataset" xsi:type="string">price_40</item>
            </field>
        </dataset>

        <dataset name="two_options_with_fixed_price">
            <field name="name" xsi:type="string">Configurable product %isolation%</field>
            <field name="url_key" xsi:type="string">test-configurable-product-%isolation%</field>
            <field name="sku" xsi:type="string">sku_configurable_product_%isolation%</field>
            <field name="tax_class_id" xsi:type="array">
                <item name="dataset" xsi:type="string">taxable_goods</item>
            </field>
            <field name="product_has_weight" xsi:type="string">This item has weight</field>
            <field name="weight" xsi:type="string">1</field>
            <field name="quantity_and_stock_status" xsi:type="array">
                <item name="qty" xsi:type="string">1</item>
                <item name="is_in_stock" xsi:type="string">In Stock</item>
            </field>
            <field name="category_ids" xsi:type="array">
                <item name="dataset" xsi:type="string">default_subcategory</item>
            </field>
            <field name="website_ids" xsi:type="array">
                <item name="0" xsi:type="array">
                    <item name="dataset" xsi:type="string">default</item>
                </item>
            </field>
            <field name="configurable_attributes_data" xsi:type="array">
                <item name="dataset" xsi:type="string">two_options_with_fixed_price</item>
            </field>
            <field name="attribute_set_id" xsi:type="array">
                <item name="dataset" xsi:type="string">custom_attribute_set</item>
            </field>
            <field name="checkout_data" xsi:type="array">
                <item name="dataset" xsi:type="string">configurable_two_options_with_fixed_price</item>
            </field>
            <field name="price" xsi:type="array">
                <item name="value" xsi:type="string">40</item>
                <item name="dataset" xsi:type="string">price_40</item>
            </field>
        </dataset>

        <dataset name="two_variations_with_fixed_price">
            <field name="name" xsi:type="string">Configurable product %isolation%</field>
            <field name="url_key" xsi:type="string">test-configurable-product-%isolation%</field>
            <field name="sku" xsi:type="string">sku_configurable_product_%isolation%</field>
            <field name="tax_class_id" xsi:type="array">
                <item name="dataset" xsi:type="string">taxable_goods</item>
            </field>
            <field name="product_has_weight" xsi:type="string">This item has weight</field>
            <field name="weight" xsi:type="string">1</field>
            <field name="website_ids" xsi:type="array">
                <item name="0" xsi:type="array">
                    <item name="dataset" xsi:type="string">default</item>
                </item>
            </field>
            <field name="configurable_attributes_data" xsi:type="array">
                <item name="dataset" xsi:type="string">two_variations_with_fixed_price</item>
            </field>
            <field name="attribute_set_id" xsi:type="array">
                <item name="dataset" xsi:type="string">custom_attribute_set</item>
            </field>
            <field name="checkout_data" xsi:type="array">
                <item name="dataset" xsi:type="string">configurable_two_options_by_one_dollar</item>
            </field>
            <field name="price" xsi:type="array">
                <item name="value" xsi:type="string">40</item>
                <item name="dataset" xsi:type="string">price_40</item>
            </field>
        </dataset>

        <dataset name="filterable_two_options_with_zero_price">
            <field name="name" xsi:type="string">Test configurable product %isolation%</field>
            <field name="sku" xsi:type="string">sku_test_configurable_product_%isolation%</field>
            <field name="product_has_weight" xsi:type="string">This item has weight</field>
            <field name="weight" xsi:type="string">1</field>
            <field name="status" xsi:type="string">Yes</field>
            <field name="visibility" xsi:type="string">Catalog, Search</field>
            <field name="tax_class_id" xsi:type="array">
                <item name="dataset" xsi:type="string">taxable_goods</item>
            </field>
            <field name="url_key" xsi:type="string">configurable-product-%isolation%</field>
            <field name="configurable_attributes_data" xsi:type="array">
                <item name="dataset" xsi:type="string">filterable_two_options_with_zero_price</item>
            </field>
            <field name="quantity_and_stock_status" xsi:type="array">
                <item name="qty" xsi:type="string">1</item>
                <item name="is_in_stock" xsi:type="string">In Stock</item>
            </field>
            <field name="website_ids" xsi:type="array">
                <item name="0" xsi:type="array">
                    <item name="dataset" xsi:type="string">default</item>
                </item>
            </field>
            <field name="attribute_set_id" xsi:type="array">
                <item name="dataset" xsi:type="string">custom_attribute_set</item>
            </field>
            <field name="price" xsi:type="array">
                <item name="value" xsi:type="string">40</item>
                <item name="dataset" xsi:type="string">price_40</item>
            </field>
        </dataset>

        <dataset name="two_options_by_one_dollar">
            <field name="name" xsi:type="string">Configurable product %isolation%</field>
            <field name="url_key" xsi:type="string">test-configurable-product-%isolation%</field>
            <field name="sku" xsi:type="string">sku_configurable_product_%isolation%</field>
            <field name="tax_class_id" xsi:type="array">
                <item name="dataset" xsi:type="string">taxable_goods</item>
            </field>
            <field name="product_has_weight" xsi:type="string">This item has weight</field>
            <field name="weight" xsi:type="string">1</field>
            <field name="quantity_and_stock_status" xsi:type="array">
                <item name="qty" xsi:type="string">1</item>
                <item name="is_in_stock" xsi:type="string">In Stock</item>
            </field>
            <field name="category_ids" xsi:type="array">
                <item name="dataset" xsi:type="string">default_subcategory</item>
            </field>
            <field name="website_ids" xsi:type="array">
                <item name="0" xsi:type="array">
                    <item name="dataset" xsi:type="string">default</item>
                </item>
            </field>
            <field name="configurable_attributes_data" xsi:type="array">
                <item name="dataset" xsi:type="string">two_options_by_one_dollar</item>
            </field>
            <field name="attribute_set_id" xsi:type="array">
                <item name="dataset" xsi:type="string">custom_attribute_set</item>
            </field>
            <field name="checkout_data" xsi:type="array">
                <item name="dataset" xsi:type="string">configurable_two_options_by_one_dollar</item>
            </field>
            <field name="price" xsi:type="array">
                <item name="value" xsi:type="string">40</item>
                <item name="dataset" xsi:type="string">price_40</item>
            </field>
        </dataset>

        <dataset name="product_with_price_10">
            <field name="name" xsi:type="string">Test configurable product %isolation%</field>
            <field name="sku" xsi:type="string">sku_test_configurable_product_%isolation%</field>
            <field name="price" xsi:type="array">
                <item name="value" xsi:type="string">10</item>
            </field>
            <field name="special_price" xsi:type="string">10</field>
            <field name="product_has_weight" xsi:type="string">This item has weight</field>
            <field name="weight" xsi:type="string">5</field>
            <field name="status" xsi:type="string">Yes</field>
            <field name="visibility" xsi:type="string">Catalog, Search</field>
            <field name="tax_class_id" xsi:type="array">
                <item name="dataset" xsi:type="string">taxable_goods</item>
            </field>
            <field name="url_key" xsi:type="string">configurable-product-%isolation%</field>
            <field name="configurable_attributes_data" xsi:type="array">
                <item name="dataset" xsi:type="string">two_options_with_assigned_product_special_price</item>
            </field>
            <field name="quantity_and_stock_status" xsi:type="array">
                <item name="is_in_stock" xsi:type="string">In Stock</item>
            </field>
            <field name="website_ids" xsi:type="array">
                <item name="0" xsi:type="array">
                    <item name="dataset" xsi:type="string">default</item>
                </item>
            </field>
            <field name="attribute_set_id" xsi:type="array">
                <item name="dataset" xsi:type="string">default</item>
            </field>
            <field name="checkout_data" xsi:type="array">
                <item name="dataset" xsi:type="string">configurable_two_new_options_with_special_price</item>
            </field>
            <field name="category_ids" xsi:type="array">
                <item name="dataset" xsi:type="string">default_subcategory</item>
            </field>
        </dataset>

        <dataset name="first_product_with_custom_options_and_option_key_1">
            <field name="name" xsi:type="string">Test configurable product %isolation%</field>
            <field name="sku" xsi:type="string">sku_test_configurable_product_%isolation%</field>
            <field name="special_price" xsi:type="string">49.99</field>
            <field name="product_has_weight" xsi:type="string">This item has weight</field>
            <field name="weight" xsi:type="string">5</field>
            <field name="status" xsi:type="string">Yes</field>
            <field name="visibility" xsi:type="string">Catalog, Search</field>
            <field name="tax_class_id" xsi:type="array">
                <item name="dataset" xsi:type="string">taxable_goods</item>
            </field>
            <field name="url_key" xsi:type="string">configurable-product-%isolation%</field>
            <field name="configurable_attributes_data" xsi:type="array">
                <item name="dataset" xsi:type="string">two_options_with_assigned_product_special_price_2</item>
            </field>
            <field name="quantity_and_stock_status" xsi:type="array">
                <item name="is_in_stock" xsi:type="string">In Stock</item>
            </field>
            <field name="website_ids" xsi:type="array">
                <item name="0" xsi:type="array">
                    <item name="dataset" xsi:type="string">default</item>
                </item>
            </field>
            <field name="attribute_set_id" xsi:type="array">
                <item name="dataset" xsi:type="string">default</item>
            </field>
            <field name="custom_options" xsi:type="array">
                <item name="dataset" xsi:type="string">two_fixed_radio_options</item>
            </field>
            <field name="checkout_data" xsi:type="array">
                <item name="dataset" xsi:type="string">product_1_and_option_1</item>
            </field>
            <field name="category_ids" xsi:type="array">
                <item name="dataset" xsi:type="string">default_subcategory</item>
            </field>
        </dataset>

        <dataset name="first_product_with_custom_options_and_option_key_2">
            <field name="name" xsi:type="string">Test configurable product %isolation%</field>
            <field name="sku" xsi:type="string">sku_test_configurable_product_%isolation%</field>
            <field name="special_price" xsi:type="string">10</field>
            <field name="product_has_weight" xsi:type="string">This item has weight</field>
            <field name="weight" xsi:type="string">5</field>
            <field name="status" xsi:type="string">Yes</field>
            <field name="visibility" xsi:type="string">Catalog, Search</field>
            <field name="tax_class_id" xsi:type="array">
                <item name="dataset" xsi:type="string">taxable_goods</item>
            </field>
            <field name="url_key" xsi:type="string">configurable-product-%isolation%</field>
            <field name="configurable_attributes_data" xsi:type="array">
                <item name="dataset" xsi:type="string">two_options_with_assigned_product_special_price_2</item>
            </field>
            <field name="quantity_and_stock_status" xsi:type="array">
                <item name="is_in_stock" xsi:type="string">In Stock</item>
            </field>
            <field name="website_ids" xsi:type="array">
                <item name="0" xsi:type="array">
                    <item name="dataset" xsi:type="string">default</item>
                </item>
            </field>
            <field name="attribute_set_id" xsi:type="array">
                <item name="dataset" xsi:type="string">default</item>
            </field>
            <field name="custom_options" xsi:type="array">
                <item name="dataset" xsi:type="string">two_fixed_radio_options</item>
            </field>
            <field name="checkout_data" xsi:type="array">
                <item name="dataset" xsi:type="string">product_1_and_option_2</item>
            </field>
            <field name="category_ids" xsi:type="array">
                <item name="dataset" xsi:type="string">default_subcategory</item>
            </field>
        </dataset>

        <dataset name="second_product_with_custom_options_and_option_key_1">
            <field name="name" xsi:type="string">Test configurable product %isolation%</field>
            <field name="sku" xsi:type="string">sku_test_configurable_product_%isolation%</field>
            <field name="special_price" xsi:type="string">10</field>
            <field name="product_has_weight" xsi:type="string">This item has weight</field>
            <field name="weight" xsi:type="string">5</field>
            <field name="status" xsi:type="string">Yes</field>
            <field name="visibility" xsi:type="string">Catalog, Search</field>
            <field name="tax_class_id" xsi:type="array">
                <item name="dataset" xsi:type="string">taxable_goods</item>
            </field>
            <field name="url_key" xsi:type="string">configurable-product-%isolation%</field>
            <field name="configurable_attributes_data" xsi:type="array">
                <item name="dataset" xsi:type="string">two_options_with_assigned_product_special_price_2</item>
            </field>
            <field name="quantity_and_stock_status" xsi:type="array">
                <item name="is_in_stock" xsi:type="string">In Stock</item>
            </field>
            <field name="website_ids" xsi:type="array">
                <item name="0" xsi:type="array">
                    <item name="dataset" xsi:type="string">default</item>
                </item>
            </field>
            <field name="attribute_set_id" xsi:type="array">
                <item name="dataset" xsi:type="string">default</item>
            </field>
            <field name="custom_options" xsi:type="array">
                <item name="dataset" xsi:type="string">two_fixed_radio_options</item>
            </field>
            <field name="checkout_data" xsi:type="array">
                <item name="dataset" xsi:type="string">product_2_and_option_1</item>
            </field>
            <field name="category_ids" xsi:type="array">
                <item name="dataset" xsi:type="string">default_subcategory</item>
            </field>
        </dataset>

        <dataset name="second_product_with_custom_options_and_option_key_2">
            <field name="name" xsi:type="string">Test configurable product %isolation%</field>
            <field name="sku" xsi:type="string">sku_test_configurable_product_%isolation%</field>
            <field name="special_price" xsi:type="string">10</field>
            <field name="product_has_weight" xsi:type="string">This item has weight</field>
            <field name="weight" xsi:type="string">5</field>
            <field name="status" xsi:type="string">Yes</field>
            <field name="visibility" xsi:type="string">Catalog, Search</field>
            <field name="tax_class_id" xsi:type="array">
                <item name="dataset" xsi:type="string">taxable_goods</item>
            </field>
            <field name="url_key" xsi:type="string">configurable-product-%isolation%</field>
            <field name="configurable_attributes_data" xsi:type="array">
                <item name="dataset" xsi:type="string">two_options_with_assigned_product_special_price_2</item>
            </field>
            <field name="quantity_and_stock_status" xsi:type="array">
                <item name="is_in_stock" xsi:type="string">In Stock</item>
            </field>
            <field name="website_ids" xsi:type="array">
                <item name="0" xsi:type="array">
                    <item name="dataset" xsi:type="string">default</item>
                </item>
            </field>
            <field name="attribute_set_id" xsi:type="array">
                <item name="dataset" xsi:type="string">default</item>
            </field>
            <field name="custom_options" xsi:type="array">
                <item name="dataset" xsi:type="string">two_fixed_radio_options</item>
            </field>
            <field name="checkout_data" xsi:type="array">
                <item name="dataset" xsi:type="string">product_2_and_option_2</item>
            </field>
            <field name="category_ids" xsi:type="array">
                <item name="dataset" xsi:type="string">default_subcategory</item>
            </field>
        </dataset>

        <dataset name="Stellar_Solar_Jacket_SIZE_S">
            <field name="name" xsi:type="string">Stellar Solar Jacket %isolation%</field>
            <field name="sku" xsi:type="string">sku_test_configurable_product_%isolation%</field>
            <field name="product_has_weight" xsi:type="string">This item has weight</field>
            <field name="weight" xsi:type="string">5</field>
            <field name="price" xsi:type="array">
                <item name="value" xsi:type="string">75</item>
                <item name="dataset" xsi:type="string">price_75</item>
            </field>
            <field name="status" xsi:type="string">Yes</field>
            <field name="visibility" xsi:type="string">Catalog, Search</field>
            <field name="tax_class_id" xsi:type="array">
                <item name="dataset" xsi:type="string">taxable_goods</item>
            </field>
            <field name="url_key" xsi:type="string">configurable-product-%isolation%</field>
            <field name="configurable_attributes_data" xsi:type="array">
                <item name="dataset" xsi:type="string">three_options_with_sizes_S_M_L</item>
            </field>
            <field name="attribute_set_id" xsi:type="array">
                <item name="dataset" xsi:type="string">custom_attribute_set_with_sizes</item>
            </field>
            <field name="quantity_and_stock_status" xsi:type="array">
                <item name="is_in_stock" xsi:type="string">In Stock</item>
            </field>
            <field name="website_ids" xsi:type="array">
                <item name="0" xsi:type="array">
                    <item name="dataset" xsi:type="string">default</item>
                </item>
            </field>
            <field name="checkout_data" xsi:type="array">
                <item name="dataset" xsi:type="string">configurable_the_first_option</item>
            </field>
            <field name="category_ids" xsi:type="array">
                <item name="dataset" xsi:type="string">default_subcategory</item>
            </field>
        </dataset>

        <dataset name="Stellar_Solar_Jacket_SIZE_M">
            <field name="name" xsi:type="string">Stellar Solar Jacket %isolation%</field>
            <field name="sku" xsi:type="string">sku_test_configurable_product_%isolation%</field>
            <field name="product_has_weight" xsi:type="string">This item has weight</field>
            <field name="weight" xsi:type="string">5</field>
            <field name="price" xsi:type="array">
                <item name="value" xsi:type="string">75</item>
                <item name="dataset" xsi:type="string">price_75</item>
            </field>
            <field name="status" xsi:type="string">Yes</field>
            <field name="visibility" xsi:type="string">Catalog, Search</field>
            <field name="tax_class_id" xsi:type="array">
                <item name="dataset" xsi:type="string">taxable_goods</item>
            </field>
            <field name="url_key" xsi:type="string">configurable-product-%isolation%</field>
            <field name="configurable_attributes_data" xsi:type="array">
                <item name="dataset" xsi:type="string">three_options_with_sizes_S_M_L</item>
            </field>
            <field name="attribute_set_id" xsi:type="array">
                <item name="dataset" xsi:type="string">custom_attribute_set_with_sizes</item>
            </field>
            <field name="quantity_and_stock_status" xsi:type="array">
                <item name="is_in_stock" xsi:type="string">In Stock</item>
            </field>
            <field name="website_ids" xsi:type="array">
                <item name="0" xsi:type="array">
                    <item name="dataset" xsi:type="string">default</item>
                </item>
            </field>
            <field name="checkout_data" xsi:type="array">
                <item name="dataset" xsi:type="string">configurable_the_second_option</item>
            </field>
            <field name="category_ids" xsi:type="array">
                <item name="dataset" xsi:type="string">default_subcategory</item>
            </field>
        </dataset>

        <dataset name="Stellar_Solar_Jacket_SIZE_L">
            <field name="name" xsi:type="string">Stellar Solar Jacket %isolation%</field>
            <field name="sku" xsi:type="string">sku_test_configurable_product_%isolation%</field>
            <field name="product_has_weight" xsi:type="string">This item has weight</field>
            <field name="weight" xsi:type="string">5</field>
            <field name="price" xsi:type="array">
                <item name="value" xsi:type="string">75</item>
                <item name="dataset" xsi:type="string">price_75</item>
            </field>
            <field name="status" xsi:type="string">Yes</field>
            <field name="visibility" xsi:type="string">Catalog, Search</field>
            <field name="tax_class_id" xsi:type="array">
                <item name="dataset" xsi:type="string">taxable_goods</item>
            </field>
            <field name="url_key" xsi:type="string">configurable-product-%isolation%</field>
            <field name="configurable_attributes_data" xsi:type="array">
                <item name="dataset" xsi:type="string">three_options_with_sizes_S_M_L</item>
            </field>
            <field name="attribute_set_id" xsi:type="array">
                <item name="dataset" xsi:type="string">custom_attribute_set_with_sizes</item>
            </field>
            <field name="quantity_and_stock_status" xsi:type="array">
                <item name="is_in_stock" xsi:type="string">In Stock</item>
            </field>
            <field name="website_ids" xsi:type="array">
                <item name="0" xsi:type="array">
                    <item name="dataset" xsi:type="string">default</item>
                </item>
            </field>
            <field name="checkout_data" xsi:type="array">
                <item name="dataset" xsi:type="string">configurable_the_third_option</item>
            </field>
            <field name="category_ids" xsi:type="array">
                <item name="dataset" xsi:type="string">default_subcategory</item>
            </field>
        </dataset>

        <dataset name="configurable_low_stock">
            <field name="name" xsi:type="string">Test configurable product %isolation%</field>
            <field name="sku" xsi:type="string">sku_test_configurable_product_%isolation%</field>
            <field name="price" xsi:type="array">
                <item name="value" xsi:type="string">40</item>
                <item name="dataset" xsi:type="string">price_40</item>
            </field>
            <field name="product_has_weight" xsi:type="string">This item has weight</field>
            <field name="weight" xsi:type="string">30</field>
            <field name="status" xsi:type="string">Yes</field>
            <field name="visibility" xsi:type="string">Catalog, Search</field>
            <field name="tax_class_id" xsi:type="array">
                <item name="dataset" xsi:type="string">taxable_goods</item>
            </field>
            <field name="url_key" xsi:type="string">configurable-product-%isolation%</field>
            <field name="configurable_attributes_data" xsi:type="array">
                <item name="dataset" xsi:type="string">configurable_low_stock</item>
            </field>
            <field name="quantity_and_stock_status" xsi:type="array">
                <item name="is_in_stock" xsi:type="string">In Stock</item>
            </field>
            <field name="website_ids" xsi:type="array">
                <item name="0" xsi:type="array">
                    <item name="dataset" xsi:type="string">default</item>
                </item>
            </field>
            <field name="attribute_set_id" xsi:type="array">
                <item name="dataset" xsi:type="string">default</item>
            </field>
            <field name="checkout_data" xsi:type="array">
                <item name="dataset" xsi:type="string">configurable_low_stock</item>
            </field>
        </dataset>

        <dataset name="one_simple_product">
            <field name="name" xsi:type="string">Test configurable product %isolation%</field>
            <field name="sku" xsi:type="string">sku_test_configurable_product_%isolation%</field>
            <field name="price" xsi:type="array">
                <item name="value" xsi:type="string">560</item>
            </field>
            <field name="product_has_weight" xsi:type="string">This item has weight</field>
            <field name="weight" xsi:type="string">2</field>
            <field name="status" xsi:type="string">Yes</field>
            <field name="visibility" xsi:type="string">Catalog, Search</field>
            <field name="tax_class_id" xsi:type="array">
                <item name="dataset" xsi:type="string">taxable_goods</item>
            </field>
            <field name="url_key" xsi:type="string">configurable-product-%isolation%</field>
            <field name="configurable_attributes_data" xsi:type="array">
                <item name="dataset" xsi:type="string">one_option_with_simple_product</item>
            </field>
            <field name="quantity_and_stock_status" xsi:type="array">
                <item name="is_in_stock" xsi:type="string">In Stock</item>
            </field>
            <field name="website_ids" xsi:type="array">
                <item name="0" xsi:type="array">
                    <item name="dataset" xsi:type="string">default</item>
                </item>
            </field>
            <field name="attribute_set_id" xsi:type="array">
                <item name="dataset" xsi:type="string">default</item>
            </field>
        </dataset>
    </repository>
</config><|MERGE_RESOLUTION|>--- conflicted
+++ resolved
@@ -303,11 +303,7 @@
                 <item name="dataset" xsi:type="string">default</item>
             </field>
             <field name="custom_options" xsi:type="array">
-<<<<<<< HEAD
-                <item name="dataset" xsi:type="string">two_fixed_dropdown_options</item>
-=======
                 <item name="dataset" xsi:type="string">two_fixed_drop_down_options</item>
->>>>>>> 8a1d1ee4
             </field>
             <field name="price" xsi:type="array">
                 <item name="value" xsi:type="string">100</item>
