<?xml version="1.0" ?>
<!--
/**
 * Copyright © 2016 Magento. All rights reserved.
 * See COPYING.txt for license details.
 */
-->
<config xmlns:xsi="http://www.w3.org/2001/XMLSchema-instance" xsi:noNamespaceSchemaLocation="../../../../../../vendor/magento/mtf/Magento/Mtf/Repository/etc/repository.xsd">
    <repository class="Magento\ConfigurableProduct\Test\Repository\ConfigurableProduct">
        <dataset name="default">
            <field name="name" xsi:type="string">Test configurable product %isolation%</field>
            <field name="sku" xsi:type="string">sku_test_configurable_product_%isolation%</field>
            <field name="price" xsi:type="array">
                <item name="value" xsi:type="string">40</item>
                <item name="dataset" xsi:type="string">price_40</item>
            </field>
            <field name="product_has_weight" xsi:type="string">This item has weight</field>
            <field name="weight" xsi:type="string">30</field>
            <field name="status" xsi:type="string">Yes</field>
            <field name="visibility" xsi:type="string">Catalog, Search</field>
            <field name="tax_class_id" xsi:type="array">
                <item name="dataset" xsi:type="string">taxable_goods</item>
            </field>
            <field name="url_key" xsi:type="string">configurable-product-%isolation%</field>
            <field name="configurable_attributes_data" xsi:type="array">
                <item name="dataset" xsi:type="string">default</item>
            </field>
            <field name="quantity_and_stock_status" xsi:type="array">
                <item name="is_in_stock" xsi:type="string">In Stock</item>
            </field>
            <field name="website_ids" xsi:type="array">
                <item name="0" xsi:type="array">
                    <item name="dataset" xsi:type="string">default</item>
                </item>
            </field>
            <field name="attribute_set_id" xsi:type="array">
                <item name="dataset" xsi:type="string">default</item>
            </field>
            <field name="checkout_data" xsi:type="array">
                <item name="dataset" xsi:type="string">configurable_default</item>
            </field>
            <field name="category_ids" xsi:type="array">
                <item name="dataset" xsi:type="string">default_subcategory</item>
            </field>
        </dataset>

        <dataset name="out_of_stock">
            <field name="name" xsi:type="string">Test configurable product %isolation%</field>
            <field name="sku" xsi:type="string">sku_test_configurable_product_%isolation%</field>
            <field name="price" xsi:type="array">
                <item name="value" xsi:type="string">40</item>
                <item name="dataset" xsi:type="string">price_40</item>
            </field>
            <field name="status" xsi:type="string">Yes</field>
            <field name="visibility" xsi:type="string">Catalog, Search</field>
            <field name="tax_class_id" xsi:type="array">
                <item name="dataset" xsi:type="string">taxable_goods</item>
            </field>
            <field name="url_key" xsi:type="string">configurable-product-%isolation%</field>
            <field name="configurable_attributes_data" xsi:type="array">
                <item name="dataset" xsi:type="string">two_options_with_assigned_product</item>
            </field>
            <field name="quantity_and_stock_status" xsi:type="array">
                <item name="is_in_stock" xsi:type="string">Out of Stock</item>
            </field>
            <field name="website_ids" xsi:type="array">
                <item name="0" xsi:type="array">
                    <item name="dataset" xsi:type="string">default</item>
                </item>
            </field>
            <field name="attribute_set_id" xsi:type="array">
                <item name="dataset" xsi:type="string">default</item>
            </field>
        </dataset>

        <dataset name="configurable_with_qty_1">
            <field name="name" xsi:type="string">sku_test_configurable_product_%isolation%</field>
            <field name="sku" xsi:type="string">sku_test_configurable_product_%isolation%</field>
            <field name="price" xsi:type="array">
                <item name="dataset" xsi:type="string">price_40</item>
            </field>
            <field name="product_has_weight" xsi:type="string">This item has weight</field>
            <field name="weight" xsi:type="string">30</field>
            <field name="status" xsi:type="string">Yes</field>
            <field name="visibility" xsi:type="string">Catalog, Search</field>
            <field name="tax_class_id" xsi:type="array">
                <item name="dataset" xsi:type="string">taxable_goods</item>
            </field>
            <field name="url_key" xsi:type="string">configurable-product-%isolation%</field>
            <field name="configurable_attributes_data" xsi:type="array">
                <item name="dataset" xsi:type="string">default</item>
            </field>
            <field name="quantity_and_stock_status" xsi:type="array">
                <item name="is_in_stock" xsi:type="string">In Stock</item>
            </field>
            <field name="website_ids" xsi:type="array">
                <item name="0" xsi:type="array">
                    <item name="dataset" xsi:type="string">default</item>
                </item>
            </field>
            <field name="attribute_set_id" xsi:type="array">
                <item name="dataset" xsi:type="string">default</item>
            </field>
            <field name="checkout_data" xsi:type="array">
                <item name="dataset" xsi:type="string">configurable_options_with_qty_1</item>
            </field>
        </dataset>

        <dataset name="configurable_with_qty_2">
            <field name="name" xsi:type="string">sku_test_configurable_product_%isolation%</field>
            <field name="sku" xsi:type="string">sku_test_configurable_product_%isolation%</field>
            <field name="price" xsi:type="array">
                <item name="dataset" xsi:type="string">price_40</item>
            </field>
            <field name="product_has_weight" xsi:type="string">This item has weight</field>
            <field name="weight" xsi:type="string">30</field>
            <field name="status" xsi:type="string">Yes</field>
            <field name="visibility" xsi:type="string">Catalog, Search</field>
            <field name="tax_class_id" xsi:type="array">
                <item name="dataset" xsi:type="string">taxable_goods</item>
            </field>
            <field name="url_key" xsi:type="string">configurable-product-%isolation%</field>
            <field name="configurable_attributes_data" xsi:type="array">
                <item name="dataset" xsi:type="string">default</item>
            </field>
            <field name="quantity_and_stock_status" xsi:type="array">
                <item name="is_in_stock" xsi:type="string">In Stock</item>
            </field>
            <field name="website_ids" xsi:type="array">
                <item name="0" xsi:type="array">
                    <item name="dataset" xsi:type="string">default</item>
                </item>
            </field>
            <field name="attribute_set_id" xsi:type="array">
                <item name="dataset" xsi:type="string">default</item>
            </field>
            <field name="checkout_data" xsi:type="array">
                <item name="dataset" xsi:type="string">configurable_options_with_qty_1</item>
            </field>
        </dataset>

        <dataset name="product_with_special_price">
            <field name="name" xsi:type="string">Test configurable product %isolation%</field>
            <field name="sku" xsi:type="string">sku_test_configurable_product_%isolation%</field>
            <field name="price" xsi:type="array">
                <item name="value" xsi:type="string">10</item>
            </field>
            <field name="special_price" xsi:type="string">9</field>
            <field name="product_has_weight" xsi:type="string">This item has weight</field>
            <field name="weight" xsi:type="string">5</field>
            <field name="status" xsi:type="string">Yes</field>
            <field name="visibility" xsi:type="string">Catalog, Search</field>
            <field name="tax_class_id" xsi:type="array">
                <item name="dataset" xsi:type="string">taxable_goods</item>
            </field>
            <field name="url_key" xsi:type="string">configurable-product-%isolation%</field>
            <field name="configurable_attributes_data" xsi:type="array">
                <item name="dataset" xsi:type="string">two_options_with_assigned_product_special_price</item>
            </field>
            <field name="quantity_and_stock_status" xsi:type="array">
                <item name="is_in_stock" xsi:type="string">In Stock</item>
            </field>
            <field name="website_ids" xsi:type="array">
                <item name="0" xsi:type="array">
                    <item name="dataset" xsi:type="string">default</item>
                </item>
            </field>
            <field name="attribute_set_id" xsi:type="array">
                <item name="dataset" xsi:type="string">default</item>
            </field>
            <field name="checkout_data" xsi:type="array">
                <item name="dataset" xsi:type="string">configurable_two_new_options_with_special_price</item>
            </field>
        </dataset>

        <dataset name="product_with_size">
            <field name="name" xsi:type="string">Test configurable product with size %isolation%</field>
            <field name="sku" xsi:type="string">sku_test_configurable_product_%isolation%</field>
            <field name="product_has_weight" xsi:type="string">This item has weight</field>
            <field name="weight" xsi:type="string">30</field>
            <field name="status" xsi:type="string">Yes</field>
            <field name="visibility" xsi:type="string">Catalog, Search</field>
            <field name="tax_class_id" xsi:type="array">
                <item name="dataset" xsi:type="string">taxable_goods</item>
            </field>
            <field name="url_key" xsi:type="string">configurable-product-%isolation%</field>
            <field name="configurable_attributes_data" xsi:type="array">
                <item name="dataset" xsi:type="string">size</item>
            </field>
            <field name="quantity_and_stock_status" xsi:type="array">
                <item name="is_in_stock" xsi:type="string">In Stock</item>
            </field>
            <field name="website_ids" xsi:type="array">
                <item name="0" xsi:type="array">
                    <item name="dataset" xsi:type="string">default</item>
                </item>
            </field>
            <field name="attribute_set_id" xsi:type="array">
                <item name="dataset" xsi:type="string">default</item>
            </field>
            <field name="checkout_data" xsi:type="array">
                <item name="dataset" xsi:type="string">configurable_default</item>
            </field>
            <field name="price" xsi:type="array">
                <item name="value" xsi:type="string">40</item>
                <item name="dataset" xsi:type="string">price_40</item>
            </field>
        </dataset>

        <dataset name="product_with_color_and_size">
            <field name="name" xsi:type="string">Test configurable product with color and size %isolation%</field>
            <field name="sku" xsi:type="string">sku_test_configurable_product_%isolation%</field>
            <field name="product_has_weight" xsi:type="string">This item has weight</field>
            <field name="weight" xsi:type="string">30</field>
            <field name="status" xsi:type="string">Yes</field>
            <field name="visibility" xsi:type="string">Catalog, Search</field>
            <field name="tax_class_id" xsi:type="array">
                <item name="dataset" xsi:type="string">taxable_goods</item>
            </field>
            <field name="url_key" xsi:type="string">configurable-product-%isolation%</field>
            <field name="configurable_attributes_data" xsi:type="array">
                <item name="dataset" xsi:type="string">color_and_size</item>
            </field>
            <field name="quantity_and_stock_status" xsi:type="array">
                <item name="is_in_stock" xsi:type="string">In Stock</item>
            </field>
            <field name="website_ids" xsi:type="array">
                <item name="0" xsi:type="array">
                    <item name="dataset" xsi:type="string">default</item>
                </item>
            </field>
            <field name="attribute_set_id" xsi:type="array">
                <item name="dataset" xsi:type="string">default</item>
            </field>
            <field name="checkout_data" xsi:type="array">
                <item name="dataset" xsi:type="string">configurable_default</item>
            </field>
            <field name="price" xsi:type="array">
                <item name="value" xsi:type="string">40</item>
                <item name="dataset" xsi:type="string">price_40</item>
            </field>
        </dataset>

        <dataset name="one_variation">
            <field name="name" xsi:type="string">Test configurable product %isolation%</field>
            <field name="sku" xsi:type="string">sku_test_configurable_product_%isolation%</field>
            <field name="product_has_weight" xsi:type="string">This item has weight</field>
            <field name="weight" xsi:type="string">30</field>
            <field name="status" xsi:type="string">Yes</field>
            <field name="visibility" xsi:type="string">Catalog, Search</field>
            <field name="tax_class_id" xsi:type="array">
                <item name="dataset" xsi:type="string">taxable_goods</item>
            </field>
            <field name="url_key" xsi:type="string">test-configurable-product-%isolation%</field>
            <field name="configurable_attributes_data" xsi:type="array">
                <item name="dataset" xsi:type="string">one_variation</item>
            </field>
            <field name="quantity_and_stock_status" xsi:type="array">
                <item name="is_in_stock" xsi:type="string">In Stock</item>
            </field>
            <field name="website_ids" xsi:type="array">
                <item name="0" xsi:type="array">
                    <item name="dataset" xsi:type="string">default</item>
                </item>
            </field>
            <field name="attribute_set_id" xsi:type="array">
                <item name="dataset" xsi:type="string">default</item>
            </field>
            <field name="price" xsi:type="array">
                <item name="value" xsi:type="string">40</item>
                <item name="dataset" xsi:type="string">price_40</item>
            </field>
        </dataset>

        <dataset name="not_virtual_for_type_switching">
            <field name="name" xsi:type="string">Test configurable product %isolation%</field>
            <field name="sku" xsi:type="string">sku_test_configurable_product_%isolation%</field>
            <field name="price" xsi:type="array">
                <item name="value" xsi:type="string">40</item>
                <item name="dataset" xsi:type="string">price_40</item>
            </field>
            <field name="product_has_weight" xsi:type="string">This item has weight</field>
            <field name="weight" xsi:type="string">30</field>
            <field name="status" xsi:type="string">Yes</field>
            <field name="visibility" xsi:type="string">Catalog, Search</field>
            <field name="tax_class_id" xsi:type="array">
                <item name="dataset" xsi:type="string">taxable_goods</item>
            </field>
            <field name="url_key" xsi:type="string">configurable-product-%isolation%</field>
            <field name="configurable_attributes_data" xsi:type="array">
                <item name="dataset" xsi:type="string">default</item>
            </field>
            <field name="website_ids" xsi:type="array">
                <item name="0" xsi:type="array">
                    <item name="dataset" xsi:type="string">default</item>
                </item>
            </field>
            <field name="attribute_set_id" xsi:type="array">
                <item name="dataset" xsi:type="string">default</item>
            </field>
            <field name="checkout_data" xsi:type="array">
                <item name="dataset" xsi:type="string">configurable_default</item>
            </field>
        </dataset>

        <dataset name="with_one_option">
            <field name="name" xsi:type="string">Test configurable product %isolation%</field>
            <field name="sku" xsi:type="string">sku_test_configurable_product_%isolation%</field>
            <field name="product_has_weight" xsi:type="string">This item has weight</field>
            <field name="weight" xsi:type="string">30</field>
            <field name="status" xsi:type="string">Yes</field>
            <field name="visibility" xsi:type="string">Catalog, Search</field>
            <field name="tax_class_id" xsi:type="array">
                <item name="dataset" xsi:type="string">taxable_goods</item>
            </field>
            <field name="url_key" xsi:type="string">configurable-product-%isolation%</field>
            <field name="configurable_attributes_data" xsi:type="array">
                <item name="dataset" xsi:type="string">with_one_option</item>
            </field>
            <field name="quantity_and_stock_status" xsi:type="array">
                <item name="is_in_stock" xsi:type="string">In Stock</item>
            </field>
            <field name="website_ids" xsi:type="array">
                <item name="0" xsi:type="array">
                    <item name="dataset" xsi:type="string">default</item>
                </item>
            </field>
            <field name="attribute_set_id" xsi:type="array">
                <item name="dataset" xsi:type="string">default</item>
            </field>
            <field name="checkout_data" xsi:type="array">
                <item name="dataset" xsi:type="string">configurable_one_option</item>
            </field>
            <field name="price" xsi:type="array">
                <item name="value" xsi:type="string">40</item>
                <item name="dataset" xsi:type="string">price_40</item>
            </field>
        </dataset>

        <dataset name="with_out_of_stock_item">
            <field name="name" xsi:type="string">Test configurable product %isolation%</field>
            <field name="sku" xsi:type="string">sku_test_configurable_product_%isolation%</field>
            <field name="product_has_weight" xsi:type="string">This item has weight</field>
            <field name="weight" xsi:type="string">30</field>
            <field name="status" xsi:type="string">Yes</field>
            <field name="visibility" xsi:type="string">Catalog, Search</field>
            <field name="tax_class_id" xsi:type="array">
                <item name="dataset" xsi:type="string">taxable_goods</item>
            </field>
            <field name="url_key" xsi:type="string">test-configurable-product-%isolation%</field>
            <field name="configurable_attributes_data" xsi:type="array">
                <item name="dataset" xsi:type="string">with_out_of_stock_item</item>
            </field>
            <field name="quantity_and_stock_status" xsi:type="array">
                <item name="is_in_stock" xsi:type="string">In Stock</item>
            </field>
            <field name="website_ids" xsi:type="array">
                <item name="0" xsi:type="array">
                    <item name="dataset" xsi:type="string">default</item>
                </item>
            </field>
            <field name="attribute_set_id" xsi:type="array">
                <item name="dataset" xsi:type="string">default</item>
            </field>
            <field name="price" xsi:type="array">
                <item name="value" xsi:type="string">40</item>
                <item name="dataset" xsi:type="string">price_40</item>
            </field>
        </dataset>

        <dataset name="two_options_with_fixed_price">
            <field name="name" xsi:type="string">Configurable product %isolation%</field>
            <field name="url_key" xsi:type="string">test-configurable-product-%isolation%</field>
            <field name="sku" xsi:type="string">sku_configurable_product_%isolation%</field>
            <field name="tax_class_id" xsi:type="array">
                <item name="dataset" xsi:type="string">taxable_goods</item>
            </field>
            <field name="product_has_weight" xsi:type="string">This item has weight</field>
            <field name="weight" xsi:type="string">1</field>
            <field name="quantity_and_stock_status" xsi:type="array">
                <item name="qty" xsi:type="string">1</item>
                <item name="is_in_stock" xsi:type="string">In Stock</item>
            </field>
            <field name="category_ids" xsi:type="array">
                <item name="dataset" xsi:type="string">default_subcategory</item>
            </field>
            <field name="website_ids" xsi:type="array">
                <item name="0" xsi:type="array">
                    <item name="dataset" xsi:type="string">default</item>
                </item>
            </field>
            <field name="configurable_attributes_data" xsi:type="array">
                <item name="dataset" xsi:type="string">two_options_with_fixed_price</item>
            </field>
            <field name="attribute_set_id" xsi:type="array">
                <item name="dataset" xsi:type="string">custom_attribute_set</item>
            </field>
            <field name="checkout_data" xsi:type="array">
                <item name="dataset" xsi:type="string">configurable_two_options_with_fixed_price</item>
            </field>
            <field name="price" xsi:type="array">
                <item name="value" xsi:type="string">40</item>
                <item name="dataset" xsi:type="string">price_40</item>
            </field>
        </dataset>

        <dataset name="two_variations_with_fixed_price">
            <field name="name" xsi:type="string">Configurable product %isolation%</field>
            <field name="url_key" xsi:type="string">test-configurable-product-%isolation%</field>
            <field name="sku" xsi:type="string">sku_configurable_product_%isolation%</field>
            <field name="tax_class_id" xsi:type="array">
                <item name="dataset" xsi:type="string">taxable_goods</item>
            </field>
            <field name="product_has_weight" xsi:type="string">This item has weight</field>
            <field name="weight" xsi:type="string">1</field>
            <field name="website_ids" xsi:type="array">
                <item name="0" xsi:type="array">
                    <item name="dataset" xsi:type="string">default</item>
                </item>
            </field>
            <field name="configurable_attributes_data" xsi:type="array">
                <item name="dataset" xsi:type="string">two_variations_with_fixed_price</item>
            </field>
            <field name="attribute_set_id" xsi:type="array">
                <item name="dataset" xsi:type="string">custom_attribute_set</item>
            </field>
            <field name="checkout_data" xsi:type="array">
                <item name="dataset" xsi:type="string">configurable_two_options_by_one_dollar</item>
            </field>
            <field name="price" xsi:type="array">
                <item name="value" xsi:type="string">40</item>
                <item name="dataset" xsi:type="string">price_40</item>
            </field>
        </dataset>

        <dataset name="filterable_two_options_with_zero_price">
            <field name="name" xsi:type="string">Test configurable product %isolation%</field>
            <field name="sku" xsi:type="string">sku_test_configurable_product_%isolation%</field>
            <field name="product_has_weight" xsi:type="string">This item has weight</field>
            <field name="weight" xsi:type="string">1</field>
            <field name="status" xsi:type="string">Yes</field>
            <field name="visibility" xsi:type="string">Catalog, Search</field>
            <field name="tax_class_id" xsi:type="array">
                <item name="dataset" xsi:type="string">taxable_goods</item>
            </field>
            <field name="url_key" xsi:type="string">configurable-product-%isolation%</field>
            <field name="configurable_attributes_data" xsi:type="array">
                <item name="dataset" xsi:type="string">filterable_two_options_with_zero_price</item>
            </field>
            <field name="quantity_and_stock_status" xsi:type="array">
                <item name="qty" xsi:type="string">1</item>
                <item name="is_in_stock" xsi:type="string">In Stock</item>
            </field>
            <field name="website_ids" xsi:type="array">
                <item name="0" xsi:type="array">
                    <item name="dataset" xsi:type="string">default</item>
                </item>
            </field>
            <field name="attribute_set_id" xsi:type="array">
                <item name="dataset" xsi:type="string">custom_attribute_set</item>
            </field>
            <field name="price" xsi:type="array">
                <item name="value" xsi:type="string">40</item>
                <item name="dataset" xsi:type="string">price_40</item>
            </field>
        </dataset>

        <dataset name="two_options_by_one_dollar">
            <field name="name" xsi:type="string">Configurable product %isolation%</field>
            <field name="url_key" xsi:type="string">test-configurable-product-%isolation%</field>
            <field name="sku" xsi:type="string">sku_configurable_product_%isolation%</field>
            <field name="tax_class_id" xsi:type="array">
                <item name="dataset" xsi:type="string">taxable_goods</item>
            </field>
            <field name="product_has_weight" xsi:type="string">This item has weight</field>
            <field name="weight" xsi:type="string">1</field>
            <field name="quantity_and_stock_status" xsi:type="array">
                <item name="qty" xsi:type="string">1</item>
                <item name="is_in_stock" xsi:type="string">In Stock</item>
            </field>
            <field name="category_ids" xsi:type="array">
                <item name="dataset" xsi:type="string">default_subcategory</item>
            </field>
            <field name="website_ids" xsi:type="array">
                <item name="0" xsi:type="array">
                    <item name="dataset" xsi:type="string">default</item>
                </item>
            </field>
            <field name="configurable_attributes_data" xsi:type="array">
                <item name="dataset" xsi:type="string">two_options_by_one_dollar</item>
            </field>
            <field name="attribute_set_id" xsi:type="array">
                <item name="dataset" xsi:type="string">custom_attribute_set</item>
            </field>
            <field name="checkout_data" xsi:type="array">
                <item name="dataset" xsi:type="string">configurable_two_options_by_one_dollar</item>
            </field>
            <field name="price" xsi:type="array">
                <item name="value" xsi:type="string">40</item>
                <item name="dataset" xsi:type="string">price_40</item>
            </field>
        </dataset>

<<<<<<< HEAD
        <dataset name="product_with_price_10">
            <field name="name" xsi:type="string">Test configurable product %isolation%</field>
            <field name="sku" xsi:type="string">sku_test_configurable_product_%isolation%</field>
            <field name="price" xsi:type="array">
                <item name="value" xsi:type="string">10</item>
            </field>
            <field name="special_price" xsi:type="string">10</field>
            <field name="product_has_weight" xsi:type="string">This item has weight</field>
            <field name="weight" xsi:type="string">5</field>
=======
        <dataset name="configurable_low_stock">
            <field name="name" xsi:type="string">Test configurable product %isolation%</field>
            <field name="sku" xsi:type="string">sku_test_configurable_product_%isolation%</field>
            <field name="price" xsi:type="array">
                <item name="value" xsi:type="string">40</item>
                <item name="dataset" xsi:type="string">price_40</item>
            </field>
            <field name="product_has_weight" xsi:type="string">This item has weight</field>
            <field name="weight" xsi:type="string">30</field>
>>>>>>> 811d89a0
            <field name="status" xsi:type="string">Yes</field>
            <field name="visibility" xsi:type="string">Catalog, Search</field>
            <field name="tax_class_id" xsi:type="array">
                <item name="dataset" xsi:type="string">taxable_goods</item>
            </field>
            <field name="url_key" xsi:type="string">configurable-product-%isolation%</field>
            <field name="configurable_attributes_data" xsi:type="array">
<<<<<<< HEAD
                <item name="dataset" xsi:type="string">two_options_with_assigned_product_special_price</item>
=======
                <item name="dataset" xsi:type="string">configurable_low_stock</item>
>>>>>>> 811d89a0
            </field>
            <field name="quantity_and_stock_status" xsi:type="array">
                <item name="is_in_stock" xsi:type="string">In Stock</item>
            </field>
            <field name="website_ids" xsi:type="array">
                <item name="0" xsi:type="array">
                    <item name="dataset" xsi:type="string">default</item>
                </item>
            </field>
            <field name="attribute_set_id" xsi:type="array">
                <item name="dataset" xsi:type="string">default</item>
            </field>
            <field name="checkout_data" xsi:type="array">
<<<<<<< HEAD
                <item name="dataset" xsi:type="string">configurable_two_new_options_with_special_price</item>
            </field>
            <field name="category_ids" xsi:type="array">
                <item name="dataset" xsi:type="string">default_subcategory</item>
            </field>
        </dataset>

        <dataset name="first_product_with_custom_option_1">
            <field name="name" xsi:type="string">Test configurable product %isolation%</field>
            <field name="sku" xsi:type="string">sku_test_configurable_product_%isolation%</field>
            <field name="special_price" xsi:type="string">49.99</field>
            <field name="product_has_weight" xsi:type="string">This item has weight</field>
            <field name="weight" xsi:type="string">5</field>
            <field name="status" xsi:type="string">Yes</field>
            <field name="visibility" xsi:type="string">Catalog, Search</field>
            <field name="tax_class_id" xsi:type="array">
                <item name="dataset" xsi:type="string">taxable_goods</item>
            </field>
            <field name="url_key" xsi:type="string">configurable-product-%isolation%</field>
            <field name="configurable_attributes_data" xsi:type="array">
                <item name="dataset" xsi:type="string">two_options_with_assigned_product_special_price_2</item>
            </field>
            <field name="quantity_and_stock_status" xsi:type="array">
                <item name="is_in_stock" xsi:type="string">In Stock</item>
            </field>
            <field name="website_ids" xsi:type="array">
                <item name="0" xsi:type="array">
                    <item name="dataset" xsi:type="string">default</item>
                </item>
            </field>
            <field name="attribute_set_id" xsi:type="array">
                <item name="dataset" xsi:type="string">default</item>
            </field>
            <field name="custom_options" xsi:type="array">
                <item name="dataset" xsi:type="string">two_fixed_radio_options</item>
            </field>
            <field name="checkout_data" xsi:type="array">
                <item name="dataset" xsi:type="string">product_1_and_option_1</item>
            </field>
            <field name="category_ids" xsi:type="array">
                <item name="dataset" xsi:type="string">default_subcategory</item>
            </field>
        </dataset>

        <dataset name="first_product_with_custom_option_2">
            <field name="name" xsi:type="string">Test configurable product %isolation%</field>
            <field name="sku" xsi:type="string">sku_test_configurable_product_%isolation%</field>
            <field name="special_price" xsi:type="string">10</field>
            <field name="product_has_weight" xsi:type="string">This item has weight</field>
            <field name="weight" xsi:type="string">5</field>
            <field name="status" xsi:type="string">Yes</field>
            <field name="visibility" xsi:type="string">Catalog, Search</field>
            <field name="tax_class_id" xsi:type="array">
                <item name="dataset" xsi:type="string">taxable_goods</item>
            </field>
            <field name="url_key" xsi:type="string">configurable-product-%isolation%</field>
            <field name="configurable_attributes_data" xsi:type="array">
                <item name="dataset" xsi:type="string">two_options_with_assigned_product_special_price_2</item>
            </field>
            <field name="quantity_and_stock_status" xsi:type="array">
                <item name="is_in_stock" xsi:type="string">In Stock</item>
            </field>
            <field name="website_ids" xsi:type="array">
                <item name="0" xsi:type="array">
                    <item name="dataset" xsi:type="string">default</item>
                </item>
            </field>
            <field name="attribute_set_id" xsi:type="array">
                <item name="dataset" xsi:type="string">default</item>
            </field>
            <field name="custom_options" xsi:type="array">
                <item name="dataset" xsi:type="string">two_fixed_radio_options</item>
            </field>
            <field name="checkout_data" xsi:type="array">
                <item name="dataset" xsi:type="string">product_1_and_option_2</item>
            </field>
            <field name="category_ids" xsi:type="array">
                <item name="dataset" xsi:type="string">default_subcategory</item>
            </field>
        </dataset>

        <dataset name="second_product_with_custom_option_1">
            <field name="name" xsi:type="string">Test configurable product %isolation%</field>
            <field name="sku" xsi:type="string">sku_test_configurable_product_%isolation%</field>
            <field name="special_price" xsi:type="string">10</field>
            <field name="product_has_weight" xsi:type="string">This item has weight</field>
            <field name="weight" xsi:type="string">5</field>
            <field name="status" xsi:type="string">Yes</field>
            <field name="visibility" xsi:type="string">Catalog, Search</field>
            <field name="tax_class_id" xsi:type="array">
                <item name="dataset" xsi:type="string">taxable_goods</item>
            </field>
            <field name="url_key" xsi:type="string">configurable-product-%isolation%</field>
            <field name="configurable_attributes_data" xsi:type="array">
                <item name="dataset" xsi:type="string">two_options_with_assigned_product_special_price_2</item>
            </field>
            <field name="quantity_and_stock_status" xsi:type="array">
                <item name="is_in_stock" xsi:type="string">In Stock</item>
            </field>
            <field name="website_ids" xsi:type="array">
                <item name="0" xsi:type="array">
                    <item name="dataset" xsi:type="string">default</item>
                </item>
            </field>
            <field name="attribute_set_id" xsi:type="array">
                <item name="dataset" xsi:type="string">default</item>
            </field>
            <field name="custom_options" xsi:type="array">
                <item name="dataset" xsi:type="string">two_fixed_radio_options</item>
            </field>
            <field name="checkout_data" xsi:type="array">
                <item name="dataset" xsi:type="string">product_2_and_option_1</item>
            </field>
            <field name="category_ids" xsi:type="array">
                <item name="dataset" xsi:type="string">default_subcategory</item>
            </field>
        </dataset>

        <dataset name="second_product_with_custom_option_2">
            <field name="name" xsi:type="string">Test configurable product %isolation%</field>
            <field name="sku" xsi:type="string">sku_test_configurable_product_%isolation%</field>
            <field name="special_price" xsi:type="string">10</field>
            <field name="product_has_weight" xsi:type="string">This item has weight</field>
            <field name="weight" xsi:type="string">5</field>
            <field name="status" xsi:type="string">Yes</field>
            <field name="visibility" xsi:type="string">Catalog, Search</field>
            <field name="tax_class_id" xsi:type="array">
                <item name="dataset" xsi:type="string">taxable_goods</item>
            </field>
            <field name="url_key" xsi:type="string">configurable-product-%isolation%</field>
            <field name="configurable_attributes_data" xsi:type="array">
                <item name="dataset" xsi:type="string">two_options_with_assigned_product_special_price_2</item>
            </field>
            <field name="quantity_and_stock_status" xsi:type="array">
                <item name="is_in_stock" xsi:type="string">In Stock</item>
            </field>
            <field name="website_ids" xsi:type="array">
                <item name="0" xsi:type="array">
                    <item name="dataset" xsi:type="string">default</item>
                </item>
            </field>
            <field name="attribute_set_id" xsi:type="array">
                <item name="dataset" xsi:type="string">default</item>
            </field>
            <field name="custom_options" xsi:type="array">
                <item name="dataset" xsi:type="string">two_fixed_radio_options</item>
            </field>
            <field name="checkout_data" xsi:type="array">
                <item name="dataset" xsi:type="string">product_2_and_option_2</item>
            </field>
            <field name="category_ids" xsi:type="array">
                <item name="dataset" xsi:type="string">default_subcategory</item>
            </field>
        </dataset>

        <dataset name="Stellar_Solar_Jacket_SIZE_S">
            <field name="name" xsi:type="string">Stellar Solar Jacket %isolation%</field>
            <field name="sku" xsi:type="string">sku_test_configurable_product_%isolation%</field>
            <field name="product_has_weight" xsi:type="string">This item has weight</field>
            <field name="weight" xsi:type="string">5</field>
            <field name="price" xsi:type="array">
                <item name="value" xsi:type="string">75</item>
                <item name="dataset" xsi:type="string">price_75</item>
            </field>
            <field name="status" xsi:type="string">Yes</field>
            <field name="visibility" xsi:type="string">Catalog, Search</field>
            <field name="tax_class_id" xsi:type="array">
                <item name="dataset" xsi:type="string">taxable_goods</item>
            </field>
            <field name="url_key" xsi:type="string">configurable-product-%isolation%</field>
            <field name="configurable_attributes_data" xsi:type="array">
                <item name="dataset" xsi:type="string">three_options_with_sizes_S_M_L</item>
            </field>
            <field name="attribute_set_id" xsi:type="array">
                <item name="dataset" xsi:type="string">promo_attribute_set_with_sizes</item>
            </field>
            <field name="quantity_and_stock_status" xsi:type="array">
                <item name="is_in_stock" xsi:type="string">In Stock</item>
            </field>
            <field name="website_ids" xsi:type="array">
                <item name="0" xsi:type="array">
                    <item name="dataset" xsi:type="string">default</item>
                </item>
            </field>
            <field name="checkout_data" xsi:type="array">
                <item name="dataset" xsi:type="string">configurable_the_first_option</item>
            </field>
            <field name="category_ids" xsi:type="array">
                <item name="dataset" xsi:type="string">default_subcategory</item>
            </field>
        </dataset>

        <dataset name="Stellar_Solar_Jacket_SIZE_M">
            <field name="name" xsi:type="string">Stellar Solar Jacket %isolation%</field>
            <field name="sku" xsi:type="string">sku_test_configurable_product_%isolation%</field>
            <field name="product_has_weight" xsi:type="string">This item has weight</field>
            <field name="weight" xsi:type="string">5</field>
            <field name="price" xsi:type="array">
                <item name="value" xsi:type="string">75</item>
                <item name="dataset" xsi:type="string">price_75</item>
            </field>
            <field name="status" xsi:type="string">Yes</field>
            <field name="visibility" xsi:type="string">Catalog, Search</field>
            <field name="tax_class_id" xsi:type="array">
                <item name="dataset" xsi:type="string">taxable_goods</item>
            </field>
            <field name="url_key" xsi:type="string">configurable-product-%isolation%</field>
            <field name="configurable_attributes_data" xsi:type="array">
                <item name="dataset" xsi:type="string">three_options_with_sizes_S_M_L</item>
            </field>
            <field name="attribute_set_id" xsi:type="array">
                <item name="dataset" xsi:type="string">promo_attribute_set_with_sizes</item>
            </field>
            <field name="quantity_and_stock_status" xsi:type="array">
                <item name="is_in_stock" xsi:type="string">In Stock</item>
            </field>
            <field name="website_ids" xsi:type="array">
                <item name="0" xsi:type="array">
                    <item name="dataset" xsi:type="string">default</item>
                </item>
            </field>
            <field name="checkout_data" xsi:type="array">
                <item name="dataset" xsi:type="string">configurable_the_second_option</item>
            </field>
            <field name="category_ids" xsi:type="array">
                <item name="dataset" xsi:type="string">default_subcategory</item>
            </field>
        </dataset>

        <dataset name="Stellar_Solar_Jacket_SIZE_L">
            <field name="name" xsi:type="string">Stellar Solar Jacket %isolation%</field>
            <field name="sku" xsi:type="string">sku_test_configurable_product_%isolation%</field>
            <field name="product_has_weight" xsi:type="string">This item has weight</field>
            <field name="weight" xsi:type="string">5</field>
            <field name="price" xsi:type="array">
                <item name="value" xsi:type="string">75</item>
                <item name="dataset" xsi:type="string">price_75</item>
            </field>
            <field name="status" xsi:type="string">Yes</field>
            <field name="visibility" xsi:type="string">Catalog, Search</field>
            <field name="tax_class_id" xsi:type="array">
                <item name="dataset" xsi:type="string">taxable_goods</item>
            </field>
            <field name="url_key" xsi:type="string">configurable-product-%isolation%</field>
            <field name="configurable_attributes_data" xsi:type="array">
                <item name="dataset" xsi:type="string">three_options_with_sizes_S_M_L</item>
            </field>
            <field name="attribute_set_id" xsi:type="array">
                <item name="dataset" xsi:type="string">promo_attribute_set_with_sizes</item>
            </field>
            <field name="quantity_and_stock_status" xsi:type="array">
                <item name="is_in_stock" xsi:type="string">In Stock</item>
            </field>
            <field name="website_ids" xsi:type="array">
                <item name="0" xsi:type="array">
                    <item name="dataset" xsi:type="string">default</item>
                </item>
            </field>
            <field name="checkout_data" xsi:type="array">
                <item name="dataset" xsi:type="string">configurable_the_third_option</item>
            </field>
            <field name="category_ids" xsi:type="array">
                <item name="dataset" xsi:type="string">default_subcategory</item>
=======
                <item name="dataset" xsi:type="string">configurable_low_stock</item>
>>>>>>> 811d89a0
            </field>
        </dataset>
    </repository>
</config><|MERGE_RESOLUTION|>--- conflicted
+++ resolved
@@ -501,7 +501,6 @@
             </field>
         </dataset>
 
-<<<<<<< HEAD
         <dataset name="product_with_price_10">
             <field name="name" xsi:type="string">Test configurable product %isolation%</field>
             <field name="sku" xsi:type="string">sku_test_configurable_product_%isolation%</field>
@@ -511,43 +510,27 @@
             <field name="special_price" xsi:type="string">10</field>
             <field name="product_has_weight" xsi:type="string">This item has weight</field>
             <field name="weight" xsi:type="string">5</field>
-=======
-        <dataset name="configurable_low_stock">
-            <field name="name" xsi:type="string">Test configurable product %isolation%</field>
-            <field name="sku" xsi:type="string">sku_test_configurable_product_%isolation%</field>
-            <field name="price" xsi:type="array">
-                <item name="value" xsi:type="string">40</item>
-                <item name="dataset" xsi:type="string">price_40</item>
-            </field>
-            <field name="product_has_weight" xsi:type="string">This item has weight</field>
-            <field name="weight" xsi:type="string">30</field>
->>>>>>> 811d89a0
-            <field name="status" xsi:type="string">Yes</field>
-            <field name="visibility" xsi:type="string">Catalog, Search</field>
-            <field name="tax_class_id" xsi:type="array">
-                <item name="dataset" xsi:type="string">taxable_goods</item>
-            </field>
-            <field name="url_key" xsi:type="string">configurable-product-%isolation%</field>
-            <field name="configurable_attributes_data" xsi:type="array">
-<<<<<<< HEAD
+            <field name="status" xsi:type="string">Yes</field>
+            <field name="visibility" xsi:type="string">Catalog, Search</field>
+            <field name="tax_class_id" xsi:type="array">
+                <item name="dataset" xsi:type="string">taxable_goods</item>
+            </field>
+            <field name="url_key" xsi:type="string">configurable-product-%isolation%</field>
+            <field name="configurable_attributes_data" xsi:type="array">
                 <item name="dataset" xsi:type="string">two_options_with_assigned_product_special_price</item>
-=======
-                <item name="dataset" xsi:type="string">configurable_low_stock</item>
->>>>>>> 811d89a0
-            </field>
-            <field name="quantity_and_stock_status" xsi:type="array">
-                <item name="is_in_stock" xsi:type="string">In Stock</item>
-            </field>
-            <field name="website_ids" xsi:type="array">
-                <item name="0" xsi:type="array">
-                    <item name="dataset" xsi:type="string">default</item>
-                </item>
-            </field>
-            <field name="attribute_set_id" xsi:type="array">
-                <item name="dataset" xsi:type="string">default</item>
-            </field>
-            <field name="checkout_data" xsi:type="array">
-<<<<<<< HEAD
+            </field>
+            <field name="quantity_and_stock_status" xsi:type="array">
+                <item name="is_in_stock" xsi:type="string">In Stock</item>
+            </field>
+            <field name="website_ids" xsi:type="array">
+                <item name="0" xsi:type="array">
+                    <item name="dataset" xsi:type="string">default</item>
+                </item>
+            </field>
+            <field name="attribute_set_id" xsi:type="array">
+                <item name="dataset" xsi:type="string">default</item>
+            </field>
+            <field name="checkout_data" xsi:type="array">
                 <item name="dataset" xsi:type="string">configurable_two_new_options_with_special_price</item>
             </field>
             <field name="category_ids" xsi:type="array">
@@ -811,9 +794,40 @@
             </field>
             <field name="category_ids" xsi:type="array">
                 <item name="dataset" xsi:type="string">default_subcategory</item>
-=======
+            </field>
+        </dataset>
+
+        <dataset name="configurable_low_stock">
+            <field name="name" xsi:type="string">Test configurable product %isolation%</field>
+            <field name="sku" xsi:type="string">sku_test_configurable_product_%isolation%</field>
+            <field name="price" xsi:type="array">
+                <item name="value" xsi:type="string">40</item>
+                <item name="dataset" xsi:type="string">price_40</item>
+            </field>
+            <field name="product_has_weight" xsi:type="string">This item has weight</field>
+            <field name="weight" xsi:type="string">30</field>
+            <field name="status" xsi:type="string">Yes</field>
+            <field name="visibility" xsi:type="string">Catalog, Search</field>
+            <field name="tax_class_id" xsi:type="array">
+                <item name="dataset" xsi:type="string">taxable_goods</item>
+            </field>
+            <field name="url_key" xsi:type="string">configurable-product-%isolation%</field>
+            <field name="configurable_attributes_data" xsi:type="array">
                 <item name="dataset" xsi:type="string">configurable_low_stock</item>
->>>>>>> 811d89a0
+            </field>
+            <field name="quantity_and_stock_status" xsi:type="array">
+                <item name="is_in_stock" xsi:type="string">In Stock</item>
+            </field>
+            <field name="website_ids" xsi:type="array">
+                <item name="0" xsi:type="array">
+                    <item name="dataset" xsi:type="string">default</item>
+                </item>
+            </field>
+            <field name="attribute_set_id" xsi:type="array">
+                <item name="dataset" xsi:type="string">default</item>
+            </field>
+            <field name="checkout_data" xsi:type="array">
+                <item name="dataset" xsi:type="string">configurable_low_stock</item>
             </field>
         </dataset>
     </repository>
