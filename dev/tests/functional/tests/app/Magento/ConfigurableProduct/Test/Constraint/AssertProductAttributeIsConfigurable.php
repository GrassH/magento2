<?php
/**
 * Copyright © 2016 Magento. All rights reserved.
 * See COPYING.txt for license details.
 */

namespace Magento\ConfigurableProduct\Test\Constraint;

use Magento\Catalog\Test\Fixture\CatalogProductAttribute;
use Magento\Catalog\Test\Page\Adminhtml\CatalogProductIndex;
use Magento\Catalog\Test\Page\Adminhtml\CatalogProductNew;
use Magento\ConfigurableProduct\Test\Block\Adminhtml\Product\Edit\Section\Variations\Config as SectionVariation;
use Magento\ConfigurableProduct\Test\Fixture\ConfigurableProduct;
use Magento\Mtf\Constraint\AbstractConstraint;

/**
 * Assert check whether the attribute is used to create a configurable products.
 */
class AssertProductAttributeIsConfigurable extends AbstractConstraint
{
    /**
     * Assert check whether the attribute is used to create a configurable products.
     *
     * @param CatalogProductAttribute $attribute
     * @param ConfigurableProduct $assertProduct
     * @param CatalogProductIndex $productGrid
     * @param CatalogProductNew $newProductPage
     */
    public function processAssert(
        CatalogProductAttribute $attribute,
        ConfigurableProduct $assertProduct,
        CatalogProductIndex $productGrid,
        CatalogProductNew $newProductPage
    ) {
        $productGrid->open();
        $productGrid->getGridPageActionBlock()->addProduct('configurable');
        $productBlockForm = $newProductPage->getProductForm();
        $productBlockForm->fill($assertProduct);
        $productBlockForm->openSection('variations');
<<<<<<< HEAD
        /** @var \Magento\ConfigurableProduct\Test\Block\Adminhtml\Product\Edit\Tab\Variations\Config  $variationsTab */
        $variationsTab = $productBlockForm->getSection('variations');
        $variationsTab->createConfigurations();
        $attributesGrid = $variationsTab->getAttributeBlock()->getAttributesGrid();
=======
        /** @var SectionVariation  $variationsSection */
        $variationsSection = $productBlockForm->getSection('variations');
        $variationsSection->createConfigurations();
        $attributesGrid = $variationsSection->getAttributeBlock()->getAttributesGrid();
>>>>>>> 09a210e2
        \PHPUnit_Framework_Assert::assertTrue(
            $attributesGrid->isRowVisible(['frontend_label' => $attribute->getFrontendLabel()]),
            "Product attribute is absent on the product page."
        );
    }

    /**
     * Attribute label present on the product page in variations section.
     *
     * @return string
     */
    public function toString()
    {
        return 'Attribute label present on the product page in variations section.';
    }
}<|MERGE_RESOLUTION|>--- conflicted
+++ resolved
@@ -37,17 +37,10 @@
         $productBlockForm = $newProductPage->getProductForm();
         $productBlockForm->fill($assertProduct);
         $productBlockForm->openSection('variations');
-<<<<<<< HEAD
-        /** @var \Magento\ConfigurableProduct\Test\Block\Adminhtml\Product\Edit\Tab\Variations\Config  $variationsTab */
-        $variationsTab = $productBlockForm->getSection('variations');
-        $variationsTab->createConfigurations();
-        $attributesGrid = $variationsTab->getAttributeBlock()->getAttributesGrid();
-=======
         /** @var SectionVariation  $variationsSection */
         $variationsSection = $productBlockForm->getSection('variations');
         $variationsSection->createConfigurations();
         $attributesGrid = $variationsSection->getAttributeBlock()->getAttributesGrid();
->>>>>>> 09a210e2
         \PHPUnit_Framework_Assert::assertTrue(
             $attributesGrid->isRowVisible(['frontend_label' => $attribute->getFrontendLabel()]),
             "Product attribute is absent on the product page."
