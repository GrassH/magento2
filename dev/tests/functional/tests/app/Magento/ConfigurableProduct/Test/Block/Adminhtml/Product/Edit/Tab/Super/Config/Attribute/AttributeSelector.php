<?php
/**
 * Copyright © 2015 Magento. All rights reserved.
 * See COPYING.txt for license details.
 */

namespace Magento\ConfigurableProduct\Test\Block\Adminhtml\Product\Edit\Tab\Super\Config\Attribute;

use Magento\Mtf\Client\Element\SuggestElement;
use Magento\Catalog\Test\Fixture\CatalogProductAttribute;

/**
 * Form Attribute Search on Product page.
 */
class AttributeSelector extends SuggestElement
{
    /**
     * Wait for search result is visible.
     *
     * @return void
     */
    public function waitResult()
    {
<<<<<<< HEAD
        $browser = $this;
        $selector = $this->searchResult;
        $browser->waitUntil(
            function () use ($browser, $selector) {
                $element = $browser->find($selector);
                return $element->isVisible() ? true : null;
            }
        );
=======
        try {
            $this->waitUntil(
                function () {
                    return $this->find($this->searchResult)->isVisible() ? true : null;
                }
            );
        } catch (\Exception $e) {
            // In parallel run on windows change the focus is lost on element
            // that causes disappearing of result suggest list.
        }
>>>>>>> b0372d69
    }

    /**
     * Checking exist configurable attribute in search result.
     *
     * @param CatalogProductAttribute $productAttribute
     * @return bool
     */
    public function isExistAttributeInSearchResult(CatalogProductAttribute $productAttribute)
    {
        return $this->isExistValueInSearchResult($productAttribute->getFrontendLabel());
    }
}<|MERGE_RESOLUTION|>--- conflicted
+++ resolved
@@ -21,16 +21,6 @@
      */
     public function waitResult()
     {
-<<<<<<< HEAD
-        $browser = $this;
-        $selector = $this->searchResult;
-        $browser->waitUntil(
-            function () use ($browser, $selector) {
-                $element = $browser->find($selector);
-                return $element->isVisible() ? true : null;
-            }
-        );
-=======
         try {
             $this->waitUntil(
                 function () {
@@ -41,7 +31,6 @@
             // In parallel run on windows change the focus is lost on element
             // that causes disappearing of result suggest list.
         }
->>>>>>> b0372d69
     }
 
     /**
