<?xml version="1.0" encoding="utf-8"?>
<!--
/**
 * Copyright © 2015 Magento. All rights reserved.
 * See COPYING.txt for license details.
 */
 -->
<<<<<<< HEAD
<config xmlns:xsi="http://www.w3.org/2001/XMLSchema-instance" xsi:noNamespaceSchemaLocation="../../../../../../etc/variations.xsd">
    <testCase name="CreateConfigurableProductEntityTest">
        <variation name="CreateConfigurableProductEntityTestVariation1">
            <data name="product/data/url_key">configurable-product-%isolation%</data>
            <data name="product/data/configurable_attributes_data/preset">two_new_options</data>
            <data name="product/data/checkout_data/preset">two_new_options</data>
            <data name="product/data/name">Configurable Product %isolation%</data>
            <data name="product/data/sku">configurable_sku_%isolation%</data>
            <data name="product/data/tax_class_id">-</data>
            <data name="product/data/price/value">100</data>
            <data name="product/data/special_price">-</data>
            <data name="product/data/category_ids/presets">default_subcategory</data>
            <data name="product/data/short_description">Configurable short description</data>
            <data name="product/data/description">Configurable Product description %isolation%</data>
            <data name="product/data/weight">2</data>
            <data name="product/data/quantity_and_stock_status/is_in_stock">In Stock</data>
            <data name="product/data/affected_attribute_set">custom_attribute_set_%isolation%</data>
            <data name="constraint">assertProductSaveMessage,  assertProductInGrid, assertChildProductsInGrid, assertConfigurableProductForm, assertProductInCategory, assertConfigurableProductPage, assertProductInStock, assertConfigurableProductInCart, assertChildProductIsNotDisplayedSeparately</data>
        </variation>
        <variation name="CreateConfigurableProductEntityTestVariation2">
            <data name="product/data/url_key">configurable-product-%isolation%</data>
            <data name="product/data/configurable_attributes_data/preset">two_options</data>
            <data name="product/data/checkout_data/preset">two_options</data>
            <data name="product/data/name">Configurable Product %isolation%</data>
            <data name="product/data/sku">configurable_sku_%isolation%</data>
            <data name="product/data/tax_class_id">-</data>
            <data name="product/data/price/value">100</data>
            <data name="product/data/special_price">-</data>
            <data name="product/data/category_ids/presets">-</data>
            <data name="product/data/short_description">Configurable short description</data>
            <data name="product/data/description">Configurable Product description %isolation%</data>
            <data name="product/data/weight">2</data>
            <data name="product/data/quantity_and_stock_status/is_in_stock">-</data>
            <data name="product/data/affected_attribute_set">custom_attribute_set_%isolation%</data>
            <data name="constraint">assertProductSaveMessage, assertProductInGrid, assertChildProductsInGrid, assertConfigurableProductForm, assertConfigurableProductPage, assertProductInStock, assertConfigurableProductInCart</data>
        </variation>
        <variation name="CreateConfigurableProductEntityTestVariation3">
            <data name="product/data/url_key">configurable-product-%isolation%</data>
            <data name="product/data/configurable_attributes_data/preset">two_new_options</data>
            <data name="product/data/checkout_data/preset">two_new_options_with_special_price</data>
            <data name="product/data/name">Configurable Product %isolation%</data>
            <data name="product/data/sku">configurable_sku_%isolation%</data>
            <data name="product/data/tax_class_id">-</data>
            <data name="product/data/price/value">100</data>
            <data name="product/data/special_price">10</data>
            <data name="product/data/category_ids/presets">-</data>
            <data name="product/data/short_description">Configurable short description</data>
            <data name="product/data/description">Configurable Product description %isolation%</data>
            <data name="product/data/weight">2</data>
            <data name="product/data/quantity_and_stock_status/is_in_stock">In Stock</data>
            <data name="product/data/affected_attribute_set">custom_attribute_set_%isolation%</data>
            <data name="constraint">assertProductSaveMessage, assertProductInGrid, assertChildProductsInGrid, assertConfigurableProductForm, assertConfigurableProductPage, assertProductInStock, assertConfigurableProductInCart, assertProductSpecialPriceOnProductPage</data>
        </variation>
        <variation name="CreateConfigurableProductEntityTestVariation4">
            <data name="product/data/url_key">configurable-product-%isolation%</data>
            <data name="product/data/configurable_attributes_data/preset">two_options_with_assigned_product</data>
            <data name="product/data/checkout_data/preset">two_options_with_assigned_product</data>
            <data name="product/data/name">Configurable Product %isolation%</data>
            <data name="product/data/sku">configurable_sku_%isolation%</data>
            <data name="product/data/tax_class_id">-</data>
            <data name="product/data/price/value">100</data>
            <data name="product/data/special_price">-</data>
            <data name="product/data/category_ids/presets">-</data>
            <data name="product/data/short_description">Configurable short description</data>
            <data name="product/data/description">Configurable Product description %isolation%</data>
            <data name="product/data/weight">2</data>
            <data name="product/data/quantity_and_stock_status/is_in_stock">In Stock</data>
            <data name="product/data/affected_attribute_set">custom_attribute_set_%isolation%</data>
            <data name="constraint">assertProductSaveMessage, assertProductInGrid, assertConfigurableProductForm, assertConfigurableProductPage, assertProductInStock, assertConfigurableProductInCart</data>
        </variation>
    </testCase>
=======
<config xmlns:xsi="http://www.w3.org/2001/XMLSchema-instance" xsi:noNamespaceSchemaLocation="../../../../../../vendor/magento/mtf/etc/global/variations.xsd">
  <testCase name="CreateConfigurableProductEntityTest">
    <variation name="CreateConfigurableProductEntityTestVariation1" firstConstraint="assertProductSaveMessage" method="test">
      <data name="product/data/configurable_attributes_data/preset" xsi:type="string">two_new_options</data>
      <data name="product/data/checkout_data/preset" xsi:type="string">two_new_options</data>
      <data name="product/data/name" xsi:type="string">Configurable Product %isolation%</data>
      <data name="product/data/sku" xsi:type="string">configurable_sku_%isolation%</data>
      <data name="product/data/tax_class_id" xsi:type="string">-</data>
      <data name="product/data/price/value" xsi:type="string">100</data>
      <data name="product/data/special_price" xsi:type="string">-</data>
      <data name="product/data/category_ids/presets" xsi:type="string">default_subcategory</data>
      <data name="product/data/short_description" xsi:type="string">Configurable short description</data>
      <data name="product/data/description" xsi:type="string">Configurable Product description %isolation%</data>
      <data name="product/data/weight" xsi:type="string">2</data>
      <data name="product/data/quantity_and_stock_status/is_in_stock" xsi:type="string">In Stock</data>
      <data name="product/data/affected_attribute_set" xsi:type="string">custom_attribute_set_%isolation%</data>
      <constraint name="assertProductSaveMessage" next="assertProductInGrid"/>
      <constraint name="assertProductInGrid" next="assertChildProductsInGrid" prev="assertProductSaveMessage"/>
      <constraint name="assertChildProductsInGrid" next="assertConfigurableProductForm" prev="assertProductInGrid"/>
      <constraint name="assertConfigurableProductForm" next="assertProductInCategory" prev="assertChildProductsInGrid"/>
      <constraint name="assertProductInCategory" next="assertConfigurableProductPage" prev="assertConfigurableProductForm"/>
      <constraint name="assertConfigurableProductPage" next="assertProductInStock" prev="assertProductInCategory"/>
      <constraint name="assertProductInStock" next="assertConfigurableProductInCart" prev="assertConfigurableProductPage"/>
      <constraint name="assertConfigurableProductInCart" next="assertChildProductIsNotDisplayedSeparately" prev="assertProductInStock"/>
      <constraint name="assertChildProductIsNotDisplayedSeparately" prev="assertConfigurableProductInCart"/>
    </variation>
    <variation name="CreateConfigurableProductEntityTestVariation2" firstConstraint="assertProductSaveMessage" method="test">
      <data name="product/data/configurable_attributes_data/preset" xsi:type="string">two_options</data>
      <data name="product/data/checkout_data/preset" xsi:type="string">two_options</data>
      <data name="product/data/name" xsi:type="string">Configurable Product %isolation%</data>
      <data name="product/data/sku" xsi:type="string">configurable_sku_%isolation%</data>
      <data name="product/data/tax_class_id" xsi:type="string">-</data>
      <data name="product/data/price/value" xsi:type="string">100</data>
      <data name="product/data/special_price" xsi:type="string">-</data>
      <data name="product/data/category_ids/presets" xsi:type="string">-</data>
      <data name="product/data/short_description" xsi:type="string">Configurable short description</data>
      <data name="product/data/description" xsi:type="string">Configurable Product description %isolation%</data>
      <data name="product/data/weight" xsi:type="string">2</data>
      <data name="product/data/quantity_and_stock_status/is_in_stock" xsi:type="string">-</data>
      <data name="product/data/affected_attribute_set" xsi:type="string">custom_attribute_set_%isolation%</data>
      <constraint name="assertProductSaveMessage" next="assertProductInGrid"/>
      <constraint name="assertProductInGrid" next="assertChildProductsInGrid" prev="assertProductSaveMessage"/>
      <constraint name="assertChildProductsInGrid" next="assertConfigurableProductForm" prev="assertProductInGrid"/>
      <constraint name="assertConfigurableProductForm" next="assertConfigurableProductPage" prev="assertChildProductsInGrid"/>
      <constraint name="assertConfigurableProductPage" next="assertProductInStock" prev="assertConfigurableProductForm"/>
      <constraint name="assertProductInStock" next="assertConfigurableProductInCart" prev="assertConfigurableProductPage"/>
      <constraint name="assertConfigurableProductInCart" prev="assertProductInStock"/>
    </variation>
    <variation name="CreateConfigurableProductEntityTestVariation3" firstConstraint="assertProductSaveMessage" method="test">
      <data name="product/data/configurable_attributes_data/preset" xsi:type="string">two_new_options</data>
      <data name="product/data/checkout_data/preset" xsi:type="string">two_new_options_with_special_price</data>
      <data name="product/data/name" xsi:type="string">Configurable Product %isolation%</data>
      <data name="product/data/sku" xsi:type="string">configurable_sku_%isolation%</data>
      <data name="product/data/tax_class_id" xsi:type="string">-</data>
      <data name="product/data/price/value" xsi:type="string">100</data>
      <data name="product/data/special_price" xsi:type="string">10</data>
      <data name="product/data/category_ids/presets" xsi:type="string">-</data>
      <data name="product/data/short_description" xsi:type="string">Configurable short description</data>
      <data name="product/data/description" xsi:type="string">Configurable Product description %isolation%</data>
      <data name="product/data/weight" xsi:type="string">2</data>
      <data name="product/data/quantity_and_stock_status/is_in_stock" xsi:type="string">In Stock</data>
      <data name="product/data/affected_attribute_set" xsi:type="string">custom_attribute_set_%isolation%</data>
      <constraint name="assertProductSaveMessage" next="assertProductInGrid"/>
      <constraint name="assertProductInGrid" next="assertChildProductsInGrid" prev="assertProductSaveMessage"/>
      <constraint name="assertChildProductsInGrid" next="assertConfigurableProductForm" prev="assertProductInGrid"/>
      <constraint name="assertConfigurableProductForm" next="assertConfigurableProductPage" prev="assertChildProductsInGrid"/>
      <constraint name="assertConfigurableProductPage" next="assertProductInStock" prev="assertConfigurableProductForm"/>
      <constraint name="assertProductInStock" next="assertConfigurableProductInCart" prev="assertConfigurableProductPage"/>
      <constraint name="assertConfigurableProductInCart" next="assertProductSpecialPriceOnProductPage" prev="assertProductInStock"/>
      <constraint name="assertProductSpecialPriceOnProductPage" prev="assertConfigurableProductInCart"/>
    </variation>
    <variation name="CreateConfigurableProductEntityTestVariation4" firstConstraint="assertProductSaveMessage" method="test">
      <data name="product/data/configurable_attributes_data/preset" xsi:type="string">two_options_with_assigned_product</data>
      <data name="product/data/checkout_data/preset" xsi:type="string">two_options_with_assigned_product</data>
      <data name="product/data/name" xsi:type="string">Configurable Product %isolation%</data>
      <data name="product/data/sku" xsi:type="string">configurable_sku_%isolation%</data>
      <data name="product/data/tax_class_id" xsi:type="string">-</data>
      <data name="product/data/price/value" xsi:type="string">100</data>
      <data name="product/data/special_price" xsi:type="string">-</data>
      <data name="product/data/category_ids/presets" xsi:type="string">-</data>
      <data name="product/data/short_description" xsi:type="string">Configurable short description</data>
      <data name="product/data/description" xsi:type="string">Configurable Product description %isolation%</data>
      <data name="product/data/weight" xsi:type="string">2</data>
      <data name="product/data/quantity_and_stock_status/is_in_stock" xsi:type="string">In Stock</data>
      <data name="product/data/affected_attribute_set" xsi:type="string">custom_attribute_set_%isolation%</data>
      <constraint name="assertProductSaveMessage" next="assertProductInGrid"/>
      <constraint name="assertProductInGrid" next="assertConfigurableProductForm" prev="assertProductSaveMessage"/>
      <constraint name="assertConfigurableProductForm" next="assertConfigurableProductPage" prev="assertProductInGrid"/>
      <constraint name="assertConfigurableProductPage" next="assertProductInStock" prev="assertConfigurableProductForm"/>
      <constraint name="assertProductInStock" next="assertConfigurableProductInCart" prev="assertConfigurableProductPage"/>
      <constraint name="assertConfigurableProductInCart" prev="assertProductInStock"/>
    </variation>
  </testCase>
>>>>>>> 1f8e8b20
</config><|MERGE_RESOLUTION|>--- conflicted
+++ resolved
@@ -5,79 +5,6 @@
  * See COPYING.txt for license details.
  */
  -->
-<<<<<<< HEAD
-<config xmlns:xsi="http://www.w3.org/2001/XMLSchema-instance" xsi:noNamespaceSchemaLocation="../../../../../../etc/variations.xsd">
-    <testCase name="CreateConfigurableProductEntityTest">
-        <variation name="CreateConfigurableProductEntityTestVariation1">
-            <data name="product/data/url_key">configurable-product-%isolation%</data>
-            <data name="product/data/configurable_attributes_data/preset">two_new_options</data>
-            <data name="product/data/checkout_data/preset">two_new_options</data>
-            <data name="product/data/name">Configurable Product %isolation%</data>
-            <data name="product/data/sku">configurable_sku_%isolation%</data>
-            <data name="product/data/tax_class_id">-</data>
-            <data name="product/data/price/value">100</data>
-            <data name="product/data/special_price">-</data>
-            <data name="product/data/category_ids/presets">default_subcategory</data>
-            <data name="product/data/short_description">Configurable short description</data>
-            <data name="product/data/description">Configurable Product description %isolation%</data>
-            <data name="product/data/weight">2</data>
-            <data name="product/data/quantity_and_stock_status/is_in_stock">In Stock</data>
-            <data name="product/data/affected_attribute_set">custom_attribute_set_%isolation%</data>
-            <data name="constraint">assertProductSaveMessage,  assertProductInGrid, assertChildProductsInGrid, assertConfigurableProductForm, assertProductInCategory, assertConfigurableProductPage, assertProductInStock, assertConfigurableProductInCart, assertChildProductIsNotDisplayedSeparately</data>
-        </variation>
-        <variation name="CreateConfigurableProductEntityTestVariation2">
-            <data name="product/data/url_key">configurable-product-%isolation%</data>
-            <data name="product/data/configurable_attributes_data/preset">two_options</data>
-            <data name="product/data/checkout_data/preset">two_options</data>
-            <data name="product/data/name">Configurable Product %isolation%</data>
-            <data name="product/data/sku">configurable_sku_%isolation%</data>
-            <data name="product/data/tax_class_id">-</data>
-            <data name="product/data/price/value">100</data>
-            <data name="product/data/special_price">-</data>
-            <data name="product/data/category_ids/presets">-</data>
-            <data name="product/data/short_description">Configurable short description</data>
-            <data name="product/data/description">Configurable Product description %isolation%</data>
-            <data name="product/data/weight">2</data>
-            <data name="product/data/quantity_and_stock_status/is_in_stock">-</data>
-            <data name="product/data/affected_attribute_set">custom_attribute_set_%isolation%</data>
-            <data name="constraint">assertProductSaveMessage, assertProductInGrid, assertChildProductsInGrid, assertConfigurableProductForm, assertConfigurableProductPage, assertProductInStock, assertConfigurableProductInCart</data>
-        </variation>
-        <variation name="CreateConfigurableProductEntityTestVariation3">
-            <data name="product/data/url_key">configurable-product-%isolation%</data>
-            <data name="product/data/configurable_attributes_data/preset">two_new_options</data>
-            <data name="product/data/checkout_data/preset">two_new_options_with_special_price</data>
-            <data name="product/data/name">Configurable Product %isolation%</data>
-            <data name="product/data/sku">configurable_sku_%isolation%</data>
-            <data name="product/data/tax_class_id">-</data>
-            <data name="product/data/price/value">100</data>
-            <data name="product/data/special_price">10</data>
-            <data name="product/data/category_ids/presets">-</data>
-            <data name="product/data/short_description">Configurable short description</data>
-            <data name="product/data/description">Configurable Product description %isolation%</data>
-            <data name="product/data/weight">2</data>
-            <data name="product/data/quantity_and_stock_status/is_in_stock">In Stock</data>
-            <data name="product/data/affected_attribute_set">custom_attribute_set_%isolation%</data>
-            <data name="constraint">assertProductSaveMessage, assertProductInGrid, assertChildProductsInGrid, assertConfigurableProductForm, assertConfigurableProductPage, assertProductInStock, assertConfigurableProductInCart, assertProductSpecialPriceOnProductPage</data>
-        </variation>
-        <variation name="CreateConfigurableProductEntityTestVariation4">
-            <data name="product/data/url_key">configurable-product-%isolation%</data>
-            <data name="product/data/configurable_attributes_data/preset">two_options_with_assigned_product</data>
-            <data name="product/data/checkout_data/preset">two_options_with_assigned_product</data>
-            <data name="product/data/name">Configurable Product %isolation%</data>
-            <data name="product/data/sku">configurable_sku_%isolation%</data>
-            <data name="product/data/tax_class_id">-</data>
-            <data name="product/data/price/value">100</data>
-            <data name="product/data/special_price">-</data>
-            <data name="product/data/category_ids/presets">-</data>
-            <data name="product/data/short_description">Configurable short description</data>
-            <data name="product/data/description">Configurable Product description %isolation%</data>
-            <data name="product/data/weight">2</data>
-            <data name="product/data/quantity_and_stock_status/is_in_stock">In Stock</data>
-            <data name="product/data/affected_attribute_set">custom_attribute_set_%isolation%</data>
-            <data name="constraint">assertProductSaveMessage, assertProductInGrid, assertConfigurableProductForm, assertConfigurableProductPage, assertProductInStock, assertConfigurableProductInCart</data>
-        </variation>
-    </testCase>
-=======
 <config xmlns:xsi="http://www.w3.org/2001/XMLSchema-instance" xsi:noNamespaceSchemaLocation="../../../../../../vendor/magento/mtf/etc/global/variations.xsd">
   <testCase name="CreateConfigurableProductEntityTest">
     <variation name="CreateConfigurableProductEntityTestVariation1" firstConstraint="assertProductSaveMessage" method="test">
@@ -171,5 +98,4 @@
       <constraint name="assertConfigurableProductInCart" prev="assertProductInStock"/>
     </variation>
   </testCase>
->>>>>>> 1f8e8b20
 </config>