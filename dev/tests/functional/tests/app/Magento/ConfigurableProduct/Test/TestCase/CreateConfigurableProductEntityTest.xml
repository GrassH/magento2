<?xml version="1.0" encoding="utf-8"?>
<!--
/**
 * Copyright © Magento, Inc. All rights reserved.
 * See COPYING.txt for license details.
 */
 -->
<config xmlns:xsi="http://www.w3.org/2001/XMLSchema-instance" xsi:noNamespaceSchemaLocation="../../../../../../vendor/magento/mtf/etc/variations.xsd">
    <testCase name="Magento\ConfigurableProduct\Test\TestCase\CreateConfigurableProductEntityTest" summary="Create Configurable Product" ticketId="MAGETWO-26041">
        <variation name="CreateConfigurableProductEntityTestVariation1" summary="Create product with category and two new options">
            <data name="tag" xsi:type="string">to_maintain:yes</data>
            <data name="product/data/url_key" xsi:type="string">configurable-product-%isolation%</data>
            <data name="product/data/configurable_attributes_data/dataset" xsi:type="string">two_new_options</data>
            <data name="product/data/checkout_data/dataset" xsi:type="string">configurable_two_options</data>
            <data name="product/data/name" xsi:type="string">Configurable Product %isolation%</data>
            <data name="product/data/sku" xsi:type="string">configurable_sku_%isolation%</data>
            <data name="product/data/price/value" xsi:type="string">100</data>
            <data name="product/data/price/dataset" xsi:type="string">default</data>
            <data name="product/data/category_ids/dataset" xsi:type="string">default_subcategory</data>
            <data name="product/data/short_description" xsi:type="string">Configurable short description</data>
            <data name="product/data/description" xsi:type="string">Configurable Product description %isolation%</data>
            <data name="product/data/weight" xsi:type="string">2</data>
            <data name="product/data/quantity_and_stock_status/is_in_stock" xsi:type="string">In Stock</data>
            <data name="product/data/affected_attribute_set" xsi:type="string">custom_attribute_set_%isolation%</data>
            <constraint name="Magento\Catalog\Test\Constraint\AssertProductSaveMessage"/>
            <constraint name="Magento\Catalog\Test\Constraint\AssertProductInGrid"/>
            <constraint name="Magento\ConfigurableProduct\Test\Constraint\AssertChildProductsInGrid"/>
            <constraint name="Magento\ConfigurableProduct\Test\Constraint\AssertConfigurableProductForm"/>
            <constraint name="Magento\ConfigurableProduct\Test\Constraint\AssertConfigurableProductInCategory"/>
            <constraint name="Magento\ConfigurableProduct\Test\Constraint\AssertConfigurableProductPage"/>
            <constraint name="Magento\Catalog\Test\Constraint\AssertProductInStock"/>
            <constraint name="Magento\ConfigurableProduct\Test\Constraint\AssertConfigurableProductInCart"/>
            <constraint name="Magento\ConfigurableProduct\Test\Constraint\AssertChildProductIsNotDisplayedSeparately"/>
        </variation>
        <variation name="CreateConfigurableProductEntityTestVariation2" summary="Create product with two options">
            <data name="tag" xsi:type="string">to_maintain:yes</data>
            <data name="product/data/url_key" xsi:type="string">configurable-product-%isolation%</data>
            <data name="product/data/configurable_attributes_data/dataset" xsi:type="string">two_options</data>
            <data name="product/data/checkout_data/dataset" xsi:type="string">configurable_two_options</data>
            <data name="product/data/name" xsi:type="string">Configurable Product %isolation%</data>
            <data name="product/data/sku" xsi:type="string">configurable_sku_%isolation%</data>
            <data name="product/data/price/value" xsi:type="string">100</data>
            <data name="product/data/price/dataset" xsi:type="string">default</data>
            <data name="product/data/short_description" xsi:type="string">Configurable short description</data>
            <data name="product/data/description" xsi:type="string">Configurable Product description %isolation%</data>
            <data name="product/data/weight" xsi:type="string">2</data>
            <data name="product/data/quantity_and_stock_status/is_in_stock" xsi:type="string">-</data>
            <data name="product/data/affected_attribute_set" xsi:type="string">custom_attribute_set_%isolation%</data>
            <constraint name="Magento\Catalog\Test\Constraint\AssertProductSaveMessage" />
            <constraint name="Magento\Catalog\Test\Constraint\AssertProductInGrid" />
            <constraint name="Magento\ConfigurableProduct\Test\Constraint\AssertChildProductsInGrid" />
            <constraint name="Magento\ConfigurableProduct\Test\Constraint\AssertConfigurableProductForm" />
            <constraint name="Magento\ConfigurableProduct\Test\Constraint\AssertConfigurableProductPage" />
            <constraint name="Magento\Catalog\Test\Constraint\AssertProductInStock" />
            <constraint name="Magento\ConfigurableProduct\Test\Constraint\AssertConfigurableProductInCart" />
        </variation>
        <variation name="CreateConfigurableProductEntityTestVariation3" summary="Create product with special price">
            <data name="tag" xsi:type="string">to_maintain:yes</data>
            <data name="product/data/url_key" xsi:type="string">configurable-product-%isolation%</data>
            <data name="product/data/configurable_attributes_data/dataset" xsi:type="string">two_options_with_assigned_product_special_price</data>
            <data name="product/data/checkout_data/dataset" xsi:type="string">configurable_two_new_options_with_special_price</data>
            <data name="product/data/name" xsi:type="string">Configurable Product %isolation%</data>
            <data name="product/data/sku" xsi:type="string">configurable_sku_%isolation%</data>
            <data name="product/data/price/dataset" xsi:type="string">from-9</data>
            <data name="product/data/price/value" xsi:type="string">100</data>
            <data name="product/data/special_price" xsi:type="string">9</data>
            <data name="product/data/short_description" xsi:type="string">Configurable short description</data>
            <data name="product/data/description" xsi:type="string">Configurable Product description %isolation%</data>
            <data name="product/data/weight" xsi:type="string">2</data>
            <data name="product/data/quantity_and_stock_status/is_in_stock" xsi:type="string">In Stock</data>
            <data name="product/data/affected_attribute_set" xsi:type="string">custom_attribute_set_%isolation%</data>
            <constraint name="Magento\Catalog\Test\Constraint\AssertProductSaveMessage" />
            <constraint name="Magento\Catalog\Test\Constraint\AssertProductInGrid" />
            <constraint name="Magento\ConfigurableProduct\Test\Constraint\AssertConfigurableProductForm" />
            <constraint name="Magento\ConfigurableProduct\Test\Constraint\AssertConfigurableProductPage" />
            <constraint name="Magento\Catalog\Test\Constraint\AssertProductInStock" />
            <constraint name="Magento\ConfigurableProduct\Test\Constraint\AssertConfigurableProductInCart" />
            <constraint name="Magento\Catalog\Test\Constraint\AssertProductSpecialPriceOnProductPage" />
        </variation>
        <variation name="CreateConfigurableProductEntityTestVariation4" summary="Create product with assigned products to options">
            <data name="tag" xsi:type="string">stable:no</data>
            <data name="product/data/url_key" xsi:type="string">configurable-product-%isolation%</data>
            <data name="product/data/configurable_attributes_data/dataset" xsi:type="string">two_options_with_assigned_product</data>
            <data name="product/data/checkout_data/dataset" xsi:type="string">configurable_two_options_with_assigned_product</data>
            <data name="product/data/name" xsi:type="string">Configurable Product %isolation%</data>
            <data name="product/data/sku" xsi:type="string">configurable_sku_%isolation%</data>
            <data name="product/data/price/value" xsi:type="string">100</data>
            <data name="product/data/price/dataset" xsi:type="string">default</data>
            <data name="product/data/short_description" xsi:type="string">Configurable short description</data>
            <data name="product/data/description" xsi:type="string">Configurable Product description %isolation%</data>
            <data name="product/data/weight" xsi:type="string">2</data>
            <data name="product/data/quantity_and_stock_status/is_in_stock" xsi:type="string">In Stock</data>
            <data name="product/data/affected_attribute_set" xsi:type="string">custom_attribute_set_%isolation%</data>
            <constraint name="Magento\Catalog\Test\Constraint\AssertProductSaveMessage" />
            <constraint name="Magento\Catalog\Test\Constraint\AssertProductInGrid" />
            <constraint name="Magento\ConfigurableProduct\Test\Constraint\AssertConfigurableProductForm" />
            <constraint name="Magento\ConfigurableProduct\Test\Constraint\AssertConfigurableProductPage" />
            <constraint name="Magento\Catalog\Test\Constraint\AssertProductInStock" />
            <constraint name="Magento\ConfigurableProduct\Test\Constraint\AssertConfigurableProductInCart" />
        </variation>
        <variation name="CreateConfigurableProductEntityTestVariation5" summary="Create Configurable Product and Assign it to Category" ticketId="MAGETWO-12620">
            <data name="tag" xsi:type="string">stable:no</data>
            <data name="product/data/url_key" xsi:type="string">configurable-product-%isolation%</data>
            <data name="product/data/configurable_attributes_data/dataset" xsi:type="string">two_options_with_fixed_price</data>
            <data name="product/data/name" xsi:type="string">Configurable Product %isolation%</data>
            <data name="product/data/sku" xsi:type="string">configurable_sku_%isolation%</data>
            <data name="product/data/tax_class_id" xsi:type="string">Taxable Goods</data>
            <data name="product/data/price/value" xsi:type="string">100</data>
            <data name="product/data/price/dataset" xsi:type="string">MAGETWO-12620</data>
            <data name="product/data/category_ids/dataset" xsi:type="string">default_subcategory</data>
            <data name="product/data/weight" xsi:type="string">1</data>
            <data name="product/data/affected_attribute_set" xsi:type="string">custom_attribute_set_%isolation%</data>
            <constraint name="Magento\Catalog\Test\Constraint\AssertProductSaveMessage" />
            <constraint name="Magento\Catalog\Test\Constraint\AssertProductInGrid" />
            <constraint name="Magento\ConfigurableProduct\Test\Constraint\AssertConfigurableProductInCategory"/>
            <constraint name="Magento\ConfigurableProduct\Test\Constraint\AssertConfigurableProductPage" />
        </variation>
        <variation name="CreateConfigurableProductEntityTestVariation6" summary="Create Configurable Product with Creating New Category and New Attribute (Required Fields Only)" ticketId="MAGETWO-13361">
            <data name="tag" xsi:type="string">test_type:acceptance_test, test_type:extended_acceptance_test</data>
            <data name="product/data/configurable_attributes_data/dataset" xsi:type="string">two_searchable_options</data>
            <data name="product/data/name" xsi:type="string">Configurable Product %isolation%</data>
            <data name="product/data/sku" xsi:type="string">configurable_sku_%isolation%</data>
            <data name="product/data/price/value" xsi:type="string">100</data>
            <data name="product/data/price/dataset" xsi:type="string">default</data>
            <data name="product/data/category_ids/new_category" xsi:type="string">no</data>
            <data name="product/data/category_ids/dataset" xsi:type="string">default_subcategory</data>
            <data name="product/data/url_key" xsi:type="string">configurable-product-%isolation%</data>
            <data name="product/data/affected_attribute_set" xsi:type="string">custom_attribute_set_%isolation%</data>
            <constraint name="Magento\Catalog\Test\Constraint\AssertProductSaveMessage" />
            <constraint name="Magento\ConfigurableProduct\Test\Constraint\AssertConfigurableProductForm" />
            <constraint name="Magento\ConfigurableProduct\Test\Constraint\AssertConfigurableProductInCategory"/>
            <constraint name="Magento\ConfigurableProduct\Test\Constraint\AssertConfigurableProductPage" />
        </variation>
        <variation name="CreateConfigurableProductEntityTestVariation7" summary="Verify that variation's SKU based on parent SKU">
            <data name="product/data/configurable_attributes_data/dataset" xsi:type="string">two_new_options_with_empty_sku</data>
            <data name="product/data/name" xsi:type="string">Configurable Product %isolation%</data>
            <data name="product/data/sku" xsi:type="string">configurable_sku_%isolation%</data>
            <data name="product/data/price/value" xsi:type="string">100</data>
            <constraint name="Magento\Catalog\Test\Constraint\AssertProductSaveMessage" />
            <constraint name="Magento\ConfigurableProduct\Test\Constraint\AssertChildProductsGeneratedSku" />
        </variation>
        <variation name="CreateConfigurableProductEntityTestVariation8" summary="Assert notice that existing sku automatically changed when saving product with same sku">
            <data name="product/data/configurable_attributes_data/dataset" xsi:type="string">two_new_options_with_parent_sku</data>
            <data name="product/data/name" xsi:type="string">Configurable Product %isolation%</data>
            <data name="product/data/sku" xsi:type="string">existing_sku</data>
            <data name="product/data/price/value" xsi:type="string">100</data>
            <constraint name="Magento\Catalog\Test\Constraint\AssertProductSaveMessage" />
            <constraint name="Magento\Catalog\Test\Constraint\AssertProductAutoincrementedSkuNoticeMessage" />
        </variation>
        <variation name="CreateConfigurableProductEntityTestVariation9" summary="Create configurable product and assign it to custom website">
            <data name="tag" xsi:type="string">to_maintain:yes</data>
            <data name="product/data/url_key" xsi:type="string">configurable-product-%isolation%</data>
            <data name="product/data/configurable_attributes_data/dataset" xsi:type="string">two_options_with_assigned_product_special_price</data>
            <data name="product/data/checkout_data/dataset" xsi:type="string">configurable_two_new_options_with_special_price</data>
            <data name="product/data/name" xsi:type="string">Configurable Product %isolation%</data>
            <data name="product/data/sku" xsi:type="string">configurable_sku_%isolation%</data>
            <data name="product/data/price/value" xsi:type="string">100</data>
            <data name="product/data/website_ids/0/dataset" xsi:type="string">custom_store</data>
            <constraint name="Magento\Catalog\Test\Constraint\AssertProductSaveMessage" />
            <constraint name="Magento\Catalog\Test\Constraint\AssertProductOnCustomWebsite" />
        </variation>
        <variation name="CreateConfigurableProductEntityTestVariation10" summary="Create configurable product with tier price for one item">
            <data name="product/data/url_key" xsi:type="string">configurable-product-%isolation%</data>
            <data name="product/data/configurable_attributes_data/dataset" xsi:type="string">two_options_with_assigned_product_tier_price</data>
            <data name="product/data/checkout_data/dataset" xsi:type="string">configurable_two_new_options_with_special_price</data>
            <data name="product/data/name" xsi:type="string">Configurable Product %isolation%</data>
            <data name="product/data/sku" xsi:type="string">configurable_sku_%isolation%</data>
            <data name="product/data/price/value" xsi:type="string">1</data>
            <data name="product/data/weight" xsi:type="string">2</data>
            <data name="product/data/category_ids/dataset" xsi:type="string">default_subcategory</data>
            <data name="product/data/short_description" xsi:type="string">Configurable short description</data>
            <data name="product/data/description" xsi:type="string">Configurable Product description %isolation%</data>
            <constraint name="Magento\Catalog\Test\Constraint\AssertProductSaveMessage" />
            <constraint name="Magento\ConfigurableProduct\Test\Constraint\AssertProductTierPriceOnProductPage" />
        </variation>
<<<<<<< HEAD
        <variation name="CreateConfigurableProductEntityTestVariation12" summary="Create configurable product with images" ticketId="MAGETWO-41354">
            <data name="product/data/configurable_attributes_data/dataset" xsi:type="string">color_and_size_with_images</data>
            <data name="product/data/name" xsi:type="string">Configurable Product %isolation%</data>
            <data name="product/data/sku" xsi:type="string">configurable_sku_%isolation%</data>
            <data name="product/data/price/value" xsi:type="string">6</data>
            <data name="product/data/weight" xsi:type="string">2</data>
            <data name="product/data/url_key" xsi:type="string">configurable-product-%isolation%</data>
            <data name="product/data/image/0/file" xsi:type="string">Magento/Catalog/Test/_files/test1.png</data>
            <data name="product/data/category_ids/dataset" xsi:type="string">default_subcategory</data>
            <constraint name="Magento\Catalog\Test\Constraint\AssertProductSaveMessage" />
            <constraint name="Magento\ConfigurableProduct\Test\Constraint\AssertConfigurableProductInCategory" />
            <constraint name="Magento\ConfigurableProduct\Test\Constraint\AssertConfigurableProductImages" />
=======
        <variation name="CreateConfigurableProductEntityTestVariation11" summary="Create Configurable Product with out of stock child" ticketId="MAGETWO-65660">
            <data name="tag" xsi:type="string">test_type:acceptance_test, test_type:extended_acceptance_test, stable:no</data>
            <data name="product/data/configurable_attributes_data/dataset" xsi:type="string">with_out_of_stock_item</data>
            <data name="product/data/name" xsi:type="string">Configurable Product %isolation%</data>
            <data name="product/data/sku" xsi:type="string">configurable_sku_%isolation%</data>
            <data name="product/data/price/value" xsi:type="string">100</data>
            <data name="product/data/price/dataset" xsi:type="string">default</data>
            <data name="product/data/category_ids/new_category" xsi:type="string">no</data>
            <data name="product/data/category_ids/dataset" xsi:type="string">default_subcategory</data>
            <data name="product/data/url_key" xsi:type="string">configurable-product-%isolation%</data>
            <data name="product/data/affected_attribute_set" xsi:type="string">custom_attribute_set_%isolation%</data>
            <data name="configData">display_out_of_stock_products</data>
            <constraint name="Magento\Catalog\Test\Constraint\AssertProductSaveMessage" />
            <constraint name="Magento\ConfigurableProduct\Test\Constraint\AssertConfigurableProductForm" />
            <constraint name="Magento\ConfigurableProduct\Test\Constraint\AssertConfigurableAttributesBlockIsAbsentOnProductPage" />
            <constraint name="Magento\Catalog\Test\Constraint\AssertProductOutOfStock" />
            <constraint name="Magento\Catalog\Test\Constraint\AssertProductVisibleInCategory" />
        </variation>
        <variation name="CreateConfigurableProductEntityTestVariation12" summary="Create Configurable Product with disabled child" ticketId="MAGETWO-65661">
            <data name="tag" xsi:type="string">test_type:acceptance_test, test_type:extended_acceptance_test, stable:no</data>
            <data name="product/data/configurable_attributes_data/dataset" xsi:type="string">with_disabled_item</data>
            <data name="product/data/name" xsi:type="string">Configurable Product %isolation%</data>
            <data name="product/data/sku" xsi:type="string">configurable_sku_%isolation%</data>
            <data name="product/data/price/value" xsi:type="string">100</data>
            <data name="product/data/price/dataset" xsi:type="string">default</data>
            <data name="product/data/category_ids/new_category" xsi:type="string">no</data>
            <data name="product/data/category_ids/dataset" xsi:type="string">default_subcategory</data>
            <data name="product/data/url_key" xsi:type="string">configurable-product-%isolation%</data>
            <data name="product/data/affected_attribute_set" xsi:type="string">custom_attribute_set_%isolation%</data>
            <data name="configData">display_out_of_stock_products</data>
            <constraint name="Magento\Catalog\Test\Constraint\AssertProductSaveMessage" />
            <constraint name="Magento\ConfigurableProduct\Test\Constraint\AssertConfigurableProductForm" />
            <constraint name="Magento\ConfigurableProduct\Test\Constraint\AssertConfigurableAttributesBlockIsAbsentOnProductPage" />
            <constraint name="Magento\Catalog\Test\Constraint\AssertProductOutOfStock" />
            <constraint name="Magento\Catalog\Test\Constraint\AssertProductNotVisibleInCategory" />
        </variation>
        <variation name="CreateConfigurableProductEntityTestVariation13" summary="Create Configurable Product with one disabled child and with one out of stock child" ticketId="MAGETWO-65662">
            <data name="tag" xsi:type="string">test_type:acceptance_test, test_type:extended_acceptance_test, stable:no</data>
            <data name="product/data/configurable_attributes_data/dataset" xsi:type="string">with_one_disabled_item_and_one_out_of_stock_item</data>
            <data name="product/data/name" xsi:type="string">Configurable Product %isolation%</data>
            <data name="product/data/sku" xsi:type="string">configurable_sku_%isolation%</data>
            <data name="product/data/price/value" xsi:type="string">100</data>
            <data name="product/data/price/dataset" xsi:type="string">default</data>
            <data name="product/data/category_ids/new_category" xsi:type="string">no</data>
            <data name="product/data/category_ids/dataset" xsi:type="string">default_subcategory</data>
            <data name="product/data/url_key" xsi:type="string">configurable-product-%isolation%</data>
            <data name="product/data/affected_attribute_set" xsi:type="string">custom_attribute_set_%isolation%</data>
            <data name="configData">display_out_of_stock_products</data>
            <constraint name="Magento\Catalog\Test\Constraint\AssertProductSaveMessage" />
            <constraint name="Magento\ConfigurableProduct\Test\Constraint\AssertConfigurableProductForm" />
            <constraint name="Magento\ConfigurableProduct\Test\Constraint\AssertConfigurableAttributesBlockIsAbsentOnProductPage" />
            <constraint name="Magento\Catalog\Test\Constraint\AssertProductOutOfStock" />
            <constraint name="Magento\Catalog\Test\Constraint\AssertProductVisibleInCategory" />
>>>>>>> 6e95f7fd
        </variation>
    </testCase>
</config><|MERGE_RESOLUTION|>--- conflicted
+++ resolved
@@ -173,20 +173,6 @@
             <constraint name="Magento\Catalog\Test\Constraint\AssertProductSaveMessage" />
             <constraint name="Magento\ConfigurableProduct\Test\Constraint\AssertProductTierPriceOnProductPage" />
         </variation>
-<<<<<<< HEAD
-        <variation name="CreateConfigurableProductEntityTestVariation12" summary="Create configurable product with images" ticketId="MAGETWO-41354">
-            <data name="product/data/configurable_attributes_data/dataset" xsi:type="string">color_and_size_with_images</data>
-            <data name="product/data/name" xsi:type="string">Configurable Product %isolation%</data>
-            <data name="product/data/sku" xsi:type="string">configurable_sku_%isolation%</data>
-            <data name="product/data/price/value" xsi:type="string">6</data>
-            <data name="product/data/weight" xsi:type="string">2</data>
-            <data name="product/data/url_key" xsi:type="string">configurable-product-%isolation%</data>
-            <data name="product/data/image/0/file" xsi:type="string">Magento/Catalog/Test/_files/test1.png</data>
-            <data name="product/data/category_ids/dataset" xsi:type="string">default_subcategory</data>
-            <constraint name="Magento\Catalog\Test\Constraint\AssertProductSaveMessage" />
-            <constraint name="Magento\ConfigurableProduct\Test\Constraint\AssertConfigurableProductInCategory" />
-            <constraint name="Magento\ConfigurableProduct\Test\Constraint\AssertConfigurableProductImages" />
-=======
         <variation name="CreateConfigurableProductEntityTestVariation11" summary="Create Configurable Product with out of stock child" ticketId="MAGETWO-65660">
             <data name="tag" xsi:type="string">test_type:acceptance_test, test_type:extended_acceptance_test, stable:no</data>
             <data name="product/data/configurable_attributes_data/dataset" xsi:type="string">with_out_of_stock_item</data>
@@ -240,7 +226,19 @@
             <constraint name="Magento\ConfigurableProduct\Test\Constraint\AssertConfigurableAttributesBlockIsAbsentOnProductPage" />
             <constraint name="Magento\Catalog\Test\Constraint\AssertProductOutOfStock" />
             <constraint name="Magento\Catalog\Test\Constraint\AssertProductVisibleInCategory" />
->>>>>>> 6e95f7fd
+        </variation>
+        <variation name="CreateConfigurableProductEntityTestVariation14" summary="Create configurable product with images" ticketId="MAGETWO-41354">
+            <data name="product/data/configurable_attributes_data/dataset" xsi:type="string">color_and_size_with_images</data>
+            <data name="product/data/name" xsi:type="string">Configurable Product %isolation%</data>
+            <data name="product/data/sku" xsi:type="string">configurable_sku_%isolation%</data>
+            <data name="product/data/price/value" xsi:type="string">6</data>
+            <data name="product/data/weight" xsi:type="string">2</data>
+            <data name="product/data/url_key" xsi:type="string">configurable-product-%isolation%</data>
+            <data name="product/data/image/0/file" xsi:type="string">Magento/Catalog/Test/_files/test1.png</data>
+            <data name="product/data/category_ids/dataset" xsi:type="string">default_subcategory</data>
+            <constraint name="Magento\Catalog\Test\Constraint\AssertProductSaveMessage" />
+            <constraint name="Magento\ConfigurableProduct\Test\Constraint\AssertConfigurableProductInCategory" />
+            <constraint name="Magento\ConfigurableProduct\Test\Constraint\AssertConfigurableProductImages" />
         </variation>
     </testCase>
 </config>