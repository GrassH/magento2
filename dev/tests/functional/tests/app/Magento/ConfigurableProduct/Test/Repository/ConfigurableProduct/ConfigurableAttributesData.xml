<?xml version="1.0" ?>
<!--
/**
 * Copyright © 2016 Magento. All rights reserved.
 * See COPYING.txt for license details.
 */
-->
<config xmlns:xsi="http://www.w3.org/2001/XMLSchema-instance" xsi:noNamespaceSchemaLocation="../../../../../../../vendor/magento/mtf/Magento/Mtf/Repository/etc/repository.xsd">
    <repository class="Magento\ConfigurableProduct\Test\Repository\ConfigurableProduct\ConfigurableAttributesData">
        <dataset name="default">
            <field name="attributes_data" xsi:type="array">
                <item name="attribute_key_0" xsi:type="array">
                    <item name="options" xsi:type="array">
                        <item name="option_key_0" xsi:type="array">
                            <item name="pricing_value" xsi:type="string">12.00</item>
                            <item name="include" xsi:type="string">Yes</item>
                        </item>
                        <item name="option_key_1" xsi:type="array">
                            <item name="pricing_value" xsi:type="string">20.00</item>
                            <item name="include" xsi:type="string">Yes</item>
                        </item>
                        <item name="option_key_2" xsi:type="array">
                            <item name="pricing_value" xsi:type="string">18.00</item>
                            <item name="include" xsi:type="string">Yes</item>
                        </item>
                    </item>
                </item>
                <item name="attribute_key_1" xsi:type="array">
                    <item name="options" xsi:type="array">
                        <item name="option_key_0" xsi:type="array">
                            <item name="pricing_value" xsi:type="string">42.00</item>
                            <item name="include" xsi:type="string">Yes</item>
                        </item>
                        <item name="option_key_1" xsi:type="array">
                            <item name="pricing_value" xsi:type="string">40.00</item>
                            <item name="include" xsi:type="string">Yes</item>
                        </item>
                        <item name="option_key_2" xsi:type="array">
                            <item name="pricing_value" xsi:type="string">48.00</item>
                            <item name="include" xsi:type="string">Yes</item>
                        </item>
                    </item>
                </item>
            </field>
            <field name="attributes" xsi:type="array">
                <item name="attribute_key_0" xsi:type="string">catalogProductAttribute::attribute_type_dropdown</item>
                <item name="attribute_key_1" xsi:type="string">catalogProductAttribute::attribute_type_dropdown</item>
            </field>
            <field name="matrix" xsi:type="array">
                <item name="attribute_key_0:option_key_0 attribute_key_1:option_key_0" xsi:type="array">
                    <item name="qty" xsi:type="string">10</item>
                    <item name="weight" xsi:type="string">1</item>
                </item>
                <item name="attribute_key_0:option_key_0 attribute_key_1:option_key_1" xsi:type="array">
                    <item name="qty" xsi:type="string">10</item>
                    <item name="weight" xsi:type="string">1</item>
                </item>
                <item name="attribute_key_0:option_key_0 attribute_key_1:option_key_2" xsi:type="array">
                    <item name="qty" xsi:type="string">10</item>
                    <item name="weight" xsi:type="string">1</item>
                </item>
                <item name="attribute_key_0:option_key_1 attribute_key_1:option_key_0" xsi:type="array">
                    <item name="qty" xsi:type="string">10</item>
                    <item name="weight" xsi:type="string">1</item>
                </item>
                <item name="attribute_key_0:option_key_1 attribute_key_1:option_key_1" xsi:type="array">
                    <item name="qty" xsi:type="string">10</item>
                    <item name="weight" xsi:type="string">1</item>
                </item>
                <item name="attribute_key_0:option_key_1 attribute_key_1:option_key_2" xsi:type="array">
                    <item name="qty" xsi:type="string">10</item>
                    <item name="weight" xsi:type="string">1</item>
                </item>
                <item name="attribute_key_0:option_key_2 attribute_key_1:option_key_0" xsi:type="array">
                    <item name="qty" xsi:type="string">10</item>
                    <item name="weight" xsi:type="string">1</item>
                </item>
                <item name="attribute_key_0:option_key_2 attribute_key_1:option_key_1" xsi:type="array">
                    <item name="qty" xsi:type="string">10</item>
                    <item name="weight" xsi:type="string">1</item>
                </item>
                <item name="attribute_key_0:option_key_2 attribute_key_1:option_key_2" xsi:type="array">
                    <item name="qty" xsi:type="string">10</item>
                    <item name="weight" xsi:type="string">1</item>
                </item>
            </field>
        </dataset>

        <dataset name="one_variation">
            <field name="attributes_data" xsi:type="array">
                <item name="attribute_key_0" xsi:type="array">
                    <item name="options" xsi:type="array">
                        <item name="option_key_0" xsi:type="array">
                            <item name="pricing_value" xsi:type="string">12.00</item>
                            <item name="include" xsi:type="string">Yes</item>
                        </item>
                    </item>
                </item>
            </field>
            <field name="attributes" xsi:type="array">
                <item name="attribute_key_0" xsi:type="string">catalogProductAttribute::attribute_type_dropdown_one_option</item>
            </field>
            <field name="matrix" xsi:type="array">
                <item name="attribute_key_0:option_key_0" xsi:type="array">
                    <item name="qty" xsi:type="string">10</item>
                    <item name="weight" xsi:type="string">1</item>
                </item>
            </field>
        </dataset>

        <dataset name="one_variation_one_dollar">
            <field name="attributes_data" xsi:type="array">
                <item name="attribute_key_0" xsi:type="array">
                    <item name="options" xsi:type="array">
                        <item name="option_key_0" xsi:type="array">
                            <item name="pricing_value" xsi:type="string">1.00</item>
                            <item name="include" xsi:type="string">Yes</item>
                        </item>
                    </item>
                </item>
            </field>
            <field name="attributes" xsi:type="array">
                <item name="attribute_key_0" xsi:type="string">catalogProductAttribute::attribute_type_dropdown_one_option</item>
            </field>
            <field name="matrix" xsi:type="array">
                <item name="attribute_key_0:option_key_0" xsi:type="array">
                    <item name="qty" xsi:type="string">10</item>
                    <item name="weight" xsi:type="string">1</item>
                </item>
            </field>
        </dataset>

        <dataset name="two_options">
            <field name="attributes_data" xsi:type="array">
                <item name="attribute_key_0" xsi:type="array">
                    <item name="options" xsi:type="array">
                        <item name="option_key_0" xsi:type="array">
                            <item name="label" xsi:type="string">option_key_1_%isolation%</item>
                            <item name="pricing_value" xsi:type="string">1</item>
                            <item name="include" xsi:type="string">Yes</item>
                        </item>
                        <item name="option_key_1" xsi:type="array">
                            <item name="label" xsi:type="string">option_key_2_%isolation%</item>
                            <item name="pricing_value" xsi:type="string">2</item>
                            <item name="include" xsi:type="string">Yes</item>
                        </item>
                    </item>
                </item>
            </field>
            <field name="attributes" xsi:type="array">
                <item name="attribute_key_0" xsi:type="string">catalogProductAttribute::attribute_type_dropdown_two_options</item>
            </field>
            <field name="matrix" xsi:type="array">
                <item name="attribute_key_0:option_key_0" xsi:type="array">
                    <item name="qty" xsi:type="string">10</item>
                    <item name="weight" xsi:type="string">1</item>
                </item>
                <item name="attribute_key_0:option_key_1" xsi:type="array">
                    <item name="qty" xsi:type="string">20</item>
                    <item name="weight" xsi:type="string">2</item>
                </item>
            </field>
        </dataset>

        <dataset name="filterable_two_options_with_zero_price">
            <field name="attributes_data" xsi:type="array">
                <item name="attribute_key_0" xsi:type="array">
                    <item name="options" xsi:type="array">
                        <item name="option_key_0" xsi:type="array">
                            <item name="label" xsi:type="string">option_key_1_%isolation%</item>
                            <item name="pricing_value" xsi:type="string">10</item>
                            <item name="include" xsi:type="string">Yes</item>
                        </item>
                        <item name="option_key_1" xsi:type="array">
                            <item name="label" xsi:type="string">option_key_2_%isolation%</item>
                            <item name="pricing_value" xsi:type="string">10</item>
                            <item name="include" xsi:type="string">Yes</item>
                        </item>
                    </item>
                </item>
            </field>
            <field name="attributes" xsi:type="array">
                <item name="attribute_key_0" xsi:type="string">catalogProductAttribute::filterable_dropdown_two_options</item>
            </field>
            <field name="matrix" xsi:type="array">
                <item name="attribute_key_0:option_key_0" xsi:type="array">
                    <item name="qty" xsi:type="string">10</item>
                    <item name="weight" xsi:type="string">1</item>
                </item>
                <item name="attribute_key_0:option_key_1" xsi:type="array">
                    <item name="qty" xsi:type="string">20</item>
                    <item name="weight" xsi:type="string">2</item>
                </item>
            </field>
        </dataset>

        <dataset name="two_new_options">
            <field name="attributes_data" xsi:type="array">
                <item name="attribute_key_0" xsi:type="array">
                    <item name="frontend_label" xsi:type="string">two_new_options_title_%isolation%</item>
                    <item name="frontend_input" xsi:type="string">Dropdown</item>
                    <item name="label" xsi:type="string">two_new_options_title_%isolation%</item>
                    <item name="is_required" xsi:type="string">No</item>
                    <item name="options" xsi:type="array">
                        <item name="option_key_0" xsi:type="array">
                            <item name="label" xsi:type="string">option_key_1_%isolation%</item>
                            <item name="pricing_value" xsi:type="string">1</item>
                            <item name="include" xsi:type="string">Yes</item>
                        </item>
                        <item name="option_key_1" xsi:type="array">
                            <item name="label" xsi:type="string">option_key_2_%isolation%</item>
                            <item name="pricing_value" xsi:type="string">2</item>
                            <item name="include" xsi:type="string">Yes</item>
                        </item>
                    </item>
                </item>
            </field>
            <field name="matrix" xsi:type="array">
                <item name="attribute_key_0:option_key_0" xsi:type="array">
                    <item name="qty" xsi:type="string">10</item>
                    <item name="weight" xsi:type="string">1</item>
                </item>
                <item name="attribute_key_0:option_key_1" xsi:type="array">
                    <item name="qty" xsi:type="string">20</item>
                    <item name="weight" xsi:type="string">2</item>
                </item>
            </field>
        </dataset>

        <dataset name="two_new_options_with_empty_sku">
            <field name="attributes_data" xsi:type="array">
                <item name="attribute_key_0" xsi:type="array">
                    <item name="frontend_label" xsi:type="string">two_new_options_title_%isolation%</item>
                    <item name="frontend_input" xsi:type="string">Dropdown</item>
                    <item name="label" xsi:type="string">two_new_options_title_%isolation%</item>
                    <item name="is_required" xsi:type="string">No</item>
                    <item name="options" xsi:type="array">
                        <item name="option_key_0" xsi:type="array">
                            <item name="label" xsi:type="string">option_key_1_%isolation%</item>
                            <item name="pricing_value" xsi:type="string">1</item>
                            <item name="include" xsi:type="string">Yes</item>
                        </item>
                        <item name="option_key_1" xsi:type="array">
                            <item name="label" xsi:type="string">option_key_2_%isolation%</item>
                            <item name="pricing_value" xsi:type="string">2</item>
                            <item name="include" xsi:type="string">Yes</item>
                        </item>
                    </item>
                </item>
            </field>
            <field name="matrix" xsi:type="array">
                <item name="attribute_key_0:option_key_0" xsi:type="array">
                    <item name="qty" xsi:type="string">13</item>
                    <item name="weight" xsi:type="string">1</item>
                    <item name="sku" xsi:type="string" />
                </item>
                <item name="attribute_key_0:option_key_1" xsi:type="array">
                    <item name="qty" xsi:type="string">13</item>
                    <item name="weight" xsi:type="string">2</item>
                    <item name="sku" xsi:type="string" />
                </item>
            </field>
        </dataset>

        <dataset name="two_new_options_with_parent_sku">
            <field name="attributes_data" xsi:type="array">
                <item name="attribute_key_0" xsi:type="array">
                    <item name="frontend_label" xsi:type="string">two_new_options_title_%isolation%</item>
                    <item name="frontend_input" xsi:type="string">Dropdown</item>
                    <item name="label" xsi:type="string">two_new_options_title_%isolation%</item>
                    <item name="is_required" xsi:type="string">No</item>
                    <item name="options" xsi:type="array">
                        <item name="option_key_0" xsi:type="array">
                            <item name="label" xsi:type="string">option_key_1_%isolation%</item>
                            <item name="pricing_value" xsi:type="string">1</item>
                            <item name="include" xsi:type="string">Yes</item>
                        </item>
                        <item name="option_key_1" xsi:type="array">
                            <item name="label" xsi:type="string">option_key_2_%isolation%</item>
                            <item name="pricing_value" xsi:type="string">2</item>
                            <item name="include" xsi:type="string">Yes</item>
                        </item>
                    </item>
                </item>
            </field>
            <field name="matrix" xsi:type="array">
                <item name="attribute_key_0:option_key_0" xsi:type="array">
                    <item name="qty" xsi:type="string">13</item>
                    <item name="weight" xsi:type="string">1</item>
                    <item name="sku" xsi:type="string">existing_sku</item>
                </item>
                <item name="attribute_key_0:option_key_1" xsi:type="array">
                    <item name="qty" xsi:type="string">13</item>
                    <item name="weight" xsi:type="string">2</item>
                    <item name="sku" xsi:type="string">existing_sku</item>
                </item>
            </field>
        </dataset>

        <dataset name="two_searchable_options">
            <field name="attributes_data" xsi:type="array">
                <item name="attribute_key_0" xsi:type="array">
                    <item name="frontend_label" xsi:type="string">two_searchable_options_%isolation%</item>
                    <item name="frontend_input" xsi:type="string">Dropdown</item>
                    <item name="label" xsi:type="string">two_searchable_options_%isolation%</item>
                    <item name="is_required" xsi:type="string">No</item>
                    <item name="is_searchable" xsi:type="string">Yes</item>
                    <item name="is_visible_in_advanced_search" xsi:type="string">Yes</item>
                    <item name="is_filterable" xsi:type="string">Filterable (with results)</item>
                    <item name="is_filterable_in_search" xsi:type="string">Yes</item>
                    <item name="options" xsi:type="array">
                        <item name="option_key_0" xsi:type="array">
                            <item name="label" xsi:type="string">option_key_1_%isolation%</item>
                            <item name="pricing_value" xsi:type="string">1</item>
                            <item name="include" xsi:type="string">Yes</item>
                        </item>
                        <item name="option_key_1" xsi:type="array">
                            <item name="label" xsi:type="string">option_key_2_%isolation%</item>
                            <item name="pricing_value" xsi:type="string">2</item>
                            <item name="include" xsi:type="string">Yes</item>
                        </item>
                    </item>
                </item>
            </field>
            <field name="matrix" xsi:type="array">
                <item name="attribute_key_0:option_key_0" xsi:type="array">
                    <item name="qty" xsi:type="string">100</item>
                    <item name="weight" xsi:type="string">1</item>
                </item>
                <item name="attribute_key_0:option_key_1" xsi:type="array">
                    <item name="qty" xsi:type="string">100</item>
                    <item name="weight" xsi:type="string">2</item>
                </item>
            </field>
        </dataset>

        <dataset name="one_new_options">
            <field name="attributes_data" xsi:type="array">
                <item name="attribute_key_0" xsi:type="array">
                    <item name="options" xsi:type="array">
                        <item name="option_key_0" xsi:type="array">
                            <item name="label" xsi:type="string">option_key_1_%isolation%</item>
                            <item name="pricing_value" xsi:type="string">1</item>
                            <item name="include" xsi:type="string">Yes</item>
                        </item>
                    </item>
                </item>
            </field>
        </dataset>

        <dataset name="two_new_options_with_zero_products">
            <field name="attributes_data" xsi:type="array">
                <item name="attribute_key_0" xsi:type="array">
                    <item name="options" xsi:type="array">
                        <item name="option_key_0" xsi:type="array">
                            <item name="label" xsi:type="string">option_key_1_%isolation%</item>
                            <item name="pricing_value" xsi:type="string">560</item>
                            <item name="include" xsi:type="string">Yes</item>
                        </item>
                    </item>
                </item>
            </field>
            <field name="attributes" xsi:type="array">
                <item name="attribute_key_0" xsi:type="string">catalogProductAttribute::attribute_type_dropdown_one_option</item>
            </field>
            <field name="products" xsi:type="array">
                <item name="attribute_key_0:option_key_0" xsi:type="string">catalogProductSimple::out_of_stock</item>
            </field>
        </dataset>

        <dataset name="two_options_with_assigned_product">
            <field name="attributes_data" xsi:type="array">
                <item name="attribute_key_0" xsi:type="array">
                    <item name="options" xsi:type="array">
                        <item name="option_key_0" xsi:type="array">
                            <item name="label" xsi:type="string">option_key_1_%isolation%</item>
                            <item name="pricing_value" xsi:type="string">560</item>
                            <item name="include" xsi:type="string">Yes</item>
                        </item>
                        <item name="option_key_1" xsi:type="array">
                            <item name="label" xsi:type="string">option_key_2_%isolation%</item>
                            <item name="pricing_value" xsi:type="string">560</item>
                            <item name="include" xsi:type="string">Yes</item>
                        </item>
                    </item>
                </item>
            </field>
            <field name="attributes" xsi:type="array">
                <item name="attribute_key_0" xsi:type="string">catalogProductAttribute::attribute_type_dropdown_two_options</item>
            </field>
            <field name="products" xsi:type="array">
                <item name="attribute_key_0:option_key_0" xsi:type="string">catalogProductSimple::default</item>
                <item name="attribute_key_0:option_key_1" xsi:type="string">catalogProductSimple::default</item>
            </field>
            <field name="matrix" xsi:type="array">
                <item name="attribute_key_0:option_key_0" xsi:type="array">
                    <item name="qty" xsi:type="string">10</item>
                    <item name="weight" xsi:type="string">1</item>
                </item>
                <item name="attribute_key_0:option_key_1" xsi:type="array">
                    <item name="qty" xsi:type="string">20</item>
                    <item name="weight" xsi:type="string">2</item>
                </item>
            </field>
        </dataset>

        <dataset name="two_options_with_assigned_product_special_price">
            <field name="attributes_data" xsi:type="array">
                <item name="attribute_key_0" xsi:type="array">
                    <item name="options" xsi:type="array">
                        <item name="option_key_0" xsi:type="array">
                            <item name="label" xsi:type="string">option_key_1_%isolation%</item>
                            <item name="pricing_value" xsi:type="string">560</item>
                            <item name="include" xsi:type="string">Yes</item>
                        </item>
                        <item name="option_key_1" xsi:type="array">
                            <item name="label" xsi:type="string">option_key_2_%isolation%</item>
                            <item name="pricing_value" xsi:type="string">10</item>
                            <item name="include" xsi:type="string">Yes</item>
                        </item>
                    </item>
                </item>
            </field>
            <field name="attributes" xsi:type="array">
                <item name="attribute_key_0" xsi:type="string">catalogProductAttribute::attribute_type_dropdown_two_options</item>
            </field>
            <field name="products" xsi:type="array">
                <item name="attribute_key_0:option_key_0" xsi:type="string">catalogProductSimple::default</item>
                <item name="attribute_key_0:option_key_1" xsi:type="string">catalogProductSimple::product_with_special_price</item>
            </field>
            <field name="matrix" xsi:type="array">
                <item name="attribute_key_0:option_key_0" xsi:type="array">
                    <item name="qty" xsi:type="string">10</item>
                    <item name="weight" xsi:type="string">1</item>
                </item>
                <item name="attribute_key_0:option_key_1" xsi:type="array">
                    <item name="qty" xsi:type="string">20</item>
                    <item name="weight" xsi:type="string">1</item>
                </item>
            </field>
        </dataset>

        <dataset name="two_options_with_assigned_product_tier_price">
            <field name="attributes_data" xsi:type="array">
                <item name="attribute_key_0" xsi:type="array">
                    <item name="options" xsi:type="array">
                        <item name="option_key_0" xsi:type="array">
                            <item name="label" xsi:type="string">option_key_1_%isolation%</item>
                            <item name="pricing_value" xsi:type="string">560</item>
                            <item name="include" xsi:type="string">Yes</item>
                        </item>
                        <item name="option_key_1" xsi:type="array">
                            <item name="label" xsi:type="string">option_key_2_%isolation%</item>
                            <item name="pricing_value" xsi:type="string">10</item>
                            <item name="include" xsi:type="string">Yes</item>
                        </item>
                    </item>
                </item>
            </field>
            <field name="attributes" xsi:type="array">
                <item name="attribute_key_0" xsi:type="string">catalogProductAttribute::attribute_type_dropdown_two_options</item>
            </field>
            <field name="products" xsi:type="array">
                <item name="attribute_key_0:option_key_0" xsi:type="string">catalogProductSimple::default</item>
                <item name="attribute_key_0:option_key_1" xsi:type="string">catalogProductSimple::simple_with_tier_price</item>
            </field>
            <field name="matrix" xsi:type="array">
                <item name="attribute_key_0:option_key_0" xsi:type="array">
                    <item name="qty" xsi:type="string">10</item>
                    <item name="weight" xsi:type="string">1</item>
                </item>
                <item name="attribute_key_0:option_key_1" xsi:type="array">
                    <item name="qty" xsi:type="string">20</item>
                    <item name="weight" xsi:type="string">1</item>
                </item>
            </field>
        </dataset>

        <dataset name="two_options_with_assigned_product_special_price_2">
            <field name="attributes_data" xsi:type="array">
                <item name="attribute_key_0" xsi:type="array">
                    <item name="options" xsi:type="array">
                        <item name="option_key_0" xsi:type="array">
                            <item name="label" xsi:type="string">option_key_1_%isolation%</item>
                            <item name="pricing_value" xsi:type="string">79.99</item>
                            <item name="include" xsi:type="string">Yes</item>
                        </item>
                        <item name="option_key_1" xsi:type="array">
                            <item name="label" xsi:type="string">option_key_2_%isolation%</item>
                            <item name="pricing_value" xsi:type="string">20.01</item>
                            <item name="include" xsi:type="string">Yes</item>
                        </item>
                    </item>
                </item>
            </field>
            <field name="attributes" xsi:type="array">
                <item name="attribute_key_0" xsi:type="string">catalogProductAttribute::attribute_type_dropdown_two_options</item>
            </field>
            <field name="products" xsi:type="array">
                <item name="attribute_key_0:option_key_0" xsi:type="string">catalogProductSimple::product_with_price_79_99</item>
                <item name="attribute_key_0:option_key_1" xsi:type="string">catalogProductSimple::product_with_price_20_01</item>
            </field>
            <field name="matrix" xsi:type="array">
                <item name="attribute_key_0:option_key_0" xsi:type="array">
                    <item name="qty" xsi:type="string">10</item>
                    <item name="weight" xsi:type="string">1</item>
                </item>
                <item name="attribute_key_0:option_key_1" xsi:type="array">
                    <item name="qty" xsi:type="string">20</item>
                    <item name="weight" xsi:type="string">1</item>
                </item>
            </field>
        </dataset>

        <dataset name="color_and_size">
            <field name="attributes_data" xsi:type="array">
                <item name="attribute_key_0" xsi:type="array">
                    <item name="options" xsi:type="array">
                        <item name="option_key_0" xsi:type="array">
                            <item name="pricing_value" xsi:type="string">0.00</item>
                            <item name="include" xsi:type="string">Yes</item>
                        </item>
                        <item name="option_key_1" xsi:type="array">
                            <item name="pricing_value" xsi:type="string">0.00</item>
                            <item name="include" xsi:type="string">Yes</item>
                        </item>
                    </item>
                </item>
                <item name="attribute_key_1" xsi:type="array">
                    <item name="options" xsi:type="array">
                        <item name="option_key_0" xsi:type="array">
                            <item name="pricing_value" xsi:type="string">5.00</item>
                            <item name="include" xsi:type="string">Yes</item>
                        </item>
                        <item name="option_key_1" xsi:type="array">
                            <item name="pricing_value" xsi:type="string">10.00</item>
                            <item name="include" xsi:type="string">Yes</item>
                        </item>
                    </item>
                </item>
            </field>
            <field name="attributes" xsi:type="array">
                <item name="attribute_key_0" xsi:type="string">catalogProductAttribute::color</item>
                <item name="attribute_key_1" xsi:type="string">catalogProductAttribute::size</item>
            </field>
            <field name="matrix" xsi:type="array">
                <item name="attribute_key_0:option_key_0 attribute_key_1:option_key_0" xsi:type="array">
                    <item name="qty" xsi:type="string">100</item>
                    <item name="weight" xsi:type="string">1</item>
                </item>
                <item name="attribute_key_0:option_key_0 attribute_key_1:option_key_1" xsi:type="array">
                    <item name="qty" xsi:type="string">100</item>
                    <item name="weight" xsi:type="string">1</item>
                </item>
                <item name="attribute_key_0:option_key_1 attribute_key_1:option_key_0" xsi:type="array">
                    <item name="qty" xsi:type="string">100</item>
                    <item name="weight" xsi:type="string">1</item>
                </item>
                <item name="attribute_key_0:option_key_1 attribute_key_1:option_key_1" xsi:type="array">
                    <item name="qty" xsi:type="string">100</item>
                    <item name="weight" xsi:type="string">1</item>
                </item>
            </field>
        </dataset>

        <dataset name="size">
            <field name="attributes_data" xsi:type="array">
                <item name="attribute_key_0" xsi:type="array">
                    <item name="options" xsi:type="array">
                        <item name="option_key_0" xsi:type="array">
                            <item name="pricing_value" xsi:type="string">0.00</item>
                            <item name="include" xsi:type="string">Yes</item>
                        </item>
                        <item name="option_key_1" xsi:type="array">
                            <item name="pricing_value" xsi:type="string">0.00</item>
                            <item name="include" xsi:type="string">Yes</item>
                        </item>
                    </item>
                </item>
            </field>
            <field name="attributes" xsi:type="array">
                <item name="attribute_key_0" xsi:type="string">catalogProductAttribute::size</item>
            </field>
            <field name="matrix" xsi:type="array">
                <item name="attribute_key_0:option_key_0" xsi:type="array">
                    <item name="qty" xsi:type="string">10</item>
                    <item name="weight" xsi:type="string">1</item>
                </item>
                <item name="attribute_key_0:option_key_1" xsi:type="array">
                    <item name="qty" xsi:type="string">10</item>
                    <item name="weight" xsi:type="string">1</item>
                </item>
            </field>
        </dataset>

        <dataset name="with_one_option">
            <field name="attributes_data" xsi:type="array">
                <item name="attribute_key_0" xsi:type="array">
                    <item name="options" xsi:type="array">
                        <item name="option_key_0" xsi:type="array">
                            <item name="pricing_value" xsi:type="string">1</item>
                            <item name="include" xsi:type="string">Yes</item>
                        </item>
                        <item name="option_key_1" xsi:type="array">
                            <item name="pricing_value" xsi:type="string">2</item>
                            <item name="include" xsi:type="string">Yes</item>
                        </item>
                        <item name="option_key_2" xsi:type="array">
                            <item name="pricing_value" xsi:type="string">3</item>
                            <item name="include" xsi:type="string">Yes</item>
                        </item>
                    </item>
                </item>
            </field>
            <field name="attributes" xsi:type="array">
                <item name="attribute_key_0" xsi:type="string">catalogProductAttribute::attribute_type_dropdown</item>
            </field>
            <field name="matrix" xsi:type="array">
                <item name="attribute_key_0:option_key_0" xsi:type="array">
                    <item name="qty" xsi:type="string">10</item>
                    <item name="weight" xsi:type="string">1</item>
                </item>
                <item name="attribute_key_0:option_key_1" xsi:type="array">
                    <item name="qty" xsi:type="string">10</item>
                    <item name="weight" xsi:type="string">1</item>
                </item>
                <item name="attribute_key_0:option_key_2" xsi:type="array">
                    <item name="qty" xsi:type="string">10</item>
                    <item name="weight" xsi:type="string">1</item>
                </item>
            </field>
        </dataset>

        <dataset name="with_one_option_buy_all">
            <field name="attributes_data" xsi:type="array">
                <item name="attribute_key_0" xsi:type="array">
                    <item name="options" xsi:type="array">
                        <item name="option_key_0" xsi:type="array">
                            <item name="pricing_value" xsi:type="string">1</item>
                            <item name="include" xsi:type="string">Yes</item>
                        </item>
                        <item name="option_key_1" xsi:type="array">
                            <item name="pricing_value" xsi:type="string">2</item>
                            <item name="include" xsi:type="string">Yes</item>
                        </item>
                        <item name="option_key_2" xsi:type="array">
                            <item name="pricing_value" xsi:type="string">3</item>
                            <item name="include" xsi:type="string">Yes</item>
                        </item>
                    </item>
                </item>
            </field>
            <field name="attributes" xsi:type="array">
                <item name="attribute_key_0" xsi:type="string">catalogProductAttribute::attribute_type_dropdown</item>
            </field>
            <field name="matrix" xsi:type="array">
                <item name="attribute_key_0:option_key_0" xsi:type="array">
                    <item name="qty" xsi:type="string">1</item>
                    <item name="weight" xsi:type="string">1</item>
                </item>
                <item name="attribute_key_0:option_key_1" xsi:type="array">
                    <item name="qty" xsi:type="string">0</item>
                    <item name="weight" xsi:type="string">1</item>
                </item>
                <item name="attribute_key_0:option_key_2" xsi:type="array">
                    <item name="qty" xsi:type="string">0</item>
                    <item name="weight" xsi:type="string">1</item>
                </item>
            </field>
        </dataset>

        <dataset name="with_out_of_stock_item">
            <field name="attributes_data" xsi:type="array">
                <item name="attribute_key_0" xsi:type="array">
                    <item name="options" xsi:type="array">
                        <item name="option_key_0" xsi:type="array">
                            <item name="pricing_value" xsi:type="string">12.00</item>
                            <item name="include" xsi:type="string">Yes</item>
                        </item>
                    </item>
                </item>
            </field>
            <field name="products" xsi:type="array">
                <item name="attribute_key_0:option_key_0" xsi:type="string">catalogProductSimple::out_of_stock</item>
            </field>
            <field name="attributes" xsi:type="array">
                <item name="attribute_key_0" xsi:type="string">catalogProductAttribute::attribute_type_dropdown_one_option</item>
            </field>
        </dataset>

        <dataset name="two_options_with_fixed_price">
            <field name="attributes_data" xsi:type="array">
                <item name="attribute_key_0" xsi:type="array">
                    <item name="options" xsi:type="array">
                        <item name="option_key_0" xsi:type="array">
                            <item name="label" xsi:type="string">option_key_1_%isolation%</item>
                            <item name="pricing_value" xsi:type="string">11</item>
                            <item name="include" xsi:type="string">Yes</item>
                        </item>
                        <item name="option_key_1" xsi:type="array">
                            <item name="label" xsi:type="string">option_2_%isolation%</item>
                            <item name="pricing_value" xsi:type="string">12</item>
                            <item name="include" xsi:type="string">Yes</item>
                        </item>
                    </item>
                </item>
            </field>
            <field name="attributes" xsi:type="array">
                <item name="attribute_key_0" xsi:type="string">catalogProductAttribute::attribute_type_dropdown_two_options</item>
            </field>
            <field name="matrix" xsi:type="array">
                <item name="attribute_key_0:option_key_0" xsi:type="array">
                    <item name="qty" xsi:type="string">100</item>
                    <item name="weight" xsi:type="string">1</item>
                </item>
                <item name="attribute_key_0:option_key_1" xsi:type="array">
                    <item name="qty" xsi:type="string">200</item>
                    <item name="weight" xsi:type="string">1</item>
                </item>
            </field>
        </dataset>

        <dataset name="two_options_by_one_dollar">
            <field name="attributes_data" xsi:type="array">
                <item name="attribute_key_0" xsi:type="array">
                    <item name="options" xsi:type="array">
                        <item name="option_key_0" xsi:type="array">
                            <item name="label" xsi:type="string">option_key_1_%isolation%</item>
                            <item name="pricing_value" xsi:type="string">1</item>
                            <item name="include" xsi:type="string">Yes</item>
                        </item>
                        <item name="option_key_1" xsi:type="array">
                            <item name="label" xsi:type="string">option_2_%isolation%</item>
                            <item name="pricing_value" xsi:type="string">1</item>
                            <item name="include" xsi:type="string">Yes</item>
                        </item>
                    </item>
                </item>
            </field>
            <field name="attributes" xsi:type="array">
                <item name="attribute_key_0" xsi:type="string">catalogProductAttribute::attribute_type_dropdown_two_options</item>
            </field>
            <field name="matrix" xsi:type="array">
                <item name="attribute_key_0:option_key_0" xsi:type="array">
                    <item name="qty" xsi:type="string">100</item>
                    <item name="weight" xsi:type="string">1</item>
                </item>
                <item name="attribute_key_0:option_key_1" xsi:type="array">
                    <item name="qty" xsi:type="string">200</item>
                    <item name="weight" xsi:type="string">1</item>
                </item>
            </field>
        </dataset>

        <dataset name="two_variations_with_fixed_price">
            <field name="attributes_data" xsi:type="array">
                <item name="attribute_key_0" xsi:type="array">
                    <item name="options" xsi:type="array">
                        <item name="option_key_0" xsi:type="array">
                            <item name="label" xsi:type="string">option_key_1_%isolation%</item>
                            <item name="pricing_value" xsi:type="string">1</item>
                            <item name="include" xsi:type="string">Yes</item>
                        </item>
                        <item name="option_key_1" xsi:type="array">
                            <item name="label" xsi:type="string">option_2_%isolation%</item>
                            <item name="pricing_value" xsi:type="string">2</item>
                            <item name="include" xsi:type="string">Yes</item>
                        </item>
                    </item>
                </item>
            </field>
            <field name="attributes" xsi:type="array">
                <item name="attribute_key_0" xsi:type="string">catalogProductAttribute::attribute_type_dropdown_two_options</item>
            </field>
            <field name="products" xsi:type="array">
                <item name="attribute_key_0:option_key_0" xsi:type="string">catalogProductSimple::product_without_category</item>
                <item name="attribute_key_0:option_key_1" xsi:type="string">catalogProductSimple::product_without_category</item>
            </field>
            <field name="matrix" xsi:type="array">
                <item name="attribute_key_0:option_key_0" xsi:type="array">
                    <item name="qty" xsi:type="string">100</item>
                    <item name="weight" xsi:type="string">1</item>
                </item>
                <item name="attribute_key_0:option_key_1" xsi:type="array">
                    <item name="qty" xsi:type="string">200</item>
                    <item name="weight" xsi:type="string">1</item>
                </item>
            </field>
        </dataset>

<<<<<<< HEAD
        <dataset name="three_options_with_sizes_S_M_L">
            <field name="attributes_data" xsi:type="array">
                <item name="attribute_key_0" xsi:type="array">
                    <item name="options" xsi:type="array">
                        <item name="option_key_0" xsi:type="array">
                            <item name="label" xsi:type="string">SIZE_S</item>
                            <item name="pricing_value" xsi:type="string">75</item>
                            <item name="include" xsi:type="string">Yes</item>
                        </item>
                        <item name="option_key_1" xsi:type="array">
                            <item name="label" xsi:type="string">SIZE_M</item>
                            <item name="pricing_value" xsi:type="string">75</item>
                            <item name="include" xsi:type="string">Yes</item>
                        </item>
                        <item name="option_key_2" xsi:type="array">
                            <item name="label" xsi:type="string">SIZE_L</item>
                            <item name="pricing_value" xsi:type="string">75</item>
                            <item name="include" xsi:type="string">Yes</item>
                        </item>
                    </item>
                </item>
            </field>
            <field name="attributes" xsi:type="array">
                <item name="attribute_key_0" xsi:type="string">catalogProductAttribute::sizes_for_promo_rules</item>
            </field>
            <field name="matrix" xsi:type="array">
                <item name="attribute_key_0:option_key_0" xsi:type="array">
                    <item name="qty" xsi:type="string">10</item>
                    <item name="weight" xsi:type="string">1</item>
                </item>
                <item name="attribute_key_0:option_key_1" xsi:type="array">
                    <item name="qty" xsi:type="string">20</item>
                    <item name="weight" xsi:type="string">1</item>
                </item>
                <item name="attribute_key_0:option_key_2" xsi:type="array">
                    <item name="qty" xsi:type="string">20</item>
                    <item name="weight" xsi:type="string">1</item>
                </item>
            </field>
        </dataset>

        <dataset name="temp_dataset_configurable">
=======
        <dataset name="one_option_with_simple_product">
>>>>>>> cada2773
            <field name="attributes_data" xsi:type="array">
                <item name="attribute_key_0" xsi:type="array">
                    <item name="options" xsi:type="array">
                        <item name="option_key_0" xsi:type="array">
                            <item name="label" xsi:type="string">option_key_1_%isolation%</item>
<<<<<<< HEAD
                            <item name="pricing_value" xsi:type="string">79.99</item>
                            <item name="include" xsi:type="string">Yes</item>
                        </item>
                        <item name="option_key_1" xsi:type="array">
                            <item name="label" xsi:type="string">option_key_2_%isolation%</item>
                            <item name="pricing_value" xsi:type="string">20.01</item>
=======
                            <item name="pricing_value" xsi:type="string">560</item>
>>>>>>> cada2773
                            <item name="include" xsi:type="string">Yes</item>
                        </item>
                    </item>
                </item>
            </field>
            <field name="attributes" xsi:type="array">
<<<<<<< HEAD
                <item name="attribute_key_0" xsi:type="string">catalogProductAttribute::attrebutes_temp</item>
            </field>
            <field name="products" xsi:type="array">
                <item name="attribute_key_0:option_key_0" xsi:type="string">catalogProductSimple::product_temp_1</item>
                <item name="attribute_key_0:option_key_1" xsi:type="string">catalogProductSimple::product_temp_2</item>
=======
                <item name="attribute_key_0" xsi:type="string">catalogProductAttribute::attribute_type_dropdown_one_option</item>
            </field>
            <field name="products" xsi:type="array">
                <item name="attribute_key_0:option_key_0" xsi:type="string">catalogProductSimple::default_with_weight_2</item>
>>>>>>> cada2773
            </field>
            <field name="matrix" xsi:type="array">
                <item name="attribute_key_0:option_key_0" xsi:type="array">
                    <item name="qty" xsi:type="string">10</item>
                    <item name="weight" xsi:type="string">1</item>
                </item>
<<<<<<< HEAD
                <item name="attribute_key_0:option_key_1" xsi:type="array">
                    <item name="qty" xsi:type="string">20</item>
                    <item name="weight" xsi:type="string">1</item>
                </item>
            </field>
        </dataset>

        <dataset name="configurable_low_stock">
            <field name="attributes_data" xsi:type="array">
                <item name="attribute_key_0" xsi:type="array">
                    <item name="options" xsi:type="array">
                        <item name="option_key_0" xsi:type="array">
                            <item name="pricing_value" xsi:type="string">12.00</item>
                            <item name="include" xsi:type="string">Yes</item>
                        </item>
                    </item>
                </item>
            </field>
            <field name="attributes" xsi:type="array">
                <item name="attribute_key_0" xsi:type="string">catalogProductAttribute::attribute_type_dropdown_one_option</item>
            </field>
            <field name="matrix" xsi:type="array">
                <item name="attribute_key_0:option_key_0" xsi:type="array">
                    <item name="qty" xsi:type="string">1</item>
                    <item name="weight" xsi:type="string">1</item>
                </item>
=======
>>>>>>> cada2773
            </field>
        </dataset>
    </repository>
</config><|MERGE_RESOLUTION|>--- conflicted
+++ resolved
@@ -788,7 +788,6 @@
             </field>
         </dataset>
 
-<<<<<<< HEAD
         <dataset name="three_options_with_sizes_S_M_L">
             <field name="attributes_data" xsi:type="array">
                 <item name="attribute_key_0" xsi:type="array">
@@ -831,77 +830,86 @@
         </dataset>
 
         <dataset name="temp_dataset_configurable">
-=======
-        <dataset name="one_option_with_simple_product">
->>>>>>> cada2773
-            <field name="attributes_data" xsi:type="array">
-                <item name="attribute_key_0" xsi:type="array">
-                    <item name="options" xsi:type="array">
-                        <item name="option_key_0" xsi:type="array">
-                            <item name="label" xsi:type="string">option_key_1_%isolation%</item>
-<<<<<<< HEAD
+            <field name="attributes_data" xsi:type="array">
+                <item name="attribute_key_0" xsi:type="array">
+                    <item name="options" xsi:type="array">
+                        <item name="option_key_0" xsi:type="array">
+                            <item name="label" xsi:type="string">option_key_1_%isolation%</item>
                             <item name="pricing_value" xsi:type="string">79.99</item>
                             <item name="include" xsi:type="string">Yes</item>
                         </item>
                         <item name="option_key_1" xsi:type="array">
                             <item name="label" xsi:type="string">option_key_2_%isolation%</item>
                             <item name="pricing_value" xsi:type="string">20.01</item>
-=======
-                            <item name="pricing_value" xsi:type="string">560</item>
->>>>>>> cada2773
-                            <item name="include" xsi:type="string">Yes</item>
-                        </item>
-                    </item>
-                </item>
-            </field>
-            <field name="attributes" xsi:type="array">
-<<<<<<< HEAD
+                            <item name="include" xsi:type="string">Yes</item>
+                        </item>
+                    </item>
+                </item>
+            </field>
+            <field name="attributes" xsi:type="array">
                 <item name="attribute_key_0" xsi:type="string">catalogProductAttribute::attrebutes_temp</item>
             </field>
             <field name="products" xsi:type="array">
                 <item name="attribute_key_0:option_key_0" xsi:type="string">catalogProductSimple::product_temp_1</item>
                 <item name="attribute_key_0:option_key_1" xsi:type="string">catalogProductSimple::product_temp_2</item>
-=======
+            </field>
+            <field name="matrix" xsi:type="array">
+                <item name="attribute_key_0:option_key_0" xsi:type="array">
+                    <item name="qty" xsi:type="string">10</item>
+                    <item name="weight" xsi:type="string">1</item>
+                </item>
+                <item name="attribute_key_0:option_key_1" xsi:type="array">
+                    <item name="qty" xsi:type="string">20</item>
+                    <item name="weight" xsi:type="string">1</item>
+                </item>
+            </field>
+        </dataset>
+
+        <dataset name="configurable_low_stock">
+            <field name="attributes_data" xsi:type="array">
+                <item name="attribute_key_0" xsi:type="array">
+                    <item name="options" xsi:type="array">
+                        <item name="option_key_0" xsi:type="array">
+                            <item name="pricing_value" xsi:type="string">12.00</item>
+                            <item name="include" xsi:type="string">Yes</item>
+                        </item>
+                    </item>
+                </item>
+            </field>
+            <field name="attributes" xsi:type="array">
+                <item name="attribute_key_0" xsi:type="string">catalogProductAttribute::attribute_type_dropdown_one_option</item>
+            </field>
+            <field name="matrix" xsi:type="array">
+                <item name="attribute_key_0:option_key_0" xsi:type="array">
+                    <item name="qty" xsi:type="string">1</item>
+                    <item name="weight" xsi:type="string">1</item>
+                </item>
+            </field>
+        </dataset>
+
+        <dataset name="one_option_with_simple_product">
+            <field name="attributes_data" xsi:type="array">
+                <item name="attribute_key_0" xsi:type="array">
+                    <item name="options" xsi:type="array">
+                        <item name="option_key_0" xsi:type="array">
+                            <item name="label" xsi:type="string">option_key_1_%isolation%</item>
+                            <item name="pricing_value" xsi:type="string">560</item>
+                            <item name="include" xsi:type="string">Yes</item>
+                        </item>
+                    </item>
+                </item>
+            </field>
+            <field name="attributes" xsi:type="array">
                 <item name="attribute_key_0" xsi:type="string">catalogProductAttribute::attribute_type_dropdown_one_option</item>
             </field>
             <field name="products" xsi:type="array">
                 <item name="attribute_key_0:option_key_0" xsi:type="string">catalogProductSimple::default_with_weight_2</item>
->>>>>>> cada2773
-            </field>
-            <field name="matrix" xsi:type="array">
-                <item name="attribute_key_0:option_key_0" xsi:type="array">
-                    <item name="qty" xsi:type="string">10</item>
-                    <item name="weight" xsi:type="string">1</item>
-                </item>
-<<<<<<< HEAD
-                <item name="attribute_key_0:option_key_1" xsi:type="array">
-                    <item name="qty" xsi:type="string">20</item>
-                    <item name="weight" xsi:type="string">1</item>
-                </item>
-            </field>
-        </dataset>
-
-        <dataset name="configurable_low_stock">
-            <field name="attributes_data" xsi:type="array">
-                <item name="attribute_key_0" xsi:type="array">
-                    <item name="options" xsi:type="array">
-                        <item name="option_key_0" xsi:type="array">
-                            <item name="pricing_value" xsi:type="string">12.00</item>
-                            <item name="include" xsi:type="string">Yes</item>
-                        </item>
-                    </item>
-                </item>
-            </field>
-            <field name="attributes" xsi:type="array">
-                <item name="attribute_key_0" xsi:type="string">catalogProductAttribute::attribute_type_dropdown_one_option</item>
-            </field>
-            <field name="matrix" xsi:type="array">
-                <item name="attribute_key_0:option_key_0" xsi:type="array">
-                    <item name="qty" xsi:type="string">1</item>
-                    <item name="weight" xsi:type="string">1</item>
-                </item>
-=======
->>>>>>> cada2773
+            </field>
+            <field name="matrix" xsi:type="array">
+                <item name="attribute_key_0:option_key_0" xsi:type="array">
+                    <item name="qty" xsi:type="string">10</item>
+                    <item name="weight" xsi:type="string">1</item>
+                </item>
             </field>
         </dataset>
     </repository>
