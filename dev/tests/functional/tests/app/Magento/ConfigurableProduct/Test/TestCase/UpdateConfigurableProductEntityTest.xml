--- conflicted
+++ resolved
@@ -5,111 +5,13 @@
  * See COPYING.txt for license details.
  */
  -->
-<<<<<<< HEAD
-<config xmlns:xsi="http://www.w3.org/2001/XMLSchema-instance" xsi:noNamespaceSchemaLocation="../../../../../../etc/global/variations.xsd">
-    <testCase name="UpdateConfigurableProductEntityTest">
-        <variation name="UpdateConfigurableProductEntityTestVariation1">
-            <data name="description">Add new option to existed Attribute</data>
-            <data name="attributeTypeAction">addOptions</data>
-            <data name="product">configurableProduct::default</data>
-            <data name="updatedProduct/data/url_key">configurable-product-%isolation%</data>
-            <data name="updatedProduct/data/configurable_attributes_data/preset">one_new_options</data>
-            <data name="updatedProduct/data/checkout_data/preset">two_attributes</data>
-            <data name="updatedProduct/data/checkout_data/cartItem/price">153</data>
-            <data name="updatedProduct/data/name">Configurable Product %isolation%</data>
-            <data name="updatedProduct/data/sku">configurable_sku_%isolation%</data>
-            <data name="updatedProduct/data/price/value">99</data>
-            <data name="updatedProduct/data/category_ids/presets">default_subcategory</data>
-            <data name="updatedProduct/data/short_description">Configurable short description</data>
-            <data name="updatedProduct/data/description">Configurable Product description %isolation%</data>
-            <data name="updatedProduct/data/weight">3</data>
-            <data name="updatedProduct/data/quantity_and_stock_status/is_in_stock">In Stock</data>
-            <data name="updatedProduct/data/affected_attribute_set">-</data>
-            <data name="constraint">assertProductSaveMessage, assertProductInGrid, assertChildProductsInGrid, assertConfigurableProductForm, assertProductInCategory, assertConfigurableProductPage, assertProductInStock, assertConfigurableProductInCart, assertChildProductIsNotDisplayedSeparately</data>
-        </variation>
-        <variation name="UpdateConfigurableProductEntityTestVariation2">
-            <data name="description">Add new variations</data>
-            <data name="product">configurableProduct::default</data>
-            <data name="updatedProduct/data/url_key">configurable-product-%isolation%</data>
-            <data name="updatedProduct/data/configurable_attributes_data/preset">two_new_options</data>
-            <data name="updatedProduct/data/checkout_data/preset">three_attributes</data>
-            <data name="updatedProduct/data/checkout_data/cartItem/price">154</data>
-            <data name="updatedProduct/data/name">Configurable Product %isolation%</data>
-            <data name="updatedProduct/data/sku">configurable_sku_%isolation%</data>
-            <data name="updatedProduct/data/price/value">99</data>
-            <data name="updatedProduct/data/category_ids/presets">-</data>
-            <data name="updatedProduct/data/short_description">Configurable short description</data>
-            <data name="updatedProduct/data/description">Configurable Product description %isolation%</data>
-            <data name="updatedProduct/data/weight">3</data>
-            <data name="updatedProduct/data/quantity_and_stock_status/is_in_stock">In Stock</data>
-            <data name="updatedProduct/data/affected_attribute_set">custom_attribute_set_%isolation%</data>
-            <data name="constraint">assertProductSaveMessage, assertProductInGrid, assertConfigurableProductForm, assertConfigurableProductPage, assertProductInStock, assertConfigurableProductInCart</data>
-            <data name="issue">Bug: MTA-1616</data>
-        </variation>
-        <variation name="UpdateConfigurableProductEntityTestVariation3">
-            <data name="description">Delete one attribute and add another</data>
-            <data name="attributeTypeAction">deleteLast</data>
-            <data name="product">configurableProduct::default</data>
-            <data name="updatedProduct/data/url_key">configurable-product-%isolation%</data>
-            <data name="updatedProduct/data/configurable_attributes_data/preset">two_new_options</data>
-            <data name="updatedProduct/data/checkout_data/preset">two_attributes</data>
-            <data name="updatedProduct/data/checkout_data/cartItem/price">112</data>
-            <data name="updatedProduct/data/name">Configurable Product %isolation%</data>
-            <data name="updatedProduct/data/sku">configurable_sku_%isolation%</data>
-            <data name="updatedProduct/data/price/value">99</data>
-            <data name="updatedProduct/data/category_ids/presets">default_subcategory</data>
-            <data name="updatedProduct/data/short_description">Configurable short description</data>
-            <data name="updatedProduct/data/description">Configurable Product description %isolation%</data>
-            <data name="updatedProduct/data/weight">3</data>
-            <data name="updatedProduct/data/quantity_and_stock_status/is_in_stock">In Stock</data>
-            <data name="updatedProduct/data/affected_attribute_set">-</data>
-            <data name="constraint">assertProductSaveMessage, assertProductInGrid,  assertConfigurableProductForm, assertProductInCategory, assertProductInStock, assertConfigurableProductInCart, assertConfigurableAttributesAbsentOnProductPage</data>
-            <data name="issue">Bug: MTA-1616</data>
-        </variation>
-        <variation name="UpdateConfigurableProductEntityTestVariation4">
-            <data name="description">Delete attribute and add another with products qty = 0</data>
-            <data name="attributeTypeAction">deleteAll</data>
-            <data name="product">configurableProduct::default</data>
-            <data name="updatedProduct/data/url_key">configurable-product-%isolation%</data>
-            <data name="updatedProduct/data/configurable_attributes_data/preset">two_new_options_with_zero_products</data>
-            <data name="updatedProduct/data/checkout_data/preset">two_attributes</data>
-            <data name="updatedProduct/data/name">Configurable Product %isolation%</data>
-            <data name="updatedProduct/data/sku">configurable_sku_%isolation%</data>
-            <data name="updatedProduct/data/price/value">99</data>
-            <data name="updatedProduct/data/category_ids/presets">-</data>
-            <data name="updatedProduct/data/short_description">Configurable short description</data>
-            <data name="updatedProduct/data/description">Configurable Product description %isolation%</data>
-            <data name="updatedProduct/data/weight">3</data>
-            <data name="updatedProduct/data/quantity_and_stock_status/is_in_stock">In Stock</data>
-            <data name="updatedProduct/data/affected_attribute_set">-</data>
-            <data name="constraint">assertProductSaveMessage, assertProductInGrid, assertConfigurableProductForm, assertConfigurableAttributesBlockIsAbsentOnProductPage, assertProductOutOfStock</data>
-        </variation>
-        <variation name="UpdateConfigurableProductEntityTestVariation5">
-            <data name="description">MAGETWO-12840: Edit Configurable Product</data>
-            <data name="attributeTypeAction">addOptions</data>
-            <data name="product">configurableProduct::two_options_with_fixed_price</data>
-            <data name="updatedProduct/data/url_key">configurable-product-%isolation%</data>
-            <data name="updatedProduct/data/configurable_attributes_data/preset">one_new_options</data>
-            <data name="updatedProduct/data/checkout_data/preset">-</data>
-            <data name="updatedProduct/data/checkout_data/cartItem/price">-</data>
-            <data name="updatedProduct/data/name">Configurable Product %isolation%</data>
-            <data name="updatedProduct/data/sku">configurable_sku_%isolation%</data>
-            <data name="updatedProduct/data/price/value">99</data>
-            <data name="updatedProduct/data/category_ids/presets">-</data>
-            <data name="updatedProduct/data/short_description">-</data>
-            <data name="updatedProduct/data/description">-</data>
-            <data name="updatedProduct/data/weight">-</data>
-            <data name="updatedProduct/data/quantity_and_stock_status/is_in_stock">-</data>
-            <data name="updatedProduct/data/affected_attribute_set">-</data>
-            <data name="constraint">assertProductSaveMessage, assertConfigurableProductPage</data>
-        </variation>
-    </testCase>
-=======
 <config xmlns:xsi="http://www.w3.org/2001/XMLSchema-instance" xsi:noNamespaceSchemaLocation="../../../../../../vendor/magento/mtf/etc/variations.xsd">
   <testCase name="UpdateConfigurableProductEntityTest">
     <variation name="UpdateConfigurableProductEntityTestVariation1" firstConstraint="assertProductSaveMessage" method="test">
       <data name="description" xsi:type="string">Add new option to existed Attribute</data>
       <data name="attributeTypeAction" xsi:type="string">addOptions</data>
+      <data name="product" xsi:type="string">configurableProduct::default</data>
+      <data name="updatedProduct/data/url_key" xsi:type="string">configurable-product-%isolation%</data>
       <data name="updatedProduct/data/configurable_attributes_data/preset" xsi:type="string">one_new_options</data>
       <data name="updatedProduct/data/checkout_data/preset" xsi:type="string">two_attributes</data>
       <data name="updatedProduct/data/checkout_data/cartItem/price" xsi:type="string">153</data>
@@ -121,7 +23,6 @@
       <data name="updatedProduct/data/description" xsi:type="string">Configurable Product description %isolation%</data>
       <data name="updatedProduct/data/weight" xsi:type="string">3</data>
       <data name="updatedProduct/data/quantity_and_stock_status/is_in_stock" xsi:type="string">In Stock</data>
-      <data name="product/data/url_key" xsi:type="string">configurable-product-%isolation%</data>
       <data name="updatedProduct/data/affected_attribute_set" xsi:type="string">-</data>
       <constraint name="assertProductSaveMessage" next="assertProductInGrid"/>
       <constraint name="assertProductInGrid" next="assertChildProductsInGrid" prev="assertProductSaveMessage"/>
@@ -135,9 +36,11 @@
     </variation>
     <variation name="UpdateConfigurableProductEntityTestVariation2" firstConstraint="assertProductSaveMessage" method="test">
       <data name="description" xsi:type="string">Add new variations</data>
+      <data name="product" xsi:type="string">configurableProduct::default</data>
+      <data name="updatedProduct/data/url_key" xsi:type="string">configurable-product-%isolation%</data>
       <data name="updatedProduct/data/configurable_attributes_data/preset" xsi:type="string">two_new_options</data>
       <data name="updatedProduct/data/checkout_data/preset" xsi:type="string">three_attributes</data>
-      <data name="updatedProduct/data/checkout_data/cartItem/price" xsi:type="string">159</data>
+      <data name="updatedProduct/data/checkout_data/cartItem/price" xsi:type="string">154</data>
       <data name="updatedProduct/data/name" xsi:type="string">Configurable Product %isolation%</data>
       <data name="updatedProduct/data/sku" xsi:type="string">configurable_sku_%isolation%</data>
       <data name="updatedProduct/data/price/value" xsi:type="string">99</data>
@@ -146,8 +49,8 @@
       <data name="updatedProduct/data/description" xsi:type="string">Configurable Product description %isolation%</data>
       <data name="updatedProduct/data/weight" xsi:type="string">3</data>
       <data name="updatedProduct/data/quantity_and_stock_status/is_in_stock" xsi:type="string">In Stock</data>
-      <data name="product/data/url_key" xsi:type="string">configurable-product-%isolation%</data>
       <data name="updatedProduct/data/affected_attribute_set" xsi:type="string">custom_attribute_set_%isolation%</data>
+      <data name="issue" xsi:type="string">Bug: MTA-1616</data>
       <constraint name="assertProductSaveMessage" next="assertProductInGrid"/>
       <constraint name="assertProductInGrid" next="assertConfigurableProductForm" prev="assertProductSaveMessage"/>
       <constraint name="assertConfigurableProductForm" next="assertConfigurableProductPage" prev="assertProductInGrid"/>
@@ -158,6 +61,8 @@
     <variation name="UpdateConfigurableProductEntityTestVariation3" firstConstraint="assertProductSaveMessage" method="test">
       <data name="description" xsi:type="string">Delete one attribute and add another</data>
       <data name="attributeTypeAction" xsi:type="string">deleteLast</data>
+      <data name="product" xsi:type="string">configurableProduct::default</data>
+      <data name="updatedProduct/data/url_key" xsi:type="string">configurable-product-%isolation%</data>
       <data name="updatedProduct/data/configurable_attributes_data/preset" xsi:type="string">two_new_options</data>
       <data name="updatedProduct/data/checkout_data/preset" xsi:type="string">two_attributes</data>
       <data name="updatedProduct/data/checkout_data/cartItem/price" xsi:type="string">112</data>
@@ -169,8 +74,8 @@
       <data name="updatedProduct/data/description" xsi:type="string">Configurable Product description %isolation%</data>
       <data name="updatedProduct/data/weight" xsi:type="string">3</data>
       <data name="updatedProduct/data/quantity_and_stock_status/is_in_stock" xsi:type="string">In Stock</data>
-      <data name="product/data/url_key" xsi:type="string">configurable-product-%isolation%</data>
       <data name="updatedProduct/data/affected_attribute_set" xsi:type="string">-</data>
+      <data name="issue" xsi:type="string">Bug: MTA-1616</data>
       <constraint name="assertProductSaveMessage" next="assertProductInGrid"/>
       <constraint name="assertProductInGrid" next="assertConfigurableProductForm" prev="assertProductSaveMessage"/>
       <constraint name="assertConfigurableProductForm" next="assertProductInCategory" prev="assertProductInGrid"/>
@@ -182,6 +87,8 @@
     <variation name="UpdateConfigurableProductEntityTestVariation4" firstConstraint="assertProductSaveMessage" method="test">
       <data name="description" xsi:type="string">Delete attribute and add another with products qty = 0</data>
       <data name="attributeTypeAction" xsi:type="string">deleteAll</data>
+      <data name="product" xsi:type="string">configurableProduct::default</data>
+      <data name="updatedProduct/data/url_key" xsi:type="string">configurable-product-%isolation%</data>
       <data name="updatedProduct/data/configurable_attributes_data/preset" xsi:type="string">two_new_options_with_zero_products</data>
       <data name="updatedProduct/data/checkout_data/preset" xsi:type="string">two_attributes</data>
       <data name="updatedProduct/data/name" xsi:type="string">Configurable Product %isolation%</data>
@@ -192,7 +99,6 @@
       <data name="updatedProduct/data/description" xsi:type="string">Configurable Product description %isolation%</data>
       <data name="updatedProduct/data/weight" xsi:type="string">3</data>
       <data name="updatedProduct/data/quantity_and_stock_status/is_in_stock" xsi:type="string">In Stock</data>
-      <data name="product/data/url_key" xsi:type="string">configurable-product-%isolation%</data>
       <data name="updatedProduct/data/affected_attribute_set" xsi:type="string">-</data>
       <constraint name="assertProductSaveMessage" next="assertProductInGrid"/>
       <constraint name="assertProductInGrid" next="assertConfigurableProductForm" prev="assertProductSaveMessage"/>
@@ -200,6 +106,25 @@
       <constraint name="assertConfigurableAttributesBlockIsAbsentOnProductPage" next="assertProductOutOfStock" prev="assertConfigurableProductForm"/>
       <constraint name="assertProductOutOfStock" prev="assertConfigurableAttributesBlockIsAbsentOnProductPage"/>
     </variation>
+    <variation name="UpdateConfigurableProductEntityTestVariation5" firstConstraint="assertProductSaveMessage" method="test">
+      <data name="description" xsi:type="string">MAGETWO-12840: Edit Configurable Product</data>
+      <data name="attributeTypeAction" xsi:type="string">addOptions</data>
+      <data name="product" xsi:type="string">configurableProduct::two_options_with_fixed_price</data>
+      <data name="updatedProduct/data/url_key" xsi:type="string">configurable-product-%isolation%</data>
+      <data name="updatedProduct/data/configurable_attributes_data/preset" xsi:type="string">one_new_options</data>
+      <data name="updatedProduct/data/checkout_data/preset" xsi:type="string">-</data>
+      <data name="updatedProduct/data/checkout_data/cartItem/price" xsi:type="string">-</data>
+      <data name="updatedProduct/data/name" xsi:type="string">Configurable Product %isolation%</data>
+      <data name="updatedProduct/data/sku" xsi:type="string">configurable_sku_%isolation%</data>
+      <data name="updatedProduct/data/price/value" xsi:type="string">99</data>
+      <data name="updatedProduct/data/category_ids/presets" xsi:type="string">-</data>
+      <data name="updatedProduct/data/short_description" xsi:type="string">-</data>
+      <data name="updatedProduct/data/description" xsi:type="string">-</data>
+      <data name="updatedProduct/data/weight" xsi:type="string">-</data>
+      <data name="updatedProduct/data/quantity_and_stock_status/is_in_stock" xsi:type="string">-</data>
+      <data name="updatedProduct/data/affected_attribute_set" xsi:type="string">-</data>
+      <constraint name="assertProductSaveMessage" next="assertConfigurableProductPage"/>
+      <constraint name="assertConfigurableProductPage" prev="assertProductSaveMessage"/>
+    </variation>
   </testCase>
->>>>>>> cfcb727d
 </config>