<?php
/**
 * Copyright © 2015 Magento. All rights reserved.
 * See COPYING.txt for license details.
 */

namespace Magento\ConfigurableProduct\Test\Fixture\ConfigurableProduct;

use Magento\Catalog\Test\Fixture\CatalogAttributeSet;
use Magento\Mtf\Fixture\DataSource;
use Magento\Mtf\Fixture\FixtureFactory;
use Magento\Mtf\Fixture\FixtureInterface;
use Magento\Mtf\Fixture\InjectableFixture;
use Magento\Mtf\Repository\RepositoryFactory;
use Magento\Catalog\Test\Fixture\CatalogProductSimple;

/**
 * Source configurable attributes data of the configurable products.
 */
class ConfigurableAttributesData extends DataSource
{
    /**
     * Fixture factory.
     *
     * @var FixtureFactory
     */
    protected $fixtureFactory;

    /**
     * Prepared attributes data.
     *
     * @var array
     */
    protected $attributesData = [];

    /**
     * Prepared variation matrix.
     *
     * @var array
     */
    protected $variationsMatrix = [];

    /**
     * Prepared attributes.
     *
     * @var array
     */
    protected $attributes = [];

    /**
     * Prepared Attribute Set.
     *
     * @var CatalogAttributeSet
     */
    protected $attributeSet;

    /**
     * Prepared products.
     *
     * @var array
     */
    protected $products = [];

    /**
     * @constructor
     * @param RepositoryFactory $repositoryFactory
     * @param FixtureFactory $fixtureFactory
     * @param array $data
     * @param array $params [optional]
     */
    public function __construct(
        RepositoryFactory $repositoryFactory,
        FixtureFactory $fixtureFactory,
        array $data,
        array $params = []
    ) {
        $this->fixtureFactory = $fixtureFactory;
        $this->params = $params;
        $dataset = [];
        if (isset($data['dataset']) && isset($this->params['repository'])) {
            $dataset = $repositoryFactory->get($this->params['repository'])->get($data['dataset']);
            unset($data['dataset']);
        }

        $data = array_replace_recursive($data, $dataset);

        if (!empty($data)) {
            $this->prepareAttributes($data);
            $this->prepareAttributesData($data);
            $this->prepareProducts($data);
            $this->prepareVariationsMatrix($data);
            $this->prepareData();
        }
    }

    /**
     * Prepare attributes.
     *
     * @param array $data
     * @return void
     */
    protected function prepareAttributes(array $data)
    {
        if (!isset($data['attributes'])) {
            return;
        }

        foreach ($data['attributes'] as $key => $attribute) {
            if (is_string($attribute)) {
                list($fixture, $dataset) = explode('::', $attribute);
                /** @var InjectableFixture $attribute */
                $attribute = $this->fixtureFactory->createByCode($fixture, ['dataset' => $dataset]);
            }
            if (!$attribute->hasData('attribute_id')) {
                $attribute->persist();
            }
            $this->attributes[$key] = $attribute;
        }
    }

    /**
     * Prepare attributes data.
     *
     * @param array $data
     * @return void
     */
    protected function prepareAttributesData(array $data)
    {
        foreach ($this->attributes as $attributeKey => $attribute) {
            $attributeData = $attribute->getData();
            $options = [];

            foreach ($attributeData['options'] as $key => $option) {
                $options['option_key_' . $key] = $option;
            }
            $attributeData['options'] = $options;

            $this->attributesData[$attributeKey] = $attributeData;
        }

        $this->attributesData = array_replace_recursive(
            isset($data['attributes_data']) ? $data['attributes_data'] : [],
            $this->attributesData
        );
    }

    /**
     * Create and assign products.
     *
     * @return void
     */
    public function generateProducts()
    {
        $assignedProducts = ['products' => []];
        foreach (array_keys($this->variationsMatrix) as $variation) {
            $assignedProducts['products'][$variation] = 'catalogProductSimple::default';
        }

        $this->prepareProducts($assignedProducts);
    }

    /**
     * Prepare products.
     *
     * @param array $data
     * @return void
     */
    protected function prepareProducts(array $data)
    {
        if (!isset($data['products'])) {
            return;
        }

        $attributeSetData = [];
        if (!empty($this->attributes)) {
            $attributeSetData['attribute_set_id'] = ['attribute_set' => $this->createAttributeSet()];
        }

        foreach ($data['products'] as $key => $product) {
            if (is_string($product)) {
                list($fixture, $dataset) = explode('::', $product);
                $attributeData = ['attributes' => $this->getProductAttributeData($key)];
                $productData = isset($this->variationsMatrix[$key]) ? $this->variationsMatrix[$key] : [];

                $product = $this->fixtureFactory->createByCode(
                    $fixture,
                    [
                        'dataset' => $dataset,
                        'data' => array_merge($attributeSetData, $attributeData, $productData)
                    ]
                );
            }
            if (!$product->hasData('id')) {
                $product->persist();
            }

            $this->products[$key] = $product;
        }
    }

    /**
     * Create attribute set.
     *
     * @return FixtureInterface
     */
    protected function createAttributeSet()
    {
        if (!$this->attributeSet) {
            $this->attributeSet = $this->fixtureFactory->createByCode(
                'catalogAttributeSet',
                [
                    'dataset' => 'custom_attribute_set',
                    'data' => [
                        'assigned_attributes' => [
                            'attributes' => array_values($this->attributes),
                        ],
                    ]
                ]
            );
            $this->attributeSet->persist();
        }

        return $this->attributeSet;
    }

    /**
     * Get prepared attribute data for persist product.
     *
     * @param string $key
     * @return array
     */
    protected function getProductAttributeData($key)
    {
        $compositeKeys = explode(' ', $key);
        $data = [];

        foreach ($compositeKeys as $compositeKey) {
            $attributeId = $this->getAttributeOptionId($compositeKey);
            if ($attributeId) {
                $compositeKey = explode(':', $compositeKey);
                $attributeKey = $compositeKey[0];
                $data[$this->attributesData[$attributeKey]['attribute_code']] = $attributeId;
            }
        }

        return $data;
    }

    /**
     * Get id of attribute option by composite key.
     *
     * @param string $compositeKey
     * @return int|null
     */
    protected function getAttributeOptionId($compositeKey)
    {
        list($attributeKey, $optionKey) = explode(':', $compositeKey);
        return isset($this->attributesData[$attributeKey]['options'][$optionKey]['id'])
            ? $this->attributesData[$attributeKey]['options'][$optionKey]['id']
            : null;
    }

    /**
     * Prepare data for matrix.
     *
     * @param array $data
     * @return void
     *
     * @SuppressWarnings(PHPMD.UnusedLocalVariable)
     */
    protected function prepareVariationsMatrix(array $data)
    {
        $variationsMatrix = [];

        // generate matrix
        foreach ($this->attributesData as $attributeKey => $attribute) {
            $variationsMatrix = $this->addVariationMatrix($variationsMatrix, $attribute, $attributeKey);
        }
        $this->variationsMatrix = isset($data['matrix'])
            ? array_replace_recursive($variationsMatrix, $data['matrix'])
            : $variationsMatrix;

        // assigned products
        foreach ($this->variationsMatrix as $key => $row) {
            if (isset($this->products[$key])) {
                /** @var CatalogProductSimple $product */
                $product = $this->products[$key];
                $quantityAndStockStatus = $product->getQuantityAndStockStatus();
                $productData = [
                    'configurable_attribute' => $product->getId(),
                    'name' => $product->getName(),
                    'sku' => $product->getSku(),
                    'quantity_and_stock_status' => [
                        'qty' => $quantityAndStockStatus['qty'],
                    ],
                    'weight' => $product->getWeight(),
                    'price' => $product->getPrice()
                ];
                $this->variationsMatrix[$key] = array_replace_recursive($this->variationsMatrix[$key], $productData);
            } else {
                $this->variationsMatrix[$key] = array_replace_recursive(
                    $this->variationsMatrix[$key],
                    [
                        'weight' => 1,
                        'quantity_and_stock_status' => [
                            'qty' => 10,
                        ],
                    ],
                    $row
                );
            }

        }
    }

    /**
     * Add matrix variation.
     *
     * @param array $variationsMatrix
     * @param array $attribute
     * @param string $attributeKey
     * @return array
     *
     * @SuppressWarnings(PHPMD.UnusedLocalVariable)
     */
    protected function addVariationMatrix(array $variationsMatrix, array $attribute, $attributeKey)
    {
        $result = [];

        /* If empty matrix add one empty row */
        if (empty($variationsMatrix)) {
            $variationIsolation = mt_rand(10000, 70000);
            $variationsMatrix = [
                [
                    'name' => "In configurable product {$variationIsolation}",
                    'sku' => "in_configurable_product_{$variationIsolation}",
                ],
            ];
        }

        foreach ($variationsMatrix as $rowKey => $row) {
<<<<<<< HEAD
            $rowIsolation = mt_rand(1, 100);
            $row['name'] .= ' ' . $rowIsolation;
            $row['sku'] .= '_' . $rowIsolation;
=======
            $randIsolation = mt_rand(1, 100);
            $rowName = $row['name'];
            $rowSku = $row['sku'];
>>>>>>> 44f284d4
            $index = 1;
            foreach ($attribute['options'] as $optionKey => $option) {
                $compositeKey = "{$attributeKey}:{$optionKey}";
                $row['name'] = $rowName . ' ' . $randIsolation . ' ' . $index;
                $row['sku'] = $rowSku . '_' . $randIsolation . '_' . $index;
                $row['price'] = $option['pricing_value'];
                $newRowKey = $rowKey ? "{$rowKey} {$compositeKey}" : $compositeKey;
                $result[$newRowKey] = $row;
                $index++;
            }
        }

        return $result;
    }

    /**
     * Prepare data from source.
     *
     * @return void
     */
    protected function prepareData()
    {
        $attributeFields = [
            'frontend_label',
            'label',
            'frontend_input',
            'attribute_code',
            'attribute_id',
            'is_required',
            'options',
        ];
        $optionFields = [
            'admin',
            'label',
            'pricing_value',
            'include',
        ];
        $variationMatrixFields = [
            'configurable_attribute',
            'name',
            'sku',
            'price',
            'quantity_and_stock_status',
            'weight',
        ];

        $this->data = [
            'matrix' => [],
            'attributes_data' => [],
        ];

        foreach ($this->attributesData as $attributeKey => $attribute) {
            foreach ($attribute['options'] as $optionKey => $option) {
                $option['label'] = isset($option['view']) ? $option['view'] : $option['label'];
                $attribute['options'][$optionKey] = array_intersect_key($option, array_flip($optionFields));
            }
            $attribute['label'] = isset($attribute['label'])
                ? $attribute['label']
                : (isset($attribute['frontend_label']) ? $attribute['frontend_label'] : null);
            $attribute = array_intersect_key($attribute, array_flip($attributeFields));

            $this->data['attributes_data'][$attributeKey] = $attribute;
        }
        foreach ($this->variationsMatrix as $key => $variationMatrix) {
            $this->data['matrix'][$key] = array_intersect_key($variationMatrix, array_flip($variationMatrixFields));
        }
    }

    /**
     * Get prepared attributes data.
     *
     * @return array
     */
    public function getAttributesData()
    {
        return $this->attributesData;
    }

    /**
     * Get prepared variations matrix.
     *
     * @return array
     */
    public function getVariationsMatrix()
    {
        return $this->variationsMatrix;
    }

    /**
     * Get prepared attributes.
     *
     * @return array
     */
    public function getAttributes()
    {
        return $this->attributes;
    }

    /**
     * Get created attribute set.
     *
     * @return CatalogAttributeSet
     */
    public function getAttributeSet()
    {
        return $this->attributeSet;
    }

    /**
     * Get prepared products.
     *
     * @return array
     */
    public function getProducts()
    {
        return $this->products;
    }
}<|MERGE_RESOLUTION|>--- conflicted
+++ resolved
@@ -339,20 +339,14 @@
         }
 
         foreach ($variationsMatrix as $rowKey => $row) {
-<<<<<<< HEAD
             $rowIsolation = mt_rand(1, 100);
             $row['name'] .= ' ' . $rowIsolation;
             $row['sku'] .= '_' . $rowIsolation;
-=======
-            $randIsolation = mt_rand(1, 100);
-            $rowName = $row['name'];
-            $rowSku = $row['sku'];
->>>>>>> 44f284d4
             $index = 1;
             foreach ($attribute['options'] as $optionKey => $option) {
                 $compositeKey = "{$attributeKey}:{$optionKey}";
-                $row['name'] = $rowName . ' ' . $randIsolation . ' ' . $index;
-                $row['sku'] = $rowSku . '_' . $randIsolation . '_' . $index;
+                $row['name'] .= ' ' . $index;
+                $row['sku'] .= '_' . $index;
                 $row['price'] = $option['pricing_value'];
                 $newRowKey = $rowKey ? "{$rowKey} {$compositeKey}" : $compositeKey;
                 $result[$newRowKey] = $row;
