<?xml version="1.0" encoding="utf-8"?>
<!--
/**
 * Copyright © 2015 Magento. All rights reserved.
 * See COPYING.txt for license details.
 */
 -->
<config xmlns:xsi="http://www.w3.org/2001/XMLSchema-instance" xsi:noNamespaceSchemaLocation="../../../../../../vendor/magento/mtf/etc/variations.xsd">
    <testCase name="Magento\Integration\Test\TestCase\ActivateIntegrationEntityTest">
        <variation name="ActivateIntegrationEntityTestVariation1">
<<<<<<< HEAD
            <data name="integration/dataSet" xsi:type="string">default_with_all_resources</data>
=======
            <data name="integration/dataset" xsi:type="string">default_with_all_resources</data>
>>>>>>> b0372d69
            <data name="resourceDepth" xsi:type="number">1</data>
            <constraint name="Magento\Integration\Test\Constraint\AssertIntegrationResourcesPopup"/>
            <constraint name="Magento\Integration\Test\Constraint\AssertIntegrationTokensPopup"/>
            <constraint name="Magento\Integration\Test\Constraint\AssertIntegrationSuccessActivationMessage"/>
        </variation>
    </testCase>
</config><|MERGE_RESOLUTION|>--- conflicted
+++ resolved
@@ -8,11 +8,7 @@
 <config xmlns:xsi="http://www.w3.org/2001/XMLSchema-instance" xsi:noNamespaceSchemaLocation="../../../../../../vendor/magento/mtf/etc/variations.xsd">
     <testCase name="Magento\Integration\Test\TestCase\ActivateIntegrationEntityTest">
         <variation name="ActivateIntegrationEntityTestVariation1">
-<<<<<<< HEAD
-            <data name="integration/dataSet" xsi:type="string">default_with_all_resources</data>
-=======
             <data name="integration/dataset" xsi:type="string">default_with_all_resources</data>
->>>>>>> b0372d69
             <data name="resourceDepth" xsi:type="number">1</data>
             <constraint name="Magento\Integration\Test\Constraint\AssertIntegrationResourcesPopup"/>
             <constraint name="Magento\Integration\Test\Constraint\AssertIntegrationTokensPopup"/>
