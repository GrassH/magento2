<?php
/**
 * Copyright © Magento, Inc. All rights reserved.
 * See COPYING.txt for license details.
 */

namespace Magento\Catalog\Test\Handler\Category;

use Magento\Catalog\Test\Fixture\Category;
use Magento\Mtf\Config\DataInterface;
use Magento\Mtf\Fixture\FixtureInterface;
use Magento\Mtf\Handler\Curl as AbstractCurl;
use Magento\Mtf\System\Event\EventManagerInterface;
use Magento\Mtf\Util\Protocol\CurlInterface;
use Magento\Mtf\Util\Protocol\CurlTransport;
use Magento\Mtf\Util\Protocol\CurlTransport\BackendDecorator;

/**
 * Create new category via curl.
 */
class Curl extends AbstractCurl implements CategoryInterface
{
    /**
     * Curl transport for send request via backend.
     *
     * @var BackendDecorator
     */
    protected $backendTransport;

    /**
     * Category instance.
     *
     * @var Category
     */
    protected $fixture;

    /**
     * Prepared data for creating category.
     *
     * @var array
     */
    protected $fields;

    /**
     * Data use config for category.
     *
     * @var array
     */
    protected $dataUseConfig = [
        'available_sort_by',
        'default_sort_by',
        'filter_price_range',
    ];

    /**
     * Mapping values for data.
     *
     * @var array
     */
    protected $mappingData = [
        'is_active' => [
            'Yes' => 1,
            'No' => 0,
        ],
        'include_in_menu' => [
            'Yes' => 1,
            'No' => 0,
        ],
        'display_mode' => [
            'Static block and products' => 'PRODUCTS_AND_PAGE',
            'Static block only' => 'PAGE',
            'Products only' => 'PRODUCTS',
        ],
        'is_anchor' => [
            'Yes' => 1,
            'No' => 0,
        ],
        'available_product_listing_config' => [
            'Yes' => 1,
            'No' => 0,
        ],
        'custom_use_parent_settings' => [
            'Yes' => 1,
            'No' => 0,
        ],
        'custom_apply_to_products' => [
            'Yes' => 1,
            'No' => 0,
        ],
        'page_layout' => [
            '1 column' => '1column',
            '2 columns with left bar' => '2columns-left',
            '2 columns with right bar' => '2columns-right',
            '3 columns' => '3columns',
            'Empty' => 'empty',
        ]
    ];

    /**
     * Mapping values for "available_sort_by" field.
     *
     * @var array
     */
    protected $availableSortBy = [
        'Position' => 'position',
        'Name' => 'name',
        'Price' => 'price',
    ];

    /**
     * @constructor
     * @param DataInterface $configuration
     * @param EventManagerInterface $eventManager
     * @param BackendDecorator $backendTransport
     */
    public function __construct(
        DataInterface $configuration,
        EventManagerInterface $eventManager,
        BackendDecorator $backendTransport
    ) {
        parent::__construct($configuration, $eventManager);
        $this->backendTransport = $backendTransport;
    }

    /**
     * Post request for creating Subcategory.
     *
     * @param FixtureInterface|null $fixture [optional]
     * @return array
     * @throws \Exception
     */
    public function persist(FixtureInterface $fixture = null)
    {
        $data = $this->prepareData($fixture);
        $url = $_ENV['app_backend_url'] . 'catalog/category/save/store/0/parent/' . $data['general']['parent_id'] . '/';

        $this->backendTransport->write($url, $data);
        $response = $this->backendTransport->read();
        $this->backendTransport->close();

        if (strpos($response, 'data-ui-id="messages-message-success"') === false) {
            $this->_eventManager->dispatchEvent(['curl_failed'], [$response]);
            throw new \Exception('Category creation by curl handler was not successful!');
        }

        preg_match('#http://.+/id/(\d+).+store/#m', $response, $matches);
        $id = isset($matches[1]) ? (int)$matches[1] : null;
        return ['id' => $id];
    }

    /**
     * Prepare category data for curl.
     *
     * @param FixtureInterface $fixture
     * @return array
     */
    public function prepareData(FixtureInterface $fixture)
    {
        $this->fixture = $fixture;
        $this->fields = ['general' => $fixture->getData()];

        $this->prepareGeneralInformation();
        $this->prepareDisplaySetting();
        $this->prepareCategoryProducts();

        $this->fields['general'] = $this->replaceMappingData($this->fields['general']);
        return $this->fields;
    }

    /**
     * Prepare data for "General Information" tab.
     *
     * @return void
     */
    protected function prepareGeneralInformation()
    {
        $this->fields['general']['is_anchor'] = isset($this->fields['general']['is_anchor'])
            ? $this->fields['general']['is_anchor']
            : 'No';

        $this->fields['general']['include_in_menu'] = isset($this->fields['general']['include_in_menu'])
            ? $this->fields['general']['include_in_menu']
            : 'Yes';
    }

    /**
     * Prepare data for "Display Setting" tab.
     *
     * @return void
     */
    protected function prepareDisplaySetting()
    {
        if ($this->fixture->hasData('landing_page')) {
            $this->fields['general']['landing_page'] = $this->getBlockId($this->fixture->getLandingPage());
        }

        $this->prepareAvailableSortBy();

        $useConfig = array_diff($this->dataUseConfig, array_keys($this->fields['general']));
        if (!empty($useConfig)) {
            $this->fields['use_config'] = $useConfig;
        }
        unset($this->fields['general']['use_config']);
    }

    /**
     * Prepare data for "available_sort_by" field.
     *
     * @return void
     */
    protected function prepareAvailableSortBy()
    {
        if (isset($this->fields['general']['available_sort_by'])) {
            foreach ($this->fields['general']['available_sort_by'] as $key => $value) {
                $this->fields['general']['available_sort_by'][$key] = $this->availableSortBy[$value];
            }
        }
    }

    /**
     * Prepare category products data for curl.
     *
     * @return void
     */
    protected function prepareCategoryProducts()
    {
        $categoryProducts = [];
        $defaultPosition = 0;

        if ($this->fixture->hasData('category_products')) {
            $products = $this->fixture->getDataFieldConfig('category_products')['source']->getProducts();
            foreach ($products as $product) {
                $categoryProducts[$product->getId()] = $defaultPosition;
            }
        }

        $this->fields['category_products'] = json_encode($categoryProducts);
        unset($this->fields['general']['category_products']);
    }

    /**
     * Getting block id by name.
     *
     * @param string $landingName
     * @return int|null
     */
    protected function getBlockId($landingName)
    {
        $url = $_ENV['app_backend_url'] . 'catalog/category';
        $curl = new BackendDecorator(new CurlTransport(), $this->_configuration);
        $curl->write($url, [], CurlInterface::GET);
        $response = $curl->read();
        $curl->close();
<<<<<<< HEAD
        preg_match(
            '/\{[^\{]*?\\"value\\":\\"(\d+)\\"[^\{]*?\\"label\\":\\"' .preg_quote($landingName) .'\\".*?\}/',
            $response,
            $matches
        );
        if (empty($matches[1])) {
            throw new \RuntimeException('Failed to extract CMS block ID from a category page');
=======
        $id = null;
        //Finding block option in 'Add block' options UI data.
        preg_match('~\{[^\{\}]*?"label":"' . preg_quote($landingName) . '"[^\{\}]*?\}~', $response, $matches);
        if (!empty($matches)) {
            $blockOption = json_decode($matches[0], true);
            $id = (int)$blockOption['value'];
>>>>>>> c7f071f1
        }

        return (int)$matches[1];
    }
}<|MERGE_RESOLUTION|>--- conflicted
+++ resolved
@@ -251,24 +251,14 @@
         $curl->write($url, [], CurlInterface::GET);
         $response = $curl->read();
         $curl->close();
-<<<<<<< HEAD
-        preg_match(
-            '/\{[^\{]*?\\"value\\":\\"(\d+)\\"[^\{]*?\\"label\\":\\"' .preg_quote($landingName) .'\\".*?\}/',
-            $response,
-            $matches
-        );
-        if (empty($matches[1])) {
-            throw new \RuntimeException('Failed to extract CMS block ID from a category page');
-=======
         $id = null;
         //Finding block option in 'Add block' options UI data.
         preg_match('~\{[^\{\}]*?"label":"' . preg_quote($landingName) . '"[^\{\}]*?\}~', $response, $matches);
         if (!empty($matches)) {
             $blockOption = json_decode($matches[0], true);
             $id = (int)$blockOption['value'];
->>>>>>> c7f071f1
-        }
-
-        return (int)$matches[1];
+        }
+
+        return $id;
     }
 }