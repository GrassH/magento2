--- conflicted
+++ resolved
@@ -45,7 +45,22 @@
                 <item name="inherit" xsi:type="number">1</item>
             </field>
         </dataset>
-<<<<<<< HEAD
+        <dataset name="price_scope_website">
+            <field name="catalog/price/scope" xsi:type="array">
+                <item name="scope" xsi:type="string">default</item>
+                <item name="scope_id" xsi:type="number">0</item>
+                <item name="label" xsi:type="string">Website</item>
+                <item name="value" xsi:type="number">1</item>
+            </field>
+        </dataset>
+        <dataset name="price_scope_website_rollback">
+            <field name="catalog/price/scope" xsi:type="array">
+                <item name="scope" xsi:type="string">default</item>
+                <item name="scope_id" xsi:type="number">0</item>
+                <item name="label" xsi:type="string">Global</item>
+                <item name="value" xsi:type="number">0</item>
+            </field>
+        </dataset>
         <dataset name="inventory_threshold_5">
             <field name="cataloginventory/options/stock_threshold_qty" xsi:type="array">
                 <item name="value" xsi:type="number">5</item>
@@ -77,22 +92,6 @@
             <field name="cataloginventory/item_options/min_sale_qty" xsi:type="array">
                 <item name="value" xsi:type="number">0</item>
                 <item name="inherit" xsi:type="number">1</item>
-=======
-        <dataset name="price_scope_website">
-            <field name="catalog/price/scope" xsi:type="array">
-                <item name="scope" xsi:type="string">default</item>
-                <item name="scope_id" xsi:type="number">0</item>
-                <item name="label" xsi:type="string">Website</item>
-                <item name="value" xsi:type="number">1</item>
-            </field>
-        </dataset>
-        <dataset name="price_scope_website_rollback">
-            <field name="catalog/price/scope" xsi:type="array">
-                <item name="scope" xsi:type="string">default</item>
-                <item name="scope_id" xsi:type="number">0</item>
-                <item name="label" xsi:type="string">Global</item>
-                <item name="value" xsi:type="number">0</item>
->>>>>>> bbb180fa
             </field>
         </dataset>
     </repository>
