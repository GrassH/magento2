--- conflicted
+++ resolved
@@ -124,11 +124,7 @@
     }
 
     /**
-<<<<<<< HEAD
-     * Wait until price form locks
-=======
      * Waiting until advanced price form becomes hidden
->>>>>>> 6adf5a45
      *
      * @return void
      */
