--- conflicted
+++ resolved
@@ -86,11 +86,7 @@
         // Preconditions
         $this->objectManager->create(
             \Magento\Config\Test\TestStep\SetupConfigurationStep::class,
-<<<<<<< HEAD
-            ['configData' => $this->configData]
-=======
             ['configData' => $this->configData, 'flushCache' => $this->flushCache]
->>>>>>> f5539378
         )->run();
 
         // Steps
@@ -111,11 +107,7 @@
     {
         $this->objectManager->create(
             \Magento\Config\Test\TestStep\SetupConfigurationStep::class,
-<<<<<<< HEAD
-            ['configData' => $this->configData, 'rollback' => true]
-=======
             ['configData' => $this->configData, 'rollback' => true, 'flushCache' => $this->flushCache]
->>>>>>> f5539378
         )->run();
     }
 }