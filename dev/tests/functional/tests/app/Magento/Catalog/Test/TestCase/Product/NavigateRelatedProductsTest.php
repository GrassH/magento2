<?php
/**
 * Copyright © 2016 Magento. All rights reserved.
 * See COPYING.txt for license details.
 */

namespace Magento\Catalog\Test\TestCase\Product;

use Magento\Checkout\Test\Page\CheckoutCart;
use Magento\Mtf\Fixture\InjectableFixture;

/**
 * Preconditions:
 * 1. Create products.
 * 2. Assign promoted products.
 *
 * Steps:
 * 1. Navigate through related products.
 * 2. Add last product with related products to cart.
 * 3. Verify checkout cart.
 *
 * @ZephyrId MAGETWO-12392
 * @group Related_Products_(MX)
 */
class NavigateRelatedProductsTest extends AbstractProductPromotedProductsTest
{
    /* tags */
    const TEST_TYPE = 'acceptance_test, extended_acceptance_test';
    const MVP = 'yes';
    const DOMAIN = 'MX';
    /* end tags */

    /**
     * Products to verify.
     *
     * @var array
     */
    protected $productsToVerify;

    /**
     * Selectable data of products.
     *
     * @var array
     */
    protected $selectable = [];

    /**
     * Checkout cart page.
     *
     * @var CheckoutCart
     */
    protected $checkoutCart;

    /**
     * Run test navigate related products.
     *
     * @param string $products
     * @param string $selectable
     * @param string $promotedProducts
     * @param string $navigateProductsOrder
     * @param string $productsToVerify
     * @param CheckoutCart $checkoutCart
     * @return void
     */
    public function test(
        $products,
        $selectable,
        $promotedProducts,
        $navigateProductsOrder,
        $productsToVerify,
        CheckoutCart $checkoutCart
    ) {
<<<<<<< HEAD
        $this->markTestIncomplete('MAGETWO-50178');
=======
>>>>>>> 0e710dc1
        // Preconditions
        $this->createProducts($products);
        $this->assignPromotedProducts($promotedProducts, 'related_products');
        $this->parseSelectable($selectable);

        // Initialization
        $this->checkoutCart = $checkoutCart;
        $this->productsToVerify = $this->parseProductsToVerify($productsToVerify);
        $navigateProductsOrder = $this->parseNavigateProductsOrder($navigateProductsOrder);
        $initialProductName = array_shift($navigateProductsOrder);
        $initialProduct = $this->products[$initialProductName];
        $lastProductName = end($navigateProductsOrder);
        $lastProduct = $this->products[$lastProductName];

        // Steps
        // Clear shopping cart
        $this->checkoutCart->open();
        $this->checkoutCart->getCartBlock()->clearShoppingCart();

        // Navigate through related products
        $this->browser->open($_ENV['app_frontend_url'] . $initialProduct->getUrlKey() . '.html');
        $this->assertRelatedSection($initialProductName);
        foreach ($navigateProductsOrder as $productShortName) {
            $this->navigate($productShortName);
        }

        // Add last product with related product to cart and verify
        $checkoutProducts = $this->selectRelatedProducts($lastProductName);
        $checkoutProducts[] = $lastProduct;
        $this->catalogProductView->getViewBlock()->addToCart($lastProduct);
        $this->catalogProductView->getMessagesBlock()->waitSuccessMessage();
        $this->assertCheckoutCart($checkoutProducts);
    }

    /**
     * Parse selectable data.
     *
     * @param string $selectable
     * @return void
     */
    protected function parseSelectable($selectable)
    {
        $list = array_map('trim', explode(',', $selectable));

        foreach ($list as $item) {
            list($productName, $isSelectable) = array_map('trim', explode(':', $item));
            $this->selectable[$productName] = $isSelectable;
        }
    }

    /**
     * Return related products to verify for specified product.
     *
     * @param string $product
     * @return InjectableFixture[]
     */
    protected function getProductsToVerify($product)
    {
        $shortNames = $this->productsToVerify[$product];
        $products = [];

        foreach ($shortNames as $shortName) {
            $products[$shortName] = $this->products[$shortName];
        }

        return $products;
    }

    /**
     * Open product in related products section and verify its promoted products.
     *
     * @param string $productShortName
     * @return void
     */
    protected function navigate($productShortName)
    {
        $product = $this->products[$productShortName];
        $this->catalogProductView->getRelatedProductBlock()->getProductItem($product)->open();

        if (empty($this->productsToVerify[$productShortName])) {
            $this->assertAbsentRelatedSellSection();
        } else {
            $this->assertRelatedSection($productShortName);
        }
    }

    /**
     * Select related products for specified product.
     *
     * @param string $product
     * @return InjectableFixture[]
     */
    protected function selectRelatedProducts($product)
    {
        $selected = [];

        foreach ($this->productsToVerify[$product] as $productShortName) {
            $productToVerify = $this->products[$productShortName];
            $isSelect = $this->selectable[$productShortName];

            if ('yes' == $isSelect) {
                $this->catalogProductView->getRelatedProductBlock()->getProductItem($productToVerify)->select();
                $selected[] = $productToVerify;
            }
        }

        return $selected;
    }

    /**
     * Assert that related products section is absent.
     *
     * @return void
     */
    protected function assertAbsentRelatedSellSection()
    {
        \PHPUnit_Framework_Assert::assertFalse(
            $this->catalogProductView->getRelatedProductBlock()->isVisible(),
            "Related section is present."
        );
    }

    /**
     * Assert that related products section is displayed correctly.
     *
     * @param string $product
     * @return void
     */
    protected function assertRelatedSection($product)
    {
        $productsToVerify = $this->getProductsToVerify($product);
        $fixtureData = [];
        $pageData = [];

        foreach ($productsToVerify as $shortName => $product) {
            $productName = $product->getName();
            $fixtureData[$productName] = $this->selectable[$shortName];
        }
        foreach ($this->catalogProductView->getRelatedProductBlock()->getProducts() as $productItem) {
            $pageProductName = $productItem->getProductName();
            $pageData[$pageProductName] = $productItem->isSelectable() ? 'yes' : 'no';
        }

        asort($fixtureData);
        asort($pageData);
        \PHPUnit_Framework_Assert::assertEquals(
            $pageData,
            $fixtureData,
            'Wrong products are displayed in related section.'
        );
    }

    /**
     * Verify checkout cart.
     *
     * @param array $checkoutProducts
     * @return void
     */
    protected function assertCheckoutCart(array $checkoutProducts)
    {
        $this->checkoutCart->open();

        foreach ($checkoutProducts as $product) {
            \PHPUnit_Framework_Assert::assertTrue(
                $this->checkoutCart->getCartBlock()->getCartItem($product)->isVisible(),
                "Product {$product->getName()} absent in cart."
            );
        }
    }
}<|MERGE_RESOLUTION|>--- conflicted
+++ resolved
@@ -70,10 +70,6 @@
         $productsToVerify,
         CheckoutCart $checkoutCart
     ) {
-<<<<<<< HEAD
-        $this->markTestIncomplete('MAGETWO-50178');
-=======
->>>>>>> 0e710dc1
         // Preconditions
         $this->createProducts($products);
         $this->assignPromotedProducts($promotedProducts, 'related_products');
