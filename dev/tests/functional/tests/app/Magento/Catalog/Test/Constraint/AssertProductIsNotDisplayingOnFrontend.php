--- conflicted
+++ resolved
@@ -79,13 +79,8 @@
      * @param CatalogCategoryView $catalogCategoryView
      * @param CmsIndex $cmsIndex
      * @param FixtureInterface|FixtureInterface[] $product
-<<<<<<< HEAD
      * @param BrowserInterface $browser
-     * @param CatalogCategory|null $category
-=======
-     * @param Browser $browser
      * @param Category|null $category
->>>>>>> 52b2e787
      */
     public function processAssert(
         CatalogProductView $catalogProductView,
@@ -93,13 +88,8 @@
         CatalogCategoryView $catalogCategoryView,
         CmsIndex $cmsIndex,
         $product,
-<<<<<<< HEAD
         BrowserInterface $browser,
-        CatalogCategory $category = null
-=======
-        Browser $browser,
         Category $category = null
->>>>>>> 52b2e787
     ) {
         $this->browser = $browser;
         $this->catalogProductView = $catalogProductView;
