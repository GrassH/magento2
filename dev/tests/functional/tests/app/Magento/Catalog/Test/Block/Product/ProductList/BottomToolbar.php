--- conflicted
+++ resolved
@@ -23,26 +23,11 @@
     private $nextPageSelector = '.item.current + .item a';
 
     /**
-<<<<<<< HEAD
-     * Selector previous element
-     *
-     * @var string
-     */
-    private $previousPageSelector = '.item.pages-item-previous';
-
-    /**
-     * Selector limiter block
-     *
-     * @var string
-     */
-    private $optionBlockSelector = '.control';
-=======
      * Selector first element
      *
      * @var string
      */
     private $firstPageSelector = '.item>.page';
->>>>>>> 0504bed5
 
     /**
      * Selector option element
@@ -67,17 +52,6 @@
     }
 
     /**
-<<<<<<< HEAD
-     * Go to the previous page
-     *
-     * @return bool
-     */
-    public function previousPage()
-    {
-        $previousPageItem = $this->_rootElement->find($this->previousPageSelector);
-        if ($previousPageItem->isVisible()) {
-            $previousPageItem->click();
-=======
      * Go to the first page
      *
      * @return bool
@@ -87,7 +61,6 @@
         $firstPageItem = $this->_rootElement->find($this->firstPageSelector);
         if ($firstPageItem->isVisible()) {
             $firstPageItem->click();
->>>>>>> 0504bed5
             return true;
         }
         return false;
