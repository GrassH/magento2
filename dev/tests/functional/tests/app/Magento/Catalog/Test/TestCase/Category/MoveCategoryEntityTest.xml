<?xml version="1.0" encoding="utf-8"?>
<!--
/**
 * Copyright © Magento, Inc. All rights reserved.
 * See COPYING.txt for license details.
 */
 -->
<config xmlns:xsi="http://www.w3.org/2001/XMLSchema-instance" xsi:noNamespaceSchemaLocation="../../../../../../../vendor/magento/mtf/etc/variations.xsd">
    <testCase name="Magento\Catalog\Test\TestCase\Category\MoveCategoryEntityTest" summary="Move category from one to another" ticketId="MAGETWO-27319">
        <variation name="MoveCategoryEntityTestVariation1">
            <data name="tag" xsi:type="string">mftf_migrated:yes</data>
            <data name="childCategory/dataset" xsi:type="string">three_nested_categories</data>
            <data name="parentCategory/dataset" xsi:type="string">default</data>
            <data name="nestingLevel" xsi:type="string">3</data>
            <constraint name="Magento\Catalog\Test\Constraint\AssertCategoryMovedMessage" />
            <constraint name="Magento\UrlRewrite\Test\Constraint\AssertUrlRewriteCategoryInGrid" />
        </variation>
        <variation name="MoveCategoryEntityTestVariation2" summary="Move default subcategory with anchored parent to default subcategory" ticketId="MAGETWO-21202">
<<<<<<< HEAD
            <data name="childCategory/dataset" xsi:type="string">default_subcategory_with_anchored_parent_with_product</data>
=======
            <data name="tag" xsi:type="string">mftf_migrated:yes</data>
            <data name="issue" xsi:type="string">MAGETWO-65147: Category is not present in Layered navigation block when anchor is on</data>
            <data name="childCategory/dataset" xsi:type="string">default_subcategory_with_anchored_parent</data>
>>>>>>> 0a91fff7
            <data name="parentCategory/dataset" xsi:type="string">default</data>
            <data name="moveLevel" xsi:type="number">2</data>
            <constraint name="Magento\Catalog\Test\Constraint\AssertCategoryMovedMessage" />
            <constraint name="Magento\Catalog\Test\Constraint\AssertCategoryNavigationMenu" />
            <constraint name="Magento\LayeredNavigation\Test\Constraint\AssertCategoryLayeredNavigation" />
            <constraint name="Magento\Catalog\Test\Constraint\AssertCategoryBreadcrumbs" />
        </variation>
        <variation name="MoveCategoryEntityTestVariation3" summary="Move default anchored subcategory with anchored parent to default subcategory" ticketId="MAGETWO-21202">
<<<<<<< HEAD
=======
            <data name="tag" xsi:type="string">mftf_migrated:yes</data>
            <data name="issue" xsi:type="string">MAGETWO-65147: Category is not present in Layered navigation block when anchor is on</data>
>>>>>>> 0a91fff7
            <data name="childCategory/dataset" xsi:type="string">default_subcategory_with_anchored_parent</data>
            <data name="childCategory/data/parent_id/dataset" xsi:type="string">default_subcategory_with_anchored_parent_with_product</data>
            <data name="parentCategory/dataset" xsi:type="string">default_category</data>
            <data name="moveLevel" xsi:type="number">2</data>
            <constraint name="Magento\Catalog\Test\Constraint\AssertCategoryMovedMessage" />
            <constraint name="Magento\Catalog\Test\Constraint\AssertCategoryNavigationMenu" />
            <constraint name="Magento\LayeredNavigation\Test\Constraint\AssertCategoryLayeredNavigation" />
            <constraint name="Magento\Catalog\Test\Constraint\AssertCategoryBreadcrumbs" />
        </variation>
    </testCase>
</config><|MERGE_RESOLUTION|>--- conflicted
+++ resolved
@@ -16,13 +16,8 @@
             <constraint name="Magento\UrlRewrite\Test\Constraint\AssertUrlRewriteCategoryInGrid" />
         </variation>
         <variation name="MoveCategoryEntityTestVariation2" summary="Move default subcategory with anchored parent to default subcategory" ticketId="MAGETWO-21202">
-<<<<<<< HEAD
+            <data name="tag" xsi:type="string">mftf_migrated:yes</data>
             <data name="childCategory/dataset" xsi:type="string">default_subcategory_with_anchored_parent_with_product</data>
-=======
-            <data name="tag" xsi:type="string">mftf_migrated:yes</data>
-            <data name="issue" xsi:type="string">MAGETWO-65147: Category is not present in Layered navigation block when anchor is on</data>
-            <data name="childCategory/dataset" xsi:type="string">default_subcategory_with_anchored_parent</data>
->>>>>>> 0a91fff7
             <data name="parentCategory/dataset" xsi:type="string">default</data>
             <data name="moveLevel" xsi:type="number">2</data>
             <constraint name="Magento\Catalog\Test\Constraint\AssertCategoryMovedMessage" />
@@ -31,11 +26,7 @@
             <constraint name="Magento\Catalog\Test\Constraint\AssertCategoryBreadcrumbs" />
         </variation>
         <variation name="MoveCategoryEntityTestVariation3" summary="Move default anchored subcategory with anchored parent to default subcategory" ticketId="MAGETWO-21202">
-<<<<<<< HEAD
-=======
             <data name="tag" xsi:type="string">mftf_migrated:yes</data>
-            <data name="issue" xsi:type="string">MAGETWO-65147: Category is not present in Layered navigation block when anchor is on</data>
->>>>>>> 0a91fff7
             <data name="childCategory/dataset" xsi:type="string">default_subcategory_with_anchored_parent</data>
             <data name="childCategory/data/parent_id/dataset" xsi:type="string">default_subcategory_with_anchored_parent_with_product</data>
             <data name="parentCategory/dataset" xsi:type="string">default_category</data>
