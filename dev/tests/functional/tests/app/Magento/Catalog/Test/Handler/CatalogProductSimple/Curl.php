--- conflicted
+++ resolved
@@ -32,19 +32,18 @@
     protected $fields;
 
     /**
-<<<<<<< HEAD
      * Temporary media path.
      *
      * @var string
      */
     protected $mediaPathTmp = '/pub/media/tmp/catalog/product/';
-=======
+
+    /**
      * Product website.
      *
      * @var array
      */
     protected $website;
->>>>>>> 30ceb4c7
 
     /**
      * Mapping values for data.
