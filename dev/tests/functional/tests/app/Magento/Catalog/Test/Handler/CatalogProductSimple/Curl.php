--- conflicted
+++ resolved
@@ -68,15 +68,9 @@
             'Yes' => 1,
             'No' => 0
         ],
-<<<<<<< HEAD
-        'is_virtual' => [
-            'Yes' => 1,
-            'No' => 0
-=======
         'product_has_weight' => [
             'Yes' => 1,
             'No' => 0,
->>>>>>> 22629abe
         ],
         'use_config_enable_qty_increments' => [
             'Yes' => 1,
@@ -169,30 +163,6 @@
     ];
 
     /**
-     * Default manage stock data.
-     *
-     * @var array
-     */
-    protected $manageStock = [
-        'Yes' => [
-            'manage_stock' => 'Yes',
-            'use_config_manage_stock' => 'Yes',
-            'enable_qty_increments' => 'No',
-            'use_config_enable_qty_increments' => 'Yes',
-        ],
-        'No' => [
-            'manage_stock' => 'No',
-            'use_config_manage_stock' => 'No',
-            'min_sale_qty' => 1,
-            'use_config_min_sale_qty' => 1,
-            'max_sale_qty' => 10000 ,
-            'use_config_max_sale_qty' => 1,
-            'enable_qty_increments' => 'No',
-            'use_config_enable_qty_increments' => 'No',
-        ]
-    ];
-
-    /**
      * Select custom options.
      *
      * @var array
@@ -239,7 +209,6 @@
         return $this->parseResponse($response);
     }
 
-<<<<<<< HEAD
     /**
      * Parse data in response.
      *
@@ -252,20 +221,6 @@
         $id = isset($matches[1]) ? $matches[1] : null;
         return ['id' => $id];
     }
-=======
-        if (isset($fields['tier_price'])) {
-            $fields['tier_price'] = $this->preparePriceData($fields['tier_price']);
-        }
-        if (isset($fields['fpt'])) {
-            $attributeLabel = $fixture->getDataFieldConfig('attribute_set_id')['source']
-                ->getAttributeSet()->getDataFieldConfig('assigned_attributes')['source']
-                ->getAttributes()[0]->getFrontendLabel();
-            $fields[$attributeLabel] = $this->prepareFptData($fields['fpt']);
-        }
-        if ($isCustomOptions = isset($fields['custom_options'])) {
-            $fields = $this->prepareCustomOptionsData($fields);
-        }
->>>>>>> 22629abe
 
     /**
      * Retrieve URL for request with all necessary parameters.
@@ -371,16 +326,12 @@
             ? $this->fields['product']['quantity_and_stock_status']
             : ['is_in_stock' => 'In Stock'];
 
-<<<<<<< HEAD
         if (!isset($quantityAndStockStatus['is_in_stock'])) {
             $qty = isset($quantityAndStockStatus['qty']) ? intval($quantityAndStockStatus['qty']) : null;
             $quantityAndStockStatus['is_in_stock'] = 0 === $qty ? 'Out of Stock' : 'In Stock';
         }
 
         $this->fields['product']['quantity_and_stock_status'] = $quantityAndStockStatus;
-=======
-        return $fields;
->>>>>>> 22629abe
     }
 
     /**
@@ -428,15 +379,10 @@
                 $this->fields['product']['tier_price']
             );
         }
-        if (isset($this->fields['product']['group_price'])) {
-            $this->fields['product']['group_price'] = $this->preparePriceFields(
-                $this->fields['product']['group_price']
-            );
-        }
-    }
-
-    /**
-     * Preparation of group, tier price data.
+    }
+
+    /**
+     * Preparation of tier price data.
      *
      * @param array $fields
      * @return array
@@ -516,27 +462,11 @@
      */
     protected function optionNameConvert($optionName)
     {
-<<<<<<< HEAD
         $optionName = substr($optionName, strpos($optionName, "/") + 1);
         $optionName = str_replace(['-', ' & '], "_", trim($optionName));
         $end = strpos($optionName, ' ');
         if ($end !== false) {
             $optionName = substr($optionName, 0, $end);
-=======
-        $config['create_url_params']['set'] = isset($data['product']['attribute_set_id'])
-            ? $data['product']['attribute_set_id']
-            : $config['create_url_params']['set'];
-        $url = $this->getUrl($config);
-        $curl = new BackendDecorator(new CurlTransport(), $this->_configuration);
-        $curl->addOption(CURLOPT_HEADER, 1);
-        $curl->write($url, $data);
-        $response = $curl->read();
-        $curl->close();
-
-        if (!strpos($response, 'data-ui-id="messages-message-success"')) {
-            $this->_eventManager->dispatchEvent(['curl_failed'], [$response]);
-            throw new \Exception('Product creation by curl handler was not successful!');
->>>>>>> 22629abe
         }
         return strtolower($optionName);
     }
