<?xml version="1.0" encoding="utf-8"?>
<!--
/**
 * Copyright © 2015 Magento. All rights reserved.
 * See COPYING.txt for license details.
 */
 -->
<<<<<<< HEAD
<config xmlns:xsi="http://www.w3.org/2001/XMLSchema-instance" xsi:noNamespaceSchemaLocation="../../../../../../../etc/global/variations.xsd">
    <testCase name="UpdateSimpleProductEntityTest">
        <variation name="UpdateSimpleProductEntityTestVariation1">
            <data name="description">Update visibility to Catalog, Search</data>
            <data name="initialProduct/dataSet">product_with_category</data>
            <data name="product/data/category_ids/presets">-</data>
            <data name="product/data/name">Test simple product %isolation%</data>
            <data name="product/data/sku">test_simple_product_%isolation%</data>
            <data name="product/data/price/value">245.00</data>
            <data name="product/data/quantity_and_stock_status/qty">200.0000</data>
            <data name="product/data/quantity_and_stock_status/is_in_stock">-</data>
            <data name="product/data/url_key">test-simple-product-%isolation%</data>
            <data name="product/data/weight">120.0000</data>
            <data name="product/data/visibility">Catalog, Search</data>
            <data name="product/data/status">-</data>
            <data name="constraint">assertProductSaveMessage, assertProductForm, assertProductInStock, assertProductVisibleInCategory, assertProductPage</data>
        </variation>
        <variation name="UpdateSimpleProductEntityTestVariation2">
            <data name="description">Update visibility to Not Visible Individually</data>
            <data name="initialProduct/dataSet">product_with_category</data>
            <data name="product/data/category_ids/presets">-</data>
            <data name="product/data/name">Test simple product %isolation%</data>
            <data name="product/data/sku">test_simple_product_%isolation%</data>
            <data name="product/data/price/value">325.00</data>
            <data name="product/data/quantity_and_stock_status/qty">123.0000</data>
            <data name="product/data/quantity_and_stock_status/is_in_stock">-</data>
            <data name="product/data/url_key">test-simple-product-%isolation%</data>
            <data name="product/data/weight">129.0000</data>
            <data name="product/data/visibility">Not Visible Individually</data>
            <data name="product/data/status">-</data>
            <data name="constraint">assertProductSaveMessage, assertProductForm, assertProductIsNotDisplayingOnFrontend</data>
        </variation>
        <variation name="UpdateSimpleProductEntityTestVariation3">
            <data name="description">Update visibility to Catalog</data>
            <data name="initialProduct/dataSet">product_with_category</data>
            <data name="product/data/category_ids/presets">-</data>
            <data name="product/data/name">Test simple product %isolation%</data>
            <data name="product/data/sku">test_simple_product_%isolation%</data>
            <data name="product/data/price/value">325.01</data>
            <data name="product/data/quantity_and_stock_status/qty">125.0000</data>
            <data name="product/data/quantity_and_stock_status/is_in_stock">-</data>
            <data name="product/data/url_key">test-simple-product-%isolation%</data>
            <data name="product/data/weight">25.0000</data>
            <data name="product/data/visibility">Catalog</data>
            <data name="product/data/status">-</data>
            <data name="constraint">assertProductSaveMessage, assertProductInStock, assertProductForm, assertProductSearchableBySku, assertProductVisibleInCategory, assertProductPage</data>
        </variation>
        <variation name="UpdateSimpleProductEntityTestVariation4">
            <data name="description">Update visibility to Search</data>
            <data name="initialProduct/dataSet">product_with_category</data>
            <data name="product/data/category_ids/presets">-</data>
            <data name="product/data/name">Test simple product %isolation%</data>
            <data name="product/data/sku">test_simple_product_%isolation%</data>
            <data name="product/data/price/value">325.02</data>
            <data name="product/data/quantity_and_stock_status/qty">89.0000</data>
            <data name="product/data/quantity_and_stock_status/is_in_stock">-</data>
            <data name="product/data/url_key">test-simple-product-%isolation%</data>
            <data name="product/data/weight">89.0000</data>
            <data name="product/data/visibility">Search</data>
            <data name="product/data/status">-</data>
            <data name="constraint">assertProductSaveMessage, assertProductInStock, assertProductForm, assertProductVisibleInCategory, assertProductPage, assertProductSearchableBySku, assertProductPage</data>
        </variation>
        <variation name="UpdateSimpleProductEntityTestVariation5">
            <data name="description">Update stock to Out of Stock</data>
            <data name="initialProduct/dataSet">product_with_category</data>
            <data name="product/data/category_ids/presets">-</data>
            <data name="product/data/name">Test simple product %isolation%</data>
            <data name="product/data/sku">test_simple_product_%isolation%</data>
            <data name="product/data/price/value">325.03</data>
            <data name="product/data/quantity_and_stock_status/qty">25.0000</data>
            <data name="product/data/quantity_and_stock_status/is_in_stock">Out of Stock</data>
            <data name="product/data/url_key">test-simple-product-%isolation%</data>
            <data name="product/data/weight">125.0000</data>
            <data name="product/data/visibility">-</data>
            <data name="product/data/status">-</data>
            <data name="constraint">assertProductSaveMessage, assertProductForm, assertProductOutOfStock, assertProductPage, assertProductVisibleInCategory, assertProductSearchableBySku</data>
        </variation>
        <variation name="UpdateSimpleProductEntityTestVariation6">
            <data name="description">Update product status to offline</data>
            <data name="initialProduct/dataSet">product_with_category</data>
            <data name="product/data/category_ids/presets">-</data>
            <data name="product/data/name">Test simple product %isolation%</data>
            <data name="product/data/sku">test_simple_product_%isolation%</data>
            <data name="product/data/price/value">74.00</data>
            <data name="product/data/quantity_and_stock_status/qty">87.0000</data>
            <data name="product/data/quantity_and_stock_status/is_in_stock">-</data>
            <data name="product/data/url_key">test-simple-product-%isolation%</data>
            <data name="product/data/weight">333.0000</data>
            <data name="product/data/visibility">-</data>
            <data name="product/data/status">Product offline</data>
            <data name="constraint">assertProductSaveMessage, assertProductForm, assertProductIsNotDisplayingOnFrontend</data>
        </variation>
        <variation name="UpdateSimpleProductEntityTestVariation7">
            <data name="description">Update category</data>
            <data name="initialProduct/dataSet">product_with_category</data>
            <data name="product/data/category_ids/presets">default</data>
            <data name="product/data/name">Test simple product %isolation%</data>
            <data name="product/data/sku">test_simple_product_%isolation%</data>
            <data name="product/data/price/value">74.00</data>
            <data name="product/data/quantity_and_stock_status/qty">87.0000</data>
            <data name="product/data/quantity_and_stock_status/is_in_stock">-</data>
            <data name="product/data/url_key">test-simple-product-%isolation%</data>
            <data name="product/data/weight">333.0000</data>
            <data name="product/data/visibility">-</data>
            <data name="product/data/status">-</data>
            <data name="constraint">assertProductSaveMessage, assertProductForm, assertUrlRewriteUpdatedProductInGrid, assertProductVisibleInCategory</data>
        </variation>
        <variation name="UpdateSimpleProductEntityTestVariation8">
            <data name="description">MAGETWO-12428: Edit Simple Product</data>
            <data name="initialProduct/dataSet">product_with_category</data>
            <data name="product/data/category_ids/presets">default</data>
            <data name="product/data/name">Test simple product %isolation%</data>
            <data name="product/data/sku">test_simple_product_%isolation%</data>
            <data name="product/data/price/value">133.00</data>
            <data name="product/data/quantity_and_stock_status/qty">-</data>
            <data name="product/data/quantity_and_stock_status/is_in_stock">-</data>
            <data name="product/data/url_key">test-simple-product-%isolation%</data>
            <data name="product/data/weight">-</data>
            <data name="product/data/visibility">-</data>
            <data name="product/data/status">-</data>
            <data name="constraint">assertProductSaveMessage, assertProductPage</data>
        </variation>
        <variation name="UpdateSimpleProductEntityTestVariation9">
            <data name="description">MAGETWO-12417: Unassign Products from the Category</data>
            <data name="initialProduct/dataSet">product_with_category</data>
            <data name="product/data/category_ids/presets"> -</data>
            <data name="product/data/name">-</data>
            <data name="product/data/sku">-</data>
            <data name="product/data/price/value">-</data>
            <data name="product/data/quantity_and_stock_status/qty">-</data>
            <data name="product/data/quantity_and_stock_status/is_in_stock">-</data>
            <data name="product/data/url_key">-</data>
            <data name="product/data/weight">-</data>
            <data name="product/data/visibility">-</data>
            <data name="product/data/status">-</data>
            <data name="constraint">assertProductSaveMessage, assertProductNotVisibleInCategory</data>
            <data name="tag">test_type:acceptance_test</data>
        </variation>
    </testCase>
=======
<config xmlns:xsi="http://www.w3.org/2001/XMLSchema-instance" xsi:noNamespaceSchemaLocation="../../../../../../../vendor/magento/mtf/etc/variations.xsd">
  <testCase name="UpdateSimpleProductEntityTest">
    <variation name="UpdateSimpleProductEntityTestVariation1" firstConstraint="assertProductSaveMessage" method="test">
      <data name="product/data/category_ids/presets" xsi:type="string">-</data>
      <data name="product/data/name" xsi:type="string">Test simple product %isolation%</data>
      <data name="product/data/sku" xsi:type="string">test_simple_product_%isolation%</data>
      <data name="product/data/price/value" xsi:type="string">245.00</data>
      <data name="product/data/quantity_and_stock_status/qty" xsi:type="string">200.0000</data>
      <data name="product/data/quantity_and_stock_status/is_in_stock" xsi:type="string">-</data>
      <data name="product/data/url_key" xsi:type="string">test-simple-product-%isolation%</data>
      <data name="product/data/weight" xsi:type="string">120.0000</data>
      <data name="product/data/visibility" xsi:type="string">Catalog, Search</data>
      <data name="product/data/status" xsi:type="string">-</data>
      <data name="product/data/url_key" xsi:type="string">simple-product-%isolation%</data>
      <constraint name="assertProductSaveMessage" next="assertProductForm"/>
      <constraint name="assertProductForm" next="assertProductInStock" prev="assertProductSaveMessage"/>
      <constraint name="assertProductInStock" next="assertProductVisibleInCategory" prev="assertProductForm"/>
      <constraint name="assertProductVisibleInCategory" next="assertProductPage" prev="assertProductInStock"/>
      <constraint name="assertProductPage" prev="assertProductVisibleInCategory"/>
    </variation>
    <variation name="UpdateSimpleProductEntityTestVariation2" firstConstraint="assertProductSaveMessage" method="test">
      <data name="product/data/category_ids/presets" xsi:type="string">-</data>
      <data name="product/data/name" xsi:type="string">Test simple product %isolation%</data>
      <data name="product/data/sku" xsi:type="string">test_simple_product_%isolation%</data>
      <data name="product/data/price/value" xsi:type="string">325.00</data>
      <data name="product/data/quantity_and_stock_status/qty" xsi:type="string">123.0000</data>
      <data name="product/data/quantity_and_stock_status/is_in_stock" xsi:type="string">-</data>
      <data name="product/data/url_key" xsi:type="string">test-simple-product-%isolation%</data>
      <data name="product/data/weight" xsi:type="string">129.0000</data>
      <data name="product/data/visibility" xsi:type="string">Not Visible Individually</data>
      <data name="product/data/status" xsi:type="string">-</data>
      <data name="product/data/url_key" xsi:type="string">simple-product-%isolation%</data>
      <constraint name="assertProductSaveMessage" next="assertProductForm"/>
      <constraint name="assertProductForm" next="assertProductIsNotDisplayingOnFrontend" prev="assertProductSaveMessage"/>
      <constraint name="assertProductIsNotDisplayingOnFrontend" prev="assertProductForm"/>
    </variation>
    <variation name="UpdateSimpleProductEntityTestVariation3" firstConstraint="assertProductSaveMessage" method="test">
      <data name="product/data/category_ids/presets" xsi:type="string">-</data>
      <data name="product/data/name" xsi:type="string">Test simple product %isolation%</data>
      <data name="product/data/sku" xsi:type="string">test_simple_product_%isolation%</data>
      <data name="product/data/price/value" xsi:type="string">325.01</data>
      <data name="product/data/quantity_and_stock_status/qty" xsi:type="string">125.0000</data>
      <data name="product/data/quantity_and_stock_status/is_in_stock" xsi:type="string">-</data>
      <data name="product/data/url_key" xsi:type="string">test-simple-product-%isolation%</data>
      <data name="product/data/weight" xsi:type="string">25.0000</data>
      <data name="product/data/visibility" xsi:type="string">Catalog</data>
      <data name="product/data/status" xsi:type="string">-</data>
      <data name="product/data/url_key" xsi:type="string">simple-product-%isolation%</data>
      <constraint name="assertProductSaveMessage" next="assertProductInStock"/>
      <constraint name="assertProductInStock" next="assertProductForm" prev="assertProductSaveMessage"/>
      <constraint name="assertProductForm" next="assertProductSearchableBySku" prev="assertProductInStock"/>
      <constraint name="assertProductSearchableBySku" next="assertProductVisibleInCategory" prev="assertProductForm"/>
      <constraint name="assertProductVisibleInCategory" next="assertProductPage" prev="assertProductSearchableBySku"/>
      <constraint name="assertProductPage" prev="assertProductVisibleInCategory"/>
    </variation>
    <variation name="UpdateSimpleProductEntityTestVariation4" firstConstraint="assertProductSaveMessage" method="test">
      <data name="product/data/category_ids/presets" xsi:type="string">-</data>
      <data name="product/data/name" xsi:type="string">Test simple product %isolation%</data>
      <data name="product/data/sku" xsi:type="string">test_simple_product_%isolation%</data>
      <data name="product/data/price/value" xsi:type="string">325.02</data>
      <data name="product/data/quantity_and_stock_status/qty" xsi:type="string">89.0000</data>
      <data name="product/data/quantity_and_stock_status/is_in_stock" xsi:type="string">-</data>
      <data name="product/data/url_key" xsi:type="string">test-simple-product-%isolation%</data>
      <data name="product/data/weight" xsi:type="string">89.0000</data>
      <data name="product/data/visibility" xsi:type="string">Search</data>
      <data name="product/data/status" xsi:type="string">-</data>
      <data name="product/data/url_key" xsi:type="string">simple-product-%isolation%</data>
      <constraint name="assertProductSaveMessage" next="assertProductInStock"/>
      <constraint name="assertProductInStock" next="assertProductForm" prev="assertProductSaveMessage"/>
      <constraint name="assertProductForm" next="assertProductVisibleInCategory" prev="assertProductInStock"/>
      <constraint name="assertProductVisibleInCategory" next="assertProductPage" prev="assertProductForm"/>
      <constraint name="assertProductPage" next="assertProductSearchableBySku" prev="assertProductVisibleInCategory"/>
      <constraint name="assertProductSearchableBySku" next="assertProductPage" prev="assertProductPage"/>
      <constraint name="assertProductPage" prev="assertProductSearchableBySku"/>
    </variation>
    <variation name="UpdateSimpleProductEntityTestVariation5" firstConstraint="assertProductSaveMessage" method="test">
      <data name="product/data/category_ids/presets" xsi:type="string">-</data>
      <data name="product/data/name" xsi:type="string">Test simple product %isolation%</data>
      <data name="product/data/sku" xsi:type="string">test_simple_product_%isolation%</data>
      <data name="product/data/price/value" xsi:type="string">325.03</data>
      <data name="product/data/quantity_and_stock_status/qty" xsi:type="string">25.0000</data>
      <data name="product/data/quantity_and_stock_status/is_in_stock" xsi:type="string">Out of Stock</data>
      <data name="product/data/url_key" xsi:type="string">test-simple-product-%isolation%</data>
      <data name="product/data/weight" xsi:type="string">125.0000</data>
      <data name="product/data/visibility" xsi:type="string">-</data>
      <data name="product/data/status" xsi:type="string">-</data>
      <data name="product/data/url_key" xsi:type="string">simple-product-%isolation%</data>
      <constraint name="assertProductSaveMessage" next="assertProductForm"/>
      <constraint name="assertProductForm" next="assertProductOutOfStock" prev="assertProductSaveMessage"/>
      <constraint name="assertProductOutOfStock" next="assertProductPage" prev="assertProductForm"/>
      <constraint name="assertProductPage" next="assertProductVisibleInCategory" prev="assertProductOutOfStock"/>
      <constraint name="assertProductVisibleInCategory" next="assertProductSearchableBySku" prev="assertProductPage"/>
      <constraint name="assertProductSearchableBySku" prev="assertProductVisibleInCategory"/>
    </variation>
    <variation name="UpdateSimpleProductEntityTestVariation6" firstConstraint="assertProductSaveMessage" method="test">
      <data name="product/data/category_ids/presets" xsi:type="string">-</data>
      <data name="product/data/name" xsi:type="string">Test simple product %isolation%</data>
      <data name="product/data/sku" xsi:type="string">test_simple_product_%isolation%</data>
      <data name="product/data/price/value" xsi:type="string">74.00</data>
      <data name="product/data/quantity_and_stock_status/qty" xsi:type="string">87.0000</data>
      <data name="product/data/quantity_and_stock_status/is_in_stock" xsi:type="string">-</data>
      <data name="product/data/url_key" xsi:type="string">test-simple-product-%isolation%</data>
      <data name="product/data/weight" xsi:type="string">333.0000</data>
      <data name="product/data/visibility" xsi:type="string">-</data>
      <data name="product/data/status" xsi:type="string">Product offline</data>
      <data name="product/data/url_key" xsi:type="string">simple-product-%isolation%</data>
      <constraint name="assertProductSaveMessage" next="assertProductForm"/>
      <constraint name="assertProductForm" next="assertProductIsNotDisplayingOnFrontend" prev="assertProductSaveMessage"/>
      <constraint name="assertProductIsNotDisplayingOnFrontend" prev="assertProductForm"/>
    </variation>
    <variation name="UpdateSimpleProductEntityTestVariation7" firstConstraint="assertProductSaveMessage" method="test">
      <data name="product/data/category_ids/presets" xsi:type="string">default</data>
      <data name="product/data/name" xsi:type="string">Test simple product %isolation%</data>
      <data name="product/data/sku" xsi:type="string">test_simple_product_%isolation%</data>
      <data name="product/data/price/value" xsi:type="string">74.00</data>
      <data name="product/data/quantity_and_stock_status/qty" xsi:type="string">87.0000</data>
      <data name="product/data/quantity_and_stock_status/is_in_stock" xsi:type="string">-</data>
      <data name="product/data/url_key" xsi:type="string">test-simple-product-%isolation%</data>
      <data name="product/data/weight" xsi:type="string">333.0000</data>
      <data name="product/data/visibility" xsi:type="string">-</data>
      <data name="product/data/status" xsi:type="string">-</data>
      <data name="product/data/url_key" xsi:type="string">simple-product-%isolation%</data>
      <constraint name="assertProductSaveMessage" next="assertProductForm"/>
      <constraint name="assertProductForm" next="assertUrlRewriteUpdatedProductInGrid" prev="assertProductSaveMessage"/>
      <constraint name="assertUrlRewriteUpdatedProductInGrid" next="assertProductVisibleInCategory" prev="assertProductForm"/>
      <constraint name="assertProductVisibleInCategory" prev="assertUrlRewriteUpdatedProductInGrid"/>
    </variation>
  </testCase>
>>>>>>> cfcb727d
</config><|MERGE_RESOLUTION|>--- conflicted
+++ resolved
@@ -5,150 +5,11 @@
  * See COPYING.txt for license details.
  */
  -->
-<<<<<<< HEAD
-<config xmlns:xsi="http://www.w3.org/2001/XMLSchema-instance" xsi:noNamespaceSchemaLocation="../../../../../../../etc/global/variations.xsd">
-    <testCase name="UpdateSimpleProductEntityTest">
-        <variation name="UpdateSimpleProductEntityTestVariation1">
-            <data name="description">Update visibility to Catalog, Search</data>
-            <data name="initialProduct/dataSet">product_with_category</data>
-            <data name="product/data/category_ids/presets">-</data>
-            <data name="product/data/name">Test simple product %isolation%</data>
-            <data name="product/data/sku">test_simple_product_%isolation%</data>
-            <data name="product/data/price/value">245.00</data>
-            <data name="product/data/quantity_and_stock_status/qty">200.0000</data>
-            <data name="product/data/quantity_and_stock_status/is_in_stock">-</data>
-            <data name="product/data/url_key">test-simple-product-%isolation%</data>
-            <data name="product/data/weight">120.0000</data>
-            <data name="product/data/visibility">Catalog, Search</data>
-            <data name="product/data/status">-</data>
-            <data name="constraint">assertProductSaveMessage, assertProductForm, assertProductInStock, assertProductVisibleInCategory, assertProductPage</data>
-        </variation>
-        <variation name="UpdateSimpleProductEntityTestVariation2">
-            <data name="description">Update visibility to Not Visible Individually</data>
-            <data name="initialProduct/dataSet">product_with_category</data>
-            <data name="product/data/category_ids/presets">-</data>
-            <data name="product/data/name">Test simple product %isolation%</data>
-            <data name="product/data/sku">test_simple_product_%isolation%</data>
-            <data name="product/data/price/value">325.00</data>
-            <data name="product/data/quantity_and_stock_status/qty">123.0000</data>
-            <data name="product/data/quantity_and_stock_status/is_in_stock">-</data>
-            <data name="product/data/url_key">test-simple-product-%isolation%</data>
-            <data name="product/data/weight">129.0000</data>
-            <data name="product/data/visibility">Not Visible Individually</data>
-            <data name="product/data/status">-</data>
-            <data name="constraint">assertProductSaveMessage, assertProductForm, assertProductIsNotDisplayingOnFrontend</data>
-        </variation>
-        <variation name="UpdateSimpleProductEntityTestVariation3">
-            <data name="description">Update visibility to Catalog</data>
-            <data name="initialProduct/dataSet">product_with_category</data>
-            <data name="product/data/category_ids/presets">-</data>
-            <data name="product/data/name">Test simple product %isolation%</data>
-            <data name="product/data/sku">test_simple_product_%isolation%</data>
-            <data name="product/data/price/value">325.01</data>
-            <data name="product/data/quantity_and_stock_status/qty">125.0000</data>
-            <data name="product/data/quantity_and_stock_status/is_in_stock">-</data>
-            <data name="product/data/url_key">test-simple-product-%isolation%</data>
-            <data name="product/data/weight">25.0000</data>
-            <data name="product/data/visibility">Catalog</data>
-            <data name="product/data/status">-</data>
-            <data name="constraint">assertProductSaveMessage, assertProductInStock, assertProductForm, assertProductSearchableBySku, assertProductVisibleInCategory, assertProductPage</data>
-        </variation>
-        <variation name="UpdateSimpleProductEntityTestVariation4">
-            <data name="description">Update visibility to Search</data>
-            <data name="initialProduct/dataSet">product_with_category</data>
-            <data name="product/data/category_ids/presets">-</data>
-            <data name="product/data/name">Test simple product %isolation%</data>
-            <data name="product/data/sku">test_simple_product_%isolation%</data>
-            <data name="product/data/price/value">325.02</data>
-            <data name="product/data/quantity_and_stock_status/qty">89.0000</data>
-            <data name="product/data/quantity_and_stock_status/is_in_stock">-</data>
-            <data name="product/data/url_key">test-simple-product-%isolation%</data>
-            <data name="product/data/weight">89.0000</data>
-            <data name="product/data/visibility">Search</data>
-            <data name="product/data/status">-</data>
-            <data name="constraint">assertProductSaveMessage, assertProductInStock, assertProductForm, assertProductVisibleInCategory, assertProductPage, assertProductSearchableBySku, assertProductPage</data>
-        </variation>
-        <variation name="UpdateSimpleProductEntityTestVariation5">
-            <data name="description">Update stock to Out of Stock</data>
-            <data name="initialProduct/dataSet">product_with_category</data>
-            <data name="product/data/category_ids/presets">-</data>
-            <data name="product/data/name">Test simple product %isolation%</data>
-            <data name="product/data/sku">test_simple_product_%isolation%</data>
-            <data name="product/data/price/value">325.03</data>
-            <data name="product/data/quantity_and_stock_status/qty">25.0000</data>
-            <data name="product/data/quantity_and_stock_status/is_in_stock">Out of Stock</data>
-            <data name="product/data/url_key">test-simple-product-%isolation%</data>
-            <data name="product/data/weight">125.0000</data>
-            <data name="product/data/visibility">-</data>
-            <data name="product/data/status">-</data>
-            <data name="constraint">assertProductSaveMessage, assertProductForm, assertProductOutOfStock, assertProductPage, assertProductVisibleInCategory, assertProductSearchableBySku</data>
-        </variation>
-        <variation name="UpdateSimpleProductEntityTestVariation6">
-            <data name="description">Update product status to offline</data>
-            <data name="initialProduct/dataSet">product_with_category</data>
-            <data name="product/data/category_ids/presets">-</data>
-            <data name="product/data/name">Test simple product %isolation%</data>
-            <data name="product/data/sku">test_simple_product_%isolation%</data>
-            <data name="product/data/price/value">74.00</data>
-            <data name="product/data/quantity_and_stock_status/qty">87.0000</data>
-            <data name="product/data/quantity_and_stock_status/is_in_stock">-</data>
-            <data name="product/data/url_key">test-simple-product-%isolation%</data>
-            <data name="product/data/weight">333.0000</data>
-            <data name="product/data/visibility">-</data>
-            <data name="product/data/status">Product offline</data>
-            <data name="constraint">assertProductSaveMessage, assertProductForm, assertProductIsNotDisplayingOnFrontend</data>
-        </variation>
-        <variation name="UpdateSimpleProductEntityTestVariation7">
-            <data name="description">Update category</data>
-            <data name="initialProduct/dataSet">product_with_category</data>
-            <data name="product/data/category_ids/presets">default</data>
-            <data name="product/data/name">Test simple product %isolation%</data>
-            <data name="product/data/sku">test_simple_product_%isolation%</data>
-            <data name="product/data/price/value">74.00</data>
-            <data name="product/data/quantity_and_stock_status/qty">87.0000</data>
-            <data name="product/data/quantity_and_stock_status/is_in_stock">-</data>
-            <data name="product/data/url_key">test-simple-product-%isolation%</data>
-            <data name="product/data/weight">333.0000</data>
-            <data name="product/data/visibility">-</data>
-            <data name="product/data/status">-</data>
-            <data name="constraint">assertProductSaveMessage, assertProductForm, assertUrlRewriteUpdatedProductInGrid, assertProductVisibleInCategory</data>
-        </variation>
-        <variation name="UpdateSimpleProductEntityTestVariation8">
-            <data name="description">MAGETWO-12428: Edit Simple Product</data>
-            <data name="initialProduct/dataSet">product_with_category</data>
-            <data name="product/data/category_ids/presets">default</data>
-            <data name="product/data/name">Test simple product %isolation%</data>
-            <data name="product/data/sku">test_simple_product_%isolation%</data>
-            <data name="product/data/price/value">133.00</data>
-            <data name="product/data/quantity_and_stock_status/qty">-</data>
-            <data name="product/data/quantity_and_stock_status/is_in_stock">-</data>
-            <data name="product/data/url_key">test-simple-product-%isolation%</data>
-            <data name="product/data/weight">-</data>
-            <data name="product/data/visibility">-</data>
-            <data name="product/data/status">-</data>
-            <data name="constraint">assertProductSaveMessage, assertProductPage</data>
-        </variation>
-        <variation name="UpdateSimpleProductEntityTestVariation9">
-            <data name="description">MAGETWO-12417: Unassign Products from the Category</data>
-            <data name="initialProduct/dataSet">product_with_category</data>
-            <data name="product/data/category_ids/presets"> -</data>
-            <data name="product/data/name">-</data>
-            <data name="product/data/sku">-</data>
-            <data name="product/data/price/value">-</data>
-            <data name="product/data/quantity_and_stock_status/qty">-</data>
-            <data name="product/data/quantity_and_stock_status/is_in_stock">-</data>
-            <data name="product/data/url_key">-</data>
-            <data name="product/data/weight">-</data>
-            <data name="product/data/visibility">-</data>
-            <data name="product/data/status">-</data>
-            <data name="constraint">assertProductSaveMessage, assertProductNotVisibleInCategory</data>
-            <data name="tag">test_type:acceptance_test</data>
-        </variation>
-    </testCase>
-=======
 <config xmlns:xsi="http://www.w3.org/2001/XMLSchema-instance" xsi:noNamespaceSchemaLocation="../../../../../../../vendor/magento/mtf/etc/variations.xsd">
   <testCase name="UpdateSimpleProductEntityTest">
     <variation name="UpdateSimpleProductEntityTestVariation1" firstConstraint="assertProductSaveMessage" method="test">
+      <data name="description" xsi:type="string">Update visibility to Catalog, Search</data>
+      <data name="initialProduct/dataSet" xsi:type="string">product_with_category</data>
       <data name="product/data/category_ids/presets" xsi:type="string">-</data>
       <data name="product/data/name" xsi:type="string">Test simple product %isolation%</data>
       <data name="product/data/sku" xsi:type="string">test_simple_product_%isolation%</data>
@@ -159,7 +20,6 @@
       <data name="product/data/weight" xsi:type="string">120.0000</data>
       <data name="product/data/visibility" xsi:type="string">Catalog, Search</data>
       <data name="product/data/status" xsi:type="string">-</data>
-      <data name="product/data/url_key" xsi:type="string">simple-product-%isolation%</data>
       <constraint name="assertProductSaveMessage" next="assertProductForm"/>
       <constraint name="assertProductForm" next="assertProductInStock" prev="assertProductSaveMessage"/>
       <constraint name="assertProductInStock" next="assertProductVisibleInCategory" prev="assertProductForm"/>
@@ -167,6 +27,8 @@
       <constraint name="assertProductPage" prev="assertProductVisibleInCategory"/>
     </variation>
     <variation name="UpdateSimpleProductEntityTestVariation2" firstConstraint="assertProductSaveMessage" method="test">
+      <data name="description" xsi:type="string">Update visibility to Not Visible Individually</data>
+      <data name="initialProduct/dataSet" xsi:type="string">product_with_category</data>
       <data name="product/data/category_ids/presets" xsi:type="string">-</data>
       <data name="product/data/name" xsi:type="string">Test simple product %isolation%</data>
       <data name="product/data/sku" xsi:type="string">test_simple_product_%isolation%</data>
@@ -177,12 +39,13 @@
       <data name="product/data/weight" xsi:type="string">129.0000</data>
       <data name="product/data/visibility" xsi:type="string">Not Visible Individually</data>
       <data name="product/data/status" xsi:type="string">-</data>
-      <data name="product/data/url_key" xsi:type="string">simple-product-%isolation%</data>
       <constraint name="assertProductSaveMessage" next="assertProductForm"/>
       <constraint name="assertProductForm" next="assertProductIsNotDisplayingOnFrontend" prev="assertProductSaveMessage"/>
       <constraint name="assertProductIsNotDisplayingOnFrontend" prev="assertProductForm"/>
     </variation>
     <variation name="UpdateSimpleProductEntityTestVariation3" firstConstraint="assertProductSaveMessage" method="test">
+      <data name="description" xsi:type="string">Update visibility to Catalog</data>
+      <data name="initialProduct/dataSet" xsi:type="string">product_with_category</data>
       <data name="product/data/category_ids/presets" xsi:type="string">-</data>
       <data name="product/data/name" xsi:type="string">Test simple product %isolation%</data>
       <data name="product/data/sku" xsi:type="string">test_simple_product_%isolation%</data>
@@ -193,7 +56,6 @@
       <data name="product/data/weight" xsi:type="string">25.0000</data>
       <data name="product/data/visibility" xsi:type="string">Catalog</data>
       <data name="product/data/status" xsi:type="string">-</data>
-      <data name="product/data/url_key" xsi:type="string">simple-product-%isolation%</data>
       <constraint name="assertProductSaveMessage" next="assertProductInStock"/>
       <constraint name="assertProductInStock" next="assertProductForm" prev="assertProductSaveMessage"/>
       <constraint name="assertProductForm" next="assertProductSearchableBySku" prev="assertProductInStock"/>
@@ -202,6 +64,8 @@
       <constraint name="assertProductPage" prev="assertProductVisibleInCategory"/>
     </variation>
     <variation name="UpdateSimpleProductEntityTestVariation4" firstConstraint="assertProductSaveMessage" method="test">
+      <data name="description" xsi:type="string">Update visibility to Search</data>
+      <data name="initialProduct/dataSet" xsi:type="string">product_with_category</data>
       <data name="product/data/category_ids/presets" xsi:type="string">-</data>
       <data name="product/data/name" xsi:type="string">Test simple product %isolation%</data>
       <data name="product/data/sku" xsi:type="string">test_simple_product_%isolation%</data>
@@ -212,7 +76,6 @@
       <data name="product/data/weight" xsi:type="string">89.0000</data>
       <data name="product/data/visibility" xsi:type="string">Search</data>
       <data name="product/data/status" xsi:type="string">-</data>
-      <data name="product/data/url_key" xsi:type="string">simple-product-%isolation%</data>
       <constraint name="assertProductSaveMessage" next="assertProductInStock"/>
       <constraint name="assertProductInStock" next="assertProductForm" prev="assertProductSaveMessage"/>
       <constraint name="assertProductForm" next="assertProductVisibleInCategory" prev="assertProductInStock"/>
@@ -222,6 +85,8 @@
       <constraint name="assertProductPage" prev="assertProductSearchableBySku"/>
     </variation>
     <variation name="UpdateSimpleProductEntityTestVariation5" firstConstraint="assertProductSaveMessage" method="test">
+      <data name="description" xsi:type="string">Update stock to Out of Stock</data>
+      <data name="initialProduct/dataSet" xsi:type="string">product_with_category</data>
       <data name="product/data/category_ids/presets" xsi:type="string">-</data>
       <data name="product/data/name" xsi:type="string">Test simple product %isolation%</data>
       <data name="product/data/sku" xsi:type="string">test_simple_product_%isolation%</data>
@@ -232,7 +97,6 @@
       <data name="product/data/weight" xsi:type="string">125.0000</data>
       <data name="product/data/visibility" xsi:type="string">-</data>
       <data name="product/data/status" xsi:type="string">-</data>
-      <data name="product/data/url_key" xsi:type="string">simple-product-%isolation%</data>
       <constraint name="assertProductSaveMessage" next="assertProductForm"/>
       <constraint name="assertProductForm" next="assertProductOutOfStock" prev="assertProductSaveMessage"/>
       <constraint name="assertProductOutOfStock" next="assertProductPage" prev="assertProductForm"/>
@@ -241,6 +105,8 @@
       <constraint name="assertProductSearchableBySku" prev="assertProductVisibleInCategory"/>
     </variation>
     <variation name="UpdateSimpleProductEntityTestVariation6" firstConstraint="assertProductSaveMessage" method="test">
+      <data name="description" xsi:type="string">Update product status to offline</data>
+      <data name="initialProduct/dataSet" xsi:type="string">product_with_category</data>
       <data name="product/data/category_ids/presets" xsi:type="string">-</data>
       <data name="product/data/name" xsi:type="string">Test simple product %isolation%</data>
       <data name="product/data/sku" xsi:type="string">test_simple_product_%isolation%</data>
@@ -251,12 +117,13 @@
       <data name="product/data/weight" xsi:type="string">333.0000</data>
       <data name="product/data/visibility" xsi:type="string">-</data>
       <data name="product/data/status" xsi:type="string">Product offline</data>
-      <data name="product/data/url_key" xsi:type="string">simple-product-%isolation%</data>
       <constraint name="assertProductSaveMessage" next="assertProductForm"/>
       <constraint name="assertProductForm" next="assertProductIsNotDisplayingOnFrontend" prev="assertProductSaveMessage"/>
       <constraint name="assertProductIsNotDisplayingOnFrontend" prev="assertProductForm"/>
     </variation>
     <variation name="UpdateSimpleProductEntityTestVariation7" firstConstraint="assertProductSaveMessage" method="test">
+      <data name="description" xsi:type="string">Update category</data>
+      <data name="initialProduct/dataSet" xsi:type="string">product_with_category</data>
       <data name="product/data/category_ids/presets" xsi:type="string">default</data>
       <data name="product/data/name" xsi:type="string">Test simple product %isolation%</data>
       <data name="product/data/sku" xsi:type="string">test_simple_product_%isolation%</data>
@@ -267,12 +134,43 @@
       <data name="product/data/weight" xsi:type="string">333.0000</data>
       <data name="product/data/visibility" xsi:type="string">-</data>
       <data name="product/data/status" xsi:type="string">-</data>
-      <data name="product/data/url_key" xsi:type="string">simple-product-%isolation%</data>
       <constraint name="assertProductSaveMessage" next="assertProductForm"/>
       <constraint name="assertProductForm" next="assertUrlRewriteUpdatedProductInGrid" prev="assertProductSaveMessage"/>
       <constraint name="assertUrlRewriteUpdatedProductInGrid" next="assertProductVisibleInCategory" prev="assertProductForm"/>
       <constraint name="assertProductVisibleInCategory" prev="assertUrlRewriteUpdatedProductInGrid"/>
     </variation>
+    <variation name="UpdateSimpleProductEntityTestVariation8" firstConstraint="assertProductSaveMessage" method="test">
+      <data name="description" xsi:type="string">MAGETWO-12428: Edit Simple Product</data>
+      <data name="initialProduct/dataSet" xsi:type="string">product_with_category</data>
+      <data name="product/data/category_ids/presets" xsi:type="string">default</data>
+      <data name="product/data/name" xsi:type="string">Test simple product %isolation%</data>
+      <data name="product/data/sku" xsi:type="string">test_simple_product_%isolation%</data>
+      <data name="product/data/price/value" xsi:type="string">133.00</data>
+      <data name="product/data/quantity_and_stock_status/qty" xsi:type="string">-</data>
+      <data name="product/data/quantity_and_stock_status/is_in_stock" xsi:type="string">-</data>
+      <data name="product/data/url_key" xsi:type="string">test-simple-product-%isolation%</data>
+      <data name="product/data/weight" xsi:type="string">-</data>
+      <data name="product/data/visibility" xsi:type="string">-</data>
+      <data name="product/data/status" xsi:type="string">-</data>
+      <constraint name="assertProductSaveMessage" next="assertProductPage"/>
+      <constraint name="assertProductPage" prev="assertProductSaveMessage"/>
+    </variation>
+    <variation name="UpdateSimpleProductEntityTestVariation9" firstConstraint="assertProductSaveMessage" method="test">
+      <data name="description" xsi:type="string">MAGETWO-12417: Unassign Products from the Category</data>
+      <data name="initialProduct/dataSet" xsi:type="string">product_with_category</data>
+      <data name="product/data/category_ids/presets" xsi:type="string"> -</data>
+      <data name="product/data/name" xsi:type="string">-</data>
+      <data name="product/data/sku" xsi:type="string">-</data>
+      <data name="product/data/price/value" xsi:type="string">-</data>
+      <data name="product/data/quantity_and_stock_status/qty" xsi:type="string">-</data>
+      <data name="product/data/quantity_and_stock_status/is_in_stock" xsi:type="string">-</data>
+      <data name="product/data/url_key" xsi:type="string">-</data>
+      <data name="product/data/weight" xsi:type="string">-</data>
+      <data name="product/data/visibility" xsi:type="string">-</data>
+      <data name="product/data/status" xsi:type="string">-</data>
+      <data name="tag" xsi:type="string">test_type:acceptance_test</data>
+      <constraint name="assertProductSaveMessage" next="assertProductNotVisibleInCategory"/>
+      <constraint name="assertProductNotVisibleInCategory" prev="assertProductSaveMessage"/>
+    </variation>
   </testCase>
->>>>>>> cfcb727d
 </config>