<?xml version="1.0" encoding="utf-8"?>
<!--
/**
 * Copyright © 2015 Magento. All rights reserved.
 * See COPYING.txt for license details.
 */
 -->
<config xmlns:xsi="http://www.w3.org/2001/XMLSchema-instance" xsi:noNamespaceSchemaLocation="../../../../../../../vendor/magento/mtf/etc/variations.xsd">
  <testCase name="Magento\Catalog\Test\TestCase\Product\UpdateSimpleProductEntityTest">
    <variation name="UpdateSimpleProductEntityTestVariation1">
      <data name="product/data/category_ids/presets" xsi:type="string">-</data>
      <data name="product/data/name" xsi:type="string">Test simple product %isolation%</data>
      <data name="product/data/sku" xsi:type="string">test_simple_product_%isolation%</data>
      <data name="product/data/price/value" xsi:type="string">245.00</data>
      <data name="product/data/quantity_and_stock_status/qty" xsi:type="string">200.0000</data>
      <data name="product/data/quantity_and_stock_status/is_in_stock" xsi:type="string">-</data>
      <data name="product/data/url_key" xsi:type="string">test-simple-product-%isolation%</data>
      <data name="product/data/weight" xsi:type="string">120.0000</data>
      <data name="product/data/visibility" xsi:type="string">Catalog, Search</data>
      <data name="product/data/status" xsi:type="string">-</data>
<<<<<<< HEAD
      <constraint name="Magento\Catalog\Test\Constraint\AssertProductSaveMessage"/>
      <constraint name="Magento\Catalog\Test\Constraint\AssertProductForm"/>
      <constraint name="Magento\Catalog\Test\Constraint\AssertProductInStock"/>
      <constraint name="Magento\Catalog\Test\Constraint\AssertProductVisibleInCategory"/>
      <constraint name="Magento\Catalog\Test\Constraint\AssertProductPage"/>
=======
      <data name="product/data/url_key" xsi:type="string">simple-product-%isolation%</data>
      <constraint name="assertProductSaveMessage" next="assertProductForm"/>
      <constraint name="assertProductForm" next="assertProductInStock" prev="assertProductSaveMessage"/>
      <constraint name="assertProductInStock" next="assertProductVisibleInCategory" prev="assertProductForm"/>
      <constraint name="assertProductVisibleInCategory" next="assertProductPage" prev="assertProductInStock"/>
      <constraint name="assertProductPage" prev="assertProductVisibleInCategory"/>
>>>>>>> a2438a68
    </variation>
    <variation name="UpdateSimpleProductEntityTestVariation2">
      <data name="product/data/category_ids/presets" xsi:type="string">-</data>
      <data name="product/data/name" xsi:type="string">Test simple product %isolation%</data>
      <data name="product/data/sku" xsi:type="string">test_simple_product_%isolation%</data>
      <data name="product/data/price/value" xsi:type="string">325.00</data>
      <data name="product/data/quantity_and_stock_status/qty" xsi:type="string">123.0000</data>
      <data name="product/data/quantity_and_stock_status/is_in_stock" xsi:type="string">-</data>
      <data name="product/data/url_key" xsi:type="string">test-simple-product-%isolation%</data>
      <data name="product/data/weight" xsi:type="string">129.0000</data>
      <data name="product/data/visibility" xsi:type="string">Not Visible Individually</data>
      <data name="product/data/status" xsi:type="string">-</data>
<<<<<<< HEAD
      <constraint name="Magento\Catalog\Test\Constraint\AssertProductSaveMessage"/>
      <constraint name="Magento\Catalog\Test\Constraint\AssertProductForm"/>
      <constraint name="Magento\Catalog\Test\Constraint\AssertProductIsNotDisplayingOnFrontend"/>
=======
      <data name="product/data/url_key" xsi:type="string">simple-product-%isolation%</data>
      <constraint name="assertProductSaveMessage" next="assertProductForm"/>
      <constraint name="assertProductForm" next="assertProductIsNotDisplayingOnFrontend" prev="assertProductSaveMessage"/>
      <constraint name="assertProductIsNotDisplayingOnFrontend" prev="assertProductForm"/>
>>>>>>> a2438a68
    </variation>
    <variation name="UpdateSimpleProductEntityTestVariation3">
      <data name="product/data/category_ids/presets" xsi:type="string">-</data>
      <data name="product/data/name" xsi:type="string">Test simple product %isolation%</data>
      <data name="product/data/sku" xsi:type="string">test_simple_product_%isolation%</data>
      <data name="product/data/price/value" xsi:type="string">325.01</data>
      <data name="product/data/quantity_and_stock_status/qty" xsi:type="string">125.0000</data>
      <data name="product/data/quantity_and_stock_status/is_in_stock" xsi:type="string">-</data>
      <data name="product/data/url_key" xsi:type="string">test-simple-product-%isolation%</data>
      <data name="product/data/weight" xsi:type="string">25.0000</data>
      <data name="product/data/visibility" xsi:type="string">Catalog</data>
      <data name="product/data/status" xsi:type="string">-</data>
<<<<<<< HEAD
      <constraint name="Magento\Catalog\Test\Constraint\AssertProductSaveMessage"/>
      <constraint name="Magento\Catalog\Test\Constraint\AssertProductInStock"/>
      <constraint name="Magento\Catalog\Test\Constraint\AssertProductForm"/>
      <constraint name="Magento\Catalog\Test\Constraint\AssertProductSearchableBySku"/>
      <constraint name="Magento\Catalog\Test\Constraint\AssertProductVisibleInCategory"/>
      <constraint name="Magento\Catalog\Test\Constraint\AssertProductPage"/>
=======
      <data name="product/data/url_key" xsi:type="string">simple-product-%isolation%</data>
      <constraint name="assertProductSaveMessage" next="assertProductInStock"/>
      <constraint name="assertProductInStock" next="assertProductForm" prev="assertProductSaveMessage"/>
      <constraint name="assertProductForm" next="assertProductSearchableBySku" prev="assertProductInStock"/>
      <constraint name="assertProductSearchableBySku" next="assertProductVisibleInCategory" prev="assertProductForm"/>
      <constraint name="assertProductVisibleInCategory" next="assertProductPage" prev="assertProductSearchableBySku"/>
      <constraint name="assertProductPage" prev="assertProductVisibleInCategory"/>
>>>>>>> a2438a68
    </variation>
    <variation name="UpdateSimpleProductEntityTestVariation4">
      <data name="product/data/category_ids/presets" xsi:type="string">-</data>
      <data name="product/data/name" xsi:type="string">Test simple product %isolation%</data>
      <data name="product/data/sku" xsi:type="string">test_simple_product_%isolation%</data>
      <data name="product/data/price/value" xsi:type="string">325.02</data>
      <data name="product/data/quantity_and_stock_status/qty" xsi:type="string">89.0000</data>
      <data name="product/data/quantity_and_stock_status/is_in_stock" xsi:type="string">-</data>
      <data name="product/data/url_key" xsi:type="string">test-simple-product-%isolation%</data>
      <data name="product/data/weight" xsi:type="string">89.0000</data>
      <data name="product/data/visibility" xsi:type="string">Search</data>
      <data name="product/data/status" xsi:type="string">-</data>
<<<<<<< HEAD
      <constraint name="Magento\Catalog\Test\Constraint\AssertProductSaveMessage"/>
      <constraint name="Magento\Catalog\Test\Constraint\AssertProductInStock"/>
      <constraint name="Magento\Catalog\Test\Constraint\AssertProductForm"/>
      <constraint name="Magento\Catalog\Test\Constraint\AssertProductVisibleInCategory"/>
      <constraint name="Magento\Catalog\Test\Constraint\AssertProductPage"/>
      <constraint name="Magento\Catalog\Test\Constraint\AssertProductSearchableBySku"/>
      <constraint name="Magento\Catalog\Test\Constraint\AssertProductPage"/>
=======
      <data name="product/data/url_key" xsi:type="string">simple-product-%isolation%</data>
      <constraint name="assertProductSaveMessage" next="assertProductInStock"/>
      <constraint name="assertProductInStock" next="assertProductForm" prev="assertProductSaveMessage"/>
      <constraint name="assertProductForm" next="assertProductVisibleInCategory" prev="assertProductInStock"/>
      <constraint name="assertProductVisibleInCategory" next="assertProductPage" prev="assertProductForm"/>
      <constraint name="assertProductPage" next="assertProductSearchableBySku" prev="assertProductVisibleInCategory"/>
      <constraint name="assertProductSearchableBySku" next="assertProductPage" prev="assertProductPage"/>
      <constraint name="assertProductPage" prev="assertProductSearchableBySku"/>
>>>>>>> a2438a68
    </variation>
    <variation name="UpdateSimpleProductEntityTestVariation5">
      <data name="product/data/category_ids/presets" xsi:type="string">-</data>
      <data name="product/data/name" xsi:type="string">Test simple product %isolation%</data>
      <data name="product/data/sku" xsi:type="string">test_simple_product_%isolation%</data>
      <data name="product/data/price/value" xsi:type="string">325.03</data>
      <data name="product/data/quantity_and_stock_status/qty" xsi:type="string">25.0000</data>
      <data name="product/data/quantity_and_stock_status/is_in_stock" xsi:type="string">Out of Stock</data>
      <data name="product/data/url_key" xsi:type="string">test-simple-product-%isolation%</data>
      <data name="product/data/weight" xsi:type="string">125.0000</data>
      <data name="product/data/visibility" xsi:type="string">-</data>
      <data name="product/data/status" xsi:type="string">-</data>
<<<<<<< HEAD
      <constraint name="Magento\Catalog\Test\Constraint\AssertProductSaveMessage"/>
      <constraint name="Magento\Catalog\Test\Constraint\AssertProductForm"/>
      <constraint name="Magento\Catalog\Test\Constraint\AssertProductOutOfStock"/>
      <constraint name="Magento\Catalog\Test\Constraint\AssertProductPage"/>
      <constraint name="Magento\Catalog\Test\Constraint\AssertProductVisibleInCategory"/>
      <constraint name="Magento\Catalog\Test\Constraint\AssertProductSearchableBySku"/>
=======
      <data name="product/data/url_key" xsi:type="string">simple-product-%isolation%</data>
      <constraint name="assertProductSaveMessage" next="assertProductForm"/>
      <constraint name="assertProductForm" next="assertProductOutOfStock" prev="assertProductSaveMessage"/>
      <constraint name="assertProductOutOfStock" next="assertProductPage" prev="assertProductForm"/>
      <constraint name="assertProductPage" next="assertProductVisibleInCategory" prev="assertProductOutOfStock"/>
      <constraint name="assertProductVisibleInCategory" next="assertProductSearchableBySku" prev="assertProductPage"/>
      <constraint name="assertProductSearchableBySku" prev="assertProductVisibleInCategory"/>
>>>>>>> a2438a68
    </variation>
    <variation name="UpdateSimpleProductEntityTestVariation6">
      <data name="product/data/category_ids/presets" xsi:type="string">-</data>
      <data name="product/data/name" xsi:type="string">Test simple product %isolation%</data>
      <data name="product/data/sku" xsi:type="string">test_simple_product_%isolation%</data>
      <data name="product/data/price/value" xsi:type="string">74.00</data>
      <data name="product/data/quantity_and_stock_status/qty" xsi:type="string">87.0000</data>
      <data name="product/data/quantity_and_stock_status/is_in_stock" xsi:type="string">-</data>
      <data name="product/data/url_key" xsi:type="string">test-simple-product-%isolation%</data>
      <data name="product/data/weight" xsi:type="string">333.0000</data>
      <data name="product/data/visibility" xsi:type="string">-</data>
      <data name="product/data/status" xsi:type="string">Product offline</data>
<<<<<<< HEAD
      <constraint name="Magento\Catalog\Test\Constraint\AssertProductSaveMessage"/>
      <constraint name="Magento\Catalog\Test\Constraint\AssertProductForm"/>
      <constraint name="Magento\Catalog\Test\Constraint\AssertProductIsNotDisplayingOnFrontend"/>
=======
      <data name="product/data/url_key" xsi:type="string">simple-product-%isolation%</data>
      <constraint name="assertProductSaveMessage" next="assertProductForm"/>
      <constraint name="assertProductForm" next="assertProductIsNotDisplayingOnFrontend" prev="assertProductSaveMessage"/>
      <constraint name="assertProductIsNotDisplayingOnFrontend" prev="assertProductForm"/>
>>>>>>> a2438a68
    </variation>
    <variation name="UpdateSimpleProductEntityTestVariation7">
      <data name="product/data/category_ids/presets" xsi:type="string">default</data>
      <data name="product/data/name" xsi:type="string">Test simple product %isolation%</data>
      <data name="product/data/sku" xsi:type="string">test_simple_product_%isolation%</data>
      <data name="product/data/price/value" xsi:type="string">74.00</data>
      <data name="product/data/quantity_and_stock_status/qty" xsi:type="string">87.0000</data>
      <data name="product/data/quantity_and_stock_status/is_in_stock" xsi:type="string">-</data>
      <data name="product/data/url_key" xsi:type="string">test-simple-product-%isolation%</data>
      <data name="product/data/weight" xsi:type="string">333.0000</data>
      <data name="product/data/visibility" xsi:type="string">-</data>
      <data name="product/data/status" xsi:type="string">-</data>
<<<<<<< HEAD
      <constraint name="Magento\Catalog\Test\Constraint\AssertProductSaveMessage"/>
      <constraint name="Magento\Catalog\Test\Constraint\AssertProductForm"/>
      <constraint name="Magento\UrlRewrite\Test\Constraint\AssertUrlRewriteUpdatedProductInGrid"/>
      <constraint name="Magento\Catalog\Test\Constraint\AssertProductVisibleInCategory"/>
=======
      <data name="product/data/url_key" xsi:type="string">simple-product-%isolation%</data>
      <constraint name="assertProductSaveMessage" next="assertProductForm"/>
      <constraint name="assertProductForm" next="assertUrlRewriteUpdatedProductInGrid" prev="assertProductSaveMessage"/>
      <constraint name="assertUrlRewriteUpdatedProductInGrid" next="assertProductVisibleInCategory" prev="assertProductForm"/>
      <constraint name="assertProductVisibleInCategory" prev="assertUrlRewriteUpdatedProductInGrid"/>
>>>>>>> a2438a68
    </variation>
  </testCase>
</config><|MERGE_RESOLUTION|>--- conflicted
+++ resolved
@@ -18,20 +18,12 @@
       <data name="product/data/weight" xsi:type="string">120.0000</data>
       <data name="product/data/visibility" xsi:type="string">Catalog, Search</data>
       <data name="product/data/status" xsi:type="string">-</data>
-<<<<<<< HEAD
+      <data name="product/data/url_key" xsi:type="string">simple-product-%isolation%</data>
       <constraint name="Magento\Catalog\Test\Constraint\AssertProductSaveMessage"/>
       <constraint name="Magento\Catalog\Test\Constraint\AssertProductForm"/>
       <constraint name="Magento\Catalog\Test\Constraint\AssertProductInStock"/>
       <constraint name="Magento\Catalog\Test\Constraint\AssertProductVisibleInCategory"/>
       <constraint name="Magento\Catalog\Test\Constraint\AssertProductPage"/>
-=======
-      <data name="product/data/url_key" xsi:type="string">simple-product-%isolation%</data>
-      <constraint name="assertProductSaveMessage" next="assertProductForm"/>
-      <constraint name="assertProductForm" next="assertProductInStock" prev="assertProductSaveMessage"/>
-      <constraint name="assertProductInStock" next="assertProductVisibleInCategory" prev="assertProductForm"/>
-      <constraint name="assertProductVisibleInCategory" next="assertProductPage" prev="assertProductInStock"/>
-      <constraint name="assertProductPage" prev="assertProductVisibleInCategory"/>
->>>>>>> a2438a68
     </variation>
     <variation name="UpdateSimpleProductEntityTestVariation2">
       <data name="product/data/category_ids/presets" xsi:type="string">-</data>
@@ -44,16 +36,10 @@
       <data name="product/data/weight" xsi:type="string">129.0000</data>
       <data name="product/data/visibility" xsi:type="string">Not Visible Individually</data>
       <data name="product/data/status" xsi:type="string">-</data>
-<<<<<<< HEAD
+      <data name="product/data/url_key" xsi:type="string">simple-product-%isolation%</data>
       <constraint name="Magento\Catalog\Test\Constraint\AssertProductSaveMessage"/>
       <constraint name="Magento\Catalog\Test\Constraint\AssertProductForm"/>
       <constraint name="Magento\Catalog\Test\Constraint\AssertProductIsNotDisplayingOnFrontend"/>
-=======
-      <data name="product/data/url_key" xsi:type="string">simple-product-%isolation%</data>
-      <constraint name="assertProductSaveMessage" next="assertProductForm"/>
-      <constraint name="assertProductForm" next="assertProductIsNotDisplayingOnFrontend" prev="assertProductSaveMessage"/>
-      <constraint name="assertProductIsNotDisplayingOnFrontend" prev="assertProductForm"/>
->>>>>>> a2438a68
     </variation>
     <variation name="UpdateSimpleProductEntityTestVariation3">
       <data name="product/data/category_ids/presets" xsi:type="string">-</data>
@@ -66,22 +52,13 @@
       <data name="product/data/weight" xsi:type="string">25.0000</data>
       <data name="product/data/visibility" xsi:type="string">Catalog</data>
       <data name="product/data/status" xsi:type="string">-</data>
-<<<<<<< HEAD
+      <data name="product/data/url_key" xsi:type="string">simple-product-%isolation%</data>
       <constraint name="Magento\Catalog\Test\Constraint\AssertProductSaveMessage"/>
       <constraint name="Magento\Catalog\Test\Constraint\AssertProductInStock"/>
       <constraint name="Magento\Catalog\Test\Constraint\AssertProductForm"/>
       <constraint name="Magento\Catalog\Test\Constraint\AssertProductSearchableBySku"/>
       <constraint name="Magento\Catalog\Test\Constraint\AssertProductVisibleInCategory"/>
       <constraint name="Magento\Catalog\Test\Constraint\AssertProductPage"/>
-=======
-      <data name="product/data/url_key" xsi:type="string">simple-product-%isolation%</data>
-      <constraint name="assertProductSaveMessage" next="assertProductInStock"/>
-      <constraint name="assertProductInStock" next="assertProductForm" prev="assertProductSaveMessage"/>
-      <constraint name="assertProductForm" next="assertProductSearchableBySku" prev="assertProductInStock"/>
-      <constraint name="assertProductSearchableBySku" next="assertProductVisibleInCategory" prev="assertProductForm"/>
-      <constraint name="assertProductVisibleInCategory" next="assertProductPage" prev="assertProductSearchableBySku"/>
-      <constraint name="assertProductPage" prev="assertProductVisibleInCategory"/>
->>>>>>> a2438a68
     </variation>
     <variation name="UpdateSimpleProductEntityTestVariation4">
       <data name="product/data/category_ids/presets" xsi:type="string">-</data>
@@ -94,7 +71,7 @@
       <data name="product/data/weight" xsi:type="string">89.0000</data>
       <data name="product/data/visibility" xsi:type="string">Search</data>
       <data name="product/data/status" xsi:type="string">-</data>
-<<<<<<< HEAD
+      <data name="product/data/url_key" xsi:type="string">simple-product-%isolation%</data>
       <constraint name="Magento\Catalog\Test\Constraint\AssertProductSaveMessage"/>
       <constraint name="Magento\Catalog\Test\Constraint\AssertProductInStock"/>
       <constraint name="Magento\Catalog\Test\Constraint\AssertProductForm"/>
@@ -102,16 +79,6 @@
       <constraint name="Magento\Catalog\Test\Constraint\AssertProductPage"/>
       <constraint name="Magento\Catalog\Test\Constraint\AssertProductSearchableBySku"/>
       <constraint name="Magento\Catalog\Test\Constraint\AssertProductPage"/>
-=======
-      <data name="product/data/url_key" xsi:type="string">simple-product-%isolation%</data>
-      <constraint name="assertProductSaveMessage" next="assertProductInStock"/>
-      <constraint name="assertProductInStock" next="assertProductForm" prev="assertProductSaveMessage"/>
-      <constraint name="assertProductForm" next="assertProductVisibleInCategory" prev="assertProductInStock"/>
-      <constraint name="assertProductVisibleInCategory" next="assertProductPage" prev="assertProductForm"/>
-      <constraint name="assertProductPage" next="assertProductSearchableBySku" prev="assertProductVisibleInCategory"/>
-      <constraint name="assertProductSearchableBySku" next="assertProductPage" prev="assertProductPage"/>
-      <constraint name="assertProductPage" prev="assertProductSearchableBySku"/>
->>>>>>> a2438a68
     </variation>
     <variation name="UpdateSimpleProductEntityTestVariation5">
       <data name="product/data/category_ids/presets" xsi:type="string">-</data>
@@ -124,22 +91,13 @@
       <data name="product/data/weight" xsi:type="string">125.0000</data>
       <data name="product/data/visibility" xsi:type="string">-</data>
       <data name="product/data/status" xsi:type="string">-</data>
-<<<<<<< HEAD
+      <data name="product/data/url_key" xsi:type="string">simple-product-%isolation%</data>
       <constraint name="Magento\Catalog\Test\Constraint\AssertProductSaveMessage"/>
       <constraint name="Magento\Catalog\Test\Constraint\AssertProductForm"/>
       <constraint name="Magento\Catalog\Test\Constraint\AssertProductOutOfStock"/>
       <constraint name="Magento\Catalog\Test\Constraint\AssertProductPage"/>
       <constraint name="Magento\Catalog\Test\Constraint\AssertProductVisibleInCategory"/>
       <constraint name="Magento\Catalog\Test\Constraint\AssertProductSearchableBySku"/>
-=======
-      <data name="product/data/url_key" xsi:type="string">simple-product-%isolation%</data>
-      <constraint name="assertProductSaveMessage" next="assertProductForm"/>
-      <constraint name="assertProductForm" next="assertProductOutOfStock" prev="assertProductSaveMessage"/>
-      <constraint name="assertProductOutOfStock" next="assertProductPage" prev="assertProductForm"/>
-      <constraint name="assertProductPage" next="assertProductVisibleInCategory" prev="assertProductOutOfStock"/>
-      <constraint name="assertProductVisibleInCategory" next="assertProductSearchableBySku" prev="assertProductPage"/>
-      <constraint name="assertProductSearchableBySku" prev="assertProductVisibleInCategory"/>
->>>>>>> a2438a68
     </variation>
     <variation name="UpdateSimpleProductEntityTestVariation6">
       <data name="product/data/category_ids/presets" xsi:type="string">-</data>
@@ -152,16 +110,10 @@
       <data name="product/data/weight" xsi:type="string">333.0000</data>
       <data name="product/data/visibility" xsi:type="string">-</data>
       <data name="product/data/status" xsi:type="string">Product offline</data>
-<<<<<<< HEAD
+      <data name="product/data/url_key" xsi:type="string">simple-product-%isolation%</data>
       <constraint name="Magento\Catalog\Test\Constraint\AssertProductSaveMessage"/>
       <constraint name="Magento\Catalog\Test\Constraint\AssertProductForm"/>
       <constraint name="Magento\Catalog\Test\Constraint\AssertProductIsNotDisplayingOnFrontend"/>
-=======
-      <data name="product/data/url_key" xsi:type="string">simple-product-%isolation%</data>
-      <constraint name="assertProductSaveMessage" next="assertProductForm"/>
-      <constraint name="assertProductForm" next="assertProductIsNotDisplayingOnFrontend" prev="assertProductSaveMessage"/>
-      <constraint name="assertProductIsNotDisplayingOnFrontend" prev="assertProductForm"/>
->>>>>>> a2438a68
     </variation>
     <variation name="UpdateSimpleProductEntityTestVariation7">
       <data name="product/data/category_ids/presets" xsi:type="string">default</data>
@@ -174,18 +126,11 @@
       <data name="product/data/weight" xsi:type="string">333.0000</data>
       <data name="product/data/visibility" xsi:type="string">-</data>
       <data name="product/data/status" xsi:type="string">-</data>
-<<<<<<< HEAD
+      <data name="product/data/url_key" xsi:type="string">simple-product-%isolation%</data>
       <constraint name="Magento\Catalog\Test\Constraint\AssertProductSaveMessage"/>
       <constraint name="Magento\Catalog\Test\Constraint\AssertProductForm"/>
       <constraint name="Magento\UrlRewrite\Test\Constraint\AssertUrlRewriteUpdatedProductInGrid"/>
       <constraint name="Magento\Catalog\Test\Constraint\AssertProductVisibleInCategory"/>
-=======
-      <data name="product/data/url_key" xsi:type="string">simple-product-%isolation%</data>
-      <constraint name="assertProductSaveMessage" next="assertProductForm"/>
-      <constraint name="assertProductForm" next="assertUrlRewriteUpdatedProductInGrid" prev="assertProductSaveMessage"/>
-      <constraint name="assertUrlRewriteUpdatedProductInGrid" next="assertProductVisibleInCategory" prev="assertProductForm"/>
-      <constraint name="assertProductVisibleInCategory" prev="assertUrlRewriteUpdatedProductInGrid"/>
->>>>>>> a2438a68
     </variation>
   </testCase>
 </config>