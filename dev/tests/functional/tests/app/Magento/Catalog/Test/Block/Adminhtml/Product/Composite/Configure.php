<?php
/**
 * Copyright © 2015 Magento. All rights reserved.
 * See COPYING.txt for license details.
 */

namespace Magento\Catalog\Test\Block\Adminhtml\Product\Composite;

use Magento\Mtf\Client\Locator;
use Magento\Mtf\Fixture\FixtureInterface;
use Magento\Mtf\Fixture\InjectableFixture;
use Magento\Catalog\Test\Fixture\CatalogProductSimple;
use Magento\Catalog\Test\Block\AbstractConfigureBlock;
use Magento\Backend\Test\Block\Template;

/**
 * Adminhtml catalog product composite configure block.
 */
class Configure extends AbstractConfigureBlock
{
    /**
     * Configure form selector.
     *
     * @var string
     */
    protected $configureForm = '#product_composite_configure_form';

    /**
     * Custom options CSS selector.
     *
     * @var string
     */
    protected $customOptionsSelector = '#product_composite_configure_fields_options';

    /**
     * Product quantity selector.
     *
     * @var string
     */
    protected $qty = '[name="qty"]';

    /**
     * Selector for "Ok" button.
     *
     * @var string
     */
    protected $okButton = '.ui-button.action-primary';

    /**
     * Backend abstract block.
     *
     * @var string
     */
    protected $templateBlock = './ancestor::body';

    /**
     * Set quantity.
     *
     * @param int $qty
     * @return void
     */
    public function setQty($qty)
    {
        $this->_rootElement->find($this->qty)->setValue($qty);
    }

    /**
     * Fill in the option specified for the product.
     *
     * @param FixtureInterface $product
     * @return void
     */
    public function configProduct(FixtureInterface $product)
    {
        /** @var CatalogProductSimple $product */
        $checkoutData = $product->getCheckoutData();

        $this->waitForFormVisible();
        $this->fillOptions($product);
        if (isset($checkoutData['qty'])) {
            $this->setQty($checkoutData['qty']);
        }
        $this->clickOk();
        $this->waitForFormNotVisible();
    }

    /**
     * Click "Ok" button.
     *
     * @return void
     */
    public function clickOk()
    {
        $this->_rootElement->find($this->okButton)->click();
        $this->getTemplateBlock()->waitLoader();
    }

    /**
     * Wait for form is visible.
     *
     * @return void
     */
    protected function waitForFormVisible()
    {
<<<<<<< HEAD
        $context = $this->_rootElement;
        $selector = $this->configureForm;
        $this->browser->waitUntil(
            function () use ($context, $selector) {
                return $context->find($selector)->isVisible() ? true : null;
=======
        $this->browser->waitUntil(
            function () {
                return $this->_rootElement->find($this->configureForm)->isVisible() ? true : null;
>>>>>>> b0372d69
            }
        );
    }

    /**
     * Wait for form is not visible.
     *
     * @return void
     */
    protected function waitForFormNotVisible()
    {
<<<<<<< HEAD
        $context = $this->_rootElement;
        $selector = $this->configureForm;
        $this->browser->waitUntil(
            function () use ($context, $selector) {
                return $context->find($selector)->isVisible() ? null : true;
=======
        $this->browser->waitUntil(
            function () {
                return $this->_rootElement->find($this->configureForm)->isVisible() ? null : true;
>>>>>>> b0372d69
            }
        );
    }

    /**
     * Get backend abstract block.
     *
     * @return Template
     */
    public function getTemplateBlock()
    {
        return $this->blockFactory->create(
            'Magento\Backend\Test\Block\Template',
            ['element' => $this->_rootElement->find($this->templateBlock, Locator::SELECTOR_XPATH)]
        );
    }
}<|MERGE_RESOLUTION|>--- conflicted
+++ resolved
@@ -102,17 +102,9 @@
      */
     protected function waitForFormVisible()
     {
-<<<<<<< HEAD
-        $context = $this->_rootElement;
-        $selector = $this->configureForm;
-        $this->browser->waitUntil(
-            function () use ($context, $selector) {
-                return $context->find($selector)->isVisible() ? true : null;
-=======
         $this->browser->waitUntil(
             function () {
                 return $this->_rootElement->find($this->configureForm)->isVisible() ? true : null;
->>>>>>> b0372d69
             }
         );
     }
@@ -124,17 +116,9 @@
      */
     protected function waitForFormNotVisible()
     {
-<<<<<<< HEAD
-        $context = $this->_rootElement;
-        $selector = $this->configureForm;
-        $this->browser->waitUntil(
-            function () use ($context, $selector) {
-                return $context->find($selector)->isVisible() ? null : true;
-=======
         $this->browser->waitUntil(
             function () {
                 return $this->_rootElement->find($this->configureForm)->isVisible() ? null : true;
->>>>>>> b0372d69
             }
         );
     }
