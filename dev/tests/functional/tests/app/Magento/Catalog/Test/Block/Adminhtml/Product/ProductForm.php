--- conflicted
+++ resolved
@@ -118,13 +118,9 @@
                 $categories = $product->getCategories();
                 $category = reset($categories);
             }
-<<<<<<< HEAD
-
-=======
             if ($category) {
                 $tabs['product-details']['category_ids']['value'] = $category->getName();
             }
->>>>>>> ef3abd47
             $this->showAdvancedSettings();
             $this->fillTabs($tabs, $element);
 
@@ -133,39 +129,7 @@
             }
         }
 
-        //TODO: Remove "!($product instanceof DataFixture)" after old product fixture will be deleted
-        $category = !($product instanceof DataFixture) && $product->hasData('category_ids')
-            ? $product->getDataFieldConfig('category_ids')['source']->getCategories()
-            : [$category];
-        if ($category[0]) {
-            $this->fillCategory($category, $element);
-        }
-
         return $this;
-    }
-
-    /**
-     * Fill category data from product fixture.
-     *
-     * @param array|null $categoryList
-     * @param SimpleElement|null $element
-     * @return void
-     */
-    public function fillCategory($categoryList, $element)
-    {
-        /** @var Category $category */
-        foreach ($categoryList as $category) {
-            if ($category->hasData('id')) {
-                $tabs['product-details']['category_ids']['value'] = $category->getName();
-                $this->fillTabs($tabs, $element);
-            } else {
-                $this->openTab('product-details');
-                $this->blockFactory->create(
-                    'Magento\Catalog\Test\Block\Adminhtml\Product\Edit\Tab\ProductDetails\NewCategoryIds',
-                    ['element' => $this->browser->find('body')]
-                )->addNewCategory($category);
-            }
-        }
     }
 
     /**
