<?php
/**
 * Copyright © 2016 Magento. All rights reserved.
 * See COPYING.txt for license details.
 */

namespace Magento\Catalog\Test\Block\Adminhtml\Product;

use Magento\Ui\Test\Block\Adminhtml\FormSections;
use Magento\Catalog\Test\Block\Adminhtml\Product\Attribute\AttributeForm;
use Magento\Catalog\Test\Block\Adminhtml\Product\Attribute\CustomAttribute;
use Magento\Catalog\Test\Fixture\CatalogProductAttribute;
use Magento\Mtf\Client\Element\SimpleElement;
use Magento\Mtf\Client\Locator;
use Magento\Mtf\Fixture\FixtureInterface;
use Magento\Ui\Test\Block\Adminhtml\DataGrid;
use Magento\Catalog\Test\Block\Adminhtml\Product\Edit\Section\ProductDetails\NewCategoryIds;

/**
 * Product form on backend product page.
 *
 * @SuppressWarnings(PHPMD.CouplingBetweenObjects)
 */
class ProductForm extends FormSections
{
    /**
     * Attribute on the Product page.
     *
     * @var string
     */
    protected $attribute = './/*[contains(@class,"label")]/span[text()="%s"]';

    /**
     * Attributes Search modal locator.
     *
     * @var string
     */
    protected $attributeSearch = '.product_form_product_form_add_attribute_modal';

    /**
     * Custom Section locator.
     *
     * @var string
     */
    protected $customSection = '[data-index="%s"] .admin__collapsible-title';

    /**
     * Attribute block selector.
     *
     * @var string
     */
    protected $attributeBlock = '[data-index="%s"]';

    /**
     * NewCategoryIds block selector.
     *
     * @var string
     */
    protected $newCategoryModalForm = '.product_form_product_form_create_category_modal';

    /**
     * Magento form loader.
     *
     * @var string
     */
    protected $spinner = '[data-role="spinner"]';

    /**
     * New Attribute modal locator.
     *
     * @var string
     */
    protected $newAttributeModal = '.product_form_product_form_add_attribute_modal_create_new_attribute_modal';

    /**
     * Fill the product form.
     *
     * @param FixtureInterface $product
     * @param SimpleElement|null $element
     * @param FixtureInterface|null $category
     * @return $this
     * @throws \Exception
     */
    public function fill(FixtureInterface $product, SimpleElement $element = null, FixtureInterface $category = null)
    {
        $this->waitPageToLoad();
        $dataConfig = $product->getDataConfig();
        $typeId = isset($dataConfig['type_id']) ? $dataConfig['type_id'] : null;

        if ($this->hasRender($typeId)) {
            $renderArguments = [
                'product' => $product,
                'element' => $element,
                'category' => $category,
            ];
            $this->callRender($typeId, 'fill', $renderArguments);
        } else {
            $sections = $this->getFixtureFieldsByContainers($product);
<<<<<<< HEAD
            $sections['product-details']['category_ids']['value'] = [];
            if ($product->hasData('category_ids') || $category) {
=======
            if ($product->hasData('category_ids') || $category) {
                $sections['product-details']['category_ids']['value'] = [];
>>>>>>> e463ba4b
                $categories = $product->hasData('category_ids')
                    ? $product->getDataFieldConfig('category_ids')['source']->getCategories()
                    : [$category];
                foreach ($categories as $category) {
                    if ((int)$category->getId()) {
                        $sections['product-details']['category_ids']['value'][] = $category->getName();
                    } else {
                        $this->getNewCategoryModalForm()->addNewCategory($category);
                    }
                }
            }
            $this->fillContainers($sections, $element);
        }

        return $this;
    }

    /**
     * Open section or click on button to open modal window.
     *
     * @param string $sectionName
     * @return $this
     */
    public function openSection($sectionName)
    {
        $sectionElement = $this->getContainerElement($sectionName);
        if ($sectionElement->getAttribute('type') == 'button') {
            $sectionElement->click();
        } else {
            parent::openSection($sectionName);
        }
        return $this;
    }

    /**
     * Wait page to load.
     *
     * @return void
     */
    protected function waitPageToLoad()
    {
        $this->waitForElementNotVisible($this->spinner);
    }

    /**
     * Check visibility of the attribute on the product page.
     *
     * @param mixed $productAttribute
     * @return bool
     */
    public function checkAttributeLabel($productAttribute)
    {
        $frontendLabel = (is_array($productAttribute))
            ? $productAttribute['frontend_label']
            : $productAttribute->getFrontendLabel();
        $attributeLabelLocator = sprintf($this->attribute, $frontendLabel);

        return $this->_rootElement->find($attributeLabelLocator, Locator::SELECTOR_XPATH)->isVisible();
    }

    /**
     * Get attributes search grid.
     *
     * @return DataGrid
     */
    public function getAttributesSearchGrid()
    {
        return $this->blockFactory->create(
            \Magento\Catalog\Test\Block\Adminhtml\Product\Edit\Section\Attributes\Grid::class,
            ['element' => $this->browser->find($this->attributeSearch)]
        );
    }

    /**
     * Check custom section visibility on Product form.
     *
     * @param string $sectionName
     * @return bool
     */
    public function isCustomSectionVisible($sectionName)
    {
        $sectionName = strtolower($sectionName);
        $selector = sprintf($this->attributeBlock, $sectionName);

        return $this->_rootElement->find($selector)->isVisible();
    }

    /**
     * Open custom section on Product form.
     *
     * @param string $sectionName
     * @return void
     */
    public function openCustomSection($sectionName)
    {
        $sectionName = strtolower($sectionName);
        $this->_rootElement->find(sprintf($this->customSection, $sectionName))->click();
    }

    /**
     * Get Attribute Form.
     *
     * @return AttributeForm
     */
    public function getAttributeForm()
    {
        return $this->blockFactory->create(
            \Magento\Catalog\Test\Block\Adminhtml\Product\Attribute\AttributeForm::class,
            ['element' => $this->browser->find($this->newAttributeModal)]
        );
    }

    /**
     * Get New Category Modal Form.
     *
     * @return NewCategoryIds
     */
    public function getNewCategoryModalForm()
    {
        return $this->blockFactory->create(
            \Magento\Catalog\Test\Block\Adminhtml\Product\Edit\Section\ProductDetails\NewCategoryIds::class,
            ['element' => $this->browser->find($this->newCategoryModalForm)]
        );
    }

    /**
     * Get attribute element.
     *
     * @param CatalogProductAttribute $attribute
     * @return CustomAttribute
     */
    public function getAttributeElement(CatalogProductAttribute $attribute)
    {
        return $this->_rootElement->find(
            sprintf($this->attributeBlock, $attribute->getAttributeCode()),
            Locator::SELECTOR_CSS,
            \Magento\Catalog\Test\Block\Adminhtml\Product\Attribute\CustomAttribute::class
        );
    }
}<|MERGE_RESOLUTION|>--- conflicted
+++ resolved
@@ -96,13 +96,8 @@
             $this->callRender($typeId, 'fill', $renderArguments);
         } else {
             $sections = $this->getFixtureFieldsByContainers($product);
-<<<<<<< HEAD
-            $sections['product-details']['category_ids']['value'] = [];
-            if ($product->hasData('category_ids') || $category) {
-=======
             if ($product->hasData('category_ids') || $category) {
                 $sections['product-details']['category_ids']['value'] = [];
->>>>>>> e463ba4b
                 $categories = $product->hasData('category_ids')
                     ? $product->getDataFieldConfig('category_ids')['source']->getCategories()
                     : [$category];
