<?xml version="1.0" encoding="utf-8"?>
<!--
/**
 * Copyright © 2015 Magento. All rights reserved.
 * See COPYING.txt for license details.
 */
 -->
<<<<<<< HEAD
<config xmlns:xsi="http://www.w3.org/2001/XMLSchema-instance" xsi:noNamespaceSchemaLocation="../../../../../../../etc/variations.xsd">
    <testCase name="AddRelatedProductsEntityTest">
        <variation name="AddRelatedProductsEntityTestVariation1">
            <data name="productData">catalogProductSimple::default</data>
            <data name="relatedProductsData">catalogProductSimple::default, configurableProductInjectable::default</data>
            <data name="constraint">assertProductSaveMessage, assertProductInGrid, assertProductForm, assertRelatedProductsSection</data>
        </variation>
    </testCase>
=======
<config xmlns:xsi="http://www.w3.org/2001/XMLSchema-instance" xsi:noNamespaceSchemaLocation="../../../../../../../vendor/magento/mtf/etc/global/variations.xsd">
  <testCase name="AddRelatedProductsEntityTest">
    <variation name="AddRelatedProductsEntityTestVariation1" firstConstraint="assertProductSaveMessage" method="test">
      <data name="productData" xsi:type="string">catalogProductSimple::default</data>
      <data name="relatedProductsData" xsi:type="string">catalogProductSimple::default, configurableProductInjectable::default</data>
      <constraint name="assertProductSaveMessage" next="assertProductInGrid"/>
      <constraint name="assertProductInGrid" next="assertProductForm" prev="assertProductSaveMessage"/>
      <constraint name="assertProductForm" next="assertRelatedProductsSection" prev="assertProductInGrid"/>
      <constraint name="assertRelatedProductsSection" prev="assertProductForm"/>
    </variation>
  </testCase>
>>>>>>> 1f8e8b20
</config><|MERGE_RESOLUTION|>--- conflicted
+++ resolved
@@ -5,16 +5,6 @@
  * See COPYING.txt for license details.
  */
  -->
-<<<<<<< HEAD
-<config xmlns:xsi="http://www.w3.org/2001/XMLSchema-instance" xsi:noNamespaceSchemaLocation="../../../../../../../etc/variations.xsd">
-    <testCase name="AddRelatedProductsEntityTest">
-        <variation name="AddRelatedProductsEntityTestVariation1">
-            <data name="productData">catalogProductSimple::default</data>
-            <data name="relatedProductsData">catalogProductSimple::default, configurableProductInjectable::default</data>
-            <data name="constraint">assertProductSaveMessage, assertProductInGrid, assertProductForm, assertRelatedProductsSection</data>
-        </variation>
-    </testCase>
-=======
 <config xmlns:xsi="http://www.w3.org/2001/XMLSchema-instance" xsi:noNamespaceSchemaLocation="../../../../../../../vendor/magento/mtf/etc/global/variations.xsd">
   <testCase name="AddRelatedProductsEntityTest">
     <variation name="AddRelatedProductsEntityTestVariation1" firstConstraint="assertProductSaveMessage" method="test">
@@ -26,5 +16,4 @@
       <constraint name="assertRelatedProductsSection" prev="assertProductForm"/>
     </variation>
   </testCase>
->>>>>>> 1f8e8b20
 </config>