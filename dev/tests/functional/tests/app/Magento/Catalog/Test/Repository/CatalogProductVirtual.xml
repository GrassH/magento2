--- conflicted
+++ resolved
@@ -142,10 +142,6 @@
                 <item name="preset" xsi:type="string">product_50_dollar</item>
             </field>
         </dataset>
-<<<<<<< HEAD
-    </repository>
-</config>
-=======
 
         <dataset name="product_15_dollar">
             <field name="tax_class_id" xsi:type="array">
@@ -173,6 +169,5 @@
                 <item name="preset" xsi:type="string">order_default</item>
             </field>
         </dataset>
-    </storage>
-</repository>
->>>>>>> deefb619
+    </repository>
+</config>