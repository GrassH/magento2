--- conflicted
+++ resolved
@@ -1,4 +1,4 @@
-<?xml version="1.0" encoding="utf-8"?>
+<?xml version="1.0" ?>
 <!--
 /**
  * Copyright © 2015 Magento. All rights reserved.
@@ -187,41 +187,22 @@
     <field name="attribute_set_id" group="product-details" source="Magento\Catalog\Test\Fixture\CatalogProductSimple\AttributeSetId"/>
     <field name="custom_options" is_required="0" group="customer-options" source="Magento\Catalog\Test\Fixture\CatalogProductSimple\CustomOptions"/>
     <field name="website_ids" group="websites">
-      <default_value xsi:type="array">
-                <item name="0" xsi:type="string">Main Website</item>
-            </default_value>
-<<<<<<< HEAD
+        <default_value xsi:type="array">
+            <item name="0" xsi:type="string">Main Website</item>
+        </default_value>
     </field>
     <field name="checkout_data" group="null" source="Magento\Catalog\Test\Fixture\CatalogProductVirtual\CheckoutData"/>
+    <field name="cross_sell_products" 
+           group="crosssells"
+           source="Magento\Catalog\Test\Fixture\CatalogProductSimple\CrossSellProducts"
+            />
+    <field name="up_sell_products" 
+           group="upsells"
+           source="Magento\Catalog\Test\Fixture\CatalogProductSimple\UpSellProducts"
+            />
+    <field name="related_products" 
+           group="related-products"
+           source="Magento\Catalog\Test\Fixture\CatalogProductSimple\RelatedProducts"
+            />
   </fixture>
-</config>
-=======
-            <group>websites</group>
-        </field>
-        <field name="checkout_data">
-            <attribute_code>checkout_data</attribute_code>
-            <backend_type>virtual</backend_type>
-            <group>null</group>
-            <source>Magento\Catalog\Test\Fixture\CatalogProductVirtual\CheckoutData</source>
-        </field>
-        <field name="cross_sell_products">
-            <attribute_code>cross_sell_products</attribute_code>
-            <backend_type>virtual</backend_type>
-            <group>crosssells</group>
-            <source>Magento\Catalog\Test\Fixture\CatalogProductSimple\CrossSellProducts</source>
-        </field>
-        <field name="up_sell_products">
-            <attribute_code>up_sell_products</attribute_code>
-            <backend_type>virtual</backend_type>
-            <group>upsells</group>
-            <source>Magento\Catalog\Test\Fixture\CatalogProductSimple\UpSellProducts</source>
-        </field>
-        <field name="related_products">
-            <attribute_code>related_products</attribute_code>
-            <backend_type>virtual</backend_type>
-            <group>related-products</group>
-            <source>Magento\Catalog\Test\Fixture\CatalogProductSimple\RelatedProducts</source>
-        </field>
-    </fields>
-</fixture>
->>>>>>> deefb619
+</config>