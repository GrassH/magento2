<?xml version="1.0" encoding="utf-8"?>
<!--
/**
 * Copyright © 2015 Magento. All rights reserved.
 * See COPYING.txt for license details.
 */
 -->
<<<<<<< HEAD
<config xmlns:xsi="http://www.w3.org/2001/XMLSchema-instance" xsi:noNamespaceSchemaLocation="../../../../../../../etc/variations.xsd">
    <testCase name="DeleteSystemProductAttributeTest">
        <variation name="DeleteSystemProductAttributeTestVariation1">
            <data name="productAttribute/data/attribute_code">news_from_date</data>
            <data name="productAttribute/data/is_user_defined">Yes</data>
            <data name="constraint">assertAbsenceDeleteAttributeButton </data>
        </variation>
    </testCase>
=======
<config xmlns:xsi="http://www.w3.org/2001/XMLSchema-instance" xsi:noNamespaceSchemaLocation="../../../../../../../vendor/magento/mtf/etc/global/variations.xsd">
  <testCase name="DeleteSystemProductAttributeTest">
    <variation name="DeleteSystemProductAttributeTestVariation1" firstConstraint="assertAbsenceDeleteAttributeButton" method="test">
      <data name="productAttribute/data/attribute_code" xsi:type="string">news_from_date</data>
      <data name="productAttribute/data/is_user_defined" xsi:type="string">Yes</data>
      <constraint name="assertAbsenceDeleteAttributeButton"/>
    </variation>
  </testCase>
>>>>>>> 1f8e8b20
</config><|MERGE_RESOLUTION|>--- conflicted
+++ resolved
@@ -5,16 +5,6 @@
  * See COPYING.txt for license details.
  */
  -->
-<<<<<<< HEAD
-<config xmlns:xsi="http://www.w3.org/2001/XMLSchema-instance" xsi:noNamespaceSchemaLocation="../../../../../../../etc/variations.xsd">
-    <testCase name="DeleteSystemProductAttributeTest">
-        <variation name="DeleteSystemProductAttributeTestVariation1">
-            <data name="productAttribute/data/attribute_code">news_from_date</data>
-            <data name="productAttribute/data/is_user_defined">Yes</data>
-            <data name="constraint">assertAbsenceDeleteAttributeButton </data>
-        </variation>
-    </testCase>
-=======
 <config xmlns:xsi="http://www.w3.org/2001/XMLSchema-instance" xsi:noNamespaceSchemaLocation="../../../../../../../vendor/magento/mtf/etc/global/variations.xsd">
   <testCase name="DeleteSystemProductAttributeTest">
     <variation name="DeleteSystemProductAttributeTestVariation1" firstConstraint="assertAbsenceDeleteAttributeButton" method="test">
@@ -23,5 +13,4 @@
       <constraint name="assertAbsenceDeleteAttributeButton"/>
     </variation>
   </testCase>
->>>>>>> 1f8e8b20
 </config>