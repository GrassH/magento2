--- conflicted
+++ resolved
@@ -47,15 +47,12 @@
     public function fillFormTab(array $fields, SimpleElement $element = null)
     {
         $data = $this->dataMapping($fields);
-<<<<<<< HEAD
-=======
         // Select attribute set
         if (isset($data['attribute_set_id'])) {
             $this->_fill([$data['attribute_set_id']], $element);
             unset($data['attribute_set_id']);
         }
         // Select categories
->>>>>>> 5d8cac21
         if (isset($data['category_ids'])) {
             /* Fix browser behavior for click by hidden list result of suggest(category) element */
             $this->scrollToCategory();
