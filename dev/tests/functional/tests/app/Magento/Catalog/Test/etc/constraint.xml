<?xml version="1.0" encoding="utf-8"?>
<!--
/**
 * Copyright © 2015 Magento. All rights reserved.
 * See COPYING.txt for license details.
 */
<<<<<<< HEAD
-->
<constraint>
    <assertProductInGrid module="Magento_Catalog">
        <severity>high</severity>
        <require>
            <productGrid class="Magento\Catalog\Test\Page\Adminhtml\CatalogProductIndex" />
            <product class="Magento\Mtf\Fixture\FixtureInterface" />
        </require>
    </assertProductInGrid>
    <assertProductSaveMessage module="Magento_Catalog">
        <severity>low</severity>
        <require>
            <productPage class="Magento\Catalog\Test\Page\Adminhtml\CatalogProductEdit" />
        </require>
    </assertProductSaveMessage>
    <assertProductOutOfStock module="Magento_Catalog">
        <severity>low</severity>
        <require>
            <catalogProductView class="Magento\Catalog\Test\Page\Product\CatalogProductView" />
            <product class="Magento\Mtf\Fixture\FixtureInterface" />
        </require>
    </assertProductOutOfStock>
    <assertProductInStock module="Magento_Catalog">
        <severity>low</severity>
        <require>
            <catalogProductView class="Magento\Catalog\Test\Page\Product\CatalogProductView" />
            <product class="Magento\Mtf\Fixture\FixtureInterface" />
        </require>
    </assertProductInStock>
    <assertProductVisibleInCategory module="Magento_Catalog">
        <severity>low</severity>
        <require>
            <catalogCategoryView class="Magento\Catalog\Test\Page\Category\CatalogCategoryView" />
            <cmsIndex class="Magento\Cms\Test\Page\CmsIndex" />
            <category class="Magento\Catalog\Test\Fixture\Category" />
            <product class="Magento\Mtf\Fixture\FixtureInterface" />
        </require>
    </assertProductVisibleInCategory>
    <assertProductNotVisibleInCategory module="Magento_Catalog">
        <severity>low</severity>
        <require>
            <catalogCategoryView class="Magento\Catalog\Test\Page\Category\CatalogCategoryView" />
            <cmsIndex class="Magento\Cms\Test\Page\CmsIndex" />
            <category class="Magento\Catalog\Test\Fixture\Category" />
            <product class="Magento\Mtf\Fixture\FixtureInterface" />
        </require>
    </assertProductNotVisibleInCategory>
    <assertProductSearchableBySku module="Magento_Catalog">
        <severity>low</severity>
        <require>
            <catalogSearchResult class="Magento\CatalogSearch\Test\Page\CatalogsearchResult" />
            <cmsIndex class="Magento\Cms\Test\Page\CmsIndex" />
            <product class="Magento\Mtf\Fixture\FixtureInterface" />
        </require>
    </assertProductSearchableBySku>
    <assertProductInCategory module="Magento_Catalog">
        <severity>low</severity>
        <require>
            <catalogCategoryView class="Magento\Catalog\Test\Page\Category\CatalogCategoryView" />
            <cmsIndex class="Magento\Cms\Test\Page\CmsIndex" />
            <product class="Magento\Mtf\Fixture\FixtureInterface" />
            <category class="Magento\Catalog\Test\Fixture\Category" />
        </require>
    </assertProductInCategory>
    <assertProductInCart module="Magento_Catalog">
        <severity>low</severity>
        <require>
            <catalogProductView class="Magento\Catalog\Test\Page\Product\CatalogProductView" />
            <product class="Magento\Mtf\Fixture\FixtureInterface" />
            <checkoutCart class="Magento\Checkout\Test\Page\CheckoutCart" />
        </require>
    </assertProductInCart>
    <assertProductPage module="Magento_Catalog">
        <severity>middle</severity>
        <require>
            <catalogProductView class="Magento\Catalog\Test\Page\Product\CatalogProductView" />
            <product class="Magento\Mtf\Fixture\FixtureInterface" />
        </require>
    </assertProductPage>
    <assertProductGroupedPriceOnProductPage module="Magento_Catalog">
        <severity>low</severity>
        <require>
            <catalogProductView class="Magento\Catalog\Test\Page\Product\CatalogProductView" />
            <product class="Magento\Mtf\Fixture\FixtureInterface" />
        </require>
    </assertProductGroupedPriceOnProductPage>
    <assertProductSpecialPriceOnProductPage module="Magento_Catalog">
        <severity>low</severity>
        <require>
            <catalogProductView class="Magento\Catalog\Test\Page\Product\CatalogProductView" />
            <product class="Magento\Mtf\Fixture\FixtureInterface" />
        </require>
    </assertProductSpecialPriceOnProductPage>
    <assertProductTierPriceOnProductPage module="Magento_Catalog">
        <severity>low</severity>
        <require>
            <catalogProductView class="Magento\Catalog\Test\Page\Product\CatalogProductView" />
            <product class="Magento\Mtf\Fixture\FixtureInterface" />
        </require>
    </assertProductTierPriceOnProductPage>
    <assertProductCustomOptionsOnProductPage module="Magento_Catalog">
        <severity>low</severity>
        <require>
            <catalogProductView class="Magento\Catalog\Test\Page\Product\CatalogProductView" />
            <product class="Magento\Mtf\Fixture\FixtureInterface" />
        </require>
    </assertProductCustomOptionsOnProductPage>
    <assertProductForm module="Magento_Catalog">
        <severity>low</severity>
        <require>
            <catalogProductView class="Magento\Catalog\Test\Page\Product\CatalogProductView" />
            <product class="Magento\Mtf\Fixture\FixtureInterface" />
        </require>
    </assertProductForm>
    <assertAddToCartButtonAbsent module="Magento_Catalog">
        <severity>low</severity>
    </assertAddToCartButtonAbsent>
    <assertAddToCartButtonPresent module="Magento_Catalog">
        <severity>low</severity>
    </assertAddToCartButtonPresent>
    <assertProductIsNotDisplayingOnFrontend module="Magento_Catalog">
        <severity>high</severity>
        <require>
            <catalogCategoryView class="Magento\Catalog\Test\Page\Category\CatalogCategoryView" />
            <cmsIndex class="Magento\Cms\Test\Page\CmsIndex" />
            <product class="Magento\Mtf\Fixture\FixtureInterface" />
            <category class="Magento\Catalog\Test\Fixture\Category" />
            <catalogProductView class="Magento\Catalog\Test\Page\Product\CatalogProductView" />
            <catalogSearchResult class="Magento\CatalogSearch\Test\Page\CatalogsearchResult" />
        </require>
    </assertProductIsNotDisplayingOnFrontend>
    <assertProductSkuAutoGenerated module="Magento_Catalog">
        <severity>low</severity>
        <require>
            <productGrid class="Magento\Catalog\Test\Page\Adminhtml\CatalogProductIndex" />
            <product class="Magento\Mtf\Fixture\FixtureInterface" />
        </require>
    </assertProductSkuAutoGenerated>
    <assertProductGroupedPriceOnProductPage module="Magento_Catalog">
        <severity>low</severity>
        <require>
            <catalogProductView class="Magento\Catalog\Test\Page\Product\CatalogProductView"  />
            <product class="Magento\Mtf\Fixture\FixtureInterface" />
        </require>
    </assertProductGroupedPriceOnProductPage>
    <assertProductAttributeSaveMessage module="Magento_Catalog">
        <severity>high</severity>
        <require>
            <attributeIndex class="Magento\Catalog\Test\Page\Adminhtml\CatalogProductAttributeIndex" />
        </require>
    </assertProductAttributeSaveMessage>
    <assertProductAttributeInGrid module="Magento_Catalog">
        <severity>low</severity>
    </assertProductAttributeInGrid>
    <assertAttributeForm module="Magento_Catalog">
        <severity>low</severity>
    </assertAttributeForm>
    <assertAddedProductAttributeOnProductForm module="Magento_Catalog">
        <severity>low</severity>
        <require>
            <productTemplate class="Magento\Catalog\Test\Fixture\CatalogProductTemplate" />
            <attribute class="Magento\Catalog\Test\Fixture\CatalogProductAttribute" />
            <productAttribute class="Magento\Catalog\Test\Fixture\CatalogProductAttribute" />
            <productEdit class="Magento\Catalog\Test\Page\Adminhtml\CatalogProductEdit" />
            <productGrid class="Magento\Catalog\Test\Page\Adminhtml\CatalogProductIndex" />
            <productSetEdit class="Magento\Catalog\Test\Page\Adminhtml\CatalogProductSetEdit" />
            <productSet class="Magento\Catalog\Test\Page\Adminhtml\CatalogProductSetIndex" />
            <fixtureFactory class="Magento\Mtf\Fixture\FixtureFactory" />
        </require>
    </assertAddedProductAttributeOnProductForm>
    <assertProductAttributeIsRequired module="Magento_Catalog">
        <severity>low</severity>
    </assertProductAttributeIsRequired>
    <assertAttributeSearchableByLabel module="Magento_Catalog">
        <severity>low</severity>
    </assertAttributeSearchableByLabel>
    <assertProductAttributeIsUnique module="Magento_Catalog">
        <severity>low</severity>
    </assertProductAttributeIsUnique>
    <assertProductAttributeDisplayingOnSearchForm module="Magento_Catalog">
        <severity>low</severity>
    </assertProductAttributeDisplayingOnSearchForm>
    <assertProductAttributeIsComparable module="Magento_Catalog">
        <severity>low</severity>
    </assertProductAttributeIsComparable>
    <assertProductAttributeDisplayingOnFrontend module="Magento_Catalog">
        <severity>low</severity>
    </assertProductAttributeDisplayingOnFrontend>
    <assertProductAttributeIsHtmlAllowed module="Magento_Catalog">
        <severity>low</severity>
    </assertProductAttributeIsHtmlAllowed>
    <assertProductAttributeIsFilterable module="Magento_Catalog">
        <severity>low</severity>
    </assertProductAttributeIsFilterable>
    <assertProductAttributeIsFilterableInSearch module="Magento_Catalog">
        <severity>low</severity>
    </assertProductAttributeIsFilterableInSearch>
    <assertAttributeOptionsOnProductForm module="Magento_Catalog">
        <severity>low</severity>
    </assertAttributeOptionsOnProductForm>
    <assertProductAttributeIsUsedPromoRules module="Magento_Catalog">
        <severity>low</severity>
    </assertProductAttributeIsUsedPromoRules>
    <assertProductAttributeIsUsedInSortOnFrontend module="Magento_Catalog">
        <severity>low</severity>
    </assertProductAttributeIsUsedInSortOnFrontend>
    <assertProductAttributeIsGlobal module="Magento_Catalog">
        <severity>low</severity>
    </assertProductAttributeIsGlobal>
    <assertProductCrossSells module="Magento_Catalog">
        <severity>middle</severity>
        <require>
            <product1 class="Magento\Catalog\Test\Fixture\CatalogProductSimple" />
            <product2 class="Magento\Catalog\Test\Fixture\CatalogProductSimple" />
            <cmsIndex class="Magento\Cms\Test\Page\CmsIndex" />
            <catalogCategoryView class="Magento\Catalog\Test\Page\Category\CatalogCategoryView" />
            <catalogProductView class="Magento\Catalog\Test\Page\Product\CatalogProductView" />
            <checkoutCart class="Magento\Checkout\Test\Page\CheckoutCart" />
        </require>
    </assertProductCrossSells>
    <assertProductAttributeSuccessDeleteMessage module="Magento_Catalog">
        <severity>high</severity>
    </assertProductAttributeSuccessDeleteMessage>
    <assertProductAbsentCrossSells module="Magento_Catalog">
        <severity>middle</severity>
    </assertProductAbsentCrossSells>
    <assertProductRelatedProducts module="Magento_Catalog">
        <severity>middle</severity>
        <require>
            <product1 class="Magento\Catalog\Test\Fixture\CatalogProductSimple" />
            <product2 class="Magento\Catalog\Test\Fixture\CatalogProductSimple" />
            <cmsIndex class="Magento\Cms\Test\Page\CmsIndex" />
            <catalogCategoryView class="Magento\Catalog\Test\Page\Category\CatalogCategoryView" />
            <catalogProductView class="Magento\Catalog\Test\Page\Product\CatalogProductView" />
        </require>
    </assertProductRelatedProducts>
    <assertProductAttributeAbsenceInGrid module="Magento_Catalog">
        <severity>high</severity>
    </assertProductAttributeAbsenceInGrid>
    <assertProductAbsentRelatedProducts module="Magento_Catalog">
        <severity>middle</severity>
    </assertProductAbsentRelatedProducts>
    <assertProductUpSells module="Magento_Catalog">
        <severity>middle</severity>
        <require>
            <product1 class="Magento\Catalog\Test\Fixture\CatalogProductSimple" />
            <product2 class="Magento\Catalog\Test\Fixture\CatalogProductSimple" />
            <cmsIndex class="Magento\Cms\Test\Page\CmsIndex" />
            <catalogCategoryView class="Magento\Catalog\Test\Page\Category\CatalogCategoryView" />
            <catalogProductView class="Magento\Catalog\Test\Page\Product\CatalogProductView" />
        </require>
    </assertProductUpSells>
    <assertProductAttributeAbsenceInSearchOnProductForm module="Magento_Catalog">
        <severity>high</severity>
    </assertProductAttributeAbsenceInSearchOnProductForm>
    <assertProductAbsentUpSells module="Magento_Catalog">
        <severity>middle</severity>
    </assertProductAbsentUpSells>
    <assertCategorySaveMessage module="Magento_Catalog">
        <severity>low</severity>
    </assertCategorySaveMessage>
    <assertCategoryForm module="Magento_Catalog">
        <severity>low</severity>
    </assertCategoryForm>
    <assertCategoryPage module="Magento_Catalog">
        <severity>low</severity>
    </assertCategoryPage>
    <assertCategoryForAssignedProducts module="Magento_Catalog">
        <severity>low</severity>
    </assertCategoryForAssignedProducts>
    <assertCategoryIsNotActive module="Magento_Catalog">
        <severity>low</severity>
    </assertCategoryIsNotActive>
    <assertCategoryIsNotIncludeInMenu module="Magento_Catalog">
        <severity>low</severity>
    </assertCategoryIsNotIncludeInMenu>
    <assertCategorySuccessDeleteMessage module="Magento_Catalog">
        <severity>low</severity>
        <require>
            <categoryEdit class="Magento\Catalog\Test\Page\Adminhtml\CatalogCategoryEdit" />
        </require>
    </assertCategorySuccessDeleteMessage>
    <assertCategoryAbsenceOnFrontend module="Magento_Catalog">
        <severity>low</severity>
        <require>
            <browser class="Magento\Mtf\Client\Browser" />
            <categoryView class="Magento\Catalog\Test\Page\Category\CatalogCategoryView" />
            <category class="Magento\Catalog\Test\Fixture\Category" />
        </require>
    </assertCategoryAbsenceOnFrontend>
    <assertCategoryAbsenceOnBackend module="Magento_Catalog">
        <severity>low</severity>
        <require>
            <category class="Magento\Catalog\Test\Fixture\Category" />
            <catalogCategoryIndex class="Magento\Catalog\Test\Page\Adminhtml\CatalogCategoryIndex" />
        </require>
    </assertCategoryAbsenceOnBackend>
    <assertProductTemplateSuccessSaveMessage module="Magento_Catalog">
        <severity>high</severity>
        <require>
            <productSetIndex class="Magento\Catalog\Test\Page\Adminhtml\CatalogProductSetIndex" />
        </require>
    </assertProductTemplateSuccessSaveMessage>
    <assertProductTemplateForm module="Magento_Catalog">
        <severity>high</severity>
        <require>
            <productSet class="Magento\Catalog\Test\Page\Adminhtml\CatalogProductSetIndex" />
            <productSetEdit class="Magento\Catalog\Test\Page\Adminhtml\CatalogProductSetEdit" />
            <attributeSet class="Magento\Catalog\Test\Fixture\CatalogAttributeSet" />
            <productAttribute class="Magento\Catalog\Test\Fixture\CatalogProductAttribute" />
        </require>
    </assertProductTemplateForm>
    <assertProductTemplateInGrid module="Magento_Catalog">
        <severity>high</severity>
        <require>
            <productSet class="Magento\Catalog\Test\Page\Adminhtml\CatalogProductSetIndex" />
            <attributeSet class="Magento\Catalog\Test\Fixture\CatalogAttributeSet" />
        </require>
    </assertProductTemplateInGrid>
    <assertProductTemplateOnProductForm module="Magento_Catalog">
        <severity>high</severity>
        <require>
            <fixtureFactory class="Magento\Mtf\Fixture\FixtureFactory" />
            <attributeSet class="Magento\Catalog\Test\Fixture\CatalogAttributeSet" />
            <productEdit class="Magento\Catalog\Test\Page\Adminhtml\CatalogProductEdit" />
            <productGrid class="Magento\Catalog\Test\Page\Adminhtml\CatalogProductIndex" />
            <newProductPage class="Magento\Catalog\Test\Page\Adminhtml\CatalogProductNew" />
            <productAttribute class="Magento\Catalog\Test\Fixture\CatalogProductAttribute" />
        </require>
    </assertProductTemplateOnProductForm>
    <assertAbsenceDeleteAttributeButton module="Magento_Catalog">
        <severity>high</severity>
        <require>
            <attributeNew class="Magento\Catalog\Test\Page\Adminhtml\CatalogProductAttributeNew" />
        </require>
    </assertAbsenceDeleteAttributeButton>
    <assertProductSuccessDeleteMessage module="Magento_Catalog">
        <severity>low</severity>
    </assertProductSuccessDeleteMessage>
    <assertProductNotInGrid module="Magento_Catalog">
        <severity>low</severity>
    </assertProductNotInGrid>
    <assertProductCompareItemsLink module="Magento_Catalog">
        <severity>low</severity>
    </assertProductCompareItemsLink>
    <assertProductComparePage module="Magento_Catalog">
        <severity>low</severity>
    </assertProductComparePage>
    <assertProductCompareBlockOnCmsPage module="Magento_Catalog">
        <severity>low</severity>
    </assertProductCompareBlockOnCmsPage>
    <assertProductCompareSuccessAddMessage module="Magento_Catalog">
        <severity>high</severity>
    </assertProductCompareSuccessAddMessage>
    <assertProductCompareSuccessRemoveMessage module="Magento_Catalog">
        <severity>high</severity>
    </assertProductCompareSuccessRemoveMessage>
    <assertProductCompareSuccessRemoveAllProductsMessage module="Magento_Catalog">
        <severity>high</severity>
    </assertProductCompareSuccessRemoveAllProductsMessage>
    <assertProductCompareItemsLinkIsAbsent module="Magento_Catalog">
        <severity>low</severity>
    </assertProductCompareItemsLinkIsAbsent>
    <assertProductCompareRemoveLastProductMessage module="Magento_Catalog">
        <severity>low</severity>
    </assertProductCompareRemoveLastProductMessage>
    <assertProductIsNotVisibleInCompareBlock module="Magento_Catalog">
        <severity>low</severity>
    </assertProductIsNotVisibleInCompareBlock>
    <assertProductCompareSuccessRemoveMessage module="Magento_Catalog">
        <severity>low</severity>
    </assertProductCompareSuccessRemoveMessage>
    <assertProductIsNotVisibleInComparePage module="Magento_Catalog">
        <severity>low</severity>
    </assertProductIsNotVisibleInComparePage>
    <assertProductAttributeAbsenceInTemplateGroups module="Magento_Catalog">
        <severity>low</severity>
    </assertProductAttributeAbsenceInTemplateGroups>
    <assertProductAttributeAbsenceInUnassignedAttributes module="Magento_Catalog">
        <severity>low</severity>
    </assertProductAttributeAbsenceInUnassignedAttributes>
    <assertProductDuplicateMessage module="Magento_Catalog">
        <severity>high</severity>
        <require>
            <productPage class="Magento\Catalog\Test\Page\Adminhtml\CatalogProductEdit" />
        </require>
    </assertProductDuplicateMessage>
    <assertProductDuplicatedInGrid module="Magento_Catalog">
        <severity>low</severity>
        <require>
            <product class="Magento\Mtf\Fixture\FixtureInterface" />
            <productGrid class="Magento\Catalog\Test\Page\Adminhtml\CatalogProductIndex" />
        </require>
    </assertProductDuplicatedInGrid>
    <assertProductDuplicateIsNotDisplayingOnFrontend module="Magento_Catalog">
        <severity>high</severity>
    </assertProductDuplicateIsNotDisplayingOnFrontend>
    <assertProductDuplicateForm module="Magento_Catalog">
        <severity>high</severity>
    </assertProductDuplicateForm>
    <assertProductForm module="Magento_Catalog">
        <severity>high</severity>
    </assertProductForm>
    <assertProductTemplateGroupOnProductForm module="Magento_Catalog">
        <severity>high</severity>
    </assertProductTemplateGroupOnProductForm>
    <assertProductCompareSuccessRemoveAllProductsMessage module="Magento_Catalog">
        <severity>high</severity>
    </assertProductCompareSuccessRemoveAllProductsMessage>
    <assertProductCompareItemsLinkIsAbsent module="Magento_Catalog">
        <severity>low</severity>
    </assertProductCompareItemsLinkIsAbsent>
    <assertProductCompareRemoveLastProductMessage module="Magento_Catalog">
        <severity>low</severity>
    </assertProductCompareRemoveLastProductMessage>
    <assertProductIsNotVisibleInCompareBlock module="Magento_Catalog">
        <severity>low</severity>
    </assertProductIsNotVisibleInCompareBlock>
    <assertUsedSuperAttributeImpossibleDeleteMessages module="Magento_Catalog">
        <severity>high</severity>
        <require>
            <newPage class="Magento\Catalog\Test\Page\Adminhtml\CatalogProductAttributeNew" />
        </require>
    </assertUsedSuperAttributeImpossibleDeleteMessages>
    <assertProductTemplateSuccessDeleteMessage module="Magento_Catalog">
        <severity>high</severity>
    </assertProductTemplateSuccessDeleteMessage>
    <assertProductTemplateNotInGrid module="Magento_Catalog">
        <severity>low</severity>
    </assertProductTemplateNotInGrid>
    <assertProductNotSearchableBySku module="Magento_Catalog">
        <severity>low</severity>
    </assertProductNotSearchableBySku>
    <assertCategoryRedirect module="Magento_Catalog">
        <severity>low</severity>
    </assertCategoryRedirect>
</constraint>
=======
 -->
<config xmlns:xsi="http://www.w3.org/2001/XMLSchema-instance" xsi:noNamespaceSchemaLocation="../../../../../../vendor/magento/mtf/etc/global/constraints.xsd">
    <constraint name="assertProductInGrid" module="Magento_Catalog" severity="high">
        <argument name="productGrid">Magento\Catalog\Test\Page\Adminhtml\CatalogProductIndex</argument>
        <argument name="product">Magento\Mtf\Fixture\FixtureInterface</argument>
    </constraint>
    <constraint name="assertProductSaveMessage" module="Magento_Catalog" severity="low">
        <argument name="productPage">Magento\Catalog\Test\Page\Adminhtml\CatalogProductEdit</argument>
    </constraint>
    <constraint name="assertProductOutOfStock" module="Magento_Catalog" severity="low">
        <argument name="catalogProductView">Magento\Catalog\Test\Page\Product\CatalogProductView</argument>
        <argument name="product">Magento\Mtf\Fixture\FixtureInterface</argument>
    </constraint>
    <constraint name="assertProductInStock" module="Magento_Catalog" severity="low">
        <argument name="catalogProductView">Magento\Catalog\Test\Page\Product\CatalogProductView</argument>
        <argument name="product">Magento\Mtf\Fixture\FixtureInterface</argument>
    </constraint>
    <constraint name="assertProductVisibleInCategory" module="Magento_Catalog" severity="low">
        <argument name="catalogCategoryView">Magento\Catalog\Test\Page\Category\CatalogCategoryView</argument>
        <argument name="cmsIndex">Magento\Cms\Test\Page\CmsIndex</argument>
        <argument name="category">Magento\Catalog\Test\Fixture\Category</argument>
        <argument name="product">Magento\Mtf\Fixture\FixtureInterface</argument>
    </constraint>
    <constraint name="assertProductNotVisibleInCategory" module="Magento_Catalog" severity="low">
        <argument name="catalogCategoryView">Magento\Catalog\Test\Page\Category\CatalogCategoryView</argument>
        <argument name="cmsIndex">Magento\Cms\Test\Page\CmsIndex</argument>
        <argument name="category">Magento\Catalog\Test\Fixture\Category</argument>
        <argument name="product">Magento\Mtf\Fixture\FixtureInterface</argument>
    </constraint>
    <constraint name="assertProductSearchableBySku" module="Magento_Catalog" severity="low">
        <argument name="catalogSearchResult">Magento\CatalogSearch\Test\Page\CatalogsearchResult</argument>
        <argument name="cmsIndex">Magento\Cms\Test\Page\CmsIndex</argument>
        <argument name="product">Magento\Mtf\Fixture\FixtureInterface</argument>
    </constraint>
    <constraint name="assertProductInCategory" module="Magento_Catalog" severity="low">
        <argument name="catalogCategoryView">Magento\Catalog\Test\Page\Category\CatalogCategoryView</argument>
        <argument name="cmsIndex">Magento\Cms\Test\Page\CmsIndex</argument>
        <argument name="product">Magento\Mtf\Fixture\FixtureInterface</argument>
        <argument name="category">Magento\Catalog\Test\Fixture\Category</argument>
    </constraint>
    <constraint name="assertProductInCart" module="Magento_Catalog" severity="low">
        <argument name="catalogProductView">Magento\Catalog\Test\Page\Product\CatalogProductView</argument>
        <argument name="product">Magento\Mtf\Fixture\FixtureInterface</argument>
        <argument name="checkoutCart">Magento\Checkout\Test\Page\CheckoutCart</argument>
    </constraint>
    <constraint name="assertProductPage" module="Magento_Catalog" severity="middle">
        <argument name="catalogProductView">Magento\Catalog\Test\Page\Product\CatalogProductView</argument>
        <argument name="product">Magento\Mtf\Fixture\FixtureInterface</argument>
    </constraint>
    <constraint name="assertProductGroupedPriceOnProductPage" module="Magento_Catalog" severity="low">
        <argument name="catalogProductView">Magento\Catalog\Test\Page\Product\CatalogProductView</argument>
        <argument name="product">Magento\Mtf\Fixture\FixtureInterface</argument>
    </constraint>
    <constraint name="assertProductSpecialPriceOnProductPage" module="Magento_Catalog" severity="low">
        <argument name="catalogProductView">Magento\Catalog\Test\Page\Product\CatalogProductView</argument>
        <argument name="product">Magento\Mtf\Fixture\FixtureInterface</argument>
    </constraint>
    <constraint name="assertProductTierPriceOnProductPage" module="Magento_Catalog" severity="low">
        <argument name="catalogProductView">Magento\Catalog\Test\Page\Product\CatalogProductView</argument>
        <argument name="product">Magento\Mtf\Fixture\FixtureInterface</argument>
    </constraint>
    <constraint name="assertProductCustomOptionsOnProductPage" module="Magento_Catalog" severity="low">
        <argument name="catalogProductView">Magento\Catalog\Test\Page\Product\CatalogProductView</argument>
        <argument name="product">Magento\Mtf\Fixture\FixtureInterface</argument>
    </constraint>
    <constraint name="assertProductForm" module="Magento_Catalog" severity="low">
        <argument name="catalogProductView">Magento\Catalog\Test\Page\Product\CatalogProductView</argument>
        <argument name="product">Magento\Mtf\Fixture\FixtureInterface</argument>
    </constraint>
    <constraint name="assertAddToCartButtonAbsent" module="Magento_Catalog" severity="low"/>
    <constraint name="assertAddToCartButtonPresent" module="Magento_Catalog" severity="low"/>
    <constraint name="assertProductIsNotDisplayingOnFrontend" module="Magento_Catalog" severity="high">
        <argument name="catalogCategoryView">Magento\Catalog\Test\Page\Category\CatalogCategoryView</argument>
        <argument name="cmsIndex">Magento\Cms\Test\Page\CmsIndex</argument>
        <argument name="product">Magento\Mtf\Fixture\FixtureInterface</argument>
        <argument name="category">Magento\Catalog\Test\Fixture\Category</argument>
        <argument name="catalogProductView">Magento\Catalog\Test\Page\Product\CatalogProductView</argument>
        <argument name="catalogSearchResult">Magento\CatalogSearch\Test\Page\CatalogsearchResult</argument>
    </constraint>
    <constraint name="assertProductSkuAutoGenerated" module="Magento_Catalog" severity="low">
        <argument name="productGrid">Magento\Catalog\Test\Page\Adminhtml\CatalogProductIndex</argument>
        <argument name="product">Magento\Mtf\Fixture\FixtureInterface</argument>
    </constraint>
    <constraint name="assertProductGroupedPriceOnProductPage" module="Magento_Catalog" severity="low">
        <argument name="catalogProductView">Magento\Catalog\Test\Page\Product\CatalogProductView</argument>
        <argument name="product">Magento\Mtf\Fixture\FixtureInterface</argument>
    </constraint>
    <constraint name="assertProductAttributeSaveMessage" module="Magento_Catalog" severity="high">
        <argument name="attributeIndex">Magento\Catalog\Test\Page\Adminhtml\CatalogProductAttributeIndex</argument>
    </constraint>
    <constraint name="assertProductAttributeInGrid" module="Magento_Catalog" severity="low"/>
    <constraint name="assertAttributeForm" module="Magento_Catalog" severity="low"/>
    <constraint name="assertAddedProductAttributeOnProductForm" module="Magento_Catalog" severity="low">
        <argument name="productTemplate">Magento\Catalog\Test\Fixture\CatalogProductTemplate</argument>
        <argument name="attribute">Magento\Catalog\Test\Fixture\CatalogProductAttribute</argument>
        <argument name="productAttribute">Magento\Catalog\Test\Fixture\CatalogProductAttribute</argument>
        <argument name="productEdit">Magento\Catalog\Test\Page\Adminhtml\CatalogProductEdit</argument>
        <argument name="productGrid">Magento\Catalog\Test\Page\Adminhtml\CatalogProductIndex</argument>
        <argument name="productSetEdit">Magento\Catalog\Test\Page\Adminhtml\CatalogProductSetEdit</argument>
        <argument name="productSet">Magento\Catalog\Test\Page\Adminhtml\CatalogProductSetIndex</argument>
        <argument name="fixtureFactory">Magento\Mtf\Fixture\FixtureFactory</argument>
    </constraint>
    <constraint name="assertProductAttributeIsRequired" module="Magento_Catalog" severity="low"/>
    <constraint name="assertAttributeSearchableByLabel" module="Magento_Catalog" severity="low"/>
    <constraint name="assertProductAttributeIsUnique" module="Magento_Catalog" severity="low"/>
    <constraint name="assertProductAttributeDisplayingOnSearchForm" module="Magento_Catalog" severity="low"/>
    <constraint name="assertProductAttributeIsComparable" module="Magento_Catalog" severity="low"/>
    <constraint name="assertProductAttributeDisplayingOnFrontend" module="Magento_Catalog" severity="low"/>
    <constraint name="assertProductAttributeIsHtmlAllowed" module="Magento_Catalog" severity="low"/>
    <constraint name="assertProductAttributeIsFilterable" module="Magento_Catalog" severity="low"/>
    <constraint name="assertProductAttributeIsFilterableInSearch" module="Magento_Catalog" severity="low"/>
    <constraint name="assertAttributeOptionsOnProductForm" module="Magento_Catalog" severity="low"/>
    <constraint name="assertProductAttributeIsUsedPromoRules" module="Magento_Catalog" severity="low"/>
    <constraint name="assertProductAttributeIsUsedInSortOnFrontend" module="Magento_Catalog" severity="low"/>
    <constraint name="assertProductAttributeIsGlobal" module="Magento_Catalog" severity="low"/>
    <constraint name="assertCrossSellsProductsSection" module="Magento_Catalog" severity="middle">
        <argument name="product1">Magento\Catalog\Test\Fixture\CatalogProductSimple</argument>
        <argument name="product2">Magento\Catalog\Test\Fixture\CatalogProductSimple</argument>
        <argument name="cmsIndex">Magento\Cms\Test\Page\CmsIndex</argument>
        <argument name="catalogCategoryView">Magento\Catalog\Test\Page\Category\CatalogCategoryView</argument>
        <argument name="catalogProductView">Magento\Catalog\Test\Page\Product\CatalogProductView</argument>
        <argument name="checkoutCart">Magento\Checkout\Test\Page\CheckoutCart</argument>
    </constraint>
    <constraint name="assertProductAttributeSuccessDeleteMessage" module="Magento_Catalog" severity="high"/>
    <constraint name="assertNoCrossSellsProductsSection" module="Magento_Catalog" severity="middle"/>
    <constraint name="assertRelatedProductsSection" module="Magento_Catalog" severity="middle">
        <argument name="product1">Magento\Catalog\Test\Fixture\CatalogProductSimple</argument>
        <argument name="product2">Magento\Catalog\Test\Fixture\CatalogProductSimple</argument>
        <argument name="cmsIndex">Magento\Cms\Test\Page\CmsIndex</argument>
        <argument name="catalogCategoryView">Magento\Catalog\Test\Page\Category\CatalogCategoryView</argument>
        <argument name="catalogProductView">Magento\Catalog\Test\Page\Product\CatalogProductView</argument>
    </constraint>
    <constraint name="assertProductAttributeAbsenceInGrid" module="Magento_Catalog" severity="high"/>
    <constraint name="assertNoRelatedProductsSection" module="Magento_Catalog" severity="middle"/>
    <constraint name="assertUpSellsProductsSection" module="Magento_Catalog" severity="middle">
        <argument name="product1">Magento\Catalog\Test\Fixture\CatalogProductSimple</argument>
        <argument name="product2">Magento\Catalog\Test\Fixture\CatalogProductSimple</argument>
        <argument name="cmsIndex">Magento\Cms\Test\Page\CmsIndex</argument>
        <argument name="catalogCategoryView">Magento\Catalog\Test\Page\Category\CatalogCategoryView</argument>
        <argument name="catalogProductView">Magento\Catalog\Test\Page\Product\CatalogProductView</argument>
    </constraint>
    <constraint name="assertProductAttributeAbsenceInSearchOnProductForm" module="Magento_Catalog" severity="high"/>
    <constraint name="assertNoUpSellsProductsSection" module="Magento_Catalog" severity="middle"/>
    <constraint name="assertCategorySaveMessage" module="Magento_Catalog" severity="low"/>
    <constraint name="assertCategoryForm" module="Magento_Catalog" severity="low"/>
    <constraint name="assertCategoryPage" module="Magento_Catalog" severity="low"/>
    <constraint name="assertCategoryForAssignedProducts" module="Magento_Catalog" severity="low"/>
    <constraint name="assertCategoryIsNotActive" module="Magento_Catalog" severity="low"/>
    <constraint name="assertCategoryIsNotIncludeInMenu" module="Magento_Catalog" severity="low"/>
    <constraint name="assertCategorySuccessDeleteMessage" module="Magento_Catalog" severity="low">
        <argument name="categoryEdit">Magento\Catalog\Test\Page\Adminhtml\CatalogCategoryEdit</argument>
    </constraint>
    <constraint name="assertCategoryAbsenceOnFrontend" module="Magento_Catalog" severity="low">
        <argument name="browser">Magento\Mtf\Client\Browser</argument>
        <argument name="categoryView">Magento\Catalog\Test\Page\Category\CatalogCategoryView</argument>
        <argument name="category">Magento\Catalog\Test\Fixture\Category</argument>
    </constraint>
    <constraint name="assertCategoryAbsenceOnBackend" module="Magento_Catalog" severity="low">
        <argument name="category">Magento\Catalog\Test\Fixture\Category</argument>
        <argument name="catalogCategoryIndex">Magento\Catalog\Test\Page\Adminhtml\CatalogCategoryIndex</argument>
    </constraint>
    <constraint name="assertProductTemplateSuccessSaveMessage" module="Magento_Catalog" severity="high">
        <argument name="productSetIndex">Magento\Catalog\Test\Page\Adminhtml\CatalogProductSetIndex</argument>
    </constraint>
    <constraint name="assertProductTemplateForm" module="Magento_Catalog" severity="high">
        <argument name="productSet">Magento\Catalog\Test\Page\Adminhtml\CatalogProductSetIndex</argument>
        <argument name="productSetEdit">Magento\Catalog\Test\Page\Adminhtml\CatalogProductSetEdit</argument>
        <argument name="attributeSet">Magento\Catalog\Test\Fixture\CatalogAttributeSet</argument>
        <argument name="productAttribute">Magento\Catalog\Test\Fixture\CatalogProductAttribute</argument>
    </constraint>
    <constraint name="assertProductTemplateInGrid" module="Magento_Catalog" severity="high">
        <argument name="productSet">Magento\Catalog\Test\Page\Adminhtml\CatalogProductSetIndex</argument>
        <argument name="attributeSet">Magento\Catalog\Test\Fixture\CatalogAttributeSet</argument>
    </constraint>
    <constraint name="assertProductTemplateOnProductForm" module="Magento_Catalog" severity="high">
        <argument name="fixtureFactory">Magento\Mtf\Fixture\FixtureFactory</argument>
        <argument name="attributeSet">Magento\Catalog\Test\Fixture\CatalogAttributeSet</argument>
        <argument name="productEdit">Magento\Catalog\Test\Page\Adminhtml\CatalogProductEdit</argument>
        <argument name="productGrid">Magento\Catalog\Test\Page\Adminhtml\CatalogProductIndex</argument>
        <argument name="newProductPage">Magento\Catalog\Test\Page\Adminhtml\CatalogProductNew</argument>
        <argument name="productAttribute">Magento\Catalog\Test\Fixture\CatalogProductAttribute</argument>
    </constraint>
    <constraint name="assertAbsenceDeleteAttributeButton" module="Magento_Catalog" severity="high">
        <argument name="attributeNew">Magento\Catalog\Test\Page\Adminhtml\CatalogProductAttributeNew</argument>
    </constraint>
    <constraint name="assertProductSuccessDeleteMessage" module="Magento_Catalog" severity="low"/>
    <constraint name="assertProductNotInGrid" module="Magento_Catalog" severity="low"/>
    <constraint name="assertProductCompareItemsLink" module="Magento_Catalog" severity="low"/>
    <constraint name="assertProductComparePage" module="Magento_Catalog" severity="low"/>
    <constraint name="assertProductCompareBlockOnCmsPage" module="Magento_Catalog" severity="low"/>
    <constraint name="assertProductCompareSuccessAddMessage" module="Magento_Catalog" severity="high"/>
    <constraint name="assertProductCompareSuccessRemoveMessage" module="Magento_Catalog" severity="high"/>
    <constraint name="assertProductCompareSuccessRemoveAllProductsMessage" module="Magento_Catalog" severity="high"/>
    <constraint name="assertProductCompareItemsLinkIsAbsent" module="Magento_Catalog" severity="low"/>
    <constraint name="assertProductCompareRemoveLastProductMessage" module="Magento_Catalog" severity="low"/>
    <constraint name="assertProductIsNotVisibleInCompareBlock" module="Magento_Catalog" severity="low"/>
    <constraint name="assertProductCompareSuccessRemoveMessage" module="Magento_Catalog" severity="low"/>
    <constraint name="assertProductIsNotVisibleInComparePage" module="Magento_Catalog" severity="low"/>
    <constraint name="assertProductAttributeAbsenceInTemplateGroups" module="Magento_Catalog" severity="low"/>
    <constraint name="assertProductAttributeAbsenceInUnassignedAttributes" module="Magento_Catalog" severity="low"/>
    <constraint name="assertProductDuplicateMessage" module="Magento_Catalog" severity="high">
        <argument name="productPage">Magento\Catalog\Test\Page\Adminhtml\CatalogProductEdit</argument>
    </constraint>
    <constraint name="assertProductDuplicatedInGrid" module="Magento_Catalog" severity="low">
        <argument name="product">Magento\Mtf\Fixture\FixtureInterface</argument>
        <argument name="productGrid">Magento\Catalog\Test\Page\Adminhtml\CatalogProductIndex</argument>
    </constraint>
    <constraint name="assertProductDuplicateIsNotDisplayingOnFrontend" module="Magento_Catalog" severity="high"/>
    <constraint name="assertProductDuplicateForm" module="Magento_Catalog" severity="high"/>
    <constraint name="assertProductForm" module="Magento_Catalog" severity="high"/>
    <constraint name="assertProductTemplateGroupOnProductForm" module="Magento_Catalog" severity="high"/>
    <constraint name="assertProductCompareSuccessRemoveAllProductsMessage" module="Magento_Catalog" severity="high"/>
    <constraint name="assertProductCompareItemsLinkIsAbsent" module="Magento_Catalog" severity="low"/>
    <constraint name="assertProductCompareRemoveLastProductMessage" module="Magento_Catalog" severity="low"/>
    <constraint name="assertProductIsNotVisibleInCompareBlock" module="Magento_Catalog" severity="low"/>
    <constraint name="assertUsedSuperAttributeImpossibleDeleteMessages" module="Magento_Catalog" severity="high">
        <argument name="newPage">Magento\Catalog\Test\Page\Adminhtml\CatalogProductAttributeNew</argument>
    </constraint>
    <constraint name="assertProductTemplateSuccessDeleteMessage" module="Magento_Catalog" severity="high"/>
    <constraint name="assertProductTemplateNotInGrid" module="Magento_Catalog" severity="low"/>
    <constraint name="assertProductNotSearchableBySku" module="Magento_Catalog" severity="low"/>
    <constraint name="assertCategoryRedirect" module="Magento_Catalog" severity="low"/>
</config>
>>>>>>> cfcb727d
<|MERGE_RESOLUTION|>--- conflicted
+++ resolved
@@ -4,445 +4,6 @@
  * Copyright © 2015 Magento. All rights reserved.
  * See COPYING.txt for license details.
  */
-<<<<<<< HEAD
--->
-<constraint>
-    <assertProductInGrid module="Magento_Catalog">
-        <severity>high</severity>
-        <require>
-            <productGrid class="Magento\Catalog\Test\Page\Adminhtml\CatalogProductIndex" />
-            <product class="Magento\Mtf\Fixture\FixtureInterface" />
-        </require>
-    </assertProductInGrid>
-    <assertProductSaveMessage module="Magento_Catalog">
-        <severity>low</severity>
-        <require>
-            <productPage class="Magento\Catalog\Test\Page\Adminhtml\CatalogProductEdit" />
-        </require>
-    </assertProductSaveMessage>
-    <assertProductOutOfStock module="Magento_Catalog">
-        <severity>low</severity>
-        <require>
-            <catalogProductView class="Magento\Catalog\Test\Page\Product\CatalogProductView" />
-            <product class="Magento\Mtf\Fixture\FixtureInterface" />
-        </require>
-    </assertProductOutOfStock>
-    <assertProductInStock module="Magento_Catalog">
-        <severity>low</severity>
-        <require>
-            <catalogProductView class="Magento\Catalog\Test\Page\Product\CatalogProductView" />
-            <product class="Magento\Mtf\Fixture\FixtureInterface" />
-        </require>
-    </assertProductInStock>
-    <assertProductVisibleInCategory module="Magento_Catalog">
-        <severity>low</severity>
-        <require>
-            <catalogCategoryView class="Magento\Catalog\Test\Page\Category\CatalogCategoryView" />
-            <cmsIndex class="Magento\Cms\Test\Page\CmsIndex" />
-            <category class="Magento\Catalog\Test\Fixture\Category" />
-            <product class="Magento\Mtf\Fixture\FixtureInterface" />
-        </require>
-    </assertProductVisibleInCategory>
-    <assertProductNotVisibleInCategory module="Magento_Catalog">
-        <severity>low</severity>
-        <require>
-            <catalogCategoryView class="Magento\Catalog\Test\Page\Category\CatalogCategoryView" />
-            <cmsIndex class="Magento\Cms\Test\Page\CmsIndex" />
-            <category class="Magento\Catalog\Test\Fixture\Category" />
-            <product class="Magento\Mtf\Fixture\FixtureInterface" />
-        </require>
-    </assertProductNotVisibleInCategory>
-    <assertProductSearchableBySku module="Magento_Catalog">
-        <severity>low</severity>
-        <require>
-            <catalogSearchResult class="Magento\CatalogSearch\Test\Page\CatalogsearchResult" />
-            <cmsIndex class="Magento\Cms\Test\Page\CmsIndex" />
-            <product class="Magento\Mtf\Fixture\FixtureInterface" />
-        </require>
-    </assertProductSearchableBySku>
-    <assertProductInCategory module="Magento_Catalog">
-        <severity>low</severity>
-        <require>
-            <catalogCategoryView class="Magento\Catalog\Test\Page\Category\CatalogCategoryView" />
-            <cmsIndex class="Magento\Cms\Test\Page\CmsIndex" />
-            <product class="Magento\Mtf\Fixture\FixtureInterface" />
-            <category class="Magento\Catalog\Test\Fixture\Category" />
-        </require>
-    </assertProductInCategory>
-    <assertProductInCart module="Magento_Catalog">
-        <severity>low</severity>
-        <require>
-            <catalogProductView class="Magento\Catalog\Test\Page\Product\CatalogProductView" />
-            <product class="Magento\Mtf\Fixture\FixtureInterface" />
-            <checkoutCart class="Magento\Checkout\Test\Page\CheckoutCart" />
-        </require>
-    </assertProductInCart>
-    <assertProductPage module="Magento_Catalog">
-        <severity>middle</severity>
-        <require>
-            <catalogProductView class="Magento\Catalog\Test\Page\Product\CatalogProductView" />
-            <product class="Magento\Mtf\Fixture\FixtureInterface" />
-        </require>
-    </assertProductPage>
-    <assertProductGroupedPriceOnProductPage module="Magento_Catalog">
-        <severity>low</severity>
-        <require>
-            <catalogProductView class="Magento\Catalog\Test\Page\Product\CatalogProductView" />
-            <product class="Magento\Mtf\Fixture\FixtureInterface" />
-        </require>
-    </assertProductGroupedPriceOnProductPage>
-    <assertProductSpecialPriceOnProductPage module="Magento_Catalog">
-        <severity>low</severity>
-        <require>
-            <catalogProductView class="Magento\Catalog\Test\Page\Product\CatalogProductView" />
-            <product class="Magento\Mtf\Fixture\FixtureInterface" />
-        </require>
-    </assertProductSpecialPriceOnProductPage>
-    <assertProductTierPriceOnProductPage module="Magento_Catalog">
-        <severity>low</severity>
-        <require>
-            <catalogProductView class="Magento\Catalog\Test\Page\Product\CatalogProductView" />
-            <product class="Magento\Mtf\Fixture\FixtureInterface" />
-        </require>
-    </assertProductTierPriceOnProductPage>
-    <assertProductCustomOptionsOnProductPage module="Magento_Catalog">
-        <severity>low</severity>
-        <require>
-            <catalogProductView class="Magento\Catalog\Test\Page\Product\CatalogProductView" />
-            <product class="Magento\Mtf\Fixture\FixtureInterface" />
-        </require>
-    </assertProductCustomOptionsOnProductPage>
-    <assertProductForm module="Magento_Catalog">
-        <severity>low</severity>
-        <require>
-            <catalogProductView class="Magento\Catalog\Test\Page\Product\CatalogProductView" />
-            <product class="Magento\Mtf\Fixture\FixtureInterface" />
-        </require>
-    </assertProductForm>
-    <assertAddToCartButtonAbsent module="Magento_Catalog">
-        <severity>low</severity>
-    </assertAddToCartButtonAbsent>
-    <assertAddToCartButtonPresent module="Magento_Catalog">
-        <severity>low</severity>
-    </assertAddToCartButtonPresent>
-    <assertProductIsNotDisplayingOnFrontend module="Magento_Catalog">
-        <severity>high</severity>
-        <require>
-            <catalogCategoryView class="Magento\Catalog\Test\Page\Category\CatalogCategoryView" />
-            <cmsIndex class="Magento\Cms\Test\Page\CmsIndex" />
-            <product class="Magento\Mtf\Fixture\FixtureInterface" />
-            <category class="Magento\Catalog\Test\Fixture\Category" />
-            <catalogProductView class="Magento\Catalog\Test\Page\Product\CatalogProductView" />
-            <catalogSearchResult class="Magento\CatalogSearch\Test\Page\CatalogsearchResult" />
-        </require>
-    </assertProductIsNotDisplayingOnFrontend>
-    <assertProductSkuAutoGenerated module="Magento_Catalog">
-        <severity>low</severity>
-        <require>
-            <productGrid class="Magento\Catalog\Test\Page\Adminhtml\CatalogProductIndex" />
-            <product class="Magento\Mtf\Fixture\FixtureInterface" />
-        </require>
-    </assertProductSkuAutoGenerated>
-    <assertProductGroupedPriceOnProductPage module="Magento_Catalog">
-        <severity>low</severity>
-        <require>
-            <catalogProductView class="Magento\Catalog\Test\Page\Product\CatalogProductView"  />
-            <product class="Magento\Mtf\Fixture\FixtureInterface" />
-        </require>
-    </assertProductGroupedPriceOnProductPage>
-    <assertProductAttributeSaveMessage module="Magento_Catalog">
-        <severity>high</severity>
-        <require>
-            <attributeIndex class="Magento\Catalog\Test\Page\Adminhtml\CatalogProductAttributeIndex" />
-        </require>
-    </assertProductAttributeSaveMessage>
-    <assertProductAttributeInGrid module="Magento_Catalog">
-        <severity>low</severity>
-    </assertProductAttributeInGrid>
-    <assertAttributeForm module="Magento_Catalog">
-        <severity>low</severity>
-    </assertAttributeForm>
-    <assertAddedProductAttributeOnProductForm module="Magento_Catalog">
-        <severity>low</severity>
-        <require>
-            <productTemplate class="Magento\Catalog\Test\Fixture\CatalogProductTemplate" />
-            <attribute class="Magento\Catalog\Test\Fixture\CatalogProductAttribute" />
-            <productAttribute class="Magento\Catalog\Test\Fixture\CatalogProductAttribute" />
-            <productEdit class="Magento\Catalog\Test\Page\Adminhtml\CatalogProductEdit" />
-            <productGrid class="Magento\Catalog\Test\Page\Adminhtml\CatalogProductIndex" />
-            <productSetEdit class="Magento\Catalog\Test\Page\Adminhtml\CatalogProductSetEdit" />
-            <productSet class="Magento\Catalog\Test\Page\Adminhtml\CatalogProductSetIndex" />
-            <fixtureFactory class="Magento\Mtf\Fixture\FixtureFactory" />
-        </require>
-    </assertAddedProductAttributeOnProductForm>
-    <assertProductAttributeIsRequired module="Magento_Catalog">
-        <severity>low</severity>
-    </assertProductAttributeIsRequired>
-    <assertAttributeSearchableByLabel module="Magento_Catalog">
-        <severity>low</severity>
-    </assertAttributeSearchableByLabel>
-    <assertProductAttributeIsUnique module="Magento_Catalog">
-        <severity>low</severity>
-    </assertProductAttributeIsUnique>
-    <assertProductAttributeDisplayingOnSearchForm module="Magento_Catalog">
-        <severity>low</severity>
-    </assertProductAttributeDisplayingOnSearchForm>
-    <assertProductAttributeIsComparable module="Magento_Catalog">
-        <severity>low</severity>
-    </assertProductAttributeIsComparable>
-    <assertProductAttributeDisplayingOnFrontend module="Magento_Catalog">
-        <severity>low</severity>
-    </assertProductAttributeDisplayingOnFrontend>
-    <assertProductAttributeIsHtmlAllowed module="Magento_Catalog">
-        <severity>low</severity>
-    </assertProductAttributeIsHtmlAllowed>
-    <assertProductAttributeIsFilterable module="Magento_Catalog">
-        <severity>low</severity>
-    </assertProductAttributeIsFilterable>
-    <assertProductAttributeIsFilterableInSearch module="Magento_Catalog">
-        <severity>low</severity>
-    </assertProductAttributeIsFilterableInSearch>
-    <assertAttributeOptionsOnProductForm module="Magento_Catalog">
-        <severity>low</severity>
-    </assertAttributeOptionsOnProductForm>
-    <assertProductAttributeIsUsedPromoRules module="Magento_Catalog">
-        <severity>low</severity>
-    </assertProductAttributeIsUsedPromoRules>
-    <assertProductAttributeIsUsedInSortOnFrontend module="Magento_Catalog">
-        <severity>low</severity>
-    </assertProductAttributeIsUsedInSortOnFrontend>
-    <assertProductAttributeIsGlobal module="Magento_Catalog">
-        <severity>low</severity>
-    </assertProductAttributeIsGlobal>
-    <assertProductCrossSells module="Magento_Catalog">
-        <severity>middle</severity>
-        <require>
-            <product1 class="Magento\Catalog\Test\Fixture\CatalogProductSimple" />
-            <product2 class="Magento\Catalog\Test\Fixture\CatalogProductSimple" />
-            <cmsIndex class="Magento\Cms\Test\Page\CmsIndex" />
-            <catalogCategoryView class="Magento\Catalog\Test\Page\Category\CatalogCategoryView" />
-            <catalogProductView class="Magento\Catalog\Test\Page\Product\CatalogProductView" />
-            <checkoutCart class="Magento\Checkout\Test\Page\CheckoutCart" />
-        </require>
-    </assertProductCrossSells>
-    <assertProductAttributeSuccessDeleteMessage module="Magento_Catalog">
-        <severity>high</severity>
-    </assertProductAttributeSuccessDeleteMessage>
-    <assertProductAbsentCrossSells module="Magento_Catalog">
-        <severity>middle</severity>
-    </assertProductAbsentCrossSells>
-    <assertProductRelatedProducts module="Magento_Catalog">
-        <severity>middle</severity>
-        <require>
-            <product1 class="Magento\Catalog\Test\Fixture\CatalogProductSimple" />
-            <product2 class="Magento\Catalog\Test\Fixture\CatalogProductSimple" />
-            <cmsIndex class="Magento\Cms\Test\Page\CmsIndex" />
-            <catalogCategoryView class="Magento\Catalog\Test\Page\Category\CatalogCategoryView" />
-            <catalogProductView class="Magento\Catalog\Test\Page\Product\CatalogProductView" />
-        </require>
-    </assertProductRelatedProducts>
-    <assertProductAttributeAbsenceInGrid module="Magento_Catalog">
-        <severity>high</severity>
-    </assertProductAttributeAbsenceInGrid>
-    <assertProductAbsentRelatedProducts module="Magento_Catalog">
-        <severity>middle</severity>
-    </assertProductAbsentRelatedProducts>
-    <assertProductUpSells module="Magento_Catalog">
-        <severity>middle</severity>
-        <require>
-            <product1 class="Magento\Catalog\Test\Fixture\CatalogProductSimple" />
-            <product2 class="Magento\Catalog\Test\Fixture\CatalogProductSimple" />
-            <cmsIndex class="Magento\Cms\Test\Page\CmsIndex" />
-            <catalogCategoryView class="Magento\Catalog\Test\Page\Category\CatalogCategoryView" />
-            <catalogProductView class="Magento\Catalog\Test\Page\Product\CatalogProductView" />
-        </require>
-    </assertProductUpSells>
-    <assertProductAttributeAbsenceInSearchOnProductForm module="Magento_Catalog">
-        <severity>high</severity>
-    </assertProductAttributeAbsenceInSearchOnProductForm>
-    <assertProductAbsentUpSells module="Magento_Catalog">
-        <severity>middle</severity>
-    </assertProductAbsentUpSells>
-    <assertCategorySaveMessage module="Magento_Catalog">
-        <severity>low</severity>
-    </assertCategorySaveMessage>
-    <assertCategoryForm module="Magento_Catalog">
-        <severity>low</severity>
-    </assertCategoryForm>
-    <assertCategoryPage module="Magento_Catalog">
-        <severity>low</severity>
-    </assertCategoryPage>
-    <assertCategoryForAssignedProducts module="Magento_Catalog">
-        <severity>low</severity>
-    </assertCategoryForAssignedProducts>
-    <assertCategoryIsNotActive module="Magento_Catalog">
-        <severity>low</severity>
-    </assertCategoryIsNotActive>
-    <assertCategoryIsNotIncludeInMenu module="Magento_Catalog">
-        <severity>low</severity>
-    </assertCategoryIsNotIncludeInMenu>
-    <assertCategorySuccessDeleteMessage module="Magento_Catalog">
-        <severity>low</severity>
-        <require>
-            <categoryEdit class="Magento\Catalog\Test\Page\Adminhtml\CatalogCategoryEdit" />
-        </require>
-    </assertCategorySuccessDeleteMessage>
-    <assertCategoryAbsenceOnFrontend module="Magento_Catalog">
-        <severity>low</severity>
-        <require>
-            <browser class="Magento\Mtf\Client\Browser" />
-            <categoryView class="Magento\Catalog\Test\Page\Category\CatalogCategoryView" />
-            <category class="Magento\Catalog\Test\Fixture\Category" />
-        </require>
-    </assertCategoryAbsenceOnFrontend>
-    <assertCategoryAbsenceOnBackend module="Magento_Catalog">
-        <severity>low</severity>
-        <require>
-            <category class="Magento\Catalog\Test\Fixture\Category" />
-            <catalogCategoryIndex class="Magento\Catalog\Test\Page\Adminhtml\CatalogCategoryIndex" />
-        </require>
-    </assertCategoryAbsenceOnBackend>
-    <assertProductTemplateSuccessSaveMessage module="Magento_Catalog">
-        <severity>high</severity>
-        <require>
-            <productSetIndex class="Magento\Catalog\Test\Page\Adminhtml\CatalogProductSetIndex" />
-        </require>
-    </assertProductTemplateSuccessSaveMessage>
-    <assertProductTemplateForm module="Magento_Catalog">
-        <severity>high</severity>
-        <require>
-            <productSet class="Magento\Catalog\Test\Page\Adminhtml\CatalogProductSetIndex" />
-            <productSetEdit class="Magento\Catalog\Test\Page\Adminhtml\CatalogProductSetEdit" />
-            <attributeSet class="Magento\Catalog\Test\Fixture\CatalogAttributeSet" />
-            <productAttribute class="Magento\Catalog\Test\Fixture\CatalogProductAttribute" />
-        </require>
-    </assertProductTemplateForm>
-    <assertProductTemplateInGrid module="Magento_Catalog">
-        <severity>high</severity>
-        <require>
-            <productSet class="Magento\Catalog\Test\Page\Adminhtml\CatalogProductSetIndex" />
-            <attributeSet class="Magento\Catalog\Test\Fixture\CatalogAttributeSet" />
-        </require>
-    </assertProductTemplateInGrid>
-    <assertProductTemplateOnProductForm module="Magento_Catalog">
-        <severity>high</severity>
-        <require>
-            <fixtureFactory class="Magento\Mtf\Fixture\FixtureFactory" />
-            <attributeSet class="Magento\Catalog\Test\Fixture\CatalogAttributeSet" />
-            <productEdit class="Magento\Catalog\Test\Page\Adminhtml\CatalogProductEdit" />
-            <productGrid class="Magento\Catalog\Test\Page\Adminhtml\CatalogProductIndex" />
-            <newProductPage class="Magento\Catalog\Test\Page\Adminhtml\CatalogProductNew" />
-            <productAttribute class="Magento\Catalog\Test\Fixture\CatalogProductAttribute" />
-        </require>
-    </assertProductTemplateOnProductForm>
-    <assertAbsenceDeleteAttributeButton module="Magento_Catalog">
-        <severity>high</severity>
-        <require>
-            <attributeNew class="Magento\Catalog\Test\Page\Adminhtml\CatalogProductAttributeNew" />
-        </require>
-    </assertAbsenceDeleteAttributeButton>
-    <assertProductSuccessDeleteMessage module="Magento_Catalog">
-        <severity>low</severity>
-    </assertProductSuccessDeleteMessage>
-    <assertProductNotInGrid module="Magento_Catalog">
-        <severity>low</severity>
-    </assertProductNotInGrid>
-    <assertProductCompareItemsLink module="Magento_Catalog">
-        <severity>low</severity>
-    </assertProductCompareItemsLink>
-    <assertProductComparePage module="Magento_Catalog">
-        <severity>low</severity>
-    </assertProductComparePage>
-    <assertProductCompareBlockOnCmsPage module="Magento_Catalog">
-        <severity>low</severity>
-    </assertProductCompareBlockOnCmsPage>
-    <assertProductCompareSuccessAddMessage module="Magento_Catalog">
-        <severity>high</severity>
-    </assertProductCompareSuccessAddMessage>
-    <assertProductCompareSuccessRemoveMessage module="Magento_Catalog">
-        <severity>high</severity>
-    </assertProductCompareSuccessRemoveMessage>
-    <assertProductCompareSuccessRemoveAllProductsMessage module="Magento_Catalog">
-        <severity>high</severity>
-    </assertProductCompareSuccessRemoveAllProductsMessage>
-    <assertProductCompareItemsLinkIsAbsent module="Magento_Catalog">
-        <severity>low</severity>
-    </assertProductCompareItemsLinkIsAbsent>
-    <assertProductCompareRemoveLastProductMessage module="Magento_Catalog">
-        <severity>low</severity>
-    </assertProductCompareRemoveLastProductMessage>
-    <assertProductIsNotVisibleInCompareBlock module="Magento_Catalog">
-        <severity>low</severity>
-    </assertProductIsNotVisibleInCompareBlock>
-    <assertProductCompareSuccessRemoveMessage module="Magento_Catalog">
-        <severity>low</severity>
-    </assertProductCompareSuccessRemoveMessage>
-    <assertProductIsNotVisibleInComparePage module="Magento_Catalog">
-        <severity>low</severity>
-    </assertProductIsNotVisibleInComparePage>
-    <assertProductAttributeAbsenceInTemplateGroups module="Magento_Catalog">
-        <severity>low</severity>
-    </assertProductAttributeAbsenceInTemplateGroups>
-    <assertProductAttributeAbsenceInUnassignedAttributes module="Magento_Catalog">
-        <severity>low</severity>
-    </assertProductAttributeAbsenceInUnassignedAttributes>
-    <assertProductDuplicateMessage module="Magento_Catalog">
-        <severity>high</severity>
-        <require>
-            <productPage class="Magento\Catalog\Test\Page\Adminhtml\CatalogProductEdit" />
-        </require>
-    </assertProductDuplicateMessage>
-    <assertProductDuplicatedInGrid module="Magento_Catalog">
-        <severity>low</severity>
-        <require>
-            <product class="Magento\Mtf\Fixture\FixtureInterface" />
-            <productGrid class="Magento\Catalog\Test\Page\Adminhtml\CatalogProductIndex" />
-        </require>
-    </assertProductDuplicatedInGrid>
-    <assertProductDuplicateIsNotDisplayingOnFrontend module="Magento_Catalog">
-        <severity>high</severity>
-    </assertProductDuplicateIsNotDisplayingOnFrontend>
-    <assertProductDuplicateForm module="Magento_Catalog">
-        <severity>high</severity>
-    </assertProductDuplicateForm>
-    <assertProductForm module="Magento_Catalog">
-        <severity>high</severity>
-    </assertProductForm>
-    <assertProductTemplateGroupOnProductForm module="Magento_Catalog">
-        <severity>high</severity>
-    </assertProductTemplateGroupOnProductForm>
-    <assertProductCompareSuccessRemoveAllProductsMessage module="Magento_Catalog">
-        <severity>high</severity>
-    </assertProductCompareSuccessRemoveAllProductsMessage>
-    <assertProductCompareItemsLinkIsAbsent module="Magento_Catalog">
-        <severity>low</severity>
-    </assertProductCompareItemsLinkIsAbsent>
-    <assertProductCompareRemoveLastProductMessage module="Magento_Catalog">
-        <severity>low</severity>
-    </assertProductCompareRemoveLastProductMessage>
-    <assertProductIsNotVisibleInCompareBlock module="Magento_Catalog">
-        <severity>low</severity>
-    </assertProductIsNotVisibleInCompareBlock>
-    <assertUsedSuperAttributeImpossibleDeleteMessages module="Magento_Catalog">
-        <severity>high</severity>
-        <require>
-            <newPage class="Magento\Catalog\Test\Page\Adminhtml\CatalogProductAttributeNew" />
-        </require>
-    </assertUsedSuperAttributeImpossibleDeleteMessages>
-    <assertProductTemplateSuccessDeleteMessage module="Magento_Catalog">
-        <severity>high</severity>
-    </assertProductTemplateSuccessDeleteMessage>
-    <assertProductTemplateNotInGrid module="Magento_Catalog">
-        <severity>low</severity>
-    </assertProductTemplateNotInGrid>
-    <assertProductNotSearchableBySku module="Magento_Catalog">
-        <severity>low</severity>
-    </assertProductNotSearchableBySku>
-    <assertCategoryRedirect module="Magento_Catalog">
-        <severity>low</severity>
-    </assertCategoryRedirect>
-</constraint>
-=======
  -->
 <config xmlns:xsi="http://www.w3.org/2001/XMLSchema-instance" xsi:noNamespaceSchemaLocation="../../../../../../vendor/magento/mtf/etc/global/constraints.xsd">
     <constraint name="assertProductInGrid" module="Magento_Catalog" severity="high">
@@ -665,5 +226,4 @@
     <constraint name="assertProductTemplateNotInGrid" module="Magento_Catalog" severity="low"/>
     <constraint name="assertProductNotSearchableBySku" module="Magento_Catalog" severity="low"/>
     <constraint name="assertCategoryRedirect" module="Magento_Catalog" severity="low"/>
-</config>
->>>>>>> cfcb727d
+</config>