<?php
/**
 * Copyright © 2015 Magento. All rights reserved.
 * See COPYING.txt for license details.
 */
namespace Magento\Catalog\Test\Fixture;

<<<<<<< HEAD
use Mtf\Factory\Factory;
use Mtf\Config;
=======
use Magento\Mtf\Factory\Factory;
use Magento\Mtf\System\Config;
>>>>>>> 45418254

/**
 * Class SimpleProduct
 * Fixture simple product
 */
class SimpleProduct extends Product
{
    const PRICE_VALUE = 'price.value';

    /**
     * Custom constructor to create product with assigned category
     *
     * @param Config $configuration
     * @param array $placeholders
     */
    public function __construct(Config $configuration, $placeholders = [])
    {
        $this->_placeholders[self::PRICE_VALUE] = 10;

        parent::__construct($configuration, $placeholders);
    }

    /**
     * {inheritdoc}
     */
    protected function _initData()
    {
        parent::_initData();
        $this->_dataConfig = [
            'constraint' => 'Success',
            'grid_filter' => ['name'],
            'create_url_params' => ['type' => 'simple', 'set' => static::DEFAULT_ATTRIBUTE_SET_ID],
            'input_prefix' => 'product',
        ];

        $data = $this->_getPreparedData();
        $this->_data['fields'] = array_merge($this->_data['fields'], $data);

        $this->_repository = Factory::getRepositoryFactory()->getMagentoCatalogSimpleProduct(
            $this->_dataConfig,
            $this->_data
        );
    }

    /**
     * Get data for the product
     *
     * @return array
     */
    protected function _getPreparedData()
    {
        return [
            'price' => [
                'value' => '%' . self::PRICE_VALUE . '%',
                'group' => static::GROUP_PRODUCT_DETAILS,
            ],
            'tax_class_id' => [
                'value' => 'Taxable Goods',
                'input_value' => '2',
                'group' => static::GROUP_PRODUCT_DETAILS,
                'input' => 'select',
            ],
            'qty' => [
                'value' => 1000,
                'group' => static::GROUP_PRODUCT_DETAILS,
                'input_name' => 'product[quantity_and_stock_status][qty]',
            ],
            'quantity_and_stock_status' => [
                'value' => 'In Stock',
                'input_value' => 1,
                'group' => static::GROUP_PRODUCT_DETAILS,
                'input_name' => 'product[quantity_and_stock_status][is_in_stock]',
            ],
            'weight' => ['value' => '1', 'group' => static::GROUP_PRODUCT_DETAILS],
            'product_website_1' => [
                'value' => 'Yes',
                'input_value' => 1,
                'group' => static::GROUP_PRODUCT_WEBSITE,
                'input' => 'checkbox',
                'input_name' => 'product[website_ids][]',
            ],
            'inventory_manage_stock' => [
                'value' => 'No',
                'input_value' => '0',
                'group' => static::GROUP_PRODUCT_INVENTORY,
                'input' => 'select',
                'input_name' => 'product[stock_data][manage_stock]',
            ],
        ];
    }
}<|MERGE_RESOLUTION|>--- conflicted
+++ resolved
@@ -5,13 +5,8 @@
  */
 namespace Magento\Catalog\Test\Fixture;
 
-<<<<<<< HEAD
-use Mtf\Factory\Factory;
-use Mtf\Config;
-=======
 use Magento\Mtf\Factory\Factory;
-use Magento\Mtf\System\Config;
->>>>>>> 45418254
+use Magento\Mtf\Config;
 
 /**
  * Class SimpleProduct
