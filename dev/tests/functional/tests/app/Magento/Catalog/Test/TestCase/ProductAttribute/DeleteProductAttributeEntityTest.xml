<?xml version="1.0" encoding="utf-8"?>
<!--
/**
 * Copyright © 2015 Magento. All rights reserved.
 * See COPYING.txt for license details.
 */
 -->
<<<<<<< HEAD
<config xmlns:xsi="http://www.w3.org/2001/XMLSchema-instance" xsi:noNamespaceSchemaLocation="../../../../../../../etc/variations.xsd">
    <testCase name="DeleteProductAttributeEntityTest">
        <variation name="DeleteProductAttributeEntityTestVariation1">
            <data name="attribute/dataSet">attribute_type_text_field</data>
            <data name="isRequired">Yes</data>
            <data name="constraint">assertProductAttributeSuccessDeleteMessage, assertProductAttributeAbsenceInGrid, assertProductAttributeAbsenceInSearchOnProductForm, assertProductAttributeAbsenceForExport</data>
        </variation>
        <variation name="DeleteProductAttributeEntityTestVariation2">
            <data name="attribute/dataSet">attribute_type_dropdown</data>
            <data name="isRequired">No</data>
            <data name="constraint">assertProductAttributeSuccessDeleteMessage, assertProductAttributeAbsenceInGrid, assertProductAttributeAbsenceInSearchOnProductForm, assertProductAttributeAbsenceForExport</data>
        </variation>
    </testCase>
=======
<config xmlns:xsi="http://www.w3.org/2001/XMLSchema-instance" xsi:noNamespaceSchemaLocation="../../../../../../../vendor/magento/mtf/etc/global/variations.xsd">
  <testCase name="DeleteProductAttributeEntityTest">
    <variation name="DeleteProductAttributeEntityTestVariation1" firstConstraint="assertProductAttributeSuccessDeleteMessage" method="test">
      <data name="attribute/dataSet" xsi:type="string">attribute_type_text_field</data>
      <data name="isRequired" xsi:type="string">Yes</data>
      <constraint name="assertProductAttributeSuccessDeleteMessage" next="assertProductAttributeAbsenceInGrid"/>
      <constraint name="assertProductAttributeAbsenceInGrid" next="assertProductAttributeAbsenceInSearchOnProductForm" prev="assertProductAttributeSuccessDeleteMessage"/>
      <constraint name="assertProductAttributeAbsenceInSearchOnProductForm" next="assertProductAttributeAbsenceForExport" prev="assertProductAttributeAbsenceInGrid"/>
      <constraint name="assertProductAttributeAbsenceForExport" prev="assertProductAttributeAbsenceInSearchOnProductForm"/>
    </variation>
    <variation name="DeleteProductAttributeEntityTestVariation2" firstConstraint="assertProductAttributeSuccessDeleteMessage" method="test">
      <data name="attribute/dataSet" xsi:type="string">attribute_type_dropdown</data>
      <data name="isRequired" xsi:type="string">No</data>
      <constraint name="assertProductAttributeSuccessDeleteMessage" next="assertProductAttributeAbsenceInGrid"/>
      <constraint name="assertProductAttributeAbsenceInGrid" next="assertProductAttributeAbsenceInSearchOnProductForm" prev="assertProductAttributeSuccessDeleteMessage"/>
      <constraint name="assertProductAttributeAbsenceInSearchOnProductForm" next="assertProductAttributeAbsenceForExport" prev="assertProductAttributeAbsenceInGrid"/>
      <constraint name="assertProductAttributeAbsenceForExport" prev="assertProductAttributeAbsenceInSearchOnProductForm"/>
    </variation>
  </testCase>
>>>>>>> 1f8e8b20
</config><|MERGE_RESOLUTION|>--- conflicted
+++ resolved
@@ -5,21 +5,6 @@
  * See COPYING.txt for license details.
  */
  -->
-<<<<<<< HEAD
-<config xmlns:xsi="http://www.w3.org/2001/XMLSchema-instance" xsi:noNamespaceSchemaLocation="../../../../../../../etc/variations.xsd">
-    <testCase name="DeleteProductAttributeEntityTest">
-        <variation name="DeleteProductAttributeEntityTestVariation1">
-            <data name="attribute/dataSet">attribute_type_text_field</data>
-            <data name="isRequired">Yes</data>
-            <data name="constraint">assertProductAttributeSuccessDeleteMessage, assertProductAttributeAbsenceInGrid, assertProductAttributeAbsenceInSearchOnProductForm, assertProductAttributeAbsenceForExport</data>
-        </variation>
-        <variation name="DeleteProductAttributeEntityTestVariation2">
-            <data name="attribute/dataSet">attribute_type_dropdown</data>
-            <data name="isRequired">No</data>
-            <data name="constraint">assertProductAttributeSuccessDeleteMessage, assertProductAttributeAbsenceInGrid, assertProductAttributeAbsenceInSearchOnProductForm, assertProductAttributeAbsenceForExport</data>
-        </variation>
-    </testCase>
-=======
 <config xmlns:xsi="http://www.w3.org/2001/XMLSchema-instance" xsi:noNamespaceSchemaLocation="../../../../../../../vendor/magento/mtf/etc/global/variations.xsd">
   <testCase name="DeleteProductAttributeEntityTest">
     <variation name="DeleteProductAttributeEntityTestVariation1" firstConstraint="assertProductAttributeSuccessDeleteMessage" method="test">
@@ -39,5 +24,4 @@
       <constraint name="assertProductAttributeAbsenceForExport" prev="assertProductAttributeAbsenceInSearchOnProductForm"/>
     </variation>
   </testCase>
->>>>>>> 1f8e8b20
 </config>