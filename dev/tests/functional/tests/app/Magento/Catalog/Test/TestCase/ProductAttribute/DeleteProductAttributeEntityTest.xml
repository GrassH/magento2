--- conflicted
+++ resolved
@@ -8,22 +8,14 @@
 <config xmlns:xsi="http://www.w3.org/2001/XMLSchema-instance" xsi:noNamespaceSchemaLocation="../../../../../../../vendor/magento/mtf/etc/variations.xsd">
     <testCase name="Magento\Catalog\Test\TestCase\ProductAttribute\DeleteProductAttributeEntityTest">
         <variation name="DeleteProductAttributeEntityTestVariation1">
-<<<<<<< HEAD
-            <data name="attribute/dataSet" xsi:type="string">attribute_type_text_field</data>
-=======
             <data name="attribute/dataset" xsi:type="string">attribute_type_text_field</data>
->>>>>>> b0372d69
             <constraint name="Magento\Catalog\Test\Constraint\AssertProductAttributeSuccessDeleteMessage" />
             <constraint name="Magento\Catalog\Test\Constraint\AssertProductAttributeAbsenceInGrid" />
             <constraint name="Magento\Catalog\Test\Constraint\AssertProductAttributeAbsenceInSearchOnProductForm" />
             <constraint name="Magento\ImportExport\Test\Constraint\AssertProductAttributeAbsenceForExport" />
         </variation>
         <variation name="DeleteProductAttributeEntityTestVariation2">
-<<<<<<< HEAD
-            <data name="attribute/dataSet" xsi:type="string">attribute_type_dropdown</data>
-=======
             <data name="attribute/dataset" xsi:type="string">attribute_type_dropdown</data>
->>>>>>> b0372d69
             <constraint name="Magento\Catalog\Test\Constraint\AssertProductAttributeSuccessDeleteMessage" />
             <constraint name="Magento\Catalog\Test\Constraint\AssertProductAttributeAbsenceInGrid" />
             <constraint name="Magento\Catalog\Test\Constraint\AssertProductAttributeAbsenceInSearchOnProductForm" />
