<?xml version="1.0" encoding="utf-8"?>
<!--
/**
 * Copyright © 2015 Magento. All rights reserved.
 * See COPYING.txt for license details.
 */
 -->
<<<<<<< HEAD
<config xmlns:xsi="http://www.w3.org/2001/XMLSchema-instance" xsi:noNamespaceSchemaLocation="../../../../../../../etc/variations.xsd">
    <testCase name="UpdateVirtualProductEntityTest">
        <variation name="UpdateVirtualProductEntityTestVariation1">
            <data name="product/data/name">VirtualProduct %isolation%</data>
            <data name="product/data/sku">virtual_sku_%isolation%</data>
            <data name="product/data/price/value">99.99</data>
            <data name="product/data/tax_class_id/dataSet">None</data>
            <data name="product/data/quantity_and_stock_status/qty">999</data>
            <data name="product/data/is_virtual">Yes</data>
            <data name="product/data/category_ids/presets">default_subcategory</data>
            <data name="product/data/group_price/preset">-</data>
            <data name="product/data/special_price">-</data>
            <data name="product/data/tier_price/preset">MAGETWO-23002</data>
            <data name="product/data/quantity_and_stock_status/is_in_stock">In Stock</data>
            <data name="product/data/custom_options/preset">-</data>
            <data name="product/data/visibility">Catalog</data>
            <data name="product/data/url_key">virtual-product-%isolation%</data>
            <data name="constraint">assertProductSaveMessage, assertProductInGrid, assertProductForm, assertProductPage, assertProductVisibleInCategory, assertProductInCategory, assertProductTierPriceOnProductPage, assertProductSearchableBySku</data>
        </variation>
        <variation name="UpdateVirtualProductEntityTestVariation2">
            <data name="product/data/name">virtual_product_%isolation%</data>
            <data name="product/data/sku">virtual_sku_%isolation%</data>
            <data name="product/data/price/value">120.00</data>
            <data name="product/data/tax_class_id/dataSet">taxable_goods</data>
            <data name="product/data/quantity_and_stock_status/qty">999</data>
            <data name="product/data/is_virtual">Yes</data>
            <data name="product/data/category_ids/presets">-</data>
            <data name="product/data/group_price/preset">-</data>
            <data name="product/data/special_price">45</data>
            <data name="product/data/tier_price/preset">-</data>
            <data name="product/data/quantity_and_stock_status/is_in_stock">In Stock</data>
            <data name="product/data/custom_options/preset">-</data>
            <data name="product/data/visibility">Catalog, Search</data>
            <data name="product/data/url_key">virtual-product-%isolation%</data>
            <data name="constraint">assertProductSaveMessage, assertProductInGrid, assertProductForm, assertProductPage, assertProductVisibleInCategory, assertProductInCategory, assertProductPage, assertProductSpecialPriceOnProductPage, assertProductSearchableBySku</data>
        </variation>
        <variation name="UpdateVirtualProductEntityTestVariation3">
            <data name="product/data/name">VirtualProduct %isolation%</data>
            <data name="product/data/sku">virtual_sku_%isolation%</data>
            <data name="product/data/price/value">185.00</data>
            <data name="product/data/tax_class_id/dataSet">None</data>
            <data name="product/data/quantity_and_stock_status/qty">999</data>
            <data name="product/data/is_virtual">Yes</data>
            <data name="product/data/category_ids/presets">default_subcategory</data>
            <data name="product/data/group_price/preset">-</data>
            <data name="product/data/special_price">-</data>
            <data name="product/data/tier_price/preset">MAGETWO-23002</data>
            <data name="product/data/quantity_and_stock_status/is_in_stock">Out of Stock</data>
            <data name="product/data/custom_options/preset">-</data>
            <data name="product/data/visibility">Catalog, Search</data>
            <data name="product/data/url_key">virtual-product-%isolation%</data>
            <data name="constraint">assertProductSaveMessage, assertProductInGrid, assertProductForm, assertProductPage, assertProductVisibleInCategory, assertProductPage, assertProductOutOfStock, assertProductTierPriceOnProductPage, assertProductSearchableBySku</data>
        </variation>
        <variation name="UpdateVirtualProductEntityTestVariation4">
            <data name="product/data/name">virtual_product_%isolation%</data>
            <data name="product/data/sku">virtual_sku_%isolation%</data>
            <data name="product/data/price/value">99.99</data>
            <data name="product/data/tax_class_id/dataSet">taxable_goods</data>
            <data name="product/data/quantity_and_stock_status/qty">-</data>
            <data name="product/data/is_virtual">Yes</data>
            <data name="product/data/category_ids/presets">-</data>
            <data name="product/data/group_price/preset">-</data>
            <data name="product/data/special_price">-</data>
            <data name="product/data/tier_price/preset">-</data>
            <data name="product/data/quantity_and_stock_status/is_in_stock">Out of Stock</data>
            <data name="product/data/custom_options/preset">-</data>
            <data name="product/data/visibility">Search</data>
            <data name="product/data/url_key">virtual-product-%isolation%</data>
            <data name="constraint">assertProductSaveMessage, assertProductInGrid, assertProductForm, assertProductPage, assertProductOutOfStock, assertProductSearchableBySku</data>
        </variation>
        <variation name="UpdateVirtualProductEntityTestVariation5">
            <data name="product/data/name">VirtualProduct %isolation%</data>
            <data name="product/data/sku">virtual_sku_%isolation%</data>
            <data name="product/data/price/value">5.00</data>
            <data name="product/data/tax_class_id/dataSet">None</data>
            <data name="product/data/quantity_and_stock_status/qty">-</data>
            <data name="product/data/is_virtual">Yes</data>
            <data name="product/data/category_ids/presets">-</data>
            <data name="product/data/group_price/preset">-</data>
            <data name="product/data/special_price">-</data>
            <data name="product/data/tier_price/preset">-</data>
            <data name="product/data/quantity_and_stock_status/is_in_stock">Out of Stock</data>
            <data name="product/data/custom_options/preset">-</data>
            <data name="product/data/visibility">Catalog</data>
            <data name="product/data/url_key">virtual-product-%isolation%</data>
            <data name="constraint">assertProductSaveMessage, assertProductInGrid, assertProductForm, assertProductPage, assertProductOutOfStock, assertProductSearchableBySku</data>
        </variation>
        <variation name="UpdateVirtualProductEntityTestVariation6">
            <data name="product/data/name">virtual_product_%isolation%</data>
            <data name="product/data/sku">virtual_sku_%isolation%</data>
            <data name="product/data/price/value">145.00</data>
            <data name="product/data/tax_class_id/dataSet">taxable_goods</data>
            <data name="product/data/quantity_and_stock_status/qty">999</data>
            <data name="product/data/is_virtual">Yes</data>
            <data name="product/data/category_ids/presets">default_subcategory</data>
            <data name="product/data/group_price/preset">MAGETWO-23055</data>
            <data name="product/data/special_price">-</data>
            <data name="product/data/tier_price/preset">MAGETWO-23002</data>
            <data name="product/data/quantity_and_stock_status/is_in_stock">In Stock</data>
            <data name="product/data/custom_options/preset">-</data>
            <data name="product/data/visibility">Catalog, Search</data>
            <data name="product/data/url_key">virtual-product-%isolation%</data>
            <data name="constraint">assertProductSaveMessage, assertProductInGrid, assertProductForm, assertProductPage, assertProductVisibleInCategory, assertProductGroupedPriceOnProductPage, assertProductTierPriceOnProductPage, assertProductSearchableBySku</data>
        </variation>
        <variation name="UpdateVirtualProductEntityTestVariation7">
            <data name="product/data/name">VirtualProduct %isolation%</data>
            <data name="product/data/sku">virtual_sku_%isolation%</data>
            <data name="product/data/price/value">99.99</data>
            <data name="product/data/tax_class_id/dataSet">None</data>
            <data name="product/data/quantity_and_stock_status/qty">-</data>
            <data name="product/data/is_virtual">Yes</data>
            <data name="product/data/category_ids/presets">default_subcategory</data>
            <data name="product/data/group_price/preset">-</data>
            <data name="product/data/special_price">45</data>
            <data name="product/data/tier_price/preset">-</data>
            <data name="product/data/quantity_and_stock_status/is_in_stock">Out of Stock</data>
            <data name="product/data/custom_options/preset">-</data>
            <data name="product/data/visibility">Catalog, Search</data>
            <data name="product/data/url_key">virtual-product-%isolation%</data>
            <data name="constraint">assertProductSaveMessage, assertProductInGrid, assertProductForm, assertProductPage, assertProductOutOfStock, assertProductSearchableBySku</data>
        </variation>
        <variation name="UpdateVirtualProductEntityTestVariation8">
            <data name="product/data/name">virtual_product_%isolation%</data>
            <data name="product/data/sku">virtual_sku_%isolation%</data>
            <data name="product/data/price/value">5.00</data>
            <data name="product/data/tax_class_id/dataSet">taxable_goods</data>
            <data name="product/data/quantity_and_stock_status/qty">-</data>
            <data name="product/data/is_virtual">Yes</data>
            <data name="product/data/category_ids/presets">-</data>
            <data name="product/data/group_price/preset">MAGETWO-23055</data>
            <data name="product/data/special_price">-</data>
            <data name="product/data/tier_price/preset">-</data>
            <data name="product/data/quantity_and_stock_status/is_in_stock">Out of Stock</data>
            <data name="product/data/custom_options/preset">-</data>
            <data name="product/data/visibility">Search</data>
            <data name="product/data/url_key">virtual-product-%isolation%</data>
            <data name="constraint">assertProductSaveMessage, assertProductInGrid, assertProductForm, assertProductPage, assertProductOutOfStock,  assertProductSearchableBySku</data>
        </variation>
        <variation name="UpdateVirtualProductEntityTestVariation9">
            <data name="product/data/name">VirtualProduct %isolation%</data>
            <data name="product/data/sku">virtual_sku_%isolation%</data>
            <data name="product/data/price/value">120.00</data>
            <data name="product/data/tax_class_id/dataSet">None</data>
            <data name="product/data/quantity_and_stock_status/qty">999</data>
            <data name="product/data/is_virtual">Yes</data>
            <data name="product/data/category_ids/presets">default_subcategory</data>
            <data name="product/data/group_price/preset">-</data>
            <data name="product/data/special_price">-</data>
            <data name="product/data/tier_price/preset">-</data>
            <data name="product/data/quantity_and_stock_status/is_in_stock">In Stock</data>
            <data name="product/data/custom_options/preset">options-suite</data>
            <data name="product/data/visibility">Search</data>
            <data name="product/data/url_key">virtual-product-%isolation%</data>
            <data name="constraint">assertProductSaveMessage, assertProductInGrid, assertProductForm, assertProductPage, assertProductSpecialPriceOnProductPage, assertProductCustomOptionsOnProductPage, assertProductSearchableBySku</data>
        </variation>
        <variation name="UpdateVirtualProductEntityTestVariation10">
            <data name="product/data/name">VirtualProduct %isolation%</data>
            <data name="product/data/sku">virtual_sku_%isolation%</data>
            <data name="product/data/price/value">99.99</data>
            <data name="product/data/tax_class_id/dataSet">taxable_goods</data>
            <data name="product/data/quantity_and_stock_status/qty">-</data>
            <data name="product/data/is_virtual">Yes</data>
            <data name="product/data/category_ids/presets">-</data>
            <data name="product/data/group_price/preset">MAGETWO-23055</data>
            <data name="product/data/special_price">-</data>
            <data name="product/data/tier_price/preset">-</data>
            <data name="product/data/quantity_and_stock_status/is_in_stock">Out of Stock</data>
            <data name="product/data/custom_options/preset">-</data>
            <data name="product/data/visibility">Catalog, Search</data>
            <data name="product/data/url_key">virtual-product-%isolation%</data>
            <data name="constraint">assertProductSaveMessage, assertProductInGrid, assertProductForm, assertProductPage, assertProductOutOfStock, assertProductSearchableBySku</data>
        </variation>
        <variation name="UpdateVirtualProductEntityTestVariation11">
            <data name="product/data/name">VirtualProduct %isolation%</data>
            <data name="product/data/sku">virtual_sku_%isolation%</data>
            <data name="product/data/price/value">99.99</data>
            <data name="product/data/tax_class_id/dataSet">None</data>
            <data name="product/data/quantity_and_stock_status/qty">999</data>
            <data name="product/data/is_virtual">Yes</data>
            <data name="product/data/category_ids/presets">default_subcategory</data>
            <data name="product/data/group_price/preset">MAGETWO-23055</data>
            <data name="product/data/special_price">-</data>
            <data name="product/data/tier_price/preset">MAGETWO-23002</data>
            <data name="product/data/quantity_and_stock_status/is_in_stock">In Stock</data>
            <data name="product/data/custom_options/preset">-</data>
            <data name="product/data/visibility">virtual-product-%isolation%</data>
            <data name="product/data/url_key">Catalog</data>
            <data name="constraint">assertProductSaveMessage, assertProductInGrid, assertProductForm, assertProductPage, assertProductVisibleInCategory, assertProductSpecialPriceOnProductPage, assertProductPage, assertProductGroupedPriceOnProductPage, assertProductTierPriceOnProductPage, assertProductInCategory, assertProductSearchableBySku</data>
        </variation>
    </testCase>
=======
<config xmlns:xsi="http://www.w3.org/2001/XMLSchema-instance" xsi:noNamespaceSchemaLocation="../../../../../../../vendor/magento/mtf/etc/global/variations.xsd">
  <testCase name="UpdateVirtualProductEntityTest">
    <variation name="UpdateVirtualProductEntityTestVariation1" firstConstraint="assertProductSaveMessage" method="test">
      <data name="product/data/name" xsi:type="string">VirtualProduct %isolation%</data>
      <data name="product/data/sku" xsi:type="string">virtual_sku_%isolation%</data>
      <data name="product/data/price/value" xsi:type="string">99.99</data>
      <data name="product/data/tax_class_id/dataSet" xsi:type="string">None</data>
      <data name="product/data/quantity_and_stock_status/qty" xsi:type="string">999</data>
      <data name="product/data/is_virtual" xsi:type="string">Yes</data>
      <data name="product/data/category_ids/presets" xsi:type="string">default_subcategory</data>
      <data name="product/data/group_price/preset" xsi:type="string">-</data>
      <data name="product/data/special_price" xsi:type="string">-</data>
      <data name="product/data/tier_price/preset" xsi:type="string">MAGETWO-23002</data>
      <data name="product/data/quantity_and_stock_status/is_in_stock" xsi:type="string">In Stock</data>
      <data name="product/data/custom_options/preset" xsi:type="string">-</data>
      <data name="product/data/visibility" xsi:type="string">Catalog</data>
      <constraint name="assertProductSaveMessage" next="assertProductInGrid"/>
      <constraint name="assertProductInGrid" next="assertProductForm" prev="assertProductSaveMessage"/>
      <constraint name="assertProductForm" next="assertProductPage" prev="assertProductInGrid"/>
      <constraint name="assertProductPage" next="assertProductVisibleInCategory" prev="assertProductForm"/>
      <constraint name="assertProductVisibleInCategory" next="assertProductInCategory" prev="assertProductPage"/>
      <constraint name="assertProductInCategory" next="assertProductTierPriceOnProductPage" prev="assertProductVisibleInCategory"/>
      <constraint name="assertProductTierPriceOnProductPage" next="assertProductSearchableBySku" prev="assertProductInCategory"/>
      <constraint name="assertProductSearchableBySku" prev="assertProductTierPriceOnProductPage"/>
    </variation>
    <variation name="UpdateVirtualProductEntityTestVariation2" firstConstraint="assertProductSaveMessage" method="test">
      <data name="product/data/name" xsi:type="string">virtual_product_%isolation%</data>
      <data name="product/data/sku" xsi:type="string">virtual_sku_%isolation%</data>
      <data name="product/data/price/value" xsi:type="string">120.00</data>
      <data name="product/data/tax_class_id/dataSet" xsi:type="string">Taxable Goods</data>
      <data name="product/data/quantity_and_stock_status/qty" xsi:type="string">999</data>
      <data name="product/data/is_virtual" xsi:type="string">Yes</data>
      <data name="product/data/category_ids/presets" xsi:type="string">-</data>
      <data name="product/data/group_price/preset" xsi:type="string">-</data>
      <data name="product/data/special_price" xsi:type="string">45</data>
      <data name="product/data/tier_price/preset" xsi:type="string">-</data>
      <data name="product/data/quantity_and_stock_status/is_in_stock" xsi:type="string">In Stock</data>
      <data name="product/data/custom_options/preset" xsi:type="string">-</data>
      <data name="product/data/visibility" xsi:type="string">Catalog, Search</data>
      <constraint name="assertProductSaveMessage" next="assertProductInGrid"/>
      <constraint name="assertProductInGrid" next="assertProductForm" prev="assertProductSaveMessage"/>
      <constraint name="assertProductForm" next="assertProductPage" prev="assertProductInGrid"/>
      <constraint name="assertProductPage" next="assertProductVisibleInCategory" prev="assertProductForm"/>
      <constraint name="assertProductVisibleInCategory" next="assertProductInCategory" prev="assertProductPage"/>
      <constraint name="assertProductInCategory" next="assertProductPage" prev="assertProductVisibleInCategory"/>
      <constraint name="assertProductPage" next="assertProductSpecialPriceOnProductPage" prev="assertProductInCategory"/>
      <constraint name="assertProductSpecialPriceOnProductPage" next="assertProductSearchableBySku" prev="assertProductPage"/>
      <constraint name="assertProductSearchableBySku" prev="assertProductSpecialPriceOnProductPage"/>
    </variation>
    <variation name="UpdateVirtualProductEntityTestVariation3" firstConstraint="assertProductSaveMessage" method="test">
      <data name="product/data/name" xsi:type="string">VirtualProduct %isolation%</data>
      <data name="product/data/sku" xsi:type="string">virtual_sku_%isolation%</data>
      <data name="product/data/price/value" xsi:type="string">185.00</data>
      <data name="product/data/tax_class_id/dataSet" xsi:type="string">None</data>
      <data name="product/data/quantity_and_stock_status/qty" xsi:type="string">999</data>
      <data name="product/data/is_virtual" xsi:type="string">Yes</data>
      <data name="product/data/category_ids/presets" xsi:type="string">default_subcategory</data>
      <data name="product/data/group_price/preset" xsi:type="string">-</data>
      <data name="product/data/special_price" xsi:type="string">-</data>
      <data name="product/data/tier_price/preset" xsi:type="string">MAGETWO-23002</data>
      <data name="product/data/quantity_and_stock_status/is_in_stock" xsi:type="string">Out of Stock</data>
      <data name="product/data/custom_options/preset" xsi:type="string">-</data>
      <data name="product/data/visibility" xsi:type="string">Catalog, Search</data>
      <constraint name="assertProductSaveMessage" next="assertProductInGrid"/>
      <constraint name="assertProductInGrid" next="assertProductForm" prev="assertProductSaveMessage"/>
      <constraint name="assertProductForm" next="assertProductPage" prev="assertProductInGrid"/>
      <constraint name="assertProductPage" next="assertProductVisibleInCategory" prev="assertProductForm"/>
      <constraint name="assertProductVisibleInCategory" next="assertProductPage" prev="assertProductPage"/>
      <constraint name="assertProductPage" next="assertProductOutOfStock" prev="assertProductVisibleInCategory"/>
      <constraint name="assertProductOutOfStock" next="assertProductTierPriceOnProductPage" prev="assertProductPage"/>
      <constraint name="assertProductTierPriceOnProductPage" next="assertProductSearchableBySku" prev="assertProductOutOfStock"/>
      <constraint name="assertProductSearchableBySku" prev="assertProductTierPriceOnProductPage"/>
    </variation>
    <variation name="UpdateVirtualProductEntityTestVariation4" firstConstraint="assertProductSaveMessage" method="test">
      <data name="product/data/name" xsi:type="string">virtual_product_%isolation%</data>
      <data name="product/data/sku" xsi:type="string">virtual_sku_%isolation%</data>
      <data name="product/data/price/value" xsi:type="string">99.99</data>
      <data name="product/data/tax_class_id/dataSet" xsi:type="string">Taxable Goods</data>
      <data name="product/data/quantity_and_stock_status/qty" xsi:type="string">-</data>
      <data name="product/data/is_virtual" xsi:type="string">Yes</data>
      <data name="product/data/category_ids/presets" xsi:type="string">-</data>
      <data name="product/data/group_price/preset" xsi:type="string">-</data>
      <data name="product/data/special_price" xsi:type="string">-</data>
      <data name="product/data/tier_price/preset" xsi:type="string">-</data>
      <data name="product/data/quantity_and_stock_status/is_in_stock" xsi:type="string">Out of Stock</data>
      <data name="product/data/custom_options/preset" xsi:type="string">-</data>
      <data name="product/data/visibility" xsi:type="string">Search</data>
      <constraint name="assertProductSaveMessage" next="assertProductInGrid"/>
      <constraint name="assertProductInGrid" next="assertProductForm" prev="assertProductSaveMessage"/>
      <constraint name="assertProductForm" next="assertProductPage" prev="assertProductInGrid"/>
      <constraint name="assertProductPage" next="assertProductOutOfStock" prev="assertProductForm"/>
      <constraint name="assertProductOutOfStock" next="assertProductSearchableBySku" prev="assertProductPage"/>
      <constraint name="assertProductSearchableBySku" prev="assertProductOutOfStock"/>
    </variation>
    <variation name="UpdateVirtualProductEntityTestVariation5" firstConstraint="assertProductSaveMessage" method="test">
      <data name="product/data/name" xsi:type="string">VirtualProduct %isolation%</data>
      <data name="product/data/sku" xsi:type="string">virtual_sku_%isolation%</data>
      <data name="product/data/price/value" xsi:type="string">5.00</data>
      <data name="product/data/tax_class_id/dataSet" xsi:type="string">None</data>
      <data name="product/data/quantity_and_stock_status/qty" xsi:type="string">-</data>
      <data name="product/data/is_virtual" xsi:type="string">Yes</data>
      <data name="product/data/category_ids/presets" xsi:type="string">-</data>
      <data name="product/data/group_price/preset" xsi:type="string">-</data>
      <data name="product/data/special_price" xsi:type="string">-</data>
      <data name="product/data/tier_price/preset" xsi:type="string">-</data>
      <data name="product/data/quantity_and_stock_status/is_in_stock" xsi:type="string">Out of Stock</data>
      <data name="product/data/custom_options/preset" xsi:type="string">-</data>
      <data name="product/data/visibility" xsi:type="string">Catalog</data>
      <constraint name="assertProductSaveMessage" next="assertProductInGrid"/>
      <constraint name="assertProductInGrid" next="assertProductForm" prev="assertProductSaveMessage"/>
      <constraint name="assertProductForm" next="assertProductPage" prev="assertProductInGrid"/>
      <constraint name="assertProductPage" next="assertProductOutOfStock" prev="assertProductForm"/>
      <constraint name="assertProductOutOfStock" next="assertProductSearchableBySku" prev="assertProductPage"/>
      <constraint name="assertProductSearchableBySku" prev="assertProductOutOfStock"/>
    </variation>
    <variation name="UpdateVirtualProductEntityTestVariation6" firstConstraint="assertProductSaveMessage" method="test">
      <data name="product/data/name" xsi:type="string">virtual_product_%isolation%</data>
      <data name="product/data/sku" xsi:type="string">virtual_sku_%isolation%</data>
      <data name="product/data/price/value" xsi:type="string">145.00</data>
      <data name="product/data/tax_class_id/dataSet" xsi:type="string">Taxable Goods</data>
      <data name="product/data/quantity_and_stock_status/qty" xsi:type="string">999</data>
      <data name="product/data/is_virtual" xsi:type="string">Yes</data>
      <data name="product/data/category_ids/presets" xsi:type="string">default_subcategory</data>
      <data name="product/data/group_price/preset" xsi:type="string">MAGETWO-23055</data>
      <data name="product/data/special_price" xsi:type="string">-</data>
      <data name="product/data/tier_price/preset" xsi:type="string">MAGETWO-23002</data>
      <data name="product/data/quantity_and_stock_status/is_in_stock" xsi:type="string">In Stock</data>
      <data name="product/data/custom_options/preset" xsi:type="string">-</data>
      <data name="product/data/visibility" xsi:type="string">Catalog, Search</data>
      <constraint name="assertProductSaveMessage" next="assertProductInGrid"/>
      <constraint name="assertProductInGrid" next="assertProductForm" prev="assertProductSaveMessage"/>
      <constraint name="assertProductForm" next="assertProductPage" prev="assertProductInGrid"/>
      <constraint name="assertProductPage" next="assertProductVisibleInCategory" prev="assertProductForm"/>
      <constraint name="assertProductVisibleInCategory" next="assertProductGroupedPriceOnProductPage" prev="assertProductPage"/>
      <constraint name="assertProductGroupedPriceOnProductPage" next="assertProductTierPriceOnProductPage" prev="assertProductVisibleInCategory"/>
      <constraint name="assertProductTierPriceOnProductPage" next="assertProductSearchableBySku" prev="assertProductGroupedPriceOnProductPage"/>
      <constraint name="assertProductSearchableBySku" prev="assertProductTierPriceOnProductPage"/>
    </variation>
    <variation name="UpdateVirtualProductEntityTestVariation7" firstConstraint="assertProductSaveMessage" method="test">
      <data name="product/data/name" xsi:type="string">VirtualProduct %isolation%</data>
      <data name="product/data/sku" xsi:type="string">virtual_sku_%isolation%</data>
      <data name="product/data/price/value" xsi:type="string">99.99</data>
      <data name="product/data/tax_class_id/dataSet" xsi:type="string">None</data>
      <data name="product/data/quantity_and_stock_status/qty" xsi:type="string">-</data>
      <data name="product/data/is_virtual" xsi:type="string">Yes</data>
      <data name="product/data/category_ids/presets" xsi:type="string">default_subcategory</data>
      <data name="product/data/group_price/preset" xsi:type="string">-</data>
      <data name="product/data/special_price" xsi:type="string">45</data>
      <data name="product/data/tier_price/preset" xsi:type="string">-</data>
      <data name="product/data/quantity_and_stock_status/is_in_stock" xsi:type="string">Out of Stock</data>
      <data name="product/data/custom_options/preset" xsi:type="string">-</data>
      <data name="product/data/visibility" xsi:type="string">Catalog, Search</data>
      <constraint name="assertProductSaveMessage" next="assertProductInGrid"/>
      <constraint name="assertProductInGrid" next="assertProductForm" prev="assertProductSaveMessage"/>
      <constraint name="assertProductForm" next="assertProductPage" prev="assertProductInGrid"/>
      <constraint name="assertProductPage" next="assertProductOutOfStock" prev="assertProductForm"/>
      <constraint name="assertProductOutOfStock" next="assertProductSearchableBySku" prev="assertProductPage"/>
      <constraint name="assertProductSearchableBySku" prev="assertProductOutOfStock"/>
    </variation>
    <variation name="UpdateVirtualProductEntityTestVariation8" firstConstraint="assertProductSaveMessage" method="test">
      <data name="product/data/name" xsi:type="string">virtual_product_%isolation%</data>
      <data name="product/data/sku" xsi:type="string">virtual_sku_%isolation%</data>
      <data name="product/data/price/value" xsi:type="string">5.00</data>
      <data name="product/data/tax_class_id/dataSet" xsi:type="string">Taxable Goods</data>
      <data name="product/data/quantity_and_stock_status/qty" xsi:type="string">-</data>
      <data name="product/data/is_virtual" xsi:type="string">Yes</data>
      <data name="product/data/category_ids/presets" xsi:type="string">-</data>
      <data name="product/data/group_price/preset" xsi:type="string">MAGETWO-23055</data>
      <data name="product/data/special_price" xsi:type="string">-</data>
      <data name="product/data/tier_price/preset" xsi:type="string">-</data>
      <data name="product/data/quantity_and_stock_status/is_in_stock" xsi:type="string">Out of Stock</data>
      <data name="product/data/custom_options/preset" xsi:type="string">-</data>
      <data name="product/data/visibility" xsi:type="string">Search</data>
      <constraint name="assertProductSaveMessage" next="assertProductInGrid"/>
      <constraint name="assertProductInGrid" next="assertProductForm" prev="assertProductSaveMessage"/>
      <constraint name="assertProductForm" next="assertProductPage" prev="assertProductInGrid"/>
      <constraint name="assertProductPage" next="assertProductOutOfStock" prev="assertProductForm"/>
      <constraint name="assertProductOutOfStock" next="assertProductSearchableBySku" prev="assertProductPage"/>
      <constraint name="assertProductSearchableBySku" prev="assertProductOutOfStock"/>
    </variation>
    <variation name="UpdateVirtualProductEntityTestVariation9" firstConstraint="assertProductSaveMessage" method="test">
      <data name="product/data/name" xsi:type="string">VirtualProduct %isolation%</data>
      <data name="product/data/sku" xsi:type="string">virtual_sku_%isolation%</data>
      <data name="product/data/price/value" xsi:type="string">120.00</data>
      <data name="product/data/tax_class_id/dataSet" xsi:type="string">None</data>
      <data name="product/data/quantity_and_stock_status/qty" xsi:type="string">999</data>
      <data name="product/data/is_virtual" xsi:type="string">Yes</data>
      <data name="product/data/category_ids/presets" xsi:type="string">default_subcategory</data>
      <data name="product/data/group_price/preset" xsi:type="string">-</data>
      <data name="product/data/special_price" xsi:type="string">-</data>
      <data name="product/data/tier_price/preset" xsi:type="string">-</data>
      <data name="product/data/quantity_and_stock_status/is_in_stock" xsi:type="string">In Stock</data>
      <data name="product/data/custom_options/preset" xsi:type="string">options-suite</data>
      <data name="product/data/visibility" xsi:type="string">Search</data>
      <constraint name="assertProductSaveMessage" next="assertProductInGrid"/>
      <constraint name="assertProductInGrid" next="assertProductForm" prev="assertProductSaveMessage"/>
      <constraint name="assertProductForm" next="assertProductPage" prev="assertProductInGrid"/>
      <constraint name="assertProductPage" next="assertProductSpecialPriceOnProductPage" prev="assertProductForm"/>
      <constraint name="assertProductSpecialPriceOnProductPage" next="assertProductCustomOptionsOnProductPage" prev="assertProductPage"/>
      <constraint name="assertProductCustomOptionsOnProductPage" next="assertProductSearchableBySku" prev="assertProductSpecialPriceOnProductPage"/>
      <constraint name="assertProductSearchableBySku" prev="assertProductCustomOptionsOnProductPage"/>
    </variation>
    <variation name="UpdateVirtualProductEntityTestVariation10" firstConstraint="assertProductSaveMessage" method="test">
      <data name="product/data/name" xsi:type="string">VirtualProduct %isolation%</data>
      <data name="product/data/sku" xsi:type="string">virtual_sku_%isolation%</data>
      <data name="product/data/price/value" xsi:type="string">99.99</data>
      <data name="product/data/tax_class_id/dataSet" xsi:type="string">Taxable Goods</data>
      <data name="product/data/quantity_and_stock_status/qty" xsi:type="string">-</data>
      <data name="product/data/is_virtual" xsi:type="string">Yes</data>
      <data name="product/data/category_ids/presets" xsi:type="string">-</data>
      <data name="product/data/group_price/preset" xsi:type="string">MAGETWO-23055</data>
      <data name="product/data/special_price" xsi:type="string">-</data>
      <data name="product/data/tier_price/preset" xsi:type="string">-</data>
      <data name="product/data/quantity_and_stock_status/is_in_stock" xsi:type="string">Out of Stock</data>
      <data name="product/data/custom_options/preset" xsi:type="string">-</data>
      <data name="product/data/visibility" xsi:type="string">Catalog, Search</data>
      <constraint name="assertProductSaveMessage" next="assertProductInGrid"/>
      <constraint name="assertProductInGrid" next="assertProductForm" prev="assertProductSaveMessage"/>
      <constraint name="assertProductForm" next="assertProductPage" prev="assertProductInGrid"/>
      <constraint name="assertProductPage" next="assertProductOutOfStock" prev="assertProductForm"/>
      <constraint name="assertProductOutOfStock" next="assertProductSearchableBySku" prev="assertProductPage"/>
      <constraint name="assertProductSearchableBySku" prev="assertProductOutOfStock"/>
    </variation>
    <variation name="UpdateVirtualProductEntityTestVariation11" firstConstraint="assertProductSaveMessage" method="test">
      <data name="product/data/name" xsi:type="string">VirtualProduct %isolation%</data>
      <data name="product/data/sku" xsi:type="string">virtual_sku_%isolation%</data>
      <data name="product/data/price/value" xsi:type="string">99.99</data>
      <data name="product/data/tax_class_id/dataSet" xsi:type="string">None</data>
      <data name="product/data/quantity_and_stock_status/qty" xsi:type="string">999</data>
      <data name="product/data/is_virtual" xsi:type="string">Yes</data>
      <data name="product/data/category_ids/presets" xsi:type="string">default_subcategory</data>
      <data name="product/data/group_price/preset" xsi:type="string">MAGETWO-23055</data>
      <data name="product/data/special_price" xsi:type="string">-</data>
      <data name="product/data/tier_price/preset" xsi:type="string">MAGETWO-23002</data>
      <data name="product/data/quantity_and_stock_status/is_in_stock" xsi:type="string">In Stock</data>
      <data name="product/data/custom_options/preset" xsi:type="string">-</data>
      <data name="product/data/visibility" xsi:type="string">Catalog</data>
      <constraint name="assertProductSaveMessage" next="assertProductInGrid"/>
      <constraint name="assertProductInGrid" next="assertProductForm" prev="assertProductSaveMessage"/>
      <constraint name="assertProductForm" next="assertProductPage" prev="assertProductInGrid"/>
      <constraint name="assertProductPage" next="assertProductVisibleInCategory" prev="assertProductForm"/>
      <constraint name="assertProductVisibleInCategory" next="assertProductSpecialPriceOnProductPage" prev="assertProductPage"/>
      <constraint name="assertProductSpecialPriceOnProductPage" next="assertProductPage" prev="assertProductVisibleInCategory"/>
      <constraint name="assertProductPage" next="assertProductGroupedPriceOnProductPage" prev="assertProductSpecialPriceOnProductPage"/>
      <constraint name="assertProductGroupedPriceOnProductPage" next="assertProductTierPriceOnProductPage" prev="assertProductPage"/>
      <constraint name="assertProductTierPriceOnProductPage" next="assertProductInCategory" prev="assertProductGroupedPriceOnProductPage"/>
      <constraint name="assertProductInCategory" next="assertProductSearchableBySku" prev="assertProductTierPriceOnProductPage"/>
      <constraint name="assertProductSearchableBySku" prev="assertProductInCategory"/>
    </variation>
  </testCase>
>>>>>>> 1f8e8b20
</config><|MERGE_RESOLUTION|>--- conflicted
+++ resolved
@@ -5,198 +5,6 @@
  * See COPYING.txt for license details.
  */
  -->
-<<<<<<< HEAD
-<config xmlns:xsi="http://www.w3.org/2001/XMLSchema-instance" xsi:noNamespaceSchemaLocation="../../../../../../../etc/variations.xsd">
-    <testCase name="UpdateVirtualProductEntityTest">
-        <variation name="UpdateVirtualProductEntityTestVariation1">
-            <data name="product/data/name">VirtualProduct %isolation%</data>
-            <data name="product/data/sku">virtual_sku_%isolation%</data>
-            <data name="product/data/price/value">99.99</data>
-            <data name="product/data/tax_class_id/dataSet">None</data>
-            <data name="product/data/quantity_and_stock_status/qty">999</data>
-            <data name="product/data/is_virtual">Yes</data>
-            <data name="product/data/category_ids/presets">default_subcategory</data>
-            <data name="product/data/group_price/preset">-</data>
-            <data name="product/data/special_price">-</data>
-            <data name="product/data/tier_price/preset">MAGETWO-23002</data>
-            <data name="product/data/quantity_and_stock_status/is_in_stock">In Stock</data>
-            <data name="product/data/custom_options/preset">-</data>
-            <data name="product/data/visibility">Catalog</data>
-            <data name="product/data/url_key">virtual-product-%isolation%</data>
-            <data name="constraint">assertProductSaveMessage, assertProductInGrid, assertProductForm, assertProductPage, assertProductVisibleInCategory, assertProductInCategory, assertProductTierPriceOnProductPage, assertProductSearchableBySku</data>
-        </variation>
-        <variation name="UpdateVirtualProductEntityTestVariation2">
-            <data name="product/data/name">virtual_product_%isolation%</data>
-            <data name="product/data/sku">virtual_sku_%isolation%</data>
-            <data name="product/data/price/value">120.00</data>
-            <data name="product/data/tax_class_id/dataSet">taxable_goods</data>
-            <data name="product/data/quantity_and_stock_status/qty">999</data>
-            <data name="product/data/is_virtual">Yes</data>
-            <data name="product/data/category_ids/presets">-</data>
-            <data name="product/data/group_price/preset">-</data>
-            <data name="product/data/special_price">45</data>
-            <data name="product/data/tier_price/preset">-</data>
-            <data name="product/data/quantity_and_stock_status/is_in_stock">In Stock</data>
-            <data name="product/data/custom_options/preset">-</data>
-            <data name="product/data/visibility">Catalog, Search</data>
-            <data name="product/data/url_key">virtual-product-%isolation%</data>
-            <data name="constraint">assertProductSaveMessage, assertProductInGrid, assertProductForm, assertProductPage, assertProductVisibleInCategory, assertProductInCategory, assertProductPage, assertProductSpecialPriceOnProductPage, assertProductSearchableBySku</data>
-        </variation>
-        <variation name="UpdateVirtualProductEntityTestVariation3">
-            <data name="product/data/name">VirtualProduct %isolation%</data>
-            <data name="product/data/sku">virtual_sku_%isolation%</data>
-            <data name="product/data/price/value">185.00</data>
-            <data name="product/data/tax_class_id/dataSet">None</data>
-            <data name="product/data/quantity_and_stock_status/qty">999</data>
-            <data name="product/data/is_virtual">Yes</data>
-            <data name="product/data/category_ids/presets">default_subcategory</data>
-            <data name="product/data/group_price/preset">-</data>
-            <data name="product/data/special_price">-</data>
-            <data name="product/data/tier_price/preset">MAGETWO-23002</data>
-            <data name="product/data/quantity_and_stock_status/is_in_stock">Out of Stock</data>
-            <data name="product/data/custom_options/preset">-</data>
-            <data name="product/data/visibility">Catalog, Search</data>
-            <data name="product/data/url_key">virtual-product-%isolation%</data>
-            <data name="constraint">assertProductSaveMessage, assertProductInGrid, assertProductForm, assertProductPage, assertProductVisibleInCategory, assertProductPage, assertProductOutOfStock, assertProductTierPriceOnProductPage, assertProductSearchableBySku</data>
-        </variation>
-        <variation name="UpdateVirtualProductEntityTestVariation4">
-            <data name="product/data/name">virtual_product_%isolation%</data>
-            <data name="product/data/sku">virtual_sku_%isolation%</data>
-            <data name="product/data/price/value">99.99</data>
-            <data name="product/data/tax_class_id/dataSet">taxable_goods</data>
-            <data name="product/data/quantity_and_stock_status/qty">-</data>
-            <data name="product/data/is_virtual">Yes</data>
-            <data name="product/data/category_ids/presets">-</data>
-            <data name="product/data/group_price/preset">-</data>
-            <data name="product/data/special_price">-</data>
-            <data name="product/data/tier_price/preset">-</data>
-            <data name="product/data/quantity_and_stock_status/is_in_stock">Out of Stock</data>
-            <data name="product/data/custom_options/preset">-</data>
-            <data name="product/data/visibility">Search</data>
-            <data name="product/data/url_key">virtual-product-%isolation%</data>
-            <data name="constraint">assertProductSaveMessage, assertProductInGrid, assertProductForm, assertProductPage, assertProductOutOfStock, assertProductSearchableBySku</data>
-        </variation>
-        <variation name="UpdateVirtualProductEntityTestVariation5">
-            <data name="product/data/name">VirtualProduct %isolation%</data>
-            <data name="product/data/sku">virtual_sku_%isolation%</data>
-            <data name="product/data/price/value">5.00</data>
-            <data name="product/data/tax_class_id/dataSet">None</data>
-            <data name="product/data/quantity_and_stock_status/qty">-</data>
-            <data name="product/data/is_virtual">Yes</data>
-            <data name="product/data/category_ids/presets">-</data>
-            <data name="product/data/group_price/preset">-</data>
-            <data name="product/data/special_price">-</data>
-            <data name="product/data/tier_price/preset">-</data>
-            <data name="product/data/quantity_and_stock_status/is_in_stock">Out of Stock</data>
-            <data name="product/data/custom_options/preset">-</data>
-            <data name="product/data/visibility">Catalog</data>
-            <data name="product/data/url_key">virtual-product-%isolation%</data>
-            <data name="constraint">assertProductSaveMessage, assertProductInGrid, assertProductForm, assertProductPage, assertProductOutOfStock, assertProductSearchableBySku</data>
-        </variation>
-        <variation name="UpdateVirtualProductEntityTestVariation6">
-            <data name="product/data/name">virtual_product_%isolation%</data>
-            <data name="product/data/sku">virtual_sku_%isolation%</data>
-            <data name="product/data/price/value">145.00</data>
-            <data name="product/data/tax_class_id/dataSet">taxable_goods</data>
-            <data name="product/data/quantity_and_stock_status/qty">999</data>
-            <data name="product/data/is_virtual">Yes</data>
-            <data name="product/data/category_ids/presets">default_subcategory</data>
-            <data name="product/data/group_price/preset">MAGETWO-23055</data>
-            <data name="product/data/special_price">-</data>
-            <data name="product/data/tier_price/preset">MAGETWO-23002</data>
-            <data name="product/data/quantity_and_stock_status/is_in_stock">In Stock</data>
-            <data name="product/data/custom_options/preset">-</data>
-            <data name="product/data/visibility">Catalog, Search</data>
-            <data name="product/data/url_key">virtual-product-%isolation%</data>
-            <data name="constraint">assertProductSaveMessage, assertProductInGrid, assertProductForm, assertProductPage, assertProductVisibleInCategory, assertProductGroupedPriceOnProductPage, assertProductTierPriceOnProductPage, assertProductSearchableBySku</data>
-        </variation>
-        <variation name="UpdateVirtualProductEntityTestVariation7">
-            <data name="product/data/name">VirtualProduct %isolation%</data>
-            <data name="product/data/sku">virtual_sku_%isolation%</data>
-            <data name="product/data/price/value">99.99</data>
-            <data name="product/data/tax_class_id/dataSet">None</data>
-            <data name="product/data/quantity_and_stock_status/qty">-</data>
-            <data name="product/data/is_virtual">Yes</data>
-            <data name="product/data/category_ids/presets">default_subcategory</data>
-            <data name="product/data/group_price/preset">-</data>
-            <data name="product/data/special_price">45</data>
-            <data name="product/data/tier_price/preset">-</data>
-            <data name="product/data/quantity_and_stock_status/is_in_stock">Out of Stock</data>
-            <data name="product/data/custom_options/preset">-</data>
-            <data name="product/data/visibility">Catalog, Search</data>
-            <data name="product/data/url_key">virtual-product-%isolation%</data>
-            <data name="constraint">assertProductSaveMessage, assertProductInGrid, assertProductForm, assertProductPage, assertProductOutOfStock, assertProductSearchableBySku</data>
-        </variation>
-        <variation name="UpdateVirtualProductEntityTestVariation8">
-            <data name="product/data/name">virtual_product_%isolation%</data>
-            <data name="product/data/sku">virtual_sku_%isolation%</data>
-            <data name="product/data/price/value">5.00</data>
-            <data name="product/data/tax_class_id/dataSet">taxable_goods</data>
-            <data name="product/data/quantity_and_stock_status/qty">-</data>
-            <data name="product/data/is_virtual">Yes</data>
-            <data name="product/data/category_ids/presets">-</data>
-            <data name="product/data/group_price/preset">MAGETWO-23055</data>
-            <data name="product/data/special_price">-</data>
-            <data name="product/data/tier_price/preset">-</data>
-            <data name="product/data/quantity_and_stock_status/is_in_stock">Out of Stock</data>
-            <data name="product/data/custom_options/preset">-</data>
-            <data name="product/data/visibility">Search</data>
-            <data name="product/data/url_key">virtual-product-%isolation%</data>
-            <data name="constraint">assertProductSaveMessage, assertProductInGrid, assertProductForm, assertProductPage, assertProductOutOfStock,  assertProductSearchableBySku</data>
-        </variation>
-        <variation name="UpdateVirtualProductEntityTestVariation9">
-            <data name="product/data/name">VirtualProduct %isolation%</data>
-            <data name="product/data/sku">virtual_sku_%isolation%</data>
-            <data name="product/data/price/value">120.00</data>
-            <data name="product/data/tax_class_id/dataSet">None</data>
-            <data name="product/data/quantity_and_stock_status/qty">999</data>
-            <data name="product/data/is_virtual">Yes</data>
-            <data name="product/data/category_ids/presets">default_subcategory</data>
-            <data name="product/data/group_price/preset">-</data>
-            <data name="product/data/special_price">-</data>
-            <data name="product/data/tier_price/preset">-</data>
-            <data name="product/data/quantity_and_stock_status/is_in_stock">In Stock</data>
-            <data name="product/data/custom_options/preset">options-suite</data>
-            <data name="product/data/visibility">Search</data>
-            <data name="product/data/url_key">virtual-product-%isolation%</data>
-            <data name="constraint">assertProductSaveMessage, assertProductInGrid, assertProductForm, assertProductPage, assertProductSpecialPriceOnProductPage, assertProductCustomOptionsOnProductPage, assertProductSearchableBySku</data>
-        </variation>
-        <variation name="UpdateVirtualProductEntityTestVariation10">
-            <data name="product/data/name">VirtualProduct %isolation%</data>
-            <data name="product/data/sku">virtual_sku_%isolation%</data>
-            <data name="product/data/price/value">99.99</data>
-            <data name="product/data/tax_class_id/dataSet">taxable_goods</data>
-            <data name="product/data/quantity_and_stock_status/qty">-</data>
-            <data name="product/data/is_virtual">Yes</data>
-            <data name="product/data/category_ids/presets">-</data>
-            <data name="product/data/group_price/preset">MAGETWO-23055</data>
-            <data name="product/data/special_price">-</data>
-            <data name="product/data/tier_price/preset">-</data>
-            <data name="product/data/quantity_and_stock_status/is_in_stock">Out of Stock</data>
-            <data name="product/data/custom_options/preset">-</data>
-            <data name="product/data/visibility">Catalog, Search</data>
-            <data name="product/data/url_key">virtual-product-%isolation%</data>
-            <data name="constraint">assertProductSaveMessage, assertProductInGrid, assertProductForm, assertProductPage, assertProductOutOfStock, assertProductSearchableBySku</data>
-        </variation>
-        <variation name="UpdateVirtualProductEntityTestVariation11">
-            <data name="product/data/name">VirtualProduct %isolation%</data>
-            <data name="product/data/sku">virtual_sku_%isolation%</data>
-            <data name="product/data/price/value">99.99</data>
-            <data name="product/data/tax_class_id/dataSet">None</data>
-            <data name="product/data/quantity_and_stock_status/qty">999</data>
-            <data name="product/data/is_virtual">Yes</data>
-            <data name="product/data/category_ids/presets">default_subcategory</data>
-            <data name="product/data/group_price/preset">MAGETWO-23055</data>
-            <data name="product/data/special_price">-</data>
-            <data name="product/data/tier_price/preset">MAGETWO-23002</data>
-            <data name="product/data/quantity_and_stock_status/is_in_stock">In Stock</data>
-            <data name="product/data/custom_options/preset">-</data>
-            <data name="product/data/visibility">virtual-product-%isolation%</data>
-            <data name="product/data/url_key">Catalog</data>
-            <data name="constraint">assertProductSaveMessage, assertProductInGrid, assertProductForm, assertProductPage, assertProductVisibleInCategory, assertProductSpecialPriceOnProductPage, assertProductPage, assertProductGroupedPriceOnProductPage, assertProductTierPriceOnProductPage, assertProductInCategory, assertProductSearchableBySku</data>
-        </variation>
-    </testCase>
-=======
 <config xmlns:xsi="http://www.w3.org/2001/XMLSchema-instance" xsi:noNamespaceSchemaLocation="../../../../../../../vendor/magento/mtf/etc/global/variations.xsd">
   <testCase name="UpdateVirtualProductEntityTest">
     <variation name="UpdateVirtualProductEntityTestVariation1" firstConstraint="assertProductSaveMessage" method="test">
@@ -447,5 +255,4 @@
       <constraint name="assertProductSearchableBySku" prev="assertProductInCategory"/>
     </variation>
   </testCase>
->>>>>>> 1f8e8b20
 </config>