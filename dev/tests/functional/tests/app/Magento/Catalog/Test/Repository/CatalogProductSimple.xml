--- conflicted
+++ resolved
@@ -1096,17 +1096,36 @@
             </field>
         </dataset>
 
-<<<<<<< HEAD
+        <dataset name="simple_with_tier_price_and_order_qty_3">
+            <field name="attribute_set_id" xsi:type="array">
+                <item name="dataset" xsi:type="string">default</item>
+            </field>
+            <field name="name" xsi:type="string">Simple Product %isolation%</field>
+            <field name="sku" xsi:type="string">sku_simple_product_%isolation%</field>
+            <field name="price" xsi:type="array">
+                <item name="value" xsi:type="string">50</item>
+            </field>
+            <field name="product_has_weight" xsi:type="string">This item has weight</field>
+            <field name="weight" xsi:type="string">1</field>
+            <field name="quantity_and_stock_status" xsi:type="array">
+                <item name="qty" xsi:type="string">3</item>
+                <item name="is_in_stock" xsi:type="string">In Stock</item>
+            </field>
+            <field name="tier_price" xsi:type="array">
+                <item name="dataset" xsi:type="string">default</item>
+            </field>
+            <field name="url_key" xsi:type="string">simple-product-%isolation%</field>
+            <field name="checkout_data" xsi:type="array">
+                <item name="dataset" xsi:type="string">simple_order_qty_3</item>
+            </field>
+        </dataset>
+
         <dataset name="product_with_qty_25">
-=======
-        <dataset name="simple_with_tier_price_and_order_qty_3">
->>>>>>> 177262a6
-            <field name="attribute_set_id" xsi:type="array">
-                <item name="dataset" xsi:type="string">default</item>
-            </field>
-            <field name="name" xsi:type="string">Simple Product %isolation%</field>
-            <field name="sku" xsi:type="string">sku_simple_product_%isolation%</field>
-<<<<<<< HEAD
+            <field name="attribute_set_id" xsi:type="array">
+                <item name="dataset" xsi:type="string">default</item>
+            </field>
+            <field name="name" xsi:type="string">Simple Product %isolation%</field>
+            <field name="sku" xsi:type="string">sku_simple_product_%isolation%</field>
             <field name="product_has_weight" xsi:type="string">This item has weight</field>
             <field name="weight" xsi:type="string">1</field>
             <field name="quantity_and_stock_status" xsi:type="array">
@@ -1126,23 +1145,6 @@
             <field name="url_key" xsi:type="string">simple-product-%isolation%</field>
             <field name="checkout_data" xsi:type="array">
                 <item name="dataset" xsi:type="string">simple_order_qty_25</item>
-=======
-            <field name="price" xsi:type="array">
-                <item name="value" xsi:type="string">50</item>
-            </field>
-            <field name="product_has_weight" xsi:type="string">This item has weight</field>
-            <field name="weight" xsi:type="string">1</field>
-            <field name="quantity_and_stock_status" xsi:type="array">
-                <item name="qty" xsi:type="string">3</item>
-                <item name="is_in_stock" xsi:type="string">In Stock</item>
-            </field>
-            <field name="tier_price" xsi:type="array">
-                <item name="dataset" xsi:type="string">default</item>
-            </field>
-            <field name="url_key" xsi:type="string">simple-product-%isolation%</field>
-            <field name="checkout_data" xsi:type="array">
-                <item name="dataset" xsi:type="string">simple_order_qty_3</item>
->>>>>>> 177262a6
             </field>
         </dataset>
 
