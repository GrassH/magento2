--- conflicted
+++ resolved
@@ -535,49 +535,6 @@
             <field name="special_price" xsi:type="string">9</field>
         </dataset>
 
-<<<<<<< HEAD
-=======
-        <dataset name="simple_with_group_price">
-            <field name="attribute_set_id" xsi:type="array">
-                <item name="dataset" xsi:type="string">default</item>
-            </field>
-            <field name="name" xsi:type="string">Simple Product %isolation%</field>
-            <field name="sku" xsi:type="string">sku_simple_product_%isolation%</field>
-            <field name="price" xsi:type="array">
-                <item name="value" xsi:type="string">100</item>
-            </field>
-            <field name="product_has_weight" xsi:type="string">Yes</field>
-            <field name="weight" xsi:type="string">1</field>
-            <field name="group_price" xsi:type="array">
-                <item name="dataset" xsi:type="string">not_logged_in_20</item>
-            </field>
-            <field name="url_key" xsi:type="string">simple-product-%isolation%</field>
-        </dataset>
-
-        <dataset name="simple_with_group_price_and_category">
-            <field name="attribute_set_id" xsi:type="array">
-                <item name="dataset" xsi:type="string">default</item>
-            </field>
-            <field name="name" xsi:type="string">Simple Product %isolation%</field>
-            <field name="sku" xsi:type="string">sku_simple_product_%isolation%</field>
-            <field name="price" xsi:type="array">
-                <item name="value" xsi:type="string">100</item>
-            </field>
-            <field name="product_has_weight" xsi:type="string">Yes</field>
-            <field name="weight" xsi:type="string">1</field>
-            <field name="group_price" xsi:type="array">
-                <item name="dataset" xsi:type="string">general_90_99</item>
-            </field>
-            <field name="category_ids" xsi:type="array">
-                <item name="dataset" xsi:type="string">default_subcategory</item>
-            </field>
-            <field name="website_ids" xsi:type="array">
-                <item name="0" xsi:type="string">Main Website</item>
-            </field>
-            <field name="url_key" xsi:type="string">simple-product-%isolation%</field>
-        </dataset>
-
->>>>>>> b4d2cb55
         <dataset name="simple_with_tier_price">
             <field name="attribute_set_id" xsi:type="array">
                 <item name="dataset" xsi:type="string">default</item>
