--- conflicted
+++ resolved
@@ -2077,7 +2077,27 @@
             <field name="visibility" xsi:type="string">Catalog, Search</field>
             <field name="url_key" xsi:type="string">simple-product-%isolation%</field>
         </dataset>
-<<<<<<< HEAD
+
+        <dataset name="simple_with_hight_tier_price">
+            <field name="attribute_set_id" xsi:type="array">
+                <item name="dataset" xsi:type="string">default</item>
+            </field>
+            <field name="name" xsi:type="string">Simple Product %isolation%</field>
+            <field name="sku" xsi:type="string">sku_simple_product_%isolation%</field>
+            <field name="price" xsi:type="array">
+                <item name="value" xsi:type="string">300</item>
+            </field>
+            <field name="product_has_weight" xsi:type="string">This item has weight</field>
+            <field name="weight" xsi:type="string">1</field>
+            <field name="quantity_and_stock_status" xsi:type="array">
+                <item name="qty" xsi:type="string">34</item>
+                <item name="is_in_stock" xsi:type="string">In Stock</item>
+            </field>
+            <field name="tier_price" xsi:type="array">
+                <item name="dataset" xsi:type="string">high_cost</item>
+            </field>
+            <field name="url_key" xsi:type="string">simple-product-%isolation%</field>
+        </dataset>
 
         <dataset name="product_with_special_price_and_category_2">
             <field name="sku" xsi:type="string">simple_product_with_special_price_and_category_second%isolation%</field>
@@ -2103,25 +2123,6 @@
                 <item name="0" xsi:type="array">
                     <item name="dataset" xsi:type="string">default</item>
                 </item>
-=======
-        <dataset name="simple_with_hight_tier_price">
-            <field name="attribute_set_id" xsi:type="array">
-                <item name="dataset" xsi:type="string">default</item>
-            </field>
-            <field name="name" xsi:type="string">Simple Product %isolation%</field>
-            <field name="sku" xsi:type="string">sku_simple_product_%isolation%</field>
-            <field name="price" xsi:type="array">
-                <item name="value" xsi:type="string">300</item>
-            </field>
-            <field name="product_has_weight" xsi:type="string">This item has weight</field>
-            <field name="weight" xsi:type="string">1</field>
-            <field name="quantity_and_stock_status" xsi:type="array">
-                <item name="qty" xsi:type="string">34</item>
-                <item name="is_in_stock" xsi:type="string">In Stock</item>
-            </field>
-            <field name="tier_price" xsi:type="array">
-                <item name="dataset" xsi:type="string">high_cost</item>
->>>>>>> d69525ed
             </field>
             <field name="url_key" xsi:type="string">simple-product-%isolation%</field>
         </dataset>
