<?xml version="1.0" ?>
<!--
/**
 * Copyright © 2015 Magento. All rights reserved.
 * See COPYING.txt for license details.
 */
-->
<config xmlns:xsi="http://www.w3.org/2001/XMLSchema-instance" xsi:noNamespaceSchemaLocation="../../../../../../vendor/magento/mtf/Magento/Mtf/Repository/etc/repository.xsd">
    <repository class="Magento\Catalog\Test\Repository\CatalogProductSimple">
        <dataset name="default">
            <field name="attribute_set_id" xsi:type="array">
                <item name="dataset" xsi:type="string">default</item>
            </field>
            <field name="name" xsi:type="string">Simple Product %isolation%</field>
            <field name="sku" xsi:type="string">sku_simple_product_%isolation%</field>
            <field name="is_virtual" xsi:type="string">No</field>
            <field name="weight" xsi:type="string">1</field>
            <field name="quantity_and_stock_status" xsi:type="array">
                <item name="qty" xsi:type="string">25</item>
                <item name="is_in_stock" xsi:type="string">In Stock</item>
            </field>
            <field name="price" xsi:type="array">
                <item name="value" xsi:type="string">560</item>
            </field>
            <field name="tax_class_id" xsi:type="array">
                <item name="dataset" xsi:type="string">taxable_goods</item>
            </field>
            <field name="website_ids" xsi:type="array">
                <item name="0" xsi:type="string">Main Website</item>
            </field>
            <field name="visibility" xsi:type="string">Catalog, Search</field>
            <field name="url_key" xsi:type="string">simple-product-%isolation%</field>
            <field name="checkout_data" xsi:type="array">
                <item name="dataset" xsi:type="string">simple_order_default</item>
            </field>
        </dataset>

<<<<<<< HEAD
        <dataset name="product_with_special_symbols_in_name">
            <field name="attribute_set_id" xsi:type="array">
                <item name="dataset" xsi:type="string">default</item>
            </field>
            <field name="name" xsi:type="string">Product \&#39;!@#$%^&amp;*()+:;\\|}{][?=-~` %isolation%</field>
            <field name="sku" xsi:type="string">sku_simple_product_%isolation%</field>
            <field name="is_virtual" xsi:type="string">No</field>
            <field name="weight" xsi:type="string">1</field>
=======
        <dataset name="product_with_custom_color_attribute">
            <field name="name" xsi:type="string">Simple Product %isolation%</field>
            <field name="sku" xsi:type="string">simple_product_%isolation%</field>
            <field name="attribute_set_id" xsi:type="array">
                <item name="dataset" xsi:type="string">custom_attribute_set_with_colors</item>
            </field>
>>>>>>> 831d569f
            <field name="quantity_and_stock_status" xsi:type="array">
                <item name="qty" xsi:type="string">25</item>
                <item name="is_in_stock" xsi:type="string">In Stock</item>
            </field>
<<<<<<< HEAD
            <field name="price" xsi:type="array">
                <item name="value" xsi:type="string">560</item>
            </field>
            <field name="tax_class_id" xsi:type="array">
                <item name="dataset" xsi:type="string">taxable_goods</item>
=======
            <field name="weight" xsi:type="string">1</field>
            <field name="price" xsi:type="array">
                <item name="value" xsi:type="string">560</item>
                <item name="dataset" xsi:type="string" />
            </field>
            <field name="category_ids" xsi:type="array">
                <item name="dataset" xsi:type="string">default_subcategory</item>
>>>>>>> 831d569f
            </field>
            <field name="website_ids" xsi:type="array">
                <item name="0" xsi:type="string">Main Website</item>
            </field>
<<<<<<< HEAD
            <field name="visibility" xsi:type="string">Catalog, Search</field>
            <field name="url_key" xsi:type="string">simple-product-%isolation%</field>
            <field name="checkout_data" xsi:type="array">
                <item name="dataset" xsi:type="string">simple_order_default</item>
            </field>
=======
            <field name="checkout_data" xsi:type="array">
                <item name="dataset" xsi:type="string">simple_order_default</item>
            </field>
            <field name="url_key" xsi:type="string">simple-product-%isolation%</field>
>>>>>>> 831d569f
        </dataset>

        <dataset name="product_10_dollar">
            <field name="attribute_set_id" xsi:type="array">
                <item name="dataset" xsi:type="string">default</item>
            </field>
            <field name="name" xsi:type="string">product_10_dollar %isolation%</field>
            <field name="sku" xsi:type="string">sku_product_10_dollar_%isolation%</field>
            <field name="is_virtual" xsi:type="string">No</field>
            <field name="weight" xsi:type="string">1</field>
            <field name="quantity_and_stock_status" xsi:type="array">
                <item name="qty" xsi:type="string">1000</item>
                <item name="is_in_stock" xsi:type="string">In Stock</item>
            </field>
            <field name="price" xsi:type="array">
                <item name="value" xsi:type="string">10</item>
            </field>
            <field name="tax_class_id" xsi:type="array">
                <item name="dataset" xsi:type="string">taxable_goods</item>
            </field>
            <field name="website_ids" xsi:type="array">
                <item name="0" xsi:type="string">Main Website</item>
            </field>
            <field name="visibility" xsi:type="string">Catalog, Search</field>
            <field name="url_key" xsi:type="string">product-10-dollar-%isolation%</field>
            <field name="checkout_data" xsi:type="array">
                <item name="dataset" xsi:type="string">simple_order_10_dollar_product</item>
            </field>
        </dataset>

        <dataset name="product_20_dollar">
            <field name="attribute_set_id" xsi:type="array">
                <item name="dataset" xsi:type="string">default</item>
            </field>
            <field name="name" xsi:type="string">product_20_dollar %isolation%</field>
            <field name="sku" xsi:type="string">sku_product_20_dollar_%isolation%</field>
            <field name="is_virtual" xsi:type="string">No</field>
            <field name="weight" xsi:type="string">1</field>
            <field name="quantity_and_stock_status" xsi:type="array">
                <item name="qty" xsi:type="string">1000</item>
                <item name="is_in_stock" xsi:type="string">In Stock</item>
            </field>
            <field name="price" xsi:type="array">
                <item name="value" xsi:type="string">20</item>
            </field>
            <field name="tax_class_id" xsi:type="array">
                <item name="dataset" xsi:type="string">taxable_goods</item>
            </field>
            <field name="website_ids" xsi:type="array">
                <item name="0" xsi:type="string">Main Website</item>
            </field>
            <field name="visibility" xsi:type="string">Catalog, Search</field>
            <field name="url_key" xsi:type="string">product-20-dollar-%isolation%</field>
        </dataset>

        <dataset name="product_with_url_key">
            <field name="name" xsi:type="string">Simple Product %isolation%</field>
            <field name="sku" xsi:type="string">sku_simple_product_%isolation%</field>
            <field name="is_virtual" xsi:type="string">No</field>
            <field name="weight" xsi:type="string">1</field>
            <field name="quantity_and_stock_status" xsi:type="array">
                <item name="qty" xsi:type="string">25</item>
                <item name="is_in_stock" xsi:type="string">In Stock</item>
            </field>
            <field name="url_key" xsi:type="string">simple-product-%isolation%</field>
            <field name="price" xsi:type="array">
                <item name="value" xsi:type="string">560</item>
            </field>
            <field name="website_ids" xsi:type="array">
                <item name="0" xsi:type="string">Main Website</item>
            </field>
            <field name="visibility" xsi:type="string">Catalog, Search</field>
            <field name="checkout_data" xsi:type="array">
                <item name="dataset" xsi:type="string">simple_order_default</item>
            </field>
        </dataset>

        <dataset name="simple_big_qty">
            <field name="attribute_set_id" xsi:type="array">
                <item name="dataset" xsi:type="string">default</item>
            </field>
            <field name="name" xsi:type="string">Simple Product %isolation%</field>
            <field name="sku" xsi:type="string">sku_simple_product_%isolation%</field>
            <field name="weight" xsi:type="string">1</field>
            <field name="quantity_and_stock_status" xsi:type="array">
                <item name="qty" xsi:type="string">1000</item>
                <item name="is_in_stock" xsi:type="string">In Stock</item>
            </field>
            <field name="price" xsi:type="array">
                <item name="value" xsi:type="string">560</item>
            </field>
            <field name="tax_class_id" xsi:type="array">
                <item name="dataset" xsi:type="string">taxable_goods</item>
            </field>
            <field name="website_ids" xsi:type="array">
                <item name="0" xsi:type="string">Main Website</item>
            </field>
            <field name="visibility" xsi:type="string">Catalog, Search</field>
            <field name="url_key" xsi:type="string">simple-product-%isolation%</field>
            <field name="checkout_data" xsi:type="array">
                <item name="dataset" xsi:type="string">simple_order_big_qty</item>
            </field>
        </dataset>

        <dataset name="simple_for_sales">
            <field name="attribute_set_id" xsi:type="array">
                <item name="dataset" xsi:type="string">default</item>
            </field>
            <field name="name" xsi:type="string">Simple Product %isolation%</field>
            <field name="sku" xsi:type="string">sku_simple_product_%isolation%</field>
            <field name="weight" xsi:type="string">1</field>
            <field name="quantity_and_stock_status" xsi:type="array">
                <item name="qty" xsi:type="string">25</item>
                <item name="is_in_stock" xsi:type="string">In Stock</item>
            </field>
            <field name="price" xsi:type="array">
                <item name="value" xsi:type="string">560</item>
            </field>
            <field name="tax_class_id" xsi:type="array">
                <item name="dataset" xsi:type="string">taxable_goods</item>
            </field>
            <field name="website_ids" xsi:type="array">
                <item name="0" xsi:type="string">Main Website</item>
            </field>
            <field name="visibility" xsi:type="string">Catalog, Search</field>
            <field name="url_key" xsi:type="string">simple-product-%isolation%</field>
            <field name="checkout_data" xsi:type="array">
                <item name="dataset" xsi:type="string">simple_order_custom_price</item>
            </field>
        </dataset>

        <dataset name="product_100_dollar">
            <field name="sku" xsi:type="string">product_100_dollar%isolation%</field>
            <field name="name" xsi:type="string">product_100_dollar%isolation%</field>
            <field name="quantity_and_stock_status" xsi:type="array">
                <item name="qty" xsi:type="number">666.0000</item>
                <item name="is_in_stock" xsi:type="string">In Stock</item>
            </field>
            <field name="weight" xsi:type="string">1</field>
            <field name="attribute_set_id" xsi:type="array">
                <item name="dataset" xsi:type="string">default</item>
            </field>
            <field name="price" xsi:type="array">
                <item name="value" xsi:type="string">100</item>
            </field>
            <field name="website_ids" xsi:type="array">
                <item name="0" xsi:type="string">Main Website</item>
            </field>
            <field name="url_key" xsi:type="string">simple-product-%isolation%</field>
            <field name="checkout_data" xsi:type="array">
                <item name="dataset" xsi:type="string">simple_two_products</item>
            </field>
        </dataset>

        <dataset name="product_40_dollar">
            <field name="sku" xsi:type="string">product_40_dollar%isolation%</field>
            <field name="name" xsi:type="string">product_40_dollar%isolation%</field>
            <field name="type_id" xsi:type="string">simple</field>
            <field name="quantity_and_stock_status" xsi:type="array">
                <item name="qty" xsi:type="string">666</item>
                <item name="is_in_stock" xsi:type="string">In Stock</item>
            </field>
            <field name="weight" xsi:type="string">1</field>
            <field name="attribute_set_id" xsi:type="array">
                <item name="dataset" xsi:type="string">default</item>
            </field>
            <field name="price" xsi:type="array">
                <item name="value" xsi:type="string">40</item>
            </field>
            <field name="mtf_dataset_name" xsi:type="string">product_40_dollar</field>
            <field name="url_key" xsi:type="string">simple-product-%isolation%</field>
            <field name="website_ids" xsi:type="array">
                <item name="0" xsi:type="string">Main Website</item>
            </field>
        </dataset>

        <dataset name="MAGETWO-23036">
            <field name="sku" xsi:type="string">MAGETWO-23036_%isolation%</field>
            <field name="name" xsi:type="string">simple_with_category %isolation%</field>
            <field name="attribute_set_id" xsi:type="array">
                <item name="dataset" xsi:type="string">default</item>
            </field>
            <field name="quantity_and_stock_status" xsi:type="array">
                <item name="qty" xsi:type="string">666</item>
                <item name="is_in_stock" xsi:type="string">In Stock</item>
            </field>
            <field name="weight" xsi:type="string">1</field>
            <field name="price" xsi:type="array">
                <item name="value" xsi:type="string">100</item>
                <item name="dataset" xsi:type="string">MAGETWO-23036</item>
            </field>
            <field name="category_ids" xsi:type="array">
                <item name="dataset" xsi:type="string">default_subcategory</item>
            </field>
            <field name="mtf_dataset_name" xsi:type="string">simple_with_category</field>
            <field name="website_ids" xsi:type="array">
                <item name="0" xsi:type="string">Main Website</item>
            </field>
            <field name="url_key" xsi:type="string">simple-product-%isolation%</field>
        </dataset>

        <dataset name="product_with_category">
            <field name="sku" xsi:type="string">simple_product_with_category_%isolation%</field>
            <field name="name" xsi:type="string">Simple product with category %isolation%</field>
            <field name="quantity_and_stock_status" xsi:type="array">
                <item name="qty" xsi:type="string">666</item>
                <item name="is_in_stock" xsi:type="string">In Stock</item>
            </field>
            <field name="weight" xsi:type="string">1</field>
            <field name="attribute_set_id" xsi:type="array">
                <item name="dataset" xsi:type="string">default</item>
            </field>
            <field name="price" xsi:type="array">
                <item name="value" xsi:type="string">100</item>
                <item name="dataset" xsi:type="string" />
            </field>
            <field name="category_ids" xsi:type="array">
                <item name="dataset" xsi:type="string">default_subcategory</item>
            </field>
            <field name="website_ids" xsi:type="array">
                <item name="0" xsi:type="string">Main Website</item>
            </field>
            <field name="mtf_dataset_name" xsi:type="string">simple_with_category</field>
            <field name="url_key" xsi:type="string">simple-product-%isolation%</field>
        </dataset>

        <dataset name="product_without_category">
            <field name="name" xsi:type="string">Simple product without category %isolation%</field>
            <field name="url_key" xsi:type="string">simple-product-%isolation%</field>
            <field name="sku" xsi:type="string">simple_product_without_category_%isolation%</field>
            <field name="weight" xsi:type="string">1</field>
            <field name="attribute_set_id" xsi:type="array">
                <item name="dataset" xsi:type="string">default</item>
            </field>
            <field name="price" xsi:type="array">
                <item name="value" xsi:type="string">100</item>
                <item name="dataset" xsi:type="string" />
            </field>
            <field name="website_ids" xsi:type="array">
                <item name="0" xsi:type="string">Main Website</item>
            </field>
        </dataset>

        <dataset name="simple_for_salesrule_1">
            <field name="attribute_set_id" xsi:type="array">
                <item name="dataset" xsi:type="string">default</item>
            </field>
            <field name="quantity_and_stock_status" xsi:type="array">
                <item name="qty" xsi:type="string">666</item>
                <item name="is_in_stock" xsi:type="string">In Stock</item>
            </field>
            <field name="name" xsi:type="string">Simple Product %isolation%</field>
            <field name="sku" xsi:type="string">sku_simple_product_%isolation%</field>
            <field name="price" xsi:type="array">
                <item name="value" xsi:type="string">100</item>
                <item name="dataset" xsi:type="string" />
            </field>
            <field name="weight" xsi:type="string">100</field>
            <field name="website_ids" xsi:type="array">
                <item name="0" xsi:type="string">Main Website</item>
            </field>
            <field name="url_key" xsi:type="string">simple-product-%isolation%</field>
            <field name="category_ids" xsi:type="array">
                <item name="dataset" xsi:type="string">default_subcategory</item>
            </field>
        </dataset>

        <dataset name="simple_for_composite_products">
            <field name="name" xsi:type="string">simple_for_composite_products%isolation%</field>
            <field name="sku" xsi:type="string">simple_for_composite_products%isolation%</field>
            <field name="price" xsi:type="array">
                <item name="value" xsi:type="string">560</item>
            </field>
            <field name="attribute_set_id" xsi:type="array">
                <item name="dataset" xsi:type="string">default</item>
            </field>
            <field name="tax_class_id" xsi:type="array">
                <item name="dataset" xsi:type="string">taxable_goods</item>
            </field>
            <field name="quantity_and_stock_status" xsi:type="array">
                <item name="qty" xsi:type="string">111</item>
                <item name="is_in_stock" xsi:type="string">In Stock</item>
            </field>
            <field name="weight" xsi:type="string">1</field>
            <field name="status" xsi:type="string">Product online</field>
            <field name="website_ids" xsi:type="array">
                <item name="0" xsi:type="string">Main Website</item>
            </field>
            <field name="stock_data" xsi:type="array">
                <item name="manage_stock" xsi:type="string">Yes</item>
                <item name="qty" xsi:type="string">111</item>
                <item name="is_in_stock" xsi:type="string">In Stock</item>
            </field>
            <field name="url_key" xsi:type="string">simple-for-composite-products%isolation%</field>
            <field name="visibility" xsi:type="string">Catalog, Search</field>
        </dataset>

        <dataset name="simple_for_salesrule_2">
            <field name="attribute_set_id" xsi:type="array">
                <item name="dataset" xsi:type="string">default</item>
            </field>
            <field name="name" xsi:type="string">Simple Product %isolation%</field>
            <field name="sku" xsi:type="string">sku_simple_product_%isolation%</field>
            <field name="price" xsi:type="array">
                <item name="value" xsi:type="string">50</item>
                <item name="dataset" xsi:type="string" />
            </field>
            <field name="weight" xsi:type="string">50</field>
            <field name="website_ids" xsi:type="array">
                <item name="0" xsi:type="string">Main Website</item>
            </field>
            <field name="url_key" xsi:type="string">simple-product-%isolation%</field>
            <field name="category_ids" xsi:type="array">
                <item name="dataset" xsi:type="string">default_subcategory</item>
            </field>
        </dataset>

        <dataset name="product_with_special_price_and_category">
            <field name="sku" xsi:type="string">simple_product_with_special_price_and_category%isolation%</field>
            <field name="name" xsi:type="string">Simple product with special price and category %isolation%</field>
            <field name="attribute_set_id" xsi:type="array">
                <item name="dataset" xsi:type="string">default</item>
            </field>
            <field name="price" xsi:type="array">
                <item name="value" xsi:type="string">100</item>
                <item name="dataset" xsi:type="string" />
            </field>
            <field name="special_price" xsi:type="string">90</field>
            <field name="category_ids" xsi:type="array">
                <item name="dataset" xsi:type="string">default_subcategory</item>
            </field>
            <field name="website_ids" xsi:type="array">
                <item name="0" xsi:type="string">Main Website</item>
            </field>
            <field name="url_key" xsi:type="string">simple-product-%isolation%</field>
        </dataset>

        <dataset name="product_with_special_price">
            <field name="sku" xsi:type="string">simple_product_with_special_price_and_category%isolation%</field>
            <field name="name" xsi:type="string">Simple with Special Price 1$ off %isolation%</field>
            <field name="attribute_set_id" xsi:type="array">
                <item name="dataset" xsi:type="string">default</item>
            </field>
            <field name="price" xsi:type="array">
                <item name="value" xsi:type="string">10</item>
                <item name="dataset" xsi:type="string" />
            </field>
            <field name="special_price" xsi:type="string">9</field>
            <field name="website_ids" xsi:type="array">
                <item name="0" xsi:type="string">Main Website</item>
            </field>
            <field name="url_key" xsi:type="string">simple-product-%isolation%</field>
            <field name="checkout_data" xsi:type="array">
                <item name="dataset" xsi:type="string">simple_order_special_price</item>
            </field>
        </dataset>

        <dataset name="adc_123_simple_for_advancedsearch">
            <field name="name" xsi:type="string">adc_123_%isolation%</field>
            <field name="sku" xsi:type="string">adc_123</field>
            <field name="price" xsi:type="array">
                <item name="value" xsi:type="string">100</item>
            </field>
            <field name="tax_class_id" xsi:type="array">
                <item name="dataset" xsi:type="string">None</item>
            </field>
            <field name="quantity_and_stock_status" xsi:type="array">
                <item name="qty" xsi:type="string">666</item>
                <item name="is_in_stock" xsi:type="string">In Stock</item>
            </field>
            <field name="weight" xsi:type="string">1</field>
            <field name="description" xsi:type="string">&lt;p&gt;dfj_full&lt;/p&gt;</field>
            <field name="status" xsi:type="string">Product online</field>
            <field name="website_ids" xsi:type="array">
                <item name="0" xsi:type="string">Main Website</item>
            </field>
            <field name="visibility" xsi:type="string">Catalog, Search</field>
            <field name="url_key" xsi:type="string">simple-product-%isolation%</field>
        </dataset>

        <dataset name="product_with_weight_0_1">
            <field name="name" xsi:type="string">Simple with Weight 0.1 %isolation%</field>
            <field name="sku" xsi:type="string">adc_123</field>
            <field name="price" xsi:type="array">
                <item name="value" xsi:type="string">100</item>
            </field>
            <field name="tax_class_id" xsi:type="array">
                <item name="dataset" xsi:type="string">None</item>
            </field>
            <field name="quantity_and_stock_status" xsi:type="array">
                <item name="qty" xsi:type="string">666</item>
                <item name="is_in_stock" xsi:type="string">In Stock</item>
            </field>
            <field name="weight" xsi:type="string">0.1</field>
            <field name="description" xsi:type="string">&lt;p&gt;Simple with Weight 0.1&lt;/p&gt;</field>
            <field name="status" xsi:type="string">Product online</field>
            <field name="website_ids" xsi:type="array">
                <item name="0" xsi:type="string">Main Website</item>
            </field>
            <field name="visibility" xsi:type="string">Catalog, Search</field>
            <field name="url_key" xsi:type="string">simple-product-%isolation%</field>
        </dataset>

        <dataset name="product_with_weight_150_1">
            <field name="name" xsi:type="string">Simple with Weight 150.1 %isolation%</field>
            <field name="sku" xsi:type="string">adc_123</field>
            <field name="price" xsi:type="array">
                <item name="value" xsi:type="string">100</item>
            </field>
            <field name="tax_class_id" xsi:type="array">
                <item name="dataset" xsi:type="string">None</item>
            </field>
            <field name="quantity_and_stock_status" xsi:type="array">
                <item name="qty" xsi:type="string">666</item>
                <item name="is_in_stock" xsi:type="string">In Stock</item>
            </field>
            <field name="weight" xsi:type="string">150.1</field>
            <field name="description" xsi:type="string">&lt;p&gt;Simple with Weight 150.1&lt;/p&gt;</field>
            <field name="status" xsi:type="string">Product online</field>
            <field name="website_ids" xsi:type="array">
                <item name="0" xsi:type="string">Main Website</item>
            </field>
            <field name="visibility" xsi:type="string">Catalog, Search</field>
            <field name="url_key" xsi:type="string">simple-product-%isolation%</field>
        </dataset>

        <dataset name="abc_dfj_simple_for_advancedsearch">
            <field name="name" xsi:type="string">abc_dfj_%isolation%</field>
            <field name="sku" xsi:type="string">abc_dfj</field>
            <field name="price" xsi:type="array">
                <item name="value" xsi:type="string">50</item>
            </field>
            <field name="tax_class_id" xsi:type="array">
                <item name="dataset" xsi:type="string">taxable_goods</item>
            </field>
            <field name="quantity_and_stock_status" xsi:type="array">
                <item name="qty" xsi:type="string">666</item>
                <item name="is_in_stock" xsi:type="string">In Stock</item>
            </field>
            <field name="weight" xsi:type="string">1</field>
            <field name="description" xsi:type="string">&lt;p&gt;adc_Full&lt;/p&gt;</field>
            <field name="status" xsi:type="string">Product online</field>
            <field name="short_description" xsi:type="string">&lt;p&gt;abc_short&lt;/p&gt;</field>
            <field name="website_ids" xsi:type="array">
                <item name="0" xsi:type="string">Main Website</item>
            </field>
            <field name="visibility" xsi:type="string">Catalog, Search</field>
            <field name="url_key" xsi:type="string">simple-product-%isolation%</field>
        </dataset>

        <dataset name="product_100_dollar_for_tax_rule">
            <field name="sku" xsi:type="string">product_100_dollar%isolation%</field>
            <field name="name" xsi:type="string">product_100_dollar%isolation%</field>
            <field name="attribute_set_id" xsi:type="array">
                <item name="dataset" xsi:type="string">default</item>
            </field>
            <field name="quantity_and_stock_status" xsi:type="array">
                <item name="qty" xsi:type="string">25</item>
                <item name="is_in_stock" xsi:type="string">In Stock</item>
            </field>
            <field name="weight" xsi:type="string">1</field>
            <field name="price" xsi:type="array">
                <item name="value" xsi:type="string">100</item>
            </field>
            <field name="website_ids" xsi:type="array">
                <item name="0" xsi:type="string">Main Website</item>
            </field>
            <field name="url_key" xsi:type="string">simple-product-%isolation%</field>
        </dataset>

        <dataset name="withSpecialPrice">
            <field name="attribute_set_id" xsi:type="array">
                <item name="dataset" xsi:type="string">default</item>
            </field>
            <field name="name" xsi:type="string">Simple Product %isolation%</field>
            <field name="sku" xsi:type="string">sku_simple_product_%isolation%</field>
            <field name="price" xsi:type="array">
                <item name="value" xsi:type="string">100</item>
            </field>
            <field name="weight" xsi:type="string">1</field>
            <field name="url_key" xsi:type="string">simple-product-%isolation%</field>
            <field name="special_price" xsi:type="string">9</field>
        </dataset>

        <dataset name="simple_with_group_price">
            <field name="attribute_set_id" xsi:type="array">
                <item name="dataset" xsi:type="string">default</item>
            </field>
            <field name="name" xsi:type="string">Simple Product %isolation%</field>
            <field name="sku" xsi:type="string">sku_simple_product_%isolation%</field>
            <field name="price" xsi:type="array">
                <item name="value" xsi:type="string">100</item>
            </field>
            <field name="weight" xsi:type="string">1</field>
            <field name="group_price" xsi:type="array">
                <item name="dataset" xsi:type="string">not_logged_in_20</item>
            </field>
            <field name="url_key" xsi:type="string">simple-product-%isolation%</field>
        </dataset>

        <dataset name="simple_with_group_price_and_category">
            <field name="attribute_set_id" xsi:type="array">
                <item name="dataset" xsi:type="string">default</item>
            </field>
            <field name="name" xsi:type="string">Simple Product %isolation%</field>
            <field name="sku" xsi:type="string">sku_simple_product_%isolation%</field>
            <field name="price" xsi:type="array">
                <item name="value" xsi:type="string">100</item>
            </field>
            <field name="weight" xsi:type="string">1</field>
            <field name="group_price" xsi:type="array">
                <item name="dataset" xsi:type="string">general_90_99</item>
            </field>
            <field name="category_ids" xsi:type="array">
                <item name="dataset" xsi:type="string">default_subcategory</item>
            </field>
            <field name="website_ids" xsi:type="array">
                <item name="0" xsi:type="string">Main Website</item>
            </field>
            <field name="url_key" xsi:type="string">simple-product-%isolation%</field>
        </dataset>

        <dataset name="simple_with_tier_price">
            <field name="attribute_set_id" xsi:type="array">
                <item name="dataset" xsi:type="string">default</item>
            </field>
            <field name="name" xsi:type="string">Simple Product %isolation%</field>
            <field name="sku" xsi:type="string">sku_simple_product_%isolation%</field>
            <field name="price" xsi:type="array">
                <item name="value" xsi:type="string">300</item>
            </field>
            <field name="weight" xsi:type="string">1</field>
            <field name="tier_price" xsi:type="array">
                <item name="dataset" xsi:type="string">default</item>
            </field>
            <field name="url_key" xsi:type="string">simple-product-%isolation%</field>
        </dataset>

        <dataset name="simple_with_tier_price_and_category">
            <field name="attribute_set_id" xsi:type="array">
                <item name="dataset" xsi:type="string">default</item>
            </field>
            <field name="name" xsi:type="string">Simple Product %isolation%</field>
            <field name="sku" xsi:type="string">sku_simple_product_%isolation%</field>
            <field name="price" xsi:type="array">
                <item name="value" xsi:type="string">300</item>
            </field>
            <field name="weight" xsi:type="string">1</field>
            <field name="tier_price" xsi:type="array">
                <item name="dataset" xsi:type="string">default</item>
            </field>
            <field name="category_ids" xsi:type="array">
                <item name="dataset" xsi:type="string">default_subcategory</item>
            </field>
            <field name="website_ids" xsi:type="array">
                <item name="0" xsi:type="string">Main Website</item>
            </field>
            <field name="url_key" xsi:type="string">simple-product-%isolation%</field>
        </dataset>

        <dataset name="with_two_custom_option">
            <field name="attribute_set_id" xsi:type="array">
                <item name="dataset" xsi:type="string">default</item>
            </field>
            <field name="name" xsi:type="string">Simple Product %isolation%</field>
            <field name="sku" xsi:type="string">sku_simple_product_%isolation%</field>
            <field name="price" xsi:type="array">
                <item name="value" xsi:type="string">300</item>
            </field>
            <field name="weight" xsi:type="string">1</field>
            <field name="website_ids" xsi:type="array">
                <item name="0" xsi:type="string">Main Website</item>
            </field>
            <field name="custom_options" xsi:type="array">
                <item name="dataset" xsi:type="string">two_options</item>
            </field>
            <field name="url_key" xsi:type="string">simple-product-%isolation%</field>
            <field name="checkout_data" xsi:type="array">
                <item name="dataset" xsi:type="string">simple_with_two_custom_option</item>
            </field>
        </dataset>

        <dataset name="with_one_custom_option_and_category">
            <field name="attribute_set_id" xsi:type="array">
                <item name="dataset" xsi:type="string">default</item>
            </field>
            <field name="name" xsi:type="string">Simple Product %isolation%</field>
            <field name="sku" xsi:type="string">sku_simple_product_%isolation%</field>
            <field name="price" xsi:type="array">
                <item name="value" xsi:type="string">300</item>
            </field>
            <field name="weight" xsi:type="string">1</field>
            <field name="custom_options" xsi:type="array">
                <item name="dataset" xsi:type="string">drop_down_with_one_option_percent_price</item>
            </field>
            <field name="checkout_data" xsi:type="array">
                <item name="dataset" xsi:type="string">simple_drop_down_with_one_option_percent_price</item>
            </field>
            <field name="website_ids" xsi:type="array">
                <item name="0" xsi:type="string">Main Website</item>
            </field>
            <field name="category_ids" xsi:type="array">
                <item name="dataset" xsi:type="string">default_subcategory</item>
            </field>
            <field name="url_key" xsi:type="string">simple-product-%isolation%</field>
        </dataset>

        <dataset name="with_all_custom_option">
            <field name="attribute_set_id" xsi:type="array">
                <item name="dataset" xsi:type="string">default</item>
            </field>
            <field name="name" xsi:type="string">Simple Product With Custom Option %isolation%</field>
            <field name="sku" xsi:type="string">sku_simple_product_%isolation%</field>
            <field name="price" xsi:type="array">
                <item name="value" xsi:type="string">300</item>
            </field>
            <field name="weight" xsi:type="string">1</field>
            <field name="url_key" xsi:type="string">simple-product-%isolation%</field>
            <field name="custom_options" xsi:type="array">
                <item name="dataset" xsi:type="string">all_types</item>
            </field>
        </dataset>

        <dataset name="low_stock_product">
            <field name="sku" xsi:type="string">low_stock_product%isolation%</field>
            <field name="name" xsi:type="string">low_stock_product%isolation%</field>
            <field name="quantity_and_stock_status" xsi:type="array">
                <item name="qty" xsi:type="string">1</item>
                <item name="is_in_stock" xsi:type="string">In Stock</item>
            </field>
            <field name="stock_data" xsi:type="array">
                <item name="use_config_notify_stock_qty" xsi:type="string">No</item>
                <item name="notify_stock_qty" xsi:type="string">2</item>
            </field>
            <field name="weight" xsi:type="string">1</field>
            <field name="attribute_set_id" xsi:type="array">
                <item name="dataset" xsi:type="string">default</item>
            </field>
            <field name="price" xsi:type="array">
                <item name="value" xsi:type="string">100</item>
            </field>
            <field name="website_ids" xsi:type="array">
                <item name="0" xsi:type="string">Main Website</item>
            </field>
            <field name="url_key" xsi:type="string">simple-product-%isolation%</field>
        </dataset>

        <dataset name="out_of_stock">
            <field name="attribute_set_id" xsi:type="array">
                <item name="dataset" xsi:type="string">default</item>
            </field>
            <field name="name" xsi:type="string">Simple Product out of stock %isolation%</field>
            <field name="sku" xsi:type="string">sku_simple_product_out_of_stock%isolation%</field>
            <field name="weight" xsi:type="string">1</field>
            <field name="quantity_and_stock_status" xsi:type="array">
                <item name="qty" xsi:type="string">25</item>
                <item name="is_in_stock" xsi:type="string">Out of Stock</item>
            </field>
            <field name="price" xsi:type="array">
                <item name="value" xsi:type="string">560</item>
            </field>
            <field name="tax_class_id" xsi:type="array">
                <item name="dataset" xsi:type="string">taxable_goods</item>
            </field>
            <field name="website_ids" xsi:type="array">
                <item name="0" xsi:type="string">Main Website</item>
            </field>
            <field name="visibility" xsi:type="string">Catalog, Search</field>
            <field name="checkout_data" xsi:type="array">
                <item name="dataset" xsi:type="string">simple_order_default</item>
            </field>
            <field name="url_key" xsi:type="string">simple-product-%isolation%</field>
        </dataset>

        <dataset name="offline">
            <field name="attribute_set_id" xsi:type="array">
                <item name="dataset" xsi:type="string">default</item>
            </field>
            <field name="name" xsi:type="string">Simple Product offline %isolation%</field>
            <field name="sku" xsi:type="string">sku_simple_product_offline_%isolation%</field>
            <field name="weight" xsi:type="string">1</field>
            <field name="quantity_and_stock_status" xsi:type="array">
                <item name="qty" xsi:type="string">25</item>
                <item name="is_in_stock" xsi:type="string">In Stock</item>
            </field>
            <field name="price" xsi:type="array">
                <item name="value" xsi:type="string">560</item>
            </field>
            <field name="tax_class_id" xsi:type="array">
                <item name="dataset" xsi:type="string">taxable_goods</item>
            </field>
            <field name="website_ids" xsi:type="array">
                <item name="0" xsi:type="string">Main Website</item>
            </field>
            <field name="visibility" xsi:type="string">Catalog, Search</field>
            <field name="checkout_data" xsi:type="array">
                <item name="dataset" xsi:type="string">simple_order_default</item>
            </field>
            <field name="status" xsi:type="string">Product offline</field>
            <field name="url_key" xsi:type="string">simple-product-%isolation%</field>
        </dataset>

        <dataset name="not_visible_individually">
            <field name="attribute_set_id" xsi:type="array">
                <item name="dataset" xsi:type="string">default</item>
            </field>
            <field name="name" xsi:type="string">Simple Product not visible %isolation%</field>
            <field name="sku" xsi:type="string">sku_simple_product_not_visible_%isolation%</field>
            <field name="weight" xsi:type="string">1</field>
            <field name="quantity_and_stock_status" xsi:type="array">
                <item name="qty" xsi:type="string">25</item>
                <item name="is_in_stock" xsi:type="string">In Stock</item>
            </field>
            <field name="price" xsi:type="array">
                <item name="value" xsi:type="string">560</item>
            </field>
            <field name="tax_class_id" xsi:type="array">
                <item name="dataset" xsi:type="string">taxable_goods</item>
            </field>
            <field name="website_ids" xsi:type="array">
                <item name="0" xsi:type="string">Main Website</item>
            </field>
            <field name="visibility" xsi:type="string">Not Visible Individually</field>
            <field name="checkout_data" xsi:type="array">
                <item name="dataset" xsi:type="string">simple_order_default</item>
            </field>
            <field name="url_key" xsi:type="string">simple-product-%isolation%</field>
        </dataset>

        <dataset name="simple_with_cart_limits">
            <field name="attribute_set_id" xsi:type="array">
                <item name="dataset" xsi:type="string">default</item>
            </field>
            <field name="name" xsi:type="string">Simple Product with cart limit %isolation%</field>
            <field name="sku" xsi:type="string">sku_simple_product_with_cart_limit_%isolation%</field>
            <field name="weight" xsi:type="string">1</field>
            <field name="quantity_and_stock_status" xsi:type="array">
                <item name="qty" xsi:type="string">25</item>
                <item name="is_in_stock" xsi:type="string">In Stock</item>
            </field>
            <field name="price" xsi:type="array">
                <item name="value" xsi:type="string">560</item>
            </field>
            <field name="tax_class_id" xsi:type="array">
                <item name="dataset" xsi:type="string">taxable_goods</item>
            </field>
            <field name="website_ids" xsi:type="array">
                <item name="0" xsi:type="string">Main Website</item>
            </field>
            <field name="visibility" xsi:type="string">Catalog, Search</field>
            <field name="checkout_data" xsi:type="array">
                <item name="dataset" xsi:type="string">simple_order_default</item>
            </field>
            <field name="stock_data" xsi:type="array">
                <item name="min_sale_qty" xsi:type="string">2</item>
                <item name="max_sale_qty" xsi:type="string">5</item>
            </field>
            <field name="url_key" xsi:type="string">simple-product-%isolation%</field>
        </dataset>

        <dataset name="with_one_custom_option">
            <field name="attribute_set_id" xsi:type="array">
                <item name="dataset" xsi:type="string">default</item>
            </field>
            <field name="name" xsi:type="string">Simple Product %isolation%</field>
            <field name="sku" xsi:type="string">sku_simple_product_%isolation%</field>
            <field name="price" xsi:type="array">
                <item name="value" xsi:type="string">300</item>
            </field>
            <field name="weight" xsi:type="string">1</field>
            <field name="custom_options" xsi:type="array">
                <item name="dataset" xsi:type="string">drop_down_with_one_option_percent_price</item>
            </field>
            <field name="checkout_data" xsi:type="array">
                <item name="dataset" xsi:type="string">simple_drop_down_with_one_option_percent_price</item>
            </field>
            <field name="url_key" xsi:type="string">simple-product-%isolation%</field>
            <field name="website_ids" xsi:type="array">
                <item name="0" xsi:type="string">Main Website</item>
            </field>
        </dataset>

        <dataset name="simple_with_qty_increments">
            <field name="attribute_set_id" xsi:type="array">
                <item name="dataset" xsi:type="string">default</item>
            </field>
            <field name="name" xsi:type="string">Simple Product with qty increments %isolation%</field>
            <field name="sku" xsi:type="string">sku_simple_product_with_qty_increments_%isolation%</field>
            <field name="weight" xsi:type="string">1</field>
            <field name="quantity_and_stock_status" xsi:type="array">
                <item name="qty" xsi:type="string">25</item>
                <item name="is_in_stock" xsi:type="string">In Stock</item>
            </field>
            <field name="price" xsi:type="array">
                <item name="value" xsi:type="string">560</item>
            </field>
            <field name="tax_class_id" xsi:type="array">
                <item name="dataset" xsi:type="string">taxable_goods</item>
            </field>
            <field name="website_ids" xsi:type="array">
                <item name="0" xsi:type="string">Main Website</item>
            </field>
            <field name="visibility" xsi:type="string">Catalog, Search</field>
            <field name="checkout_data" xsi:type="array">
                <item name="dataset" xsi:type="string">simple_order_default</item>
            </field>
            <field name="stock_data" xsi:type="array">
                <item name="enable_qty_increments" xsi:type="string">Yes</item>
                <item name="qty_increments" xsi:type="string">2</item>
            </field>
            <field name="url_key" xsi:type="string">simple-product-%isolation%</field>
        </dataset>

        <dataset name="simple_with_tier_price_and_qty">
            <field name="attribute_set_id" xsi:type="array">
                <item name="dataset" xsi:type="string">default</item>
            </field>
            <field name="name" xsi:type="string">Simple Product %isolation%</field>
            <field name="sku" xsi:type="string">sku_simple_product_%isolation%</field>
            <field name="price" xsi:type="array">
                <item name="value" xsi:type="string">300</item>
            </field>
            <field name="weight" xsi:type="string">1</field>
            <field name="quantity_and_stock_status" xsi:type="array">
                <item name="qty" xsi:type="string">25</item>
                <item name="is_in_stock" xsi:type="string">In Stock</item>
            </field>
            <field name="url_key" xsi:type="string">simple-product-%isolation%</field>
            <field name="tier_price" xsi:type="array">
                <item name="dataset" xsi:type="string">default</item>
            </field>
            <field name="website_ids" xsi:type="array">
                <item name="0" xsi:type="string">Main Website</item>
            </field>
        </dataset>

        <dataset name="product_with_category_with_anchor">
            <field name="sku" xsi:type="string">simple_product_with_category_%isolation%</field>
            <field name="name" xsi:type="string">Simple product with category %isolation%</field>
            <field name="quantity_and_stock_status" xsi:type="array">
                <item name="qty" xsi:type="string">666</item>
                <item name="is_in_stock" xsi:type="string">In Stock</item>
            </field>
            <field name="weight" xsi:type="string">1</field>
            <field name="attribute_set_id" xsi:type="array">
                <item name="dataset" xsi:type="string">default</item>
            </field>
            <field name="price" xsi:type="array">
                <item name="value" xsi:type="string">100</item>
                <item name="dataset" xsi:type="string" />
            </field>
            <field name="category_ids" xsi:type="array">
                <item name="dataset" xsi:type="string">default_anchor_subcategory</item>
            </field>
            <field name="website_ids" xsi:type="array">
                <item name="0" xsi:type="string">Main Website</item>
            </field>
            <field name="mtf_dataset_name" xsi:type="string">simple_with_category</field>
            <field name="url_key" xsi:type="string">simple-product-%isolation%</field>
        </dataset>

        <dataset name="with_custom_option_and_fpt">
            <field name="attribute_set_id" xsi:type="array">
                <item name="dataset" xsi:type="string">default</item>
            </field>
            <field name="category_ids" xsi:type="array">
                <item name="dataset" xsi:type="string">default_subcategory</item>
            </field>
            <field name="tax_class_id" xsi:type="array">
                <item name="dataset" xsi:type="string">taxable_goods</item>
            </field>
            <field name="website_ids" xsi:type="array">
                <item name="0" xsi:type="string">Main Website</item>
            </field>
            <field name="name" xsi:type="string">Simple Product With Fpt %isolation%</field>
            <field name="sku" xsi:type="string">sku_simple_product_%isolation%</field>
            <field name="price" xsi:type="array">
                <item name="value" xsi:type="string">70</item>
            </field>
            <field name="weight" xsi:type="string">1</field>
            <field name="custom_options" xsi:type="array">
                <item name="dataset" xsi:type="string">drop_down_with_one_option_fixed_price</item>
            </field>
            <field name="checkout_data" xsi:type="array">
                <item name="dataset" xsi:type="string">simple_drop_down_with_one_option_fixed_price</item>
            </field>
            <field name="url_key" xsi:type="string">simple-product-%isolation%</field>
            <field name="fpt" xsi:type="array">
                <item name="dataset" xsi:type="string">one_fpt_for_all_states</item>
            </field>
        </dataset>

        <dataset name="with_special_price_and_fpt">
            <field name="attribute_set_id" xsi:type="array">
                <item name="dataset" xsi:type="string">default</item>
            </field>
            <field name="category_ids" xsi:type="array">
                <item name="dataset" xsi:type="string">default_subcategory</item>
            </field>
            <field name="tax_class_id" xsi:type="array">
                <item name="dataset" xsi:type="string">taxable_goods</item>
            </field>
            <field name="website_ids" xsi:type="array">
                <item name="0" xsi:type="string">Main Website</item>
            </field>
            <field name="name" xsi:type="string">Simple Product With Fpt %isolation%</field>
            <field name="sku" xsi:type="string">sku_simple_product_%isolation%</field>
            <field name="price" xsi:type="array">
                <item name="value" xsi:type="string">110</item>
            </field>
            <field name="special_price" xsi:type="string">100</field>
            <field name="weight" xsi:type="string">1</field>
            <field name="url_key" xsi:type="string">simple-product-%isolation%</field>
            <field name="fpt" xsi:type="array">
                <item name="dataset" xsi:type="string">one_fpt_for_all_states</item>
            </field>
        </dataset>

        <dataset name="simple_10_dollar">
            <field name="attribute_set_id" xsi:type="array">
                <item name="dataset" xsi:type="string">default</item>
            </field>
            <field name="name" xsi:type="string">Simple Product %isolation%</field>
            <field name="sku" xsi:type="string">sku_simple_product_%isolation%</field>
            <field name="url_key" xsi:type="string">simple-product-%isolation%</field>
            <field name="weight" xsi:type="string">1</field>
            <field name="quantity_and_stock_status" xsi:type="array">
                <item name="qty" xsi:type="string">1000</item>
                <item name="is_in_stock" xsi:type="string">In Stock</item>
            </field>
            <field name="price" xsi:type="array">
                <item name="value" xsi:type="string">10</item>
            </field>
            <field name="tax_class_id" xsi:type="array">
                <item name="dataset" xsi:type="string">taxable_goods</item>
            </field>
            <field name="website_ids" xsi:type="array">
                <item name="0" xsi:type="string">Main Website</item>
            </field>
            <field name="visibility" xsi:type="string">Catalog, Search</field>
            <field name="checkout_data" xsi:type="array">
                <item name="dataset" xsi:type="string">simple_order_default</item>
            </field>
            <field name="stock_data" xsi:type="array">
                <item name="manage_stock" xsi:type="string">No</item>
            </field>
            <field name="category_ids" xsi:type="array">
                <item name="dataset" xsi:type="string">default_subcategory</item>
            </field>
        </dataset>
    </repository>
</config><|MERGE_RESOLUTION|>--- conflicted
+++ resolved
@@ -35,7 +35,6 @@
             </field>
         </dataset>
 
-<<<<<<< HEAD
         <dataset name="product_with_special_symbols_in_name">
             <field name="attribute_set_id" xsi:type="array">
                 <item name="dataset" xsi:type="string">default</item>
@@ -44,25 +43,36 @@
             <field name="sku" xsi:type="string">sku_simple_product_%isolation%</field>
             <field name="is_virtual" xsi:type="string">No</field>
             <field name="weight" xsi:type="string">1</field>
-=======
+            <field name="quantity_and_stock_status" xsi:type="array">
+                <item name="qty" xsi:type="string">25</item>
+                <item name="is_in_stock" xsi:type="string">In Stock</item>
+            </field>
+            <field name="price" xsi:type="array">
+                <item name="value" xsi:type="string">560</item>
+            </field>
+            <field name="tax_class_id" xsi:type="array">
+                <item name="dataset" xsi:type="string">taxable_goods</item>
+            </field>
+            <field name="website_ids" xsi:type="array">
+                <item name="0" xsi:type="string">Main Website</item>
+            </field>
+            <field name="visibility" xsi:type="string">Catalog, Search</field>
+            <field name="url_key" xsi:type="string">simple-product-%isolation%</field>
+            <field name="checkout_data" xsi:type="array">
+                <item name="dataset" xsi:type="string">simple_order_default</item>
+            </field>
+        </dataset>
+
         <dataset name="product_with_custom_color_attribute">
             <field name="name" xsi:type="string">Simple Product %isolation%</field>
             <field name="sku" xsi:type="string">simple_product_%isolation%</field>
             <field name="attribute_set_id" xsi:type="array">
                 <item name="dataset" xsi:type="string">custom_attribute_set_with_colors</item>
             </field>
->>>>>>> 831d569f
-            <field name="quantity_and_stock_status" xsi:type="array">
-                <item name="qty" xsi:type="string">25</item>
-                <item name="is_in_stock" xsi:type="string">In Stock</item>
-            </field>
-<<<<<<< HEAD
-            <field name="price" xsi:type="array">
-                <item name="value" xsi:type="string">560</item>
-            </field>
-            <field name="tax_class_id" xsi:type="array">
-                <item name="dataset" xsi:type="string">taxable_goods</item>
-=======
+            <field name="quantity_and_stock_status" xsi:type="array">
+                <item name="qty" xsi:type="string">25</item>
+                <item name="is_in_stock" xsi:type="string">In Stock</item>
+            </field>
             <field name="weight" xsi:type="string">1</field>
             <field name="price" xsi:type="array">
                 <item name="value" xsi:type="string">560</item>
@@ -70,23 +80,14 @@
             </field>
             <field name="category_ids" xsi:type="array">
                 <item name="dataset" xsi:type="string">default_subcategory</item>
->>>>>>> 831d569f
-            </field>
-            <field name="website_ids" xsi:type="array">
-                <item name="0" xsi:type="string">Main Website</item>
-            </field>
-<<<<<<< HEAD
-            <field name="visibility" xsi:type="string">Catalog, Search</field>
-            <field name="url_key" xsi:type="string">simple-product-%isolation%</field>
+            </field>
+            <field name="website_ids" xsi:type="array">
+                <item name="0" xsi:type="string">Main Website</item>
+            </field>
             <field name="checkout_data" xsi:type="array">
                 <item name="dataset" xsi:type="string">simple_order_default</item>
             </field>
-=======
-            <field name="checkout_data" xsi:type="array">
-                <item name="dataset" xsi:type="string">simple_order_default</item>
-            </field>
-            <field name="url_key" xsi:type="string">simple-product-%isolation%</field>
->>>>>>> 831d569f
+            <field name="url_key" xsi:type="string">simple-product-%isolation%</field>
         </dataset>
 
         <dataset name="product_10_dollar">
