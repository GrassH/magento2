--- conflicted
+++ resolved
@@ -935,10 +935,6 @@
                 <item name="preset" xsi:type="string">one_fpt_for_all_states</item>
             </field>
         </dataset>
-<<<<<<< HEAD
-    </repository>
-</config>
-=======
 
         <dataset name="simple_10_dollar">
             <field name="attribute_set_id" xsi:type="array">
@@ -973,6 +969,5 @@
                 <item name="presets" xsi:type="string">default_subcategory</item>
             </field>
         </dataset>
-    </storage>
-</repository>
->>>>>>> deefb619
+    </repository>
+</config>