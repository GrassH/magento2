<?xml version="1.0" encoding="utf-8"?>
<!--
/**
 * Copyright © 2015 Magento. All rights reserved.
 * See COPYING.txt for license details.
 */
 -->
<config xmlns:xsi="http://www.w3.org/2001/XMLSchema-instance" xsi:noNamespaceSchemaLocation="../../../../../../../vendor/magento/mtf/etc/variations.xsd">
    <testCase name="Magento\Catalog\Test\TestCase\ProductAttribute\CreateProductAttributeEntityFromProductPageTest" summary="Create Product Attribute from Product Page" ticketId="MAGETWO-30528">
        <variation name="CreateProductAttributeEntityFromProductPageTestVariation1">
            <data name="attribute/data/frontend_label" xsi:type="string">Text_Field_Admin_%isolation%</data>
            <data name="attribute/data/frontend_input" xsi:type="string">Text Field</data>
            <data name="attribute/data/is_required" xsi:type="string">No</data>
            <data name="attribute/data/attribute_code" xsi:type="string">attr_text_%isolation%</data>
            <data name="attribute/data/is_global" xsi:type="string">Global</data>
            <data name="attribute/data/default_value_text" xsi:type="string">&lt;b&gt;&lt;i&gt;default_value_text%isolation%&lt;/i&gt;&lt;/b&gt;</data>
            <data name="attribute/data/is_unique" xsi:type="string">Yes</data>
            <data name="attribute/data/is_searchable" xsi:type="string">Yes</data>
            <data name="attribute/data/is_visible_in_advanced_search" xsi:type="string">Yes</data>
            <data name="attribute/data/is_comparable" xsi:type="string">Yes</data>
            <data name="attribute/data/is_html_allowed_on_front" xsi:type="string">Yes</data>
            <data name="attribute/data/is_visible_on_front" xsi:type="string">Yes</data>
            <data name="attribute/data/used_for_sort_by" xsi:type="string">Yes</data>
            <constraint name="Magento\Catalog\Test\Constraint\AssertProductAttributeInGrid" />
            <constraint name="Magento\Catalog\Test\Constraint\AssertAttributeForm" />
            <constraint name="Magento\Catalog\Test\Constraint\AssertAddedProductAttributeOnProductForm" />
            <constraint name="Magento\Catalog\Test\Constraint\AssertProductAttributeDisplayingOnSearchForm" />
            <constraint name="Magento\Catalog\Test\Constraint\AssertProductAttributeIsGlobal" />
            <constraint name="Magento\Catalog\Test\Constraint\AssertProductAttributeDisplayingOnFrontend" />
            <constraint name="Magento\Catalog\Test\Constraint\AssertProductAttributeDisplayingOnSearchForm" />
            <constraint name="Magento\Catalog\Test\Constraint\AssertProductAttributeIsComparable" />
            <constraint name="Magento\Catalog\Test\Constraint\AssertProductAttributeIsHtmlAllowed" />
            <constraint name="Magento\Catalog\Test\Constraint\AssertProductAttributeIsUsedInSortOnFrontend" />
        </variation>
        <variation name="CreateProductAttributeEntityFromProductPageTestVariation2">
            <data name="attribute/data/frontend_label" xsi:type="string">Dropdown_Admin_%isolation%</data>
            <data name="attribute/data/frontend_input" xsi:type="string">Dropdown</data>
            <data name="attribute/data/options/dataset" xsi:type="string">two_options</data>
            <data name="attribute/data/is_required" xsi:type="string">No</data>
            <data name="attribute/data/attribute_code" xsi:type="string">attr_dropdown_%isolation%</data>
            <data name="attribute/data/is_global" xsi:type="string">Global</data>
            <data name="attribute/data/is_filterable" xsi:type="string">Filterable (with results)</data>
            <data name="attribute/data/is_filterable_in_search" xsi:type="string">Yes</data>
            <data name="assertProduct/data/name" xsi:type="string">Product name</data>
            <data name="assertProduct/data/sku" xsi:type="string">product-sku</data>
<<<<<<< HEAD
            <data name="assertProduct/data/price" xsi:type="string">15</data>
=======
            <data name="assertProduct/data/price" xsi:type="string">35</data>
>>>>>>> 3b6c4971
            <constraint name="Magento\Catalog\Test\Constraint\AssertProductAttributeIsFilterable" />
            <constraint name="Magento\Catalog\Test\Constraint\AssertProductAttributeIsFilterableInSearch" />
            <constraint name="Magento\ConfigurableProduct\Test\Constraint\AssertProductAttributeIsConfigurable" />
        </variation>
        <variation name="CreateProductAttributeEntityFromProductPageTestVariation3">
            <data name="attribute/data/frontend_label" xsi:type="string">Text_Field_Admin_%isolation%</data>
            <data name="attribute/data/frontend_input" xsi:type="string">Text Field</data>
            <data name="attribute/data/is_required" xsi:type="string">Yes</data>
            <data name="attribute/data/attribute_code" xsi:type="string">attr_text_%isolation%</data>
            <data name="attribute/data/default_value_text" xsi:type="string">default_value_text%isolation%</data>
            <constraint name="Magento\Catalog\Test\Constraint\AssertProductAttributeIsRequired" />
        </variation>
        <variation name="CreateProductAttributeEntityFromProductPageTestVariation4">
            <data name="attribute/data/frontend_label" xsi:type="string">Text_Field_Admin_%isolation%</data>
            <data name="attribute/data/frontend_input" xsi:type="string">Text Field</data>
            <data name="attribute/data/is_required" xsi:type="string">No</data>
            <data name="attribute/data/attribute_code" xsi:type="string">attr_text_%isolation%</data>
            <data name="attribute/data/default_value_text" xsi:type="string">default_value_text%isolation%</data>
            <data name="attribute/data/is_unique" xsi:type="string">Yes</data>
            <constraint name="Magento\Catalog\Test\Constraint\AssertProductAttributeIsUnique" />
        </variation>
    </testCase>
</config><|MERGE_RESOLUTION|>--- conflicted
+++ resolved
@@ -43,11 +43,7 @@
             <data name="attribute/data/is_filterable_in_search" xsi:type="string">Yes</data>
             <data name="assertProduct/data/name" xsi:type="string">Product name</data>
             <data name="assertProduct/data/sku" xsi:type="string">product-sku</data>
-<<<<<<< HEAD
-            <data name="assertProduct/data/price" xsi:type="string">15</data>
-=======
             <data name="assertProduct/data/price" xsi:type="string">35</data>
->>>>>>> 3b6c4971
             <constraint name="Magento\Catalog\Test\Constraint\AssertProductAttributeIsFilterable" />
             <constraint name="Magento\Catalog\Test\Constraint\AssertProductAttributeIsFilterableInSearch" />
             <constraint name="Magento\ConfigurableProduct\Test\Constraint\AssertProductAttributeIsConfigurable" />
