<?xml version="1.0" encoding="utf-8"?>
<!--
/**
 * Copyright © 2015 Magento. All rights reserved.
 * See COPYING.txt for license details.
 */
 -->
<<<<<<< HEAD
<config xmlns:xsi="http://www.w3.org/2001/XMLSchema-instance" xsi:noNamespaceSchemaLocation="../../../../../../../etc/variations.xsd">
    <testCase name="UpdateAttributeSetTest">
        <variation name="UpdateAttributeSetTestVariation1">
            <data name="attributeSet/data/attribute_set_name">ProductTemplateEdit1%isolation%</data>
            <data name="attributeSet/data/group">Custom-group%isolation%</data>
            <data name="attributeSetOriginal/dataSet">custom_attribute_set</data>
            <data name="productAttributeOriginal/dataSet">attribute_type_text_field</data>
            <data name="constraint">assertProductTemplateSuccessSaveMessage, assertProductTemplateForm, assertProductTemplateInGrid, assertProductTemplateOnProductForm, assertProductTemplateGroupOnProductForm</data>
        </variation>
    </testCase>
=======
<config xmlns:xsi="http://www.w3.org/2001/XMLSchema-instance" xsi:noNamespaceSchemaLocation="../../../../../../../vendor/magento/mtf/etc/global/variations.xsd">
  <testCase name="UpdateAttributeSetTest">
    <variation name="UpdateAttributeSetTestVariation1" firstConstraint="assertProductTemplateSuccessSaveMessage" method="test">
      <data name="attributeSet/data/attribute_set_name" xsi:type="string">ProductTemplateEdit1%isolation%</data>
      <data name="attributeSet/data/group" xsi:type="string">Custom-group%isolation%</data>
      <data name="attributeSetOriginal/dataSet" xsi:type="string">custom_attribute_set</data>
      <data name="productAttributeOriginal/dataSet" xsi:type="string">attribute_type_text_field</data>
      <constraint name="assertProductTemplateSuccessSaveMessage" next="assertProductTemplateForm"/>
      <constraint name="assertProductTemplateForm" next="assertProductTemplateInGrid" prev="assertProductTemplateSuccessSaveMessage"/>
      <constraint name="assertProductTemplateInGrid" next="assertProductTemplateOnProductForm" prev="assertProductTemplateForm"/>
      <constraint name="assertProductTemplateOnProductForm" next="assertProductTemplateGroupOnProductForm" prev="assertProductTemplateInGrid"/>
      <constraint name="assertProductTemplateGroupOnProductForm" prev="assertProductTemplateOnProductForm"/>
    </variation>
  </testCase>
>>>>>>> 1f8e8b20
</config><|MERGE_RESOLUTION|>--- conflicted
+++ resolved
@@ -5,18 +5,6 @@
  * See COPYING.txt for license details.
  */
  -->
-<<<<<<< HEAD
-<config xmlns:xsi="http://www.w3.org/2001/XMLSchema-instance" xsi:noNamespaceSchemaLocation="../../../../../../../etc/variations.xsd">
-    <testCase name="UpdateAttributeSetTest">
-        <variation name="UpdateAttributeSetTestVariation1">
-            <data name="attributeSet/data/attribute_set_name">ProductTemplateEdit1%isolation%</data>
-            <data name="attributeSet/data/group">Custom-group%isolation%</data>
-            <data name="attributeSetOriginal/dataSet">custom_attribute_set</data>
-            <data name="productAttributeOriginal/dataSet">attribute_type_text_field</data>
-            <data name="constraint">assertProductTemplateSuccessSaveMessage, assertProductTemplateForm, assertProductTemplateInGrid, assertProductTemplateOnProductForm, assertProductTemplateGroupOnProductForm</data>
-        </variation>
-    </testCase>
-=======
 <config xmlns:xsi="http://www.w3.org/2001/XMLSchema-instance" xsi:noNamespaceSchemaLocation="../../../../../../../vendor/magento/mtf/etc/global/variations.xsd">
   <testCase name="UpdateAttributeSetTest">
     <variation name="UpdateAttributeSetTestVariation1" firstConstraint="assertProductTemplateSuccessSaveMessage" method="test">
@@ -31,5 +19,4 @@
       <constraint name="assertProductTemplateGroupOnProductForm" prev="assertProductTemplateOnProductForm"/>
     </variation>
   </testCase>
->>>>>>> 1f8e8b20
 </config>