<?xml version="1.0" encoding="utf-8"?>
<!--
/**
 * Copyright © 2015 Magento. All rights reserved.
 * See COPYING.txt for license details.
 */
 -->
<config xmlns:xsi="http://www.w3.org/2001/XMLSchema-instance" xsi:noNamespaceSchemaLocation="../../../../../../../vendor/magento/mtf/etc/variations.xsd">
    <testCase name="Magento\Catalog\Test\TestCase\ProductAttribute\CreateProductAttributeEntityTest">
        <variation name="CreateProductAttributeEntityTestVariation1">
<<<<<<< HEAD
            <data name="productTemplate/dataSet" xsi:type="string">custom_attribute_set</data>
=======
            <data name="productTemplate/dataset" xsi:type="string">custom_attribute_set</data>
>>>>>>> b0372d69
            <data name="productAttribute/data/frontend_label" xsi:type="string">Text_Field_Admin_%isolation%</data>
            <data name="productAttribute/data/frontend_input" xsi:type="string">Text Field</data>
            <data name="productAttribute/data/is_required" xsi:type="string">No</data>
            <data name="productAttribute/data/attribute_code" xsi:type="string">attr_textfield_%isolation%</data>
            <data name="productAttribute/data/default_value_text" xsi:type="string">default_value_text%isolation%</data>
            <constraint name="Magento\Catalog\Test\Constraint\AssertProductAttributeInGrid" />
            <constraint name="Magento\Catalog\Test\Constraint\AssertAttributeForm" />
            <constraint name="Magento\Catalog\Test\Constraint\AssertAddedProductAttributeOnProductForm" />
        </variation>
        <variation name="CreateProductAttributeEntityTestVariation2">
            <data name="productTemplate/dataset" xsi:type="string">custom_attribute_set</data>
            <data name="productAttribute/data/frontend_label" xsi:type="string">Text_Field_Admin_%isolation%</data>
            <data name="productAttribute/data/frontend_input" xsi:type="string">Text Area</data>
            <data name="productAttribute/data/is_required" xsi:type="string">Yes</data>
            <data name="productAttribute/data/attribute_code" xsi:type="string">attr_textarea_%isolation%</data>
            <data name="productAttribute/data/is_global" xsi:type="string">Store View</data>
            <data name="productAttribute/data/default_value_text" xsi:type="string">-</data>
            <data name="productAttribute/data/default_value_textarea" xsi:type="string">default_value_textarea%isolation%</data>
            <data name="productAttribute/data/is_unique" xsi:type="string">No</data>
            <data name="productAttribute/data/manage_frontend_label" xsi:type="string">Area_Field%isolation%</data>
            <data name="productAttribute/data/is_searchable" xsi:type="string">Yes</data>
            <data name="productAttribute/data/is_visible_in_advanced_search" xsi:type="string">Yes</data>
            <data name="productAttribute/data/is_comparable" xsi:type="string">Yes</data>
            <constraint name="Magento\Catalog\Test\Constraint\AssertProductAttributeInGrid" />
            <constraint name="Magento\Catalog\Test\Constraint\AssertAttributeForm" />
            <constraint name="Magento\Catalog\Test\Constraint\AssertAddedProductAttributeOnProductForm" />
            <constraint name="Magento\Catalog\Test\Constraint\AssertProductAttributeIsRequired" />
            <constraint name="Magento\Catalog\Test\Constraint\AssertAttributeSearchableByLabel" />
            <constraint name="Magento\Catalog\Test\Constraint\AssertProductAttributeDisplayingOnSearchForm" />
            <constraint name="Magento\Catalog\Test\Constraint\AssertProductAttributeIsComparable" />
        </variation>
        <variation name="CreateProductAttributeEntityTestVariation3">
            <data name="productTemplate/dataset" xsi:type="string">custom_attribute_set</data>
            <data name="productAttribute/data/frontend_label" xsi:type="string">Date_Admin_%isolation%</data>
            <data name="productAttribute/data/frontend_input" xsi:type="string">Date</data>
            <data name="productAttribute/data/is_required" xsi:type="string">No</data>
            <data name="productAttribute/data/attribute_code" xsi:type="string">attr_date_%isolation%</data>
            <data name="productAttribute/data/default_value_date/pattern" xsi:type="string">n/j/y</data>
            <data name="productAttribute/data/is_unique" xsi:type="string">No</data>
            <data name="productAttribute/data/manage_frontend_label" xsi:type="string">Date_Store_View</data>
            <data name="productAttribute/data/is_searchable" xsi:type="string">Yes</data>
            <data name="productAttribute/data/is_visible_in_advanced_search" xsi:type="string">Yes</data>
            <data name="productAttribute/data/is_comparable" xsi:type="string">No</data>
            <data name="productAttribute/data/is_visible_on_front" xsi:type="string">Yes</data>
            <data name="productAttribute/data/used_in_product_listing" xsi:type="string">Yes</data>
            <data name="productAttribute/data/used_for_sort_by" xsi:type="string">Yes</data>
            <constraint name="Magento\Catalog\Test\Constraint\AssertProductAttributeInGrid" />
            <constraint name="Magento\Catalog\Test\Constraint\AssertAttributeForm" />
            <constraint name="Magento\Catalog\Test\Constraint\AssertAddedProductAttributeOnProductForm" />
            <constraint name="Magento\Catalog\Test\Constraint\AssertProductAttributeIsUsedInSortOnFrontend" />
            <constraint name="Magento\Catalog\Test\Constraint\AssertProductAttributeIsUsedPromoRules" />
        </variation>
        <variation name="CreateProductAttributeEntityTestVariation4">
            <data name="productTemplate/dataset" xsi:type="string">custom_attribute_set</data>
            <data name="productAttribute/data/frontend_label" xsi:type="string">Yes/No_Admin_%isolation%</data>
            <data name="productAttribute/data/frontend_input" xsi:type="string">Yes/No</data>
            <data name="productAttribute/data/is_required" xsi:type="string">Yes</data>
            <data name="productAttribute/data/attribute_code" xsi:type="string">attr_yesno_%isolation%</data>
            <data name="productAttribute/data/is_global" xsi:type="string">Global</data>
            <data name="productAttribute/data/default_value_yesno" xsi:type="string">No</data>
            <data name="productAttribute/data/manage_frontend_label" xsi:type="string">Yes/No_Global</data>
            <constraint name="Magento\Catalog\Test\Constraint\AssertProductAttributeInGrid" />
            <constraint name="Magento\Catalog\Test\Constraint\AssertAttributeForm" />
            <constraint name="Magento\Catalog\Test\Constraint\AssertAddedProductAttributeOnProductForm" />
        </variation>
        <variation name="CreateProductAttributeEntityTestVariation5">
            <data name="productTemplate/dataset" xsi:type="string">custom_attribute_set</data>
            <data name="productAttribute/data/frontend_label" xsi:type="string">Multiple_Select_Admin_%isolation%</data>
            <data name="productAttribute/data/frontend_input" xsi:type="string">Multiple Select</data>
            <data name="productAttribute/data/options/dataset" xsi:type="string">default</data>
            <data name="productAttribute/data/is_required" xsi:type="string">No</data>
            <data name="productAttribute/data/attribute_code" xsi:type="string">attr_multiselect_%isolation%</data>
            <data name="productAttribute/data/is_global" xsi:type="string">Website</data>
            <data name="productAttribute/data/is_unique" xsi:type="string">Yes</data>
            <data name="productAttribute/data/is_searchable" xsi:type="string">Yes</data>
            <data name="productAttribute/data/is_visible_in_advanced_search" xsi:type="string">Yes</data>
            <data name="productAttribute/data/is_comparable" xsi:type="string">Yes</data>
            <data name="productAttribute/data/is_filterable" xsi:type="string">Filterable (with results)</data>
            <data name="productAttribute/data/is_filterable_in_search" xsi:type="string">Yes</data>
            <data name="productAttribute/data/is_html_allowed_on_front" xsi:type="string">Yes</data>
            <data name="productAttribute/data/is_visible_on_front" xsi:type="string">Yes</data>
            <data name="productAttribute/data/used_in_product_listing" xsi:type="string">Yes</data>
            <constraint name="Magento\Catalog\Test\Constraint\AssertProductAttributeInGrid" />
            <constraint name="Magento\Catalog\Test\Constraint\AssertAttributeForm" />
            <constraint name="Magento\Catalog\Test\Constraint\AssertAddedProductAttributeOnProductForm" />
            <constraint name="Magento\Catalog\Test\Constraint\AssertProductAttributeDisplayingOnFrontend" />
            <constraint name="Magento\Catalog\Test\Constraint\AssertProductAttributeDisplayingOnSearchForm" />
            <constraint name="Magento\Catalog\Test\Constraint\AssertProductAttributeIsComparable" />
            <constraint name="Magento\Catalog\Test\Constraint\AssertProductAttributeIsFilterable" />
            <constraint name="Magento\Catalog\Test\Constraint\AssertProductAttributeIsFilterableInSearch" />
            <constraint name="Magento\Catalog\Test\Constraint\AssertAttributeSearchableByLabel" />
            <constraint name="Magento\Catalog\Test\Constraint\AssertAttributeOptionsOnProductForm" />
        </variation>
        <variation name="CreateProductAttributeEntityTestVariation6">
<<<<<<< HEAD
            <data name="productTemplate/dataSet" xsi:type="string">custom_attribute_set</data>
=======
            <data name="productTemplate/dataset" xsi:type="string">custom_attribute_set</data>
>>>>>>> b0372d69
            <data name="productAttribute/data/frontend_label" xsi:type="string">Dropdown_Admin_%isolation%</data>
            <data name="productAttribute/data/frontend_input" xsi:type="string">Dropdown</data>
            <data name="productAttribute/data/options/dataset" xsi:type="string">default</data>
            <data name="productAttribute/data/is_required" xsi:type="string">Yes</data>
            <data name="productAttribute/data/attribute_code" xsi:type="string">attr_dropdown_%isolation%</data>
            <data name="productAttribute/data/is_global" xsi:type="string">Global</data>
            <data name="productAttribute/data/is_unique" xsi:type="string">No</data>
            <data name="productAttribute/data/is_searchable" xsi:type="string">Yes</data>
            <data name="productAttribute/data/is_visible_in_advanced_search" xsi:type="string">Yes</data>
            <data name="productAttribute/data/is_comparable" xsi:type="string">Yes</data>
            <data name="productAttribute/data/is_filterable" xsi:type="string">Filterable (with results)</data>
            <data name="productAttribute/data/is_filterable_in_search" xsi:type="string">Yes</data>
            <data name="productAttribute/data/is_html_allowed_on_front" xsi:type="string">Yes</data>
            <data name="productAttribute/data/is_visible_on_front" xsi:type="string">Yes</data>
            <data name="productAttribute/data/used_in_product_listing" xsi:type="string">Yes</data>
            <data name="productAttribute/data/used_for_sort_by" xsi:type="string">Yes</data>
            <constraint name="Magento\Catalog\Test\Constraint\AssertProductAttributeInGrid" />
            <constraint name="Magento\Catalog\Test\Constraint\AssertAttributeForm" />
            <constraint name="Magento\Catalog\Test\Constraint\AssertAddedProductAttributeOnProductForm" />
            <constraint name="Magento\Catalog\Test\Constraint\AssertProductAttributeIsRequired" />
            <constraint name="Magento\Catalog\Test\Constraint\AssertProductAttributeIsGlobal" />
            <constraint name="Magento\Catalog\Test\Constraint\AssertProductAttributeDisplayingOnFrontend" />
            <constraint name="Magento\Catalog\Test\Constraint\AssertProductAttributeDisplayingOnSearchForm" />
            <constraint name="Magento\Catalog\Test\Constraint\AssertAttributeSearchableByLabel" />
            <constraint name="Magento\Catalog\Test\Constraint\AssertProductAttributeIsComparable" />
            <constraint name="Magento\Catalog\Test\Constraint\AssertProductAttributeIsUsedInSortOnFrontend" />
            <constraint name="Magento\Catalog\Test\Constraint\AssertProductAttributeIsFilterable" />
            <constraint name="Magento\ConfigurableProduct\Test\Constraint\AssertProductAttributeIsConfigurable" />
            <constraint name="Magento\Catalog\Test\Constraint\AssertProductAttributeIsFilterableInSearch" />
            <constraint name="Magento\Catalog\Test\Constraint\AssertAttributeOptionsOnProductForm" />
        </variation>
        <variation name="CreateProductAttributeEntityTestVariation7">
            <data name="productTemplate/dataset" xsi:type="string">custom_attribute_set</data>
            <data name="productAttribute/data/frontend_label" xsi:type="string">Price_Admin_%isolation%</data>
            <data name="productAttribute/data/frontend_input" xsi:type="string">Price</data>
            <data name="productAttribute/data/is_required" xsi:type="string">No</data>
            <data name="productAttribute/data/attribute_code" xsi:type="string">attr_price_%isolation%</data>
            <data name="productAttribute/data/default_value_text" xsi:type="string">1000</data>
            <data name="productAttribute/data/is_unique" xsi:type="string">No</data>
            <data name="productAttribute/data/manage_frontend_label" xsi:type="string">Price_StoreView</data>
            <data name="productAttribute/data/is_searchable" xsi:type="string">Yes</data>
            <data name="productAttribute/data/is_visible_in_advanced_search" xsi:type="string">Yes</data>
            <data name="productAttribute/data/is_comparable" xsi:type="string">No</data>
            <data name="productAttribute/data/is_filterable" xsi:type="string">Filterable (with results)</data>
            <data name="productAttribute/data/is_filterable_in_search" xsi:type="string">Yes</data>
            <constraint name="Magento\Catalog\Test\Constraint\AssertProductAttributeInGrid" />
            <constraint name="Magento\Catalog\Test\Constraint\AssertAttributeForm" />
            <constraint name="Magento\Catalog\Test\Constraint\AssertAddedProductAttributeOnProductForm" />
            <constraint name="Magento\Catalog\Test\Constraint\AssertAttributeSearchableByLabel" />
            <constraint name="Magento\Catalog\Test\Constraint\AssertProductAttributeDisplayingOnSearchForm" />
            <constraint name="Magento\Catalog\Test\Constraint\AssertProductAttributeIsFilterable" />
            <constraint name="Magento\Catalog\Test\Constraint\AssertProductAttributeIsFilterableInSearch" />
        </variation>
        <variation name="CreateProductAttributeEntityTestVariation8">
            <data name="productTemplate/dataset" xsi:type="string">custom_attribute_set</data>
            <data name="productAttribute/data/frontend_label" xsi:type="string">Fixed_Product_Tax_Admin_%isolation%</data>
            <data name="productAttribute/data/frontend_input" xsi:type="string">Fixed Product Tax</data>
            <data name="productAttribute/data/attribute_code" xsi:type="string">attr_fpt_code_%isolation%</data>
            <data name="productAttribute/data/manage_frontend_label" xsi:type="string">Fixed_Product_Tax_Storeview</data>
            <constraint name="Magento\Catalog\Test\Constraint\AssertProductAttributeInGrid" />
            <constraint name="Magento\Catalog\Test\Constraint\AssertAttributeForm" />
            <constraint name="Magento\Catalog\Test\Constraint\AssertAddedProductAttributeOnProductForm" />
        </variation>
        <variation name="CreateProductAttributeEntityTestVariation9">
            <data name="productTemplate/dataset" xsi:type="string">custom_attribute_set</data>
            <data name="productAttribute/data/frontend_label" xsi:type="string">Text_Field_Admin_%isolation%</data>
            <data name="productAttribute/data/frontend_input" xsi:type="string">Text Field</data>
            <data name="productAttribute/data/is_required" xsi:type="string">Yes</data>
            <data name="productAttribute/data/attribute_code" xsi:type="string">attr_textfield_%isolation%</data>
            <data name="productAttribute/data/is_global" xsi:type="string">Store View</data>
            <data name="productAttribute/data/default_value_text" xsi:type="string">default_value_text%isolation%</data>
            <data name="productAttribute/data/is_unique" xsi:type="string">Yes</data>
            <data name="productAttribute/data/manage_frontend_label" xsi:type="string">Text_Field%isolation%</data>
            <data name="productAttribute/data/is_searchable" xsi:type="string">Yes</data>
            <data name="productAttribute/data/is_visible_in_advanced_search" xsi:type="string">Yes</data>
            <data name="productAttribute/data/is_comparable" xsi:type="string">Yes</data>
            <constraint name="Magento\Catalog\Test\Constraint\AssertProductAttributeIsUnique" />
        </variation>
    </testCase>
</config><|MERGE_RESOLUTION|>--- conflicted
+++ resolved
@@ -8,11 +8,7 @@
 <config xmlns:xsi="http://www.w3.org/2001/XMLSchema-instance" xsi:noNamespaceSchemaLocation="../../../../../../../vendor/magento/mtf/etc/variations.xsd">
     <testCase name="Magento\Catalog\Test\TestCase\ProductAttribute\CreateProductAttributeEntityTest">
         <variation name="CreateProductAttributeEntityTestVariation1">
-<<<<<<< HEAD
-            <data name="productTemplate/dataSet" xsi:type="string">custom_attribute_set</data>
-=======
             <data name="productTemplate/dataset" xsi:type="string">custom_attribute_set</data>
->>>>>>> b0372d69
             <data name="productAttribute/data/frontend_label" xsi:type="string">Text_Field_Admin_%isolation%</data>
             <data name="productAttribute/data/frontend_input" xsi:type="string">Text Field</data>
             <data name="productAttribute/data/is_required" xsi:type="string">No</data>
@@ -107,11 +103,7 @@
             <constraint name="Magento\Catalog\Test\Constraint\AssertAttributeOptionsOnProductForm" />
         </variation>
         <variation name="CreateProductAttributeEntityTestVariation6">
-<<<<<<< HEAD
-            <data name="productTemplate/dataSet" xsi:type="string">custom_attribute_set</data>
-=======
             <data name="productTemplate/dataset" xsi:type="string">custom_attribute_set</data>
->>>>>>> b0372d69
             <data name="productAttribute/data/frontend_label" xsi:type="string">Dropdown_Admin_%isolation%</data>
             <data name="productAttribute/data/frontend_input" xsi:type="string">Dropdown</data>
             <data name="productAttribute/data/options/dataset" xsi:type="string">default</data>
