<?xml version="1.0" encoding="utf-8"?>
<!--
/**
 * Copyright © 2015 Magento. All rights reserved.
 * See COPYING.txt for license details.
 */
 -->
<<<<<<< HEAD
<config xmlns:xsi="http://www.w3.org/2001/XMLSchema-instance" xsi:noNamespaceSchemaLocation="../../../../../../../etc/variations.xsd">
    <testCase name="CreateProductAttributeEntityTest">
        <variation name="CreateProductAttributeEntityTestVariation1">
            <data name="productTemplate/dataSet">custom_attribute_set</data>
            <data name="productAttribute/data/frontend_label">Text_Field_Admin_%isolation%</data>
            <data name="productAttribute/data/frontend_input">Text Field</data>
            <data name="productAttribute/data/options/preset">-</data>
            <data name="productAttribute/data/is_required">No</data>
            <data name="productAttribute/data/attribute_code">attr_textfield_%isolation%</data>
            <data name="productAttribute/data/is_global">-</data>
            <data name="productAttribute/data/default_value_text">default_value_text%isolation%</data>
            <data name="productAttribute/data/default_value_textarea">-</data>
            <data name="productAttribute/data/default_value_date/pattern">-</data>
            <data name="productAttribute/data/default_value_yesno">-</data>
            <data name="productAttribute/data/is_unique">-</data>
            <data name="productAttribute/data/is_configurable">-</data>
            <data name="productAttribute/data/manage_frontend_label">-</data>
            <data name="productAttribute/data/is_searchable">-</data>
            <data name="productAttribute/data/is_visible_in_advanced_search">-</data>
            <data name="productAttribute/data/is_comparable">-</data>
            <data name="productAttribute/data/is_filterable">-</data>
            <data name="productAttribute/data/is_filterable_in_search">-</data>
            <data name="productAttribute/data/is_used_for_promo_rules">-</data>
            <data name="productAttribute/data/is_html_allowed_on_front">-</data>
            <data name="productAttribute/data/is_visible_on_front">-</data>
            <data name="productAttribute/data/used_in_product_listing">-</data>
            <data name="productAttribute/data/used_for_sort_by">-</data>
            <data name="constraint">assertProductAttributeInGrid, assertAttributeForm, assertAddedProductAttributeOnProductForm</data>
        </variation>
        <variation name="CreateProductAttributeEntityTestVariation2">
            <data name="productTemplate/dataSet">custom_attribute_set</data>
            <data name="productAttribute/data/frontend_label">Text_Field_Admin_%isolation%</data>
            <data name="productAttribute/data/frontend_input">Text Area</data>
            <data name="productAttribute/data/options/preset">-</data>
            <data name="productAttribute/data/is_required">Yes</data>
            <data name="productAttribute/data/attribute_code">attr_textarea_%isolation%</data>
            <data name="productAttribute/data/is_global">Store View</data>
            <data name="productAttribute/data/default_value_text">-</data>
            <data name="productAttribute/data/default_value_textarea">default_value_textarea%isolation%</data>
            <data name="productAttribute/data/default_value_date/pattern">-</data>
            <data name="productAttribute/data/default_value_yesno">-</data>
            <data name="productAttribute/data/is_unique">No</data>
            <data name="productAttribute/data/is_configurable">-</data>
            <data name="productAttribute/data/manage_frontend_label">Area_Field%isolation%</data>
            <data name="productAttribute/data/is_searchable">Yes</data>
            <data name="productAttribute/data/is_visible_in_advanced_search">Yes</data>
            <data name="productAttribute/data/is_comparable">Yes</data>
            <data name="productAttribute/data/is_filterable">-</data>
            <data name="productAttribute/data/is_filterable_in_search">-</data>
            <data name="productAttribute/data/is_used_for_promo_rules">-</data>
            <data name="productAttribute/data/is_html_allowed_on_front">-</data>
            <data name="productAttribute/data/is_visible_on_front">-</data>
            <data name="productAttribute/data/used_in_product_listing">-</data>
            <data name="productAttribute/data/used_for_sort_by">-</data>
            <data name="constraint">assertProductAttributeInGrid, assertAttributeForm, assertAddedProductAttributeOnProductForm, assertProductAttributeIsRequired, assertAttributeSearchableByLabel, assertProductAttributeDisplayingOnSearchForm, assertProductAttributeIsComparable</data>
        </variation>
        <variation name="CreateProductAttributeEntityTestVariation3">
            <data name="productTemplate/dataSet">custom_attribute_set</data>
            <data name="productAttribute/data/frontend_label">Date_Admin_%isolation%</data>
            <data name="productAttribute/data/frontend_input">Date</data>
            <data name="productAttribute/data/options/preset">-</data>
            <data name="productAttribute/data/is_required">No</data>
            <data name="productAttribute/data/attribute_code">attr_date_%isolation%</data>
            <data name="productAttribute/data/is_global">-</data>
            <data name="productAttribute/data/default_value_text">-</data>
            <data name="productAttribute/data/default_value_textarea">-</data>
            <data name="productAttribute/data/default_value_date/pattern">n/j/y</data>
            <data name="productAttribute/data/default_value_yesno">-</data>
            <data name="productAttribute/data/is_unique">No</data>
            <data name="productAttribute/data/is_configurable">-</data>
            <data name="productAttribute/data/manage_frontend_label">Date_Store_View</data>
            <data name="productAttribute/data/is_searchable">Yes</data>
            <data name="productAttribute/data/is_visible_in_advanced_search">Yes</data>
            <data name="productAttribute/data/is_comparable">No</data>
            <data name="productAttribute/data/is_filterable">-</data>
            <data name="productAttribute/data/is_filterable_in_search">-</data>
            <data name="productAttribute/data/is_used_for_promo_rules">-</data>
            <data name="productAttribute/data/is_html_allowed_on_front">-</data>
            <data name="productAttribute/data/is_visible_on_front">Yes</data>
            <data name="productAttribute/data/used_in_product_listing">Yes</data>
            <data name="productAttribute/data/used_for_sort_by">Yes</data>
            <data name="constraint">assertProductAttributeInGrid, assertAttributeForm, assertAddedProductAttributeOnProductForm, assertProductAttributeIsUsedInSortOnFrontend, assertProductAttributeIsUsedPromoRules</data>
        </variation>
        <variation name="CreateProductAttributeEntityTestVariation4">
            <data name="productTemplate/dataSet">custom_attribute_set</data>
            <data name="productAttribute/data/frontend_label">Yes/No_Admin_%isolation%</data>
            <data name="productAttribute/data/frontend_input">Yes/No</data>
            <data name="productAttribute/data/options/preset">-</data>
            <data name="productAttribute/data/is_required">Yes</data>
            <data name="productAttribute/data/attribute_code">attr_yesno_%isolation%</data>
            <data name="productAttribute/data/is_global">Global</data>
            <data name="productAttribute/data/default_value_text">-</data>
            <data name="productAttribute/data/default_value_textarea">-</data>
            <data name="productAttribute/data/default_value_date/pattern">-</data>
            <data name="productAttribute/data/default_value_yesno">No</data>
            <data name="productAttribute/data/is_unique">-</data>
            <data name="productAttribute/data/is_configurable">-</data>
            <data name="productAttribute/data/manage_frontend_label">Yes/No_Global</data>
            <data name="productAttribute/data/is_searchable">-</data>
            <data name="productAttribute/data/is_visible_in_advanced_search">-</data>
            <data name="productAttribute/data/is_comparable">-</data>
            <data name="productAttribute/data/is_filterable">-</data>
            <data name="productAttribute/data/is_filterable_in_search">-</data>
            <data name="productAttribute/data/is_used_for_promo_rules">-</data>
            <data name="productAttribute/data/is_html_allowed_on_front">-</data>
            <data name="productAttribute/data/is_visible_on_front">-</data>
            <data name="productAttribute/data/used_in_product_listing">-</data>
            <data name="productAttribute/data/used_for_sort_by">-</data>
            <data name="constraint">assertProductAttributeInGrid, assertAttributeForm, assertAddedProductAttributeOnProductForm</data>
        </variation>
        <variation name="CreateProductAttributeEntityTestVariation5">
            <data name="productTemplate/dataSet">custom_attribute_set</data>
            <data name="productAttribute/data/frontend_label">Multiple_Select_Admin_%isolation%</data>
            <data name="productAttribute/data/frontend_input">Multiple Select</data>
            <data name="productAttribute/data/options/preset">default</data>
            <data name="productAttribute/data/is_required">No</data>
            <data name="productAttribute/data/attribute_code">attr_multiselect_%isolation%</data>
            <data name="productAttribute/data/is_global">Website</data>
            <data name="productAttribute/data/default_value_text">-</data>
            <data name="productAttribute/data/default_value_textarea">-</data>
            <data name="productAttribute/data/default_value_date/pattern">-</data>
            <data name="productAttribute/data/default_value_yesno">-</data>
            <data name="productAttribute/data/is_unique">Yes</data>
            <data name="productAttribute/data/is_configurable">-</data>
            <data name="productAttribute/data/manage_frontend_label">-</data>
            <data name="productAttribute/data/is_searchable">Yes</data>
            <data name="productAttribute/data/is_visible_in_advanced_search">Yes</data>
            <data name="productAttribute/data/is_comparable">Yes</data>
            <data name="productAttribute/data/is_filterable">Filterable (with results)</data>
            <data name="productAttribute/data/is_filterable_in_search">Yes</data>
            <data name="productAttribute/data/is_used_for_promo_rules">-</data>
            <data name="productAttribute/data/is_html_allowed_on_front">Yes</data>
            <data name="productAttribute/data/is_visible_on_front">Yes</data>
            <data name="productAttribute/data/used_in_product_listing">Yes</data>
            <data name="productAttribute/data/used_for_sort_by">-</data>
            <data name="constraint">assertProductAttributeInGrid, assertAttributeForm, assertAddedProductAttributeOnProductForm, assertProductAttributeDisplayingOnFrontend, assertProductAttributeDisplayingOnSearchForm, assertProductAttributeIsComparable, assertProductAttributeIsFilterable, assertProductAttributeIsFilterableInSearch, assertAttributeSearchableByLabel, assertAttributeOptionsOnProductForm</data>
        </variation>
        <variation name="CreateProductAttributeEntityTestVariation6">
            <data name="productTemplate/dataSet">custom_attribute_set</data>
            <data name="productAttribute/data/frontend_label">Dropdown_Admin_%isolation%</data>
            <data name="productAttribute/data/frontend_input">Dropdown</data>
            <data name="productAttribute/data/options/preset">default</data>
            <data name="productAttribute/data/is_required">Yes</data>
            <data name="productAttribute/data/attribute_code">attr_dropdown_%isolation%</data>
            <data name="productAttribute/data/is_global">Global</data>
            <data name="productAttribute/data/default_value_text">-</data>
            <data name="productAttribute/data/default_value_textarea">-</data>
            <data name="productAttribute/data/default_value_date/pattern">-</data>
            <data name="productAttribute/data/default_value_yesno">-</data>
            <data name="productAttribute/data/is_unique">No</data>
            <data name="productAttribute/data/is_configurable">Yes</data>
            <data name="productAttribute/data/manage_frontend_label">-</data>
            <data name="productAttribute/data/is_searchable">Yes</data>
            <data name="productAttribute/data/is_visible_in_advanced_search">Yes</data>
            <data name="productAttribute/data/is_comparable">Yes</data>
            <data name="productAttribute/data/is_filterable">Filterable (with results)</data>
            <data name="productAttribute/data/is_filterable_in_search">Yes</data>
            <data name="productAttribute/data/is_used_for_promo_rules">-</data>
            <data name="productAttribute/data/is_html_allowed_on_front">Yes</data>
            <data name="productAttribute/data/is_visible_on_front">Yes</data>
            <data name="productAttribute/data/used_in_product_listing">Yes</data>
            <data name="productAttribute/data/used_for_sort_by">Yes</data>
            <data name="constraint">assertProductAttributeInGrid, assertAttributeForm, assertAddedProductAttributeOnProductForm, assertProductAttributeIsRequired, assertProductAttributeIsGlobal, assertProductAttributeDisplayingOnFrontend, assertProductAttributeDisplayingOnSearchForm, assertAttributeSearchableByLabel, assertProductAttributeIsComparable, assertProductAttributeIsUsedInSortOnFrontend, assertProductAttributeIsFilterable, assertProductAttributeIsConfigurable, assertProductAttributeIsFilterableInSearch, assertAttributeOptionsOnProductForm</data>
        </variation>
        <variation name="CreateProductAttributeEntityTestVariation7">
            <data name="productTemplate/dataSet">custom_attribute_set</data>
            <data name="productAttribute/data/frontend_label">Price_Admin_%isolation%</data>
            <data name="productAttribute/data/frontend_input">Price</data>
            <data name="productAttribute/data/options/preset">-</data>
            <data name="productAttribute/data/is_required">No</data>
            <data name="productAttribute/data/attribute_code">attr_price_%isolation%</data>
            <data name="productAttribute/data/is_global">-</data>
            <data name="productAttribute/data/default_value_text">1000</data>
            <data name="productAttribute/data/default_value_textarea">-</data>
            <data name="productAttribute/data/default_value_date/pattern">-</data>
            <data name="productAttribute/data/default_value_yesno">-</data>
            <data name="productAttribute/data/is_unique">No</data>
            <data name="productAttribute/data/is_configurable">-</data>
            <data name="productAttribute/data/manage_frontend_label">Price_StoreView</data>
            <data name="productAttribute/data/is_searchable">Yes</data>
            <data name="productAttribute/data/is_visible_in_advanced_search">Yes</data>
            <data name="productAttribute/data/is_comparable">No</data>
            <data name="productAttribute/data/is_filterable">Filterable (with results)</data>
            <data name="productAttribute/data/is_filterable_in_search">Yes</data>
            <data name="productAttribute/data/is_used_for_promo_rules">-</data>
            <data name="productAttribute/data/is_html_allowed_on_front">-</data>
            <data name="productAttribute/data/is_visible_on_front">-</data>
            <data name="productAttribute/data/used_in_product_listing">-</data>
            <data name="productAttribute/data/used_for_sort_by">-</data>
            <data name="constraint">assertProductAttributeInGrid, assertAttributeForm, assertAddedProductAttributeOnProductForm, assertAttributeSearchableByLabel, assertProductAttributeDisplayingOnSearchForm, assertProductAttributeIsFilterable, assertProductAttributeIsFilterableInSearch</data>
            <data name="issue">Bug:MAGETWO-31560</data>
        </variation>
        <variation name="CreateProductAttributeEntityTestVariation8">
            <data name="productTemplate/dataSet">custom_attribute_set</data>
            <data name="productAttribute/data/frontend_label">Fixed_Product_Tax_Admin_%isolation%</data>
            <data name="productAttribute/data/frontend_input">Fixed Product Tax</data>
            <data name="productAttribute/data/options/preset">-</data>
            <data name="productAttribute/data/is_required">-</data>
            <data name="productAttribute/data/attribute_code">attr_fpt_code_%isolation%</data>
            <data name="productAttribute/data/is_global">-</data>
            <data name="productAttribute/data/default_value_text">-</data>
            <data name="productAttribute/data/default_value_textarea">-</data>
            <data name="productAttribute/data/default_value_date/pattern">-</data>
            <data name="productAttribute/data/default_value_yesno">-</data>
            <data name="productAttribute/data/is_unique">-</data>
            <data name="productAttribute/data/is_configurable">-</data>
            <data name="productAttribute/data/manage_frontend_label">Fixed_Product_Tax_Storeview</data>
            <data name="productAttribute/data/is_searchable">-</data>
            <data name="productAttribute/data/is_visible_in_advanced_search">-</data>
            <data name="productAttribute/data/is_comparable">-</data>
            <data name="productAttribute/data/is_filterable">-</data>
            <data name="productAttribute/data/is_filterable_in_search">-</data>
            <data name="productAttribute/data/is_used_for_promo_rules">-</data>
            <data name="productAttribute/data/is_html_allowed_on_front">-</data>
            <data name="productAttribute/data/is_visible_on_front">-</data>
            <data name="productAttribute/data/used_in_product_listing">-</data>
            <data name="productAttribute/data/used_for_sort_by">-</data>
            <data name="constraint">assertProductAttributeInGrid, assertAttributeForm, assertAddedProductAttributeOnProductForm</data>
        </variation>
        <variation name="CreateProductAttributeEntityTestVariation9">
            <data name="productTemplate/dataSet">custom_attribute_set</data>
            <data name="productAttribute/data/frontend_label">Text_Field_Admin_%isolation%</data>
            <data name="productAttribute/data/frontend_input">Text Field</data>
            <data name="productAttribute/data/options/preset">-</data>
            <data name="productAttribute/data/is_required">Yes</data>
            <data name="productAttribute/data/attribute_code">attr_textfield_%isolation%</data>
            <data name="productAttribute/data/is_global">Store View</data>
            <data name="productAttribute/data/default_value_text">default_value_text%isolation%</data>
            <data name="productAttribute/data/default_value_textarea">-</data>
            <data name="productAttribute/data/default_value_date/pattern">-</data>
            <data name="productAttribute/data/default_value_yesno">-</data>
            <data name="productAttribute/data/is_unique">Yes</data>
            <data name="productAttribute/data/is_configurable">-</data>
            <data name="productAttribute/data/manage_frontend_label">Area_Field%isolation%</data>
            <data name="productAttribute/data/is_searchable">Yes</data>
            <data name="productAttribute/data/is_visible_in_advanced_search">Yes</data>
            <data name="productAttribute/data/is_comparable">Yes</data>
            <data name="productAttribute/data/is_filterable">-</data>
            <data name="productAttribute/data/is_filterable_in_search">-</data>
            <data name="productAttribute/data/is_used_for_promo_rules">-</data>
            <data name="productAttribute/data/is_html_allowed_on_front">-</data>
            <data name="productAttribute/data/is_visible_on_front">-</data>
            <data name="productAttribute/data/used_in_product_listing">-</data>
            <data name="productAttribute/data/used_for_sort_by">-</data>
            <data name="constraint">assertProductAttributeIsUnique</data>
        </variation>
    </testCase>
=======
<config xmlns:xsi="http://www.w3.org/2001/XMLSchema-instance" xsi:noNamespaceSchemaLocation="../../../../../../../vendor/magento/mtf/etc/global/variations.xsd">
  <testCase name="CreateProductAttributeEntityTest">
    <variation name="CreateProductAttributeEntityTestVariation1" firstConstraint="assertProductAttributeInGrid" method="test">
      <data name="productTemplate/dataSet" xsi:type="string">custom_attribute_set</data>
      <data name="productAttribute/data/frontend_label" xsi:type="string">Text_Field_Admin_%isolation%</data>
      <data name="productAttribute/data/frontend_input" xsi:type="string">Text Field</data>
      <data name="productAttribute/data/options/preset" xsi:type="string">-</data>
      <data name="productAttribute/data/is_required" xsi:type="string">No</data>
      <data name="productAttribute/data/attribute_code" xsi:type="string">attr_textfield_%isolation%</data>
      <data name="productAttribute/data/is_global" xsi:type="string">-</data>
      <data name="productAttribute/data/default_value_text" xsi:type="string">default_value_text%isolation%</data>
      <data name="productAttribute/data/default_value_textarea" xsi:type="string">-</data>
      <data name="productAttribute/data/default_value_date/pattern" xsi:type="string">-</data>
      <data name="productAttribute/data/default_value_yesno" xsi:type="string">-</data>
      <data name="productAttribute/data/is_unique" xsi:type="string">-</data>
      <data name="productAttribute/data/is_configurable" xsi:type="string">-</data>
      <data name="productAttribute/data/manage_frontend_label" xsi:type="string">-</data>
      <data name="productAttribute/data/is_searchable" xsi:type="string">-</data>
      <data name="productAttribute/data/is_visible_in_advanced_search" xsi:type="string">-</data>
      <data name="productAttribute/data/is_comparable" xsi:type="string">-</data>
      <data name="productAttribute/data/is_filterable" xsi:type="string">-</data>
      <data name="productAttribute/data/is_filterable_in_search" xsi:type="string">-</data>
      <data name="productAttribute/data/is_used_for_promo_rules" xsi:type="string">-</data>
      <data name="productAttribute/data/is_html_allowed_on_front" xsi:type="string">-</data>
      <data name="productAttribute/data/is_visible_on_front" xsi:type="string">-</data>
      <data name="productAttribute/data/used_in_product_listing" xsi:type="string">-</data>
      <data name="productAttribute/data/used_for_sort_by" xsi:type="string">-</data>
      <constraint name="assertProductAttributeInGrid" next="assertAttributeForm"/>
      <constraint name="assertAttributeForm" next="assertAddedProductAttributeOnProductForm" prev="assertProductAttributeInGrid"/>
      <constraint name="assertAddedProductAttributeOnProductForm" prev="assertAttributeForm"/>
    </variation>
    <variation name="CreateProductAttributeEntityTestVariation2" firstConstraint="assertProductAttributeInGrid" method="test">
      <data name="productTemplate/dataSet" xsi:type="string">custom_attribute_set</data>
      <data name="productAttribute/data/frontend_label" xsi:type="string">Text_Field_Admin_%isolation%</data>
      <data name="productAttribute/data/frontend_input" xsi:type="string">Text Area</data>
      <data name="productAttribute/data/options/preset" xsi:type="string">-</data>
      <data name="productAttribute/data/is_required" xsi:type="string">Yes</data>
      <data name="productAttribute/data/attribute_code" xsi:type="string">attr_textarea_%isolation%</data>
      <data name="productAttribute/data/is_global" xsi:type="string">Store View</data>
      <data name="productAttribute/data/default_value_text" xsi:type="string">-</data>
      <data name="productAttribute/data/default_value_textarea" xsi:type="string">default_value_textarea%isolation%</data>
      <data name="productAttribute/data/default_value_date/pattern" xsi:type="string">-</data>
      <data name="productAttribute/data/default_value_yesno" xsi:type="string">-</data>
      <data name="productAttribute/data/is_unique" xsi:type="string">No</data>
      <data name="productAttribute/data/is_configurable" xsi:type="string">-</data>
      <data name="productAttribute/data/manage_frontend_label" xsi:type="string">Area_Field%isolation%</data>
      <data name="productAttribute/data/is_searchable" xsi:type="string">Yes</data>
      <data name="productAttribute/data/is_visible_in_advanced_search" xsi:type="string">Yes</data>
      <data name="productAttribute/data/is_comparable" xsi:type="string">Yes</data>
      <data name="productAttribute/data/is_filterable" xsi:type="string">-</data>
      <data name="productAttribute/data/is_filterable_in_search" xsi:type="string">-</data>
      <data name="productAttribute/data/is_used_for_promo_rules" xsi:type="string">-</data>
      <data name="productAttribute/data/is_html_allowed_on_front" xsi:type="string">-</data>
      <data name="productAttribute/data/is_visible_on_front" xsi:type="string">-</data>
      <data name="productAttribute/data/used_in_product_listing" xsi:type="string">-</data>
      <data name="productAttribute/data/used_for_sort_by" xsi:type="string">-</data>
      <constraint name="assertProductAttributeInGrid" next="assertAttributeForm"/>
      <constraint name="assertAttributeForm" next="assertAddedProductAttributeOnProductForm" prev="assertProductAttributeInGrid"/>
      <constraint name="assertAddedProductAttributeOnProductForm" next="assertProductAttributeIsRequired" prev="assertAttributeForm"/>
      <constraint name="assertProductAttributeIsRequired" next="assertAttributeSearchableByLabel" prev="assertAddedProductAttributeOnProductForm"/>
      <constraint name="assertAttributeSearchableByLabel" next="assertProductAttributeDisplayingOnSearchForm" prev="assertProductAttributeIsRequired"/>
      <constraint name="assertProductAttributeDisplayingOnSearchForm" next="assertProductAttributeIsComparable" prev="assertAttributeSearchableByLabel"/>
      <constraint name="assertProductAttributeIsComparable" prev="assertProductAttributeDisplayingOnSearchForm"/>
    </variation>
    <variation name="CreateProductAttributeEntityTestVariation3" firstConstraint="assertProductAttributeInGrid" method="test">
      <data name="productTemplate/dataSet" xsi:type="string">custom_attribute_set</data>
      <data name="productAttribute/data/frontend_label" xsi:type="string">Date_Admin_%isolation%</data>
      <data name="productAttribute/data/frontend_input" xsi:type="string">Date</data>
      <data name="productAttribute/data/options/preset" xsi:type="string">-</data>
      <data name="productAttribute/data/is_required" xsi:type="string">No</data>
      <data name="productAttribute/data/attribute_code" xsi:type="string">attr_date_%isolation%</data>
      <data name="productAttribute/data/is_global" xsi:type="string">-</data>
      <data name="productAttribute/data/default_value_text" xsi:type="string">-</data>
      <data name="productAttribute/data/default_value_textarea" xsi:type="string">-</data>
      <data name="productAttribute/data/default_value_date/pattern" xsi:type="string">n/j/y</data>
      <data name="productAttribute/data/default_value_yesno" xsi:type="string">-</data>
      <data name="productAttribute/data/is_unique" xsi:type="string">No</data>
      <data name="productAttribute/data/is_configurable" xsi:type="string">-</data>
      <data name="productAttribute/data/manage_frontend_label" xsi:type="string">Date_Store_View</data>
      <data name="productAttribute/data/is_searchable" xsi:type="string">Yes</data>
      <data name="productAttribute/data/is_visible_in_advanced_search" xsi:type="string">Yes</data>
      <data name="productAttribute/data/is_comparable" xsi:type="string">No</data>
      <data name="productAttribute/data/is_filterable" xsi:type="string">-</data>
      <data name="productAttribute/data/is_filterable_in_search" xsi:type="string">-</data>
      <data name="productAttribute/data/is_used_for_promo_rules" xsi:type="string">-</data>
      <data name="productAttribute/data/is_html_allowed_on_front" xsi:type="string">-</data>
      <data name="productAttribute/data/is_visible_on_front" xsi:type="string">Yes</data>
      <data name="productAttribute/data/used_in_product_listing" xsi:type="string">Yes</data>
      <data name="productAttribute/data/used_for_sort_by" xsi:type="string">Yes</data>
      <constraint name="assertProductAttributeInGrid" next="assertAttributeForm"/>
      <constraint name="assertAttributeForm" next="assertAddedProductAttributeOnProductForm" prev="assertProductAttributeInGrid"/>
      <constraint name="assertAddedProductAttributeOnProductForm" next="assertProductAttributeIsUsedInSortOnFrontend" prev="assertAttributeForm"/>
      <constraint name="assertProductAttributeIsUsedInSortOnFrontend" next="assertProductAttributeIsUsedPromoRules" prev="assertAddedProductAttributeOnProductForm"/>
      <constraint name="assertProductAttributeIsUsedPromoRules" prev="assertProductAttributeIsUsedInSortOnFrontend"/>
    </variation>
    <variation name="CreateProductAttributeEntityTestVariation4" firstConstraint="assertProductAttributeInGrid" method="test">
      <data name="productTemplate/dataSet" xsi:type="string">custom_attribute_set</data>
      <data name="productAttribute/data/frontend_label" xsi:type="string">Yes/No_Admin_%isolation%</data>
      <data name="productAttribute/data/frontend_input" xsi:type="string">Yes/No</data>
      <data name="productAttribute/data/options/preset" xsi:type="string">-</data>
      <data name="productAttribute/data/is_required" xsi:type="string">Yes</data>
      <data name="productAttribute/data/attribute_code" xsi:type="string">attr_yesno_%isolation%</data>
      <data name="productAttribute/data/is_global" xsi:type="string">Global</data>
      <data name="productAttribute/data/default_value_text" xsi:type="string">-</data>
      <data name="productAttribute/data/default_value_textarea" xsi:type="string">-</data>
      <data name="productAttribute/data/default_value_date/pattern" xsi:type="string">-</data>
      <data name="productAttribute/data/default_value_yesno" xsi:type="string">No</data>
      <data name="productAttribute/data/is_unique" xsi:type="string">-</data>
      <data name="productAttribute/data/is_configurable" xsi:type="string">-</data>
      <data name="productAttribute/data/manage_frontend_label" xsi:type="string">Yes/No_Global</data>
      <data name="productAttribute/data/is_searchable" xsi:type="string">-</data>
      <data name="productAttribute/data/is_visible_in_advanced_search" xsi:type="string">-</data>
      <data name="productAttribute/data/is_comparable" xsi:type="string">-</data>
      <data name="productAttribute/data/is_filterable" xsi:type="string">-</data>
      <data name="productAttribute/data/is_filterable_in_search" xsi:type="string">-</data>
      <data name="productAttribute/data/is_used_for_promo_rules" xsi:type="string">-</data>
      <data name="productAttribute/data/is_html_allowed_on_front" xsi:type="string">-</data>
      <data name="productAttribute/data/is_visible_on_front" xsi:type="string">-</data>
      <data name="productAttribute/data/used_in_product_listing" xsi:type="string">-</data>
      <data name="productAttribute/data/used_for_sort_by" xsi:type="string">-</data>
      <constraint name="assertProductAttributeInGrid" next="assertAttributeForm"/>
      <constraint name="assertAttributeForm" next="assertAddedProductAttributeOnProductForm" prev="assertProductAttributeInGrid"/>
      <constraint name="assertAddedProductAttributeOnProductForm" prev="assertAttributeForm"/>
    </variation>
    <variation name="CreateProductAttributeEntityTestVariation5" firstConstraint="assertProductAttributeInGrid" method="test">
      <data name="productTemplate/dataSet" xsi:type="string">custom_attribute_set</data>
      <data name="productAttribute/data/frontend_label" xsi:type="string">Multiple_Select_Admin_%isolation%</data>
      <data name="productAttribute/data/frontend_input" xsi:type="string">Multiple Select</data>
      <data name="productAttribute/data/options/preset" xsi:type="string">default</data>
      <data name="productAttribute/data/is_required" xsi:type="string">No</data>
      <data name="productAttribute/data/attribute_code" xsi:type="string">attr_multiselect_%isolation%</data>
      <data name="productAttribute/data/is_global" xsi:type="string">Website</data>
      <data name="productAttribute/data/default_value_text" xsi:type="string">-</data>
      <data name="productAttribute/data/default_value_textarea" xsi:type="string">-</data>
      <data name="productAttribute/data/default_value_date/pattern" xsi:type="string">-</data>
      <data name="productAttribute/data/default_value_yesno" xsi:type="string">-</data>
      <data name="productAttribute/data/is_unique" xsi:type="string">Yes</data>
      <data name="productAttribute/data/is_configurable" xsi:type="string">-</data>
      <data name="productAttribute/data/manage_frontend_label" xsi:type="string">-</data>
      <data name="productAttribute/data/is_searchable" xsi:type="string">Yes</data>
      <data name="productAttribute/data/is_visible_in_advanced_search" xsi:type="string">Yes</data>
      <data name="productAttribute/data/is_comparable" xsi:type="string">Yes</data>
      <data name="productAttribute/data/is_filterable" xsi:type="string">Filterable (with results)</data>
      <data name="productAttribute/data/is_filterable_in_search" xsi:type="string">Yes</data>
      <data name="productAttribute/data/is_used_for_promo_rules" xsi:type="string">-</data>
      <data name="productAttribute/data/is_html_allowed_on_front" xsi:type="string">Yes</data>
      <data name="productAttribute/data/is_visible_on_front" xsi:type="string">Yes</data>
      <data name="productAttribute/data/used_in_product_listing" xsi:type="string">Yes</data>
      <data name="productAttribute/data/used_for_sort_by" xsi:type="string">-</data>
      <constraint name="assertProductAttributeInGrid" next="assertAttributeForm"/>
      <constraint name="assertAttributeForm" next="assertAddedProductAttributeOnProductForm" prev="assertProductAttributeInGrid"/>
      <constraint name="assertAddedProductAttributeOnProductForm" next="assertProductAttributeDisplayingOnFrontend" prev="assertAttributeForm"/>
      <constraint name="assertProductAttributeDisplayingOnFrontend" next="assertProductAttributeDisplayingOnSearchForm" prev="assertAddedProductAttributeOnProductForm"/>
      <constraint name="assertProductAttributeDisplayingOnSearchForm" next="assertProductAttributeIsComparable" prev="assertProductAttributeDisplayingOnFrontend"/>
      <constraint name="assertProductAttributeIsComparable" next="assertProductAttributeIsFilterable" prev="assertProductAttributeDisplayingOnSearchForm"/>
      <constraint name="assertProductAttributeIsFilterable" next="assertProductAttributeIsFilterableInSearch" prev="assertProductAttributeIsComparable"/>
      <constraint name="assertProductAttributeIsFilterableInSearch" next="assertAttributeSearchableByLabel" prev="assertProductAttributeIsFilterable"/>
      <constraint name="assertAttributeSearchableByLabel" next="assertAttributeOptionsOnProductForm" prev="assertProductAttributeIsFilterableInSearch"/>
      <constraint name="assertAttributeOptionsOnProductForm" prev="assertAttributeSearchableByLabel"/>
    </variation>
    <variation name="CreateProductAttributeEntityTestVariation6" firstConstraint="assertProductAttributeInGrid" method="test">
      <data name="productTemplate/dataSet" xsi:type="string">custom_attribute_set</data>
      <data name="productAttribute/data/frontend_label" xsi:type="string">Dropdown_Admin_%isolation%</data>
      <data name="productAttribute/data/frontend_input" xsi:type="string">Dropdown</data>
      <data name="productAttribute/data/options/preset" xsi:type="string">default</data>
      <data name="productAttribute/data/is_required" xsi:type="string">Yes</data>
      <data name="productAttribute/data/attribute_code" xsi:type="string">attr_dropdown_%isolation%</data>
      <data name="productAttribute/data/is_global" xsi:type="string">Global</data>
      <data name="productAttribute/data/default_value_text" xsi:type="string">-</data>
      <data name="productAttribute/data/default_value_textarea" xsi:type="string">-</data>
      <data name="productAttribute/data/default_value_date/pattern" xsi:type="string">-</data>
      <data name="productAttribute/data/default_value_yesno" xsi:type="string">-</data>
      <data name="productAttribute/data/is_unique" xsi:type="string">No</data>
      <data name="productAttribute/data/is_configurable" xsi:type="string">Yes</data>
      <data name="productAttribute/data/manage_frontend_label" xsi:type="string">-</data>
      <data name="productAttribute/data/is_searchable" xsi:type="string">Yes</data>
      <data name="productAttribute/data/is_visible_in_advanced_search" xsi:type="string">Yes</data>
      <data name="productAttribute/data/is_comparable" xsi:type="string">Yes</data>
      <data name="productAttribute/data/is_filterable" xsi:type="string">Filterable (with results)</data>
      <data name="productAttribute/data/is_filterable_in_search" xsi:type="string">Yes</data>
      <data name="productAttribute/data/is_used_for_promo_rules" xsi:type="string">-</data>
      <data name="productAttribute/data/is_html_allowed_on_front" xsi:type="string">Yes</data>
      <data name="productAttribute/data/is_visible_on_front" xsi:type="string">Yes</data>
      <data name="productAttribute/data/used_in_product_listing" xsi:type="string">Yes</data>
      <data name="productAttribute/data/used_for_sort_by" xsi:type="string">Yes</data>
      <constraint name="assertProductAttributeInGrid" next="assertAttributeForm"/>
      <constraint name="assertAttributeForm" next="assertAddedProductAttributeOnProductForm" prev="assertProductAttributeInGrid"/>
      <constraint name="assertAddedProductAttributeOnProductForm" next="assertProductAttributeIsRequired" prev="assertAttributeForm"/>
      <constraint name="assertProductAttributeIsRequired" next="assertProductAttributeIsGlobal" prev="assertAddedProductAttributeOnProductForm"/>
      <constraint name="assertProductAttributeIsGlobal" next="assertProductAttributeDisplayingOnFrontend" prev="assertProductAttributeIsRequired"/>
      <constraint name="assertProductAttributeDisplayingOnFrontend" next="assertProductAttributeDisplayingOnSearchForm" prev="assertProductAttributeIsGlobal"/>
      <constraint name="assertProductAttributeDisplayingOnSearchForm" next="assertAttributeSearchableByLabel" prev="assertProductAttributeDisplayingOnFrontend"/>
      <constraint name="assertAttributeSearchableByLabel" next="assertProductAttributeIsComparable" prev="assertProductAttributeDisplayingOnSearchForm"/>
      <constraint name="assertProductAttributeIsComparable" next="assertProductAttributeIsUsedInSortOnFrontend" prev="assertAttributeSearchableByLabel"/>
      <constraint name="assertProductAttributeIsUsedInSortOnFrontend" next="assertProductAttributeIsFilterable" prev="assertProductAttributeIsComparable"/>
      <constraint name="assertProductAttributeIsFilterable" next="assertProductAttributeIsConfigurable" prev="assertProductAttributeIsUsedInSortOnFrontend"/>
      <constraint name="assertProductAttributeIsConfigurable" next="assertProductAttributeIsFilterableInSearch" prev="assertProductAttributeIsFilterable"/>
      <constraint name="assertProductAttributeIsFilterableInSearch" next="assertAttributeOptionsOnProductForm" prev="assertProductAttributeIsConfigurable"/>
      <constraint name="assertAttributeOptionsOnProductForm" prev="assertProductAttributeIsFilterableInSearch"/>
    </variation>
    <variation name="CreateProductAttributeEntityTestVariation7" firstConstraint="assertProductAttributeInGrid" method="test">
      <data name="productTemplate/dataSet" xsi:type="string">custom_attribute_set</data>
      <data name="productAttribute/data/frontend_label" xsi:type="string">Price_Admin_%isolation%</data>
      <data name="productAttribute/data/frontend_input" xsi:type="string">Price</data>
      <data name="productAttribute/data/options/preset" xsi:type="string">-</data>
      <data name="productAttribute/data/is_required" xsi:type="string">No</data>
      <data name="productAttribute/data/attribute_code" xsi:type="string">attr_price_%isolation%</data>
      <data name="productAttribute/data/is_global" xsi:type="string">-</data>
      <data name="productAttribute/data/default_value_text" xsi:type="string">1000</data>
      <data name="productAttribute/data/default_value_textarea" xsi:type="string">-</data>
      <data name="productAttribute/data/default_value_date/pattern" xsi:type="string">-</data>
      <data name="productAttribute/data/default_value_yesno" xsi:type="string">-</data>
      <data name="productAttribute/data/is_unique" xsi:type="string">No</data>
      <data name="productAttribute/data/is_configurable" xsi:type="string">-</data>
      <data name="productAttribute/data/manage_frontend_label" xsi:type="string">Price_StoreView</data>
      <data name="productAttribute/data/is_searchable" xsi:type="string">Yes</data>
      <data name="productAttribute/data/is_visible_in_advanced_search" xsi:type="string">Yes</data>
      <data name="productAttribute/data/is_comparable" xsi:type="string">No</data>
      <data name="productAttribute/data/is_filterable" xsi:type="string">Filterable (with results)</data>
      <data name="productAttribute/data/is_filterable_in_search" xsi:type="string">Yes</data>
      <data name="productAttribute/data/is_used_for_promo_rules" xsi:type="string">-</data>
      <data name="productAttribute/data/is_html_allowed_on_front" xsi:type="string">-</data>
      <data name="productAttribute/data/is_visible_on_front" xsi:type="string">-</data>
      <data name="productAttribute/data/used_in_product_listing" xsi:type="string">-</data>
      <data name="productAttribute/data/used_for_sort_by" xsi:type="string">-</data>
      <data name="issue" xsi:type="string">Bug:MAGETWO-31560</data>
      <constraint name="assertProductAttributeInGrid" next="assertAttributeForm"/>
      <constraint name="assertAttributeForm" next="assertAddedProductAttributeOnProductForm" prev="assertProductAttributeInGrid"/>
      <constraint name="assertAddedProductAttributeOnProductForm" next="assertAttributeSearchableByLabel" prev="assertAttributeForm"/>
      <constraint name="assertAttributeSearchableByLabel" next="assertProductAttributeDisplayingOnSearchForm" prev="assertAddedProductAttributeOnProductForm"/>
      <constraint name="assertProductAttributeDisplayingOnSearchForm" next="assertProductAttributeIsFilterable" prev="assertAttributeSearchableByLabel"/>
      <constraint name="assertProductAttributeIsFilterable" next="assertProductAttributeIsFilterableInSearch" prev="assertProductAttributeDisplayingOnSearchForm"/>
      <constraint name="assertProductAttributeIsFilterableInSearch" prev="assertProductAttributeIsFilterable"/>
    </variation>
    <variation name="CreateProductAttributeEntityTestVariation8" firstConstraint="assertProductAttributeInGrid" method="test">
      <data name="productTemplate/dataSet" xsi:type="string">custom_attribute_set</data>
      <data name="productAttribute/data/frontend_label" xsi:type="string">Fixed_Product_Tax_Admin_%isolation%</data>
      <data name="productAttribute/data/frontend_input" xsi:type="string">Fixed Product Tax</data>
      <data name="productAttribute/data/options/preset" xsi:type="string">-</data>
      <data name="productAttribute/data/is_required" xsi:type="string">-</data>
      <data name="productAttribute/data/attribute_code" xsi:type="string">attr_fpt_code_%isolation%</data>
      <data name="productAttribute/data/is_global" xsi:type="string">-</data>
      <data name="productAttribute/data/default_value_text" xsi:type="string">-</data>
      <data name="productAttribute/data/default_value_textarea" xsi:type="string">-</data>
      <data name="productAttribute/data/default_value_date/pattern" xsi:type="string">-</data>
      <data name="productAttribute/data/default_value_yesno" xsi:type="string">-</data>
      <data name="productAttribute/data/is_unique" xsi:type="string">-</data>
      <data name="productAttribute/data/is_configurable" xsi:type="string">-</data>
      <data name="productAttribute/data/manage_frontend_label" xsi:type="string">Fixed_Product_Tax_Storeview</data>
      <data name="productAttribute/data/is_searchable" xsi:type="string">-</data>
      <data name="productAttribute/data/is_visible_in_advanced_search" xsi:type="string">-</data>
      <data name="productAttribute/data/is_comparable" xsi:type="string">-</data>
      <data name="productAttribute/data/is_filterable" xsi:type="string">-</data>
      <data name="productAttribute/data/is_filterable_in_search" xsi:type="string">-</data>
      <data name="productAttribute/data/is_used_for_promo_rules" xsi:type="string">-</data>
      <data name="productAttribute/data/is_html_allowed_on_front" xsi:type="string">-</data>
      <data name="productAttribute/data/is_visible_on_front" xsi:type="string">-</data>
      <data name="productAttribute/data/used_in_product_listing" xsi:type="string">-</data>
      <data name="productAttribute/data/used_for_sort_by" xsi:type="string">-</data>
      <constraint name="assertProductAttributeInGrid" next="assertAttributeForm"/>
      <constraint name="assertAttributeForm" next="assertAddedProductAttributeOnProductForm" prev="assertProductAttributeInGrid"/>
      <constraint name="assertAddedProductAttributeOnProductForm" prev="assertAttributeForm"/>
    </variation>
    <variation name="CreateProductAttributeEntityTestVariation9" firstConstraint="assertProductAttributeIsUnique" method="test">
      <data name="productTemplate/dataSet" xsi:type="string">custom_attribute_set</data>
      <data name="productAttribute/data/frontend_label" xsi:type="string">Text_Field_Admin_%isolation%</data>
      <data name="productAttribute/data/frontend_input" xsi:type="string">Text Field</data>
      <data name="productAttribute/data/options/preset" xsi:type="string">-</data>
      <data name="productAttribute/data/is_required" xsi:type="string">Yes</data>
      <data name="productAttribute/data/attribute_code" xsi:type="string">attr_textfield_%isolation%</data>
      <data name="productAttribute/data/is_global" xsi:type="string">Store View</data>
      <data name="productAttribute/data/default_value_text" xsi:type="string">default_value_text%isolation%</data>
      <data name="productAttribute/data/default_value_textarea" xsi:type="string">-</data>
      <data name="productAttribute/data/default_value_date/pattern" xsi:type="string">-</data>
      <data name="productAttribute/data/default_value_yesno" xsi:type="string">-</data>
      <data name="productAttribute/data/is_unique" xsi:type="string">Yes</data>
      <data name="productAttribute/data/is_configurable" xsi:type="string">-</data>
      <data name="productAttribute/data/manage_frontend_label" xsi:type="string">Area_Field%isolation%</data>
      <data name="productAttribute/data/is_searchable" xsi:type="string">Yes</data>
      <data name="productAttribute/data/is_visible_in_advanced_search" xsi:type="string">Yes</data>
      <data name="productAttribute/data/is_comparable" xsi:type="string">Yes</data>
      <data name="productAttribute/data/is_filterable" xsi:type="string">-</data>
      <data name="productAttribute/data/is_filterable_in_search" xsi:type="string">-</data>
      <data name="productAttribute/data/is_used_for_promo_rules" xsi:type="string">-</data>
      <data name="productAttribute/data/is_html_allowed_on_front" xsi:type="string">-</data>
      <data name="productAttribute/data/is_visible_on_front" xsi:type="string">-</data>
      <data name="productAttribute/data/used_in_product_listing" xsi:type="string">-</data>
      <data name="productAttribute/data/used_for_sort_by" xsi:type="string">-</data>
      <constraint name="assertProductAttributeIsUnique"/>
    </variation>
  </testCase>
>>>>>>> 1f8e8b20
</config><|MERGE_RESOLUTION|>--- conflicted
+++ resolved
@@ -5,255 +5,6 @@
  * See COPYING.txt for license details.
  */
  -->
-<<<<<<< HEAD
-<config xmlns:xsi="http://www.w3.org/2001/XMLSchema-instance" xsi:noNamespaceSchemaLocation="../../../../../../../etc/variations.xsd">
-    <testCase name="CreateProductAttributeEntityTest">
-        <variation name="CreateProductAttributeEntityTestVariation1">
-            <data name="productTemplate/dataSet">custom_attribute_set</data>
-            <data name="productAttribute/data/frontend_label">Text_Field_Admin_%isolation%</data>
-            <data name="productAttribute/data/frontend_input">Text Field</data>
-            <data name="productAttribute/data/options/preset">-</data>
-            <data name="productAttribute/data/is_required">No</data>
-            <data name="productAttribute/data/attribute_code">attr_textfield_%isolation%</data>
-            <data name="productAttribute/data/is_global">-</data>
-            <data name="productAttribute/data/default_value_text">default_value_text%isolation%</data>
-            <data name="productAttribute/data/default_value_textarea">-</data>
-            <data name="productAttribute/data/default_value_date/pattern">-</data>
-            <data name="productAttribute/data/default_value_yesno">-</data>
-            <data name="productAttribute/data/is_unique">-</data>
-            <data name="productAttribute/data/is_configurable">-</data>
-            <data name="productAttribute/data/manage_frontend_label">-</data>
-            <data name="productAttribute/data/is_searchable">-</data>
-            <data name="productAttribute/data/is_visible_in_advanced_search">-</data>
-            <data name="productAttribute/data/is_comparable">-</data>
-            <data name="productAttribute/data/is_filterable">-</data>
-            <data name="productAttribute/data/is_filterable_in_search">-</data>
-            <data name="productAttribute/data/is_used_for_promo_rules">-</data>
-            <data name="productAttribute/data/is_html_allowed_on_front">-</data>
-            <data name="productAttribute/data/is_visible_on_front">-</data>
-            <data name="productAttribute/data/used_in_product_listing">-</data>
-            <data name="productAttribute/data/used_for_sort_by">-</data>
-            <data name="constraint">assertProductAttributeInGrid, assertAttributeForm, assertAddedProductAttributeOnProductForm</data>
-        </variation>
-        <variation name="CreateProductAttributeEntityTestVariation2">
-            <data name="productTemplate/dataSet">custom_attribute_set</data>
-            <data name="productAttribute/data/frontend_label">Text_Field_Admin_%isolation%</data>
-            <data name="productAttribute/data/frontend_input">Text Area</data>
-            <data name="productAttribute/data/options/preset">-</data>
-            <data name="productAttribute/data/is_required">Yes</data>
-            <data name="productAttribute/data/attribute_code">attr_textarea_%isolation%</data>
-            <data name="productAttribute/data/is_global">Store View</data>
-            <data name="productAttribute/data/default_value_text">-</data>
-            <data name="productAttribute/data/default_value_textarea">default_value_textarea%isolation%</data>
-            <data name="productAttribute/data/default_value_date/pattern">-</data>
-            <data name="productAttribute/data/default_value_yesno">-</data>
-            <data name="productAttribute/data/is_unique">No</data>
-            <data name="productAttribute/data/is_configurable">-</data>
-            <data name="productAttribute/data/manage_frontend_label">Area_Field%isolation%</data>
-            <data name="productAttribute/data/is_searchable">Yes</data>
-            <data name="productAttribute/data/is_visible_in_advanced_search">Yes</data>
-            <data name="productAttribute/data/is_comparable">Yes</data>
-            <data name="productAttribute/data/is_filterable">-</data>
-            <data name="productAttribute/data/is_filterable_in_search">-</data>
-            <data name="productAttribute/data/is_used_for_promo_rules">-</data>
-            <data name="productAttribute/data/is_html_allowed_on_front">-</data>
-            <data name="productAttribute/data/is_visible_on_front">-</data>
-            <data name="productAttribute/data/used_in_product_listing">-</data>
-            <data name="productAttribute/data/used_for_sort_by">-</data>
-            <data name="constraint">assertProductAttributeInGrid, assertAttributeForm, assertAddedProductAttributeOnProductForm, assertProductAttributeIsRequired, assertAttributeSearchableByLabel, assertProductAttributeDisplayingOnSearchForm, assertProductAttributeIsComparable</data>
-        </variation>
-        <variation name="CreateProductAttributeEntityTestVariation3">
-            <data name="productTemplate/dataSet">custom_attribute_set</data>
-            <data name="productAttribute/data/frontend_label">Date_Admin_%isolation%</data>
-            <data name="productAttribute/data/frontend_input">Date</data>
-            <data name="productAttribute/data/options/preset">-</data>
-            <data name="productAttribute/data/is_required">No</data>
-            <data name="productAttribute/data/attribute_code">attr_date_%isolation%</data>
-            <data name="productAttribute/data/is_global">-</data>
-            <data name="productAttribute/data/default_value_text">-</data>
-            <data name="productAttribute/data/default_value_textarea">-</data>
-            <data name="productAttribute/data/default_value_date/pattern">n/j/y</data>
-            <data name="productAttribute/data/default_value_yesno">-</data>
-            <data name="productAttribute/data/is_unique">No</data>
-            <data name="productAttribute/data/is_configurable">-</data>
-            <data name="productAttribute/data/manage_frontend_label">Date_Store_View</data>
-            <data name="productAttribute/data/is_searchable">Yes</data>
-            <data name="productAttribute/data/is_visible_in_advanced_search">Yes</data>
-            <data name="productAttribute/data/is_comparable">No</data>
-            <data name="productAttribute/data/is_filterable">-</data>
-            <data name="productAttribute/data/is_filterable_in_search">-</data>
-            <data name="productAttribute/data/is_used_for_promo_rules">-</data>
-            <data name="productAttribute/data/is_html_allowed_on_front">-</data>
-            <data name="productAttribute/data/is_visible_on_front">Yes</data>
-            <data name="productAttribute/data/used_in_product_listing">Yes</data>
-            <data name="productAttribute/data/used_for_sort_by">Yes</data>
-            <data name="constraint">assertProductAttributeInGrid, assertAttributeForm, assertAddedProductAttributeOnProductForm, assertProductAttributeIsUsedInSortOnFrontend, assertProductAttributeIsUsedPromoRules</data>
-        </variation>
-        <variation name="CreateProductAttributeEntityTestVariation4">
-            <data name="productTemplate/dataSet">custom_attribute_set</data>
-            <data name="productAttribute/data/frontend_label">Yes/No_Admin_%isolation%</data>
-            <data name="productAttribute/data/frontend_input">Yes/No</data>
-            <data name="productAttribute/data/options/preset">-</data>
-            <data name="productAttribute/data/is_required">Yes</data>
-            <data name="productAttribute/data/attribute_code">attr_yesno_%isolation%</data>
-            <data name="productAttribute/data/is_global">Global</data>
-            <data name="productAttribute/data/default_value_text">-</data>
-            <data name="productAttribute/data/default_value_textarea">-</data>
-            <data name="productAttribute/data/default_value_date/pattern">-</data>
-            <data name="productAttribute/data/default_value_yesno">No</data>
-            <data name="productAttribute/data/is_unique">-</data>
-            <data name="productAttribute/data/is_configurable">-</data>
-            <data name="productAttribute/data/manage_frontend_label">Yes/No_Global</data>
-            <data name="productAttribute/data/is_searchable">-</data>
-            <data name="productAttribute/data/is_visible_in_advanced_search">-</data>
-            <data name="productAttribute/data/is_comparable">-</data>
-            <data name="productAttribute/data/is_filterable">-</data>
-            <data name="productAttribute/data/is_filterable_in_search">-</data>
-            <data name="productAttribute/data/is_used_for_promo_rules">-</data>
-            <data name="productAttribute/data/is_html_allowed_on_front">-</data>
-            <data name="productAttribute/data/is_visible_on_front">-</data>
-            <data name="productAttribute/data/used_in_product_listing">-</data>
-            <data name="productAttribute/data/used_for_sort_by">-</data>
-            <data name="constraint">assertProductAttributeInGrid, assertAttributeForm, assertAddedProductAttributeOnProductForm</data>
-        </variation>
-        <variation name="CreateProductAttributeEntityTestVariation5">
-            <data name="productTemplate/dataSet">custom_attribute_set</data>
-            <data name="productAttribute/data/frontend_label">Multiple_Select_Admin_%isolation%</data>
-            <data name="productAttribute/data/frontend_input">Multiple Select</data>
-            <data name="productAttribute/data/options/preset">default</data>
-            <data name="productAttribute/data/is_required">No</data>
-            <data name="productAttribute/data/attribute_code">attr_multiselect_%isolation%</data>
-            <data name="productAttribute/data/is_global">Website</data>
-            <data name="productAttribute/data/default_value_text">-</data>
-            <data name="productAttribute/data/default_value_textarea">-</data>
-            <data name="productAttribute/data/default_value_date/pattern">-</data>
-            <data name="productAttribute/data/default_value_yesno">-</data>
-            <data name="productAttribute/data/is_unique">Yes</data>
-            <data name="productAttribute/data/is_configurable">-</data>
-            <data name="productAttribute/data/manage_frontend_label">-</data>
-            <data name="productAttribute/data/is_searchable">Yes</data>
-            <data name="productAttribute/data/is_visible_in_advanced_search">Yes</data>
-            <data name="productAttribute/data/is_comparable">Yes</data>
-            <data name="productAttribute/data/is_filterable">Filterable (with results)</data>
-            <data name="productAttribute/data/is_filterable_in_search">Yes</data>
-            <data name="productAttribute/data/is_used_for_promo_rules">-</data>
-            <data name="productAttribute/data/is_html_allowed_on_front">Yes</data>
-            <data name="productAttribute/data/is_visible_on_front">Yes</data>
-            <data name="productAttribute/data/used_in_product_listing">Yes</data>
-            <data name="productAttribute/data/used_for_sort_by">-</data>
-            <data name="constraint">assertProductAttributeInGrid, assertAttributeForm, assertAddedProductAttributeOnProductForm, assertProductAttributeDisplayingOnFrontend, assertProductAttributeDisplayingOnSearchForm, assertProductAttributeIsComparable, assertProductAttributeIsFilterable, assertProductAttributeIsFilterableInSearch, assertAttributeSearchableByLabel, assertAttributeOptionsOnProductForm</data>
-        </variation>
-        <variation name="CreateProductAttributeEntityTestVariation6">
-            <data name="productTemplate/dataSet">custom_attribute_set</data>
-            <data name="productAttribute/data/frontend_label">Dropdown_Admin_%isolation%</data>
-            <data name="productAttribute/data/frontend_input">Dropdown</data>
-            <data name="productAttribute/data/options/preset">default</data>
-            <data name="productAttribute/data/is_required">Yes</data>
-            <data name="productAttribute/data/attribute_code">attr_dropdown_%isolation%</data>
-            <data name="productAttribute/data/is_global">Global</data>
-            <data name="productAttribute/data/default_value_text">-</data>
-            <data name="productAttribute/data/default_value_textarea">-</data>
-            <data name="productAttribute/data/default_value_date/pattern">-</data>
-            <data name="productAttribute/data/default_value_yesno">-</data>
-            <data name="productAttribute/data/is_unique">No</data>
-            <data name="productAttribute/data/is_configurable">Yes</data>
-            <data name="productAttribute/data/manage_frontend_label">-</data>
-            <data name="productAttribute/data/is_searchable">Yes</data>
-            <data name="productAttribute/data/is_visible_in_advanced_search">Yes</data>
-            <data name="productAttribute/data/is_comparable">Yes</data>
-            <data name="productAttribute/data/is_filterable">Filterable (with results)</data>
-            <data name="productAttribute/data/is_filterable_in_search">Yes</data>
-            <data name="productAttribute/data/is_used_for_promo_rules">-</data>
-            <data name="productAttribute/data/is_html_allowed_on_front">Yes</data>
-            <data name="productAttribute/data/is_visible_on_front">Yes</data>
-            <data name="productAttribute/data/used_in_product_listing">Yes</data>
-            <data name="productAttribute/data/used_for_sort_by">Yes</data>
-            <data name="constraint">assertProductAttributeInGrid, assertAttributeForm, assertAddedProductAttributeOnProductForm, assertProductAttributeIsRequired, assertProductAttributeIsGlobal, assertProductAttributeDisplayingOnFrontend, assertProductAttributeDisplayingOnSearchForm, assertAttributeSearchableByLabel, assertProductAttributeIsComparable, assertProductAttributeIsUsedInSortOnFrontend, assertProductAttributeIsFilterable, assertProductAttributeIsConfigurable, assertProductAttributeIsFilterableInSearch, assertAttributeOptionsOnProductForm</data>
-        </variation>
-        <variation name="CreateProductAttributeEntityTestVariation7">
-            <data name="productTemplate/dataSet">custom_attribute_set</data>
-            <data name="productAttribute/data/frontend_label">Price_Admin_%isolation%</data>
-            <data name="productAttribute/data/frontend_input">Price</data>
-            <data name="productAttribute/data/options/preset">-</data>
-            <data name="productAttribute/data/is_required">No</data>
-            <data name="productAttribute/data/attribute_code">attr_price_%isolation%</data>
-            <data name="productAttribute/data/is_global">-</data>
-            <data name="productAttribute/data/default_value_text">1000</data>
-            <data name="productAttribute/data/default_value_textarea">-</data>
-            <data name="productAttribute/data/default_value_date/pattern">-</data>
-            <data name="productAttribute/data/default_value_yesno">-</data>
-            <data name="productAttribute/data/is_unique">No</data>
-            <data name="productAttribute/data/is_configurable">-</data>
-            <data name="productAttribute/data/manage_frontend_label">Price_StoreView</data>
-            <data name="productAttribute/data/is_searchable">Yes</data>
-            <data name="productAttribute/data/is_visible_in_advanced_search">Yes</data>
-            <data name="productAttribute/data/is_comparable">No</data>
-            <data name="productAttribute/data/is_filterable">Filterable (with results)</data>
-            <data name="productAttribute/data/is_filterable_in_search">Yes</data>
-            <data name="productAttribute/data/is_used_for_promo_rules">-</data>
-            <data name="productAttribute/data/is_html_allowed_on_front">-</data>
-            <data name="productAttribute/data/is_visible_on_front">-</data>
-            <data name="productAttribute/data/used_in_product_listing">-</data>
-            <data name="productAttribute/data/used_for_sort_by">-</data>
-            <data name="constraint">assertProductAttributeInGrid, assertAttributeForm, assertAddedProductAttributeOnProductForm, assertAttributeSearchableByLabel, assertProductAttributeDisplayingOnSearchForm, assertProductAttributeIsFilterable, assertProductAttributeIsFilterableInSearch</data>
-            <data name="issue">Bug:MAGETWO-31560</data>
-        </variation>
-        <variation name="CreateProductAttributeEntityTestVariation8">
-            <data name="productTemplate/dataSet">custom_attribute_set</data>
-            <data name="productAttribute/data/frontend_label">Fixed_Product_Tax_Admin_%isolation%</data>
-            <data name="productAttribute/data/frontend_input">Fixed Product Tax</data>
-            <data name="productAttribute/data/options/preset">-</data>
-            <data name="productAttribute/data/is_required">-</data>
-            <data name="productAttribute/data/attribute_code">attr_fpt_code_%isolation%</data>
-            <data name="productAttribute/data/is_global">-</data>
-            <data name="productAttribute/data/default_value_text">-</data>
-            <data name="productAttribute/data/default_value_textarea">-</data>
-            <data name="productAttribute/data/default_value_date/pattern">-</data>
-            <data name="productAttribute/data/default_value_yesno">-</data>
-            <data name="productAttribute/data/is_unique">-</data>
-            <data name="productAttribute/data/is_configurable">-</data>
-            <data name="productAttribute/data/manage_frontend_label">Fixed_Product_Tax_Storeview</data>
-            <data name="productAttribute/data/is_searchable">-</data>
-            <data name="productAttribute/data/is_visible_in_advanced_search">-</data>
-            <data name="productAttribute/data/is_comparable">-</data>
-            <data name="productAttribute/data/is_filterable">-</data>
-            <data name="productAttribute/data/is_filterable_in_search">-</data>
-            <data name="productAttribute/data/is_used_for_promo_rules">-</data>
-            <data name="productAttribute/data/is_html_allowed_on_front">-</data>
-            <data name="productAttribute/data/is_visible_on_front">-</data>
-            <data name="productAttribute/data/used_in_product_listing">-</data>
-            <data name="productAttribute/data/used_for_sort_by">-</data>
-            <data name="constraint">assertProductAttributeInGrid, assertAttributeForm, assertAddedProductAttributeOnProductForm</data>
-        </variation>
-        <variation name="CreateProductAttributeEntityTestVariation9">
-            <data name="productTemplate/dataSet">custom_attribute_set</data>
-            <data name="productAttribute/data/frontend_label">Text_Field_Admin_%isolation%</data>
-            <data name="productAttribute/data/frontend_input">Text Field</data>
-            <data name="productAttribute/data/options/preset">-</data>
-            <data name="productAttribute/data/is_required">Yes</data>
-            <data name="productAttribute/data/attribute_code">attr_textfield_%isolation%</data>
-            <data name="productAttribute/data/is_global">Store View</data>
-            <data name="productAttribute/data/default_value_text">default_value_text%isolation%</data>
-            <data name="productAttribute/data/default_value_textarea">-</data>
-            <data name="productAttribute/data/default_value_date/pattern">-</data>
-            <data name="productAttribute/data/default_value_yesno">-</data>
-            <data name="productAttribute/data/is_unique">Yes</data>
-            <data name="productAttribute/data/is_configurable">-</data>
-            <data name="productAttribute/data/manage_frontend_label">Area_Field%isolation%</data>
-            <data name="productAttribute/data/is_searchable">Yes</data>
-            <data name="productAttribute/data/is_visible_in_advanced_search">Yes</data>
-            <data name="productAttribute/data/is_comparable">Yes</data>
-            <data name="productAttribute/data/is_filterable">-</data>
-            <data name="productAttribute/data/is_filterable_in_search">-</data>
-            <data name="productAttribute/data/is_used_for_promo_rules">-</data>
-            <data name="productAttribute/data/is_html_allowed_on_front">-</data>
-            <data name="productAttribute/data/is_visible_on_front">-</data>
-            <data name="productAttribute/data/used_in_product_listing">-</data>
-            <data name="productAttribute/data/used_for_sort_by">-</data>
-            <data name="constraint">assertProductAttributeIsUnique</data>
-        </variation>
-    </testCase>
-=======
 <config xmlns:xsi="http://www.w3.org/2001/XMLSchema-instance" xsi:noNamespaceSchemaLocation="../../../../../../../vendor/magento/mtf/etc/global/variations.xsd">
   <testCase name="CreateProductAttributeEntityTest">
     <variation name="CreateProductAttributeEntityTestVariation1" firstConstraint="assertProductAttributeInGrid" method="test">
@@ -545,5 +296,4 @@
       <constraint name="assertProductAttributeIsUnique"/>
     </variation>
   </testCase>
->>>>>>> 1f8e8b20
 </config>