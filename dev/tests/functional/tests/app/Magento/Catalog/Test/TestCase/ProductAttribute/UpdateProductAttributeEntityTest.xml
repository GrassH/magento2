<?xml version="1.0" encoding="utf-8"?>
<!--
/**
 * Copyright © 2015 Magento. All rights reserved.
 * See COPYING.txt for license details.
 */
 -->
<config xmlns:xsi="http://www.w3.org/2001/XMLSchema-instance" xsi:noNamespaceSchemaLocation="../../../../../../../etc/variations.xsd">
    <testCase name="UpdateProductAttributeEntityTest">
        <variation name="UpdateProductAttributeEntityTestVariation1">
            <data name="productTemplate/dataSet">custom_attribute_set</data>
            <data name="productAttributeOriginal/dataSet">attribute_type_text_field</data>
            <data name="attribute/data/frontend_label">Text_Field_%isolation%</data>
            <data name="attribute/data/frontend_input">-</data>
            <data name="attribute/data/options/preset">-</data>
            <data name="attribute/data/is_required">Yes</data>
            <data name="attribute/data/attribute_code">-</data>
            <data name="attribute/data/is_global">Global</data>
            <data name="attribute/data/default_value_text">attribute_edited%isolation%</data>
            <data name="attribute/data/is_unique">Yes</data>
            <data name="attribute/data/manage_frontend_label">-</data>
            <data name="attribute/data/is_searchable">Yes</data>
            <data name="attribute/data/is_visible_in_advanced_search">Yes</data>
            <data name="attribute/data/is_comparable">Yes</data>
            <data name="attribute/data/is_filterable">-</data>
            <data name="attribute/data/is_filterable_in_search">-</data>
            <data name="attribute/data/is_used_for_promo_rules">Yes</data>
            <data name="attribute/data/is_html_allowed_on_front">Yes</data>
            <data name="attribute/data/is_visible_on_front">Yes</data>
            <data name="attribute/data/used_in_product_listing">Yes</data>
            <data name="attribute/data/used_for_sort_by">Yes</data>
            <data name="isRequired">Yes</data>
            <data name="constraint">assertProductAttributeSaveMessage, assertAddedProductAttributeOnProductForm</data>
        </variation>
        <variation name="UpdateProductAttributeEntityTestVariation2">
            <data name="productTemplate/dataSet">custom_attribute_set</data>
            <data name="productAttributeOriginal/dataSet">attribute_type_dropdown</data>
            <data name="attribute/data/frontend_label">Dropdown_%isolation%</data>
            <data name="attribute/data/frontend_input">-</data>
            <data name="attribute/data/options/preset">default</data>
            <data name="attribute/data/is_required">Yes</data>
            <data name="attribute/data/attribute_code">-</data>
            <data name="attribute/data/is_global">Global</data>
            <data name="attribute/data/default_value_text">-</data>
            <data name="attribute/data/is_unique">Yes</data>
<<<<<<< HEAD
            <data name="attribute/data/is_configurable">Yes</data>
=======
>>>>>>> 2b80756f
            <data name="attribute/data/manage_frontend_label">-</data>
            <data name="attribute/data/is_searchable">Yes</data>
            <data name="attribute/data/is_visible_in_advanced_search">Yes</data>
            <data name="attribute/data/is_comparable">Yes</data>
            <data name="attribute/data/is_filterable">Filterable (with results)</data>
            <data name="attribute/data/is_filterable_in_search">Yes</data>
            <data name="attribute/data/is_used_for_promo_rules">No</data>
            <data name="attribute/data/is_html_allowed_on_front">Yes</data>
            <data name="attribute/data/is_visible_on_front">Yes</data>
            <data name="attribute/data/used_in_product_listing">Yes</data>
            <data name="attribute/data/used_for_sort_by">Yes</data>
            <data name="isRequired">Yes</data>
            <data name="constraint">assertProductAttributeSaveMessage, assertAddedProductAttributeOnProductForm</data>
        </variation>
    </testCase>
</config><|MERGE_RESOLUTION|>--- conflicted
+++ resolved
@@ -43,10 +43,6 @@
             <data name="attribute/data/is_global">Global</data>
             <data name="attribute/data/default_value_text">-</data>
             <data name="attribute/data/is_unique">Yes</data>
-<<<<<<< HEAD
-            <data name="attribute/data/is_configurable">Yes</data>
-=======
->>>>>>> 2b80756f
             <data name="attribute/data/manage_frontend_label">-</data>
             <data name="attribute/data/is_searchable">Yes</data>
             <data name="attribute/data/is_visible_in_advanced_search">Yes</data>
