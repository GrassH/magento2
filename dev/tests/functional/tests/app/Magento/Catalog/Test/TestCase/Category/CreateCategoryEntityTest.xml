--- conflicted
+++ resolved
@@ -138,12 +138,8 @@
             <constraint name="Magento\Catalog\Test\Constraint\AssertCategoryForm" />
             <constraint name="Magento\Catalog\Test\Constraint\AssertCategoryPage" />
         </variation>
-<<<<<<< HEAD
-        <variation name="CreateCategoryEntityTestVariation9" summary="Create Category from Category page with Required Fields and Assign Products" ticketId="MAGETWO-16351">
-=======
         <variation name="CreateCategoryEntityTestVariation9" summary="Assign Products at the Category Level" ticketId="MAGETWO-16351">
             <data name="tag" xsi:type="string">test_type:acceptance_test, test_type:extended_acceptance_test</data>
->>>>>>> 59d576e7
             <data name="addCategory" xsi:type="string">addSubcategory</data>
             <data name="category/data/parent_id/dataset" xsi:type="string">default_category</data>
             <data name="category/data/is_active" xsi:type="string">Yes</data>
