--- conflicted
+++ resolved
@@ -5,238 +5,6 @@
  * See COPYING.txt for license details.
  */
  -->
-<<<<<<< HEAD
-<config xmlns:xsi="http://www.w3.org/2001/XMLSchema-instance" xsi:noNamespaceSchemaLocation="../../../../../../../etc/global/variations.xsd">
-    <testCase name="CreateCategoryEntityTest">
-        <variation name="CreateCategoryEntityTestVariation1">
-            <data name="description">Create root category with required fields</data>
-            <data name="addCategory">addRootCategory</data>
-            <data name="category/data/parent_id/dataSet">-</data>
-            <data name="category/data/name">RootCategory%isolation%</data>
-            <data name="category/data/url_key">RootCategory%isolation%</data>
-            <data name="category/data/is_active">Yes</data>
-            <data name="category/data/description">RootCategory Required </data>
-            <data name="category/data/meta_title">-</data>
-            <data name="category/data/include_in_menu">-</data>
-            <data name="category/data/display_mode">-</data>
-            <data name="category/data/landing_page">-</data>
-            <data name="category/data/is_anchor">-</data>
-            <data name="category/data/available_product_listing_config">No</data>
-            <data name="category/data/available_sort_by/sort_0">Position</data>
-            <data name="category/data/available_sort_by/sort_1">Name</data>
-            <data name="category/data/available_sort_by/sort_2">Price</data>
-            <data name="category/data/default_product_listing_config">-</data>
-            <data name="category/data/default_sort_by">-</data>
-            <data name="category/data/use_config_price_range">-</data>
-            <data name="category/data/layered_navigation_price_step">-</data>
-            <data name="category/data/category_products_data/preset">-</data>
-            <data name="category/data/category_products/dataSet">-</data>
-            <data name="constraint">assertCategorySaveMessage, assertCategoryForm</data>
-        </variation>
-        <variation name="CreateCategoryEntityTestVariation2">
-            <data name="description">Create root category with all fields</data>
-            <data name="addCategory">addRootCategory</data>
-            <data name="category/data/parent_id/dataSet">-</data>
-            <data name="category/data/name">RootCategory%isolation%</data>
-            <data name="category/data/url_key">RootCategory%isolation%</data>
-            <data name="category/data/is_active">Yes</data>
-            <data name="category/data/description">RootCategory All Fields </data>
-            <data name="category/data/meta_title">RootCategory Page Title</data>
-            <data name="category/data/include_in_menu">Yes</data>
-            <data name="category/data/display_mode">Static block and products</data>
-            <data name="category/data/landing_page">-</data>
-            <data name="category/data/is_anchor">Yes</data>
-            <data name="category/data/available_product_listing_config">No</data>
-            <data name="category/data/available_sort_by/sort_0">Position</data>
-            <data name="category/data/available_sort_by/sort_1">Name</data>
-            <data name="category/data/available_sort_by/sort_2">Price</data>
-            <data name="category/data/default_product_listing_config">No</data>
-            <data name="category/data/default_sort_by">Name</data>
-            <data name="category/data/use_config_price_range">No</data>
-            <data name="category/data/layered_navigation_price_step">50</data>
-            <data name="category/data/category_products_data/preset">-</data>
-            <data name="category/data/category_products/dataSet">-</data>
-            <data name="constraint">assertCategorySaveMessage, assertCategoryForm</data>
-        </variation>
-        <variation name="CreateCategoryEntityTestVariation3">
-            <data name="description">Create subcategory with required fields</data>
-            <data name="addCategory">addSubcategory</data>
-            <data name="category/data/parent_id/dataSet">default_category</data>
-            <data name="category/data/name">Subcategory%isolation%</data>
-            <data name="category/data/url_key">Subcategory%isolation%</data>
-            <data name="category/data/is_active">Yes</data>
-            <data name="category/data/description">Subcategory Required</data>
-            <data name="category/data/meta_title">-</data>
-            <data name="category/data/include_in_menu">-</data>
-            <data name="category/data/display_mode">-</data>
-            <data name="category/data/landing_page">-</data>
-            <data name="category/data/is_anchor">-</data>
-            <data name="category/data/available_product_listing_config">Yes</data>
-            <data name="category/data/available_sort_by/sort_0">-</data>
-            <data name="category/data/available_sort_by/sort_1">-</data>
-            <data name="category/data/available_sort_by/sort_2">-</data>
-            <data name="category/data/default_product_listing_config">-</data>
-            <data name="category/data/default_sort_by">-</data>
-            <data name="category/data/use_config_price_range">-</data>
-            <data name="category/data/layered_navigation_price_step">-</data>
-            <data name="category/data/category_products_data/preset">-</data>
-            <data name="category/data/category_products/dataSet">-</data>
-            <data name="constraint">assertCategorySaveMessage, assertCategoryForm, assertCategoryPage</data>
-        </variation>
-        <variation name="CreateCategoryEntityTestVariation4">
-            <data name="description">Create not anchor subcategory with required fields</data>
-            <data name="addCategory">addSubcategory</data>
-            <data name="category/data/parent_id/dataSet">default_category</data>
-            <data name="category/data/name">Subcategory%isolation%</data>
-            <data name="category/data/url_key">Subcategory%isolation%</data>
-            <data name="category/data/is_active">Yes</data>
-            <data name="category/data/description">Subcategory For Anchor Subcategory</data>
-            <data name="category/data/meta_title">-</data>
-            <data name="category/data/include_in_menu">Yes</data>
-            <data name="category/data/display_mode">-</data>
-            <data name="category/data/landing_page">-</data>
-            <data name="category/data/is_anchor">No</data>
-            <data name="category/data/available_product_listing_config">Yes</data>
-            <data name="category/data/available_sort_by/sort_0">-</data>
-            <data name="category/data/available_sort_by/sort_1">-</data>
-            <data name="category/data/available_sort_by/sort_2">-</data>
-            <data name="category/data/default_product_listing_config">Yes</data>
-            <data name="category/data/default_sort_by">-</data>
-            <data name="category/data/use_config_price_range">Yes</data>
-            <data name="category/data/layered_navigation_price_step">-</data>
-            <data name="category/data/category_products_data/preset">default</data>
-            <data name="category/data/category_products/dataSet">catalogProductSimple::default,catalogProductSimple::default</data>
-            <data name="constraint">assertCategorySaveMessage, assertCategoryForm, assertCategoryPage, assertCategoryForAssignedProducts</data>
-        </variation>
-        <variation name="CreateCategoryEntityTestVariation5">
-            <data name="description">Create anchor subcategory with all fields</data>
-            <data name="addCategory">addSubcategory</data>
-            <data name="category/data/parent_id/dataSet">default_category</data>
-            <data name="category/data/name">Subcategory%isolation%</data>
-            <data name="category/data/url_key">Subcategory%isolation%</data>
-            <data name="category/data/is_active">Yes</data>
-            <data name="category/data/description">Anchor Subcategory All Fields</data>
-            <data name="category/data/meta_title">Subcategory Page Title</data>
-            <data name="category/data/include_in_menu">Yes</data>
-            <data name="category/data/display_mode">Static block and products</data>
-            <data name="category/data/landing_page">default</data>
-            <data name="category/data/is_anchor">Yes</data>
-            <data name="category/data/available_product_listing_config">No</data>
-            <data name="category/data/available_sort_by/sort_0">Position</data>
-            <data name="category/data/available_sort_by/sort_1">Name</data>
-            <data name="category/data/available_sort_by/sort_2">Price</data>
-            <data name="category/data/default_product_listing_config">No</data>
-            <data name="category/data/default_sort_by">Price</data>
-            <data name="category/data/use_config_price_range">No</data>
-            <data name="category/data/layered_navigation_price_step">50</data>
-            <data name="category/data/category_products_data/preset">default</data>
-            <data name="category/data/category_products/dataSet">catalogProductSimple::default,catalogProductSimple::default</data>
-            <data name="constraint">assertCategorySaveMessage, assertCategoryForm, assertCategoryPage, assertCategoryForAssignedProducts</data>
-        </variation>
-        <variation name="CreateCategoryEntityTestVariation6">
-            <data name="description">Create not active subcategory</data>
-            <data name="addCategory">addSubcategory</data>
-            <data name="category/data/parent_id/dataSet">default_category</data>
-            <data name="category/data/name">Subcategory%isolation%</data>
-            <data name="category/data/url_key">Subcategory%isolation%</data>
-            <data name="category/data/is_active">Yes</data>
-            <data name="category/data/description">Not active category</data>
-            <data name="category/data/meta_title">-</data>
-            <data name="category/data/include_in_menu">Yes</data>
-            <data name="category/data/display_mode">-</data>
-            <data name="category/data/landing_page">-</data>
-            <data name="category/data/is_anchor">-</data>
-            <data name="category/data/available_product_listing_config">Yes</data>
-            <data name="category/data/available_sort_by/sort_0">-</data>
-            <data name="category/data/available_sort_by/sort_1">-</data>
-            <data name="category/data/available_sort_by/sort_2">-</data>
-            <data name="category/data/default_product_listing_config">Yes</data>
-            <data name="category/data/default_sort_by">-</data>
-            <data name="category/data/use_config_price_range">Yes</data>
-            <data name="category/data/layered_navigation_price_step">-</data>
-            <data name="category/data/category_products_data/preset">-</data>
-            <data name="category/data/category_products/dataSet">-</data>
-            <data name="constraint">assertCategorySaveMessage, assertCategoryForm</data>
-        </variation>
-        <variation name="CreateCategoryEntityTestVariation7">
-            <data name="description">Create not included in menu subcategory</data>
-            <data name="addCategory">addSubcategory</data>
-            <data name="category/data/parent_id/dataSet">default_category</data>
-            <data name="category/data/name">Subcategory%isolation%</data>
-            <data name="category/data/url_key">Subcategory%isolation%</data>
-            <data name="category/data/is_active">Yes</data>
-            <data name="category/data/description">Not included in menu</data>
-            <data name="category/data/meta_title">-</data>
-            <data name="category/data/include_in_menu">No</data>
-            <data name="category/data/display_mode">-</data>
-            <data name="category/data/landing_page">-</data>
-            <data name="category/data/is_anchor">-</data>
-            <data name="category/data/available_product_listing_config">-</data>
-            <data name="category/data/available_sort_by/sort_0">-</data>
-            <data name="category/data/available_sort_by/sort_1">-</data>
-            <data name="category/data/available_sort_by/sort_2">-</data>
-            <data name="category/data/default_product_listing_config">-</data>
-            <data name="category/data/default_sort_by">-</data>
-            <data name="category/data/use_config_price_range">-</data>
-            <data name="category/data/layered_navigation_price_step">-</data>
-            <data name="category/data/category_products_data/preset">-</data>
-            <data name="category/data/category_products/dataSet">-</data>
-            <data name="constraint">assertCategorySaveMessage, assertCategoryForm</data>
-        </variation>
-        <variation name="CreateCategoryEntityTestVariation8">
-            <data name="description">MAGETWO-12513: Create Category from Category page with Required Fields Only</data>
-            <data name="addCategory">addSubcategory</data>
-            <data name="category/data/parent_id/dataSet">default_category</data>
-            <data name="category/data/name">Subcategory%isolation%</data>
-            <data name="category/data/url_key">-</data>
-            <data name="category/data/is_active">Yes</data>
-            <data name="category/data/description">-</data>
-            <data name="category/data/meta_title">-</data>
-            <data name="category/data/include_in_menu">Yes</data>
-            <data name="category/data/display_mode">-</data>
-            <data name="category/data/landing_page">-</data>
-            <data name="category/data/is_anchor">-</data>
-            <data name="category/data/available_product_listing_config">-</data>
-            <data name="category/data/available_sort_by/sort_0">-</data>
-            <data name="category/data/available_sort_by/sort_1">-</data>
-            <data name="category/data/available_sort_by/sort_2">-</data>
-            <data name="category/data/default_product_listing_config">-</data>
-            <data name="category/data/default_sort_by">-</data>
-            <data name="category/data/use_config_price_range">-</data>
-            <data name="category/data/layered_navigation_price_step">-</data>
-            <data name="category/data/category_products_data/preset">-</data>
-            <data name="category/data/category_products/dataSet">-</data>
-            <data name="constraint">assertCategorySaveMessage, assertCategoryForm, assertCategoryPage</data>
-            <data name="tag">test_type:acceptance_test</data>
-        </variation>
-        <variation name="CreateCategoryEntityTestVariation9">
-            <data name="description">MAGETWO-16351: Assign Products at the Category Level</data>
-            <data name="addCategory">addSubcategory</data>
-            <data name="category/data/parent_id/dataSet">default_category</data>
-            <data name="category/data/name">Subcategory%isolation%</data>
-            <data name="category/data/url_key">-</data>
-            <data name="category/data/is_active">Yes</data>
-            <data name="category/data/description">-</data>
-            <data name="category/data/meta_title">-</data>
-            <data name="category/data/include_in_menu">Yes</data>
-            <data name="category/data/display_mode">-</data>
-            <data name="category/data/landing_page">-</data>
-            <data name="category/data/is_anchor">-</data>
-            <data name="category/data/available_product_listing_config">-</data>
-            <data name="category/data/available_sort_by/sort_0">-</data>
-            <data name="category/data/available_sort_by/sort_1">-</data>
-            <data name="category/data/available_sort_by/sort_2">-</data>
-            <data name="category/data/default_product_listing_config">-</data>
-            <data name="category/data/default_sort_by">-</data>
-            <data name="category/data/use_config_price_range">-</data>
-            <data name="category/data/layered_navigation_price_step">-</data>
-            <data name="category/data/category_products_data/preset">-</data>
-            <data name="category/data/category_products/dataSet">catalogProductSimple::default, configurableProduct::default, bundleProduct::bundle_fixed_product</data>
-            <data name="constraint">assertCategorySaveMessage, assertCategoryForAssignedProducts</data>
-            <data name="tag">test_type:acceptance_test</data>
-        </variation>
-    </testCase>
-=======
 <config xmlns:xsi="http://www.w3.org/2001/XMLSchema-instance" xsi:noNamespaceSchemaLocation="../../../../../../../vendor/magento/mtf/etc/variations.xsd">
   <testCase name="CreateCategoryEntityTest">
     <variation name="CreateCategoryEntityTestVariation1" firstConstraint="assertCategorySaveMessage" method="test">
@@ -449,7 +217,7 @@
       <data name="category/data/layered_navigation_price_step" xsi:type="string">-</data>
       <data name="category/data/category_products_data/preset" xsi:type="string">-</data>
       <data name="category/data/category_products/dataSet" xsi:type="string">-</data>
-      <data name="tag" xsi:type="string">bamboo_plan:BAT,test_type:acceptance_test</data>
+      <data name="tag" xsi:type="string">test_type:acceptance_test</data>
       <constraint name="assertCategorySaveMessage" next="assertCategoryForm"/>
       <constraint name="assertCategoryForm" next="assertCategoryPage" prev="assertCategorySaveMessage"/>
       <constraint name="assertCategoryPage" prev="assertCategoryForm"/>
@@ -476,11 +244,10 @@
       <data name="category/data/use_config_price_range" xsi:type="string">-</data>
       <data name="category/data/layered_navigation_price_step" xsi:type="string">-</data>
       <data name="category/data/category_products_data/preset" xsi:type="string">-</data>
-      <data name="category/data/category_products/dataSet" xsi:type="string">catalogProductSimple::default, configurableProductInjectable::default, bundleProduct::bundle_fixed_product</data>
-      <data name="tag" xsi:type="string">bamboo_plan:end_to_end,test_type:acceptance_test</data>
+      <data name="category/data/category_products/dataSet" xsi:type="string">catalogProductSimple::default, configurableProduct::default, bundleProduct::bundle_fixed_product</data>
+      <data name="tag" xsi:type="string">test_type:acceptance_test</data>
       <constraint name="assertCategorySaveMessage" next="assertCategoryForAssignedProducts"/>
       <constraint name="assertCategoryForAssignedProducts" prev="assertCategorySaveMessage"/>
     </variation>
   </testCase>
->>>>>>> cfcb727d
 </config>