--- conflicted
+++ resolved
@@ -5,21 +5,6 @@
  * See COPYING.txt for license details.
  */
  -->
-<<<<<<< HEAD
-<config xmlns:xsi="http://www.w3.org/2001/XMLSchema-instance" xsi:noNamespaceSchemaLocation="../../../../../../../etc/variations.xsd">
-    <testCase name="DeleteAssignedToTemplateProductAttributeTest">
-        <variation name="DeleteAssignedToTemplateProductAttributeTestVariation1">
-            <data name="productTemplate/dataSet">custom_attribute_set</data>
-            <data name="productTemplate/data/assigned_attributes/presets">attribute_type_dropdown</data>
-            <data name="constraint">assertProductAttributeSuccessDeleteMessage, assertProductAttributeAbsenceInGrid, assertProductAttributeAbsenceForAttributeMapping, assertProductAttributeAbsenceInTemplateGroups, assertProductAttributeAbsenceInUnassignedAttributes</data>
-        </variation>
-        <variation name="DeleteAssignedToTemplateProductAttributeTestVariation2">
-            <data name="productTemplate/dataSet">default</data>
-            <data name="productTemplate/data/assigned_attributes/presets">attribute_type_text_field</data>
-            <data name="constraint">assertProductAttributeSuccessDeleteMessage, assertProductAttributeAbsenceInGrid, assertProductAttributeAbsenceInVariationsSearch</data>
-        </variation>
-    </testCase>
-=======
 <config xmlns:xsi="http://www.w3.org/2001/XMLSchema-instance" xsi:noNamespaceSchemaLocation="../../../../../../../vendor/magento/mtf/etc/global/variations.xsd">
   <testCase name="DeleteAssignedToTemplateProductAttributeTest">
     <variation name="DeleteAssignedToTemplateProductAttributeTestVariation1" firstConstraint="assertProductAttributeSuccessDeleteMessage" method="test">
@@ -39,5 +24,4 @@
       <constraint name="assertProductAttributeAbsenceInVariationsSearch" prev="assertProductAttributeAbsenceInGrid"/>
     </variation>
   </testCase>
->>>>>>> 1f8e8b20
 </config>