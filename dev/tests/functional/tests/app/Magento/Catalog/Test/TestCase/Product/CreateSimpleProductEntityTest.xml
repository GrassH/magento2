--- conflicted
+++ resolved
@@ -8,13 +8,10 @@
 <config xmlns:xsi="http://www.w3.org/2001/XMLSchema-instance" xsi:noNamespaceSchemaLocation="../../../../../../../vendor/magento/mtf/etc/variations.xsd">
   <testCase name="CreateSimpleProductEntityTest">
     <variation name="CreateSimpleProductEntityTestVariation1" firstConstraint="assertProductSaveMessage" method="test">
-<<<<<<< HEAD
-=======
       <data name="description" xsi:type="string">Create product with custom options(fixed price)</data>
       <data name="configData" xsi:type="string">-</data>
       <data name="product/data/category_ids/new_category" xsi:type="string">-</data>
       <data name="product/data/category_ids/presets" xsi:type="string">-</data>
->>>>>>> 92552fa9
       <data name="product/data/url_key" xsi:type="string">simple-product-%isolation%</data>
       <data name="product/data/name" xsi:type="string">Simple Product %isolation%</data>
       <data name="product/data/sku" xsi:type="string">simple_sku_%isolation%</data>
@@ -26,11 +23,8 @@
       <data name="product/data/weight" xsi:type="string">50</data>
       <data name="product/data/quantity_and_stock_status/qty" xsi:type="string">657</data>
       <data name="product/data/quantity_and_stock_status/is_in_stock" xsi:type="string">-</data>
-<<<<<<< HEAD
-=======
-      <data name="product/data/stock_data/manage_stock" xsi:type="string">-</data>
-      <data name="product/data/stock_data/qty" xsi:type="string">-</data>
->>>>>>> 92552fa9
+      <data name="product/data/stock_data/manage_stock" xsi:type="string">-</data>
+      <data name="product/data/stock_data/qty" xsi:type="string">-</data>
       <data name="product/data/visibility" xsi:type="string">-</data>
       <data name="product/data/custom_options/preset" xsi:type="string">drop_down_with_one_option_fixed_price</data>
       <data name="product/data/checkout_data/preset" xsi:type="string">drop_down_with_one_option_fixed_price</data>
@@ -38,12 +32,9 @@
       <data name="product/data/price/preset" xsi:type="string">drop_down_with_one_option_fixed_price</data>
       <data name="product/data/group_price/preset" xsi:type="string">-</data>
       <data name="product/data/tier_price/preset" xsi:type="string">-</data>
-<<<<<<< HEAD
-=======
-      <data name="product/data/cross_sell_products/presets" xsi:type="string">-</data>
-      <data name="product/data/up_sell_products/presets" xsi:type="string">-</data>
-      <data name="product/data/related_products/presets" xsi:type="string">-</data>
->>>>>>> 92552fa9
+      <data name="product/data/cross_sell_products/presets" xsi:type="string">-</data>
+      <data name="product/data/up_sell_products/presets" xsi:type="string">-</data>
+      <data name="product/data/related_products/presets" xsi:type="string">-</data>
       <constraint name="assertProductSaveMessage" next="assertProductInGrid"/>
       <constraint name="assertProductInGrid" next="assertProductInCategory" prev="assertProductSaveMessage"/>
       <constraint name="assertProductInCategory" next="assertProductPage" prev="assertProductInGrid"/>
@@ -51,13 +42,10 @@
       <constraint name="assertProductInCart" prev="assertProductPage"/>
     </variation>
     <variation name="CreateSimpleProductEntityTestVariation2" firstConstraint="assertProductSaveMessage" method="test">
-<<<<<<< HEAD
-=======
       <data name="description" xsi:type="string">Create product with custom options(percent price)</data>
       <data name="configData" xsi:type="string">-</data>
       <data name="product/data/category_ids/new_category" xsi:type="string">-</data>
       <data name="product/data/category_ids/presets" xsi:type="string">-</data>
->>>>>>> 92552fa9
       <data name="product/data/url_key" xsi:type="string">simple-product-%isolation%</data>
       <data name="product/data/name" xsi:type="string">Simple Product %isolation%</data>
       <data name="product/data/sku" xsi:type="string">simple_sku_%isolation%</data>
@@ -69,11 +57,8 @@
       <data name="product/data/weight" xsi:type="string">51</data>
       <data name="product/data/quantity_and_stock_status/qty" xsi:type="string">658</data>
       <data name="product/data/quantity_and_stock_status/is_in_stock" xsi:type="string">-</data>
-<<<<<<< HEAD
-=======
-      <data name="product/data/stock_data/manage_stock" xsi:type="string">-</data>
-      <data name="product/data/stock_data/qty" xsi:type="string">-</data>
->>>>>>> 92552fa9
+      <data name="product/data/stock_data/manage_stock" xsi:type="string">-</data>
+      <data name="product/data/stock_data/qty" xsi:type="string">-</data>
       <data name="product/data/visibility" xsi:type="string">-</data>
       <data name="product/data/custom_options/preset" xsi:type="string">drop_down_with_one_option_percent_price</data>
       <data name="product/data/checkout_data/preset" xsi:type="string">drop_down_with_one_option_percent_price</data>
@@ -81,12 +66,9 @@
       <data name="product/data/price/preset" xsi:type="string">drop_down_with_one_option_percent_price</data>
       <data name="product/data/group_price/preset" xsi:type="string">-</data>
       <data name="product/data/tier_price/preset" xsi:type="string">-</data>
-<<<<<<< HEAD
-=======
-      <data name="product/data/cross_sell_products/presets" xsi:type="string">-</data>
-      <data name="product/data/up_sell_products/presets" xsi:type="string">-</data>
-      <data name="product/data/related_products/presets" xsi:type="string">-</data>
->>>>>>> 92552fa9
+      <data name="product/data/cross_sell_products/presets" xsi:type="string">-</data>
+      <data name="product/data/up_sell_products/presets" xsi:type="string">-</data>
+      <data name="product/data/related_products/presets" xsi:type="string">-</data>
       <constraint name="assertProductSaveMessage" next="assertProductInGrid"/>
       <constraint name="assertProductInGrid" next="assertProductInCategory" prev="assertProductSaveMessage"/>
       <constraint name="assertProductInCategory" next="assertProductPage" prev="assertProductInGrid"/>
@@ -94,13 +76,10 @@
       <constraint name="assertProductInCart" prev="assertProductPage"/>
     </variation>
     <variation name="CreateSimpleProductEntityTestVariation3" firstConstraint="assertProductSaveMessage" method="test">
-<<<<<<< HEAD
-=======
       <data name="description" xsi:type="string">Create product with special price and custom options(fixed price)</data>
       <data name="configData" xsi:type="string">-</data>
       <data name="product/data/category_ids/new_category" xsi:type="string">-</data>
       <data name="product/data/category_ids/presets" xsi:type="string">-</data>
->>>>>>> 92552fa9
       <data name="product/data/url_key" xsi:type="string">simple-product-%isolation%</data>
       <data name="product/data/name" xsi:type="string">Simple Product %isolation%</data>
       <data name="product/data/sku" xsi:type="string">simple_sku_%isolation%</data>
@@ -112,11 +91,8 @@
       <data name="product/data/weight" xsi:type="string">52</data>
       <data name="product/data/quantity_and_stock_status/qty" xsi:type="string">659</data>
       <data name="product/data/quantity_and_stock_status/is_in_stock" xsi:type="string">-</data>
-<<<<<<< HEAD
-=======
-      <data name="product/data/stock_data/manage_stock" xsi:type="string">-</data>
-      <data name="product/data/stock_data/qty" xsi:type="string">-</data>
->>>>>>> 92552fa9
+      <data name="product/data/stock_data/manage_stock" xsi:type="string">-</data>
+      <data name="product/data/stock_data/qty" xsi:type="string">-</data>
       <data name="product/data/visibility" xsi:type="string">-</data>
       <data name="product/data/custom_options/preset" xsi:type="string">drop_down_with_one_option_fixed_price</data>
       <data name="product/data/checkout_data/preset" xsi:type="string">drop_down_with_one_option_fixed_price</data>
@@ -124,12 +100,9 @@
       <data name="product/data/price/preset" xsi:type="string">MAGETWO-23029</data>
       <data name="product/data/group_price/preset" xsi:type="string">-</data>
       <data name="product/data/tier_price/preset" xsi:type="string">-</data>
-<<<<<<< HEAD
-=======
-      <data name="product/data/cross_sell_products/presets" xsi:type="string">-</data>
-      <data name="product/data/up_sell_products/presets" xsi:type="string">-</data>
-      <data name="product/data/related_products/presets" xsi:type="string">-</data>
->>>>>>> 92552fa9
+      <data name="product/data/cross_sell_products/presets" xsi:type="string">-</data>
+      <data name="product/data/up_sell_products/presets" xsi:type="string">-</data>
+      <data name="product/data/related_products/presets" xsi:type="string">-</data>
       <constraint name="assertProductSaveMessage" next="assertProductInGrid"/>
       <constraint name="assertProductInGrid" next="assertProductInCategory" prev="assertProductSaveMessage"/>
       <constraint name="assertProductInCategory" next="assertProductPage" prev="assertProductInGrid"/>
@@ -137,13 +110,10 @@
       <constraint name="assertProductInCart" prev="assertProductPage"/>
     </variation>
     <variation name="CreateSimpleProductEntityTestVariation4" firstConstraint="assertProductSaveMessage" method="test">
-<<<<<<< HEAD
-=======
       <data name="description" xsi:type="string">Create product with special price and custom options(percent price)</data>
       <data name="configData" xsi:type="string">-</data>
       <data name="product/data/category_ids/new_category" xsi:type="string">-</data>
       <data name="product/data/category_ids/presets" xsi:type="string">-</data>
->>>>>>> 92552fa9
       <data name="product/data/url_key" xsi:type="string">simple-product-%isolation%</data>
       <data name="product/data/name" xsi:type="string">Simple Product %isolation%</data>
       <data name="product/data/sku" xsi:type="string">simple_sku_%isolation%</data>
@@ -155,11 +125,8 @@
       <data name="product/data/weight" xsi:type="string">53</data>
       <data name="product/data/quantity_and_stock_status/qty" xsi:type="string">660</data>
       <data name="product/data/quantity_and_stock_status/is_in_stock" xsi:type="string">-</data>
-<<<<<<< HEAD
-=======
-      <data name="product/data/stock_data/manage_stock" xsi:type="string">-</data>
-      <data name="product/data/stock_data/qty" xsi:type="string">-</data>
->>>>>>> 92552fa9
+      <data name="product/data/stock_data/manage_stock" xsi:type="string">-</data>
+      <data name="product/data/stock_data/qty" xsi:type="string">-</data>
       <data name="product/data/visibility" xsi:type="string">-</data>
       <data name="product/data/custom_options/preset" xsi:type="string">drop_down_with_one_option_percent_price</data>
       <data name="product/data/checkout_data/preset" xsi:type="string">drop_down_with_one_option_percent_price</data>
@@ -167,12 +134,9 @@
       <data name="product/data/price/preset" xsi:type="string">MAGETWO-23030</data>
       <data name="product/data/group_price/preset" xsi:type="string">-</data>
       <data name="product/data/tier_price/preset" xsi:type="string">-</data>
-<<<<<<< HEAD
-=======
-      <data name="product/data/cross_sell_products/presets" xsi:type="string">-</data>
-      <data name="product/data/up_sell_products/presets" xsi:type="string">-</data>
-      <data name="product/data/related_products/presets" xsi:type="string">-</data>
->>>>>>> 92552fa9
+      <data name="product/data/cross_sell_products/presets" xsi:type="string">-</data>
+      <data name="product/data/up_sell_products/presets" xsi:type="string">-</data>
+      <data name="product/data/related_products/presets" xsi:type="string">-</data>
       <constraint name="assertProductSaveMessage" next="assertProductInGrid"/>
       <constraint name="assertProductInGrid" next="assertProductInCategory" prev="assertProductSaveMessage"/>
       <constraint name="assertProductInCategory" next="assertProductPage" prev="assertProductInGrid"/>
@@ -180,13 +144,10 @@
       <constraint name="assertProductInCart" prev="assertProductPage"/>
     </variation>
     <variation name="CreateSimpleProductEntityTestVariation5" firstConstraint="assertProductSaveMessage" method="test">
-<<<<<<< HEAD
-=======
       <data name="description" xsi:type="string">Create product with group price and custom options(percent price)</data>
       <data name="configData" xsi:type="string">-</data>
       <data name="product/data/category_ids/new_category" xsi:type="string">-</data>
       <data name="product/data/category_ids/presets" xsi:type="string">-</data>
->>>>>>> 92552fa9
       <data name="product/data/url_key" xsi:type="string">simple-product-%isolation%</data>
       <data name="product/data/name" xsi:type="string">Simple Product %isolation%</data>
       <data name="product/data/sku" xsi:type="string">simple_sku_%isolation%</data>
@@ -198,11 +159,8 @@
       <data name="product/data/weight" xsi:type="string">54</data>
       <data name="product/data/quantity_and_stock_status/qty" xsi:type="string">661</data>
       <data name="product/data/quantity_and_stock_status/is_in_stock" xsi:type="string">-</data>
-<<<<<<< HEAD
-=======
-      <data name="product/data/stock_data/manage_stock" xsi:type="string">-</data>
-      <data name="product/data/stock_data/qty" xsi:type="string">-</data>
->>>>>>> 92552fa9
+      <data name="product/data/stock_data/manage_stock" xsi:type="string">-</data>
+      <data name="product/data/stock_data/qty" xsi:type="string">-</data>
       <data name="product/data/visibility" xsi:type="string">-</data>
       <data name="product/data/custom_options/preset" xsi:type="string">drop_down_with_one_option_percent_price</data>
       <data name="product/data/checkout_data/preset" xsi:type="string">drop_down_with_one_option_percent_price</data>
@@ -210,12 +168,9 @@
       <data name="product/data/price/preset" xsi:type="string">MAGETWO-23030</data>
       <data name="product/data/group_price/preset" xsi:type="string">MAGETWO-23055</data>
       <data name="product/data/tier_price/preset" xsi:type="string">-</data>
-<<<<<<< HEAD
-=======
-      <data name="product/data/cross_sell_products/presets" xsi:type="string">-</data>
-      <data name="product/data/up_sell_products/presets" xsi:type="string">-</data>
-      <data name="product/data/related_products/presets" xsi:type="string">-</data>
->>>>>>> 92552fa9
+      <data name="product/data/cross_sell_products/presets" xsi:type="string">-</data>
+      <data name="product/data/up_sell_products/presets" xsi:type="string">-</data>
+      <data name="product/data/related_products/presets" xsi:type="string">-</data>
       <constraint name="assertProductSaveMessage" next="assertProductInGrid"/>
       <constraint name="assertProductInGrid" next="assertProductInCategory" prev="assertProductSaveMessage"/>
       <constraint name="assertProductInCategory" next="assertProductPage" prev="assertProductInGrid"/>
@@ -223,13 +178,10 @@
       <constraint name="assertProductInCart" prev="assertProductPage"/>
     </variation>
     <variation name="CreateSimpleProductEntityTestVariation6" firstConstraint="assertProductSaveMessage" method="test">
-<<<<<<< HEAD
-=======
       <data name="description" xsi:type="string">Create product with group price and custom options(fixed price)</data>
       <data name="configData" xsi:type="string">-</data>
       <data name="product/data/category_ids/new_category" xsi:type="string">-</data>
       <data name="product/data/category_ids/presets" xsi:type="string">-</data>
->>>>>>> 92552fa9
       <data name="product/data/url_key" xsi:type="string">simple-product-%isolation%</data>
       <data name="product/data/name" xsi:type="string">Simple Product %isolation%</data>
       <data name="product/data/sku" xsi:type="string">simple_sku_%isolation%</data>
@@ -241,11 +193,8 @@
       <data name="product/data/weight" xsi:type="string">55</data>
       <data name="product/data/quantity_and_stock_status/qty" xsi:type="string">662</data>
       <data name="product/data/quantity_and_stock_status/is_in_stock" xsi:type="string">-</data>
-<<<<<<< HEAD
-=======
-      <data name="product/data/stock_data/manage_stock" xsi:type="string">-</data>
-      <data name="product/data/stock_data/qty" xsi:type="string">-</data>
->>>>>>> 92552fa9
+      <data name="product/data/stock_data/manage_stock" xsi:type="string">-</data>
+      <data name="product/data/stock_data/qty" xsi:type="string">-</data>
       <data name="product/data/visibility" xsi:type="string">-</data>
       <data name="product/data/custom_options/preset" xsi:type="string">drop_down_with_one_option_fixed_price</data>
       <data name="product/data/checkout_data/preset" xsi:type="string">drop_down_with_one_option_fixed_price</data>
@@ -253,12 +202,9 @@
       <data name="product/data/price/preset" xsi:type="string">MAGETWO-23029</data>
       <data name="product/data/group_price/preset" xsi:type="string">MAGETWO-23055</data>
       <data name="product/data/tier_price/preset" xsi:type="string">-</data>
-<<<<<<< HEAD
-=======
-      <data name="product/data/cross_sell_products/presets" xsi:type="string">-</data>
-      <data name="product/data/up_sell_products/presets" xsi:type="string">-</data>
-      <data name="product/data/related_products/presets" xsi:type="string">-</data>
->>>>>>> 92552fa9
+      <data name="product/data/cross_sell_products/presets" xsi:type="string">-</data>
+      <data name="product/data/up_sell_products/presets" xsi:type="string">-</data>
+      <data name="product/data/related_products/presets" xsi:type="string">-</data>
       <constraint name="assertProductSaveMessage" next="assertProductInGrid"/>
       <constraint name="assertProductInGrid" next="assertProductInCategory" prev="assertProductSaveMessage"/>
       <constraint name="assertProductInCategory" next="assertProductPage" prev="assertProductInGrid"/>
@@ -266,13 +212,10 @@
       <constraint name="assertProductInCart" prev="assertProductPage"/>
     </variation>
     <variation name="CreateSimpleProductEntityTestVariation7" firstConstraint="assertProductSaveMessage" method="test">
-<<<<<<< HEAD
-=======
       <data name="description" xsi:type="string">Create product with tier price and custom options(percent price)</data>
       <data name="configData" xsi:type="string">-</data>
       <data name="product/data/category_ids/new_category" xsi:type="string">-</data>
       <data name="product/data/category_ids/presets" xsi:type="string">-</data>
->>>>>>> 92552fa9
       <data name="product/data/url_key" xsi:type="string">simple-product-%isolation%</data>
       <data name="product/data/name" xsi:type="string">Simple Product %isolation%</data>
       <data name="product/data/sku" xsi:type="string">simple_sku_%isolation%</data>
@@ -284,11 +227,8 @@
       <data name="product/data/weight" xsi:type="string">56</data>
       <data name="product/data/quantity_and_stock_status/qty" xsi:type="string">663</data>
       <data name="product/data/quantity_and_stock_status/is_in_stock" xsi:type="string">-</data>
-<<<<<<< HEAD
-=======
-      <data name="product/data/stock_data/manage_stock" xsi:type="string">-</data>
-      <data name="product/data/stock_data/qty" xsi:type="string">-</data>
->>>>>>> 92552fa9
+      <data name="product/data/stock_data/manage_stock" xsi:type="string">-</data>
+      <data name="product/data/stock_data/qty" xsi:type="string">-</data>
       <data name="product/data/visibility" xsi:type="string">-</data>
       <data name="product/data/custom_options/preset" xsi:type="string">drop_down_with_one_option_percent_price</data>
       <data name="product/data/checkout_data/preset" xsi:type="string">drop_down_with_one_option_percent_price</data>
@@ -296,12 +236,9 @@
       <data name="product/data/price/preset" xsi:type="string">MAGETWO-23030</data>
       <data name="product/data/group_price/preset" xsi:type="string">-</data>
       <data name="product/data/tier_price/preset" xsi:type="string">MAGETWO-23002</data>
-<<<<<<< HEAD
-=======
-      <data name="product/data/cross_sell_products/presets" xsi:type="string">-</data>
-      <data name="product/data/up_sell_products/presets" xsi:type="string">-</data>
-      <data name="product/data/related_products/presets" xsi:type="string">-</data>
->>>>>>> 92552fa9
+      <data name="product/data/cross_sell_products/presets" xsi:type="string">-</data>
+      <data name="product/data/up_sell_products/presets" xsi:type="string">-</data>
+      <data name="product/data/related_products/presets" xsi:type="string">-</data>
       <constraint name="assertProductSaveMessage" next="assertProductInGrid"/>
       <constraint name="assertProductInGrid" next="assertProductInCategory" prev="assertProductSaveMessage"/>
       <constraint name="assertProductInCategory" next="assertProductPage" prev="assertProductInGrid"/>
@@ -309,13 +246,10 @@
       <constraint name="assertProductInCart" prev="assertProductPage"/>
     </variation>
     <variation name="CreateSimpleProductEntityTestVariation8" firstConstraint="assertProductSaveMessage" method="test">
-<<<<<<< HEAD
-=======
       <data name="description" xsi:type="string">Create product with tier price and custom options(fixed price)</data>
       <data name="configData" xsi:type="string">-</data>
       <data name="product/data/category_ids/new_category" xsi:type="string">-</data>
       <data name="product/data/category_ids/presets" xsi:type="string">-</data>
->>>>>>> 92552fa9
       <data name="product/data/url_key" xsi:type="string">simple-product-%isolation%</data>
       <data name="product/data/name" xsi:type="string">Simple Product %isolation%</data>
       <data name="product/data/sku" xsi:type="string">simple_sku_%isolation%</data>
@@ -327,11 +261,8 @@
       <data name="product/data/weight" xsi:type="string">57</data>
       <data name="product/data/quantity_and_stock_status/qty" xsi:type="string">664</data>
       <data name="product/data/quantity_and_stock_status/is_in_stock" xsi:type="string">-</data>
-<<<<<<< HEAD
-=======
-      <data name="product/data/stock_data/manage_stock" xsi:type="string">-</data>
-      <data name="product/data/stock_data/qty" xsi:type="string">-</data>
->>>>>>> 92552fa9
+      <data name="product/data/stock_data/manage_stock" xsi:type="string">-</data>
+      <data name="product/data/stock_data/qty" xsi:type="string">-</data>
       <data name="product/data/visibility" xsi:type="string">-</data>
       <data name="product/data/custom_options/preset" xsi:type="string">drop_down_with_one_option_fixed_price</data>
       <data name="product/data/checkout_data/preset" xsi:type="string">drop_down_with_one_option_fixed_price</data>
@@ -339,12 +270,9 @@
       <data name="product/data/price/preset" xsi:type="string">MAGETWO-23029</data>
       <data name="product/data/group_price/preset" xsi:type="string">-</data>
       <data name="product/data/tier_price/preset" xsi:type="string">MAGETWO-23002</data>
-<<<<<<< HEAD
-=======
-      <data name="product/data/cross_sell_products/presets" xsi:type="string">-</data>
-      <data name="product/data/up_sell_products/presets" xsi:type="string">-</data>
-      <data name="product/data/related_products/presets" xsi:type="string">-</data>
->>>>>>> 92552fa9
+      <data name="product/data/cross_sell_products/presets" xsi:type="string">-</data>
+      <data name="product/data/up_sell_products/presets" xsi:type="string">-</data>
+      <data name="product/data/related_products/presets" xsi:type="string">-</data>
       <constraint name="assertProductSaveMessage" next="assertProductInGrid"/>
       <constraint name="assertProductInGrid" next="assertProductInCategory" prev="assertProductSaveMessage"/>
       <constraint name="assertProductInCategory" next="assertProductPage" prev="assertProductInGrid"/>
@@ -352,13 +280,10 @@
       <constraint name="assertProductInCart" prev="assertProductPage"/>
     </variation>
     <variation name="CreateSimpleProductEntityTestVariation9" firstConstraint="assertProductSaveMessage" method="test">
-<<<<<<< HEAD
-=======
       <data name="description" xsi:type="string">Create product without custom options</data>
       <data name="configData" xsi:type="string">-</data>
       <data name="product/data/category_ids/new_category" xsi:type="string">-</data>
       <data name="product/data/category_ids/presets" xsi:type="string">-</data>
->>>>>>> 92552fa9
       <data name="product/data/url_key" xsi:type="string">simple-product-%isolation%</data>
       <data name="product/data/name" xsi:type="string">Simple Product %isolation%</data>
       <data name="product/data/sku" xsi:type="string">simple_sku_%isolation%</data>
@@ -370,37 +295,28 @@
       <data name="product/data/weight" xsi:type="string">58</data>
       <data name="product/data/quantity_and_stock_status/qty" xsi:type="string">665</data>
       <data name="product/data/quantity_and_stock_status/is_in_stock" xsi:type="string">-</data>
-<<<<<<< HEAD
-=======
-      <data name="product/data/stock_data/manage_stock" xsi:type="string">-</data>
-      <data name="product/data/stock_data/qty" xsi:type="string">-</data>
->>>>>>> 92552fa9
-      <data name="product/data/visibility" xsi:type="string">-</data>
-      <data name="product/data/custom_options/preset" xsi:type="string">-</data>
-      <data name="product/data/checkout_data/preset" xsi:type="string">-</data>
-      <data name="product/data/custom_options/import_products" xsi:type="string">-</data>
-      <data name="product/data/price/preset" xsi:type="string">-</data>
-      <data name="product/data/group_price/preset" xsi:type="string">-</data>
-      <data name="product/data/tier_price/preset" xsi:type="string">-</data>
-<<<<<<< HEAD
-=======
-      <data name="product/data/cross_sell_products/presets" xsi:type="string">-</data>
-      <data name="product/data/up_sell_products/presets" xsi:type="string">-</data>
-      <data name="product/data/related_products/presets" xsi:type="string">-</data>
->>>>>>> 92552fa9
+      <data name="product/data/stock_data/manage_stock" xsi:type="string">-</data>
+      <data name="product/data/stock_data/qty" xsi:type="string">-</data>
+      <data name="product/data/visibility" xsi:type="string">-</data>
+      <data name="product/data/custom_options/preset" xsi:type="string">-</data>
+      <data name="product/data/checkout_data/preset" xsi:type="string">-</data>
+      <data name="product/data/custom_options/import_products" xsi:type="string">-</data>
+      <data name="product/data/price/preset" xsi:type="string">-</data>
+      <data name="product/data/group_price/preset" xsi:type="string">-</data>
+      <data name="product/data/tier_price/preset" xsi:type="string">-</data>
+      <data name="product/data/cross_sell_products/presets" xsi:type="string">-</data>
+      <data name="product/data/up_sell_products/presets" xsi:type="string">-</data>
+      <data name="product/data/related_products/presets" xsi:type="string">-</data>
       <constraint name="assertProductSaveMessage" next="assertProductInGrid"/>
       <constraint name="assertProductInGrid" next="assertProductVisibleInCategory" prev="assertProductSaveMessage"/>
       <constraint name="assertProductVisibleInCategory" next="assertProductPage" prev="assertProductInGrid"/>
       <constraint name="assertProductPage" prev="assertProductVisibleInCategory"/>
     </variation>
     <variation name="CreateSimpleProductEntityTestVariation10" firstConstraint="assertProductSaveMessage" method="test">
-<<<<<<< HEAD
-=======
       <data name="description" xsi:type="string">Create product that is in stock</data>
       <data name="configData" xsi:type="string">-</data>
       <data name="product/data/category_ids/new_category" xsi:type="string">-</data>
       <data name="product/data/category_ids/presets" xsi:type="string">-</data>
->>>>>>> 92552fa9
       <data name="product/data/url_key" xsi:type="string">simple-product-%isolation%</data>
       <data name="product/data/name" xsi:type="string">Simple Product %isolation%</data>
       <data name="product/data/sku" xsi:type="string">simple_sku_%isolation%</data>
@@ -412,35 +328,26 @@
       <data name="product/data/weight" xsi:type="string">59</data>
       <data name="product/data/quantity_and_stock_status/qty" xsi:type="string">75</data>
       <data name="product/data/quantity_and_stock_status/is_in_stock" xsi:type="string">In Stock</data>
-<<<<<<< HEAD
-=======
-      <data name="product/data/stock_data/manage_stock" xsi:type="string">-</data>
-      <data name="product/data/stock_data/qty" xsi:type="string">-</data>
->>>>>>> 92552fa9
-      <data name="product/data/visibility" xsi:type="string">-</data>
-      <data name="product/data/custom_options/preset" xsi:type="string">-</data>
-      <data name="product/data/checkout_data/preset" xsi:type="string">-</data>
-      <data name="product/data/custom_options/import_products" xsi:type="string">-</data>
-      <data name="product/data/price/preset" xsi:type="string">-</data>
-      <data name="product/data/group_price/preset" xsi:type="string">-</data>
-      <data name="product/data/tier_price/preset" xsi:type="string">-</data>
-<<<<<<< HEAD
-=======
-      <data name="product/data/cross_sell_products/presets" xsi:type="string">-</data>
-      <data name="product/data/up_sell_products/presets" xsi:type="string">-</data>
-      <data name="product/data/related_products/presets" xsi:type="string">-</data>
->>>>>>> 92552fa9
+      <data name="product/data/stock_data/manage_stock" xsi:type="string">-</data>
+      <data name="product/data/stock_data/qty" xsi:type="string">-</data>
+      <data name="product/data/visibility" xsi:type="string">-</data>
+      <data name="product/data/custom_options/preset" xsi:type="string">-</data>
+      <data name="product/data/checkout_data/preset" xsi:type="string">-</data>
+      <data name="product/data/custom_options/import_products" xsi:type="string">-</data>
+      <data name="product/data/price/preset" xsi:type="string">-</data>
+      <data name="product/data/group_price/preset" xsi:type="string">-</data>
+      <data name="product/data/tier_price/preset" xsi:type="string">-</data>
+      <data name="product/data/cross_sell_products/presets" xsi:type="string">-</data>
+      <data name="product/data/up_sell_products/presets" xsi:type="string">-</data>
+      <data name="product/data/related_products/presets" xsi:type="string">-</data>
       <constraint name="assertProductSaveMessage" next="assertProductInStock"/>
       <constraint name="assertProductInStock" prev="assertProductSaveMessage"/>
     </variation>
     <variation name="CreateSimpleProductEntityTestVariation11" firstConstraint="assertProductSaveMessage" method="test">
-<<<<<<< HEAD
-=======
       <data name="description" xsi:type="string">Create product that is out stock</data>
       <data name="configData" xsi:type="string">-</data>
       <data name="product/data/category_ids/new_category" xsi:type="string">-</data>
       <data name="product/data/category_ids/presets" xsi:type="string">-</data>
->>>>>>> 92552fa9
       <data name="product/data/url_key" xsi:type="string">simple-product-%isolation%</data>
       <data name="product/data/name" xsi:type="string">Simple Product %isolation%</data>
       <data name="product/data/sku" xsi:type="string">simple_sku_%isolation%</data>
@@ -452,35 +359,26 @@
       <data name="product/data/weight" xsi:type="string">60</data>
       <data name="product/data/quantity_and_stock_status/qty" xsi:type="string">0</data>
       <data name="product/data/quantity_and_stock_status/is_in_stock" xsi:type="string">Out of Stock</data>
-<<<<<<< HEAD
-=======
-      <data name="product/data/stock_data/manage_stock" xsi:type="string">-</data>
-      <data name="product/data/stock_data/qty" xsi:type="string">-</data>
->>>>>>> 92552fa9
-      <data name="product/data/visibility" xsi:type="string">-</data>
-      <data name="product/data/custom_options/preset" xsi:type="string">-</data>
-      <data name="product/data/checkout_data/preset" xsi:type="string">-</data>
-      <data name="product/data/custom_options/import_products" xsi:type="string">-</data>
-      <data name="product/data/price/preset" xsi:type="string">-</data>
-      <data name="product/data/group_price/preset" xsi:type="string">-</data>
-      <data name="product/data/tier_price/preset" xsi:type="string">-</data>
-<<<<<<< HEAD
-=======
-      <data name="product/data/cross_sell_products/presets" xsi:type="string">-</data>
-      <data name="product/data/up_sell_products/presets" xsi:type="string">-</data>
-      <data name="product/data/related_products/presets" xsi:type="string">-</data>
->>>>>>> 92552fa9
+      <data name="product/data/stock_data/manage_stock" xsi:type="string">-</data>
+      <data name="product/data/stock_data/qty" xsi:type="string">-</data>
+      <data name="product/data/visibility" xsi:type="string">-</data>
+      <data name="product/data/custom_options/preset" xsi:type="string">-</data>
+      <data name="product/data/checkout_data/preset" xsi:type="string">-</data>
+      <data name="product/data/custom_options/import_products" xsi:type="string">-</data>
+      <data name="product/data/price/preset" xsi:type="string">-</data>
+      <data name="product/data/group_price/preset" xsi:type="string">-</data>
+      <data name="product/data/tier_price/preset" xsi:type="string">-</data>
+      <data name="product/data/cross_sell_products/presets" xsi:type="string">-</data>
+      <data name="product/data/up_sell_products/presets" xsi:type="string">-</data>
+      <data name="product/data/related_products/presets" xsi:type="string">-</data>
       <constraint name="assertProductSaveMessage" next="assertProductOutOfStock"/>
       <constraint name="assertProductOutOfStock" prev="assertProductSaveMessage"/>
     </variation>
     <variation name="CreateSimpleProductEntityTestVariation12" firstConstraint="assertProductSaveMessage" method="test">
-<<<<<<< HEAD
-=======
       <data name="description" xsi:type="string">Create product that visible only in search</data>
       <data name="configData" xsi:type="string">-</data>
       <data name="product/data/category_ids/new_category" xsi:type="string">-</data>
       <data name="product/data/category_ids/presets" xsi:type="string">-</data>
->>>>>>> 92552fa9
       <data name="product/data/url_key" xsi:type="string">simple-product-%isolation%</data>
       <data name="product/data/name" xsi:type="string">Simple Product %isolation%</data>
       <data name="product/data/sku" xsi:type="string">simple_sku_%isolation%</data>
@@ -492,11 +390,8 @@
       <data name="product/data/weight" xsi:type="string">61</data>
       <data name="product/data/quantity_and_stock_status/qty" xsi:type="string">138</data>
       <data name="product/data/quantity_and_stock_status/is_in_stock" xsi:type="string">-</data>
-<<<<<<< HEAD
-=======
-      <data name="product/data/stock_data/manage_stock" xsi:type="string">-</data>
-      <data name="product/data/stock_data/qty" xsi:type="string">-</data>
->>>>>>> 92552fa9
+      <data name="product/data/stock_data/manage_stock" xsi:type="string">-</data>
+      <data name="product/data/stock_data/qty" xsi:type="string">-</data>
       <data name="product/data/visibility" xsi:type="string">Search</data>
       <data name="product/data/custom_options/preset" xsi:type="string">-</data>
       <data name="product/data/checkout_data/preset" xsi:type="string">-</data>
@@ -504,23 +399,17 @@
       <data name="product/data/price/preset" xsi:type="string">-</data>
       <data name="product/data/group_price/preset" xsi:type="string">-</data>
       <data name="product/data/tier_price/preset" xsi:type="string">-</data>
-<<<<<<< HEAD
-=======
-      <data name="product/data/cross_sell_products/presets" xsi:type="string">-</data>
-      <data name="product/data/up_sell_products/presets" xsi:type="string">-</data>
-      <data name="product/data/related_products/presets" xsi:type="string">-</data>
->>>>>>> 92552fa9
+      <data name="product/data/cross_sell_products/presets" xsi:type="string">-</data>
+      <data name="product/data/up_sell_products/presets" xsi:type="string">-</data>
+      <data name="product/data/related_products/presets" xsi:type="string">-</data>
       <constraint name="assertProductSaveMessage" next="assertProductSearchableBySku"/>
       <constraint name="assertProductSearchableBySku" prev="assertProductSaveMessage"/>
     </variation>
     <variation name="CreateSimpleProductEntityTestVariation13" firstConstraint="assertProductSaveMessage" method="test">
-<<<<<<< HEAD
-=======
       <data name="description" xsi:type="string">Create simple product and check search by sku</data>
       <data name="configData" xsi:type="string">-</data>
       <data name="product/data/category_ids/new_category" xsi:type="string">-</data>
       <data name="product/data/category_ids/presets" xsi:type="string">-</data>
->>>>>>> 92552fa9
       <data name="product/data/url_key" xsi:type="string">simple-product-%isolation%</data>
       <data name="product/data/name" xsi:type="string">Simple Product %isolation%</data>
       <data name="product/data/sku" xsi:type="string">simple_sku_%isolation%</data>
@@ -532,24 +421,18 @@
       <data name="product/data/weight" xsi:type="string">62</data>
       <data name="product/data/quantity_and_stock_status/qty" xsi:type="string">139</data>
       <data name="product/data/quantity_and_stock_status/is_in_stock" xsi:type="string">-</data>
-<<<<<<< HEAD
-=======
-      <data name="product/data/stock_data/manage_stock" xsi:type="string">-</data>
-      <data name="product/data/stock_data/qty" xsi:type="string">-</data>
->>>>>>> 92552fa9
-      <data name="product/data/visibility" xsi:type="string">-</data>
-      <data name="product/data/custom_options/preset" xsi:type="string">-</data>
-      <data name="product/data/checkout_data/preset" xsi:type="string">-</data>
-      <data name="product/data/custom_options/import_products" xsi:type="string">-</data>
-      <data name="product/data/price/preset" xsi:type="string">-</data>
-      <data name="product/data/group_price/preset" xsi:type="string">-</data>
-      <data name="product/data/tier_price/preset" xsi:type="string">-</data>
-<<<<<<< HEAD
-=======
-      <data name="product/data/cross_sell_products/presets" xsi:type="string">-</data>
-      <data name="product/data/up_sell_products/presets" xsi:type="string">-</data>
-      <data name="product/data/related_products/presets" xsi:type="string">-</data>
->>>>>>> 92552fa9
+      <data name="product/data/stock_data/manage_stock" xsi:type="string">-</data>
+      <data name="product/data/stock_data/qty" xsi:type="string">-</data>
+      <data name="product/data/visibility" xsi:type="string">-</data>
+      <data name="product/data/custom_options/preset" xsi:type="string">-</data>
+      <data name="product/data/checkout_data/preset" xsi:type="string">-</data>
+      <data name="product/data/custom_options/import_products" xsi:type="string">-</data>
+      <data name="product/data/price/preset" xsi:type="string">-</data>
+      <data name="product/data/group_price/preset" xsi:type="string">-</data>
+      <data name="product/data/tier_price/preset" xsi:type="string">-</data>
+      <data name="product/data/cross_sell_products/presets" xsi:type="string">-</data>
+      <data name="product/data/up_sell_products/presets" xsi:type="string">-</data>
+      <data name="product/data/related_products/presets" xsi:type="string">-</data>
       <constraint name="assertProductSaveMessage" next="assertProductInGrid"/>
       <constraint name="assertProductInGrid" next="assertProductForm" prev="assertProductSaveMessage"/>
       <constraint name="assertProductForm" next="assertProductInStock" prev="assertProductInGrid"/>
@@ -558,13 +441,10 @@
       <constraint name="assertProductPage" prev="assertProductSearchableBySku"/>
     </variation>
     <variation name="CreateSimpleProductEntityTestVariation14" firstConstraint="assertProductSaveMessage" method="test">
-<<<<<<< HEAD
-=======
       <data name="description" xsi:type="string">Create simple product and check visibility in category</data>
       <data name="configData" xsi:type="string">-</data>
       <data name="product/data/category_ids/new_category" xsi:type="string">-</data>
       <data name="product/data/category_ids/presets" xsi:type="string">-</data>
->>>>>>> 92552fa9
       <data name="product/data/url_key" xsi:type="string">simple-product-%isolation%</data>
       <data name="product/data/name" xsi:type="string">Simple Product %isolation%</data>
       <data name="product/data/sku" xsi:type="string">simple_sku_%isolation%</data>
@@ -576,24 +456,18 @@
       <data name="product/data/weight" xsi:type="string">63</data>
       <data name="product/data/quantity_and_stock_status/qty" xsi:type="string">140</data>
       <data name="product/data/quantity_and_stock_status/is_in_stock" xsi:type="string">-</data>
-<<<<<<< HEAD
-=======
-      <data name="product/data/stock_data/manage_stock" xsi:type="string">-</data>
-      <data name="product/data/stock_data/qty" xsi:type="string">-</data>
->>>>>>> 92552fa9
-      <data name="product/data/visibility" xsi:type="string">-</data>
-      <data name="product/data/custom_options/preset" xsi:type="string">-</data>
-      <data name="product/data/checkout_data/preset" xsi:type="string">-</data>
-      <data name="product/data/custom_options/import_products" xsi:type="string">-</data>
-      <data name="product/data/price/preset" xsi:type="string">-</data>
-      <data name="product/data/group_price/preset" xsi:type="string">-</data>
-      <data name="product/data/tier_price/preset" xsi:type="string">-</data>
-<<<<<<< HEAD
-=======
-      <data name="product/data/cross_sell_products/presets" xsi:type="string">-</data>
-      <data name="product/data/up_sell_products/presets" xsi:type="string">-</data>
-      <data name="product/data/related_products/presets" xsi:type="string">-</data>
->>>>>>> 92552fa9
+      <data name="product/data/stock_data/manage_stock" xsi:type="string">-</data>
+      <data name="product/data/stock_data/qty" xsi:type="string">-</data>
+      <data name="product/data/visibility" xsi:type="string">-</data>
+      <data name="product/data/custom_options/preset" xsi:type="string">-</data>
+      <data name="product/data/checkout_data/preset" xsi:type="string">-</data>
+      <data name="product/data/custom_options/import_products" xsi:type="string">-</data>
+      <data name="product/data/price/preset" xsi:type="string">-</data>
+      <data name="product/data/group_price/preset" xsi:type="string">-</data>
+      <data name="product/data/tier_price/preset" xsi:type="string">-</data>
+      <data name="product/data/cross_sell_products/presets" xsi:type="string">-</data>
+      <data name="product/data/up_sell_products/presets" xsi:type="string">-</data>
+      <data name="product/data/related_products/presets" xsi:type="string">-</data>
       <constraint name="assertProductSaveMessage" next="assertProductInGrid"/>
       <constraint name="assertProductInGrid" next="assertProductForm" prev="assertProductSaveMessage"/>
       <constraint name="assertProductForm" next="assertProductInStock" prev="assertProductInGrid"/>
@@ -602,13 +476,10 @@
       <constraint name="assertProductPage" prev="assertProductVisibleInCategory"/>
     </variation>
     <variation name="CreateSimpleProductEntityTestVariation15" firstConstraint="assertProductSaveMessage" method="test">
-<<<<<<< HEAD
-=======
       <data name="description" xsi:type="string">Create product with tax class and group price</data>
       <data name="configData" xsi:type="string">-</data>
       <data name="product/data/category_ids/new_category" xsi:type="string">-</data>
       <data name="product/data/category_ids/presets" xsi:type="string">-</data>
->>>>>>> 92552fa9
       <data name="product/data/url_key" xsi:type="string">simple-product-%isolation%</data>
       <data name="product/data/name" xsi:type="string">Simple Product %isolation%</data>
       <data name="product/data/sku" xsi:type="string">simple_sku_%isolation%</data>
@@ -620,11 +491,8 @@
       <data name="product/data/weight" xsi:type="string">64</data>
       <data name="product/data/quantity_and_stock_status/qty" xsi:type="string">141</data>
       <data name="product/data/quantity_and_stock_status/is_in_stock" xsi:type="string">-</data>
-<<<<<<< HEAD
-=======
-      <data name="product/data/stock_data/manage_stock" xsi:type="string">-</data>
-      <data name="product/data/stock_data/qty" xsi:type="string">-</data>
->>>>>>> 92552fa9
+      <data name="product/data/stock_data/manage_stock" xsi:type="string">-</data>
+      <data name="product/data/stock_data/qty" xsi:type="string">-</data>
       <data name="product/data/visibility" xsi:type="string">-</data>
       <data name="product/data/custom_options/preset" xsi:type="string">-</data>
       <data name="product/data/checkout_data/preset" xsi:type="string">-</data>
@@ -632,12 +500,9 @@
       <data name="product/data/price/preset" xsi:type="string">-</data>
       <data name="product/data/group_price/preset" xsi:type="string">default</data>
       <data name="product/data/tier_price/preset" xsi:type="string">-</data>
-<<<<<<< HEAD
-=======
-      <data name="product/data/cross_sell_products/presets" xsi:type="string">-</data>
-      <data name="product/data/up_sell_products/presets" xsi:type="string">-</data>
-      <data name="product/data/related_products/presets" xsi:type="string">-</data>
->>>>>>> 92552fa9
+      <data name="product/data/cross_sell_products/presets" xsi:type="string">-</data>
+      <data name="product/data/up_sell_products/presets" xsi:type="string">-</data>
+      <data name="product/data/related_products/presets" xsi:type="string">-</data>
       <constraint name="assertProductSaveMessage" next="assertProductInGrid"/>
       <constraint name="assertProductInGrid" next="assertProductForm" prev="assertProductSaveMessage"/>
       <constraint name="assertProductForm" next="assertProductInStock" prev="assertProductInGrid"/>
@@ -647,13 +512,10 @@
       <constraint name="assertProductGroupedPriceOnProductPage" prev="assertProductPage"/>
     </variation>
     <variation name="CreateSimpleProductEntityTestVariation16" firstConstraint="assertProductSaveMessage" method="test">
-<<<<<<< HEAD
-=======
       <data name="description" xsi:type="string">Create product with tax class and check absent special price</data>
       <data name="configData" xsi:type="string">-</data>
       <data name="product/data/category_ids/new_category" xsi:type="string">-</data>
       <data name="product/data/category_ids/presets" xsi:type="string">-</data>
->>>>>>> 92552fa9
       <data name="product/data/url_key" xsi:type="string">simple-product-%isolation%</data>
       <data name="product/data/name" xsi:type="string">Simple Product %isolation%</data>
       <data name="product/data/sku" xsi:type="string">simple_sku_%isolation%</data>
@@ -665,24 +527,18 @@
       <data name="product/data/weight" xsi:type="string">65</data>
       <data name="product/data/quantity_and_stock_status/qty" xsi:type="string">142</data>
       <data name="product/data/quantity_and_stock_status/is_in_stock" xsi:type="string">-</data>
-<<<<<<< HEAD
-=======
-      <data name="product/data/stock_data/manage_stock" xsi:type="string">-</data>
-      <data name="product/data/stock_data/qty" xsi:type="string">-</data>
->>>>>>> 92552fa9
-      <data name="product/data/visibility" xsi:type="string">-</data>
-      <data name="product/data/custom_options/preset" xsi:type="string">-</data>
-      <data name="product/data/checkout_data/preset" xsi:type="string">-</data>
-      <data name="product/data/custom_options/import_products" xsi:type="string">-</data>
-      <data name="product/data/price/preset" xsi:type="string">-</data>
-      <data name="product/data/group_price/preset" xsi:type="string">-</data>
-      <data name="product/data/tier_price/preset" xsi:type="string">-</data>
-<<<<<<< HEAD
-=======
-      <data name="product/data/cross_sell_products/presets" xsi:type="string">-</data>
-      <data name="product/data/up_sell_products/presets" xsi:type="string">-</data>
-      <data name="product/data/related_products/presets" xsi:type="string">-</data>
->>>>>>> 92552fa9
+      <data name="product/data/stock_data/manage_stock" xsi:type="string">-</data>
+      <data name="product/data/stock_data/qty" xsi:type="string">-</data>
+      <data name="product/data/visibility" xsi:type="string">-</data>
+      <data name="product/data/custom_options/preset" xsi:type="string">-</data>
+      <data name="product/data/checkout_data/preset" xsi:type="string">-</data>
+      <data name="product/data/custom_options/import_products" xsi:type="string">-</data>
+      <data name="product/data/price/preset" xsi:type="string">-</data>
+      <data name="product/data/group_price/preset" xsi:type="string">-</data>
+      <data name="product/data/tier_price/preset" xsi:type="string">-</data>
+      <data name="product/data/cross_sell_products/presets" xsi:type="string">-</data>
+      <data name="product/data/up_sell_products/presets" xsi:type="string">-</data>
+      <data name="product/data/related_products/presets" xsi:type="string">-</data>
       <constraint name="assertProductSaveMessage" next="assertProductInGrid"/>
       <constraint name="assertProductInGrid" next="assertProductForm" prev="assertProductSaveMessage"/>
       <constraint name="assertProductForm" next="assertProductInStock" prev="assertProductInGrid"/>
@@ -692,13 +548,10 @@
       <constraint name="assertProductSpecialPriceOnProductPage" prev="assertProductPage"/>
     </variation>
     <variation name="CreateSimpleProductEntityTestVariation17" firstConstraint="assertProductSaveMessage" method="test">
-<<<<<<< HEAD
-=======
       <data name="description" xsi:type="string">Create product without tax class and tier price</data>
       <data name="configData" xsi:type="string">-</data>
       <data name="product/data/category_ids/new_category" xsi:type="string">-</data>
       <data name="product/data/category_ids/presets" xsi:type="string">-</data>
->>>>>>> 92552fa9
       <data name="product/data/url_key" xsi:type="string">simple-product-%isolation%</data>
       <data name="product/data/name" xsi:type="string">Simple Product %isolation%</data>
       <data name="product/data/sku" xsi:type="string">simple_sku_%isolation%</data>
@@ -710,11 +563,8 @@
       <data name="product/data/weight" xsi:type="string">66</data>
       <data name="product/data/quantity_and_stock_status/qty" xsi:type="string">143</data>
       <data name="product/data/quantity_and_stock_status/is_in_stock" xsi:type="string">-</data>
-<<<<<<< HEAD
-=======
-      <data name="product/data/stock_data/manage_stock" xsi:type="string">-</data>
-      <data name="product/data/stock_data/qty" xsi:type="string">-</data>
->>>>>>> 92552fa9
+      <data name="product/data/stock_data/manage_stock" xsi:type="string">-</data>
+      <data name="product/data/stock_data/qty" xsi:type="string">-</data>
       <data name="product/data/visibility" xsi:type="string">-</data>
       <data name="product/data/custom_options/preset" xsi:type="string">-</data>
       <data name="product/data/checkout_data/preset" xsi:type="string">-</data>
@@ -722,12 +572,9 @@
       <data name="product/data/price/preset" xsi:type="string">-</data>
       <data name="product/data/group_price/preset" xsi:type="string">-</data>
       <data name="product/data/tier_price/preset" xsi:type="string">default</data>
-<<<<<<< HEAD
-=======
-      <data name="product/data/cross_sell_products/presets" xsi:type="string">-</data>
-      <data name="product/data/up_sell_products/presets" xsi:type="string">-</data>
-      <data name="product/data/related_products/presets" xsi:type="string">-</data>
->>>>>>> 92552fa9
+      <data name="product/data/cross_sell_products/presets" xsi:type="string">-</data>
+      <data name="product/data/up_sell_products/presets" xsi:type="string">-</data>
+      <data name="product/data/related_products/presets" xsi:type="string">-</data>
       <constraint name="assertProductSaveMessage" next="assertProductInGrid"/>
       <constraint name="assertProductInGrid" next="assertProductForm" prev="assertProductSaveMessage"/>
       <constraint name="assertProductForm" next="assertProductInStock" prev="assertProductInGrid"/>
@@ -737,13 +584,10 @@
       <constraint name="assertProductTierPriceOnProductPage" prev="assertProductPage"/>
     </variation>
     <variation name="CreateSimpleProductEntityTestVariation18" firstConstraint="assertProductSaveMessage" method="test">
-<<<<<<< HEAD
-=======
       <data name="description" xsi:type="string">Create product wit suite of custom options</data>
       <data name="configData" xsi:type="string">-</data>
       <data name="product/data/category_ids/new_category" xsi:type="string">-</data>
       <data name="product/data/category_ids/presets" xsi:type="string">-</data>
->>>>>>> 92552fa9
       <data name="product/data/url_key" xsi:type="string">simple-product-%isolation%</data>
       <data name="product/data/name" xsi:type="string">Simple Product %isolation%</data>
       <data name="product/data/sku" xsi:type="string">simple_sku_%isolation%</data>
@@ -755,11 +599,8 @@
       <data name="product/data/weight" xsi:type="string">67</data>
       <data name="product/data/quantity_and_stock_status/qty" xsi:type="string">144</data>
       <data name="product/data/quantity_and_stock_status/is_in_stock" xsi:type="string">-</data>
-<<<<<<< HEAD
-=======
-      <data name="product/data/stock_data/manage_stock" xsi:type="string">-</data>
-      <data name="product/data/stock_data/qty" xsi:type="string">-</data>
->>>>>>> 92552fa9
+      <data name="product/data/stock_data/manage_stock" xsi:type="string">-</data>
+      <data name="product/data/stock_data/qty" xsi:type="string">-</data>
       <data name="product/data/visibility" xsi:type="string">-</data>
       <data name="product/data/custom_options/preset" xsi:type="string">options-suite</data>
       <data name="product/data/checkout_data/preset" xsi:type="string">options-suite</data>
@@ -767,12 +608,9 @@
       <data name="product/data/price/preset" xsi:type="string">-</data>
       <data name="product/data/group_price/preset" xsi:type="string">-</data>
       <data name="product/data/tier_price/preset" xsi:type="string">-</data>
-<<<<<<< HEAD
-=======
-      <data name="product/data/cross_sell_products/presets" xsi:type="string">-</data>
-      <data name="product/data/up_sell_products/presets" xsi:type="string">-</data>
-      <data name="product/data/related_products/presets" xsi:type="string">-</data>
->>>>>>> 92552fa9
+      <data name="product/data/cross_sell_products/presets" xsi:type="string">-</data>
+      <data name="product/data/up_sell_products/presets" xsi:type="string">-</data>
+      <data name="product/data/related_products/presets" xsi:type="string">-</data>
       <constraint name="assertProductSaveMessage" next="assertProductInGrid"/>
       <constraint name="assertProductInGrid" next="assertProductForm" prev="assertProductSaveMessage"/>
       <constraint name="assertProductForm" next="assertProductInStock" prev="assertProductInGrid"/>
@@ -781,8 +619,6 @@
       <constraint name="assertProductPage" next="assertProductCustomOptionsOnProductPage" prev="assertProductVisibleInCategory"/>
       <constraint name="assertProductCustomOptionsOnProductPage" prev="assertProductPage"/>
     </variation>
-<<<<<<< HEAD
-=======
     <variation name="CreateSimpleProductEntityTestVariation19" firstConstraint="assertProductSaveMessage" method="test">
       <data name="description" xsi:type="string">Create product with cross-sell products</data>
       <data name="configData" xsi:type="string">-</data>
@@ -1046,6 +882,5 @@
       <constraint name="assertProductSaveMessage" next="assertProductInCategory"/>
       <constraint name="assertProductInCategory" prev="assertProductSaveMessage"/>
     </variation>
->>>>>>> 92552fa9
   </testCase>
 </config>