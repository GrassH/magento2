--- conflicted
+++ resolved
@@ -461,7 +461,6 @@
             <data name="product/data/country_of_manufacture" xsi:type="string">Antarctica</data>
             <constraint name="Magento\Catalog\Test\Constraint\AssertProductSaveMessage" />
         </variation>
-<<<<<<< HEAD
         <variation name="CreateSimpleProductEntityTestVariation28" summary="Create product with tier price for not logged in customer">
             <data name="product/data/url_key" xsi:type="string">simple-product-%isolation%</data>
             <data name="product/data/name" xsi:type="string">Simple Product %isolation%</data>
@@ -472,7 +471,7 @@
             <data name="product/data/tier_price/dataset" xsi:type="string">not_logged_in</data>
             <constraint name="Magento\Catalog\Test\Constraint\AssertProductSaveMessage" />
             <constraint name="Magento\Catalog\Test\Constraint\AssertProductTierPriceOnProductPage" />
-=======
+        </variation>
         <variation name="CreateSimpleProductEntityTestVariation29" summary="Create Simple Product and assign it to custom website">
             <data name="product/data/url_key" xsi:type="string">simple-product-%isolation%</data>
             <data name="product/data/name" xsi:type="string">Simple Product %isolation%</data>
@@ -483,7 +482,6 @@
             <data name="product/data/website_ids/0/dataset" xsi:type="string">custom_store</data>
             <constraint name="Magento\Catalog\Test\Constraint\AssertProductSaveMessage" />
             <constraint name="Magento\Catalog\Test\Constraint\AssertProductOnCustomWebsite" />
->>>>>>> 45da99ba
         </variation>
     </testCase>
 </config>