--- conflicted
+++ resolved
@@ -461,7 +461,6 @@
             <data name="product/data/country_of_manufacture" xsi:type="string">Antarctica</data>
             <constraint name="Magento\Catalog\Test\Constraint\AssertProductSaveMessage" />
         </variation>
-<<<<<<< HEAD
         <variation name="CreateSimpleProductEntityTestVariation28" summary="Create product with tier price for not logged in customer">
             <data name="product/data/url_key" xsi:type="string">simple-product-%isolation%</data>
             <data name="product/data/name" xsi:type="string">Simple Product %isolation%</data>
@@ -483,7 +482,7 @@
             <data name="product/data/website_ids/0/dataset" xsi:type="string">custom_store</data>
             <constraint name="Magento\Catalog\Test\Constraint\AssertProductSaveMessage" />
             <constraint name="Magento\Catalog\Test\Constraint\AssertProductOnCustomWebsite" />
-=======
+        </variation>
         <variation name="CreateSimpleProductEntityWithEmptySkuMaskTest1"  summary="Create Simple Product Entity With Empty Sku Mask" ticketId="MAGETWO-58951">
             <data name="configData" xsi:type="string">empty_product_mask_sku</data>
             <data name="description" xsi:type="string">Create product with custom options(fixed price)</data>
@@ -500,7 +499,6 @@
             <constraint name="Magento\Catalog\Test\Constraint\AssertProductInCategory" />
             <constraint name="Magento\Catalog\Test\Constraint\AssertProductPage" />
             <constraint name="Magento\Catalog\Test\Constraint\AssertProductInCart" />
->>>>>>> 6614360a
         </variation>
     </testCase>
 </config>