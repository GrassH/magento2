--- conflicted
+++ resolved
@@ -317,11 +317,7 @@
             <constraint name="Magento\Catalog\Test\Constraint\AssertProductTierPriceOnProductPage" />
         </variation>
         <variation name="CreateSimpleProductEntityTestVariation18">
-<<<<<<< HEAD
             <data name="issue" xsi:type="string">Bug: MAGETWO-35342</data>
-=======
-            <data name="tag" xsi:type="string">to_maintain:yes</data>
->>>>>>> 95cf2c4d
             <data name="description" xsi:type="string">Create product wit suite of custom options</data>
             <data name="product/data/url_key" xsi:type="string">simple-product-%isolation%</data>
             <data name="product/data/name" xsi:type="string">Simple Product %isolation%</data>
