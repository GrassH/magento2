<?xml version="1.0" encoding="utf-8"?>
<!--
/**
 * Copyright © 2015 Magento. All rights reserved.
 * See COPYING.txt for license details.
 */
 -->
<<<<<<< HEAD
<config xmlns:xsi="http://www.w3.org/2001/XMLSchema-instance" xsi:noNamespaceSchemaLocation="../../../../../../../etc/variations.xsd">
    <testCase name="CreateSimpleProductEntityTest">
        <variation name="CreateSimpleProductEntityTestVariation1">
            <data name="product/data/url_key">simple-product-%isolation%</data>
            <data name="product/data/name">Simple Product %isolation%</data>
            <data name="product/data/sku">simple_sku_%isolation%</data>
            <data name="product/data/tax_class_id/dataSet">-</data>
            <data name="product/data/price/value">10000</data>
            <data name="product/data/special_price">-</data>
            <data name="product/data/short_description">Simple Product short_description %isolation%</data>
            <data name="product/data/description">Simple Product description %isolation%</data>
            <data name="product/data/weight">50</data>
            <data name="product/data/quantity_and_stock_status/qty">657</data>
            <data name="product/data/quantity_and_stock_status/is_in_stock">-</data>
            <data name="product/data/visibility">-</data>
            <data name="product/data/custom_options/preset">drop_down_with_one_option_fixed_price</data>
            <data name="product/data/checkout_data/preset">drop_down_with_one_option_fixed_price</data>
            <data name="product/data/custom_options/import_products">-</data>
            <data name="product/data/price/preset">drop_down_with_one_option_fixed_price</data>
            <data name="product/data/group_price/preset">-</data>
            <data name="product/data/tier_price/preset">-</data>
            <data name="constraint">assertProductSaveMessage, assertProductInGrid, assertProductInCategory, assertProductPage, assertProductInCart</data>
        </variation>
        <variation name="CreateSimpleProductEntityTestVariation2">
            <data name="product/data/url_key">simple-product-%isolation%</data>
            <data name="product/data/name">Simple Product %isolation%</data>
            <data name="product/data/sku">simple_sku_%isolation%</data>
            <data name="product/data/tax_class_id/dataSet">-</data>
            <data name="product/data/price/value">10001</data>
            <data name="product/data/special_price">-</data>
            <data name="product/data/short_description">Simple Product short_description %isolation%</data>
            <data name="product/data/description">Simple Product description %isolation%</data>
            <data name="product/data/weight">51</data>
            <data name="product/data/quantity_and_stock_status/qty">658</data>
            <data name="product/data/quantity_and_stock_status/is_in_stock">-</data>
            <data name="product/data/visibility">-</data>
            <data name="product/data/custom_options/preset">drop_down_with_one_option_percent_price</data>
            <data name="product/data/checkout_data/preset">drop_down_with_one_option_percent_price</data>
            <data name="product/data/custom_options/import_products">-</data>
            <data name="product/data/price/preset">drop_down_with_one_option_percent_price</data>
            <data name="product/data/group_price/preset">-</data>
            <data name="product/data/tier_price/preset">-</data>
            <data name="constraint">assertProductSaveMessage, assertProductInGrid, assertProductInCategory, assertProductPage, assertProductInCart</data>
        </variation>
        <variation name="CreateSimpleProductEntityTestVariation3">
            <data name="product/data/url_key">simple-product-%isolation%</data>
            <data name="product/data/name">Simple Product %isolation%</data>
            <data name="product/data/sku">simple_sku_%isolation%</data>
            <data name="product/data/tax_class_id/dataSet">-</data>
            <data name="product/data/price/value">10002</data>
            <data name="product/data/special_price">90</data>
            <data name="product/data/short_description">Simple Product short_description %isolation%</data>
            <data name="product/data/description">Simple Product description %isolation%</data>
            <data name="product/data/weight">52</data>
            <data name="product/data/quantity_and_stock_status/qty">659</data>
            <data name="product/data/quantity_and_stock_status/is_in_stock">-</data>
            <data name="product/data/visibility">-</data>
            <data name="product/data/custom_options/preset">drop_down_with_one_option_fixed_price</data>
            <data name="product/data/checkout_data/preset">drop_down_with_one_option_fixed_price</data>
            <data name="product/data/custom_options/import_products">-</data>
            <data name="product/data/price/preset">MAGETWO-23029</data>
            <data name="product/data/group_price/preset">-</data>
            <data name="product/data/tier_price/preset">-</data>
            <data name="constraint">assertProductSaveMessage, assertProductInGrid, assertProductInCategory, assertProductPage, assertProductInCart</data>
        </variation>
        <variation name="CreateSimpleProductEntityTestVariation4">
            <data name="product/data/url_key">simple-product-%isolation%</data>
            <data name="product/data/name">Simple Product %isolation%</data>
            <data name="product/data/sku">simple_sku_%isolation%</data>
            <data name="product/data/tax_class_id/dataSet">-</data>
            <data name="product/data/price/value">10003</data>
            <data name="product/data/special_price">90</data>
            <data name="product/data/short_description">Simple Product short_description %isolation%</data>
            <data name="product/data/description">Simple Product description %isolation%</data>
            <data name="product/data/weight">53</data>
            <data name="product/data/quantity_and_stock_status/qty">660</data>
            <data name="product/data/quantity_and_stock_status/is_in_stock">-</data>
            <data name="product/data/visibility">-</data>
            <data name="product/data/custom_options/preset">drop_down_with_one_option_percent_price</data>
            <data name="product/data/checkout_data/preset">drop_down_with_one_option_percent_price</data>
            <data name="product/data/custom_options/import_products">-</data>
            <data name="product/data/price/preset">MAGETWO-23030</data>
            <data name="product/data/group_price/preset">-</data>
            <data name="product/data/tier_price/preset">-</data>
            <data name="constraint">assertProductSaveMessage, assertProductInGrid, assertProductInCategory, assertProductPage, assertProductInCart</data>
        </variation>
        <variation name="CreateSimpleProductEntityTestVariation5">
            <data name="product/data/url_key">simple-product-%isolation%</data>
            <data name="product/data/name">Simple Product %isolation%</data>
            <data name="product/data/sku">simple_sku_%isolation%</data>
            <data name="product/data/tax_class_id/dataSet">-</data>
            <data name="product/data/price/value">10004</data>
            <data name="product/data/special_price">-</data>
            <data name="product/data/short_description">Simple Product short_description %isolation%</data>
            <data name="product/data/description">Simple Product description %isolation%</data>
            <data name="product/data/weight">54</data>
            <data name="product/data/quantity_and_stock_status/qty">661</data>
            <data name="product/data/quantity_and_stock_status/is_in_stock">-</data>
            <data name="product/data/visibility">-</data>
            <data name="product/data/custom_options/preset">drop_down_with_one_option_percent_price</data>
            <data name="product/data/checkout_data/preset">drop_down_with_one_option_percent_price</data>
            <data name="product/data/custom_options/import_products">-</data>
            <data name="product/data/price/preset">MAGETWO-23030</data>
            <data name="product/data/group_price/preset">MAGETWO-23055</data>
            <data name="product/data/tier_price/preset">-</data>
            <data name="constraint">assertProductSaveMessage, assertProductInGrid, assertProductInCategory, assertProductPage, assertProductInCart</data>
        </variation>
        <variation name="CreateSimpleProductEntityTestVariation6">
            <data name="product/data/url_key">simple-product-%isolation%</data>
            <data name="product/data/name">Simple Product %isolation%</data>
            <data name="product/data/sku">simple_sku_%isolation%</data>
            <data name="product/data/tax_class_id/dataSet">-</data>
            <data name="product/data/price/value">10005</data>
            <data name="product/data/special_price">-</data>
            <data name="product/data/short_description">Simple Product short_description %isolation%</data>
            <data name="product/data/description">Simple Product description %isolation%</data>
            <data name="product/data/weight">55</data>
            <data name="product/data/quantity_and_stock_status/qty">662</data>
            <data name="product/data/quantity_and_stock_status/is_in_stock">-</data>
            <data name="product/data/visibility">-</data>
            <data name="product/data/custom_options/preset">drop_down_with_one_option_fixed_price</data>
            <data name="product/data/checkout_data/preset">drop_down_with_one_option_fixed_price</data>
            <data name="product/data/custom_options/import_products">-</data>
            <data name="product/data/price/preset">MAGETWO-23029</data>
            <data name="product/data/group_price/preset">MAGETWO-23055</data>
            <data name="product/data/tier_price/preset">-</data>
            <data name="constraint">assertProductSaveMessage, assertProductInGrid, assertProductInCategory, assertProductPage, assertProductInCart</data>
        </variation>
        <variation name="CreateSimpleProductEntityTestVariation7">
            <data name="product/data/url_key">simple-product-%isolation%</data>
            <data name="product/data/name">Simple Product %isolation%</data>
            <data name="product/data/sku">simple_sku_%isolation%</data>
            <data name="product/data/tax_class_id/dataSet">-</data>
            <data name="product/data/price/value">10006</data>
            <data name="product/data/special_price">-</data>
            <data name="product/data/short_description">Simple Product short_description %isolation%</data>
            <data name="product/data/description">Simple Product description %isolation%</data>
            <data name="product/data/weight">56</data>
            <data name="product/data/quantity_and_stock_status/qty">663</data>
            <data name="product/data/quantity_and_stock_status/is_in_stock">-</data>
            <data name="product/data/visibility">-</data>
            <data name="product/data/custom_options/preset">drop_down_with_one_option_percent_price</data>
            <data name="product/data/checkout_data/preset">drop_down_with_one_option_percent_price</data>
            <data name="product/data/custom_options/import_products">-</data>
            <data name="product/data/price/preset">MAGETWO-23030</data>
            <data name="product/data/group_price/preset">-</data>
            <data name="product/data/tier_price/preset">MAGETWO-23002</data>
            <data name="constraint">assertProductSaveMessage, assertProductInGrid, assertProductInCategory, assertProductPage, assertProductInCart</data>
        </variation>
        <variation name="CreateSimpleProductEntityTestVariation8">
            <data name="product/data/url_key">simple-product-%isolation%</data>
            <data name="product/data/name">Simple Product %isolation%</data>
            <data name="product/data/sku">simple_sku_%isolation%</data>
            <data name="product/data/tax_class_id/dataSet">-</data>
            <data name="product/data/price/value">10007</data>
            <data name="product/data/special_price">-</data>
            <data name="product/data/short_description">Simple Product short_description %isolation%</data>
            <data name="product/data/description">Simple Product description %isolation%</data>
            <data name="product/data/weight">57</data>
            <data name="product/data/quantity_and_stock_status/qty">664</data>
            <data name="product/data/quantity_and_stock_status/is_in_stock">-</data>
            <data name="product/data/visibility">-</data>
            <data name="product/data/custom_options/preset">drop_down_with_one_option_fixed_price</data>
            <data name="product/data/checkout_data/preset">drop_down_with_one_option_fixed_price</data>
            <data name="product/data/custom_options/import_products">-</data>
            <data name="product/data/price/preset">MAGETWO-23029</data>
            <data name="product/data/group_price/preset">-</data>
            <data name="product/data/tier_price/preset">MAGETWO-23002</data>
            <data name="constraint">assertProductSaveMessage, assertProductInGrid, assertProductInCategory, assertProductPage, assertProductInCart</data>
        </variation>
        <variation name="CreateSimpleProductEntityTestVariation9">
            <data name="product/data/url_key">simple-product-%isolation%</data>
            <data name="product/data/name">Simple Product %isolation%</data>
            <data name="product/data/sku">simple_sku_%isolation%</data>
            <data name="product/data/tax_class_id/dataSet">-</data>
            <data name="product/data/price/value">10008</data>
            <data name="product/data/special_price">-</data>
            <data name="product/data/short_description">Simple Product short_description %isolation%</data>
            <data name="product/data/description">Simple Product description %isolation%</data>
            <data name="product/data/weight">58</data>
            <data name="product/data/quantity_and_stock_status/qty">665</data>
            <data name="product/data/quantity_and_stock_status/is_in_stock">-</data>
            <data name="product/data/visibility">-</data>
            <data name="product/data/custom_options/preset">-</data>
            <data name="product/data/checkout_data/preset">-</data>
            <data name="product/data/custom_options/import_products">-</data>
            <data name="product/data/price/preset">-</data>
            <data name="product/data/group_price/preset">-</data>
            <data name="product/data/tier_price/preset">-</data>
            <data name="constraint">assertProductSaveMessage, assertProductInGrid, assertProductVisibleInCategory, assertProductPage</data>
        </variation>
        <variation name="CreateSimpleProductEntityTestVariation10">
            <data name="product/data/url_key">simple-product-%isolation%</data>
            <data name="product/data/name">Simple Product %isolation%</data>
            <data name="product/data/sku">simple_sku_%isolation%</data>
            <data name="product/data/tax_class_id/dataSet">-</data>
            <data name="product/data/price/value">10009</data>
            <data name="product/data/special_price">-</data>
            <data name="product/data/short_description">Simple Product short_description %isolation%</data>
            <data name="product/data/description">Simple Product description %isolation%</data>
            <data name="product/data/weight">59</data>
            <data name="product/data/quantity_and_stock_status/qty">75</data>
            <data name="product/data/quantity_and_stock_status/is_in_stock">In Stock</data>
            <data name="product/data/visibility">-</data>
            <data name="product/data/custom_options/preset">-</data>
            <data name="product/data/checkout_data/preset">-</data>
            <data name="product/data/custom_options/import_products">-</data>
            <data name="product/data/price/preset">-</data>
            <data name="product/data/group_price/preset">-</data>
            <data name="product/data/tier_price/preset">-</data>
            <data name="constraint">assertProductSaveMessage, assertProductInStock</data>
        </variation>
        <variation name="CreateSimpleProductEntityTestVariation11">
            <data name="product/data/url_key">simple-product-%isolation%</data>
            <data name="product/data/name">Simple Product %isolation%</data>
            <data name="product/data/sku">simple_sku_%isolation%</data>
            <data name="product/data/tax_class_id/dataSet">-</data>
            <data name="product/data/price/value">10010</data>
            <data name="product/data/special_price">-</data>
            <data name="product/data/short_description">Simple Product short_description %isolation%</data>
            <data name="product/data/description">Simple Product description %isolation%</data>
            <data name="product/data/weight">60</data>
            <data name="product/data/quantity_and_stock_status/is_in_stock">Out of Stock</data>
            <data name="product/data/visibility">-</data>
            <data name="product/data/custom_options/preset">-</data>
            <data name="product/data/checkout_data/preset">-</data>
            <data name="product/data/custom_options/import_products">-</data>
            <data name="product/data/price/preset">-</data>
            <data name="product/data/group_price/preset">-</data>
            <data name="product/data/tier_price/preset">-</data>
            <data name="constraint">assertProductSaveMessage, assertProductOutOfStock</data>
        </variation>
        <variation name="CreateSimpleProductEntityTestVariation12">
            <data name="product/data/url_key">simple-product-%isolation%</data>
            <data name="product/data/name">Simple Product %isolation%</data>
            <data name="product/data/sku">simple_sku_%isolation%</data>
            <data name="product/data/tax_class_id/dataSet">-</data>
            <data name="product/data/price/value">10011</data>
            <data name="product/data/special_price">-</data>
            <data name="product/data/short_description">Simple Product short_description %isolation%</data>
            <data name="product/data/description">Simple Product description %isolation%</data>
            <data name="product/data/weight">61</data>
            <data name="product/data/quantity_and_stock_status/qty">138</data>
            <data name="product/data/quantity_and_stock_status/is_in_stock">-</data>
            <data name="product/data/visibility">Search</data>
            <data name="product/data/custom_options/preset">-</data>
            <data name="product/data/checkout_data/preset">-</data>
            <data name="product/data/custom_options/import_products">-</data>
            <data name="product/data/price/preset">-</data>
            <data name="product/data/group_price/preset">-</data>
            <data name="product/data/tier_price/preset">-</data>
            <data name="constraint">assertProductSaveMessage, assertProductSearchableBySku</data>
        </variation>
        <variation name="CreateSimpleProductEntityTestVariation13">
            <data name="product/data/url_key">simple-product-%isolation%</data>
            <data name="product/data/name">Simple Product %isolation%</data>
            <data name="product/data/sku">simple_sku_%isolation%</data>
            <data name="product/data/tax_class_id/dataSet">-</data>
            <data name="product/data/price/value">10012</data>
            <data name="product/data/special_price">-</data>
            <data name="product/data/short_description">Simple Product short_description %isolation%</data>
            <data name="product/data/description">Simple Product description %isolation%</data>
            <data name="product/data/weight">62</data>
            <data name="product/data/quantity_and_stock_status/qty">139</data>
            <data name="product/data/quantity_and_stock_status/is_in_stock">-</data>
            <data name="product/data/visibility">-</data>
            <data name="product/data/custom_options/preset">-</data>
            <data name="product/data/checkout_data/preset">-</data>
            <data name="product/data/custom_options/import_products">-</data>
            <data name="product/data/price/preset">-</data>
            <data name="product/data/group_price/preset">-</data>
            <data name="product/data/tier_price/preset">-</data>
            <data name="constraint">assertProductSaveMessage, assertProductInGrid, assertProductForm, assertProductInStock, assertProductSearchableBySku, assertProductPage</data>
        </variation>
        <variation name="CreateSimpleProductEntityTestVariation14">
            <data name="product/data/url_key">simple-product-%isolation%</data>
            <data name="product/data/name">Simple Product %isolation%</data>
            <data name="product/data/sku">simple_sku_%isolation%</data>
            <data name="product/data/tax_class_id/dataSet">-</data>
            <data name="product/data/price/value">10013</data>
            <data name="product/data/special_price">-</data>
            <data name="product/data/short_description">Simple Product short_description %isolation%</data>
            <data name="product/data/description">Simple Product description %isolation%</data>
            <data name="product/data/weight">63</data>
            <data name="product/data/quantity_and_stock_status/qty">140</data>
            <data name="product/data/quantity_and_stock_status/is_in_stock">-</data>
            <data name="product/data/visibility">-</data>
            <data name="product/data/custom_options/preset">-</data>
            <data name="product/data/checkout_data/preset">-</data>
            <data name="product/data/custom_options/import_products">-</data>
            <data name="product/data/price/preset">-</data>
            <data name="product/data/group_price/preset">-</data>
            <data name="product/data/tier_price/preset">-</data>
            <data name="constraint">assertProductSaveMessage, assertProductInGrid, assertProductForm, assertProductInStock, assertProductVisibleInCategory, assertProductPage</data>
        </variation>
        <variation name="CreateSimpleProductEntityTestVariation15">
            <data name="product/data/url_key">simple-product-%isolation%</data>
            <data name="product/data/name">Simple Product %isolation%</data>
            <data name="product/data/sku">simple_sku_%isolation%</data>
            <data name="product/data/tax_class_id/dataSet">taxable_goods</data>
            <data name="product/data/price/value">10014</data>
            <data name="product/data/special_price">-</data>
            <data name="product/data/short_description">Simple Product short_description %isolation%</data>
            <data name="product/data/description">Simple Product description %isolation%</data>
            <data name="product/data/weight">64</data>
            <data name="product/data/quantity_and_stock_status/qty">141</data>
            <data name="product/data/quantity_and_stock_status/is_in_stock">-</data>
            <data name="product/data/visibility">-</data>
            <data name="product/data/custom_options/preset">-</data>
            <data name="product/data/checkout_data/preset">-</data>
            <data name="product/data/custom_options/import_products">-</data>
            <data name="product/data/price/preset">-</data>
            <data name="product/data/group_price/preset">default</data>
            <data name="product/data/tier_price/preset">-</data>
            <data name="constraint">assertProductSaveMessage, assertProductInGrid, assertProductForm, assertProductInStock, assertProductVisibleInCategory, assertProductPage, assertProductGroupedPriceOnProductPage</data>
        </variation>
        <variation name="CreateSimpleProductEntityTestVariation16">
            <data name="product/data/url_key">simple-product-%isolation%</data>
            <data name="product/data/name">Simple Product %isolation%</data>
            <data name="product/data/sku">simple_sku_%isolation%</data>
            <data name="product/data/tax_class_id/dataSet">taxable_goods</data>
            <data name="product/data/price/value">10015</data>
            <data name="product/data/special_price">-</data>
            <data name="product/data/short_description">Simple Product short_description %isolation%</data>
            <data name="product/data/description">Simple Product description %isolation%</data>
            <data name="product/data/weight">65</data>
            <data name="product/data/quantity_and_stock_status/qty">142</data>
            <data name="product/data/quantity_and_stock_status/is_in_stock">-</data>
            <data name="product/data/visibility">-</data>
            <data name="product/data/custom_options/preset">-</data>
            <data name="product/data/checkout_data/preset">-</data>
            <data name="product/data/custom_options/import_products">-</data>
            <data name="product/data/price/preset">-</data>
            <data name="product/data/group_price/preset">-</data>
            <data name="product/data/tier_price/preset">-</data>
            <data name="constraint">assertProductSaveMessage, assertProductInGrid, assertProductForm, assertProductInStock, assertProductVisibleInCategory, assertProductPage, assertProductSpecialPriceOnProductPage</data>
        </variation>
        <variation name="CreateSimpleProductEntityTestVariation17">
            <data name="product/data/url_key">simple-product-%isolation%</data>
            <data name="product/data/name">Simple Product %isolation%</data>
            <data name="product/data/sku">simple_sku_%isolation%</data>
            <data name="product/data/tax_class_id/dataSet">None</data>
            <data name="product/data/price/value">10016</data>
            <data name="product/data/special_price">-</data>
            <data name="product/data/short_description">Simple Product short_description %isolation%</data>
            <data name="product/data/description">Simple Product description %isolation%</data>
            <data name="product/data/weight">66</data>
            <data name="product/data/quantity_and_stock_status/qty">143</data>
            <data name="product/data/quantity_and_stock_status/is_in_stock">-</data>
            <data name="product/data/visibility">-</data>
            <data name="product/data/custom_options/preset">-</data>
            <data name="product/data/checkout_data/preset">-</data>
            <data name="product/data/custom_options/import_products">-</data>
            <data name="product/data/price/preset">-</data>
            <data name="product/data/group_price/preset">-</data>
            <data name="product/data/tier_price/preset">default</data>
            <data name="constraint">assertProductSaveMessage, assertProductInGrid, assertProductForm, assertProductInStock, assertProductVisibleInCategory, assertProductPage, assertProductTierPriceOnProductPage</data>
        </variation>
        <variation name="CreateSimpleProductEntityTestVariation18">
            <data name="product/data/url_key">simple-product-%isolation%</data>
            <data name="product/data/name">Simple Product %isolation%</data>
            <data name="product/data/sku">simple_sku_%isolation%</data>
            <data name="product/data/tax_class_id/dataSet">-</data>
            <data name="product/data/price/value">10017</data>
            <data name="product/data/special_price">-</data>
            <data name="product/data/short_description">Simple Product short_description %isolation%</data>
            <data name="product/data/description">Simple Product description %isolation%</data>
            <data name="product/data/weight">67</data>
            <data name="product/data/quantity_and_stock_status/qty">144</data>
            <data name="product/data/quantity_and_stock_status/is_in_stock">-</data>
            <data name="product/data/visibility">-</data>
            <data name="product/data/custom_options/preset">options-suite</data>
            <data name="product/data/checkout_data/preset">options-suite</data>
            <data name="product/data/custom_options/import_products">catalogProductSimple::with_two_custom_option,catalogProductSimple::with_all_custom_option</data>
            <data name="product/data/price/preset">-</data>
            <data name="product/data/group_price/preset">-</data>
            <data name="product/data/tier_price/preset">-</data>
            <data name="constraint">assertProductSaveMessage, assertProductInGrid, assertProductForm, assertProductInStock, assertProductVisibleInCategory, assertProductPage, assertProductCustomOptionsOnProductPage</data>
        </variation>
    </testCase>
=======
<config xmlns:xsi="http://www.w3.org/2001/XMLSchema-instance" xsi:noNamespaceSchemaLocation="../../../../../../../vendor/magento/mtf/etc/global/variations.xsd">
  <testCase name="CreateSimpleProductEntityTest">
    <variation name="CreateSimpleProductEntityTestVariation1" firstConstraint="assertProductSaveMessage" method="test">
      <data name="product/data/name" xsi:type="string">Simple Product %isolation%</data>
      <data name="product/data/sku" xsi:type="string">simple_sku_%isolation%</data>
      <data name="product/data/tax_class_id/dataSet" xsi:type="string">-</data>
      <data name="product/data/price/value" xsi:type="string">10000</data>
      <data name="product/data/special_price" xsi:type="string">-</data>
      <data name="product/data/short_description" xsi:type="string">Simple Product short_description %isolation%</data>
      <data name="product/data/description" xsi:type="string">Simple Product description %isolation%</data>
      <data name="product/data/weight" xsi:type="string">50</data>
      <data name="product/data/quantity_and_stock_status/qty" xsi:type="string">657</data>
      <data name="product/data/quantity_and_stock_status/is_in_stock" xsi:type="string">-</data>
      <data name="product/data/visibility" xsi:type="string">-</data>
      <data name="product/data/custom_options/preset" xsi:type="string">drop_down_with_one_option_fixed_price</data>
      <data name="product/data/checkout_data/preset" xsi:type="string">drop_down_with_one_option_fixed_price</data>
      <data name="product/data/custom_options/import_products" xsi:type="string">-</data>
      <data name="product/data/price/preset" xsi:type="string">drop_down_with_one_option_fixed_price</data>
      <data name="product/data/group_price/preset" xsi:type="string">-</data>
      <data name="product/data/tier_price/preset" xsi:type="string">-</data>
      <constraint name="assertProductSaveMessage" next="assertProductInGrid"/>
      <constraint name="assertProductInGrid" next="assertProductInCategory" prev="assertProductSaveMessage"/>
      <constraint name="assertProductInCategory" next="assertProductPage" prev="assertProductInGrid"/>
      <constraint name="assertProductPage" next="assertProductInCart" prev="assertProductInCategory"/>
      <constraint name="assertProductInCart" prev="assertProductPage"/>
    </variation>
    <variation name="CreateSimpleProductEntityTestVariation2" firstConstraint="assertProductSaveMessage" method="test">
      <data name="product/data/name" xsi:type="string">Simple Product %isolation%</data>
      <data name="product/data/sku" xsi:type="string">simple_sku_%isolation%</data>
      <data name="product/data/tax_class_id/dataSet" xsi:type="string">-</data>
      <data name="product/data/price/value" xsi:type="string">10001</data>
      <data name="product/data/special_price" xsi:type="string">-</data>
      <data name="product/data/short_description" xsi:type="string">Simple Product short_description %isolation%</data>
      <data name="product/data/description" xsi:type="string">Simple Product description %isolation%</data>
      <data name="product/data/weight" xsi:type="string">51</data>
      <data name="product/data/quantity_and_stock_status/qty" xsi:type="string">658</data>
      <data name="product/data/quantity_and_stock_status/is_in_stock" xsi:type="string">-</data>
      <data name="product/data/visibility" xsi:type="string">-</data>
      <data name="product/data/custom_options/preset" xsi:type="string">drop_down_with_one_option_percent_price</data>
      <data name="product/data/checkout_data/preset" xsi:type="string">drop_down_with_one_option_percent_price</data>
      <data name="product/data/custom_options/import_products" xsi:type="string">-</data>
      <data name="product/data/price/preset" xsi:type="string">drop_down_with_one_option_percent_price</data>
      <data name="product/data/group_price/preset" xsi:type="string">-</data>
      <data name="product/data/tier_price/preset" xsi:type="string">-</data>
      <constraint name="assertProductSaveMessage" next="assertProductInGrid"/>
      <constraint name="assertProductInGrid" next="assertProductInCategory" prev="assertProductSaveMessage"/>
      <constraint name="assertProductInCategory" next="assertProductPage" prev="assertProductInGrid"/>
      <constraint name="assertProductPage" next="assertProductInCart" prev="assertProductInCategory"/>
      <constraint name="assertProductInCart" prev="assertProductPage"/>
    </variation>
    <variation name="CreateSimpleProductEntityTestVariation3" firstConstraint="assertProductSaveMessage" method="test">
      <data name="product/data/name" xsi:type="string">Simple Product %isolation%</data>
      <data name="product/data/sku" xsi:type="string">simple_sku_%isolation%</data>
      <data name="product/data/tax_class_id/dataSet" xsi:type="string">-</data>
      <data name="product/data/price/value" xsi:type="string">10002</data>
      <data name="product/data/special_price" xsi:type="string">90</data>
      <data name="product/data/short_description" xsi:type="string">Simple Product short_description %isolation%</data>
      <data name="product/data/description" xsi:type="string">Simple Product description %isolation%</data>
      <data name="product/data/weight" xsi:type="string">52</data>
      <data name="product/data/quantity_and_stock_status/qty" xsi:type="string">659</data>
      <data name="product/data/quantity_and_stock_status/is_in_stock" xsi:type="string">-</data>
      <data name="product/data/visibility" xsi:type="string">-</data>
      <data name="product/data/custom_options/preset" xsi:type="string">drop_down_with_one_option_fixed_price</data>
      <data name="product/data/checkout_data/preset" xsi:type="string">drop_down_with_one_option_fixed_price</data>
      <data name="product/data/custom_options/import_products" xsi:type="string">-</data>
      <data name="product/data/price/preset" xsi:type="string">MAGETWO-23029</data>
      <data name="product/data/group_price/preset" xsi:type="string">-</data>
      <data name="product/data/tier_price/preset" xsi:type="string">-</data>
      <constraint name="assertProductSaveMessage" next="assertProductInGrid"/>
      <constraint name="assertProductInGrid" next="assertProductInCategory" prev="assertProductSaveMessage"/>
      <constraint name="assertProductInCategory" next="assertProductPage" prev="assertProductInGrid"/>
      <constraint name="assertProductPage" next="assertProductInCart" prev="assertProductInCategory"/>
      <constraint name="assertProductInCart" prev="assertProductPage"/>
    </variation>
    <variation name="CreateSimpleProductEntityTestVariation4" firstConstraint="assertProductSaveMessage" method="test">
      <data name="product/data/name" xsi:type="string">Simple Product %isolation%</data>
      <data name="product/data/sku" xsi:type="string">simple_sku_%isolation%</data>
      <data name="product/data/tax_class_id/dataSet" xsi:type="string">-</data>
      <data name="product/data/price/value" xsi:type="string">10003</data>
      <data name="product/data/special_price" xsi:type="string">90</data>
      <data name="product/data/short_description" xsi:type="string">Simple Product short_description %isolation%</data>
      <data name="product/data/description" xsi:type="string">Simple Product description %isolation%</data>
      <data name="product/data/weight" xsi:type="string">53</data>
      <data name="product/data/quantity_and_stock_status/qty" xsi:type="string">660</data>
      <data name="product/data/quantity_and_stock_status/is_in_stock" xsi:type="string">-</data>
      <data name="product/data/visibility" xsi:type="string">-</data>
      <data name="product/data/custom_options/preset" xsi:type="string">drop_down_with_one_option_percent_price</data>
      <data name="product/data/checkout_data/preset" xsi:type="string">drop_down_with_one_option_percent_price</data>
      <data name="product/data/custom_options/import_products" xsi:type="string">-</data>
      <data name="product/data/price/preset" xsi:type="string">MAGETWO-23030</data>
      <data name="product/data/group_price/preset" xsi:type="string">-</data>
      <data name="product/data/tier_price/preset" xsi:type="string">-</data>
      <constraint name="assertProductSaveMessage" next="assertProductInGrid"/>
      <constraint name="assertProductInGrid" next="assertProductInCategory" prev="assertProductSaveMessage"/>
      <constraint name="assertProductInCategory" next="assertProductPage" prev="assertProductInGrid"/>
      <constraint name="assertProductPage" next="assertProductInCart" prev="assertProductInCategory"/>
      <constraint name="assertProductInCart" prev="assertProductPage"/>
    </variation>
    <variation name="CreateSimpleProductEntityTestVariation5" firstConstraint="assertProductSaveMessage" method="test">
      <data name="product/data/name" xsi:type="string">Simple Product %isolation%</data>
      <data name="product/data/sku" xsi:type="string">simple_sku_%isolation%</data>
      <data name="product/data/tax_class_id/dataSet" xsi:type="string">-</data>
      <data name="product/data/price/value" xsi:type="string">10004</data>
      <data name="product/data/special_price" xsi:type="string">-</data>
      <data name="product/data/short_description" xsi:type="string">Simple Product short_description %isolation%</data>
      <data name="product/data/description" xsi:type="string">Simple Product description %isolation%</data>
      <data name="product/data/weight" xsi:type="string">54</data>
      <data name="product/data/quantity_and_stock_status/qty" xsi:type="string">661</data>
      <data name="product/data/quantity_and_stock_status/is_in_stock" xsi:type="string">-</data>
      <data name="product/data/visibility" xsi:type="string">-</data>
      <data name="product/data/custom_options/preset" xsi:type="string">drop_down_with_one_option_percent_price</data>
      <data name="product/data/checkout_data/preset" xsi:type="string">drop_down_with_one_option_percent_price</data>
      <data name="product/data/custom_options/import_products" xsi:type="string">-</data>
      <data name="product/data/price/preset" xsi:type="string">MAGETWO-23030</data>
      <data name="product/data/group_price/preset" xsi:type="string">MAGETWO-23055</data>
      <data name="product/data/tier_price/preset" xsi:type="string">-</data>
      <constraint name="assertProductSaveMessage" next="assertProductInGrid"/>
      <constraint name="assertProductInGrid" next="assertProductInCategory" prev="assertProductSaveMessage"/>
      <constraint name="assertProductInCategory" next="assertProductPage" prev="assertProductInGrid"/>
      <constraint name="assertProductPage" next="assertProductInCart" prev="assertProductInCategory"/>
      <constraint name="assertProductInCart" prev="assertProductPage"/>
    </variation>
    <variation name="CreateSimpleProductEntityTestVariation6" firstConstraint="assertProductSaveMessage" method="test">
      <data name="product/data/name" xsi:type="string">Simple Product %isolation%</data>
      <data name="product/data/sku" xsi:type="string">simple_sku_%isolation%</data>
      <data name="product/data/tax_class_id/dataSet" xsi:type="string">-</data>
      <data name="product/data/price/value" xsi:type="string">10005</data>
      <data name="product/data/special_price" xsi:type="string">-</data>
      <data name="product/data/short_description" xsi:type="string">Simple Product short_description %isolation%</data>
      <data name="product/data/description" xsi:type="string">Simple Product description %isolation%</data>
      <data name="product/data/weight" xsi:type="string">55</data>
      <data name="product/data/quantity_and_stock_status/qty" xsi:type="string">662</data>
      <data name="product/data/quantity_and_stock_status/is_in_stock" xsi:type="string">-</data>
      <data name="product/data/visibility" xsi:type="string">-</data>
      <data name="product/data/custom_options/preset" xsi:type="string">drop_down_with_one_option_fixed_price</data>
      <data name="product/data/checkout_data/preset" xsi:type="string">drop_down_with_one_option_fixed_price</data>
      <data name="product/data/custom_options/import_products" xsi:type="string">-</data>
      <data name="product/data/price/preset" xsi:type="string">MAGETWO-23029</data>
      <data name="product/data/group_price/preset" xsi:type="string">MAGETWO-23055</data>
      <data name="product/data/tier_price/preset" xsi:type="string">-</data>
      <constraint name="assertProductSaveMessage" next="assertProductInGrid"/>
      <constraint name="assertProductInGrid" next="assertProductInCategory" prev="assertProductSaveMessage"/>
      <constraint name="assertProductInCategory" next="assertProductPage" prev="assertProductInGrid"/>
      <constraint name="assertProductPage" next="assertProductInCart" prev="assertProductInCategory"/>
      <constraint name="assertProductInCart" prev="assertProductPage"/>
    </variation>
    <variation name="CreateSimpleProductEntityTestVariation7" firstConstraint="assertProductSaveMessage" method="test">
      <data name="product/data/name" xsi:type="string">Simple Product %isolation%</data>
      <data name="product/data/sku" xsi:type="string">simple_sku_%isolation%</data>
      <data name="product/data/tax_class_id/dataSet" xsi:type="string">-</data>
      <data name="product/data/price/value" xsi:type="string">10006</data>
      <data name="product/data/special_price" xsi:type="string">-</data>
      <data name="product/data/short_description" xsi:type="string">Simple Product short_description %isolation%</data>
      <data name="product/data/description" xsi:type="string">Simple Product description %isolation%</data>
      <data name="product/data/weight" xsi:type="string">56</data>
      <data name="product/data/quantity_and_stock_status/qty" xsi:type="string">663</data>
      <data name="product/data/quantity_and_stock_status/is_in_stock" xsi:type="string">-</data>
      <data name="product/data/visibility" xsi:type="string">-</data>
      <data name="product/data/custom_options/preset" xsi:type="string">drop_down_with_one_option_percent_price</data>
      <data name="product/data/checkout_data/preset" xsi:type="string">drop_down_with_one_option_percent_price</data>
      <data name="product/data/custom_options/import_products" xsi:type="string">-</data>
      <data name="product/data/price/preset" xsi:type="string">MAGETWO-23030</data>
      <data name="product/data/group_price/preset" xsi:type="string">-</data>
      <data name="product/data/tier_price/preset" xsi:type="string">MAGETWO-23002</data>
      <constraint name="assertProductSaveMessage" next="assertProductInGrid"/>
      <constraint name="assertProductInGrid" next="assertProductInCategory" prev="assertProductSaveMessage"/>
      <constraint name="assertProductInCategory" next="assertProductPage" prev="assertProductInGrid"/>
      <constraint name="assertProductPage" next="assertProductInCart" prev="assertProductInCategory"/>
      <constraint name="assertProductInCart" prev="assertProductPage"/>
    </variation>
    <variation name="CreateSimpleProductEntityTestVariation8" firstConstraint="assertProductSaveMessage" method="test">
      <data name="product/data/name" xsi:type="string">Simple Product %isolation%</data>
      <data name="product/data/sku" xsi:type="string">simple_sku_%isolation%</data>
      <data name="product/data/tax_class_id/dataSet" xsi:type="string">-</data>
      <data name="product/data/price/value" xsi:type="string">10007</data>
      <data name="product/data/special_price" xsi:type="string">-</data>
      <data name="product/data/short_description" xsi:type="string">Simple Product short_description %isolation%</data>
      <data name="product/data/description" xsi:type="string">Simple Product description %isolation%</data>
      <data name="product/data/weight" xsi:type="string">57</data>
      <data name="product/data/quantity_and_stock_status/qty" xsi:type="string">664</data>
      <data name="product/data/quantity_and_stock_status/is_in_stock" xsi:type="string">-</data>
      <data name="product/data/visibility" xsi:type="string">-</data>
      <data name="product/data/custom_options/preset" xsi:type="string">drop_down_with_one_option_fixed_price</data>
      <data name="product/data/checkout_data/preset" xsi:type="string">drop_down_with_one_option_fixed_price</data>
      <data name="product/data/custom_options/import_products" xsi:type="string">-</data>
      <data name="product/data/price/preset" xsi:type="string">MAGETWO-23029</data>
      <data name="product/data/group_price/preset" xsi:type="string">-</data>
      <data name="product/data/tier_price/preset" xsi:type="string">MAGETWO-23002</data>
      <constraint name="assertProductSaveMessage" next="assertProductInGrid"/>
      <constraint name="assertProductInGrid" next="assertProductInCategory" prev="assertProductSaveMessage"/>
      <constraint name="assertProductInCategory" next="assertProductPage" prev="assertProductInGrid"/>
      <constraint name="assertProductPage" next="assertProductInCart" prev="assertProductInCategory"/>
      <constraint name="assertProductInCart" prev="assertProductPage"/>
    </variation>
    <variation name="CreateSimpleProductEntityTestVariation9" firstConstraint="assertProductSaveMessage" method="test">
      <data name="product/data/name" xsi:type="string">Simple Product %isolation%</data>
      <data name="product/data/sku" xsi:type="string">simple_sku_%isolation%</data>
      <data name="product/data/tax_class_id/dataSet" xsi:type="string">-</data>
      <data name="product/data/price/value" xsi:type="string">10008</data>
      <data name="product/data/special_price" xsi:type="string">-</data>
      <data name="product/data/short_description" xsi:type="string">Simple Product short_description %isolation%</data>
      <data name="product/data/description" xsi:type="string">Simple Product description %isolation%</data>
      <data name="product/data/weight" xsi:type="string">58</data>
      <data name="product/data/quantity_and_stock_status/qty" xsi:type="string">665</data>
      <data name="product/data/quantity_and_stock_status/is_in_stock" xsi:type="string">-</data>
      <data name="product/data/visibility" xsi:type="string">-</data>
      <data name="product/data/custom_options/preset" xsi:type="string">-</data>
      <data name="product/data/checkout_data/preset" xsi:type="string">-</data>
      <data name="product/data/custom_options/import_products" xsi:type="string">-</data>
      <data name="product/data/price/preset" xsi:type="string">-</data>
      <data name="product/data/group_price/preset" xsi:type="string">-</data>
      <data name="product/data/tier_price/preset" xsi:type="string">-</data>
      <constraint name="assertProductSaveMessage" next="assertProductInGrid"/>
      <constraint name="assertProductInGrid" next="assertProductVisibleInCategory" prev="assertProductSaveMessage"/>
      <constraint name="assertProductVisibleInCategory" next="assertProductPage" prev="assertProductInGrid"/>
      <constraint name="assertProductPage" prev="assertProductVisibleInCategory"/>
    </variation>
    <variation name="CreateSimpleProductEntityTestVariation10" firstConstraint="assertProductSaveMessage" method="test">
      <data name="product/data/name" xsi:type="string">Simple Product %isolation%</data>
      <data name="product/data/sku" xsi:type="string">simple_sku_%isolation%</data>
      <data name="product/data/tax_class_id/dataSet" xsi:type="string">-</data>
      <data name="product/data/price/value" xsi:type="string">10009</data>
      <data name="product/data/special_price" xsi:type="string">-</data>
      <data name="product/data/short_description" xsi:type="string">Simple Product short_description %isolation%</data>
      <data name="product/data/description" xsi:type="string">Simple Product description %isolation%</data>
      <data name="product/data/weight" xsi:type="string">59</data>
      <data name="product/data/quantity_and_stock_status/qty" xsi:type="string">75</data>
      <data name="product/data/quantity_and_stock_status/is_in_stock" xsi:type="string">In Stock</data>
      <data name="product/data/visibility" xsi:type="string">-</data>
      <data name="product/data/custom_options/preset" xsi:type="string">-</data>
      <data name="product/data/checkout_data/preset" xsi:type="string">-</data>
      <data name="product/data/custom_options/import_products" xsi:type="string">-</data>
      <data name="product/data/price/preset" xsi:type="string">-</data>
      <data name="product/data/group_price/preset" xsi:type="string">-</data>
      <data name="product/data/tier_price/preset" xsi:type="string">-</data>
      <constraint name="assertProductSaveMessage" next="assertProductInStock"/>
      <constraint name="assertProductInStock" prev="assertProductSaveMessage"/>
    </variation>
    <variation name="CreateSimpleProductEntityTestVariation11" firstConstraint="assertProductSaveMessage" method="test">
      <data name="product/data/name" xsi:type="string">Simple Product %isolation%</data>
      <data name="product/data/sku" xsi:type="string">simple_sku_%isolation%</data>
      <data name="product/data/tax_class_id/dataSet" xsi:type="string">-</data>
      <data name="product/data/price/value" xsi:type="string">10010</data>
      <data name="product/data/special_price" xsi:type="string">-</data>
      <data name="product/data/short_description" xsi:type="string">Simple Product short_description %isolation%</data>
      <data name="product/data/description" xsi:type="string">Simple Product description %isolation%</data>
      <data name="product/data/weight" xsi:type="string">60</data>
      <data name="product/data/quantity_and_stock_status/is_in_stock" xsi:type="string">Out of Stock</data>
      <data name="product/data/visibility" xsi:type="string">-</data>
      <data name="product/data/custom_options/preset" xsi:type="string">-</data>
      <data name="product/data/checkout_data/preset" xsi:type="string">-</data>
      <data name="product/data/custom_options/import_products" xsi:type="string">-</data>
      <data name="product/data/price/preset" xsi:type="string">-</data>
      <data name="product/data/group_price/preset" xsi:type="string">-</data>
      <data name="product/data/tier_price/preset" xsi:type="string">-</data>
      <constraint name="assertProductSaveMessage" next="assertProductOutOfStock"/>
      <constraint name="assertProductOutOfStock" prev="assertProductSaveMessage"/>
    </variation>
    <variation name="CreateSimpleProductEntityTestVariation12" firstConstraint="assertProductSaveMessage" method="test">
      <data name="product/data/name" xsi:type="string">Simple Product %isolation%</data>
      <data name="product/data/sku" xsi:type="string">simple_sku_%isolation%</data>
      <data name="product/data/tax_class_id/dataSet" xsi:type="string">-</data>
      <data name="product/data/price/value" xsi:type="string">10011</data>
      <data name="product/data/special_price" xsi:type="string">-</data>
      <data name="product/data/short_description" xsi:type="string">Simple Product short_description %isolation%</data>
      <data name="product/data/description" xsi:type="string">Simple Product description %isolation%</data>
      <data name="product/data/weight" xsi:type="string">61</data>
      <data name="product/data/quantity_and_stock_status/qty" xsi:type="string">138</data>
      <data name="product/data/quantity_and_stock_status/is_in_stock" xsi:type="string">-</data>
      <data name="product/data/visibility" xsi:type="string">Search</data>
      <data name="product/data/custom_options/preset" xsi:type="string">-</data>
      <data name="product/data/checkout_data/preset" xsi:type="string">-</data>
      <data name="product/data/custom_options/import_products" xsi:type="string">-</data>
      <data name="product/data/price/preset" xsi:type="string">-</data>
      <data name="product/data/group_price/preset" xsi:type="string">-</data>
      <data name="product/data/tier_price/preset" xsi:type="string">-</data>
      <constraint name="assertProductSaveMessage" next="assertProductSearchableBySku"/>
      <constraint name="assertProductSearchableBySku" prev="assertProductSaveMessage"/>
    </variation>
    <variation name="CreateSimpleProductEntityTestVariation13" firstConstraint="assertProductSaveMessage" method="test">
      <data name="product/data/name" xsi:type="string">Simple Product %isolation%</data>
      <data name="product/data/sku" xsi:type="string">simple_sku_%isolation%</data>
      <data name="product/data/tax_class_id/dataSet" xsi:type="string">-</data>
      <data name="product/data/price/value" xsi:type="string">10012</data>
      <data name="product/data/special_price" xsi:type="string">-</data>
      <data name="product/data/short_description" xsi:type="string">Simple Product short_description %isolation%</data>
      <data name="product/data/description" xsi:type="string">Simple Product description %isolation%</data>
      <data name="product/data/weight" xsi:type="string">62</data>
      <data name="product/data/quantity_and_stock_status/qty" xsi:type="string">139</data>
      <data name="product/data/quantity_and_stock_status/is_in_stock" xsi:type="string">-</data>
      <data name="product/data/visibility" xsi:type="string">-</data>
      <data name="product/data/custom_options/preset" xsi:type="string">-</data>
      <data name="product/data/checkout_data/preset" xsi:type="string">-</data>
      <data name="product/data/custom_options/import_products" xsi:type="string">-</data>
      <data name="product/data/price/preset" xsi:type="string">-</data>
      <data name="product/data/group_price/preset" xsi:type="string">-</data>
      <data name="product/data/tier_price/preset" xsi:type="string">-</data>
      <constraint name="assertProductSaveMessage" next="assertProductInGrid"/>
      <constraint name="assertProductInGrid" next="assertProductForm" prev="assertProductSaveMessage"/>
      <constraint name="assertProductForm" next="assertProductInStock" prev="assertProductInGrid"/>
      <constraint name="assertProductInStock" next="assertProductSearchableBySku" prev="assertProductForm"/>
      <constraint name="assertProductSearchableBySku" next="assertProductPage" prev="assertProductInStock"/>
      <constraint name="assertProductPage" prev="assertProductSearchableBySku"/>
    </variation>
    <variation name="CreateSimpleProductEntityTestVariation14" firstConstraint="assertProductSaveMessage" method="test">
      <data name="product/data/name" xsi:type="string">Simple Product %isolation%</data>
      <data name="product/data/sku" xsi:type="string">simple_sku_%isolation%</data>
      <data name="product/data/tax_class_id/dataSet" xsi:type="string">-</data>
      <data name="product/data/price/value" xsi:type="string">10013</data>
      <data name="product/data/special_price" xsi:type="string">-</data>
      <data name="product/data/short_description" xsi:type="string">Simple Product short_description %isolation%</data>
      <data name="product/data/description" xsi:type="string">Simple Product description %isolation%</data>
      <data name="product/data/weight" xsi:type="string">63</data>
      <data name="product/data/quantity_and_stock_status/qty" xsi:type="string">140</data>
      <data name="product/data/quantity_and_stock_status/is_in_stock" xsi:type="string">-</data>
      <data name="product/data/visibility" xsi:type="string">-</data>
      <data name="product/data/custom_options/preset" xsi:type="string">-</data>
      <data name="product/data/checkout_data/preset" xsi:type="string">-</data>
      <data name="product/data/custom_options/import_products" xsi:type="string">-</data>
      <data name="product/data/price/preset" xsi:type="string">-</data>
      <data name="product/data/group_price/preset" xsi:type="string">-</data>
      <data name="product/data/tier_price/preset" xsi:type="string">-</data>
      <constraint name="assertProductSaveMessage" next="assertProductInGrid"/>
      <constraint name="assertProductInGrid" next="assertProductForm" prev="assertProductSaveMessage"/>
      <constraint name="assertProductForm" next="assertProductInStock" prev="assertProductInGrid"/>
      <constraint name="assertProductInStock" next="assertProductVisibleInCategory" prev="assertProductForm"/>
      <constraint name="assertProductVisibleInCategory" next="assertProductPage" prev="assertProductInStock"/>
      <constraint name="assertProductPage" prev="assertProductVisibleInCategory"/>
    </variation>
    <variation name="CreateSimpleProductEntityTestVariation15" firstConstraint="assertProductSaveMessage" method="test">
      <data name="product/data/name" xsi:type="string">Simple Product %isolation%</data>
      <data name="product/data/sku" xsi:type="string">simple_sku_%isolation%</data>
      <data name="product/data/tax_class_id/dataSet" xsi:type="string">Taxable Goods</data>
      <data name="product/data/price/value" xsi:type="string">10014</data>
      <data name="product/data/special_price" xsi:type="string">-</data>
      <data name="product/data/short_description" xsi:type="string">Simple Product short_description %isolation%</data>
      <data name="product/data/description" xsi:type="string">Simple Product description %isolation%</data>
      <data name="product/data/weight" xsi:type="string">64</data>
      <data name="product/data/quantity_and_stock_status/qty" xsi:type="string">141</data>
      <data name="product/data/quantity_and_stock_status/is_in_stock" xsi:type="string">-</data>
      <data name="product/data/visibility" xsi:type="string">-</data>
      <data name="product/data/custom_options/preset" xsi:type="string">-</data>
      <data name="product/data/checkout_data/preset" xsi:type="string">-</data>
      <data name="product/data/custom_options/import_products" xsi:type="string">-</data>
      <data name="product/data/price/preset" xsi:type="string">-</data>
      <data name="product/data/group_price/preset" xsi:type="string">default</data>
      <data name="product/data/tier_price/preset" xsi:type="string">-</data>
      <constraint name="assertProductSaveMessage" next="assertProductInGrid"/>
      <constraint name="assertProductInGrid" next="assertProductForm" prev="assertProductSaveMessage"/>
      <constraint name="assertProductForm" next="assertProductInStock" prev="assertProductInGrid"/>
      <constraint name="assertProductInStock" next="assertProductVisibleInCategory" prev="assertProductForm"/>
      <constraint name="assertProductVisibleInCategory" next="assertProductPage" prev="assertProductInStock"/>
      <constraint name="assertProductPage" next="assertProductGroupedPriceOnProductPage" prev="assertProductVisibleInCategory"/>
      <constraint name="assertProductGroupedPriceOnProductPage" prev="assertProductPage"/>
    </variation>
    <variation name="CreateSimpleProductEntityTestVariation16" firstConstraint="assertProductSaveMessage" method="test">
      <data name="product/data/name" xsi:type="string">Simple Product %isolation%</data>
      <data name="product/data/sku" xsi:type="string">simple_sku_%isolation%</data>
      <data name="product/data/tax_class_id/dataSet" xsi:type="string">Taxable Goods</data>
      <data name="product/data/price/value" xsi:type="string">10015</data>
      <data name="product/data/special_price" xsi:type="string">-</data>
      <data name="product/data/short_description" xsi:type="string">Simple Product short_description %isolation%</data>
      <data name="product/data/description" xsi:type="string">Simple Product description %isolation%</data>
      <data name="product/data/weight" xsi:type="string">65</data>
      <data name="product/data/quantity_and_stock_status/qty" xsi:type="string">142</data>
      <data name="product/data/quantity_and_stock_status/is_in_stock" xsi:type="string">-</data>
      <data name="product/data/visibility" xsi:type="string">-</data>
      <data name="product/data/custom_options/preset" xsi:type="string">-</data>
      <data name="product/data/checkout_data/preset" xsi:type="string">-</data>
      <data name="product/data/custom_options/import_products" xsi:type="string">-</data>
      <data name="product/data/price/preset" xsi:type="string">-</data>
      <data name="product/data/group_price/preset" xsi:type="string">-</data>
      <data name="product/data/tier_price/preset" xsi:type="string">-</data>
      <constraint name="assertProductSaveMessage" next="assertProductInGrid"/>
      <constraint name="assertProductInGrid" next="assertProductForm" prev="assertProductSaveMessage"/>
      <constraint name="assertProductForm" next="assertProductInStock" prev="assertProductInGrid"/>
      <constraint name="assertProductInStock" next="assertProductVisibleInCategory" prev="assertProductForm"/>
      <constraint name="assertProductVisibleInCategory" next="assertProductPage" prev="assertProductInStock"/>
      <constraint name="assertProductPage" next="assertProductSpecialPriceOnProductPage" prev="assertProductVisibleInCategory"/>
      <constraint name="assertProductSpecialPriceOnProductPage" prev="assertProductPage"/>
    </variation>
    <variation name="CreateSimpleProductEntityTestVariation17" firstConstraint="assertProductSaveMessage" method="test">
      <data name="product/data/name" xsi:type="string">Simple Product %isolation%</data>
      <data name="product/data/sku" xsi:type="string">simple_sku_%isolation%</data>
      <data name="product/data/tax_class_id/dataSet" xsi:type="string">None</data>
      <data name="product/data/price/value" xsi:type="string">10016</data>
      <data name="product/data/special_price" xsi:type="string">-</data>
      <data name="product/data/short_description" xsi:type="string">Simple Product short_description %isolation%</data>
      <data name="product/data/description" xsi:type="string">Simple Product description %isolation%</data>
      <data name="product/data/weight" xsi:type="string">66</data>
      <data name="product/data/quantity_and_stock_status/qty" xsi:type="string">143</data>
      <data name="product/data/quantity_and_stock_status/is_in_stock" xsi:type="string">-</data>
      <data name="product/data/visibility" xsi:type="string">-</data>
      <data name="product/data/custom_options/preset" xsi:type="string">-</data>
      <data name="product/data/checkout_data/preset" xsi:type="string">-</data>
      <data name="product/data/custom_options/import_products" xsi:type="string">-</data>
      <data name="product/data/price/preset" xsi:type="string">-</data>
      <data name="product/data/group_price/preset" xsi:type="string">-</data>
      <data name="product/data/tier_price/preset" xsi:type="string">default</data>
      <constraint name="assertProductSaveMessage" next="assertProductInGrid"/>
      <constraint name="assertProductInGrid" next="assertProductForm" prev="assertProductSaveMessage"/>
      <constraint name="assertProductForm" next="assertProductInStock" prev="assertProductInGrid"/>
      <constraint name="assertProductInStock" next="assertProductVisibleInCategory" prev="assertProductForm"/>
      <constraint name="assertProductVisibleInCategory" next="assertProductPage" prev="assertProductInStock"/>
      <constraint name="assertProductPage" next="assertProductTierPriceOnProductPage" prev="assertProductVisibleInCategory"/>
      <constraint name="assertProductTierPriceOnProductPage" prev="assertProductPage"/>
    </variation>
    <variation name="CreateSimpleProductEntityTestVariation18" firstConstraint="assertProductSaveMessage" method="test">
      <data name="product/data/name" xsi:type="string">Simple Product %isolation%</data>
      <data name="product/data/sku" xsi:type="string">simple_sku_%isolation%</data>
      <data name="product/data/tax_class_id/dataSet" xsi:type="string">-</data>
      <data name="product/data/price/value" xsi:type="string">10017</data>
      <data name="product/data/special_price" xsi:type="string">-</data>
      <data name="product/data/short_description" xsi:type="string">Simple Product short_description %isolation%</data>
      <data name="product/data/description" xsi:type="string">Simple Product description %isolation%</data>
      <data name="product/data/weight" xsi:type="string">67</data>
      <data name="product/data/quantity_and_stock_status/qty" xsi:type="string">144</data>
      <data name="product/data/quantity_and_stock_status/is_in_stock" xsi:type="string">-</data>
      <data name="product/data/visibility" xsi:type="string">-</data>
      <data name="product/data/custom_options/preset" xsi:type="string">options-suite</data>
      <data name="product/data/checkout_data/preset" xsi:type="string">options-suite</data>
      <data name="product/data/custom_options/import_products" xsi:type="string">catalogProductSimple::with_two_custom_option,catalogProductSimple::with_all_custom_option</data>
      <data name="product/data/price/preset" xsi:type="string">-</data>
      <data name="product/data/group_price/preset" xsi:type="string">-</data>
      <data name="product/data/tier_price/preset" xsi:type="string">-</data>
      <constraint name="assertProductSaveMessage" next="assertProductInGrid"/>
      <constraint name="assertProductInGrid" next="assertProductForm" prev="assertProductSaveMessage"/>
      <constraint name="assertProductForm" next="assertProductInStock" prev="assertProductInGrid"/>
      <constraint name="assertProductInStock" next="assertProductVisibleInCategory" prev="assertProductForm"/>
      <constraint name="assertProductVisibleInCategory" next="assertProductPage" prev="assertProductInStock"/>
      <constraint name="assertProductPage" next="assertProductCustomOptionsOnProductPage" prev="assertProductVisibleInCategory"/>
      <constraint name="assertProductCustomOptionsOnProductPage" prev="assertProductPage"/>
    </variation>
  </testCase>
>>>>>>> 1f8e8b20
</config><|MERGE_RESOLUTION|>--- conflicted
+++ resolved
@@ -5,388 +5,6 @@
  * See COPYING.txt for license details.
  */
  -->
-<<<<<<< HEAD
-<config xmlns:xsi="http://www.w3.org/2001/XMLSchema-instance" xsi:noNamespaceSchemaLocation="../../../../../../../etc/variations.xsd">
-    <testCase name="CreateSimpleProductEntityTest">
-        <variation name="CreateSimpleProductEntityTestVariation1">
-            <data name="product/data/url_key">simple-product-%isolation%</data>
-            <data name="product/data/name">Simple Product %isolation%</data>
-            <data name="product/data/sku">simple_sku_%isolation%</data>
-            <data name="product/data/tax_class_id/dataSet">-</data>
-            <data name="product/data/price/value">10000</data>
-            <data name="product/data/special_price">-</data>
-            <data name="product/data/short_description">Simple Product short_description %isolation%</data>
-            <data name="product/data/description">Simple Product description %isolation%</data>
-            <data name="product/data/weight">50</data>
-            <data name="product/data/quantity_and_stock_status/qty">657</data>
-            <data name="product/data/quantity_and_stock_status/is_in_stock">-</data>
-            <data name="product/data/visibility">-</data>
-            <data name="product/data/custom_options/preset">drop_down_with_one_option_fixed_price</data>
-            <data name="product/data/checkout_data/preset">drop_down_with_one_option_fixed_price</data>
-            <data name="product/data/custom_options/import_products">-</data>
-            <data name="product/data/price/preset">drop_down_with_one_option_fixed_price</data>
-            <data name="product/data/group_price/preset">-</data>
-            <data name="product/data/tier_price/preset">-</data>
-            <data name="constraint">assertProductSaveMessage, assertProductInGrid, assertProductInCategory, assertProductPage, assertProductInCart</data>
-        </variation>
-        <variation name="CreateSimpleProductEntityTestVariation2">
-            <data name="product/data/url_key">simple-product-%isolation%</data>
-            <data name="product/data/name">Simple Product %isolation%</data>
-            <data name="product/data/sku">simple_sku_%isolation%</data>
-            <data name="product/data/tax_class_id/dataSet">-</data>
-            <data name="product/data/price/value">10001</data>
-            <data name="product/data/special_price">-</data>
-            <data name="product/data/short_description">Simple Product short_description %isolation%</data>
-            <data name="product/data/description">Simple Product description %isolation%</data>
-            <data name="product/data/weight">51</data>
-            <data name="product/data/quantity_and_stock_status/qty">658</data>
-            <data name="product/data/quantity_and_stock_status/is_in_stock">-</data>
-            <data name="product/data/visibility">-</data>
-            <data name="product/data/custom_options/preset">drop_down_with_one_option_percent_price</data>
-            <data name="product/data/checkout_data/preset">drop_down_with_one_option_percent_price</data>
-            <data name="product/data/custom_options/import_products">-</data>
-            <data name="product/data/price/preset">drop_down_with_one_option_percent_price</data>
-            <data name="product/data/group_price/preset">-</data>
-            <data name="product/data/tier_price/preset">-</data>
-            <data name="constraint">assertProductSaveMessage, assertProductInGrid, assertProductInCategory, assertProductPage, assertProductInCart</data>
-        </variation>
-        <variation name="CreateSimpleProductEntityTestVariation3">
-            <data name="product/data/url_key">simple-product-%isolation%</data>
-            <data name="product/data/name">Simple Product %isolation%</data>
-            <data name="product/data/sku">simple_sku_%isolation%</data>
-            <data name="product/data/tax_class_id/dataSet">-</data>
-            <data name="product/data/price/value">10002</data>
-            <data name="product/data/special_price">90</data>
-            <data name="product/data/short_description">Simple Product short_description %isolation%</data>
-            <data name="product/data/description">Simple Product description %isolation%</data>
-            <data name="product/data/weight">52</data>
-            <data name="product/data/quantity_and_stock_status/qty">659</data>
-            <data name="product/data/quantity_and_stock_status/is_in_stock">-</data>
-            <data name="product/data/visibility">-</data>
-            <data name="product/data/custom_options/preset">drop_down_with_one_option_fixed_price</data>
-            <data name="product/data/checkout_data/preset">drop_down_with_one_option_fixed_price</data>
-            <data name="product/data/custom_options/import_products">-</data>
-            <data name="product/data/price/preset">MAGETWO-23029</data>
-            <data name="product/data/group_price/preset">-</data>
-            <data name="product/data/tier_price/preset">-</data>
-            <data name="constraint">assertProductSaveMessage, assertProductInGrid, assertProductInCategory, assertProductPage, assertProductInCart</data>
-        </variation>
-        <variation name="CreateSimpleProductEntityTestVariation4">
-            <data name="product/data/url_key">simple-product-%isolation%</data>
-            <data name="product/data/name">Simple Product %isolation%</data>
-            <data name="product/data/sku">simple_sku_%isolation%</data>
-            <data name="product/data/tax_class_id/dataSet">-</data>
-            <data name="product/data/price/value">10003</data>
-            <data name="product/data/special_price">90</data>
-            <data name="product/data/short_description">Simple Product short_description %isolation%</data>
-            <data name="product/data/description">Simple Product description %isolation%</data>
-            <data name="product/data/weight">53</data>
-            <data name="product/data/quantity_and_stock_status/qty">660</data>
-            <data name="product/data/quantity_and_stock_status/is_in_stock">-</data>
-            <data name="product/data/visibility">-</data>
-            <data name="product/data/custom_options/preset">drop_down_with_one_option_percent_price</data>
-            <data name="product/data/checkout_data/preset">drop_down_with_one_option_percent_price</data>
-            <data name="product/data/custom_options/import_products">-</data>
-            <data name="product/data/price/preset">MAGETWO-23030</data>
-            <data name="product/data/group_price/preset">-</data>
-            <data name="product/data/tier_price/preset">-</data>
-            <data name="constraint">assertProductSaveMessage, assertProductInGrid, assertProductInCategory, assertProductPage, assertProductInCart</data>
-        </variation>
-        <variation name="CreateSimpleProductEntityTestVariation5">
-            <data name="product/data/url_key">simple-product-%isolation%</data>
-            <data name="product/data/name">Simple Product %isolation%</data>
-            <data name="product/data/sku">simple_sku_%isolation%</data>
-            <data name="product/data/tax_class_id/dataSet">-</data>
-            <data name="product/data/price/value">10004</data>
-            <data name="product/data/special_price">-</data>
-            <data name="product/data/short_description">Simple Product short_description %isolation%</data>
-            <data name="product/data/description">Simple Product description %isolation%</data>
-            <data name="product/data/weight">54</data>
-            <data name="product/data/quantity_and_stock_status/qty">661</data>
-            <data name="product/data/quantity_and_stock_status/is_in_stock">-</data>
-            <data name="product/data/visibility">-</data>
-            <data name="product/data/custom_options/preset">drop_down_with_one_option_percent_price</data>
-            <data name="product/data/checkout_data/preset">drop_down_with_one_option_percent_price</data>
-            <data name="product/data/custom_options/import_products">-</data>
-            <data name="product/data/price/preset">MAGETWO-23030</data>
-            <data name="product/data/group_price/preset">MAGETWO-23055</data>
-            <data name="product/data/tier_price/preset">-</data>
-            <data name="constraint">assertProductSaveMessage, assertProductInGrid, assertProductInCategory, assertProductPage, assertProductInCart</data>
-        </variation>
-        <variation name="CreateSimpleProductEntityTestVariation6">
-            <data name="product/data/url_key">simple-product-%isolation%</data>
-            <data name="product/data/name">Simple Product %isolation%</data>
-            <data name="product/data/sku">simple_sku_%isolation%</data>
-            <data name="product/data/tax_class_id/dataSet">-</data>
-            <data name="product/data/price/value">10005</data>
-            <data name="product/data/special_price">-</data>
-            <data name="product/data/short_description">Simple Product short_description %isolation%</data>
-            <data name="product/data/description">Simple Product description %isolation%</data>
-            <data name="product/data/weight">55</data>
-            <data name="product/data/quantity_and_stock_status/qty">662</data>
-            <data name="product/data/quantity_and_stock_status/is_in_stock">-</data>
-            <data name="product/data/visibility">-</data>
-            <data name="product/data/custom_options/preset">drop_down_with_one_option_fixed_price</data>
-            <data name="product/data/checkout_data/preset">drop_down_with_one_option_fixed_price</data>
-            <data name="product/data/custom_options/import_products">-</data>
-            <data name="product/data/price/preset">MAGETWO-23029</data>
-            <data name="product/data/group_price/preset">MAGETWO-23055</data>
-            <data name="product/data/tier_price/preset">-</data>
-            <data name="constraint">assertProductSaveMessage, assertProductInGrid, assertProductInCategory, assertProductPage, assertProductInCart</data>
-        </variation>
-        <variation name="CreateSimpleProductEntityTestVariation7">
-            <data name="product/data/url_key">simple-product-%isolation%</data>
-            <data name="product/data/name">Simple Product %isolation%</data>
-            <data name="product/data/sku">simple_sku_%isolation%</data>
-            <data name="product/data/tax_class_id/dataSet">-</data>
-            <data name="product/data/price/value">10006</data>
-            <data name="product/data/special_price">-</data>
-            <data name="product/data/short_description">Simple Product short_description %isolation%</data>
-            <data name="product/data/description">Simple Product description %isolation%</data>
-            <data name="product/data/weight">56</data>
-            <data name="product/data/quantity_and_stock_status/qty">663</data>
-            <data name="product/data/quantity_and_stock_status/is_in_stock">-</data>
-            <data name="product/data/visibility">-</data>
-            <data name="product/data/custom_options/preset">drop_down_with_one_option_percent_price</data>
-            <data name="product/data/checkout_data/preset">drop_down_with_one_option_percent_price</data>
-            <data name="product/data/custom_options/import_products">-</data>
-            <data name="product/data/price/preset">MAGETWO-23030</data>
-            <data name="product/data/group_price/preset">-</data>
-            <data name="product/data/tier_price/preset">MAGETWO-23002</data>
-            <data name="constraint">assertProductSaveMessage, assertProductInGrid, assertProductInCategory, assertProductPage, assertProductInCart</data>
-        </variation>
-        <variation name="CreateSimpleProductEntityTestVariation8">
-            <data name="product/data/url_key">simple-product-%isolation%</data>
-            <data name="product/data/name">Simple Product %isolation%</data>
-            <data name="product/data/sku">simple_sku_%isolation%</data>
-            <data name="product/data/tax_class_id/dataSet">-</data>
-            <data name="product/data/price/value">10007</data>
-            <data name="product/data/special_price">-</data>
-            <data name="product/data/short_description">Simple Product short_description %isolation%</data>
-            <data name="product/data/description">Simple Product description %isolation%</data>
-            <data name="product/data/weight">57</data>
-            <data name="product/data/quantity_and_stock_status/qty">664</data>
-            <data name="product/data/quantity_and_stock_status/is_in_stock">-</data>
-            <data name="product/data/visibility">-</data>
-            <data name="product/data/custom_options/preset">drop_down_with_one_option_fixed_price</data>
-            <data name="product/data/checkout_data/preset">drop_down_with_one_option_fixed_price</data>
-            <data name="product/data/custom_options/import_products">-</data>
-            <data name="product/data/price/preset">MAGETWO-23029</data>
-            <data name="product/data/group_price/preset">-</data>
-            <data name="product/data/tier_price/preset">MAGETWO-23002</data>
-            <data name="constraint">assertProductSaveMessage, assertProductInGrid, assertProductInCategory, assertProductPage, assertProductInCart</data>
-        </variation>
-        <variation name="CreateSimpleProductEntityTestVariation9">
-            <data name="product/data/url_key">simple-product-%isolation%</data>
-            <data name="product/data/name">Simple Product %isolation%</data>
-            <data name="product/data/sku">simple_sku_%isolation%</data>
-            <data name="product/data/tax_class_id/dataSet">-</data>
-            <data name="product/data/price/value">10008</data>
-            <data name="product/data/special_price">-</data>
-            <data name="product/data/short_description">Simple Product short_description %isolation%</data>
-            <data name="product/data/description">Simple Product description %isolation%</data>
-            <data name="product/data/weight">58</data>
-            <data name="product/data/quantity_and_stock_status/qty">665</data>
-            <data name="product/data/quantity_and_stock_status/is_in_stock">-</data>
-            <data name="product/data/visibility">-</data>
-            <data name="product/data/custom_options/preset">-</data>
-            <data name="product/data/checkout_data/preset">-</data>
-            <data name="product/data/custom_options/import_products">-</data>
-            <data name="product/data/price/preset">-</data>
-            <data name="product/data/group_price/preset">-</data>
-            <data name="product/data/tier_price/preset">-</data>
-            <data name="constraint">assertProductSaveMessage, assertProductInGrid, assertProductVisibleInCategory, assertProductPage</data>
-        </variation>
-        <variation name="CreateSimpleProductEntityTestVariation10">
-            <data name="product/data/url_key">simple-product-%isolation%</data>
-            <data name="product/data/name">Simple Product %isolation%</data>
-            <data name="product/data/sku">simple_sku_%isolation%</data>
-            <data name="product/data/tax_class_id/dataSet">-</data>
-            <data name="product/data/price/value">10009</data>
-            <data name="product/data/special_price">-</data>
-            <data name="product/data/short_description">Simple Product short_description %isolation%</data>
-            <data name="product/data/description">Simple Product description %isolation%</data>
-            <data name="product/data/weight">59</data>
-            <data name="product/data/quantity_and_stock_status/qty">75</data>
-            <data name="product/data/quantity_and_stock_status/is_in_stock">In Stock</data>
-            <data name="product/data/visibility">-</data>
-            <data name="product/data/custom_options/preset">-</data>
-            <data name="product/data/checkout_data/preset">-</data>
-            <data name="product/data/custom_options/import_products">-</data>
-            <data name="product/data/price/preset">-</data>
-            <data name="product/data/group_price/preset">-</data>
-            <data name="product/data/tier_price/preset">-</data>
-            <data name="constraint">assertProductSaveMessage, assertProductInStock</data>
-        </variation>
-        <variation name="CreateSimpleProductEntityTestVariation11">
-            <data name="product/data/url_key">simple-product-%isolation%</data>
-            <data name="product/data/name">Simple Product %isolation%</data>
-            <data name="product/data/sku">simple_sku_%isolation%</data>
-            <data name="product/data/tax_class_id/dataSet">-</data>
-            <data name="product/data/price/value">10010</data>
-            <data name="product/data/special_price">-</data>
-            <data name="product/data/short_description">Simple Product short_description %isolation%</data>
-            <data name="product/data/description">Simple Product description %isolation%</data>
-            <data name="product/data/weight">60</data>
-            <data name="product/data/quantity_and_stock_status/is_in_stock">Out of Stock</data>
-            <data name="product/data/visibility">-</data>
-            <data name="product/data/custom_options/preset">-</data>
-            <data name="product/data/checkout_data/preset">-</data>
-            <data name="product/data/custom_options/import_products">-</data>
-            <data name="product/data/price/preset">-</data>
-            <data name="product/data/group_price/preset">-</data>
-            <data name="product/data/tier_price/preset">-</data>
-            <data name="constraint">assertProductSaveMessage, assertProductOutOfStock</data>
-        </variation>
-        <variation name="CreateSimpleProductEntityTestVariation12">
-            <data name="product/data/url_key">simple-product-%isolation%</data>
-            <data name="product/data/name">Simple Product %isolation%</data>
-            <data name="product/data/sku">simple_sku_%isolation%</data>
-            <data name="product/data/tax_class_id/dataSet">-</data>
-            <data name="product/data/price/value">10011</data>
-            <data name="product/data/special_price">-</data>
-            <data name="product/data/short_description">Simple Product short_description %isolation%</data>
-            <data name="product/data/description">Simple Product description %isolation%</data>
-            <data name="product/data/weight">61</data>
-            <data name="product/data/quantity_and_stock_status/qty">138</data>
-            <data name="product/data/quantity_and_stock_status/is_in_stock">-</data>
-            <data name="product/data/visibility">Search</data>
-            <data name="product/data/custom_options/preset">-</data>
-            <data name="product/data/checkout_data/preset">-</data>
-            <data name="product/data/custom_options/import_products">-</data>
-            <data name="product/data/price/preset">-</data>
-            <data name="product/data/group_price/preset">-</data>
-            <data name="product/data/tier_price/preset">-</data>
-            <data name="constraint">assertProductSaveMessage, assertProductSearchableBySku</data>
-        </variation>
-        <variation name="CreateSimpleProductEntityTestVariation13">
-            <data name="product/data/url_key">simple-product-%isolation%</data>
-            <data name="product/data/name">Simple Product %isolation%</data>
-            <data name="product/data/sku">simple_sku_%isolation%</data>
-            <data name="product/data/tax_class_id/dataSet">-</data>
-            <data name="product/data/price/value">10012</data>
-            <data name="product/data/special_price">-</data>
-            <data name="product/data/short_description">Simple Product short_description %isolation%</data>
-            <data name="product/data/description">Simple Product description %isolation%</data>
-            <data name="product/data/weight">62</data>
-            <data name="product/data/quantity_and_stock_status/qty">139</data>
-            <data name="product/data/quantity_and_stock_status/is_in_stock">-</data>
-            <data name="product/data/visibility">-</data>
-            <data name="product/data/custom_options/preset">-</data>
-            <data name="product/data/checkout_data/preset">-</data>
-            <data name="product/data/custom_options/import_products">-</data>
-            <data name="product/data/price/preset">-</data>
-            <data name="product/data/group_price/preset">-</data>
-            <data name="product/data/tier_price/preset">-</data>
-            <data name="constraint">assertProductSaveMessage, assertProductInGrid, assertProductForm, assertProductInStock, assertProductSearchableBySku, assertProductPage</data>
-        </variation>
-        <variation name="CreateSimpleProductEntityTestVariation14">
-            <data name="product/data/url_key">simple-product-%isolation%</data>
-            <data name="product/data/name">Simple Product %isolation%</data>
-            <data name="product/data/sku">simple_sku_%isolation%</data>
-            <data name="product/data/tax_class_id/dataSet">-</data>
-            <data name="product/data/price/value">10013</data>
-            <data name="product/data/special_price">-</data>
-            <data name="product/data/short_description">Simple Product short_description %isolation%</data>
-            <data name="product/data/description">Simple Product description %isolation%</data>
-            <data name="product/data/weight">63</data>
-            <data name="product/data/quantity_and_stock_status/qty">140</data>
-            <data name="product/data/quantity_and_stock_status/is_in_stock">-</data>
-            <data name="product/data/visibility">-</data>
-            <data name="product/data/custom_options/preset">-</data>
-            <data name="product/data/checkout_data/preset">-</data>
-            <data name="product/data/custom_options/import_products">-</data>
-            <data name="product/data/price/preset">-</data>
-            <data name="product/data/group_price/preset">-</data>
-            <data name="product/data/tier_price/preset">-</data>
-            <data name="constraint">assertProductSaveMessage, assertProductInGrid, assertProductForm, assertProductInStock, assertProductVisibleInCategory, assertProductPage</data>
-        </variation>
-        <variation name="CreateSimpleProductEntityTestVariation15">
-            <data name="product/data/url_key">simple-product-%isolation%</data>
-            <data name="product/data/name">Simple Product %isolation%</data>
-            <data name="product/data/sku">simple_sku_%isolation%</data>
-            <data name="product/data/tax_class_id/dataSet">taxable_goods</data>
-            <data name="product/data/price/value">10014</data>
-            <data name="product/data/special_price">-</data>
-            <data name="product/data/short_description">Simple Product short_description %isolation%</data>
-            <data name="product/data/description">Simple Product description %isolation%</data>
-            <data name="product/data/weight">64</data>
-            <data name="product/data/quantity_and_stock_status/qty">141</data>
-            <data name="product/data/quantity_and_stock_status/is_in_stock">-</data>
-            <data name="product/data/visibility">-</data>
-            <data name="product/data/custom_options/preset">-</data>
-            <data name="product/data/checkout_data/preset">-</data>
-            <data name="product/data/custom_options/import_products">-</data>
-            <data name="product/data/price/preset">-</data>
-            <data name="product/data/group_price/preset">default</data>
-            <data name="product/data/tier_price/preset">-</data>
-            <data name="constraint">assertProductSaveMessage, assertProductInGrid, assertProductForm, assertProductInStock, assertProductVisibleInCategory, assertProductPage, assertProductGroupedPriceOnProductPage</data>
-        </variation>
-        <variation name="CreateSimpleProductEntityTestVariation16">
-            <data name="product/data/url_key">simple-product-%isolation%</data>
-            <data name="product/data/name">Simple Product %isolation%</data>
-            <data name="product/data/sku">simple_sku_%isolation%</data>
-            <data name="product/data/tax_class_id/dataSet">taxable_goods</data>
-            <data name="product/data/price/value">10015</data>
-            <data name="product/data/special_price">-</data>
-            <data name="product/data/short_description">Simple Product short_description %isolation%</data>
-            <data name="product/data/description">Simple Product description %isolation%</data>
-            <data name="product/data/weight">65</data>
-            <data name="product/data/quantity_and_stock_status/qty">142</data>
-            <data name="product/data/quantity_and_stock_status/is_in_stock">-</data>
-            <data name="product/data/visibility">-</data>
-            <data name="product/data/custom_options/preset">-</data>
-            <data name="product/data/checkout_data/preset">-</data>
-            <data name="product/data/custom_options/import_products">-</data>
-            <data name="product/data/price/preset">-</data>
-            <data name="product/data/group_price/preset">-</data>
-            <data name="product/data/tier_price/preset">-</data>
-            <data name="constraint">assertProductSaveMessage, assertProductInGrid, assertProductForm, assertProductInStock, assertProductVisibleInCategory, assertProductPage, assertProductSpecialPriceOnProductPage</data>
-        </variation>
-        <variation name="CreateSimpleProductEntityTestVariation17">
-            <data name="product/data/url_key">simple-product-%isolation%</data>
-            <data name="product/data/name">Simple Product %isolation%</data>
-            <data name="product/data/sku">simple_sku_%isolation%</data>
-            <data name="product/data/tax_class_id/dataSet">None</data>
-            <data name="product/data/price/value">10016</data>
-            <data name="product/data/special_price">-</data>
-            <data name="product/data/short_description">Simple Product short_description %isolation%</data>
-            <data name="product/data/description">Simple Product description %isolation%</data>
-            <data name="product/data/weight">66</data>
-            <data name="product/data/quantity_and_stock_status/qty">143</data>
-            <data name="product/data/quantity_and_stock_status/is_in_stock">-</data>
-            <data name="product/data/visibility">-</data>
-            <data name="product/data/custom_options/preset">-</data>
-            <data name="product/data/checkout_data/preset">-</data>
-            <data name="product/data/custom_options/import_products">-</data>
-            <data name="product/data/price/preset">-</data>
-            <data name="product/data/group_price/preset">-</data>
-            <data name="product/data/tier_price/preset">default</data>
-            <data name="constraint">assertProductSaveMessage, assertProductInGrid, assertProductForm, assertProductInStock, assertProductVisibleInCategory, assertProductPage, assertProductTierPriceOnProductPage</data>
-        </variation>
-        <variation name="CreateSimpleProductEntityTestVariation18">
-            <data name="product/data/url_key">simple-product-%isolation%</data>
-            <data name="product/data/name">Simple Product %isolation%</data>
-            <data name="product/data/sku">simple_sku_%isolation%</data>
-            <data name="product/data/tax_class_id/dataSet">-</data>
-            <data name="product/data/price/value">10017</data>
-            <data name="product/data/special_price">-</data>
-            <data name="product/data/short_description">Simple Product short_description %isolation%</data>
-            <data name="product/data/description">Simple Product description %isolation%</data>
-            <data name="product/data/weight">67</data>
-            <data name="product/data/quantity_and_stock_status/qty">144</data>
-            <data name="product/data/quantity_and_stock_status/is_in_stock">-</data>
-            <data name="product/data/visibility">-</data>
-            <data name="product/data/custom_options/preset">options-suite</data>
-            <data name="product/data/checkout_data/preset">options-suite</data>
-            <data name="product/data/custom_options/import_products">catalogProductSimple::with_two_custom_option,catalogProductSimple::with_all_custom_option</data>
-            <data name="product/data/price/preset">-</data>
-            <data name="product/data/group_price/preset">-</data>
-            <data name="product/data/tier_price/preset">-</data>
-            <data name="constraint">assertProductSaveMessage, assertProductInGrid, assertProductForm, assertProductInStock, assertProductVisibleInCategory, assertProductPage, assertProductCustomOptionsOnProductPage</data>
-        </variation>
-    </testCase>
-=======
 <config xmlns:xsi="http://www.w3.org/2001/XMLSchema-instance" xsi:noNamespaceSchemaLocation="../../../../../../../vendor/magento/mtf/etc/global/variations.xsd">
   <testCase name="CreateSimpleProductEntityTest">
     <variation name="CreateSimpleProductEntityTestVariation1" firstConstraint="assertProductSaveMessage" method="test">
@@ -821,5 +439,4 @@
       <constraint name="assertProductCustomOptionsOnProductPage" prev="assertProductPage"/>
     </variation>
   </testCase>
->>>>>>> 1f8e8b20
 </config>