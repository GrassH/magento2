--- conflicted
+++ resolved
@@ -6,14 +6,9 @@
  */
  -->
 <config xmlns:xsi="http://www.w3.org/2001/XMLSchema-instance" xsi:noNamespaceSchemaLocation="../../../../../../../vendor/magento/mtf/etc/variations.xsd">
-<<<<<<< HEAD
   <testCase name="Magento\Catalog\Test\TestCase\Product\CreateSimpleProductEntityTest">
     <variation name="CreateSimpleProductEntityTestVariation1">
-=======
-  <testCase name="CreateSimpleProductEntityTest">
-    <variation name="CreateSimpleProductEntityTestVariation1" firstConstraint="assertProductSaveMessage" method="test">
-      <data name="product/data/url_key" xsi:type="string">simple-product-%isolation%</data>
->>>>>>> a2438a68
+      <data name="product/data/url_key" xsi:type="string">simple-product-%isolation%</data>
       <data name="product/data/name" xsi:type="string">Simple Product %isolation%</data>
       <data name="product/data/sku" xsi:type="string">simple_sku_%isolation%</data>
       <data name="product/data/tax_class_id/dataSet" xsi:type="string">-</data>
@@ -37,12 +32,8 @@
       <constraint name="Magento\Catalog\Test\Constraint\AssertProductPage"/>
       <constraint name="Magento\Catalog\Test\Constraint\AssertProductInCart"/>
     </variation>
-<<<<<<< HEAD
     <variation name="CreateSimpleProductEntityTestVariation2">
-=======
-    <variation name="CreateSimpleProductEntityTestVariation2" firstConstraint="assertProductSaveMessage" method="test">
-      <data name="product/data/url_key" xsi:type="string">simple-product-%isolation%</data>
->>>>>>> a2438a68
+      <data name="product/data/url_key" xsi:type="string">simple-product-%isolation%</data>
       <data name="product/data/name" xsi:type="string">Simple Product %isolation%</data>
       <data name="product/data/sku" xsi:type="string">simple_sku_%isolation%</data>
       <data name="product/data/tax_class_id/dataSet" xsi:type="string">-</data>
@@ -66,12 +57,8 @@
       <constraint name="Magento\Catalog\Test\Constraint\AssertProductPage"/>
       <constraint name="Magento\Catalog\Test\Constraint\AssertProductInCart"/>
     </variation>
-<<<<<<< HEAD
     <variation name="CreateSimpleProductEntityTestVariation3">
-=======
-    <variation name="CreateSimpleProductEntityTestVariation3" firstConstraint="assertProductSaveMessage" method="test">
-      <data name="product/data/url_key" xsi:type="string">simple-product-%isolation%</data>
->>>>>>> a2438a68
+      <data name="product/data/url_key" xsi:type="string">simple-product-%isolation%</data>
       <data name="product/data/name" xsi:type="string">Simple Product %isolation%</data>
       <data name="product/data/sku" xsi:type="string">simple_sku_%isolation%</data>
       <data name="product/data/tax_class_id/dataSet" xsi:type="string">-</data>
@@ -95,12 +82,8 @@
       <constraint name="Magento\Catalog\Test\Constraint\AssertProductPage"/>
       <constraint name="Magento\Catalog\Test\Constraint\AssertProductInCart"/>
     </variation>
-<<<<<<< HEAD
     <variation name="CreateSimpleProductEntityTestVariation4">
-=======
-    <variation name="CreateSimpleProductEntityTestVariation4" firstConstraint="assertProductSaveMessage" method="test">
-      <data name="product/data/url_key" xsi:type="string">simple-product-%isolation%</data>
->>>>>>> a2438a68
+      <data name="product/data/url_key" xsi:type="string">simple-product-%isolation%</data>
       <data name="product/data/name" xsi:type="string">Simple Product %isolation%</data>
       <data name="product/data/sku" xsi:type="string">simple_sku_%isolation%</data>
       <data name="product/data/tax_class_id/dataSet" xsi:type="string">-</data>
@@ -124,12 +107,8 @@
       <constraint name="Magento\Catalog\Test\Constraint\AssertProductPage"/>
       <constraint name="Magento\Catalog\Test\Constraint\AssertProductInCart"/>
     </variation>
-<<<<<<< HEAD
     <variation name="CreateSimpleProductEntityTestVariation5">
-=======
-    <variation name="CreateSimpleProductEntityTestVariation5" firstConstraint="assertProductSaveMessage" method="test">
-      <data name="product/data/url_key" xsi:type="string">simple-product-%isolation%</data>
->>>>>>> a2438a68
+      <data name="product/data/url_key" xsi:type="string">simple-product-%isolation%</data>
       <data name="product/data/name" xsi:type="string">Simple Product %isolation%</data>
       <data name="product/data/sku" xsi:type="string">simple_sku_%isolation%</data>
       <data name="product/data/tax_class_id/dataSet" xsi:type="string">-</data>
@@ -153,12 +132,8 @@
       <constraint name="Magento\Catalog\Test\Constraint\AssertProductPage"/>
       <constraint name="Magento\Catalog\Test\Constraint\AssertProductInCart"/>
     </variation>
-<<<<<<< HEAD
     <variation name="CreateSimpleProductEntityTestVariation6">
-=======
-    <variation name="CreateSimpleProductEntityTestVariation6" firstConstraint="assertProductSaveMessage" method="test">
-      <data name="product/data/url_key" xsi:type="string">simple-product-%isolation%</data>
->>>>>>> a2438a68
+      <data name="product/data/url_key" xsi:type="string">simple-product-%isolation%</data>
       <data name="product/data/name" xsi:type="string">Simple Product %isolation%</data>
       <data name="product/data/sku" xsi:type="string">simple_sku_%isolation%</data>
       <data name="product/data/tax_class_id/dataSet" xsi:type="string">-</data>
@@ -182,12 +157,8 @@
       <constraint name="Magento\Catalog\Test\Constraint\AssertProductPage"/>
       <constraint name="Magento\Catalog\Test\Constraint\AssertProductInCart"/>
     </variation>
-<<<<<<< HEAD
     <variation name="CreateSimpleProductEntityTestVariation7">
-=======
-    <variation name="CreateSimpleProductEntityTestVariation7" firstConstraint="assertProductSaveMessage" method="test">
-      <data name="product/data/url_key" xsi:type="string">simple-product-%isolation%</data>
->>>>>>> a2438a68
+      <data name="product/data/url_key" xsi:type="string">simple-product-%isolation%</data>
       <data name="product/data/name" xsi:type="string">Simple Product %isolation%</data>
       <data name="product/data/sku" xsi:type="string">simple_sku_%isolation%</data>
       <data name="product/data/tax_class_id/dataSet" xsi:type="string">-</data>
@@ -211,12 +182,8 @@
       <constraint name="Magento\Catalog\Test\Constraint\AssertProductPage"/>
       <constraint name="Magento\Catalog\Test\Constraint\AssertProductInCart"/>
     </variation>
-<<<<<<< HEAD
     <variation name="CreateSimpleProductEntityTestVariation8">
-=======
-    <variation name="CreateSimpleProductEntityTestVariation8" firstConstraint="assertProductSaveMessage" method="test">
-      <data name="product/data/url_key" xsi:type="string">simple-product-%isolation%</data>
->>>>>>> a2438a68
+      <data name="product/data/url_key" xsi:type="string">simple-product-%isolation%</data>
       <data name="product/data/name" xsi:type="string">Simple Product %isolation%</data>
       <data name="product/data/sku" xsi:type="string">simple_sku_%isolation%</data>
       <data name="product/data/tax_class_id/dataSet" xsi:type="string">-</data>
@@ -240,12 +207,8 @@
       <constraint name="Magento\Catalog\Test\Constraint\AssertProductPage"/>
       <constraint name="Magento\Catalog\Test\Constraint\AssertProductInCart"/>
     </variation>
-<<<<<<< HEAD
     <variation name="CreateSimpleProductEntityTestVariation9">
-=======
-    <variation name="CreateSimpleProductEntityTestVariation9" firstConstraint="assertProductSaveMessage" method="test">
-      <data name="product/data/url_key" xsi:type="string">simple-product-%isolation%</data>
->>>>>>> a2438a68
+      <data name="product/data/url_key" xsi:type="string">simple-product-%isolation%</data>
       <data name="product/data/name" xsi:type="string">Simple Product %isolation%</data>
       <data name="product/data/sku" xsi:type="string">simple_sku_%isolation%</data>
       <data name="product/data/tax_class_id/dataSet" xsi:type="string">-</data>
@@ -268,12 +231,8 @@
       <constraint name="Magento\Catalog\Test\Constraint\AssertProductVisibleInCategory"/>
       <constraint name="Magento\Catalog\Test\Constraint\AssertProductPage"/>
     </variation>
-<<<<<<< HEAD
     <variation name="CreateSimpleProductEntityTestVariation10">
-=======
-    <variation name="CreateSimpleProductEntityTestVariation10" firstConstraint="assertProductSaveMessage" method="test">
-      <data name="product/data/url_key" xsi:type="string">simple-product-%isolation%</data>
->>>>>>> a2438a68
+      <data name="product/data/url_key" xsi:type="string">simple-product-%isolation%</data>
       <data name="product/data/name" xsi:type="string">Simple Product %isolation%</data>
       <data name="product/data/sku" xsi:type="string">simple_sku_%isolation%</data>
       <data name="product/data/tax_class_id/dataSet" xsi:type="string">-</data>
@@ -294,12 +253,8 @@
       <constraint name="Magento\Catalog\Test\Constraint\AssertProductSaveMessage"/>
       <constraint name="Magento\Catalog\Test\Constraint\AssertProductInStock"/>
     </variation>
-<<<<<<< HEAD
     <variation name="CreateSimpleProductEntityTestVariation11">
-=======
-    <variation name="CreateSimpleProductEntityTestVariation11" firstConstraint="assertProductSaveMessage" method="test">
-      <data name="product/data/url_key" xsi:type="string">simple-product-%isolation%</data>
->>>>>>> a2438a68
+      <data name="product/data/url_key" xsi:type="string">simple-product-%isolation%</data>
       <data name="product/data/name" xsi:type="string">Simple Product %isolation%</data>
       <data name="product/data/sku" xsi:type="string">simple_sku_%isolation%</data>
       <data name="product/data/tax_class_id/dataSet" xsi:type="string">-</data>
@@ -320,12 +275,8 @@
       <constraint name="Magento\Catalog\Test\Constraint\AssertProductSaveMessage"/>
       <constraint name="Magento\Catalog\Test\Constraint\AssertProductOutOfStock"/>
     </variation>
-<<<<<<< HEAD
     <variation name="CreateSimpleProductEntityTestVariation12">
-=======
-    <variation name="CreateSimpleProductEntityTestVariation12" firstConstraint="assertProductSaveMessage" method="test">
-      <data name="product/data/url_key" xsi:type="string">simple-product-%isolation%</data>
->>>>>>> a2438a68
+      <data name="product/data/url_key" xsi:type="string">simple-product-%isolation%</data>
       <data name="product/data/name" xsi:type="string">Simple Product %isolation%</data>
       <data name="product/data/sku" xsi:type="string">simple_sku_%isolation%</data>
       <data name="product/data/tax_class_id/dataSet" xsi:type="string">-</data>
@@ -346,12 +297,8 @@
       <constraint name="Magento\Catalog\Test\Constraint\AssertProductSaveMessage"/>
       <constraint name="Magento\Catalog\Test\Constraint\AssertProductSearchableBySku"/>
     </variation>
-<<<<<<< HEAD
     <variation name="CreateSimpleProductEntityTestVariation13">
-=======
-    <variation name="CreateSimpleProductEntityTestVariation13" firstConstraint="assertProductSaveMessage" method="test">
-      <data name="product/data/url_key" xsi:type="string">simple-product-%isolation%</data>
->>>>>>> a2438a68
+      <data name="product/data/url_key" xsi:type="string">simple-product-%isolation%</data>
       <data name="product/data/name" xsi:type="string">Simple Product %isolation%</data>
       <data name="product/data/sku" xsi:type="string">simple_sku_%isolation%</data>
       <data name="product/data/tax_class_id/dataSet" xsi:type="string">-</data>
@@ -376,12 +323,8 @@
       <constraint name="Magento\Catalog\Test\Constraint\AssertProductSearchableBySku"/>
       <constraint name="Magento\Catalog\Test\Constraint\AssertProductPage"/>
     </variation>
-<<<<<<< HEAD
     <variation name="CreateSimpleProductEntityTestVariation14">
-=======
-    <variation name="CreateSimpleProductEntityTestVariation14" firstConstraint="assertProductSaveMessage" method="test">
-      <data name="product/data/url_key" xsi:type="string">simple-product-%isolation%</data>
->>>>>>> a2438a68
+      <data name="product/data/url_key" xsi:type="string">simple-product-%isolation%</data>
       <data name="product/data/name" xsi:type="string">Simple Product %isolation%</data>
       <data name="product/data/sku" xsi:type="string">simple_sku_%isolation%</data>
       <data name="product/data/tax_class_id/dataSet" xsi:type="string">-</data>
@@ -406,12 +349,8 @@
       <constraint name="Magento\Catalog\Test\Constraint\AssertProductVisibleInCategory"/>
       <constraint name="Magento\Catalog\Test\Constraint\AssertProductPage"/>
     </variation>
-<<<<<<< HEAD
     <variation name="CreateSimpleProductEntityTestVariation15">
-=======
-    <variation name="CreateSimpleProductEntityTestVariation15" firstConstraint="assertProductSaveMessage" method="test">
-      <data name="product/data/url_key" xsi:type="string">simple-product-%isolation%</data>
->>>>>>> a2438a68
+      <data name="product/data/url_key" xsi:type="string">simple-product-%isolation%</data>
       <data name="product/data/name" xsi:type="string">Simple Product %isolation%</data>
       <data name="product/data/sku" xsi:type="string">simple_sku_%isolation%</data>
       <data name="product/data/tax_class_id/dataSet" xsi:type="string">taxable_goods</data>
@@ -437,12 +376,8 @@
       <constraint name="Magento\Catalog\Test\Constraint\AssertProductPage"/>
       <constraint name="Magento\Catalog\Test\Constraint\AssertProductGroupedPriceOnProductPage"/>
     </variation>
-<<<<<<< HEAD
     <variation name="CreateSimpleProductEntityTestVariation16">
-=======
-    <variation name="CreateSimpleProductEntityTestVariation16" firstConstraint="assertProductSaveMessage" method="test">
-      <data name="product/data/url_key" xsi:type="string">simple-product-%isolation%</data>
->>>>>>> a2438a68
+      <data name="product/data/url_key" xsi:type="string">simple-product-%isolation%</data>
       <data name="product/data/name" xsi:type="string">Simple Product %isolation%</data>
       <data name="product/data/sku" xsi:type="string">simple_sku_%isolation%</data>
       <data name="product/data/tax_class_id/dataSet" xsi:type="string">taxable_goods</data>
@@ -468,12 +403,8 @@
       <constraint name="Magento\Catalog\Test\Constraint\AssertProductPage"/>
       <constraint name="Magento\Catalog\Test\Constraint\AssertProductSpecialPriceOnProductPage"/>
     </variation>
-<<<<<<< HEAD
     <variation name="CreateSimpleProductEntityTestVariation17">
-=======
-    <variation name="CreateSimpleProductEntityTestVariation17" firstConstraint="assertProductSaveMessage" method="test">
-      <data name="product/data/url_key" xsi:type="string">simple-product-%isolation%</data>
->>>>>>> a2438a68
+      <data name="product/data/url_key" xsi:type="string">simple-product-%isolation%</data>
       <data name="product/data/name" xsi:type="string">Simple Product %isolation%</data>
       <data name="product/data/sku" xsi:type="string">simple_sku_%isolation%</data>
       <data name="product/data/tax_class_id/dataSet" xsi:type="string">None</data>
@@ -499,12 +430,8 @@
       <constraint name="Magento\Catalog\Test\Constraint\AssertProductPage"/>
       <constraint name="Magento\Catalog\Test\Constraint\AssertProductTierPriceOnProductPage"/>
     </variation>
-<<<<<<< HEAD
     <variation name="CreateSimpleProductEntityTestVariation18">
-=======
-    <variation name="CreateSimpleProductEntityTestVariation18" firstConstraint="assertProductSaveMessage" method="test">
-      <data name="product/data/url_key" xsi:type="string">simple-product-%isolation%</data>
->>>>>>> a2438a68
+      <data name="product/data/url_key" xsi:type="string">simple-product-%isolation%</data>
       <data name="product/data/name" xsi:type="string">Simple Product %isolation%</data>
       <data name="product/data/sku" xsi:type="string">simple_sku_%isolation%</data>
       <data name="product/data/tax_class_id/dataSet" xsi:type="string">-</data>
