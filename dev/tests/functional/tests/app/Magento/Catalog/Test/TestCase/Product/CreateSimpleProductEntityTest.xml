<?xml version="1.0" encoding="utf-8"?>
<!--
/**
 * Copyright © Magento, Inc. All rights reserved.
 * See COPYING.txt for license details.
 */
 -->
<config xmlns:xsi="http://www.w3.org/2001/XMLSchema-instance" xsi:noNamespaceSchemaLocation="../../../../../../../vendor/magento/mtf/etc/variations.xsd">
    <testCase name="Magento\Catalog\Test\TestCase\Product\CreateSimpleProductEntityTest" summary="Create Simple Product" ticketId="MAGETWO-23414">
        <variation name="CreateSimpleProductEntityTestVariation1">
            <data name="description" xsi:type="string">Create product with custom options(fixed price)</data>
            <data name="product/data/url_key" xsi:type="string">simple-product-%isolation%</data>
            <data name="product/data/name" xsi:type="string">Simple Product %isolation%</data>
            <data name="product/data/sku" xsi:type="string">simple_sku_%isolation%</data>
            <data name="product/data/price/value" xsi:type="string">10000</data>
            <data name="product/data/short_description" xsi:type="string">Simple Product short_description %isolation%</data>
            <data name="product/data/description" xsi:type="string">Simple Product description %isolation%</data>
            <data name="product/data/weight" xsi:type="string">50</data>
            <data name="product/data/quantity_and_stock_status/qty" xsi:type="string">657</data>
            <data name="product/data/custom_options/dataset" xsi:type="string">drop_down_with_one_option_fixed_price</data>
            <data name="product/data/checkout_data/dataset" xsi:type="string">simple_drop_down_with_one_option_fixed_price</data>
            <data name="product/data/price/dataset" xsi:type="string">drop_down_with_one_option_fixed_price</data>
            <constraint name="Magento\Catalog\Test\Constraint\AssertProductSaveMessage" />
            <constraint name="Magento\Catalog\Test\Constraint\AssertProductInGrid" />
            <constraint name="Magento\Catalog\Test\Constraint\AssertProductInCategory" />
            <constraint name="Magento\Catalog\Test\Constraint\AssertProductPage" />
            <constraint name="Magento\Catalog\Test\Constraint\AssertProductInCart" />
        </variation>
        <variation name="CreateSimpleProductEntityTestVariation2">
            <data name="description" xsi:type="string">Create product with custom options(percent price)</data>
            <data name="product/data/url_key" xsi:type="string">simple-product-%isolation%</data>
            <data name="product/data/name" xsi:type="string">Simple Product %isolation%</data>
            <data name="product/data/sku" xsi:type="string">simple_sku_%isolation%</data>
            <data name="product/data/price/value" xsi:type="string">10001</data>
            <data name="product/data/short_description" xsi:type="string">Simple Product short_description %isolation%</data>
            <data name="product/data/description" xsi:type="string">Simple Product description %isolation%</data>
            <data name="product/data/weight" xsi:type="string">51</data>
            <data name="product/data/quantity_and_stock_status/qty" xsi:type="string">658</data>
            <data name="product/data/custom_options/dataset" xsi:type="string">drop_down_with_one_option_percent_price</data>
            <data name="product/data/checkout_data/dataset" xsi:type="string">simple_drop_down_with_one_option_percent_price</data>
            <data name="product/data/price/dataset" xsi:type="string">drop_down_with_one_option_percent_price</data>
            <constraint name="Magento\Catalog\Test\Constraint\AssertProductSaveMessage" />
            <constraint name="Magento\Catalog\Test\Constraint\AssertProductInGrid" />
            <constraint name="Magento\Catalog\Test\Constraint\AssertProductInCategory" />
            <constraint name="Magento\Catalog\Test\Constraint\AssertProductPage" />
            <constraint name="Magento\Catalog\Test\Constraint\AssertProductInCart" />
        </variation>
        <variation name="CreateSimpleProductEntityTestVariation3" summary="Create product with special price and custom options(fixed price)">
            <data name="tag" xsi:type="string">test_type:extended_acceptance_test</data>
            <data name="product/data/url_key" xsi:type="string">simple-product-%isolation%</data>
            <data name="product/data/name" xsi:type="string">Simple Product %isolation%</data>
            <data name="product/data/sku" xsi:type="string">simple_sku_%isolation%</data>
            <data name="product/data/price/value" xsi:type="string">10002</data>
            <data name="product/data/special_price" xsi:type="string">90</data>
            <data name="product/data/short_description" xsi:type="string">Simple Product short_description %isolation%</data>
            <data name="product/data/description" xsi:type="string">Simple Product description %isolation%</data>
            <data name="product/data/weight" xsi:type="string">52</data>
            <data name="product/data/news_from_date" xsi:type="string" />
            <data name="product/data/custom_design_from" xsi:type="string" />
            <data name="product/data/quantity_and_stock_status/qty" xsi:type="string">659</data>
            <data name="product/data/custom_options/dataset" xsi:type="string">drop_down_with_one_option_fixed_price</data>
            <data name="product/data/checkout_data/dataset" xsi:type="string">simple_drop_down_with_one_option_fixed_price</data>
            <data name="product/data/price/dataset" xsi:type="string">MAGETWO-23029</data>
            <constraint name="Magento\Catalog\Test\Constraint\AssertProductSaveMessage" />
            <constraint name="Magento\Catalog\Test\Constraint\AssertProductForm" />
            <constraint name="Magento\Catalog\Test\Constraint\AssertProductInGrid" />
            <constraint name="Magento\Catalog\Test\Constraint\AssertProductInCategory" />
            <constraint name="Magento\Catalog\Test\Constraint\AssertProductPage" />
            <constraint name="Magento\Catalog\Test\Constraint\AssertProductInCart" />
        </variation>
        <variation name="CreateSimpleProductEntityTestVariation4">
            <data name="description" xsi:type="string">Create product with special price and custom options(percent price)</data>
            <data name="product/data/url_key" xsi:type="string">simple-product-%isolation%</data>
            <data name="product/data/name" xsi:type="string">Simple Product %isolation%</data>
            <data name="product/data/sku" xsi:type="string">simple_sku_%isolation%</data>
            <data name="product/data/price/value" xsi:type="string">10003</data>
            <data name="product/data/special_price" xsi:type="string">90</data>
            <data name="product/data/short_description" xsi:type="string">Simple Product short_description %isolation%</data>
            <data name="product/data/description" xsi:type="string">Simple Product description %isolation%</data>
            <data name="product/data/weight" xsi:type="string">53</data>
            <data name="product/data/quantity_and_stock_status/qty" xsi:type="string">660</data>
            <data name="product/data/custom_options/dataset" xsi:type="string">drop_down_with_one_option_percent_price</data>
            <data name="product/data/checkout_data/dataset" xsi:type="string">simple_drop_down_with_one_option_percent_price</data>
            <data name="product/data/price/dataset" xsi:type="string">MAGETWO-23030</data>
            <constraint name="Magento\Catalog\Test\Constraint\AssertProductSaveMessage" />
            <constraint name="Magento\Catalog\Test\Constraint\AssertProductInGrid" />
            <constraint name="Magento\Catalog\Test\Constraint\AssertProductInCategory" />
            <constraint name="Magento\Catalog\Test\Constraint\AssertProductPage" />
            <constraint name="Magento\Catalog\Test\Constraint\AssertProductInCart" />
        </variation>
        <variation name="CreateSimpleProductEntityTestVariation5">
            <data name="description" xsi:type="string">Create product with group price and custom options(percent price)</data>
            <data name="product/data/url_key" xsi:type="string">simple-product-%isolation%</data>
            <data name="product/data/name" xsi:type="string">Simple Product %isolation%</data>
            <data name="product/data/sku" xsi:type="string">simple_sku_%isolation%</data>
            <data name="product/data/price/value" xsi:type="string">10004</data>
            <data name="product/data/short_description" xsi:type="string">Simple Product short_description %isolation%</data>
            <data name="product/data/description" xsi:type="string">Simple Product description %isolation%</data>
            <data name="product/data/weight" xsi:type="string">54</data>
            <data name="product/data/quantity_and_stock_status/qty" xsi:type="string">661</data>
            <data name="product/data/custom_options/dataset" xsi:type="string">drop_down_with_one_option_percent_price</data>
            <data name="product/data/checkout_data/dataset" xsi:type="string">simple_drop_down_with_one_option_percent_price</data>
            <data name="product/data/price/dataset" xsi:type="string">MAGETWO-23030</data>
            <constraint name="Magento\Catalog\Test\Constraint\AssertProductSaveMessage" />
            <constraint name="Magento\Catalog\Test\Constraint\AssertProductInGrid" />
            <constraint name="Magento\Catalog\Test\Constraint\AssertProductInCategory" />
            <constraint name="Magento\Catalog\Test\Constraint\AssertProductPage" />
            <constraint name="Magento\Catalog\Test\Constraint\AssertProductInCart" />
        </variation>
        <variation name="CreateSimpleProductEntityTestVariation6">
            <data name="description" xsi:type="string">Create product with group price and custom options(fixed price)</data>
            <data name="product/data/url_key" xsi:type="string">simple-product-%isolation%</data>
            <data name="product/data/name" xsi:type="string">Simple Product %isolation%</data>
            <data name="product/data/sku" xsi:type="string">simple_sku_%isolation%</data>
            <data name="product/data/price/value" xsi:type="string">10005</data>
            <data name="product/data/short_description" xsi:type="string">Simple Product short_description %isolation%</data>
            <data name="product/data/description" xsi:type="string">Simple Product description %isolation%</data>
            <data name="product/data/weight" xsi:type="string">55</data>
            <data name="product/data/quantity_and_stock_status/qty" xsi:type="string">662</data>
            <data name="product/data/custom_options/dataset" xsi:type="string">drop_down_with_one_option_fixed_price</data>
            <data name="product/data/checkout_data/dataset" xsi:type="string">simple_drop_down_with_one_option_fixed_price</data>
            <data name="product/data/price/dataset" xsi:type="string">MAGETWO-23029</data>
            <constraint name="Magento\Catalog\Test\Constraint\AssertProductSaveMessage" />
            <constraint name="Magento\Catalog\Test\Constraint\AssertProductInGrid" />
            <constraint name="Magento\Catalog\Test\Constraint\AssertProductInCategory" />
            <constraint name="Magento\Catalog\Test\Constraint\AssertProductPage" />
            <constraint name="Magento\Catalog\Test\Constraint\AssertProductInCart" />
        </variation>
        <variation name="CreateSimpleProductEntityTestVariation7">
            <data name="description" xsi:type="string">Create product with tier price and custom options(percent price)</data>
            <data name="product/data/url_key" xsi:type="string">simple-product-%isolation%</data>
            <data name="product/data/name" xsi:type="string">Simple Product %isolation%</data>
            <data name="product/data/sku" xsi:type="string">simple_sku_%isolation%</data>
            <data name="product/data/price/value" xsi:type="string">10006</data>
            <data name="product/data/short_description" xsi:type="string">Simple Product short_description %isolation%</data>
            <data name="product/data/description" xsi:type="string">Simple Product description %isolation%</data>
            <data name="product/data/weight" xsi:type="string">56</data>
            <data name="product/data/quantity_and_stock_status/qty" xsi:type="string">663</data>
            <data name="product/data/custom_options/dataset" xsi:type="string">drop_down_with_one_option_percent_price</data>
            <data name="product/data/checkout_data/dataset" xsi:type="string">simple_drop_down_with_one_option_percent_price</data>
            <data name="product/data/price/dataset" xsi:type="string">MAGETWO-23030</data>
            <data name="product/data/tier_price/dataset" xsi:type="string">MAGETWO-23002</data>
            <constraint name="Magento\Catalog\Test\Constraint\AssertProductSaveMessage" />
            <constraint name="Magento\Catalog\Test\Constraint\AssertProductInGrid" />
            <constraint name="Magento\Catalog\Test\Constraint\AssertProductInCategory" />
            <constraint name="Magento\Catalog\Test\Constraint\AssertProductPage" />
            <constraint name="Magento\Catalog\Test\Constraint\AssertProductInCart" />
        </variation>
        <variation name="CreateSimpleProductEntityTestVariation8">
            <data name="description" xsi:type="string">Create product with tier price and custom options(fixed price)</data>
            <data name="product/data/url_key" xsi:type="string">simple-product-%isolation%</data>
            <data name="product/data/name" xsi:type="string">Simple Product %isolation%</data>
            <data name="product/data/sku" xsi:type="string">simple_sku_%isolation%</data>
            <data name="product/data/price/value" xsi:type="string">10007</data>
            <data name="product/data/short_description" xsi:type="string">Simple Product short_description %isolation%</data>
            <data name="product/data/description" xsi:type="string">Simple Product description %isolation%</data>
            <data name="product/data/weight" xsi:type="string">57</data>
            <data name="product/data/quantity_and_stock_status/qty" xsi:type="string">664</data>
            <data name="product/data/custom_options/dataset" xsi:type="string">drop_down_with_one_option_fixed_price</data>
            <data name="product/data/checkout_data/dataset" xsi:type="string">simple_drop_down_with_one_option_fixed_price</data>
            <data name="product/data/price/dataset" xsi:type="string">MAGETWO-23029</data>
            <data name="product/data/tier_price/dataset" xsi:type="string">MAGETWO-23002</data>
            <constraint name="Magento\Catalog\Test\Constraint\AssertProductSaveMessage" />
            <constraint name="Magento\Catalog\Test\Constraint\AssertProductInGrid" />
            <constraint name="Magento\Catalog\Test\Constraint\AssertProductInCategory" />
            <constraint name="Magento\Catalog\Test\Constraint\AssertProductPage" />
            <constraint name="Magento\Catalog\Test\Constraint\AssertProductInCart" />
        </variation>
        <variation name="CreateSimpleProductEntityTestVariation9">
            <data name="description" xsi:type="string">Create product without custom options</data>
            <data name="product/data/url_key" xsi:type="string">simple-product-%isolation%</data>
            <data name="product/data/name" xsi:type="string">Simple Product %isolation%</data>
            <data name="product/data/sku" xsi:type="string">simple_sku_%isolation%</data>
            <data name="product/data/price/value" xsi:type="string">10008.88</data>
            <data name="product/data/short_description" xsi:type="string">Simple Product short_description %isolation%</data>
            <data name="product/data/description" xsi:type="string">Simple Product description %isolation%</data>
            <data name="product/data/weight" xsi:type="string">58</data>
            <data name="product/data/quantity_and_stock_status/qty" xsi:type="string">665</data>
            <constraint name="Magento\Catalog\Test\Constraint\AssertProductSaveMessage" />
            <constraint name="Magento\Catalog\Test\Constraint\AssertProductInGrid" />
            <constraint name="Magento\Catalog\Test\Constraint\AssertProductVisibleInCategory" />
            <constraint name="Magento\Catalog\Test\Constraint\AssertProductPage" />
        </variation>
        <variation name="CreateSimpleProductEntityTestVariation10" summary="Create in stock product and check threshold" ticketId="MAGETWO-43345">
            <data name="configData" xsi:type="string">inventory_threshold_5</data>
            <data name="product/data/url_key" xsi:type="string">simple-product-%isolation%</data>
            <data name="product/data/name" xsi:type="string">Simple Product %isolation%</data>
            <data name="product/data/sku" xsi:type="string">simple_sku_%isolation%</data>
            <data name="product/data/price/value" xsi:type="string">10009</data>
            <data name="product/data/weight" xsi:type="string">59</data>
            <data name="product/data/quantity_and_stock_status/qty" xsi:type="string">10</data>
            <data name="product/data/quantity_and_stock_status/is_in_stock" xsi:type="string">In Stock</data>
            <data name="threshold" xsi:type="array">
                <item name="0" xsi:type="array">
                    <item name="qty" xsi:type="number">4</item>
                    <item name="is_message_displayed" xsi:type="boolean">false</item>
                </item>
                <item name="1" xsi:type="array">
                    <item name="qty" xsi:type="number">1</item>
                    <item name="is_message_displayed" xsi:type="boolean">true</item>
                    <item name="expected" xsi:type="number">5</item>
                </item>
            </data>
            <constraint name="Magento\Catalog\Test\Constraint\AssertProductSaveMessage" />
            <constraint name="Magento\Catalog\Test\Constraint\AssertProductInStock" />
            <constraint name="Magento\Catalog\Test\Constraint\AssertProductInventoryThreshold" />
        </variation>
        <variation name="CreateSimpleProductEntityTestVariation11">
            <data name="description" xsi:type="string">Create product that is out stock</data>
            <data name="product/data/url_key" xsi:type="string">simple-product-%isolation%</data>
            <data name="product/data/name" xsi:type="string">Simple Product %isolation%</data>
            <data name="product/data/sku" xsi:type="string">simple_sku_%isolation%</data>
            <data name="product/data/price/value" xsi:type="string">10010</data>
            <data name="product/data/short_description" xsi:type="string">Simple Product short_description %isolation%</data>
            <data name="product/data/description" xsi:type="string">Simple Product description %isolation%</data>
            <data name="product/data/weight" xsi:type="string">60</data>
            <data name="product/data/quantity_and_stock_status/qty" xsi:type="string">0</data>
            <data name="product/data/quantity_and_stock_status/is_in_stock" xsi:type="string">Out of Stock</data>
            <constraint name="Magento\Catalog\Test\Constraint\AssertProductSaveMessage" />
            <constraint name="Magento\Catalog\Test\Constraint\AssertProductOutOfStock" />
        </variation>
<<<<<<< HEAD
        <variation name="CreateSimpleProductEntityTestVariation12" summary="Create product that visible only in search and check min/max qty allowed in the shopping cart" ticketId="MAGETWO-43376, MAGETWO-43359">
            <data name="issue" xsi:type="string">MAGETWO-63217: Error message doesn't appear on add in the cart less products than configured</data>
            <data name="configData" xsi:type="string">inventory_min_qty_3, inventory_max_qty_5</data>
            <data name="product/data/url_key" xsi:type="string">simple-product-%isolation%</data>
            <data name="product/data/name" xsi:type="string">Simple Product %isolation%</data>
            <data name="product/data/sku" xsi:type="string">simple_sku_%isolation%</data>
            <data name="product/data/price/value" xsi:type="string">10011</data>
            <data name="product/data/weight" xsi:type="string">61</data>
            <data name="product/data/quantity_and_stock_status/qty" xsi:type="string">138</data>
            <data name="product/data/visibility" xsi:type="string">Search</data>
            <data name="minQty" xsi:type="string">3</data>
            <data name="maxQty" xsi:type="string">5</data>
            <constraint name="Magento\Catalog\Test\Constraint\AssertProductSaveMessage" />
            <constraint name="Magento\Catalog\Test\Constraint\AssertProductSearchableBySku" />
            <constraint name="Magento\Catalog\Test\Constraint\AssertProductInventoryMinAllowedQty" />
            <constraint name="Magento\Catalog\Test\Constraint\AssertProductInventoryMaxAllowedQty" />
        </variation>
        <variation name="CreateSimpleProductEntityTestVariation13">
            <data name="description" xsi:type="string">Create simple product and check search by sku</data>
            <data name="product/data/url_key" xsi:type="string">simple-product-%isolation%</data>
            <data name="product/data/name" xsi:type="string">Simple Product %isolation%</data>
            <data name="product/data/sku" xsi:type="string">simple_sku_%isolation%</data>
            <data name="product/data/price/value" xsi:type="string">10012</data>
            <data name="product/data/short_description" xsi:type="string">Simple Product short_description %isolation%</data>
            <data name="product/data/description" xsi:type="string">Simple Product description %isolation%</data>
            <data name="product/data/weight" xsi:type="string">62</data>
            <data name="product/data/quantity_and_stock_status/qty" xsi:type="string">139</data>
            <constraint name="Magento\Catalog\Test\Constraint\AssertProductSaveMessage" />
            <constraint name="Magento\Catalog\Test\Constraint\AssertProductInGrid" />
            <constraint name="Magento\Catalog\Test\Constraint\AssertProductForm" />
            <constraint name="Magento\Catalog\Test\Constraint\AssertProductInStock" />
            <constraint name="Magento\Catalog\Test\Constraint\AssertProductSearchableBySku" />
            <constraint name="Magento\Catalog\Test\Constraint\AssertProductPage" />
        </variation>
        <variation name="CreateSimpleProductEntityTestVariation14">
            <data name="description" xsi:type="string">Create simple product and check visibility in category</data>
            <data name="product/data/url_key" xsi:type="string">simple-product-%isolation%</data>
            <data name="product/data/name" xsi:type="string">Simple Product %isolation%</data>
            <data name="product/data/sku" xsi:type="string">simple_sku_%isolation%</data>
            <data name="product/data/price/value" xsi:type="string">10013</data>
            <data name="product/data/short_description" xsi:type="string">Simple Product short_description %isolation%</data>
            <data name="product/data/description" xsi:type="string">Simple Product description %isolation%</data>
            <data name="product/data/weight" xsi:type="string">63</data>
            <data name="product/data/quantity_and_stock_status/qty" xsi:type="string">140</data>
            <constraint name="Magento\Catalog\Test\Constraint\AssertProductSaveMessage" />
            <constraint name="Magento\Catalog\Test\Constraint\AssertProductInGrid" />
            <constraint name="Magento\Catalog\Test\Constraint\AssertProductForm" />
            <constraint name="Magento\Catalog\Test\Constraint\AssertProductInStock" />
            <constraint name="Magento\Catalog\Test\Constraint\AssertProductVisibleInCategory" />
            <constraint name="Magento\Catalog\Test\Constraint\AssertProductPage" />
        </variation>
        <variation name="CreateSimpleProductEntityTestVariation15">
            <data name="description" xsi:type="string">Create product with tax class and group price</data>
            <data name="product/data/url_key" xsi:type="string">simple-product-%isolation%</data>
            <data name="product/data/name" xsi:type="string">Simple Product %isolation%</data>
            <data name="product/data/sku" xsi:type="string">simple_sku_%isolation%</data>
            <data name="product/data/tax_class_id/dataset" xsi:type="string">taxable_goods</data>
            <data name="product/data/price/value" xsi:type="string">10014</data>
            <data name="product/data/short_description" xsi:type="string">Simple Product short_description %isolation%</data>
            <data name="product/data/description" xsi:type="string">Simple Product description %isolation%</data>
            <data name="product/data/weight" xsi:type="string">64</data>
            <data name="product/data/quantity_and_stock_status/qty" xsi:type="string">141</data>
            <constraint name="Magento\Catalog\Test\Constraint\AssertProductSaveMessage" />
            <constraint name="Magento\Catalog\Test\Constraint\AssertProductInGrid" />
            <constraint name="Magento\Catalog\Test\Constraint\AssertProductForm" />
            <constraint name="Magento\Catalog\Test\Constraint\AssertProductInStock" />
            <constraint name="Magento\Catalog\Test\Constraint\AssertProductVisibleInCategory" />
            <constraint name="Magento\Catalog\Test\Constraint\AssertProductPage" />
        </variation>
        <variation name="CreateSimpleProductEntityTestVariation16">
            <data name="description" xsi:type="string">Create product with tax class and check absent special price</data>
            <data name="product/data/url_key" xsi:type="string">simple-product-%isolation%</data>
            <data name="product/data/name" xsi:type="string">Simple Product %isolation%</data>
            <data name="product/data/sku" xsi:type="string">simple_sku_%isolation%</data>
            <data name="product/data/tax_class_id/dataset" xsi:type="string">taxable_goods</data>
            <data name="product/data/price/value" xsi:type="string">10015</data>
            <data name="product/data/short_description" xsi:type="string">Simple Product short_description %isolation%</data>
            <data name="product/data/description" xsi:type="string">Simple Product description %isolation%</data>
            <data name="product/data/weight" xsi:type="string">65</data>
            <data name="product/data/quantity_and_stock_status/qty" xsi:type="string">142</data>
            <constraint name="Magento\Catalog\Test\Constraint\AssertProductSaveMessage" />
            <constraint name="Magento\Catalog\Test\Constraint\AssertProductInGrid" />
            <constraint name="Magento\Catalog\Test\Constraint\AssertProductForm" />
            <constraint name="Magento\Catalog\Test\Constraint\AssertProductInStock" />
            <constraint name="Magento\Catalog\Test\Constraint\AssertProductVisibleInCategory" />
            <constraint name="Magento\Catalog\Test\Constraint\AssertProductPage" />
            <constraint name="Magento\Catalog\Test\Constraint\AssertProductSpecialPriceOnProductPage" />
        </variation>
        <variation name="CreateSimpleProductEntityTestVariation17">
            <data name="description" xsi:type="string">Create product without tax class and tier price</data>
            <data name="product/data/url_key" xsi:type="string">simple-product-%isolation%</data>
            <data name="product/data/name" xsi:type="string">Simple Product %isolation%</data>
            <data name="product/data/sku" xsi:type="string">simple_sku_%isolation%</data>
            <data name="product/data/tax_class_id/dataset" xsi:type="string">None</data>
            <data name="product/data/price/value" xsi:type="string">10016</data>
            <data name="product/data/short_description" xsi:type="string">Simple Product short_description %isolation%</data>
            <data name="product/data/description" xsi:type="string">Simple Product description %isolation%</data>
            <data name="product/data/weight" xsi:type="string">66</data>
            <data name="product/data/quantity_and_stock_status/qty" xsi:type="string">143</data>
            <data name="product/data/tier_price/dataset" xsi:type="string">default</data>
            <constraint name="Magento\Catalog\Test\Constraint\AssertProductSaveMessage" />
            <constraint name="Magento\Catalog\Test\Constraint\AssertProductInGrid" />
            <constraint name="Magento\Catalog\Test\Constraint\AssertProductForm" />
            <constraint name="Magento\Catalog\Test\Constraint\AssertProductInStock" />
            <constraint name="Magento\Catalog\Test\Constraint\AssertProductVisibleInCategory" />
            <constraint name="Magento\Catalog\Test\Constraint\AssertProductPage" />
            <constraint name="Magento\Catalog\Test\Constraint\AssertProductTierPriceOnProductPage" />
        </variation>
        <variation name="CreateSimpleProductEntityTestVariation18" summary="Create simple product with imported options" ticketId="MAGETWO-71386">
            <data name="description" xsi:type="string">Create product wit suite of custom options</data>
            <data name="product/data/url_key" xsi:type="string">simple-product-%isolation%</data>
            <data name="product/data/name" xsi:type="string">Simple Product %isolation%</data>
            <data name="product/data/sku" xsi:type="string">simple_sku_%isolation%</data>
            <data name="product/data/price/value" xsi:type="string">10017</data>
            <data name="product/data/short_description" xsi:type="string">Simple Product short_description %isolation%</data>
            <data name="product/data/description" xsi:type="string">Simple Product description %isolation%</data>
            <data name="product/data/weight" xsi:type="string">67</data>
            <data name="product/data/quantity_and_stock_status/qty" xsi:type="string">144</data>
            <data name="product/data/custom_options/dataset" xsi:type="string">options_suite</data>
            <data name="product/data/checkout_data/dataset" xsi:type="string">simple_options_suite</data>
            <data name="product/data/custom_options/import_products" xsi:type="string">catalogProductSimple::with_two_custom_option,catalogProductSimple::with_all_custom_option</data>
            <constraint name="Magento\Catalog\Test\Constraint\AssertProductSaveMessage" />
            <constraint name="Magento\Catalog\Test\Constraint\AssertProductInGrid" />
            <constraint name="Magento\Catalog\Test\Constraint\AssertProductForm" />
            <constraint name="Magento\Catalog\Test\Constraint\AssertProductInStock" />
            <constraint name="Magento\Catalog\Test\Constraint\AssertProductVisibleInCategory" />
            <constraint name="Magento\Catalog\Test\Constraint\AssertProductPage" />
            <constraint name="Magento\Catalog\Test\Constraint\AssertProductCustomOptionsOnProductPage" />
        </variation>
        <variation name="CreateSimpleProductEntityTestVariation19" summary="Create product with cross-sell products" ticketId="MAGETWO-29081">
            <data name="product/data/url_key" xsi:type="string">simple-product-%isolation%</data>
            <data name="product/data/name" xsi:type="string">Simple Product %isolation%</data>
            <data name="product/data/sku" xsi:type="string">simple_sku_%isolation%</data>
            <data name="product/data/price/value" xsi:type="string">10018</data>
            <data name="product/data/short_description" xsi:type="string">Simple Product short_description %isolation%</data>
            <data name="product/data/description" xsi:type="string">Simple Product description %isolation%</data>
            <data name="product/data/weight" xsi:type="string">59</data>
            <data name="product/data/quantity_and_stock_status/qty" xsi:type="string">75</data>
            <data name="product/data/quantity_and_stock_status/is_in_stock" xsi:type="string">In Stock</data>
            <data name="product/data/cross_sell_products/dataset" xsi:type="string">catalogProductSimple::default, configurableProduct::default</data>
            <constraint name="Magento\Catalog\Test\Constraint\AssertProductSaveMessage" />
            <constraint name="Magento\Catalog\Test\Constraint\AssertProductInGrid" />
            <constraint name="Magento\Catalog\Test\Constraint\AssertProductForm" />
            <constraint name="Magento\Catalog\Test\Constraint\AssertProductCrossSells" />
        </variation>
        <variation name="CreateSimpleProductEntityTestVariation20" summary="Create product with up-sell products" ticketId="MAGETWO-29105">
            <data name="product/data/url_key" xsi:type="string">simple-product-%isolation%</data>
            <data name="product/data/name" xsi:type="string">Simple Product %isolation%</data>
            <data name="product/data/sku" xsi:type="string">simple_sku_%isolation%</data>
            <data name="product/data/price/value" xsi:type="string">10019</data>
            <data name="product/data/short_description" xsi:type="string">Simple Product short_description %isolation%</data>
            <data name="product/data/description" xsi:type="string">Simple Product description %isolation%</data>
            <data name="product/data/weight" xsi:type="string">59</data>
            <data name="product/data/quantity_and_stock_status/qty" xsi:type="string">75</data>
            <data name="product/data/quantity_and_stock_status/is_in_stock" xsi:type="string">In Stock</data>
            <data name="product/data/up_sell_products/dataset" xsi:type="string">catalogProductSimple::default, configurableProduct::default</data>
            <constraint name="Magento\Catalog\Test\Constraint\AssertProductSaveMessage" />
            <constraint name="Magento\Catalog\Test\Constraint\AssertProductInGrid" />
            <constraint name="Magento\Catalog\Test\Constraint\AssertProductForm" />
            <constraint name="Magento\Catalog\Test\Constraint\AssertProductUpSells" />
        </variation>
        <variation name="CreateSimpleProductEntityTestVariation21" summary="Create product with related products" ticketId="MAGETWO-29352">
            <data name="product/data/url_key" xsi:type="string">simple-product-%isolation%</data>
            <data name="product/data/name" xsi:type="string">Simple Product %isolation%</data>
            <data name="product/data/sku" xsi:type="string">simple_sku_%isolation%</data>
            <data name="product/data/price/value" xsi:type="string">10020</data>
            <data name="product/data/short_description" xsi:type="string">Simple Product short_description %isolation%</data>
            <data name="product/data/description" xsi:type="string">Simple Product description %isolation%</data>
            <data name="product/data/weight" xsi:type="string">59</data>
            <data name="product/data/quantity_and_stock_status/qty" xsi:type="string">75</data>
            <data name="product/data/quantity_and_stock_status/is_in_stock" xsi:type="string">In Stock</data>
            <data name="product/data/related_products/dataset" xsi:type="string">catalogProductSimple::default, configurableProduct::default</data>
            <constraint name="Magento\Catalog\Test\Constraint\AssertProductSaveMessage" />
            <constraint name="Magento\Catalog\Test\Constraint\AssertProductInGrid" />
            <constraint name="Magento\Catalog\Test\Constraint\AssertProductForm" />
            <constraint name="Magento\Catalog\Test\Constraint\AssertProductRelatedProducts" />
        </variation>
        <variation name="CreateSimpleProductEntityTestVariation22" summary="Can't Add Out of Stock Products to Shopping Cart" ticketId="MAGETWO-12423">
            <data name="tag" xsi:type="string">test_type:acceptance_test, test_type:extended_acceptance_test</data>
            <data name="configData" xsi:type="string">display_out_of_stock</data>
            <data name="product/data/url_key" xsi:type="string">simple-product-%isolation%</data>
            <data name="product/data/name" xsi:type="string">Simple Product %isolation%</data>
            <data name="product/data/sku" xsi:type="string">simple_sku_%isolation%</data>
            <data name="product/data/price/value" xsi:type="string">10021</data>
            <data name="product/data/weight" xsi:type="string">68</data>
            <data name="product/data/quantity_and_stock_status/qty" xsi:type="string">0</data>
            <data name="product/data/quantity_and_stock_status/is_in_stock" xsi:type="string">Out of Stock</data>
            <constraint name="Magento\Catalog\Test\Constraint\AssertProductSaveMessage" />
            <constraint name="Magento\Catalog\Test\Constraint\AssertAddToCartButtonAbsent" />
        </variation>
        <variation name="CreateSimpleProductEntityTestVariation23" summary="Create Simple Product with Creating New Category (Required Fields Only)" ticketId="MAGETWO-27293">
            <data name="product/data/category_ids/new_category" xsi:type="string">yes</data>
            <data name="product/data/category_ids/dataset" xsi:type="string">default_subcategory_without_url_key</data>
            <data name="product/data/website_ids/0/dataset" xsi:type="string">default</data>
            <data name="product/data/url_key" xsi:type="string">simple%isolation%</data>
            <data name="product/data/name" xsi:type="string">simple%isolation%</data>
            <data name="product/data/sku" xsi:type="string">simple%isolation%</data>
            <data name="product/data/price/value" xsi:type="string">10</data>
            <data name="product/data/quantity_and_stock_status/qty" xsi:type="string">345</data>
            <data name="redirectType/data/redirect_type" xsi:type="string">Temporary (302)</data>
            <constraint name="Magento\Catalog\Test\Constraint\AssertProductSaveMessage" />
            <constraint name="Magento\Catalog\Test\Constraint\AssertProductInCategory" />
            <constraint name="Magento\Catalog\Test\Constraint\AssertProductPage" />
            <constraint name="Magento\UrlRewrite\Test\Constraint\AssertUrlRewriteProductInGrid" />
        </variation>
        <variation name="CreateSimpleProductEntityTestVariation24" summary="Create Simple Product and Assigning It to Category" ticketId="MAGETWO-12514">
            <data name="product/data/url_key" xsi:type="string">simple-product-%isolation%</data>
            <data name="product/data/name" xsi:type="string">Simple Product %isolation%</data>
            <data name="product/data/sku" xsi:type="string">simple_sku_%isolation%</data>
            <data name="product/data/tax_class_id/dataset" xsi:type="string">taxable_goods</data>
            <data name="product/data/price/value" xsi:type="string">10</data>
            <data name="product/data/weight" xsi:type="string">1</data>
            <data name="product/data/quantity_and_stock_status/qty" xsi:type="string">1000</data>
            <data name="product/data/quantity_and_stock_status/is_in_stock" xsi:type="string">In Stock</data>
            <constraint name="Magento\Catalog\Test\Constraint\AssertProductSaveMessage" />
            <constraint name="Magento\Catalog\Test\Constraint\AssertProductInGrid" />
            <constraint name="Magento\Catalog\Test\Constraint\AssertProductInCategory" />
            <constraint name="Magento\Catalog\Test\Constraint\AssertProductPage" />
        </variation>
        <variation name="CreateSimpleProductEntityTestVariation25" summary="Create Simple Product with Custom Options and Assign it to the Category" ticketId="MAGETWO-12703">
            <data name="tag" xsi:type="string">test_type:acceptance_test, test_type:extended_acceptance_test</data>
            <data name="product/data/url_key" xsi:type="string">simple-product-%isolation%</data>
            <data name="product/data/name" xsi:type="string">Simple Product %isolation%</data>
            <data name="product/data/sku" xsi:type="string">simple_sku_%isolation%</data>
            <data name="product/data/tax_class_id/dataset" xsi:type="string">taxable_goods</data>
            <data name="product/data/price/value" xsi:type="string">10</data>
            <data name="product/data/weight" xsi:type="string">1</data>
            <data name="product/data/quantity_and_stock_status/qty" xsi:type="string">1000</data>
            <data name="product/data/quantity_and_stock_status/is_in_stock" xsi:type="string">In Stock</data>
            <data name="product/data/custom_options/dataset" xsi:type="string">drop_down_with_one_option_fixed_price</data>
            <constraint name="Magento\Catalog\Test\Constraint\AssertProductSaveMessage" />
            <constraint name="Magento\Catalog\Test\Constraint\AssertProductInGrid" />
            <constraint name="Magento\Catalog\Test\Constraint\AssertProductInCategory" />
            <constraint name="Magento\Catalog\Test\Constraint\AssertProductPage" />
            <constraint name="Magento\Catalog\Test\Constraint\AssertProductCustomOptionsOnProductPage" />
        </variation>
        <variation name="CreateSimpleProductEntityTestVariation26" summary="Create Simple Product with Advanced Inventory and Assign It to the Category" ticketId="MAGETWO-12914">
            <data name="description" xsi:type="string">MAGETWO-12914: Create Simple Product with Advanced Inventory and Assign It to the Category</data>
            <data name="product/data/url_key" xsi:type="string">simple-product-%isolation%</data>
            <data name="product/data/name" xsi:type="string">Simple Product %isolation%</data>
            <data name="product/data/sku" xsi:type="string">simple_sku_%isolation%</data>
            <data name="product/data/price/value" xsi:type="string">10</data>
            <data name="product/data/stock_data/qty" xsi:type="string">1</data>
            <data name="tag" xsi:type="string">test_type:acceptance_test</data>
            <constraint name="Magento\Catalog\Test\Constraint\AssertProductSaveMessage" />
            <constraint name="Magento\Catalog\Test\Constraint\AssertProductInCategory" />
        </variation>
        <variation name="CreateSimpleProductEntityTestVariation27" summary="Create Simple Product with custom Country of manufacture" ticketId="MAGETWO-55336">
            <data name="configData" xsi:type="string">custom_allowed_country</data>
            <data name="flushCache" xsi:type="boolean">true</data>
            <data name="product/data/url_key" xsi:type="string">simple-product-%isolation%</data>
            <data name="product/data/name" xsi:type="string">Simple Product %isolation%</data>
            <data name="product/data/sku" xsi:type="string">simple_sku_%isolation%</data>
            <data name="product/data/price/value" xsi:type="string">10000</data>
            <data name="product/data/short_description" xsi:type="string">Simple Product short_description %isolation%</data>
            <data name="product/data/description" xsi:type="string">Simple Product description %isolation%</data>
            <data name="product/data/weight" xsi:type="string">50</data>
            <data name="product/data/quantity_and_stock_status/qty" xsi:type="string">657</data>
            <data name="product/data/country_of_manufacture" xsi:type="string">Antarctica</data>
            <constraint name="Magento\Catalog\Test\Constraint\AssertProductSaveMessage" />
        </variation>
        <variation name="CreateSimpleProductEntityTestVariation28" summary="Create product with tier price for not logged in customer">
            <data name="product/data/url_key" xsi:type="string">simple-product-%isolation%</data>
            <data name="product/data/name" xsi:type="string">Simple Product %isolation%</data>
            <data name="product/data/sku" xsi:type="string">simple_sku_%isolation%</data>
            <data name="product/data/price/value" xsi:type="string">100</data>
            <data name="product/data/weight" xsi:type="string">50</data>
            <data name="product/data/quantity_and_stock_status/qty" xsi:type="string">667</data>
            <data name="product/data/tier_price/dataset" xsi:type="string">not_logged_in</data>
            <constraint name="Magento\Catalog\Test\Constraint\AssertProductSaveMessage" />
            <constraint name="Magento\Catalog\Test\Constraint\AssertProductTierPriceOnProductPage" />
        </variation>
        <variation name="CreateSimpleProductEntityTestVariation29" summary="Create Simple Product and assign it to custom website">
            <data name="product/data/url_key" xsi:type="string">simple-product-%isolation%</data>
            <data name="product/data/name" xsi:type="string">Simple Product %isolation%</data>
            <data name="product/data/sku" xsi:type="string">simple_sku_%isolation%</data>
            <data name="product/data/price/value" xsi:type="string">200.20</data>
            <data name="product/data/weight" xsi:type="string">50</data>
            <data name="product/data/quantity_and_stock_status/qty" xsi:type="string">668</data>
            <data name="product/data/website_ids/0/dataset" xsi:type="string">custom_store</data>
            <constraint name="Magento\Catalog\Test\Constraint\AssertProductSaveMessage" />
            <constraint name="Magento\Catalog\Test\Constraint\AssertProductOnCustomWebsite" />
        </variation>
        <variation name="CreateSimpleProductEntityWithEmptySkuMaskTest1"  summary="Create Simple Product Entity With Empty Sku Mask" ticketId="MAGETWO-58951">
            <data name="configData" xsi:type="string">empty_product_mask_sku</data>
            <data name="description" xsi:type="string">Create product with custom options(fixed price)</data>
            <data name="product/data/url_key" xsi:type="string">simple-product-%isolation%</data>
            <data name="product/data/name" xsi:type="string">Simple Product %isolation%</data>
            <data name="product/data/sku" xsi:type="string">simple_sku_%isolation%</data>
            <data name="product/data/price/value" xsi:type="string">10000</data>
            <data name="product/data/weight" xsi:type="string">50</data>
            <data name="product/data/quantity_and_stock_status/qty" xsi:type="string">657</data>
            <data name="product/data/checkout_data/dataset" xsi:type="string">simple_drop_down_with_one_option_fixed_price</data>
            <data name="product/data/price/dataset" xsi:type="string">drop_down_with_one_option_fixed_price</data>
            <constraint name="Magento\Catalog\Test\Constraint\AssertProductSaveMessage" />
            <constraint name="Magento\Catalog\Test\Constraint\AssertProductInGrid" />
            <constraint name="Magento\Catalog\Test\Constraint\AssertProductInCategory" />
            <constraint name="Magento\Catalog\Test\Constraint\AssertProductPage" />
            <constraint name="Magento\Catalog\Test\Constraint\AssertProductInCart" />
        </variation>
        <variation name="CreateSimpleProductEntityWithTierPriceTestVariation1" summary="Create Simple Product with fixed tier price.">
            <data name="product/data/url_key" xsi:type="string">simple-product-%isolation%</data>
            <data name="product/data/name" xsi:type="string">Simple Product %isolation%</data>
            <data name="product/data/sku" xsi:type="string">simple_sku_%isolation%</data>
            <data name="product/data/price/value" xsi:type="string">100.00</data>
            <data name="product/data/quantity_and_stock_status/qty" xsi:type="string">555</data>
            <data name="product/data/tier_price/dataset" xsi:type="string">custom_with_fixed_discount</data>
            <constraint name="Magento\Catalog\Test\Constraint\AssertProductTierPriceInCart" />
        </variation>
        <variation name="CreateSimpleProductEntityWithTierPriceTestVariation2" summary="Create Simple Product with percentage tier price.">
            <data name="product/data/url_key" xsi:type="string">simple-product-%isolation%</data>
            <data name="product/data/name" xsi:type="string">Simple Product %isolation%</data>
            <data name="product/data/sku" xsi:type="string">simple_sku_%isolation%</data>
            <data name="product/data/price/value" xsi:type="string">200.00</data>
            <data name="product/data/quantity_and_stock_status/qty" xsi:type="string">555</data>
            <data name="product/data/tier_price/dataset" xsi:type="string">custom_with_percentage_discount</data>
            <constraint name="Magento\Catalog\Test\Constraint\AssertProductTierPriceInCart" />
        </variation>
        <variation name="CreateSimpleProductEntityWithImageTestVariation1" summary="Create product with image and try to save it again">
            <data name="product/data/image/0/file" xsi:type="string">Magento/Catalog/Test/_files/test1.png</data>
            <data name="product/data/image/1/file" xsi:type="string">Magento/Catalog/Test/_files/test2.png</data>
            <data name="product/data/url_key" xsi:type="string">simple-product-%isolation%</data>
            <data name="product/data/name" xsi:type="string">Simple Product %isolation%</data>
            <data name="product/data/sku" xsi:type="string">simple_sku_%isolation%</data>
            <data name="product/data/price/value" xsi:type="string">10</data>
            <data name="product/data/weight" xsi:type="string">50</data>
            <data name="product/data/quantity_and_stock_status/qty" xsi:type="string">100</data>
            <constraint name="Magento\Catalog\Test\Constraint\AssertProductSaveMessage" />
            <constraint name="Magento\Catalog\Test\Constraint\AssertProductHasImageInGrid" />
            <constraint name="Magento\Catalog\Test\Constraint\AssertCanSaveProduct" />
        </variation>
        <variation name="CreateSimpleProductNotVisibleIndividually" summary="Check that url rewrite is not generated for product if visibility is 'Not Visible Individually'" ticketId="MAGETWO-53788">
            <data name="product/data/url_key" xsi:type="string">simple-product-%isolation%</data>
            <data name="product/data/name" xsi:type="string">Simple Product %isolation%</data>
            <data name="product/data/sku" xsi:type="string">simple_sku_%isolation%</data>
            <data name="product/data/price/value" xsi:type="string">15</data>
            <data name="product/data/weight" xsi:type="string">5</data>
            <data name="product/data/quantity_and_stock_status/qty" xsi:type="string">1</data>
            <data name="product/data/visibility" xsi:type="string">Not Visible Individually</data>
            <constraint name="Magento\Catalog\Test\Constraint\AssertProductSaveMessage" />
            <constraint name="Magento\UrlRewrite\Test\Constraint\AssertUrlRewriteProductNotInGrid" />
        </variation>
=======
>>>>>>> 9c98f61b
    </testCase>
</config><|MERGE_RESOLUTION|>--- conflicted
+++ resolved
@@ -219,350 +219,5 @@
             <constraint name="Magento\Catalog\Test\Constraint\AssertProductSaveMessage" />
             <constraint name="Magento\Catalog\Test\Constraint\AssertProductOutOfStock" />
         </variation>
-<<<<<<< HEAD
-        <variation name="CreateSimpleProductEntityTestVariation12" summary="Create product that visible only in search and check min/max qty allowed in the shopping cart" ticketId="MAGETWO-43376, MAGETWO-43359">
-            <data name="issue" xsi:type="string">MAGETWO-63217: Error message doesn't appear on add in the cart less products than configured</data>
-            <data name="configData" xsi:type="string">inventory_min_qty_3, inventory_max_qty_5</data>
-            <data name="product/data/url_key" xsi:type="string">simple-product-%isolation%</data>
-            <data name="product/data/name" xsi:type="string">Simple Product %isolation%</data>
-            <data name="product/data/sku" xsi:type="string">simple_sku_%isolation%</data>
-            <data name="product/data/price/value" xsi:type="string">10011</data>
-            <data name="product/data/weight" xsi:type="string">61</data>
-            <data name="product/data/quantity_and_stock_status/qty" xsi:type="string">138</data>
-            <data name="product/data/visibility" xsi:type="string">Search</data>
-            <data name="minQty" xsi:type="string">3</data>
-            <data name="maxQty" xsi:type="string">5</data>
-            <constraint name="Magento\Catalog\Test\Constraint\AssertProductSaveMessage" />
-            <constraint name="Magento\Catalog\Test\Constraint\AssertProductSearchableBySku" />
-            <constraint name="Magento\Catalog\Test\Constraint\AssertProductInventoryMinAllowedQty" />
-            <constraint name="Magento\Catalog\Test\Constraint\AssertProductInventoryMaxAllowedQty" />
-        </variation>
-        <variation name="CreateSimpleProductEntityTestVariation13">
-            <data name="description" xsi:type="string">Create simple product and check search by sku</data>
-            <data name="product/data/url_key" xsi:type="string">simple-product-%isolation%</data>
-            <data name="product/data/name" xsi:type="string">Simple Product %isolation%</data>
-            <data name="product/data/sku" xsi:type="string">simple_sku_%isolation%</data>
-            <data name="product/data/price/value" xsi:type="string">10012</data>
-            <data name="product/data/short_description" xsi:type="string">Simple Product short_description %isolation%</data>
-            <data name="product/data/description" xsi:type="string">Simple Product description %isolation%</data>
-            <data name="product/data/weight" xsi:type="string">62</data>
-            <data name="product/data/quantity_and_stock_status/qty" xsi:type="string">139</data>
-            <constraint name="Magento\Catalog\Test\Constraint\AssertProductSaveMessage" />
-            <constraint name="Magento\Catalog\Test\Constraint\AssertProductInGrid" />
-            <constraint name="Magento\Catalog\Test\Constraint\AssertProductForm" />
-            <constraint name="Magento\Catalog\Test\Constraint\AssertProductInStock" />
-            <constraint name="Magento\Catalog\Test\Constraint\AssertProductSearchableBySku" />
-            <constraint name="Magento\Catalog\Test\Constraint\AssertProductPage" />
-        </variation>
-        <variation name="CreateSimpleProductEntityTestVariation14">
-            <data name="description" xsi:type="string">Create simple product and check visibility in category</data>
-            <data name="product/data/url_key" xsi:type="string">simple-product-%isolation%</data>
-            <data name="product/data/name" xsi:type="string">Simple Product %isolation%</data>
-            <data name="product/data/sku" xsi:type="string">simple_sku_%isolation%</data>
-            <data name="product/data/price/value" xsi:type="string">10013</data>
-            <data name="product/data/short_description" xsi:type="string">Simple Product short_description %isolation%</data>
-            <data name="product/data/description" xsi:type="string">Simple Product description %isolation%</data>
-            <data name="product/data/weight" xsi:type="string">63</data>
-            <data name="product/data/quantity_and_stock_status/qty" xsi:type="string">140</data>
-            <constraint name="Magento\Catalog\Test\Constraint\AssertProductSaveMessage" />
-            <constraint name="Magento\Catalog\Test\Constraint\AssertProductInGrid" />
-            <constraint name="Magento\Catalog\Test\Constraint\AssertProductForm" />
-            <constraint name="Magento\Catalog\Test\Constraint\AssertProductInStock" />
-            <constraint name="Magento\Catalog\Test\Constraint\AssertProductVisibleInCategory" />
-            <constraint name="Magento\Catalog\Test\Constraint\AssertProductPage" />
-        </variation>
-        <variation name="CreateSimpleProductEntityTestVariation15">
-            <data name="description" xsi:type="string">Create product with tax class and group price</data>
-            <data name="product/data/url_key" xsi:type="string">simple-product-%isolation%</data>
-            <data name="product/data/name" xsi:type="string">Simple Product %isolation%</data>
-            <data name="product/data/sku" xsi:type="string">simple_sku_%isolation%</data>
-            <data name="product/data/tax_class_id/dataset" xsi:type="string">taxable_goods</data>
-            <data name="product/data/price/value" xsi:type="string">10014</data>
-            <data name="product/data/short_description" xsi:type="string">Simple Product short_description %isolation%</data>
-            <data name="product/data/description" xsi:type="string">Simple Product description %isolation%</data>
-            <data name="product/data/weight" xsi:type="string">64</data>
-            <data name="product/data/quantity_and_stock_status/qty" xsi:type="string">141</data>
-            <constraint name="Magento\Catalog\Test\Constraint\AssertProductSaveMessage" />
-            <constraint name="Magento\Catalog\Test\Constraint\AssertProductInGrid" />
-            <constraint name="Magento\Catalog\Test\Constraint\AssertProductForm" />
-            <constraint name="Magento\Catalog\Test\Constraint\AssertProductInStock" />
-            <constraint name="Magento\Catalog\Test\Constraint\AssertProductVisibleInCategory" />
-            <constraint name="Magento\Catalog\Test\Constraint\AssertProductPage" />
-        </variation>
-        <variation name="CreateSimpleProductEntityTestVariation16">
-            <data name="description" xsi:type="string">Create product with tax class and check absent special price</data>
-            <data name="product/data/url_key" xsi:type="string">simple-product-%isolation%</data>
-            <data name="product/data/name" xsi:type="string">Simple Product %isolation%</data>
-            <data name="product/data/sku" xsi:type="string">simple_sku_%isolation%</data>
-            <data name="product/data/tax_class_id/dataset" xsi:type="string">taxable_goods</data>
-            <data name="product/data/price/value" xsi:type="string">10015</data>
-            <data name="product/data/short_description" xsi:type="string">Simple Product short_description %isolation%</data>
-            <data name="product/data/description" xsi:type="string">Simple Product description %isolation%</data>
-            <data name="product/data/weight" xsi:type="string">65</data>
-            <data name="product/data/quantity_and_stock_status/qty" xsi:type="string">142</data>
-            <constraint name="Magento\Catalog\Test\Constraint\AssertProductSaveMessage" />
-            <constraint name="Magento\Catalog\Test\Constraint\AssertProductInGrid" />
-            <constraint name="Magento\Catalog\Test\Constraint\AssertProductForm" />
-            <constraint name="Magento\Catalog\Test\Constraint\AssertProductInStock" />
-            <constraint name="Magento\Catalog\Test\Constraint\AssertProductVisibleInCategory" />
-            <constraint name="Magento\Catalog\Test\Constraint\AssertProductPage" />
-            <constraint name="Magento\Catalog\Test\Constraint\AssertProductSpecialPriceOnProductPage" />
-        </variation>
-        <variation name="CreateSimpleProductEntityTestVariation17">
-            <data name="description" xsi:type="string">Create product without tax class and tier price</data>
-            <data name="product/data/url_key" xsi:type="string">simple-product-%isolation%</data>
-            <data name="product/data/name" xsi:type="string">Simple Product %isolation%</data>
-            <data name="product/data/sku" xsi:type="string">simple_sku_%isolation%</data>
-            <data name="product/data/tax_class_id/dataset" xsi:type="string">None</data>
-            <data name="product/data/price/value" xsi:type="string">10016</data>
-            <data name="product/data/short_description" xsi:type="string">Simple Product short_description %isolation%</data>
-            <data name="product/data/description" xsi:type="string">Simple Product description %isolation%</data>
-            <data name="product/data/weight" xsi:type="string">66</data>
-            <data name="product/data/quantity_and_stock_status/qty" xsi:type="string">143</data>
-            <data name="product/data/tier_price/dataset" xsi:type="string">default</data>
-            <constraint name="Magento\Catalog\Test\Constraint\AssertProductSaveMessage" />
-            <constraint name="Magento\Catalog\Test\Constraint\AssertProductInGrid" />
-            <constraint name="Magento\Catalog\Test\Constraint\AssertProductForm" />
-            <constraint name="Magento\Catalog\Test\Constraint\AssertProductInStock" />
-            <constraint name="Magento\Catalog\Test\Constraint\AssertProductVisibleInCategory" />
-            <constraint name="Magento\Catalog\Test\Constraint\AssertProductPage" />
-            <constraint name="Magento\Catalog\Test\Constraint\AssertProductTierPriceOnProductPage" />
-        </variation>
-        <variation name="CreateSimpleProductEntityTestVariation18" summary="Create simple product with imported options" ticketId="MAGETWO-71386">
-            <data name="description" xsi:type="string">Create product wit suite of custom options</data>
-            <data name="product/data/url_key" xsi:type="string">simple-product-%isolation%</data>
-            <data name="product/data/name" xsi:type="string">Simple Product %isolation%</data>
-            <data name="product/data/sku" xsi:type="string">simple_sku_%isolation%</data>
-            <data name="product/data/price/value" xsi:type="string">10017</data>
-            <data name="product/data/short_description" xsi:type="string">Simple Product short_description %isolation%</data>
-            <data name="product/data/description" xsi:type="string">Simple Product description %isolation%</data>
-            <data name="product/data/weight" xsi:type="string">67</data>
-            <data name="product/data/quantity_and_stock_status/qty" xsi:type="string">144</data>
-            <data name="product/data/custom_options/dataset" xsi:type="string">options_suite</data>
-            <data name="product/data/checkout_data/dataset" xsi:type="string">simple_options_suite</data>
-            <data name="product/data/custom_options/import_products" xsi:type="string">catalogProductSimple::with_two_custom_option,catalogProductSimple::with_all_custom_option</data>
-            <constraint name="Magento\Catalog\Test\Constraint\AssertProductSaveMessage" />
-            <constraint name="Magento\Catalog\Test\Constraint\AssertProductInGrid" />
-            <constraint name="Magento\Catalog\Test\Constraint\AssertProductForm" />
-            <constraint name="Magento\Catalog\Test\Constraint\AssertProductInStock" />
-            <constraint name="Magento\Catalog\Test\Constraint\AssertProductVisibleInCategory" />
-            <constraint name="Magento\Catalog\Test\Constraint\AssertProductPage" />
-            <constraint name="Magento\Catalog\Test\Constraint\AssertProductCustomOptionsOnProductPage" />
-        </variation>
-        <variation name="CreateSimpleProductEntityTestVariation19" summary="Create product with cross-sell products" ticketId="MAGETWO-29081">
-            <data name="product/data/url_key" xsi:type="string">simple-product-%isolation%</data>
-            <data name="product/data/name" xsi:type="string">Simple Product %isolation%</data>
-            <data name="product/data/sku" xsi:type="string">simple_sku_%isolation%</data>
-            <data name="product/data/price/value" xsi:type="string">10018</data>
-            <data name="product/data/short_description" xsi:type="string">Simple Product short_description %isolation%</data>
-            <data name="product/data/description" xsi:type="string">Simple Product description %isolation%</data>
-            <data name="product/data/weight" xsi:type="string">59</data>
-            <data name="product/data/quantity_and_stock_status/qty" xsi:type="string">75</data>
-            <data name="product/data/quantity_and_stock_status/is_in_stock" xsi:type="string">In Stock</data>
-            <data name="product/data/cross_sell_products/dataset" xsi:type="string">catalogProductSimple::default, configurableProduct::default</data>
-            <constraint name="Magento\Catalog\Test\Constraint\AssertProductSaveMessage" />
-            <constraint name="Magento\Catalog\Test\Constraint\AssertProductInGrid" />
-            <constraint name="Magento\Catalog\Test\Constraint\AssertProductForm" />
-            <constraint name="Magento\Catalog\Test\Constraint\AssertProductCrossSells" />
-        </variation>
-        <variation name="CreateSimpleProductEntityTestVariation20" summary="Create product with up-sell products" ticketId="MAGETWO-29105">
-            <data name="product/data/url_key" xsi:type="string">simple-product-%isolation%</data>
-            <data name="product/data/name" xsi:type="string">Simple Product %isolation%</data>
-            <data name="product/data/sku" xsi:type="string">simple_sku_%isolation%</data>
-            <data name="product/data/price/value" xsi:type="string">10019</data>
-            <data name="product/data/short_description" xsi:type="string">Simple Product short_description %isolation%</data>
-            <data name="product/data/description" xsi:type="string">Simple Product description %isolation%</data>
-            <data name="product/data/weight" xsi:type="string">59</data>
-            <data name="product/data/quantity_and_stock_status/qty" xsi:type="string">75</data>
-            <data name="product/data/quantity_and_stock_status/is_in_stock" xsi:type="string">In Stock</data>
-            <data name="product/data/up_sell_products/dataset" xsi:type="string">catalogProductSimple::default, configurableProduct::default</data>
-            <constraint name="Magento\Catalog\Test\Constraint\AssertProductSaveMessage" />
-            <constraint name="Magento\Catalog\Test\Constraint\AssertProductInGrid" />
-            <constraint name="Magento\Catalog\Test\Constraint\AssertProductForm" />
-            <constraint name="Magento\Catalog\Test\Constraint\AssertProductUpSells" />
-        </variation>
-        <variation name="CreateSimpleProductEntityTestVariation21" summary="Create product with related products" ticketId="MAGETWO-29352">
-            <data name="product/data/url_key" xsi:type="string">simple-product-%isolation%</data>
-            <data name="product/data/name" xsi:type="string">Simple Product %isolation%</data>
-            <data name="product/data/sku" xsi:type="string">simple_sku_%isolation%</data>
-            <data name="product/data/price/value" xsi:type="string">10020</data>
-            <data name="product/data/short_description" xsi:type="string">Simple Product short_description %isolation%</data>
-            <data name="product/data/description" xsi:type="string">Simple Product description %isolation%</data>
-            <data name="product/data/weight" xsi:type="string">59</data>
-            <data name="product/data/quantity_and_stock_status/qty" xsi:type="string">75</data>
-            <data name="product/data/quantity_and_stock_status/is_in_stock" xsi:type="string">In Stock</data>
-            <data name="product/data/related_products/dataset" xsi:type="string">catalogProductSimple::default, configurableProduct::default</data>
-            <constraint name="Magento\Catalog\Test\Constraint\AssertProductSaveMessage" />
-            <constraint name="Magento\Catalog\Test\Constraint\AssertProductInGrid" />
-            <constraint name="Magento\Catalog\Test\Constraint\AssertProductForm" />
-            <constraint name="Magento\Catalog\Test\Constraint\AssertProductRelatedProducts" />
-        </variation>
-        <variation name="CreateSimpleProductEntityTestVariation22" summary="Can't Add Out of Stock Products to Shopping Cart" ticketId="MAGETWO-12423">
-            <data name="tag" xsi:type="string">test_type:acceptance_test, test_type:extended_acceptance_test</data>
-            <data name="configData" xsi:type="string">display_out_of_stock</data>
-            <data name="product/data/url_key" xsi:type="string">simple-product-%isolation%</data>
-            <data name="product/data/name" xsi:type="string">Simple Product %isolation%</data>
-            <data name="product/data/sku" xsi:type="string">simple_sku_%isolation%</data>
-            <data name="product/data/price/value" xsi:type="string">10021</data>
-            <data name="product/data/weight" xsi:type="string">68</data>
-            <data name="product/data/quantity_and_stock_status/qty" xsi:type="string">0</data>
-            <data name="product/data/quantity_and_stock_status/is_in_stock" xsi:type="string">Out of Stock</data>
-            <constraint name="Magento\Catalog\Test\Constraint\AssertProductSaveMessage" />
-            <constraint name="Magento\Catalog\Test\Constraint\AssertAddToCartButtonAbsent" />
-        </variation>
-        <variation name="CreateSimpleProductEntityTestVariation23" summary="Create Simple Product with Creating New Category (Required Fields Only)" ticketId="MAGETWO-27293">
-            <data name="product/data/category_ids/new_category" xsi:type="string">yes</data>
-            <data name="product/data/category_ids/dataset" xsi:type="string">default_subcategory_without_url_key</data>
-            <data name="product/data/website_ids/0/dataset" xsi:type="string">default</data>
-            <data name="product/data/url_key" xsi:type="string">simple%isolation%</data>
-            <data name="product/data/name" xsi:type="string">simple%isolation%</data>
-            <data name="product/data/sku" xsi:type="string">simple%isolation%</data>
-            <data name="product/data/price/value" xsi:type="string">10</data>
-            <data name="product/data/quantity_and_stock_status/qty" xsi:type="string">345</data>
-            <data name="redirectType/data/redirect_type" xsi:type="string">Temporary (302)</data>
-            <constraint name="Magento\Catalog\Test\Constraint\AssertProductSaveMessage" />
-            <constraint name="Magento\Catalog\Test\Constraint\AssertProductInCategory" />
-            <constraint name="Magento\Catalog\Test\Constraint\AssertProductPage" />
-            <constraint name="Magento\UrlRewrite\Test\Constraint\AssertUrlRewriteProductInGrid" />
-        </variation>
-        <variation name="CreateSimpleProductEntityTestVariation24" summary="Create Simple Product and Assigning It to Category" ticketId="MAGETWO-12514">
-            <data name="product/data/url_key" xsi:type="string">simple-product-%isolation%</data>
-            <data name="product/data/name" xsi:type="string">Simple Product %isolation%</data>
-            <data name="product/data/sku" xsi:type="string">simple_sku_%isolation%</data>
-            <data name="product/data/tax_class_id/dataset" xsi:type="string">taxable_goods</data>
-            <data name="product/data/price/value" xsi:type="string">10</data>
-            <data name="product/data/weight" xsi:type="string">1</data>
-            <data name="product/data/quantity_and_stock_status/qty" xsi:type="string">1000</data>
-            <data name="product/data/quantity_and_stock_status/is_in_stock" xsi:type="string">In Stock</data>
-            <constraint name="Magento\Catalog\Test\Constraint\AssertProductSaveMessage" />
-            <constraint name="Magento\Catalog\Test\Constraint\AssertProductInGrid" />
-            <constraint name="Magento\Catalog\Test\Constraint\AssertProductInCategory" />
-            <constraint name="Magento\Catalog\Test\Constraint\AssertProductPage" />
-        </variation>
-        <variation name="CreateSimpleProductEntityTestVariation25" summary="Create Simple Product with Custom Options and Assign it to the Category" ticketId="MAGETWO-12703">
-            <data name="tag" xsi:type="string">test_type:acceptance_test, test_type:extended_acceptance_test</data>
-            <data name="product/data/url_key" xsi:type="string">simple-product-%isolation%</data>
-            <data name="product/data/name" xsi:type="string">Simple Product %isolation%</data>
-            <data name="product/data/sku" xsi:type="string">simple_sku_%isolation%</data>
-            <data name="product/data/tax_class_id/dataset" xsi:type="string">taxable_goods</data>
-            <data name="product/data/price/value" xsi:type="string">10</data>
-            <data name="product/data/weight" xsi:type="string">1</data>
-            <data name="product/data/quantity_and_stock_status/qty" xsi:type="string">1000</data>
-            <data name="product/data/quantity_and_stock_status/is_in_stock" xsi:type="string">In Stock</data>
-            <data name="product/data/custom_options/dataset" xsi:type="string">drop_down_with_one_option_fixed_price</data>
-            <constraint name="Magento\Catalog\Test\Constraint\AssertProductSaveMessage" />
-            <constraint name="Magento\Catalog\Test\Constraint\AssertProductInGrid" />
-            <constraint name="Magento\Catalog\Test\Constraint\AssertProductInCategory" />
-            <constraint name="Magento\Catalog\Test\Constraint\AssertProductPage" />
-            <constraint name="Magento\Catalog\Test\Constraint\AssertProductCustomOptionsOnProductPage" />
-        </variation>
-        <variation name="CreateSimpleProductEntityTestVariation26" summary="Create Simple Product with Advanced Inventory and Assign It to the Category" ticketId="MAGETWO-12914">
-            <data name="description" xsi:type="string">MAGETWO-12914: Create Simple Product with Advanced Inventory and Assign It to the Category</data>
-            <data name="product/data/url_key" xsi:type="string">simple-product-%isolation%</data>
-            <data name="product/data/name" xsi:type="string">Simple Product %isolation%</data>
-            <data name="product/data/sku" xsi:type="string">simple_sku_%isolation%</data>
-            <data name="product/data/price/value" xsi:type="string">10</data>
-            <data name="product/data/stock_data/qty" xsi:type="string">1</data>
-            <data name="tag" xsi:type="string">test_type:acceptance_test</data>
-            <constraint name="Magento\Catalog\Test\Constraint\AssertProductSaveMessage" />
-            <constraint name="Magento\Catalog\Test\Constraint\AssertProductInCategory" />
-        </variation>
-        <variation name="CreateSimpleProductEntityTestVariation27" summary="Create Simple Product with custom Country of manufacture" ticketId="MAGETWO-55336">
-            <data name="configData" xsi:type="string">custom_allowed_country</data>
-            <data name="flushCache" xsi:type="boolean">true</data>
-            <data name="product/data/url_key" xsi:type="string">simple-product-%isolation%</data>
-            <data name="product/data/name" xsi:type="string">Simple Product %isolation%</data>
-            <data name="product/data/sku" xsi:type="string">simple_sku_%isolation%</data>
-            <data name="product/data/price/value" xsi:type="string">10000</data>
-            <data name="product/data/short_description" xsi:type="string">Simple Product short_description %isolation%</data>
-            <data name="product/data/description" xsi:type="string">Simple Product description %isolation%</data>
-            <data name="product/data/weight" xsi:type="string">50</data>
-            <data name="product/data/quantity_and_stock_status/qty" xsi:type="string">657</data>
-            <data name="product/data/country_of_manufacture" xsi:type="string">Antarctica</data>
-            <constraint name="Magento\Catalog\Test\Constraint\AssertProductSaveMessage" />
-        </variation>
-        <variation name="CreateSimpleProductEntityTestVariation28" summary="Create product with tier price for not logged in customer">
-            <data name="product/data/url_key" xsi:type="string">simple-product-%isolation%</data>
-            <data name="product/data/name" xsi:type="string">Simple Product %isolation%</data>
-            <data name="product/data/sku" xsi:type="string">simple_sku_%isolation%</data>
-            <data name="product/data/price/value" xsi:type="string">100</data>
-            <data name="product/data/weight" xsi:type="string">50</data>
-            <data name="product/data/quantity_and_stock_status/qty" xsi:type="string">667</data>
-            <data name="product/data/tier_price/dataset" xsi:type="string">not_logged_in</data>
-            <constraint name="Magento\Catalog\Test\Constraint\AssertProductSaveMessage" />
-            <constraint name="Magento\Catalog\Test\Constraint\AssertProductTierPriceOnProductPage" />
-        </variation>
-        <variation name="CreateSimpleProductEntityTestVariation29" summary="Create Simple Product and assign it to custom website">
-            <data name="product/data/url_key" xsi:type="string">simple-product-%isolation%</data>
-            <data name="product/data/name" xsi:type="string">Simple Product %isolation%</data>
-            <data name="product/data/sku" xsi:type="string">simple_sku_%isolation%</data>
-            <data name="product/data/price/value" xsi:type="string">200.20</data>
-            <data name="product/data/weight" xsi:type="string">50</data>
-            <data name="product/data/quantity_and_stock_status/qty" xsi:type="string">668</data>
-            <data name="product/data/website_ids/0/dataset" xsi:type="string">custom_store</data>
-            <constraint name="Magento\Catalog\Test\Constraint\AssertProductSaveMessage" />
-            <constraint name="Magento\Catalog\Test\Constraint\AssertProductOnCustomWebsite" />
-        </variation>
-        <variation name="CreateSimpleProductEntityWithEmptySkuMaskTest1"  summary="Create Simple Product Entity With Empty Sku Mask" ticketId="MAGETWO-58951">
-            <data name="configData" xsi:type="string">empty_product_mask_sku</data>
-            <data name="description" xsi:type="string">Create product with custom options(fixed price)</data>
-            <data name="product/data/url_key" xsi:type="string">simple-product-%isolation%</data>
-            <data name="product/data/name" xsi:type="string">Simple Product %isolation%</data>
-            <data name="product/data/sku" xsi:type="string">simple_sku_%isolation%</data>
-            <data name="product/data/price/value" xsi:type="string">10000</data>
-            <data name="product/data/weight" xsi:type="string">50</data>
-            <data name="product/data/quantity_and_stock_status/qty" xsi:type="string">657</data>
-            <data name="product/data/checkout_data/dataset" xsi:type="string">simple_drop_down_with_one_option_fixed_price</data>
-            <data name="product/data/price/dataset" xsi:type="string">drop_down_with_one_option_fixed_price</data>
-            <constraint name="Magento\Catalog\Test\Constraint\AssertProductSaveMessage" />
-            <constraint name="Magento\Catalog\Test\Constraint\AssertProductInGrid" />
-            <constraint name="Magento\Catalog\Test\Constraint\AssertProductInCategory" />
-            <constraint name="Magento\Catalog\Test\Constraint\AssertProductPage" />
-            <constraint name="Magento\Catalog\Test\Constraint\AssertProductInCart" />
-        </variation>
-        <variation name="CreateSimpleProductEntityWithTierPriceTestVariation1" summary="Create Simple Product with fixed tier price.">
-            <data name="product/data/url_key" xsi:type="string">simple-product-%isolation%</data>
-            <data name="product/data/name" xsi:type="string">Simple Product %isolation%</data>
-            <data name="product/data/sku" xsi:type="string">simple_sku_%isolation%</data>
-            <data name="product/data/price/value" xsi:type="string">100.00</data>
-            <data name="product/data/quantity_and_stock_status/qty" xsi:type="string">555</data>
-            <data name="product/data/tier_price/dataset" xsi:type="string">custom_with_fixed_discount</data>
-            <constraint name="Magento\Catalog\Test\Constraint\AssertProductTierPriceInCart" />
-        </variation>
-        <variation name="CreateSimpleProductEntityWithTierPriceTestVariation2" summary="Create Simple Product with percentage tier price.">
-            <data name="product/data/url_key" xsi:type="string">simple-product-%isolation%</data>
-            <data name="product/data/name" xsi:type="string">Simple Product %isolation%</data>
-            <data name="product/data/sku" xsi:type="string">simple_sku_%isolation%</data>
-            <data name="product/data/price/value" xsi:type="string">200.00</data>
-            <data name="product/data/quantity_and_stock_status/qty" xsi:type="string">555</data>
-            <data name="product/data/tier_price/dataset" xsi:type="string">custom_with_percentage_discount</data>
-            <constraint name="Magento\Catalog\Test\Constraint\AssertProductTierPriceInCart" />
-        </variation>
-        <variation name="CreateSimpleProductEntityWithImageTestVariation1" summary="Create product with image and try to save it again">
-            <data name="product/data/image/0/file" xsi:type="string">Magento/Catalog/Test/_files/test1.png</data>
-            <data name="product/data/image/1/file" xsi:type="string">Magento/Catalog/Test/_files/test2.png</data>
-            <data name="product/data/url_key" xsi:type="string">simple-product-%isolation%</data>
-            <data name="product/data/name" xsi:type="string">Simple Product %isolation%</data>
-            <data name="product/data/sku" xsi:type="string">simple_sku_%isolation%</data>
-            <data name="product/data/price/value" xsi:type="string">10</data>
-            <data name="product/data/weight" xsi:type="string">50</data>
-            <data name="product/data/quantity_and_stock_status/qty" xsi:type="string">100</data>
-            <constraint name="Magento\Catalog\Test\Constraint\AssertProductSaveMessage" />
-            <constraint name="Magento\Catalog\Test\Constraint\AssertProductHasImageInGrid" />
-            <constraint name="Magento\Catalog\Test\Constraint\AssertCanSaveProduct" />
-        </variation>
-        <variation name="CreateSimpleProductNotVisibleIndividually" summary="Check that url rewrite is not generated for product if visibility is 'Not Visible Individually'" ticketId="MAGETWO-53788">
-            <data name="product/data/url_key" xsi:type="string">simple-product-%isolation%</data>
-            <data name="product/data/name" xsi:type="string">Simple Product %isolation%</data>
-            <data name="product/data/sku" xsi:type="string">simple_sku_%isolation%</data>
-            <data name="product/data/price/value" xsi:type="string">15</data>
-            <data name="product/data/weight" xsi:type="string">5</data>
-            <data name="product/data/quantity_and_stock_status/qty" xsi:type="string">1</data>
-            <data name="product/data/visibility" xsi:type="string">Not Visible Individually</data>
-            <constraint name="Magento\Catalog\Test\Constraint\AssertProductSaveMessage" />
-            <constraint name="Magento\UrlRewrite\Test\Constraint\AssertUrlRewriteProductNotInGrid" />
-        </variation>
-=======
->>>>>>> 9c98f61b
     </testCase>
 </config>