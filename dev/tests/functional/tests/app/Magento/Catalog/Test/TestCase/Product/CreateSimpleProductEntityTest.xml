<?xml version="1.0" encoding="utf-8"?>
<!--
/**
 * Copyright © 2015 Magento. All rights reserved.
 * See COPYING.txt for license details.
 */
 -->
<<<<<<< HEAD
<config xmlns:xsi="http://www.w3.org/2001/XMLSchema-instance" xsi:noNamespaceSchemaLocation="../../../../../../../etc/global/variations.xsd">
    <testCase name="CreateSimpleProductEntityTest">
        <variation name="CreateSimpleProductEntityTestVariation1">
            <data name="description">Create product with custom options(fixed price)</data>
            <data name="configData">-</data>
            <data name="product/data/category_ids/new_category">-</data>
            <data name="product/data/category_ids/presets">-</data>
            <data name="product/data/url_key">simple-product-%isolation%</data>
            <data name="product/data/name">Simple Product %isolation%</data>
            <data name="product/data/sku">simple_sku_%isolation%</data>
            <data name="product/data/tax_class_id/dataSet">-</data>
            <data name="product/data/price/value">10000</data>
            <data name="product/data/special_price">-</data>
            <data name="product/data/short_description">Simple Product short_description %isolation%</data>
            <data name="product/data/description">Simple Product description %isolation%</data>
            <data name="product/data/weight">50</data>
            <data name="product/data/quantity_and_stock_status/qty">657</data>
            <data name="product/data/quantity_and_stock_status/is_in_stock">-</data>
            <data name="product/data/stock_data/manage_stock">-</data>
            <data name="product/data/stock_data/qty">-</data>
            <data name="product/data/visibility">-</data>
            <data name="product/data/custom_options/preset">drop_down_with_one_option_fixed_price</data>
            <data name="product/data/checkout_data/preset">drop_down_with_one_option_fixed_price</data>
            <data name="product/data/custom_options/import_products">-</data>
            <data name="product/data/price/preset">drop_down_with_one_option_fixed_price</data>
            <data name="product/data/group_price/preset">-</data>
            <data name="product/data/tier_price/preset">-</data>
            <data name="product/data/cross_sell_products/presets">-</data>
            <data name="product/data/up_sell_products/presets">-</data>
            <data name="product/data/related_products/presets">-</data>
            <data name="constraint">assertProductSaveMessage, assertProductInGrid, assertProductInCategory, assertProductPage, assertProductInCart</data>
        </variation>
        <variation name="CreateSimpleProductEntityTestVariation2">
            <data name="description">Create product with custom options(percent price)</data>
            <data name="configData">-</data>
            <data name="product/data/category_ids/new_category">-</data>
            <data name="product/data/category_ids/presets">-</data>
            <data name="product/data/url_key">simple-product-%isolation%</data>
            <data name="product/data/name">Simple Product %isolation%</data>
            <data name="product/data/sku">simple_sku_%isolation%</data>
            <data name="product/data/tax_class_id/dataSet">-</data>
            <data name="product/data/price/value">10001</data>
            <data name="product/data/special_price">-</data>
            <data name="product/data/short_description">Simple Product short_description %isolation%</data>
            <data name="product/data/description">Simple Product description %isolation%</data>
            <data name="product/data/weight">51</data>
            <data name="product/data/quantity_and_stock_status/qty">658</data>
            <data name="product/data/quantity_and_stock_status/is_in_stock">-</data>
            <data name="product/data/stock_data/manage_stock">-</data>
            <data name="product/data/stock_data/qty">-</data>
            <data name="product/data/visibility">-</data>
            <data name="product/data/custom_options/preset">drop_down_with_one_option_percent_price</data>
            <data name="product/data/checkout_data/preset">drop_down_with_one_option_percent_price</data>
            <data name="product/data/custom_options/import_products">-</data>
            <data name="product/data/price/preset">drop_down_with_one_option_percent_price</data>
            <data name="product/data/group_price/preset">-</data>
            <data name="product/data/tier_price/preset">-</data>
            <data name="product/data/cross_sell_products/presets">-</data>
            <data name="product/data/up_sell_products/presets">-</data>
            <data name="product/data/related_products/presets">-</data>
            <data name="constraint">assertProductSaveMessage, assertProductInGrid, assertProductInCategory, assertProductPage, assertProductInCart</data>
        </variation>
        <variation name="CreateSimpleProductEntityTestVariation3">
            <data name="description">Create product with special price and custom options(fixed price)</data>
            <data name="configData">-</data>
            <data name="product/data/category_ids/new_category">-</data>
            <data name="product/data/category_ids/presets">-</data>
            <data name="product/data/url_key">simple-product-%isolation%</data>
            <data name="product/data/name">Simple Product %isolation%</data>
            <data name="product/data/sku">simple_sku_%isolation%</data>
            <data name="product/data/tax_class_id/dataSet">-</data>
            <data name="product/data/price/value">10002</data>
            <data name="product/data/special_price">90</data>
            <data name="product/data/short_description">Simple Product short_description %isolation%</data>
            <data name="product/data/description">Simple Product description %isolation%</data>
            <data name="product/data/weight">52</data>
            <data name="product/data/quantity_and_stock_status/qty">659</data>
            <data name="product/data/quantity_and_stock_status/is_in_stock">-</data>
            <data name="product/data/stock_data/manage_stock">-</data>
            <data name="product/data/stock_data/qty">-</data>
            <data name="product/data/visibility">-</data>
            <data name="product/data/custom_options/preset">drop_down_with_one_option_fixed_price</data>
            <data name="product/data/checkout_data/preset">drop_down_with_one_option_fixed_price</data>
            <data name="product/data/custom_options/import_products">-</data>
            <data name="product/data/price/preset">MAGETWO-23029</data>
            <data name="product/data/group_price/preset">-</data>
            <data name="product/data/tier_price/preset">-</data>
            <data name="product/data/cross_sell_products/presets">-</data>
            <data name="product/data/up_sell_products/presets">-</data>
            <data name="product/data/related_products/presets">-</data>
            <data name="constraint">assertProductSaveMessage, assertProductInGrid, assertProductInCategory, assertProductPage, assertProductInCart</data>
        </variation>
        <variation name="CreateSimpleProductEntityTestVariation4">
            <data name="description">Create product with special price and custom options(percent price)</data>
            <data name="configData">-</data>
            <data name="product/data/category_ids/new_category">-</data>
            <data name="product/data/category_ids/presets">-</data>
            <data name="product/data/url_key">simple-product-%isolation%</data>
            <data name="product/data/name">Simple Product %isolation%</data>
            <data name="product/data/sku">simple_sku_%isolation%</data>
            <data name="product/data/tax_class_id/dataSet">-</data>
            <data name="product/data/price/value">10003</data>
            <data name="product/data/special_price">90</data>
            <data name="product/data/short_description">Simple Product short_description %isolation%</data>
            <data name="product/data/description">Simple Product description %isolation%</data>
            <data name="product/data/weight">53</data>
            <data name="product/data/quantity_and_stock_status/qty">660</data>
            <data name="product/data/quantity_and_stock_status/is_in_stock">-</data>
            <data name="product/data/stock_data/manage_stock">-</data>
            <data name="product/data/stock_data/qty">-</data>
            <data name="product/data/visibility">-</data>
            <data name="product/data/custom_options/preset">drop_down_with_one_option_percent_price</data>
            <data name="product/data/checkout_data/preset">drop_down_with_one_option_percent_price</data>
            <data name="product/data/custom_options/import_products">-</data>
            <data name="product/data/price/preset">MAGETWO-23030</data>
            <data name="product/data/group_price/preset">-</data>
            <data name="product/data/tier_price/preset">-</data>
            <data name="product/data/cross_sell_products/presets">-</data>
            <data name="product/data/up_sell_products/presets">-</data>
            <data name="product/data/related_products/presets">-</data>
            <data name="constraint">assertProductSaveMessage, assertProductInGrid, assertProductInCategory, assertProductPage, assertProductInCart</data>
        </variation>
        <variation name="CreateSimpleProductEntityTestVariation5">
            <data name="description">Create product with group price and custom options(percent price)</data>
            <data name="configData">-</data>
            <data name="product/data/category_ids/new_category">-</data>
            <data name="product/data/category_ids/presets">-</data>
            <data name="product/data/url_key">simple-product-%isolation%</data>
            <data name="product/data/name">Simple Product %isolation%</data>
            <data name="product/data/sku">simple_sku_%isolation%</data>
            <data name="product/data/tax_class_id/dataSet">-</data>
            <data name="product/data/price/value">10004</data>
            <data name="product/data/special_price">-</data>
            <data name="product/data/short_description">Simple Product short_description %isolation%</data>
            <data name="product/data/description">Simple Product description %isolation%</data>
            <data name="product/data/weight">54</data>
            <data name="product/data/quantity_and_stock_status/qty">661</data>
            <data name="product/data/quantity_and_stock_status/is_in_stock">-</data>
            <data name="product/data/stock_data/manage_stock">-</data>
            <data name="product/data/stock_data/qty">-</data>
            <data name="product/data/visibility">-</data>
            <data name="product/data/custom_options/preset">drop_down_with_one_option_percent_price</data>
            <data name="product/data/checkout_data/preset">drop_down_with_one_option_percent_price</data>
            <data name="product/data/custom_options/import_products">-</data>
            <data name="product/data/price/preset">MAGETWO-23030</data>
            <data name="product/data/group_price/preset">MAGETWO-23055</data>
            <data name="product/data/tier_price/preset">-</data>
            <data name="product/data/cross_sell_products/presets">-</data>
            <data name="product/data/up_sell_products/presets">-</data>
            <data name="product/data/related_products/presets">-</data>
            <data name="constraint">assertProductSaveMessage, assertProductInGrid, assertProductInCategory, assertProductPage, assertProductInCart</data>
        </variation>
        <variation name="CreateSimpleProductEntityTestVariation6">
            <data name="description">Create product with group price and custom options(fixed price)</data>
            <data name="configData">-</data>
            <data name="product/data/category_ids/new_category">-</data>
            <data name="product/data/category_ids/presets">-</data>
            <data name="product/data/url_key">simple-product-%isolation%</data>
            <data name="product/data/name">Simple Product %isolation%</data>
            <data name="product/data/sku">simple_sku_%isolation%</data>
            <data name="product/data/tax_class_id/dataSet">-</data>
            <data name="product/data/price/value">10005</data>
            <data name="product/data/special_price">-</data>
            <data name="product/data/short_description">Simple Product short_description %isolation%</data>
            <data name="product/data/description">Simple Product description %isolation%</data>
            <data name="product/data/weight">55</data>
            <data name="product/data/quantity_and_stock_status/qty">662</data>
            <data name="product/data/quantity_and_stock_status/is_in_stock">-</data>
            <data name="product/data/stock_data/manage_stock">-</data>
            <data name="product/data/stock_data/qty">-</data>
            <data name="product/data/visibility">-</data>
            <data name="product/data/custom_options/preset">drop_down_with_one_option_fixed_price</data>
            <data name="product/data/checkout_data/preset">drop_down_with_one_option_fixed_price</data>
            <data name="product/data/custom_options/import_products">-</data>
            <data name="product/data/price/preset">MAGETWO-23029</data>
            <data name="product/data/group_price/preset">MAGETWO-23055</data>
            <data name="product/data/tier_price/preset">-</data>
            <data name="product/data/cross_sell_products/presets">-</data>
            <data name="product/data/up_sell_products/presets">-</data>
            <data name="product/data/related_products/presets">-</data>
            <data name="constraint">assertProductSaveMessage, assertProductInGrid, assertProductInCategory, assertProductPage, assertProductInCart</data>
        </variation>
        <variation name="CreateSimpleProductEntityTestVariation7">
            <data name="description">Create product with tier price and custom options(percent price)</data>
            <data name="configData">-</data>
            <data name="product/data/category_ids/new_category">-</data>
            <data name="product/data/category_ids/presets">-</data>
            <data name="product/data/url_key">simple-product-%isolation%</data>
            <data name="product/data/name">Simple Product %isolation%</data>
            <data name="product/data/sku">simple_sku_%isolation%</data>
            <data name="product/data/tax_class_id/dataSet">-</data>
            <data name="product/data/price/value">10006</data>
            <data name="product/data/special_price">-</data>
            <data name="product/data/short_description">Simple Product short_description %isolation%</data>
            <data name="product/data/description">Simple Product description %isolation%</data>
            <data name="product/data/weight">56</data>
            <data name="product/data/quantity_and_stock_status/qty">663</data>
            <data name="product/data/quantity_and_stock_status/is_in_stock">-</data>
            <data name="product/data/stock_data/manage_stock">-</data>
            <data name="product/data/stock_data/qty">-</data>
            <data name="product/data/visibility">-</data>
            <data name="product/data/custom_options/preset">drop_down_with_one_option_percent_price</data>
            <data name="product/data/checkout_data/preset">drop_down_with_one_option_percent_price</data>
            <data name="product/data/custom_options/import_products">-</data>
            <data name="product/data/price/preset">MAGETWO-23030</data>
            <data name="product/data/group_price/preset">-</data>
            <data name="product/data/tier_price/preset">MAGETWO-23002</data>
            <data name="product/data/cross_sell_products/presets">-</data>
            <data name="product/data/up_sell_products/presets">-</data>
            <data name="product/data/related_products/presets">-</data>
            <data name="constraint">assertProductSaveMessage, assertProductInGrid, assertProductInCategory, assertProductPage, assertProductInCart</data>
        </variation>
        <variation name="CreateSimpleProductEntityTestVariation8">
            <data name="description">Create product with tier price and custom options(fixed price)</data>
            <data name="configData">-</data>
            <data name="product/data/category_ids/new_category">-</data>
            <data name="product/data/category_ids/presets">-</data>
            <data name="product/data/url_key">simple-product-%isolation%</data>
            <data name="product/data/name">Simple Product %isolation%</data>
            <data name="product/data/sku">simple_sku_%isolation%</data>
            <data name="product/data/tax_class_id/dataSet">-</data>
            <data name="product/data/price/value">10007</data>
            <data name="product/data/special_price">-</data>
            <data name="product/data/short_description">Simple Product short_description %isolation%</data>
            <data name="product/data/description">Simple Product description %isolation%</data>
            <data name="product/data/weight">57</data>
            <data name="product/data/quantity_and_stock_status/qty">664</data>
            <data name="product/data/quantity_and_stock_status/is_in_stock">-</data>
            <data name="product/data/stock_data/manage_stock">-</data>
            <data name="product/data/stock_data/qty">-</data>
            <data name="product/data/visibility">-</data>
            <data name="product/data/custom_options/preset">drop_down_with_one_option_fixed_price</data>
            <data name="product/data/checkout_data/preset">drop_down_with_one_option_fixed_price</data>
            <data name="product/data/custom_options/import_products">-</data>
            <data name="product/data/price/preset">MAGETWO-23029</data>
            <data name="product/data/group_price/preset">-</data>
            <data name="product/data/tier_price/preset">MAGETWO-23002</data>
            <data name="product/data/cross_sell_products/presets">-</data>
            <data name="product/data/up_sell_products/presets">-</data>
            <data name="product/data/related_products/presets">-</data>
            <data name="constraint">assertProductSaveMessage, assertProductInGrid, assertProductInCategory, assertProductPage, assertProductInCart</data>
        </variation>
        <variation name="CreateSimpleProductEntityTestVariation9">
            <data name="description">Create product without custom options</data>
            <data name="configData">-</data>
            <data name="product/data/category_ids/new_category">-</data>
            <data name="product/data/category_ids/presets">-</data>
            <data name="product/data/url_key">simple-product-%isolation%</data>
            <data name="product/data/name">Simple Product %isolation%</data>
            <data name="product/data/sku">simple_sku_%isolation%</data>
            <data name="product/data/tax_class_id/dataSet">-</data>
            <data name="product/data/price/value">10008</data>
            <data name="product/data/special_price">-</data>
            <data name="product/data/short_description">Simple Product short_description %isolation%</data>
            <data name="product/data/description">Simple Product description %isolation%</data>
            <data name="product/data/weight">58</data>
            <data name="product/data/quantity_and_stock_status/qty">665</data>
            <data name="product/data/quantity_and_stock_status/is_in_stock">-</data>
            <data name="product/data/stock_data/manage_stock">-</data>
            <data name="product/data/stock_data/qty">-</data>
            <data name="product/data/visibility">-</data>
            <data name="product/data/custom_options/preset">-</data>
            <data name="product/data/checkout_data/preset">-</data>
            <data name="product/data/custom_options/import_products">-</data>
            <data name="product/data/price/preset">-</data>
            <data name="product/data/group_price/preset">-</data>
            <data name="product/data/tier_price/preset">-</data>
            <data name="product/data/cross_sell_products/presets">-</data>
            <data name="product/data/up_sell_products/presets">-</data>
            <data name="product/data/related_products/presets">-</data>
            <data name="constraint">assertProductSaveMessage, assertProductInGrid, assertProductVisibleInCategory, assertProductPage</data>
        </variation>
        <variation name="CreateSimpleProductEntityTestVariation10">
            <data name="description">Create product that is in stock</data>
            <data name="configData">-</data>
            <data name="product/data/category_ids/new_category">-</data>
            <data name="product/data/category_ids/presets">-</data>
            <data name="product/data/url_key">simple-product-%isolation%</data>
            <data name="product/data/name">Simple Product %isolation%</data>
            <data name="product/data/sku">simple_sku_%isolation%</data>
            <data name="product/data/tax_class_id/dataSet">-</data>
            <data name="product/data/price/value">10009</data>
            <data name="product/data/special_price">-</data>
            <data name="product/data/short_description">Simple Product short_description %isolation%</data>
            <data name="product/data/description">Simple Product description %isolation%</data>
            <data name="product/data/weight">59</data>
            <data name="product/data/quantity_and_stock_status/qty">75</data>
            <data name="product/data/quantity_and_stock_status/is_in_stock">In Stock</data>
            <data name="product/data/stock_data/manage_stock">-</data>
            <data name="product/data/stock_data/qty">-</data>
            <data name="product/data/visibility">-</data>
            <data name="product/data/custom_options/preset">-</data>
            <data name="product/data/checkout_data/preset">-</data>
            <data name="product/data/custom_options/import_products">-</data>
            <data name="product/data/price/preset">-</data>
            <data name="product/data/group_price/preset">-</data>
            <data name="product/data/tier_price/preset">-</data>
            <data name="product/data/cross_sell_products/presets">-</data>
            <data name="product/data/up_sell_products/presets">-</data>
            <data name="product/data/related_products/presets">-</data>
            <data name="constraint">assertProductSaveMessage, assertProductInStock</data>
        </variation>
        <variation name="CreateSimpleProductEntityTestVariation11">
            <data name="description">Create product that is out stock</data>
            <data name="configData">-</data>
            <data name="product/data/category_ids/new_category">-</data>
            <data name="product/data/category_ids/presets">-</data>
            <data name="product/data/url_key">simple-product-%isolation%</data>
            <data name="product/data/name">Simple Product %isolation%</data>
            <data name="product/data/sku">simple_sku_%isolation%</data>
            <data name="product/data/tax_class_id/dataSet">-</data>
            <data name="product/data/price/value">10010</data>
            <data name="product/data/special_price">-</data>
            <data name="product/data/short_description">Simple Product short_description %isolation%</data>
            <data name="product/data/description">Simple Product description %isolation%</data>
            <data name="product/data/weight">60</data>
            <data name="product/data/quantity_and_stock_status/qty">0</data>
            <data name="product/data/quantity_and_stock_status/is_in_stock">Out of Stock</data>
            <data name="product/data/stock_data/manage_stock">-</data>
            <data name="product/data/stock_data/qty">-</data>
            <data name="product/data/visibility">-</data>
            <data name="product/data/custom_options/preset">-</data>
            <data name="product/data/checkout_data/preset">-</data>
            <data name="product/data/custom_options/import_products">-</data>
            <data name="product/data/price/preset">-</data>
            <data name="product/data/group_price/preset">-</data>
            <data name="product/data/tier_price/preset">-</data>
            <data name="product/data/cross_sell_products/presets">-</data>
            <data name="product/data/up_sell_products/presets">-</data>
            <data name="product/data/related_products/presets">-</data>
            <data name="constraint">assertProductSaveMessage, assertProductOutOfStock</data>
        </variation>
        <variation name="CreateSimpleProductEntityTestVariation12">
            <data name="description">Create product that visible only in search</data>
            <data name="configData">-</data>
            <data name="product/data/category_ids/new_category">-</data>
            <data name="product/data/category_ids/presets">-</data>
            <data name="product/data/url_key">simple-product-%isolation%</data>
            <data name="product/data/name">Simple Product %isolation%</data>
            <data name="product/data/sku">simple_sku_%isolation%</data>
            <data name="product/data/tax_class_id/dataSet">-</data>
            <data name="product/data/price/value">10011</data>
            <data name="product/data/special_price">-</data>
            <data name="product/data/short_description">Simple Product short_description %isolation%</data>
            <data name="product/data/description">Simple Product description %isolation%</data>
            <data name="product/data/weight">61</data>
            <data name="product/data/quantity_and_stock_status/qty">138</data>
            <data name="product/data/quantity_and_stock_status/is_in_stock">-</data>
            <data name="product/data/stock_data/manage_stock">-</data>
            <data name="product/data/stock_data/qty">-</data>
            <data name="product/data/visibility">Search</data>
            <data name="product/data/custom_options/preset">-</data>
            <data name="product/data/checkout_data/preset">-</data>
            <data name="product/data/custom_options/import_products">-</data>
            <data name="product/data/price/preset">-</data>
            <data name="product/data/group_price/preset">-</data>
            <data name="product/data/tier_price/preset">-</data>
            <data name="product/data/cross_sell_products/presets">-</data>
            <data name="product/data/up_sell_products/presets">-</data>
            <data name="product/data/related_products/presets">-</data>
            <data name="constraint">assertProductSaveMessage, assertProductSearchableBySku</data>
        </variation>
        <variation name="CreateSimpleProductEntityTestVariation13">
            <data name="description">Create simple product and check search by sku</data>
            <data name="configData">-</data>
            <data name="product/data/category_ids/new_category">-</data>
            <data name="product/data/category_ids/presets">-</data>
            <data name="product/data/url_key">simple-product-%isolation%</data>
            <data name="product/data/name">Simple Product %isolation%</data>
            <data name="product/data/sku">simple_sku_%isolation%</data>
            <data name="product/data/tax_class_id/dataSet">-</data>
            <data name="product/data/price/value">10012</data>
            <data name="product/data/special_price">-</data>
            <data name="product/data/short_description">Simple Product short_description %isolation%</data>
            <data name="product/data/description">Simple Product description %isolation%</data>
            <data name="product/data/weight">62</data>
            <data name="product/data/quantity_and_stock_status/qty">139</data>
            <data name="product/data/quantity_and_stock_status/is_in_stock">-</data>
            <data name="product/data/stock_data/manage_stock">-</data>
            <data name="product/data/stock_data/qty">-</data>
            <data name="product/data/visibility">-</data>
            <data name="product/data/custom_options/preset">-</data>
            <data name="product/data/checkout_data/preset">-</data>
            <data name="product/data/custom_options/import_products">-</data>
            <data name="product/data/price/preset">-</data>
            <data name="product/data/group_price/preset">-</data>
            <data name="product/data/tier_price/preset">-</data>
            <data name="product/data/cross_sell_products/presets">-</data>
            <data name="product/data/up_sell_products/presets">-</data>
            <data name="product/data/related_products/presets">-</data>
            <data name="constraint">assertProductSaveMessage, assertProductInGrid, assertProductForm, assertProductInStock, assertProductSearchableBySku, assertProductPage</data>
        </variation>
        <variation name="CreateSimpleProductEntityTestVariation14">
            <data name="description">Create simple product and check visibility in category</data>
            <data name="configData">-</data>
            <data name="product/data/category_ids/new_category">-</data>
            <data name="product/data/category_ids/presets">-</data>
            <data name="product/data/url_key">simple-product-%isolation%</data>
            <data name="product/data/name">Simple Product %isolation%</data>
            <data name="product/data/sku">simple_sku_%isolation%</data>
            <data name="product/data/tax_class_id/dataSet">-</data>
            <data name="product/data/price/value">10013</data>
            <data name="product/data/special_price">-</data>
            <data name="product/data/short_description">Simple Product short_description %isolation%</data>
            <data name="product/data/description">Simple Product description %isolation%</data>
            <data name="product/data/weight">63</data>
            <data name="product/data/quantity_and_stock_status/qty">140</data>
            <data name="product/data/quantity_and_stock_status/is_in_stock">-</data>
            <data name="product/data/stock_data/manage_stock">-</data>
            <data name="product/data/stock_data/qty">-</data>
            <data name="product/data/visibility">-</data>
            <data name="product/data/custom_options/preset">-</data>
            <data name="product/data/checkout_data/preset">-</data>
            <data name="product/data/custom_options/import_products">-</data>
            <data name="product/data/price/preset">-</data>
            <data name="product/data/group_price/preset">-</data>
            <data name="product/data/tier_price/preset">-</data>
            <data name="product/data/cross_sell_products/presets">-</data>
            <data name="product/data/up_sell_products/presets">-</data>
            <data name="product/data/related_products/presets">-</data>
            <data name="constraint">assertProductSaveMessage, assertProductInGrid, assertProductForm, assertProductInStock, assertProductVisibleInCategory, assertProductPage</data>
        </variation>
        <variation name="CreateSimpleProductEntityTestVariation15">
            <data name="description">Create product with tax class and group price</data>
            <data name="configData">-</data>
            <data name="product/data/category_ids/new_category">-</data>
            <data name="product/data/category_ids/presets">-</data>
            <data name="product/data/url_key">simple-product-%isolation%</data>
            <data name="product/data/name">Simple Product %isolation%</data>
            <data name="product/data/sku">simple_sku_%isolation%</data>
            <data name="product/data/tax_class_id/dataSet">taxable_goods</data>
            <data name="product/data/price/value">10014</data>
            <data name="product/data/special_price">-</data>
            <data name="product/data/short_description">Simple Product short_description %isolation%</data>
            <data name="product/data/description">Simple Product description %isolation%</data>
            <data name="product/data/weight">64</data>
            <data name="product/data/quantity_and_stock_status/qty">141</data>
            <data name="product/data/quantity_and_stock_status/is_in_stock">-</data>
            <data name="product/data/stock_data/manage_stock">-</data>
            <data name="product/data/stock_data/qty">-</data>
            <data name="product/data/visibility">-</data>
            <data name="product/data/custom_options/preset">-</data>
            <data name="product/data/checkout_data/preset">-</data>
            <data name="product/data/custom_options/import_products">-</data>
            <data name="product/data/price/preset">-</data>
            <data name="product/data/group_price/preset">default</data>
            <data name="product/data/tier_price/preset">-</data>
            <data name="product/data/cross_sell_products/presets">-</data>
            <data name="product/data/up_sell_products/presets">-</data>
            <data name="product/data/related_products/presets">-</data>
            <data name="constraint">assertProductSaveMessage, assertProductInGrid, assertProductForm, assertProductInStock, assertProductVisibleInCategory, assertProductPage, assertProductGroupedPriceOnProductPage</data>
        </variation>
        <variation name="CreateSimpleProductEntityTestVariation16">
            <data name="description">Create product with tax class and check absent special price</data>
            <data name="configData">-</data>
            <data name="product/data/category_ids/new_category">-</data>
            <data name="product/data/category_ids/presets">-</data>
            <data name="product/data/url_key">simple-product-%isolation%</data>
            <data name="product/data/name">Simple Product %isolation%</data>
            <data name="product/data/sku">simple_sku_%isolation%</data>
            <data name="product/data/tax_class_id/dataSet">taxable_goods</data>
            <data name="product/data/price/value">10015</data>
            <data name="product/data/special_price">-</data>
            <data name="product/data/short_description">Simple Product short_description %isolation%</data>
            <data name="product/data/description">Simple Product description %isolation%</data>
            <data name="product/data/weight">65</data>
            <data name="product/data/quantity_and_stock_status/qty">142</data>
            <data name="product/data/quantity_and_stock_status/is_in_stock">-</data>
            <data name="product/data/stock_data/manage_stock">-</data>
            <data name="product/data/stock_data/qty">-</data>
            <data name="product/data/visibility">-</data>
            <data name="product/data/custom_options/preset">-</data>
            <data name="product/data/checkout_data/preset">-</data>
            <data name="product/data/custom_options/import_products">-</data>
            <data name="product/data/price/preset">-</data>
            <data name="product/data/group_price/preset">-</data>
            <data name="product/data/tier_price/preset">-</data>
            <data name="product/data/cross_sell_products/presets">-</data>
            <data name="product/data/up_sell_products/presets">-</data>
            <data name="product/data/related_products/presets">-</data>
            <data name="constraint">assertProductSaveMessage, assertProductInGrid, assertProductForm, assertProductInStock, assertProductVisibleInCategory, assertProductPage, assertProductSpecialPriceOnProductPage</data>
        </variation>
        <variation name="CreateSimpleProductEntityTestVariation17">
            <data name="description">Create product without tax class and tier price</data>
            <data name="configData">-</data>
            <data name="product/data/category_ids/new_category">-</data>
            <data name="product/data/category_ids/presets">-</data>
            <data name="product/data/url_key">simple-product-%isolation%</data>
            <data name="product/data/name">Simple Product %isolation%</data>
            <data name="product/data/sku">simple_sku_%isolation%</data>
            <data name="product/data/tax_class_id/dataSet">None</data>
            <data name="product/data/price/value">10016</data>
            <data name="product/data/special_price">-</data>
            <data name="product/data/short_description">Simple Product short_description %isolation%</data>
            <data name="product/data/description">Simple Product description %isolation%</data>
            <data name="product/data/weight">66</data>
            <data name="product/data/quantity_and_stock_status/qty">143</data>
            <data name="product/data/quantity_and_stock_status/is_in_stock">-</data>
            <data name="product/data/stock_data/manage_stock">-</data>
            <data name="product/data/stock_data/qty">-</data>
            <data name="product/data/visibility">-</data>
            <data name="product/data/custom_options/preset">-</data>
            <data name="product/data/checkout_data/preset">-</data>
            <data name="product/data/custom_options/import_products">-</data>
            <data name="product/data/price/preset">-</data>
            <data name="product/data/group_price/preset">-</data>
            <data name="product/data/tier_price/preset">default</data>
            <data name="product/data/cross_sell_products/presets">-</data>
            <data name="product/data/up_sell_products/presets">-</data>
            <data name="product/data/related_products/presets">-</data>
            <data name="constraint">assertProductSaveMessage, assertProductInGrid, assertProductForm, assertProductInStock, assertProductVisibleInCategory, assertProductPage, assertProductTierPriceOnProductPage</data>
        </variation>
        <variation name="CreateSimpleProductEntityTestVariation18">
            <data name="description">Create product wit suite of custom options</data>
            <data name="configData">-</data>
            <data name="product/data/category_ids/new_category">-</data>
            <data name="product/data/category_ids/presets">-</data>
            <data name="product/data/url_key">simple-product-%isolation%</data>
            <data name="product/data/name">Simple Product %isolation%</data>
            <data name="product/data/sku">simple_sku_%isolation%</data>
            <data name="product/data/tax_class_id/dataSet">-</data>
            <data name="product/data/price/value">10017</data>
            <data name="product/data/special_price">-</data>
            <data name="product/data/short_description">Simple Product short_description %isolation%</data>
            <data name="product/data/description">Simple Product description %isolation%</data>
            <data name="product/data/weight">67</data>
            <data name="product/data/quantity_and_stock_status/qty">144</data>
            <data name="product/data/quantity_and_stock_status/is_in_stock">-</data>
            <data name="product/data/stock_data/manage_stock">-</data>
            <data name="product/data/stock_data/qty">-</data>
            <data name="product/data/visibility">-</data>
            <data name="product/data/custom_options/preset">options-suite</data>
            <data name="product/data/checkout_data/preset">options-suite</data>
            <data name="product/data/custom_options/import_products">catalogProductSimple::with_two_custom_option,catalogProductSimple::with_all_custom_option</data>
            <data name="product/data/price/preset">-</data>
            <data name="product/data/group_price/preset">-</data>
            <data name="product/data/tier_price/preset">-</data>
            <data name="product/data/cross_sell_products/presets">-</data>
            <data name="product/data/up_sell_products/presets">-</data>
            <data name="product/data/related_products/presets">-</data>
            <data name="constraint">assertProductSaveMessage, assertProductInGrid, assertProductForm, assertProductInStock, assertProductVisibleInCategory, assertProductPage, assertProductCustomOptionsOnProductPage</data>
        </variation>
        <variation name="CreateSimpleProductEntityTestVariation19">
            <data name="description">Create product with cross-sell products</data>
            <data name="configData">-</data>
            <data name="product/data/category_ids/new_category">-</data>
            <data name="product/data/category_ids/presets">-</data>
            <data name="product/data/url_key">simple-product-%isolation%</data>
            <data name="product/data/name">Simple Product %isolation%</data>
            <data name="product/data/sku">simple_sku_%isolation%</data>
            <data name="product/data/tax_class_id/dataSet">-</data>
            <data name="product/data/price/value">10018</data>
            <data name="product/data/special_price">-</data>
            <data name="product/data/short_description">Simple Product short_description %isolation%</data>
            <data name="product/data/description">Simple Product description %isolation%</data>
            <data name="product/data/weight">59</data>
            <data name="product/data/quantity_and_stock_status/qty">75</data>
            <data name="product/data/quantity_and_stock_status/is_in_stock">In Stock</data>
            <data name="product/data/stock_data/manage_stock">-</data>
            <data name="product/data/stock_data/qty">-</data>
            <data name="product/data/visibility">-</data>
            <data name="product/data/custom_options/preset">-</data>
            <data name="product/data/checkout_data/preset">-</data>
            <data name="product/data/custom_options/import_products">-</data>
            <data name="product/data/price/preset">-</data>
            <data name="product/data/group_price/preset">-</data>
            <data name="product/data/tier_price/preset">-</data>
            <data name="product/data/cross_sell_products/presets">catalogProductSimple::default, configurableProduct::default</data>
            <data name="product/data/up_sell_products/presets">-</data>
            <data name="product/data/related_products/presets">-</data>
            <data name="constraint">assertProductSaveMessage, assertProductInGrid, assertProductForm, assertProductCrossSells</data>
        </variation>
        <variation name="CreateSimpleProductEntityTestVariation20">
            <data name="description">Create product with up-sell products</data>
            <data name="configData">-</data>
            <data name="product/data/category_ids/new_category">-</data>
            <data name="product/data/category_ids/presets">-</data>
            <data name="product/data/url_key">simple-product-%isolation%</data>
            <data name="product/data/name">Simple Product %isolation%</data>
            <data name="product/data/sku">simple_sku_%isolation%</data>
            <data name="product/data/tax_class_id/dataSet">-</data>
            <data name="product/data/price/value">10019</data>
            <data name="product/data/special_price">-</data>
            <data name="product/data/short_description">Simple Product short_description %isolation%</data>
            <data name="product/data/description">Simple Product description %isolation%</data>
            <data name="product/data/weight">59</data>
            <data name="product/data/quantity_and_stock_status/qty">75</data>
            <data name="product/data/quantity_and_stock_status/is_in_stock">In Stock</data>
            <data name="product/data/stock_data/manage_stock">-</data>
            <data name="product/data/stock_data/qty">-</data>
            <data name="product/data/visibility">-</data>
            <data name="product/data/custom_options/preset">-</data>
            <data name="product/data/checkout_data/preset">-</data>
            <data name="product/data/custom_options/import_products">-</data>
            <data name="product/data/price/preset">-</data>
            <data name="product/data/group_price/preset">-</data>
            <data name="product/data/tier_price/preset">-</data>
            <data name="product/data/cross_sell_products/presets">-</data>
            <data name="product/data/up_sell_products/presets">catalogProductSimple::default, configurableProduct::default</data>
            <data name="product/data/related_products/presets">-</data>
            <data name="constraint">assertProductSaveMessage, assertProductInGrid, assertProductForm, assertProductUpSells</data>
        </variation>
        <variation name="CreateSimpleProductEntityTestVariation21">
            <data name="description">Create product with related products</data>
            <data name="configData">-</data>
            <data name="product/data/category_ids/new_category">-</data>
            <data name="product/data/category_ids/presets">-</data>
            <data name="product/data/url_key">simple-product-%isolation%</data>
            <data name="product/data/name">Simple Product %isolation%</data>
            <data name="product/data/sku">simple_sku_%isolation%</data>
            <data name="product/data/tax_class_id/dataSet">-</data>
            <data name="product/data/price/value">10020</data>
            <data name="product/data/special_price">-</data>
            <data name="product/data/short_description">Simple Product short_description %isolation%</data>
            <data name="product/data/description">Simple Product description %isolation%</data>
            <data name="product/data/weight">59</data>
            <data name="product/data/quantity_and_stock_status/qty">75</data>
            <data name="product/data/quantity_and_stock_status/is_in_stock">In Stock</data>
            <data name="product/data/stock_data/manage_stock">-</data>
            <data name="product/data/stock_data/qty">-</data>
            <data name="product/data/visibility">-</data>
            <data name="product/data/custom_options/preset">-</data>
            <data name="product/data/checkout_data/preset">-</data>
            <data name="product/data/custom_options/import_products">-</data>
            <data name="product/data/price/preset">-</data>
            <data name="product/data/group_price/preset">-</data>
            <data name="product/data/tier_price/preset">-</data>
            <data name="product/data/cross_sell_products/presets">-</data>
            <data name="product/data/up_sell_products/presets">-</data>
            <data name="product/data/related_products/presets">catalogProductSimple::default, configurableProduct::default</data>
            <data name="constraint">assertProductSaveMessage, assertProductInGrid, assertProductForm, assertProductRelatedProducts</data>
        </variation>
        <variation name="CreateSimpleProductEntityTestVariation22">
            <data name="description">MAGETWO-12423: Can't Add Out of Stock Products to Shopping Cart</data>
            <data name="configData">display_out_of_stock</data>
            <data name="product/data/category_ids/new_category">-</data>
            <data name="product/data/category_ids/presets">-</data>
            <data name="product/data/url_key">simple-product-%isolation%</data>
            <data name="product/data/name">Simple Product %isolation%</data>
            <data name="product/data/sku">simple_sku_%isolation%</data>
            <data name="product/data/tax_class_id/dataSet">-</data>
            <data name="product/data/price/value">10021</data>
            <data name="product/data/special_price">-</data>
            <data name="product/data/short_description">-</data>
            <data name="product/data/description">-</data>
            <data name="product/data/weight">68</data>
            <data name="product/data/quantity_and_stock_status/qty">0</data>
            <data name="product/data/quantity_and_stock_status/is_in_stock">Out of Stock</data>
            <data name="product/data/stock_data/manage_stock">-</data>
            <data name="product/data/stock_data/qty">-</data>
            <data name="product/data/visibility">-</data>
            <data name="product/data/custom_options/preset">-</data>
            <data name="product/data/checkout_data/preset">-</data>
            <data name="product/data/custom_options/import_products">-</data>
            <data name="product/data/price/preset">-</data>
            <data name="product/data/group_price/preset">-</data>
            <data name="product/data/tier_price/preset">-</data>
            <data name="product/data/cross_sell_products/presets">-</data>
            <data name="product/data/up_sell_products/presets">-</data>
            <data name="product/data/related_products/presets">-</data>
            <data name="constraint">assertProductSaveMessage, assertAddToCartButtonAbsent</data>
            <data name="tag">test_type:acceptance_test</data>
        </variation>
        <variation name="CreateSimpleProductEntityTestVariation23">
            <data name="description">MAGETWO-13345: Create Simple Product with Creating New Category (Required Fields Only)</data>
            <data name="configData">-</data>
            <data name="product/data/category_ids/new_category">yes</data>
            <data name="product/data/category_ids/presets">default_subcategory</data>
            <data name="product/data/url_key">simple%isolation%</data>
            <data name="product/data/name">simple%isolation%</data>
            <data name="product/data/sku">simple%isolation%</data>
            <data name="product/data/tax_class_id/dataSet">-</data>
            <data name="product/data/price/value">10</data>
            <data name="product/data/special_price">-</data>
            <data name="product/data/short_description">-</data>
            <data name="product/data/description">-</data>
            <data name="product/data/weight">-</data>
            <data name="product/data/quantity_and_stock_status/qty">-</data>
            <data name="product/data/quantity_and_stock_status/is_in_stock">-</data>
            <data name="product/data/stock_data/manage_stock">-</data>
            <data name="product/data/stock_data/qty">-</data>
            <data name="product/data/visibility">-</data>
            <data name="product/data/custom_options/preset">-</data>
            <data name="product/data/checkout_data/preset">-</data>
            <data name="product/data/custom_options/import_products">-</data>
            <data name="product/data/price/preset">-</data>
            <data name="product/data/group_price/preset">-</data>
            <data name="product/data/tier_price/preset">-</data>
            <data name="product/data/cross_sell_products/presets">-</data>
            <data name="product/data/up_sell_products/presets">-</data>
            <data name="product/data/related_products/presets">-</data>
            <data name="constraint">assertProductSaveMessage, assertProductInCategory, assertProductPage</data>
        </variation>
        <variation name="CreateSimpleProductEntityTestVariation24">
            <data name="description">MAGETWO-12514: Create Simple Product and Assigning It to Category</data>
            <data name="configData">-</data>
            <data name="product/data/category_ids/new_category">-</data>
            <data name="product/data/category_ids/presets">-</data>
            <data name="product/data/url_key">simple-product-%isolation%</data>
            <data name="product/data/name">Simple Product %isolation%</data>
            <data name="product/data/sku">simple_sku_%isolation%</data>
            <data name="product/data/tax_class_id/dataSet">taxable_goods</data>
            <data name="product/data/price/value">10</data>
            <data name="product/data/special_price">-</data>
            <data name="product/data/short_description">-</data>
            <data name="product/data/description">-</data>
            <data name="product/data/weight">1</data>
            <data name="product/data/quantity_and_stock_status/qty">1000</data>
            <data name="product/data/quantity_and_stock_status/is_in_stock">In Stock</data>
            <data name="product/data/stock_data/manage_stock">-</data>
            <data name="product/data/stock_data/qty">-</data>
            <data name="product/data/visibility">-</data>
            <data name="product/data/custom_options/preset">-</data>
            <data name="product/data/checkout_data/preset">-</data>
            <data name="product/data/custom_options/import_products">-</data>
            <data name="product/data/price/preset">-</data>
            <data name="product/data/group_price/preset">-</data>
            <data name="product/data/tier_price/preset">-</data>
            <data name="product/data/cross_sell_products/presets">-</data>
            <data name="product/data/up_sell_products/presets">-</data>
            <data name="product/data/related_products/presets">-</data>
            <data name="constraint">assertProductSaveMessage, assertProductInGrid, assertProductInCategory, assertProductPage</data>
        </variation>
        <variation name="CreateSimpleProductEntityTestVariation25">
            <data name="description">MAGETWO-12703: Create Simple Product with Custom Options and Assign it to the Category</data>
            <data name="configData">-</data>
            <data name="product/data/category_ids/new_category">-</data>
            <data name="product/data/category_ids/presets">-</data>
            <data name="product/data/url_key">simple-product-%isolation%</data>
            <data name="product/data/name">Simple Product %isolation%</data>
            <data name="product/data/sku">simple_sku_%isolation%</data>
            <data name="product/data/tax_class_id/dataSet">taxable_goods</data>
            <data name="product/data/price/value">10</data>
            <data name="product/data/special_price">-</data>
            <data name="product/data/short_description">-</data>
            <data name="product/data/description">-</data>
            <data name="product/data/weight">1</data>
            <data name="product/data/quantity_and_stock_status/qty">1000</data>
            <data name="product/data/quantity_and_stock_status/is_in_stock">In Stock</data>
            <data name="product/data/stock_data/manage_stock">-</data>
            <data name="product/data/stock_data/qty">-</data>
            <data name="product/data/visibility">-</data>
            <data name="product/data/custom_options/preset">drop_down_with_one_option_fixed_price</data>
            <data name="product/data/checkout_data/preset">-</data>
            <data name="product/data/custom_options/import_products">-</data>
            <data name="product/data/price/preset">-</data>
            <data name="product/data/group_price/preset">-</data>
            <data name="product/data/tier_price/preset">-</data>
            <data name="product/data/cross_sell_products/presets">-</data>
            <data name="product/data/up_sell_products/presets">-</data>
            <data name="product/data/related_products/presets">-</data>
            <data name="constraint">assertProductSaveMessage, assertProductInGrid, assertProductInCategory, assertProductPage, assertProductCustomOptionsOnProductPage</data>
            <data name="tag">test_type:acceptance_test</data>
        </variation>
        <variation name="CreateSimpleProductEntityTestVariation26">
            <data name="description">MAGETWO-12914: Create Simple Product with Advanced Inventory and Assign It to the Category</data>
            <data name="configData">-</data>
            <data name="product/data/category_ids/new_category">-</data>
            <data name="product/data/category_ids/presets">-</data>
            <data name="product/data/url_key">simple-product-%isolation%</data>
            <data name="product/data/name">Simple Product %isolation%</data>
            <data name="product/data/sku">simple_sku_%isolation%</data>
            <data name="product/data/tax_class_id/dataSet">-</data>
            <data name="product/data/price/value">10</data>
            <data name="product/data/special_price">-</data>
            <data name="product/data/short_description">-</data>
            <data name="product/data/description">-</data>
            <data name="product/data/weight">-</data>
            <data name="product/data/quantity_and_stock_status/qty">-</data>
            <data name="product/data/quantity_and_stock_status/is_in_stock">-</data>
            <data name="product/data/stock_data/manage_stock">Yes</data>
            <data name="product/data/stock_data/qty">1</data>
            <data name="product/data/visibility">-</data>
            <data name="product/data/custom_options/preset">-</data>
            <data name="product/data/checkout_data/preset">-</data>
            <data name="product/data/custom_options/import_products">-</data>
            <data name="product/data/price/preset">-</data>
            <data name="product/data/group_price/preset">-</data>
            <data name="product/data/tier_price/preset">-</data>
            <data name="product/data/cross_sell_products/presets">-</data>
            <data name="product/data/up_sell_products/presets">-</data>
            <data name="product/data/related_products/presets">-</data>
            <data name="constraint">assertProductSaveMessage, assertProductInCategory</data>
            <data name="tag">test_type:acceptance_test</data>
        </variation>
    </testCase>
=======
<config xmlns:xsi="http://www.w3.org/2001/XMLSchema-instance" xsi:noNamespaceSchemaLocation="../../../../../../../vendor/magento/mtf/etc/variations.xsd">
  <testCase name="CreateSimpleProductEntityTest">
    <variation name="CreateSimpleProductEntityTestVariation1" firstConstraint="assertProductSaveMessage" method="test">
      <data name="product/data/url_key" xsi:type="string">simple-product-%isolation%</data>
      <data name="product/data/name" xsi:type="string">Simple Product %isolation%</data>
      <data name="product/data/sku" xsi:type="string">simple_sku_%isolation%</data>
      <data name="product/data/tax_class_id/dataSet" xsi:type="string">-</data>
      <data name="product/data/price/value" xsi:type="string">10000</data>
      <data name="product/data/special_price" xsi:type="string">-</data>
      <data name="product/data/short_description" xsi:type="string">Simple Product short_description %isolation%</data>
      <data name="product/data/description" xsi:type="string">Simple Product description %isolation%</data>
      <data name="product/data/weight" xsi:type="string">50</data>
      <data name="product/data/quantity_and_stock_status/qty" xsi:type="string">657</data>
      <data name="product/data/quantity_and_stock_status/is_in_stock" xsi:type="string">-</data>
      <data name="product/data/visibility" xsi:type="string">-</data>
      <data name="product/data/custom_options/preset" xsi:type="string">drop_down_with_one_option_fixed_price</data>
      <data name="product/data/checkout_data/preset" xsi:type="string">drop_down_with_one_option_fixed_price</data>
      <data name="product/data/custom_options/import_products" xsi:type="string">-</data>
      <data name="product/data/price/preset" xsi:type="string">drop_down_with_one_option_fixed_price</data>
      <data name="product/data/group_price/preset" xsi:type="string">-</data>
      <data name="product/data/tier_price/preset" xsi:type="string">-</data>
      <constraint name="assertProductSaveMessage" next="assertProductInGrid"/>
      <constraint name="assertProductInGrid" next="assertProductInCategory" prev="assertProductSaveMessage"/>
      <constraint name="assertProductInCategory" next="assertProductPage" prev="assertProductInGrid"/>
      <constraint name="assertProductPage" next="assertProductInCart" prev="assertProductInCategory"/>
      <constraint name="assertProductInCart" prev="assertProductPage"/>
    </variation>
    <variation name="CreateSimpleProductEntityTestVariation2" firstConstraint="assertProductSaveMessage" method="test">
      <data name="product/data/url_key" xsi:type="string">simple-product-%isolation%</data>
      <data name="product/data/name" xsi:type="string">Simple Product %isolation%</data>
      <data name="product/data/sku" xsi:type="string">simple_sku_%isolation%</data>
      <data name="product/data/tax_class_id/dataSet" xsi:type="string">-</data>
      <data name="product/data/price/value" xsi:type="string">10001</data>
      <data name="product/data/special_price" xsi:type="string">-</data>
      <data name="product/data/short_description" xsi:type="string">Simple Product short_description %isolation%</data>
      <data name="product/data/description" xsi:type="string">Simple Product description %isolation%</data>
      <data name="product/data/weight" xsi:type="string">51</data>
      <data name="product/data/quantity_and_stock_status/qty" xsi:type="string">658</data>
      <data name="product/data/quantity_and_stock_status/is_in_stock" xsi:type="string">-</data>
      <data name="product/data/visibility" xsi:type="string">-</data>
      <data name="product/data/custom_options/preset" xsi:type="string">drop_down_with_one_option_percent_price</data>
      <data name="product/data/checkout_data/preset" xsi:type="string">drop_down_with_one_option_percent_price</data>
      <data name="product/data/custom_options/import_products" xsi:type="string">-</data>
      <data name="product/data/price/preset" xsi:type="string">drop_down_with_one_option_percent_price</data>
      <data name="product/data/group_price/preset" xsi:type="string">-</data>
      <data name="product/data/tier_price/preset" xsi:type="string">-</data>
      <constraint name="assertProductSaveMessage" next="assertProductInGrid"/>
      <constraint name="assertProductInGrid" next="assertProductInCategory" prev="assertProductSaveMessage"/>
      <constraint name="assertProductInCategory" next="assertProductPage" prev="assertProductInGrid"/>
      <constraint name="assertProductPage" next="assertProductInCart" prev="assertProductInCategory"/>
      <constraint name="assertProductInCart" prev="assertProductPage"/>
    </variation>
    <variation name="CreateSimpleProductEntityTestVariation3" firstConstraint="assertProductSaveMessage" method="test">
      <data name="product/data/url_key" xsi:type="string">simple-product-%isolation%</data>
      <data name="product/data/name" xsi:type="string">Simple Product %isolation%</data>
      <data name="product/data/sku" xsi:type="string">simple_sku_%isolation%</data>
      <data name="product/data/tax_class_id/dataSet" xsi:type="string">-</data>
      <data name="product/data/price/value" xsi:type="string">10002</data>
      <data name="product/data/special_price" xsi:type="string">90</data>
      <data name="product/data/short_description" xsi:type="string">Simple Product short_description %isolation%</data>
      <data name="product/data/description" xsi:type="string">Simple Product description %isolation%</data>
      <data name="product/data/weight" xsi:type="string">52</data>
      <data name="product/data/quantity_and_stock_status/qty" xsi:type="string">659</data>
      <data name="product/data/quantity_and_stock_status/is_in_stock" xsi:type="string">-</data>
      <data name="product/data/visibility" xsi:type="string">-</data>
      <data name="product/data/custom_options/preset" xsi:type="string">drop_down_with_one_option_fixed_price</data>
      <data name="product/data/checkout_data/preset" xsi:type="string">drop_down_with_one_option_fixed_price</data>
      <data name="product/data/custom_options/import_products" xsi:type="string">-</data>
      <data name="product/data/price/preset" xsi:type="string">MAGETWO-23029</data>
      <data name="product/data/group_price/preset" xsi:type="string">-</data>
      <data name="product/data/tier_price/preset" xsi:type="string">-</data>
      <constraint name="assertProductSaveMessage" next="assertProductInGrid"/>
      <constraint name="assertProductInGrid" next="assertProductInCategory" prev="assertProductSaveMessage"/>
      <constraint name="assertProductInCategory" next="assertProductPage" prev="assertProductInGrid"/>
      <constraint name="assertProductPage" next="assertProductInCart" prev="assertProductInCategory"/>
      <constraint name="assertProductInCart" prev="assertProductPage"/>
    </variation>
    <variation name="CreateSimpleProductEntityTestVariation4" firstConstraint="assertProductSaveMessage" method="test">
      <data name="product/data/url_key" xsi:type="string">simple-product-%isolation%</data>
      <data name="product/data/name" xsi:type="string">Simple Product %isolation%</data>
      <data name="product/data/sku" xsi:type="string">simple_sku_%isolation%</data>
      <data name="product/data/tax_class_id/dataSet" xsi:type="string">-</data>
      <data name="product/data/price/value" xsi:type="string">10003</data>
      <data name="product/data/special_price" xsi:type="string">90</data>
      <data name="product/data/short_description" xsi:type="string">Simple Product short_description %isolation%</data>
      <data name="product/data/description" xsi:type="string">Simple Product description %isolation%</data>
      <data name="product/data/weight" xsi:type="string">53</data>
      <data name="product/data/quantity_and_stock_status/qty" xsi:type="string">660</data>
      <data name="product/data/quantity_and_stock_status/is_in_stock" xsi:type="string">-</data>
      <data name="product/data/visibility" xsi:type="string">-</data>
      <data name="product/data/custom_options/preset" xsi:type="string">drop_down_with_one_option_percent_price</data>
      <data name="product/data/checkout_data/preset" xsi:type="string">drop_down_with_one_option_percent_price</data>
      <data name="product/data/custom_options/import_products" xsi:type="string">-</data>
      <data name="product/data/price/preset" xsi:type="string">MAGETWO-23030</data>
      <data name="product/data/group_price/preset" xsi:type="string">-</data>
      <data name="product/data/tier_price/preset" xsi:type="string">-</data>
      <constraint name="assertProductSaveMessage" next="assertProductInGrid"/>
      <constraint name="assertProductInGrid" next="assertProductInCategory" prev="assertProductSaveMessage"/>
      <constraint name="assertProductInCategory" next="assertProductPage" prev="assertProductInGrid"/>
      <constraint name="assertProductPage" next="assertProductInCart" prev="assertProductInCategory"/>
      <constraint name="assertProductInCart" prev="assertProductPage"/>
    </variation>
    <variation name="CreateSimpleProductEntityTestVariation5" firstConstraint="assertProductSaveMessage" method="test">
      <data name="product/data/url_key" xsi:type="string">simple-product-%isolation%</data>
      <data name="product/data/name" xsi:type="string">Simple Product %isolation%</data>
      <data name="product/data/sku" xsi:type="string">simple_sku_%isolation%</data>
      <data name="product/data/tax_class_id/dataSet" xsi:type="string">-</data>
      <data name="product/data/price/value" xsi:type="string">10004</data>
      <data name="product/data/special_price" xsi:type="string">-</data>
      <data name="product/data/short_description" xsi:type="string">Simple Product short_description %isolation%</data>
      <data name="product/data/description" xsi:type="string">Simple Product description %isolation%</data>
      <data name="product/data/weight" xsi:type="string">54</data>
      <data name="product/data/quantity_and_stock_status/qty" xsi:type="string">661</data>
      <data name="product/data/quantity_and_stock_status/is_in_stock" xsi:type="string">-</data>
      <data name="product/data/visibility" xsi:type="string">-</data>
      <data name="product/data/custom_options/preset" xsi:type="string">drop_down_with_one_option_percent_price</data>
      <data name="product/data/checkout_data/preset" xsi:type="string">drop_down_with_one_option_percent_price</data>
      <data name="product/data/custom_options/import_products" xsi:type="string">-</data>
      <data name="product/data/price/preset" xsi:type="string">MAGETWO-23030</data>
      <data name="product/data/group_price/preset" xsi:type="string">MAGETWO-23055</data>
      <data name="product/data/tier_price/preset" xsi:type="string">-</data>
      <constraint name="assertProductSaveMessage" next="assertProductInGrid"/>
      <constraint name="assertProductInGrid" next="assertProductInCategory" prev="assertProductSaveMessage"/>
      <constraint name="assertProductInCategory" next="assertProductPage" prev="assertProductInGrid"/>
      <constraint name="assertProductPage" next="assertProductInCart" prev="assertProductInCategory"/>
      <constraint name="assertProductInCart" prev="assertProductPage"/>
    </variation>
    <variation name="CreateSimpleProductEntityTestVariation6" firstConstraint="assertProductSaveMessage" method="test">
      <data name="product/data/url_key" xsi:type="string">simple-product-%isolation%</data>
      <data name="product/data/name" xsi:type="string">Simple Product %isolation%</data>
      <data name="product/data/sku" xsi:type="string">simple_sku_%isolation%</data>
      <data name="product/data/tax_class_id/dataSet" xsi:type="string">-</data>
      <data name="product/data/price/value" xsi:type="string">10005</data>
      <data name="product/data/special_price" xsi:type="string">-</data>
      <data name="product/data/short_description" xsi:type="string">Simple Product short_description %isolation%</data>
      <data name="product/data/description" xsi:type="string">Simple Product description %isolation%</data>
      <data name="product/data/weight" xsi:type="string">55</data>
      <data name="product/data/quantity_and_stock_status/qty" xsi:type="string">662</data>
      <data name="product/data/quantity_and_stock_status/is_in_stock" xsi:type="string">-</data>
      <data name="product/data/visibility" xsi:type="string">-</data>
      <data name="product/data/custom_options/preset" xsi:type="string">drop_down_with_one_option_fixed_price</data>
      <data name="product/data/checkout_data/preset" xsi:type="string">drop_down_with_one_option_fixed_price</data>
      <data name="product/data/custom_options/import_products" xsi:type="string">-</data>
      <data name="product/data/price/preset" xsi:type="string">MAGETWO-23029</data>
      <data name="product/data/group_price/preset" xsi:type="string">MAGETWO-23055</data>
      <data name="product/data/tier_price/preset" xsi:type="string">-</data>
      <constraint name="assertProductSaveMessage" next="assertProductInGrid"/>
      <constraint name="assertProductInGrid" next="assertProductInCategory" prev="assertProductSaveMessage"/>
      <constraint name="assertProductInCategory" next="assertProductPage" prev="assertProductInGrid"/>
      <constraint name="assertProductPage" next="assertProductInCart" prev="assertProductInCategory"/>
      <constraint name="assertProductInCart" prev="assertProductPage"/>
    </variation>
    <variation name="CreateSimpleProductEntityTestVariation7" firstConstraint="assertProductSaveMessage" method="test">
      <data name="product/data/url_key" xsi:type="string">simple-product-%isolation%</data>
      <data name="product/data/name" xsi:type="string">Simple Product %isolation%</data>
      <data name="product/data/sku" xsi:type="string">simple_sku_%isolation%</data>
      <data name="product/data/tax_class_id/dataSet" xsi:type="string">-</data>
      <data name="product/data/price/value" xsi:type="string">10006</data>
      <data name="product/data/special_price" xsi:type="string">-</data>
      <data name="product/data/short_description" xsi:type="string">Simple Product short_description %isolation%</data>
      <data name="product/data/description" xsi:type="string">Simple Product description %isolation%</data>
      <data name="product/data/weight" xsi:type="string">56</data>
      <data name="product/data/quantity_and_stock_status/qty" xsi:type="string">663</data>
      <data name="product/data/quantity_and_stock_status/is_in_stock" xsi:type="string">-</data>
      <data name="product/data/visibility" xsi:type="string">-</data>
      <data name="product/data/custom_options/preset" xsi:type="string">drop_down_with_one_option_percent_price</data>
      <data name="product/data/checkout_data/preset" xsi:type="string">drop_down_with_one_option_percent_price</data>
      <data name="product/data/custom_options/import_products" xsi:type="string">-</data>
      <data name="product/data/price/preset" xsi:type="string">MAGETWO-23030</data>
      <data name="product/data/group_price/preset" xsi:type="string">-</data>
      <data name="product/data/tier_price/preset" xsi:type="string">MAGETWO-23002</data>
      <constraint name="assertProductSaveMessage" next="assertProductInGrid"/>
      <constraint name="assertProductInGrid" next="assertProductInCategory" prev="assertProductSaveMessage"/>
      <constraint name="assertProductInCategory" next="assertProductPage" prev="assertProductInGrid"/>
      <constraint name="assertProductPage" next="assertProductInCart" prev="assertProductInCategory"/>
      <constraint name="assertProductInCart" prev="assertProductPage"/>
    </variation>
    <variation name="CreateSimpleProductEntityTestVariation8" firstConstraint="assertProductSaveMessage" method="test">
      <data name="product/data/url_key" xsi:type="string">simple-product-%isolation%</data>
      <data name="product/data/name" xsi:type="string">Simple Product %isolation%</data>
      <data name="product/data/sku" xsi:type="string">simple_sku_%isolation%</data>
      <data name="product/data/tax_class_id/dataSet" xsi:type="string">-</data>
      <data name="product/data/price/value" xsi:type="string">10007</data>
      <data name="product/data/special_price" xsi:type="string">-</data>
      <data name="product/data/short_description" xsi:type="string">Simple Product short_description %isolation%</data>
      <data name="product/data/description" xsi:type="string">Simple Product description %isolation%</data>
      <data name="product/data/weight" xsi:type="string">57</data>
      <data name="product/data/quantity_and_stock_status/qty" xsi:type="string">664</data>
      <data name="product/data/quantity_and_stock_status/is_in_stock" xsi:type="string">-</data>
      <data name="product/data/visibility" xsi:type="string">-</data>
      <data name="product/data/custom_options/preset" xsi:type="string">drop_down_with_one_option_fixed_price</data>
      <data name="product/data/checkout_data/preset" xsi:type="string">drop_down_with_one_option_fixed_price</data>
      <data name="product/data/custom_options/import_products" xsi:type="string">-</data>
      <data name="product/data/price/preset" xsi:type="string">MAGETWO-23029</data>
      <data name="product/data/group_price/preset" xsi:type="string">-</data>
      <data name="product/data/tier_price/preset" xsi:type="string">MAGETWO-23002</data>
      <constraint name="assertProductSaveMessage" next="assertProductInGrid"/>
      <constraint name="assertProductInGrid" next="assertProductInCategory" prev="assertProductSaveMessage"/>
      <constraint name="assertProductInCategory" next="assertProductPage" prev="assertProductInGrid"/>
      <constraint name="assertProductPage" next="assertProductInCart" prev="assertProductInCategory"/>
      <constraint name="assertProductInCart" prev="assertProductPage"/>
    </variation>
    <variation name="CreateSimpleProductEntityTestVariation9" firstConstraint="assertProductSaveMessage" method="test">
      <data name="product/data/url_key" xsi:type="string">simple-product-%isolation%</data>
      <data name="product/data/name" xsi:type="string">Simple Product %isolation%</data>
      <data name="product/data/sku" xsi:type="string">simple_sku_%isolation%</data>
      <data name="product/data/tax_class_id/dataSet" xsi:type="string">-</data>
      <data name="product/data/price/value" xsi:type="string">10008</data>
      <data name="product/data/special_price" xsi:type="string">-</data>
      <data name="product/data/short_description" xsi:type="string">Simple Product short_description %isolation%</data>
      <data name="product/data/description" xsi:type="string">Simple Product description %isolation%</data>
      <data name="product/data/weight" xsi:type="string">58</data>
      <data name="product/data/quantity_and_stock_status/qty" xsi:type="string">665</data>
      <data name="product/data/quantity_and_stock_status/is_in_stock" xsi:type="string">-</data>
      <data name="product/data/visibility" xsi:type="string">-</data>
      <data name="product/data/custom_options/preset" xsi:type="string">-</data>
      <data name="product/data/checkout_data/preset" xsi:type="string">-</data>
      <data name="product/data/custom_options/import_products" xsi:type="string">-</data>
      <data name="product/data/price/preset" xsi:type="string">-</data>
      <data name="product/data/group_price/preset" xsi:type="string">-</data>
      <data name="product/data/tier_price/preset" xsi:type="string">-</data>
      <constraint name="assertProductSaveMessage" next="assertProductInGrid"/>
      <constraint name="assertProductInGrid" next="assertProductVisibleInCategory" prev="assertProductSaveMessage"/>
      <constraint name="assertProductVisibleInCategory" next="assertProductPage" prev="assertProductInGrid"/>
      <constraint name="assertProductPage" prev="assertProductVisibleInCategory"/>
    </variation>
    <variation name="CreateSimpleProductEntityTestVariation10" firstConstraint="assertProductSaveMessage" method="test">
      <data name="product/data/url_key" xsi:type="string">simple-product-%isolation%</data>
      <data name="product/data/name" xsi:type="string">Simple Product %isolation%</data>
      <data name="product/data/sku" xsi:type="string">simple_sku_%isolation%</data>
      <data name="product/data/tax_class_id/dataSet" xsi:type="string">-</data>
      <data name="product/data/price/value" xsi:type="string">10009</data>
      <data name="product/data/special_price" xsi:type="string">-</data>
      <data name="product/data/short_description" xsi:type="string">Simple Product short_description %isolation%</data>
      <data name="product/data/description" xsi:type="string">Simple Product description %isolation%</data>
      <data name="product/data/weight" xsi:type="string">59</data>
      <data name="product/data/quantity_and_stock_status/qty" xsi:type="string">75</data>
      <data name="product/data/quantity_and_stock_status/is_in_stock" xsi:type="string">In Stock</data>
      <data name="product/data/visibility" xsi:type="string">-</data>
      <data name="product/data/custom_options/preset" xsi:type="string">-</data>
      <data name="product/data/checkout_data/preset" xsi:type="string">-</data>
      <data name="product/data/custom_options/import_products" xsi:type="string">-</data>
      <data name="product/data/price/preset" xsi:type="string">-</data>
      <data name="product/data/group_price/preset" xsi:type="string">-</data>
      <data name="product/data/tier_price/preset" xsi:type="string">-</data>
      <constraint name="assertProductSaveMessage" next="assertProductInStock"/>
      <constraint name="assertProductInStock" prev="assertProductSaveMessage"/>
    </variation>
    <variation name="CreateSimpleProductEntityTestVariation11" firstConstraint="assertProductSaveMessage" method="test">
      <data name="product/data/url_key" xsi:type="string">simple-product-%isolation%</data>
      <data name="product/data/name" xsi:type="string">Simple Product %isolation%</data>
      <data name="product/data/sku" xsi:type="string">simple_sku_%isolation%</data>
      <data name="product/data/tax_class_id/dataSet" xsi:type="string">-</data>
      <data name="product/data/price/value" xsi:type="string">10010</data>
      <data name="product/data/special_price" xsi:type="string">-</data>
      <data name="product/data/short_description" xsi:type="string">Simple Product short_description %isolation%</data>
      <data name="product/data/description" xsi:type="string">Simple Product description %isolation%</data>
      <data name="product/data/weight" xsi:type="string">60</data>
      <data name="product/data/quantity_and_stock_status/qty" xsi:type="string">0</data>
      <data name="product/data/quantity_and_stock_status/is_in_stock" xsi:type="string">Out of Stock</data>
      <data name="product/data/visibility" xsi:type="string">-</data>
      <data name="product/data/custom_options/preset" xsi:type="string">-</data>
      <data name="product/data/checkout_data/preset" xsi:type="string">-</data>
      <data name="product/data/custom_options/import_products" xsi:type="string">-</data>
      <data name="product/data/price/preset" xsi:type="string">-</data>
      <data name="product/data/group_price/preset" xsi:type="string">-</data>
      <data name="product/data/tier_price/preset" xsi:type="string">-</data>
      <constraint name="assertProductSaveMessage" next="assertProductOutOfStock"/>
      <constraint name="assertProductOutOfStock" prev="assertProductSaveMessage"/>
    </variation>
    <variation name="CreateSimpleProductEntityTestVariation12" firstConstraint="assertProductSaveMessage" method="test">
      <data name="product/data/url_key" xsi:type="string">simple-product-%isolation%</data>
      <data name="product/data/name" xsi:type="string">Simple Product %isolation%</data>
      <data name="product/data/sku" xsi:type="string">simple_sku_%isolation%</data>
      <data name="product/data/tax_class_id/dataSet" xsi:type="string">-</data>
      <data name="product/data/price/value" xsi:type="string">10011</data>
      <data name="product/data/special_price" xsi:type="string">-</data>
      <data name="product/data/short_description" xsi:type="string">Simple Product short_description %isolation%</data>
      <data name="product/data/description" xsi:type="string">Simple Product description %isolation%</data>
      <data name="product/data/weight" xsi:type="string">61</data>
      <data name="product/data/quantity_and_stock_status/qty" xsi:type="string">138</data>
      <data name="product/data/quantity_and_stock_status/is_in_stock" xsi:type="string">-</data>
      <data name="product/data/visibility" xsi:type="string">Search</data>
      <data name="product/data/custom_options/preset" xsi:type="string">-</data>
      <data name="product/data/checkout_data/preset" xsi:type="string">-</data>
      <data name="product/data/custom_options/import_products" xsi:type="string">-</data>
      <data name="product/data/price/preset" xsi:type="string">-</data>
      <data name="product/data/group_price/preset" xsi:type="string">-</data>
      <data name="product/data/tier_price/preset" xsi:type="string">-</data>
      <constraint name="assertProductSaveMessage" next="assertProductSearchableBySku"/>
      <constraint name="assertProductSearchableBySku" prev="assertProductSaveMessage"/>
    </variation>
    <variation name="CreateSimpleProductEntityTestVariation13" firstConstraint="assertProductSaveMessage" method="test">
      <data name="product/data/url_key" xsi:type="string">simple-product-%isolation%</data>
      <data name="product/data/name" xsi:type="string">Simple Product %isolation%</data>
      <data name="product/data/sku" xsi:type="string">simple_sku_%isolation%</data>
      <data name="product/data/tax_class_id/dataSet" xsi:type="string">-</data>
      <data name="product/data/price/value" xsi:type="string">10012</data>
      <data name="product/data/special_price" xsi:type="string">-</data>
      <data name="product/data/short_description" xsi:type="string">Simple Product short_description %isolation%</data>
      <data name="product/data/description" xsi:type="string">Simple Product description %isolation%</data>
      <data name="product/data/weight" xsi:type="string">62</data>
      <data name="product/data/quantity_and_stock_status/qty" xsi:type="string">139</data>
      <data name="product/data/quantity_and_stock_status/is_in_stock" xsi:type="string">-</data>
      <data name="product/data/visibility" xsi:type="string">-</data>
      <data name="product/data/custom_options/preset" xsi:type="string">-</data>
      <data name="product/data/checkout_data/preset" xsi:type="string">-</data>
      <data name="product/data/custom_options/import_products" xsi:type="string">-</data>
      <data name="product/data/price/preset" xsi:type="string">-</data>
      <data name="product/data/group_price/preset" xsi:type="string">-</data>
      <data name="product/data/tier_price/preset" xsi:type="string">-</data>
      <constraint name="assertProductSaveMessage" next="assertProductInGrid"/>
      <constraint name="assertProductInGrid" next="assertProductForm" prev="assertProductSaveMessage"/>
      <constraint name="assertProductForm" next="assertProductInStock" prev="assertProductInGrid"/>
      <constraint name="assertProductInStock" next="assertProductSearchableBySku" prev="assertProductForm"/>
      <constraint name="assertProductSearchableBySku" next="assertProductPage" prev="assertProductInStock"/>
      <constraint name="assertProductPage" prev="assertProductSearchableBySku"/>
    </variation>
    <variation name="CreateSimpleProductEntityTestVariation14" firstConstraint="assertProductSaveMessage" method="test">
      <data name="product/data/url_key" xsi:type="string">simple-product-%isolation%</data>
      <data name="product/data/name" xsi:type="string">Simple Product %isolation%</data>
      <data name="product/data/sku" xsi:type="string">simple_sku_%isolation%</data>
      <data name="product/data/tax_class_id/dataSet" xsi:type="string">-</data>
      <data name="product/data/price/value" xsi:type="string">10013</data>
      <data name="product/data/special_price" xsi:type="string">-</data>
      <data name="product/data/short_description" xsi:type="string">Simple Product short_description %isolation%</data>
      <data name="product/data/description" xsi:type="string">Simple Product description %isolation%</data>
      <data name="product/data/weight" xsi:type="string">63</data>
      <data name="product/data/quantity_and_stock_status/qty" xsi:type="string">140</data>
      <data name="product/data/quantity_and_stock_status/is_in_stock" xsi:type="string">-</data>
      <data name="product/data/visibility" xsi:type="string">-</data>
      <data name="product/data/custom_options/preset" xsi:type="string">-</data>
      <data name="product/data/checkout_data/preset" xsi:type="string">-</data>
      <data name="product/data/custom_options/import_products" xsi:type="string">-</data>
      <data name="product/data/price/preset" xsi:type="string">-</data>
      <data name="product/data/group_price/preset" xsi:type="string">-</data>
      <data name="product/data/tier_price/preset" xsi:type="string">-</data>
      <constraint name="assertProductSaveMessage" next="assertProductInGrid"/>
      <constraint name="assertProductInGrid" next="assertProductForm" prev="assertProductSaveMessage"/>
      <constraint name="assertProductForm" next="assertProductInStock" prev="assertProductInGrid"/>
      <constraint name="assertProductInStock" next="assertProductVisibleInCategory" prev="assertProductForm"/>
      <constraint name="assertProductVisibleInCategory" next="assertProductPage" prev="assertProductInStock"/>
      <constraint name="assertProductPage" prev="assertProductVisibleInCategory"/>
    </variation>
    <variation name="CreateSimpleProductEntityTestVariation15" firstConstraint="assertProductSaveMessage" method="test">
      <data name="product/data/url_key" xsi:type="string">simple-product-%isolation%</data>
      <data name="product/data/name" xsi:type="string">Simple Product %isolation%</data>
      <data name="product/data/sku" xsi:type="string">simple_sku_%isolation%</data>
      <data name="product/data/tax_class_id/dataSet" xsi:type="string">taxable_goods</data>
      <data name="product/data/price/value" xsi:type="string">10014</data>
      <data name="product/data/special_price" xsi:type="string">-</data>
      <data name="product/data/short_description" xsi:type="string">Simple Product short_description %isolation%</data>
      <data name="product/data/description" xsi:type="string">Simple Product description %isolation%</data>
      <data name="product/data/weight" xsi:type="string">64</data>
      <data name="product/data/quantity_and_stock_status/qty" xsi:type="string">141</data>
      <data name="product/data/quantity_and_stock_status/is_in_stock" xsi:type="string">-</data>
      <data name="product/data/visibility" xsi:type="string">-</data>
      <data name="product/data/custom_options/preset" xsi:type="string">-</data>
      <data name="product/data/checkout_data/preset" xsi:type="string">-</data>
      <data name="product/data/custom_options/import_products" xsi:type="string">-</data>
      <data name="product/data/price/preset" xsi:type="string">-</data>
      <data name="product/data/group_price/preset" xsi:type="string">default</data>
      <data name="product/data/tier_price/preset" xsi:type="string">-</data>
      <constraint name="assertProductSaveMessage" next="assertProductInGrid"/>
      <constraint name="assertProductInGrid" next="assertProductForm" prev="assertProductSaveMessage"/>
      <constraint name="assertProductForm" next="assertProductInStock" prev="assertProductInGrid"/>
      <constraint name="assertProductInStock" next="assertProductVisibleInCategory" prev="assertProductForm"/>
      <constraint name="assertProductVisibleInCategory" next="assertProductPage" prev="assertProductInStock"/>
      <constraint name="assertProductPage" next="assertProductGroupedPriceOnProductPage" prev="assertProductVisibleInCategory"/>
      <constraint name="assertProductGroupedPriceOnProductPage" prev="assertProductPage"/>
    </variation>
    <variation name="CreateSimpleProductEntityTestVariation16" firstConstraint="assertProductSaveMessage" method="test">
      <data name="product/data/url_key" xsi:type="string">simple-product-%isolation%</data>
      <data name="product/data/name" xsi:type="string">Simple Product %isolation%</data>
      <data name="product/data/sku" xsi:type="string">simple_sku_%isolation%</data>
      <data name="product/data/tax_class_id/dataSet" xsi:type="string">taxable_goods</data>
      <data name="product/data/price/value" xsi:type="string">10015</data>
      <data name="product/data/special_price" xsi:type="string">-</data>
      <data name="product/data/short_description" xsi:type="string">Simple Product short_description %isolation%</data>
      <data name="product/data/description" xsi:type="string">Simple Product description %isolation%</data>
      <data name="product/data/weight" xsi:type="string">65</data>
      <data name="product/data/quantity_and_stock_status/qty" xsi:type="string">142</data>
      <data name="product/data/quantity_and_stock_status/is_in_stock" xsi:type="string">-</data>
      <data name="product/data/visibility" xsi:type="string">-</data>
      <data name="product/data/custom_options/preset" xsi:type="string">-</data>
      <data name="product/data/checkout_data/preset" xsi:type="string">-</data>
      <data name="product/data/custom_options/import_products" xsi:type="string">-</data>
      <data name="product/data/price/preset" xsi:type="string">-</data>
      <data name="product/data/group_price/preset" xsi:type="string">-</data>
      <data name="product/data/tier_price/preset" xsi:type="string">-</data>
      <constraint name="assertProductSaveMessage" next="assertProductInGrid"/>
      <constraint name="assertProductInGrid" next="assertProductForm" prev="assertProductSaveMessage"/>
      <constraint name="assertProductForm" next="assertProductInStock" prev="assertProductInGrid"/>
      <constraint name="assertProductInStock" next="assertProductVisibleInCategory" prev="assertProductForm"/>
      <constraint name="assertProductVisibleInCategory" next="assertProductPage" prev="assertProductInStock"/>
      <constraint name="assertProductPage" next="assertProductSpecialPriceOnProductPage" prev="assertProductVisibleInCategory"/>
      <constraint name="assertProductSpecialPriceOnProductPage" prev="assertProductPage"/>
    </variation>
    <variation name="CreateSimpleProductEntityTestVariation17" firstConstraint="assertProductSaveMessage" method="test">
      <data name="product/data/url_key" xsi:type="string">simple-product-%isolation%</data>
      <data name="product/data/name" xsi:type="string">Simple Product %isolation%</data>
      <data name="product/data/sku" xsi:type="string">simple_sku_%isolation%</data>
      <data name="product/data/tax_class_id/dataSet" xsi:type="string">None</data>
      <data name="product/data/price/value" xsi:type="string">10016</data>
      <data name="product/data/special_price" xsi:type="string">-</data>
      <data name="product/data/short_description" xsi:type="string">Simple Product short_description %isolation%</data>
      <data name="product/data/description" xsi:type="string">Simple Product description %isolation%</data>
      <data name="product/data/weight" xsi:type="string">66</data>
      <data name="product/data/quantity_and_stock_status/qty" xsi:type="string">143</data>
      <data name="product/data/quantity_and_stock_status/is_in_stock" xsi:type="string">-</data>
      <data name="product/data/visibility" xsi:type="string">-</data>
      <data name="product/data/custom_options/preset" xsi:type="string">-</data>
      <data name="product/data/checkout_data/preset" xsi:type="string">-</data>
      <data name="product/data/custom_options/import_products" xsi:type="string">-</data>
      <data name="product/data/price/preset" xsi:type="string">-</data>
      <data name="product/data/group_price/preset" xsi:type="string">-</data>
      <data name="product/data/tier_price/preset" xsi:type="string">default</data>
      <constraint name="assertProductSaveMessage" next="assertProductInGrid"/>
      <constraint name="assertProductInGrid" next="assertProductForm" prev="assertProductSaveMessage"/>
      <constraint name="assertProductForm" next="assertProductInStock" prev="assertProductInGrid"/>
      <constraint name="assertProductInStock" next="assertProductVisibleInCategory" prev="assertProductForm"/>
      <constraint name="assertProductVisibleInCategory" next="assertProductPage" prev="assertProductInStock"/>
      <constraint name="assertProductPage" next="assertProductTierPriceOnProductPage" prev="assertProductVisibleInCategory"/>
      <constraint name="assertProductTierPriceOnProductPage" prev="assertProductPage"/>
    </variation>
    <variation name="CreateSimpleProductEntityTestVariation18" firstConstraint="assertProductSaveMessage" method="test">
      <data name="product/data/url_key" xsi:type="string">simple-product-%isolation%</data>
      <data name="product/data/name" xsi:type="string">Simple Product %isolation%</data>
      <data name="product/data/sku" xsi:type="string">simple_sku_%isolation%</data>
      <data name="product/data/tax_class_id/dataSet" xsi:type="string">-</data>
      <data name="product/data/price/value" xsi:type="string">10017</data>
      <data name="product/data/special_price" xsi:type="string">-</data>
      <data name="product/data/short_description" xsi:type="string">Simple Product short_description %isolation%</data>
      <data name="product/data/description" xsi:type="string">Simple Product description %isolation%</data>
      <data name="product/data/weight" xsi:type="string">67</data>
      <data name="product/data/quantity_and_stock_status/qty" xsi:type="string">144</data>
      <data name="product/data/quantity_and_stock_status/is_in_stock" xsi:type="string">-</data>
      <data name="product/data/visibility" xsi:type="string">-</data>
      <data name="product/data/custom_options/preset" xsi:type="string">options-suite</data>
      <data name="product/data/checkout_data/preset" xsi:type="string">options-suite</data>
      <data name="product/data/custom_options/import_products" xsi:type="string">catalogProductSimple::with_two_custom_option,catalogProductSimple::with_all_custom_option</data>
      <data name="product/data/price/preset" xsi:type="string">-</data>
      <data name="product/data/group_price/preset" xsi:type="string">-</data>
      <data name="product/data/tier_price/preset" xsi:type="string">-</data>
      <constraint name="assertProductSaveMessage" next="assertProductInGrid"/>
      <constraint name="assertProductInGrid" next="assertProductForm" prev="assertProductSaveMessage"/>
      <constraint name="assertProductForm" next="assertProductInStock" prev="assertProductInGrid"/>
      <constraint name="assertProductInStock" next="assertProductVisibleInCategory" prev="assertProductForm"/>
      <constraint name="assertProductVisibleInCategory" next="assertProductPage" prev="assertProductInStock"/>
      <constraint name="assertProductPage" next="assertProductCustomOptionsOnProductPage" prev="assertProductVisibleInCategory"/>
      <constraint name="assertProductCustomOptionsOnProductPage" prev="assertProductPage"/>
    </variation>
  </testCase>
>>>>>>> cfcb727d
</config><|MERGE_RESOLUTION|>--- conflicted
+++ resolved
@@ -5,797 +5,13 @@
  * See COPYING.txt for license details.
  */
  -->
-<<<<<<< HEAD
-<config xmlns:xsi="http://www.w3.org/2001/XMLSchema-instance" xsi:noNamespaceSchemaLocation="../../../../../../../etc/global/variations.xsd">
-    <testCase name="CreateSimpleProductEntityTest">
-        <variation name="CreateSimpleProductEntityTestVariation1">
-            <data name="description">Create product with custom options(fixed price)</data>
-            <data name="configData">-</data>
-            <data name="product/data/category_ids/new_category">-</data>
-            <data name="product/data/category_ids/presets">-</data>
-            <data name="product/data/url_key">simple-product-%isolation%</data>
-            <data name="product/data/name">Simple Product %isolation%</data>
-            <data name="product/data/sku">simple_sku_%isolation%</data>
-            <data name="product/data/tax_class_id/dataSet">-</data>
-            <data name="product/data/price/value">10000</data>
-            <data name="product/data/special_price">-</data>
-            <data name="product/data/short_description">Simple Product short_description %isolation%</data>
-            <data name="product/data/description">Simple Product description %isolation%</data>
-            <data name="product/data/weight">50</data>
-            <data name="product/data/quantity_and_stock_status/qty">657</data>
-            <data name="product/data/quantity_and_stock_status/is_in_stock">-</data>
-            <data name="product/data/stock_data/manage_stock">-</data>
-            <data name="product/data/stock_data/qty">-</data>
-            <data name="product/data/visibility">-</data>
-            <data name="product/data/custom_options/preset">drop_down_with_one_option_fixed_price</data>
-            <data name="product/data/checkout_data/preset">drop_down_with_one_option_fixed_price</data>
-            <data name="product/data/custom_options/import_products">-</data>
-            <data name="product/data/price/preset">drop_down_with_one_option_fixed_price</data>
-            <data name="product/data/group_price/preset">-</data>
-            <data name="product/data/tier_price/preset">-</data>
-            <data name="product/data/cross_sell_products/presets">-</data>
-            <data name="product/data/up_sell_products/presets">-</data>
-            <data name="product/data/related_products/presets">-</data>
-            <data name="constraint">assertProductSaveMessage, assertProductInGrid, assertProductInCategory, assertProductPage, assertProductInCart</data>
-        </variation>
-        <variation name="CreateSimpleProductEntityTestVariation2">
-            <data name="description">Create product with custom options(percent price)</data>
-            <data name="configData">-</data>
-            <data name="product/data/category_ids/new_category">-</data>
-            <data name="product/data/category_ids/presets">-</data>
-            <data name="product/data/url_key">simple-product-%isolation%</data>
-            <data name="product/data/name">Simple Product %isolation%</data>
-            <data name="product/data/sku">simple_sku_%isolation%</data>
-            <data name="product/data/tax_class_id/dataSet">-</data>
-            <data name="product/data/price/value">10001</data>
-            <data name="product/data/special_price">-</data>
-            <data name="product/data/short_description">Simple Product short_description %isolation%</data>
-            <data name="product/data/description">Simple Product description %isolation%</data>
-            <data name="product/data/weight">51</data>
-            <data name="product/data/quantity_and_stock_status/qty">658</data>
-            <data name="product/data/quantity_and_stock_status/is_in_stock">-</data>
-            <data name="product/data/stock_data/manage_stock">-</data>
-            <data name="product/data/stock_data/qty">-</data>
-            <data name="product/data/visibility">-</data>
-            <data name="product/data/custom_options/preset">drop_down_with_one_option_percent_price</data>
-            <data name="product/data/checkout_data/preset">drop_down_with_one_option_percent_price</data>
-            <data name="product/data/custom_options/import_products">-</data>
-            <data name="product/data/price/preset">drop_down_with_one_option_percent_price</data>
-            <data name="product/data/group_price/preset">-</data>
-            <data name="product/data/tier_price/preset">-</data>
-            <data name="product/data/cross_sell_products/presets">-</data>
-            <data name="product/data/up_sell_products/presets">-</data>
-            <data name="product/data/related_products/presets">-</data>
-            <data name="constraint">assertProductSaveMessage, assertProductInGrid, assertProductInCategory, assertProductPage, assertProductInCart</data>
-        </variation>
-        <variation name="CreateSimpleProductEntityTestVariation3">
-            <data name="description">Create product with special price and custom options(fixed price)</data>
-            <data name="configData">-</data>
-            <data name="product/data/category_ids/new_category">-</data>
-            <data name="product/data/category_ids/presets">-</data>
-            <data name="product/data/url_key">simple-product-%isolation%</data>
-            <data name="product/data/name">Simple Product %isolation%</data>
-            <data name="product/data/sku">simple_sku_%isolation%</data>
-            <data name="product/data/tax_class_id/dataSet">-</data>
-            <data name="product/data/price/value">10002</data>
-            <data name="product/data/special_price">90</data>
-            <data name="product/data/short_description">Simple Product short_description %isolation%</data>
-            <data name="product/data/description">Simple Product description %isolation%</data>
-            <data name="product/data/weight">52</data>
-            <data name="product/data/quantity_and_stock_status/qty">659</data>
-            <data name="product/data/quantity_and_stock_status/is_in_stock">-</data>
-            <data name="product/data/stock_data/manage_stock">-</data>
-            <data name="product/data/stock_data/qty">-</data>
-            <data name="product/data/visibility">-</data>
-            <data name="product/data/custom_options/preset">drop_down_with_one_option_fixed_price</data>
-            <data name="product/data/checkout_data/preset">drop_down_with_one_option_fixed_price</data>
-            <data name="product/data/custom_options/import_products">-</data>
-            <data name="product/data/price/preset">MAGETWO-23029</data>
-            <data name="product/data/group_price/preset">-</data>
-            <data name="product/data/tier_price/preset">-</data>
-            <data name="product/data/cross_sell_products/presets">-</data>
-            <data name="product/data/up_sell_products/presets">-</data>
-            <data name="product/data/related_products/presets">-</data>
-            <data name="constraint">assertProductSaveMessage, assertProductInGrid, assertProductInCategory, assertProductPage, assertProductInCart</data>
-        </variation>
-        <variation name="CreateSimpleProductEntityTestVariation4">
-            <data name="description">Create product with special price and custom options(percent price)</data>
-            <data name="configData">-</data>
-            <data name="product/data/category_ids/new_category">-</data>
-            <data name="product/data/category_ids/presets">-</data>
-            <data name="product/data/url_key">simple-product-%isolation%</data>
-            <data name="product/data/name">Simple Product %isolation%</data>
-            <data name="product/data/sku">simple_sku_%isolation%</data>
-            <data name="product/data/tax_class_id/dataSet">-</data>
-            <data name="product/data/price/value">10003</data>
-            <data name="product/data/special_price">90</data>
-            <data name="product/data/short_description">Simple Product short_description %isolation%</data>
-            <data name="product/data/description">Simple Product description %isolation%</data>
-            <data name="product/data/weight">53</data>
-            <data name="product/data/quantity_and_stock_status/qty">660</data>
-            <data name="product/data/quantity_and_stock_status/is_in_stock">-</data>
-            <data name="product/data/stock_data/manage_stock">-</data>
-            <data name="product/data/stock_data/qty">-</data>
-            <data name="product/data/visibility">-</data>
-            <data name="product/data/custom_options/preset">drop_down_with_one_option_percent_price</data>
-            <data name="product/data/checkout_data/preset">drop_down_with_one_option_percent_price</data>
-            <data name="product/data/custom_options/import_products">-</data>
-            <data name="product/data/price/preset">MAGETWO-23030</data>
-            <data name="product/data/group_price/preset">-</data>
-            <data name="product/data/tier_price/preset">-</data>
-            <data name="product/data/cross_sell_products/presets">-</data>
-            <data name="product/data/up_sell_products/presets">-</data>
-            <data name="product/data/related_products/presets">-</data>
-            <data name="constraint">assertProductSaveMessage, assertProductInGrid, assertProductInCategory, assertProductPage, assertProductInCart</data>
-        </variation>
-        <variation name="CreateSimpleProductEntityTestVariation5">
-            <data name="description">Create product with group price and custom options(percent price)</data>
-            <data name="configData">-</data>
-            <data name="product/data/category_ids/new_category">-</data>
-            <data name="product/data/category_ids/presets">-</data>
-            <data name="product/data/url_key">simple-product-%isolation%</data>
-            <data name="product/data/name">Simple Product %isolation%</data>
-            <data name="product/data/sku">simple_sku_%isolation%</data>
-            <data name="product/data/tax_class_id/dataSet">-</data>
-            <data name="product/data/price/value">10004</data>
-            <data name="product/data/special_price">-</data>
-            <data name="product/data/short_description">Simple Product short_description %isolation%</data>
-            <data name="product/data/description">Simple Product description %isolation%</data>
-            <data name="product/data/weight">54</data>
-            <data name="product/data/quantity_and_stock_status/qty">661</data>
-            <data name="product/data/quantity_and_stock_status/is_in_stock">-</data>
-            <data name="product/data/stock_data/manage_stock">-</data>
-            <data name="product/data/stock_data/qty">-</data>
-            <data name="product/data/visibility">-</data>
-            <data name="product/data/custom_options/preset">drop_down_with_one_option_percent_price</data>
-            <data name="product/data/checkout_data/preset">drop_down_with_one_option_percent_price</data>
-            <data name="product/data/custom_options/import_products">-</data>
-            <data name="product/data/price/preset">MAGETWO-23030</data>
-            <data name="product/data/group_price/preset">MAGETWO-23055</data>
-            <data name="product/data/tier_price/preset">-</data>
-            <data name="product/data/cross_sell_products/presets">-</data>
-            <data name="product/data/up_sell_products/presets">-</data>
-            <data name="product/data/related_products/presets">-</data>
-            <data name="constraint">assertProductSaveMessage, assertProductInGrid, assertProductInCategory, assertProductPage, assertProductInCart</data>
-        </variation>
-        <variation name="CreateSimpleProductEntityTestVariation6">
-            <data name="description">Create product with group price and custom options(fixed price)</data>
-            <data name="configData">-</data>
-            <data name="product/data/category_ids/new_category">-</data>
-            <data name="product/data/category_ids/presets">-</data>
-            <data name="product/data/url_key">simple-product-%isolation%</data>
-            <data name="product/data/name">Simple Product %isolation%</data>
-            <data name="product/data/sku">simple_sku_%isolation%</data>
-            <data name="product/data/tax_class_id/dataSet">-</data>
-            <data name="product/data/price/value">10005</data>
-            <data name="product/data/special_price">-</data>
-            <data name="product/data/short_description">Simple Product short_description %isolation%</data>
-            <data name="product/data/description">Simple Product description %isolation%</data>
-            <data name="product/data/weight">55</data>
-            <data name="product/data/quantity_and_stock_status/qty">662</data>
-            <data name="product/data/quantity_and_stock_status/is_in_stock">-</data>
-            <data name="product/data/stock_data/manage_stock">-</data>
-            <data name="product/data/stock_data/qty">-</data>
-            <data name="product/data/visibility">-</data>
-            <data name="product/data/custom_options/preset">drop_down_with_one_option_fixed_price</data>
-            <data name="product/data/checkout_data/preset">drop_down_with_one_option_fixed_price</data>
-            <data name="product/data/custom_options/import_products">-</data>
-            <data name="product/data/price/preset">MAGETWO-23029</data>
-            <data name="product/data/group_price/preset">MAGETWO-23055</data>
-            <data name="product/data/tier_price/preset">-</data>
-            <data name="product/data/cross_sell_products/presets">-</data>
-            <data name="product/data/up_sell_products/presets">-</data>
-            <data name="product/data/related_products/presets">-</data>
-            <data name="constraint">assertProductSaveMessage, assertProductInGrid, assertProductInCategory, assertProductPage, assertProductInCart</data>
-        </variation>
-        <variation name="CreateSimpleProductEntityTestVariation7">
-            <data name="description">Create product with tier price and custom options(percent price)</data>
-            <data name="configData">-</data>
-            <data name="product/data/category_ids/new_category">-</data>
-            <data name="product/data/category_ids/presets">-</data>
-            <data name="product/data/url_key">simple-product-%isolation%</data>
-            <data name="product/data/name">Simple Product %isolation%</data>
-            <data name="product/data/sku">simple_sku_%isolation%</data>
-            <data name="product/data/tax_class_id/dataSet">-</data>
-            <data name="product/data/price/value">10006</data>
-            <data name="product/data/special_price">-</data>
-            <data name="product/data/short_description">Simple Product short_description %isolation%</data>
-            <data name="product/data/description">Simple Product description %isolation%</data>
-            <data name="product/data/weight">56</data>
-            <data name="product/data/quantity_and_stock_status/qty">663</data>
-            <data name="product/data/quantity_and_stock_status/is_in_stock">-</data>
-            <data name="product/data/stock_data/manage_stock">-</data>
-            <data name="product/data/stock_data/qty">-</data>
-            <data name="product/data/visibility">-</data>
-            <data name="product/data/custom_options/preset">drop_down_with_one_option_percent_price</data>
-            <data name="product/data/checkout_data/preset">drop_down_with_one_option_percent_price</data>
-            <data name="product/data/custom_options/import_products">-</data>
-            <data name="product/data/price/preset">MAGETWO-23030</data>
-            <data name="product/data/group_price/preset">-</data>
-            <data name="product/data/tier_price/preset">MAGETWO-23002</data>
-            <data name="product/data/cross_sell_products/presets">-</data>
-            <data name="product/data/up_sell_products/presets">-</data>
-            <data name="product/data/related_products/presets">-</data>
-            <data name="constraint">assertProductSaveMessage, assertProductInGrid, assertProductInCategory, assertProductPage, assertProductInCart</data>
-        </variation>
-        <variation name="CreateSimpleProductEntityTestVariation8">
-            <data name="description">Create product with tier price and custom options(fixed price)</data>
-            <data name="configData">-</data>
-            <data name="product/data/category_ids/new_category">-</data>
-            <data name="product/data/category_ids/presets">-</data>
-            <data name="product/data/url_key">simple-product-%isolation%</data>
-            <data name="product/data/name">Simple Product %isolation%</data>
-            <data name="product/data/sku">simple_sku_%isolation%</data>
-            <data name="product/data/tax_class_id/dataSet">-</data>
-            <data name="product/data/price/value">10007</data>
-            <data name="product/data/special_price">-</data>
-            <data name="product/data/short_description">Simple Product short_description %isolation%</data>
-            <data name="product/data/description">Simple Product description %isolation%</data>
-            <data name="product/data/weight">57</data>
-            <data name="product/data/quantity_and_stock_status/qty">664</data>
-            <data name="product/data/quantity_and_stock_status/is_in_stock">-</data>
-            <data name="product/data/stock_data/manage_stock">-</data>
-            <data name="product/data/stock_data/qty">-</data>
-            <data name="product/data/visibility">-</data>
-            <data name="product/data/custom_options/preset">drop_down_with_one_option_fixed_price</data>
-            <data name="product/data/checkout_data/preset">drop_down_with_one_option_fixed_price</data>
-            <data name="product/data/custom_options/import_products">-</data>
-            <data name="product/data/price/preset">MAGETWO-23029</data>
-            <data name="product/data/group_price/preset">-</data>
-            <data name="product/data/tier_price/preset">MAGETWO-23002</data>
-            <data name="product/data/cross_sell_products/presets">-</data>
-            <data name="product/data/up_sell_products/presets">-</data>
-            <data name="product/data/related_products/presets">-</data>
-            <data name="constraint">assertProductSaveMessage, assertProductInGrid, assertProductInCategory, assertProductPage, assertProductInCart</data>
-        </variation>
-        <variation name="CreateSimpleProductEntityTestVariation9">
-            <data name="description">Create product without custom options</data>
-            <data name="configData">-</data>
-            <data name="product/data/category_ids/new_category">-</data>
-            <data name="product/data/category_ids/presets">-</data>
-            <data name="product/data/url_key">simple-product-%isolation%</data>
-            <data name="product/data/name">Simple Product %isolation%</data>
-            <data name="product/data/sku">simple_sku_%isolation%</data>
-            <data name="product/data/tax_class_id/dataSet">-</data>
-            <data name="product/data/price/value">10008</data>
-            <data name="product/data/special_price">-</data>
-            <data name="product/data/short_description">Simple Product short_description %isolation%</data>
-            <data name="product/data/description">Simple Product description %isolation%</data>
-            <data name="product/data/weight">58</data>
-            <data name="product/data/quantity_and_stock_status/qty">665</data>
-            <data name="product/data/quantity_and_stock_status/is_in_stock">-</data>
-            <data name="product/data/stock_data/manage_stock">-</data>
-            <data name="product/data/stock_data/qty">-</data>
-            <data name="product/data/visibility">-</data>
-            <data name="product/data/custom_options/preset">-</data>
-            <data name="product/data/checkout_data/preset">-</data>
-            <data name="product/data/custom_options/import_products">-</data>
-            <data name="product/data/price/preset">-</data>
-            <data name="product/data/group_price/preset">-</data>
-            <data name="product/data/tier_price/preset">-</data>
-            <data name="product/data/cross_sell_products/presets">-</data>
-            <data name="product/data/up_sell_products/presets">-</data>
-            <data name="product/data/related_products/presets">-</data>
-            <data name="constraint">assertProductSaveMessage, assertProductInGrid, assertProductVisibleInCategory, assertProductPage</data>
-        </variation>
-        <variation name="CreateSimpleProductEntityTestVariation10">
-            <data name="description">Create product that is in stock</data>
-            <data name="configData">-</data>
-            <data name="product/data/category_ids/new_category">-</data>
-            <data name="product/data/category_ids/presets">-</data>
-            <data name="product/data/url_key">simple-product-%isolation%</data>
-            <data name="product/data/name">Simple Product %isolation%</data>
-            <data name="product/data/sku">simple_sku_%isolation%</data>
-            <data name="product/data/tax_class_id/dataSet">-</data>
-            <data name="product/data/price/value">10009</data>
-            <data name="product/data/special_price">-</data>
-            <data name="product/data/short_description">Simple Product short_description %isolation%</data>
-            <data name="product/data/description">Simple Product description %isolation%</data>
-            <data name="product/data/weight">59</data>
-            <data name="product/data/quantity_and_stock_status/qty">75</data>
-            <data name="product/data/quantity_and_stock_status/is_in_stock">In Stock</data>
-            <data name="product/data/stock_data/manage_stock">-</data>
-            <data name="product/data/stock_data/qty">-</data>
-            <data name="product/data/visibility">-</data>
-            <data name="product/data/custom_options/preset">-</data>
-            <data name="product/data/checkout_data/preset">-</data>
-            <data name="product/data/custom_options/import_products">-</data>
-            <data name="product/data/price/preset">-</data>
-            <data name="product/data/group_price/preset">-</data>
-            <data name="product/data/tier_price/preset">-</data>
-            <data name="product/data/cross_sell_products/presets">-</data>
-            <data name="product/data/up_sell_products/presets">-</data>
-            <data name="product/data/related_products/presets">-</data>
-            <data name="constraint">assertProductSaveMessage, assertProductInStock</data>
-        </variation>
-        <variation name="CreateSimpleProductEntityTestVariation11">
-            <data name="description">Create product that is out stock</data>
-            <data name="configData">-</data>
-            <data name="product/data/category_ids/new_category">-</data>
-            <data name="product/data/category_ids/presets">-</data>
-            <data name="product/data/url_key">simple-product-%isolation%</data>
-            <data name="product/data/name">Simple Product %isolation%</data>
-            <data name="product/data/sku">simple_sku_%isolation%</data>
-            <data name="product/data/tax_class_id/dataSet">-</data>
-            <data name="product/data/price/value">10010</data>
-            <data name="product/data/special_price">-</data>
-            <data name="product/data/short_description">Simple Product short_description %isolation%</data>
-            <data name="product/data/description">Simple Product description %isolation%</data>
-            <data name="product/data/weight">60</data>
-            <data name="product/data/quantity_and_stock_status/qty">0</data>
-            <data name="product/data/quantity_and_stock_status/is_in_stock">Out of Stock</data>
-            <data name="product/data/stock_data/manage_stock">-</data>
-            <data name="product/data/stock_data/qty">-</data>
-            <data name="product/data/visibility">-</data>
-            <data name="product/data/custom_options/preset">-</data>
-            <data name="product/data/checkout_data/preset">-</data>
-            <data name="product/data/custom_options/import_products">-</data>
-            <data name="product/data/price/preset">-</data>
-            <data name="product/data/group_price/preset">-</data>
-            <data name="product/data/tier_price/preset">-</data>
-            <data name="product/data/cross_sell_products/presets">-</data>
-            <data name="product/data/up_sell_products/presets">-</data>
-            <data name="product/data/related_products/presets">-</data>
-            <data name="constraint">assertProductSaveMessage, assertProductOutOfStock</data>
-        </variation>
-        <variation name="CreateSimpleProductEntityTestVariation12">
-            <data name="description">Create product that visible only in search</data>
-            <data name="configData">-</data>
-            <data name="product/data/category_ids/new_category">-</data>
-            <data name="product/data/category_ids/presets">-</data>
-            <data name="product/data/url_key">simple-product-%isolation%</data>
-            <data name="product/data/name">Simple Product %isolation%</data>
-            <data name="product/data/sku">simple_sku_%isolation%</data>
-            <data name="product/data/tax_class_id/dataSet">-</data>
-            <data name="product/data/price/value">10011</data>
-            <data name="product/data/special_price">-</data>
-            <data name="product/data/short_description">Simple Product short_description %isolation%</data>
-            <data name="product/data/description">Simple Product description %isolation%</data>
-            <data name="product/data/weight">61</data>
-            <data name="product/data/quantity_and_stock_status/qty">138</data>
-            <data name="product/data/quantity_and_stock_status/is_in_stock">-</data>
-            <data name="product/data/stock_data/manage_stock">-</data>
-            <data name="product/data/stock_data/qty">-</data>
-            <data name="product/data/visibility">Search</data>
-            <data name="product/data/custom_options/preset">-</data>
-            <data name="product/data/checkout_data/preset">-</data>
-            <data name="product/data/custom_options/import_products">-</data>
-            <data name="product/data/price/preset">-</data>
-            <data name="product/data/group_price/preset">-</data>
-            <data name="product/data/tier_price/preset">-</data>
-            <data name="product/data/cross_sell_products/presets">-</data>
-            <data name="product/data/up_sell_products/presets">-</data>
-            <data name="product/data/related_products/presets">-</data>
-            <data name="constraint">assertProductSaveMessage, assertProductSearchableBySku</data>
-        </variation>
-        <variation name="CreateSimpleProductEntityTestVariation13">
-            <data name="description">Create simple product and check search by sku</data>
-            <data name="configData">-</data>
-            <data name="product/data/category_ids/new_category">-</data>
-            <data name="product/data/category_ids/presets">-</data>
-            <data name="product/data/url_key">simple-product-%isolation%</data>
-            <data name="product/data/name">Simple Product %isolation%</data>
-            <data name="product/data/sku">simple_sku_%isolation%</data>
-            <data name="product/data/tax_class_id/dataSet">-</data>
-            <data name="product/data/price/value">10012</data>
-            <data name="product/data/special_price">-</data>
-            <data name="product/data/short_description">Simple Product short_description %isolation%</data>
-            <data name="product/data/description">Simple Product description %isolation%</data>
-            <data name="product/data/weight">62</data>
-            <data name="product/data/quantity_and_stock_status/qty">139</data>
-            <data name="product/data/quantity_and_stock_status/is_in_stock">-</data>
-            <data name="product/data/stock_data/manage_stock">-</data>
-            <data name="product/data/stock_data/qty">-</data>
-            <data name="product/data/visibility">-</data>
-            <data name="product/data/custom_options/preset">-</data>
-            <data name="product/data/checkout_data/preset">-</data>
-            <data name="product/data/custom_options/import_products">-</data>
-            <data name="product/data/price/preset">-</data>
-            <data name="product/data/group_price/preset">-</data>
-            <data name="product/data/tier_price/preset">-</data>
-            <data name="product/data/cross_sell_products/presets">-</data>
-            <data name="product/data/up_sell_products/presets">-</data>
-            <data name="product/data/related_products/presets">-</data>
-            <data name="constraint">assertProductSaveMessage, assertProductInGrid, assertProductForm, assertProductInStock, assertProductSearchableBySku, assertProductPage</data>
-        </variation>
-        <variation name="CreateSimpleProductEntityTestVariation14">
-            <data name="description">Create simple product and check visibility in category</data>
-            <data name="configData">-</data>
-            <data name="product/data/category_ids/new_category">-</data>
-            <data name="product/data/category_ids/presets">-</data>
-            <data name="product/data/url_key">simple-product-%isolation%</data>
-            <data name="product/data/name">Simple Product %isolation%</data>
-            <data name="product/data/sku">simple_sku_%isolation%</data>
-            <data name="product/data/tax_class_id/dataSet">-</data>
-            <data name="product/data/price/value">10013</data>
-            <data name="product/data/special_price">-</data>
-            <data name="product/data/short_description">Simple Product short_description %isolation%</data>
-            <data name="product/data/description">Simple Product description %isolation%</data>
-            <data name="product/data/weight">63</data>
-            <data name="product/data/quantity_and_stock_status/qty">140</data>
-            <data name="product/data/quantity_and_stock_status/is_in_stock">-</data>
-            <data name="product/data/stock_data/manage_stock">-</data>
-            <data name="product/data/stock_data/qty">-</data>
-            <data name="product/data/visibility">-</data>
-            <data name="product/data/custom_options/preset">-</data>
-            <data name="product/data/checkout_data/preset">-</data>
-            <data name="product/data/custom_options/import_products">-</data>
-            <data name="product/data/price/preset">-</data>
-            <data name="product/data/group_price/preset">-</data>
-            <data name="product/data/tier_price/preset">-</data>
-            <data name="product/data/cross_sell_products/presets">-</data>
-            <data name="product/data/up_sell_products/presets">-</data>
-            <data name="product/data/related_products/presets">-</data>
-            <data name="constraint">assertProductSaveMessage, assertProductInGrid, assertProductForm, assertProductInStock, assertProductVisibleInCategory, assertProductPage</data>
-        </variation>
-        <variation name="CreateSimpleProductEntityTestVariation15">
-            <data name="description">Create product with tax class and group price</data>
-            <data name="configData">-</data>
-            <data name="product/data/category_ids/new_category">-</data>
-            <data name="product/data/category_ids/presets">-</data>
-            <data name="product/data/url_key">simple-product-%isolation%</data>
-            <data name="product/data/name">Simple Product %isolation%</data>
-            <data name="product/data/sku">simple_sku_%isolation%</data>
-            <data name="product/data/tax_class_id/dataSet">taxable_goods</data>
-            <data name="product/data/price/value">10014</data>
-            <data name="product/data/special_price">-</data>
-            <data name="product/data/short_description">Simple Product short_description %isolation%</data>
-            <data name="product/data/description">Simple Product description %isolation%</data>
-            <data name="product/data/weight">64</data>
-            <data name="product/data/quantity_and_stock_status/qty">141</data>
-            <data name="product/data/quantity_and_stock_status/is_in_stock">-</data>
-            <data name="product/data/stock_data/manage_stock">-</data>
-            <data name="product/data/stock_data/qty">-</data>
-            <data name="product/data/visibility">-</data>
-            <data name="product/data/custom_options/preset">-</data>
-            <data name="product/data/checkout_data/preset">-</data>
-            <data name="product/data/custom_options/import_products">-</data>
-            <data name="product/data/price/preset">-</data>
-            <data name="product/data/group_price/preset">default</data>
-            <data name="product/data/tier_price/preset">-</data>
-            <data name="product/data/cross_sell_products/presets">-</data>
-            <data name="product/data/up_sell_products/presets">-</data>
-            <data name="product/data/related_products/presets">-</data>
-            <data name="constraint">assertProductSaveMessage, assertProductInGrid, assertProductForm, assertProductInStock, assertProductVisibleInCategory, assertProductPage, assertProductGroupedPriceOnProductPage</data>
-        </variation>
-        <variation name="CreateSimpleProductEntityTestVariation16">
-            <data name="description">Create product with tax class and check absent special price</data>
-            <data name="configData">-</data>
-            <data name="product/data/category_ids/new_category">-</data>
-            <data name="product/data/category_ids/presets">-</data>
-            <data name="product/data/url_key">simple-product-%isolation%</data>
-            <data name="product/data/name">Simple Product %isolation%</data>
-            <data name="product/data/sku">simple_sku_%isolation%</data>
-            <data name="product/data/tax_class_id/dataSet">taxable_goods</data>
-            <data name="product/data/price/value">10015</data>
-            <data name="product/data/special_price">-</data>
-            <data name="product/data/short_description">Simple Product short_description %isolation%</data>
-            <data name="product/data/description">Simple Product description %isolation%</data>
-            <data name="product/data/weight">65</data>
-            <data name="product/data/quantity_and_stock_status/qty">142</data>
-            <data name="product/data/quantity_and_stock_status/is_in_stock">-</data>
-            <data name="product/data/stock_data/manage_stock">-</data>
-            <data name="product/data/stock_data/qty">-</data>
-            <data name="product/data/visibility">-</data>
-            <data name="product/data/custom_options/preset">-</data>
-            <data name="product/data/checkout_data/preset">-</data>
-            <data name="product/data/custom_options/import_products">-</data>
-            <data name="product/data/price/preset">-</data>
-            <data name="product/data/group_price/preset">-</data>
-            <data name="product/data/tier_price/preset">-</data>
-            <data name="product/data/cross_sell_products/presets">-</data>
-            <data name="product/data/up_sell_products/presets">-</data>
-            <data name="product/data/related_products/presets">-</data>
-            <data name="constraint">assertProductSaveMessage, assertProductInGrid, assertProductForm, assertProductInStock, assertProductVisibleInCategory, assertProductPage, assertProductSpecialPriceOnProductPage</data>
-        </variation>
-        <variation name="CreateSimpleProductEntityTestVariation17">
-            <data name="description">Create product without tax class and tier price</data>
-            <data name="configData">-</data>
-            <data name="product/data/category_ids/new_category">-</data>
-            <data name="product/data/category_ids/presets">-</data>
-            <data name="product/data/url_key">simple-product-%isolation%</data>
-            <data name="product/data/name">Simple Product %isolation%</data>
-            <data name="product/data/sku">simple_sku_%isolation%</data>
-            <data name="product/data/tax_class_id/dataSet">None</data>
-            <data name="product/data/price/value">10016</data>
-            <data name="product/data/special_price">-</data>
-            <data name="product/data/short_description">Simple Product short_description %isolation%</data>
-            <data name="product/data/description">Simple Product description %isolation%</data>
-            <data name="product/data/weight">66</data>
-            <data name="product/data/quantity_and_stock_status/qty">143</data>
-            <data name="product/data/quantity_and_stock_status/is_in_stock">-</data>
-            <data name="product/data/stock_data/manage_stock">-</data>
-            <data name="product/data/stock_data/qty">-</data>
-            <data name="product/data/visibility">-</data>
-            <data name="product/data/custom_options/preset">-</data>
-            <data name="product/data/checkout_data/preset">-</data>
-            <data name="product/data/custom_options/import_products">-</data>
-            <data name="product/data/price/preset">-</data>
-            <data name="product/data/group_price/preset">-</data>
-            <data name="product/data/tier_price/preset">default</data>
-            <data name="product/data/cross_sell_products/presets">-</data>
-            <data name="product/data/up_sell_products/presets">-</data>
-            <data name="product/data/related_products/presets">-</data>
-            <data name="constraint">assertProductSaveMessage, assertProductInGrid, assertProductForm, assertProductInStock, assertProductVisibleInCategory, assertProductPage, assertProductTierPriceOnProductPage</data>
-        </variation>
-        <variation name="CreateSimpleProductEntityTestVariation18">
-            <data name="description">Create product wit suite of custom options</data>
-            <data name="configData">-</data>
-            <data name="product/data/category_ids/new_category">-</data>
-            <data name="product/data/category_ids/presets">-</data>
-            <data name="product/data/url_key">simple-product-%isolation%</data>
-            <data name="product/data/name">Simple Product %isolation%</data>
-            <data name="product/data/sku">simple_sku_%isolation%</data>
-            <data name="product/data/tax_class_id/dataSet">-</data>
-            <data name="product/data/price/value">10017</data>
-            <data name="product/data/special_price">-</data>
-            <data name="product/data/short_description">Simple Product short_description %isolation%</data>
-            <data name="product/data/description">Simple Product description %isolation%</data>
-            <data name="product/data/weight">67</data>
-            <data name="product/data/quantity_and_stock_status/qty">144</data>
-            <data name="product/data/quantity_and_stock_status/is_in_stock">-</data>
-            <data name="product/data/stock_data/manage_stock">-</data>
-            <data name="product/data/stock_data/qty">-</data>
-            <data name="product/data/visibility">-</data>
-            <data name="product/data/custom_options/preset">options-suite</data>
-            <data name="product/data/checkout_data/preset">options-suite</data>
-            <data name="product/data/custom_options/import_products">catalogProductSimple::with_two_custom_option,catalogProductSimple::with_all_custom_option</data>
-            <data name="product/data/price/preset">-</data>
-            <data name="product/data/group_price/preset">-</data>
-            <data name="product/data/tier_price/preset">-</data>
-            <data name="product/data/cross_sell_products/presets">-</data>
-            <data name="product/data/up_sell_products/presets">-</data>
-            <data name="product/data/related_products/presets">-</data>
-            <data name="constraint">assertProductSaveMessage, assertProductInGrid, assertProductForm, assertProductInStock, assertProductVisibleInCategory, assertProductPage, assertProductCustomOptionsOnProductPage</data>
-        </variation>
-        <variation name="CreateSimpleProductEntityTestVariation19">
-            <data name="description">Create product with cross-sell products</data>
-            <data name="configData">-</data>
-            <data name="product/data/category_ids/new_category">-</data>
-            <data name="product/data/category_ids/presets">-</data>
-            <data name="product/data/url_key">simple-product-%isolation%</data>
-            <data name="product/data/name">Simple Product %isolation%</data>
-            <data name="product/data/sku">simple_sku_%isolation%</data>
-            <data name="product/data/tax_class_id/dataSet">-</data>
-            <data name="product/data/price/value">10018</data>
-            <data name="product/data/special_price">-</data>
-            <data name="product/data/short_description">Simple Product short_description %isolation%</data>
-            <data name="product/data/description">Simple Product description %isolation%</data>
-            <data name="product/data/weight">59</data>
-            <data name="product/data/quantity_and_stock_status/qty">75</data>
-            <data name="product/data/quantity_and_stock_status/is_in_stock">In Stock</data>
-            <data name="product/data/stock_data/manage_stock">-</data>
-            <data name="product/data/stock_data/qty">-</data>
-            <data name="product/data/visibility">-</data>
-            <data name="product/data/custom_options/preset">-</data>
-            <data name="product/data/checkout_data/preset">-</data>
-            <data name="product/data/custom_options/import_products">-</data>
-            <data name="product/data/price/preset">-</data>
-            <data name="product/data/group_price/preset">-</data>
-            <data name="product/data/tier_price/preset">-</data>
-            <data name="product/data/cross_sell_products/presets">catalogProductSimple::default, configurableProduct::default</data>
-            <data name="product/data/up_sell_products/presets">-</data>
-            <data name="product/data/related_products/presets">-</data>
-            <data name="constraint">assertProductSaveMessage, assertProductInGrid, assertProductForm, assertProductCrossSells</data>
-        </variation>
-        <variation name="CreateSimpleProductEntityTestVariation20">
-            <data name="description">Create product with up-sell products</data>
-            <data name="configData">-</data>
-            <data name="product/data/category_ids/new_category">-</data>
-            <data name="product/data/category_ids/presets">-</data>
-            <data name="product/data/url_key">simple-product-%isolation%</data>
-            <data name="product/data/name">Simple Product %isolation%</data>
-            <data name="product/data/sku">simple_sku_%isolation%</data>
-            <data name="product/data/tax_class_id/dataSet">-</data>
-            <data name="product/data/price/value">10019</data>
-            <data name="product/data/special_price">-</data>
-            <data name="product/data/short_description">Simple Product short_description %isolation%</data>
-            <data name="product/data/description">Simple Product description %isolation%</data>
-            <data name="product/data/weight">59</data>
-            <data name="product/data/quantity_and_stock_status/qty">75</data>
-            <data name="product/data/quantity_and_stock_status/is_in_stock">In Stock</data>
-            <data name="product/data/stock_data/manage_stock">-</data>
-            <data name="product/data/stock_data/qty">-</data>
-            <data name="product/data/visibility">-</data>
-            <data name="product/data/custom_options/preset">-</data>
-            <data name="product/data/checkout_data/preset">-</data>
-            <data name="product/data/custom_options/import_products">-</data>
-            <data name="product/data/price/preset">-</data>
-            <data name="product/data/group_price/preset">-</data>
-            <data name="product/data/tier_price/preset">-</data>
-            <data name="product/data/cross_sell_products/presets">-</data>
-            <data name="product/data/up_sell_products/presets">catalogProductSimple::default, configurableProduct::default</data>
-            <data name="product/data/related_products/presets">-</data>
-            <data name="constraint">assertProductSaveMessage, assertProductInGrid, assertProductForm, assertProductUpSells</data>
-        </variation>
-        <variation name="CreateSimpleProductEntityTestVariation21">
-            <data name="description">Create product with related products</data>
-            <data name="configData">-</data>
-            <data name="product/data/category_ids/new_category">-</data>
-            <data name="product/data/category_ids/presets">-</data>
-            <data name="product/data/url_key">simple-product-%isolation%</data>
-            <data name="product/data/name">Simple Product %isolation%</data>
-            <data name="product/data/sku">simple_sku_%isolation%</data>
-            <data name="product/data/tax_class_id/dataSet">-</data>
-            <data name="product/data/price/value">10020</data>
-            <data name="product/data/special_price">-</data>
-            <data name="product/data/short_description">Simple Product short_description %isolation%</data>
-            <data name="product/data/description">Simple Product description %isolation%</data>
-            <data name="product/data/weight">59</data>
-            <data name="product/data/quantity_and_stock_status/qty">75</data>
-            <data name="product/data/quantity_and_stock_status/is_in_stock">In Stock</data>
-            <data name="product/data/stock_data/manage_stock">-</data>
-            <data name="product/data/stock_data/qty">-</data>
-            <data name="product/data/visibility">-</data>
-            <data name="product/data/custom_options/preset">-</data>
-            <data name="product/data/checkout_data/preset">-</data>
-            <data name="product/data/custom_options/import_products">-</data>
-            <data name="product/data/price/preset">-</data>
-            <data name="product/data/group_price/preset">-</data>
-            <data name="product/data/tier_price/preset">-</data>
-            <data name="product/data/cross_sell_products/presets">-</data>
-            <data name="product/data/up_sell_products/presets">-</data>
-            <data name="product/data/related_products/presets">catalogProductSimple::default, configurableProduct::default</data>
-            <data name="constraint">assertProductSaveMessage, assertProductInGrid, assertProductForm, assertProductRelatedProducts</data>
-        </variation>
-        <variation name="CreateSimpleProductEntityTestVariation22">
-            <data name="description">MAGETWO-12423: Can't Add Out of Stock Products to Shopping Cart</data>
-            <data name="configData">display_out_of_stock</data>
-            <data name="product/data/category_ids/new_category">-</data>
-            <data name="product/data/category_ids/presets">-</data>
-            <data name="product/data/url_key">simple-product-%isolation%</data>
-            <data name="product/data/name">Simple Product %isolation%</data>
-            <data name="product/data/sku">simple_sku_%isolation%</data>
-            <data name="product/data/tax_class_id/dataSet">-</data>
-            <data name="product/data/price/value">10021</data>
-            <data name="product/data/special_price">-</data>
-            <data name="product/data/short_description">-</data>
-            <data name="product/data/description">-</data>
-            <data name="product/data/weight">68</data>
-            <data name="product/data/quantity_and_stock_status/qty">0</data>
-            <data name="product/data/quantity_and_stock_status/is_in_stock">Out of Stock</data>
-            <data name="product/data/stock_data/manage_stock">-</data>
-            <data name="product/data/stock_data/qty">-</data>
-            <data name="product/data/visibility">-</data>
-            <data name="product/data/custom_options/preset">-</data>
-            <data name="product/data/checkout_data/preset">-</data>
-            <data name="product/data/custom_options/import_products">-</data>
-            <data name="product/data/price/preset">-</data>
-            <data name="product/data/group_price/preset">-</data>
-            <data name="product/data/tier_price/preset">-</data>
-            <data name="product/data/cross_sell_products/presets">-</data>
-            <data name="product/data/up_sell_products/presets">-</data>
-            <data name="product/data/related_products/presets">-</data>
-            <data name="constraint">assertProductSaveMessage, assertAddToCartButtonAbsent</data>
-            <data name="tag">test_type:acceptance_test</data>
-        </variation>
-        <variation name="CreateSimpleProductEntityTestVariation23">
-            <data name="description">MAGETWO-13345: Create Simple Product with Creating New Category (Required Fields Only)</data>
-            <data name="configData">-</data>
-            <data name="product/data/category_ids/new_category">yes</data>
-            <data name="product/data/category_ids/presets">default_subcategory</data>
-            <data name="product/data/url_key">simple%isolation%</data>
-            <data name="product/data/name">simple%isolation%</data>
-            <data name="product/data/sku">simple%isolation%</data>
-            <data name="product/data/tax_class_id/dataSet">-</data>
-            <data name="product/data/price/value">10</data>
-            <data name="product/data/special_price">-</data>
-            <data name="product/data/short_description">-</data>
-            <data name="product/data/description">-</data>
-            <data name="product/data/weight">-</data>
-            <data name="product/data/quantity_and_stock_status/qty">-</data>
-            <data name="product/data/quantity_and_stock_status/is_in_stock">-</data>
-            <data name="product/data/stock_data/manage_stock">-</data>
-            <data name="product/data/stock_data/qty">-</data>
-            <data name="product/data/visibility">-</data>
-            <data name="product/data/custom_options/preset">-</data>
-            <data name="product/data/checkout_data/preset">-</data>
-            <data name="product/data/custom_options/import_products">-</data>
-            <data name="product/data/price/preset">-</data>
-            <data name="product/data/group_price/preset">-</data>
-            <data name="product/data/tier_price/preset">-</data>
-            <data name="product/data/cross_sell_products/presets">-</data>
-            <data name="product/data/up_sell_products/presets">-</data>
-            <data name="product/data/related_products/presets">-</data>
-            <data name="constraint">assertProductSaveMessage, assertProductInCategory, assertProductPage</data>
-        </variation>
-        <variation name="CreateSimpleProductEntityTestVariation24">
-            <data name="description">MAGETWO-12514: Create Simple Product and Assigning It to Category</data>
-            <data name="configData">-</data>
-            <data name="product/data/category_ids/new_category">-</data>
-            <data name="product/data/category_ids/presets">-</data>
-            <data name="product/data/url_key">simple-product-%isolation%</data>
-            <data name="product/data/name">Simple Product %isolation%</data>
-            <data name="product/data/sku">simple_sku_%isolation%</data>
-            <data name="product/data/tax_class_id/dataSet">taxable_goods</data>
-            <data name="product/data/price/value">10</data>
-            <data name="product/data/special_price">-</data>
-            <data name="product/data/short_description">-</data>
-            <data name="product/data/description">-</data>
-            <data name="product/data/weight">1</data>
-            <data name="product/data/quantity_and_stock_status/qty">1000</data>
-            <data name="product/data/quantity_and_stock_status/is_in_stock">In Stock</data>
-            <data name="product/data/stock_data/manage_stock">-</data>
-            <data name="product/data/stock_data/qty">-</data>
-            <data name="product/data/visibility">-</data>
-            <data name="product/data/custom_options/preset">-</data>
-            <data name="product/data/checkout_data/preset">-</data>
-            <data name="product/data/custom_options/import_products">-</data>
-            <data name="product/data/price/preset">-</data>
-            <data name="product/data/group_price/preset">-</data>
-            <data name="product/data/tier_price/preset">-</data>
-            <data name="product/data/cross_sell_products/presets">-</data>
-            <data name="product/data/up_sell_products/presets">-</data>
-            <data name="product/data/related_products/presets">-</data>
-            <data name="constraint">assertProductSaveMessage, assertProductInGrid, assertProductInCategory, assertProductPage</data>
-        </variation>
-        <variation name="CreateSimpleProductEntityTestVariation25">
-            <data name="description">MAGETWO-12703: Create Simple Product with Custom Options and Assign it to the Category</data>
-            <data name="configData">-</data>
-            <data name="product/data/category_ids/new_category">-</data>
-            <data name="product/data/category_ids/presets">-</data>
-            <data name="product/data/url_key">simple-product-%isolation%</data>
-            <data name="product/data/name">Simple Product %isolation%</data>
-            <data name="product/data/sku">simple_sku_%isolation%</data>
-            <data name="product/data/tax_class_id/dataSet">taxable_goods</data>
-            <data name="product/data/price/value">10</data>
-            <data name="product/data/special_price">-</data>
-            <data name="product/data/short_description">-</data>
-            <data name="product/data/description">-</data>
-            <data name="product/data/weight">1</data>
-            <data name="product/data/quantity_and_stock_status/qty">1000</data>
-            <data name="product/data/quantity_and_stock_status/is_in_stock">In Stock</data>
-            <data name="product/data/stock_data/manage_stock">-</data>
-            <data name="product/data/stock_data/qty">-</data>
-            <data name="product/data/visibility">-</data>
-            <data name="product/data/custom_options/preset">drop_down_with_one_option_fixed_price</data>
-            <data name="product/data/checkout_data/preset">-</data>
-            <data name="product/data/custom_options/import_products">-</data>
-            <data name="product/data/price/preset">-</data>
-            <data name="product/data/group_price/preset">-</data>
-            <data name="product/data/tier_price/preset">-</data>
-            <data name="product/data/cross_sell_products/presets">-</data>
-            <data name="product/data/up_sell_products/presets">-</data>
-            <data name="product/data/related_products/presets">-</data>
-            <data name="constraint">assertProductSaveMessage, assertProductInGrid, assertProductInCategory, assertProductPage, assertProductCustomOptionsOnProductPage</data>
-            <data name="tag">test_type:acceptance_test</data>
-        </variation>
-        <variation name="CreateSimpleProductEntityTestVariation26">
-            <data name="description">MAGETWO-12914: Create Simple Product with Advanced Inventory and Assign It to the Category</data>
-            <data name="configData">-</data>
-            <data name="product/data/category_ids/new_category">-</data>
-            <data name="product/data/category_ids/presets">-</data>
-            <data name="product/data/url_key">simple-product-%isolation%</data>
-            <data name="product/data/name">Simple Product %isolation%</data>
-            <data name="product/data/sku">simple_sku_%isolation%</data>
-            <data name="product/data/tax_class_id/dataSet">-</data>
-            <data name="product/data/price/value">10</data>
-            <data name="product/data/special_price">-</data>
-            <data name="product/data/short_description">-</data>
-            <data name="product/data/description">-</data>
-            <data name="product/data/weight">-</data>
-            <data name="product/data/quantity_and_stock_status/qty">-</data>
-            <data name="product/data/quantity_and_stock_status/is_in_stock">-</data>
-            <data name="product/data/stock_data/manage_stock">Yes</data>
-            <data name="product/data/stock_data/qty">1</data>
-            <data name="product/data/visibility">-</data>
-            <data name="product/data/custom_options/preset">-</data>
-            <data name="product/data/checkout_data/preset">-</data>
-            <data name="product/data/custom_options/import_products">-</data>
-            <data name="product/data/price/preset">-</data>
-            <data name="product/data/group_price/preset">-</data>
-            <data name="product/data/tier_price/preset">-</data>
-            <data name="product/data/cross_sell_products/presets">-</data>
-            <data name="product/data/up_sell_products/presets">-</data>
-            <data name="product/data/related_products/presets">-</data>
-            <data name="constraint">assertProductSaveMessage, assertProductInCategory</data>
-            <data name="tag">test_type:acceptance_test</data>
-        </variation>
-    </testCase>
-=======
 <config xmlns:xsi="http://www.w3.org/2001/XMLSchema-instance" xsi:noNamespaceSchemaLocation="../../../../../../../vendor/magento/mtf/etc/variations.xsd">
   <testCase name="CreateSimpleProductEntityTest">
     <variation name="CreateSimpleProductEntityTestVariation1" firstConstraint="assertProductSaveMessage" method="test">
+      <data name="description" xsi:type="string">Create product with custom options(fixed price)</data>
+      <data name="configData" xsi:type="string">-</data>
+      <data name="product/data/category_ids/new_category" xsi:type="string">-</data>
+      <data name="product/data/category_ids/presets" xsi:type="string">-</data>
       <data name="product/data/url_key" xsi:type="string">simple-product-%isolation%</data>
       <data name="product/data/name" xsi:type="string">Simple Product %isolation%</data>
       <data name="product/data/sku" xsi:type="string">simple_sku_%isolation%</data>
@@ -807,6 +23,8 @@
       <data name="product/data/weight" xsi:type="string">50</data>
       <data name="product/data/quantity_and_stock_status/qty" xsi:type="string">657</data>
       <data name="product/data/quantity_and_stock_status/is_in_stock" xsi:type="string">-</data>
+      <data name="product/data/stock_data/manage_stock" xsi:type="string">-</data>
+      <data name="product/data/stock_data/qty" xsi:type="string">-</data>
       <data name="product/data/visibility" xsi:type="string">-</data>
       <data name="product/data/custom_options/preset" xsi:type="string">drop_down_with_one_option_fixed_price</data>
       <data name="product/data/checkout_data/preset" xsi:type="string">drop_down_with_one_option_fixed_price</data>
@@ -814,6 +32,9 @@
       <data name="product/data/price/preset" xsi:type="string">drop_down_with_one_option_fixed_price</data>
       <data name="product/data/group_price/preset" xsi:type="string">-</data>
       <data name="product/data/tier_price/preset" xsi:type="string">-</data>
+      <data name="product/data/cross_sell_products/presets" xsi:type="string">-</data>
+      <data name="product/data/up_sell_products/presets" xsi:type="string">-</data>
+      <data name="product/data/related_products/presets" xsi:type="string">-</data>
       <constraint name="assertProductSaveMessage" next="assertProductInGrid"/>
       <constraint name="assertProductInGrid" next="assertProductInCategory" prev="assertProductSaveMessage"/>
       <constraint name="assertProductInCategory" next="assertProductPage" prev="assertProductInGrid"/>
@@ -821,6 +42,10 @@
       <constraint name="assertProductInCart" prev="assertProductPage"/>
     </variation>
     <variation name="CreateSimpleProductEntityTestVariation2" firstConstraint="assertProductSaveMessage" method="test">
+      <data name="description" xsi:type="string">Create product with custom options(percent price)</data>
+      <data name="configData" xsi:type="string">-</data>
+      <data name="product/data/category_ids/new_category" xsi:type="string">-</data>
+      <data name="product/data/category_ids/presets" xsi:type="string">-</data>
       <data name="product/data/url_key" xsi:type="string">simple-product-%isolation%</data>
       <data name="product/data/name" xsi:type="string">Simple Product %isolation%</data>
       <data name="product/data/sku" xsi:type="string">simple_sku_%isolation%</data>
@@ -832,6 +57,8 @@
       <data name="product/data/weight" xsi:type="string">51</data>
       <data name="product/data/quantity_and_stock_status/qty" xsi:type="string">658</data>
       <data name="product/data/quantity_and_stock_status/is_in_stock" xsi:type="string">-</data>
+      <data name="product/data/stock_data/manage_stock" xsi:type="string">-</data>
+      <data name="product/data/stock_data/qty" xsi:type="string">-</data>
       <data name="product/data/visibility" xsi:type="string">-</data>
       <data name="product/data/custom_options/preset" xsi:type="string">drop_down_with_one_option_percent_price</data>
       <data name="product/data/checkout_data/preset" xsi:type="string">drop_down_with_one_option_percent_price</data>
@@ -839,6 +66,9 @@
       <data name="product/data/price/preset" xsi:type="string">drop_down_with_one_option_percent_price</data>
       <data name="product/data/group_price/preset" xsi:type="string">-</data>
       <data name="product/data/tier_price/preset" xsi:type="string">-</data>
+      <data name="product/data/cross_sell_products/presets" xsi:type="string">-</data>
+      <data name="product/data/up_sell_products/presets" xsi:type="string">-</data>
+      <data name="product/data/related_products/presets" xsi:type="string">-</data>
       <constraint name="assertProductSaveMessage" next="assertProductInGrid"/>
       <constraint name="assertProductInGrid" next="assertProductInCategory" prev="assertProductSaveMessage"/>
       <constraint name="assertProductInCategory" next="assertProductPage" prev="assertProductInGrid"/>
@@ -846,6 +76,10 @@
       <constraint name="assertProductInCart" prev="assertProductPage"/>
     </variation>
     <variation name="CreateSimpleProductEntityTestVariation3" firstConstraint="assertProductSaveMessage" method="test">
+      <data name="description" xsi:type="string">Create product with special price and custom options(fixed price)</data>
+      <data name="configData" xsi:type="string">-</data>
+      <data name="product/data/category_ids/new_category" xsi:type="string">-</data>
+      <data name="product/data/category_ids/presets" xsi:type="string">-</data>
       <data name="product/data/url_key" xsi:type="string">simple-product-%isolation%</data>
       <data name="product/data/name" xsi:type="string">Simple Product %isolation%</data>
       <data name="product/data/sku" xsi:type="string">simple_sku_%isolation%</data>
@@ -857,6 +91,8 @@
       <data name="product/data/weight" xsi:type="string">52</data>
       <data name="product/data/quantity_and_stock_status/qty" xsi:type="string">659</data>
       <data name="product/data/quantity_and_stock_status/is_in_stock" xsi:type="string">-</data>
+      <data name="product/data/stock_data/manage_stock" xsi:type="string">-</data>
+      <data name="product/data/stock_data/qty" xsi:type="string">-</data>
       <data name="product/data/visibility" xsi:type="string">-</data>
       <data name="product/data/custom_options/preset" xsi:type="string">drop_down_with_one_option_fixed_price</data>
       <data name="product/data/checkout_data/preset" xsi:type="string">drop_down_with_one_option_fixed_price</data>
@@ -864,6 +100,9 @@
       <data name="product/data/price/preset" xsi:type="string">MAGETWO-23029</data>
       <data name="product/data/group_price/preset" xsi:type="string">-</data>
       <data name="product/data/tier_price/preset" xsi:type="string">-</data>
+      <data name="product/data/cross_sell_products/presets" xsi:type="string">-</data>
+      <data name="product/data/up_sell_products/presets" xsi:type="string">-</data>
+      <data name="product/data/related_products/presets" xsi:type="string">-</data>
       <constraint name="assertProductSaveMessage" next="assertProductInGrid"/>
       <constraint name="assertProductInGrid" next="assertProductInCategory" prev="assertProductSaveMessage"/>
       <constraint name="assertProductInCategory" next="assertProductPage" prev="assertProductInGrid"/>
@@ -871,6 +110,10 @@
       <constraint name="assertProductInCart" prev="assertProductPage"/>
     </variation>
     <variation name="CreateSimpleProductEntityTestVariation4" firstConstraint="assertProductSaveMessage" method="test">
+      <data name="description" xsi:type="string">Create product with special price and custom options(percent price)</data>
+      <data name="configData" xsi:type="string">-</data>
+      <data name="product/data/category_ids/new_category" xsi:type="string">-</data>
+      <data name="product/data/category_ids/presets" xsi:type="string">-</data>
       <data name="product/data/url_key" xsi:type="string">simple-product-%isolation%</data>
       <data name="product/data/name" xsi:type="string">Simple Product %isolation%</data>
       <data name="product/data/sku" xsi:type="string">simple_sku_%isolation%</data>
@@ -882,6 +125,8 @@
       <data name="product/data/weight" xsi:type="string">53</data>
       <data name="product/data/quantity_and_stock_status/qty" xsi:type="string">660</data>
       <data name="product/data/quantity_and_stock_status/is_in_stock" xsi:type="string">-</data>
+      <data name="product/data/stock_data/manage_stock" xsi:type="string">-</data>
+      <data name="product/data/stock_data/qty" xsi:type="string">-</data>
       <data name="product/data/visibility" xsi:type="string">-</data>
       <data name="product/data/custom_options/preset" xsi:type="string">drop_down_with_one_option_percent_price</data>
       <data name="product/data/checkout_data/preset" xsi:type="string">drop_down_with_one_option_percent_price</data>
@@ -889,6 +134,9 @@
       <data name="product/data/price/preset" xsi:type="string">MAGETWO-23030</data>
       <data name="product/data/group_price/preset" xsi:type="string">-</data>
       <data name="product/data/tier_price/preset" xsi:type="string">-</data>
+      <data name="product/data/cross_sell_products/presets" xsi:type="string">-</data>
+      <data name="product/data/up_sell_products/presets" xsi:type="string">-</data>
+      <data name="product/data/related_products/presets" xsi:type="string">-</data>
       <constraint name="assertProductSaveMessage" next="assertProductInGrid"/>
       <constraint name="assertProductInGrid" next="assertProductInCategory" prev="assertProductSaveMessage"/>
       <constraint name="assertProductInCategory" next="assertProductPage" prev="assertProductInGrid"/>
@@ -896,6 +144,10 @@
       <constraint name="assertProductInCart" prev="assertProductPage"/>
     </variation>
     <variation name="CreateSimpleProductEntityTestVariation5" firstConstraint="assertProductSaveMessage" method="test">
+      <data name="description" xsi:type="string">Create product with group price and custom options(percent price)</data>
+      <data name="configData" xsi:type="string">-</data>
+      <data name="product/data/category_ids/new_category" xsi:type="string">-</data>
+      <data name="product/data/category_ids/presets" xsi:type="string">-</data>
       <data name="product/data/url_key" xsi:type="string">simple-product-%isolation%</data>
       <data name="product/data/name" xsi:type="string">Simple Product %isolation%</data>
       <data name="product/data/sku" xsi:type="string">simple_sku_%isolation%</data>
@@ -907,6 +159,8 @@
       <data name="product/data/weight" xsi:type="string">54</data>
       <data name="product/data/quantity_and_stock_status/qty" xsi:type="string">661</data>
       <data name="product/data/quantity_and_stock_status/is_in_stock" xsi:type="string">-</data>
+      <data name="product/data/stock_data/manage_stock" xsi:type="string">-</data>
+      <data name="product/data/stock_data/qty" xsi:type="string">-</data>
       <data name="product/data/visibility" xsi:type="string">-</data>
       <data name="product/data/custom_options/preset" xsi:type="string">drop_down_with_one_option_percent_price</data>
       <data name="product/data/checkout_data/preset" xsi:type="string">drop_down_with_one_option_percent_price</data>
@@ -914,6 +168,9 @@
       <data name="product/data/price/preset" xsi:type="string">MAGETWO-23030</data>
       <data name="product/data/group_price/preset" xsi:type="string">MAGETWO-23055</data>
       <data name="product/data/tier_price/preset" xsi:type="string">-</data>
+      <data name="product/data/cross_sell_products/presets" xsi:type="string">-</data>
+      <data name="product/data/up_sell_products/presets" xsi:type="string">-</data>
+      <data name="product/data/related_products/presets" xsi:type="string">-</data>
       <constraint name="assertProductSaveMessage" next="assertProductInGrid"/>
       <constraint name="assertProductInGrid" next="assertProductInCategory" prev="assertProductSaveMessage"/>
       <constraint name="assertProductInCategory" next="assertProductPage" prev="assertProductInGrid"/>
@@ -921,6 +178,10 @@
       <constraint name="assertProductInCart" prev="assertProductPage"/>
     </variation>
     <variation name="CreateSimpleProductEntityTestVariation6" firstConstraint="assertProductSaveMessage" method="test">
+      <data name="description" xsi:type="string">Create product with group price and custom options(fixed price)</data>
+      <data name="configData" xsi:type="string">-</data>
+      <data name="product/data/category_ids/new_category" xsi:type="string">-</data>
+      <data name="product/data/category_ids/presets" xsi:type="string">-</data>
       <data name="product/data/url_key" xsi:type="string">simple-product-%isolation%</data>
       <data name="product/data/name" xsi:type="string">Simple Product %isolation%</data>
       <data name="product/data/sku" xsi:type="string">simple_sku_%isolation%</data>
@@ -932,6 +193,8 @@
       <data name="product/data/weight" xsi:type="string">55</data>
       <data name="product/data/quantity_and_stock_status/qty" xsi:type="string">662</data>
       <data name="product/data/quantity_and_stock_status/is_in_stock" xsi:type="string">-</data>
+      <data name="product/data/stock_data/manage_stock" xsi:type="string">-</data>
+      <data name="product/data/stock_data/qty" xsi:type="string">-</data>
       <data name="product/data/visibility" xsi:type="string">-</data>
       <data name="product/data/custom_options/preset" xsi:type="string">drop_down_with_one_option_fixed_price</data>
       <data name="product/data/checkout_data/preset" xsi:type="string">drop_down_with_one_option_fixed_price</data>
@@ -939,6 +202,9 @@
       <data name="product/data/price/preset" xsi:type="string">MAGETWO-23029</data>
       <data name="product/data/group_price/preset" xsi:type="string">MAGETWO-23055</data>
       <data name="product/data/tier_price/preset" xsi:type="string">-</data>
+      <data name="product/data/cross_sell_products/presets" xsi:type="string">-</data>
+      <data name="product/data/up_sell_products/presets" xsi:type="string">-</data>
+      <data name="product/data/related_products/presets" xsi:type="string">-</data>
       <constraint name="assertProductSaveMessage" next="assertProductInGrid"/>
       <constraint name="assertProductInGrid" next="assertProductInCategory" prev="assertProductSaveMessage"/>
       <constraint name="assertProductInCategory" next="assertProductPage" prev="assertProductInGrid"/>
@@ -946,6 +212,10 @@
       <constraint name="assertProductInCart" prev="assertProductPage"/>
     </variation>
     <variation name="CreateSimpleProductEntityTestVariation7" firstConstraint="assertProductSaveMessage" method="test">
+      <data name="description" xsi:type="string">Create product with tier price and custom options(percent price)</data>
+      <data name="configData" xsi:type="string">-</data>
+      <data name="product/data/category_ids/new_category" xsi:type="string">-</data>
+      <data name="product/data/category_ids/presets" xsi:type="string">-</data>
       <data name="product/data/url_key" xsi:type="string">simple-product-%isolation%</data>
       <data name="product/data/name" xsi:type="string">Simple Product %isolation%</data>
       <data name="product/data/sku" xsi:type="string">simple_sku_%isolation%</data>
@@ -957,6 +227,8 @@
       <data name="product/data/weight" xsi:type="string">56</data>
       <data name="product/data/quantity_and_stock_status/qty" xsi:type="string">663</data>
       <data name="product/data/quantity_and_stock_status/is_in_stock" xsi:type="string">-</data>
+      <data name="product/data/stock_data/manage_stock" xsi:type="string">-</data>
+      <data name="product/data/stock_data/qty" xsi:type="string">-</data>
       <data name="product/data/visibility" xsi:type="string">-</data>
       <data name="product/data/custom_options/preset" xsi:type="string">drop_down_with_one_option_percent_price</data>
       <data name="product/data/checkout_data/preset" xsi:type="string">drop_down_with_one_option_percent_price</data>
@@ -964,6 +236,9 @@
       <data name="product/data/price/preset" xsi:type="string">MAGETWO-23030</data>
       <data name="product/data/group_price/preset" xsi:type="string">-</data>
       <data name="product/data/tier_price/preset" xsi:type="string">MAGETWO-23002</data>
+      <data name="product/data/cross_sell_products/presets" xsi:type="string">-</data>
+      <data name="product/data/up_sell_products/presets" xsi:type="string">-</data>
+      <data name="product/data/related_products/presets" xsi:type="string">-</data>
       <constraint name="assertProductSaveMessage" next="assertProductInGrid"/>
       <constraint name="assertProductInGrid" next="assertProductInCategory" prev="assertProductSaveMessage"/>
       <constraint name="assertProductInCategory" next="assertProductPage" prev="assertProductInGrid"/>
@@ -971,6 +246,10 @@
       <constraint name="assertProductInCart" prev="assertProductPage"/>
     </variation>
     <variation name="CreateSimpleProductEntityTestVariation8" firstConstraint="assertProductSaveMessage" method="test">
+      <data name="description" xsi:type="string">Create product with tier price and custom options(fixed price)</data>
+      <data name="configData" xsi:type="string">-</data>
+      <data name="product/data/category_ids/new_category" xsi:type="string">-</data>
+      <data name="product/data/category_ids/presets" xsi:type="string">-</data>
       <data name="product/data/url_key" xsi:type="string">simple-product-%isolation%</data>
       <data name="product/data/name" xsi:type="string">Simple Product %isolation%</data>
       <data name="product/data/sku" xsi:type="string">simple_sku_%isolation%</data>
@@ -982,6 +261,8 @@
       <data name="product/data/weight" xsi:type="string">57</data>
       <data name="product/data/quantity_and_stock_status/qty" xsi:type="string">664</data>
       <data name="product/data/quantity_and_stock_status/is_in_stock" xsi:type="string">-</data>
+      <data name="product/data/stock_data/manage_stock" xsi:type="string">-</data>
+      <data name="product/data/stock_data/qty" xsi:type="string">-</data>
       <data name="product/data/visibility" xsi:type="string">-</data>
       <data name="product/data/custom_options/preset" xsi:type="string">drop_down_with_one_option_fixed_price</data>
       <data name="product/data/checkout_data/preset" xsi:type="string">drop_down_with_one_option_fixed_price</data>
@@ -989,6 +270,9 @@
       <data name="product/data/price/preset" xsi:type="string">MAGETWO-23029</data>
       <data name="product/data/group_price/preset" xsi:type="string">-</data>
       <data name="product/data/tier_price/preset" xsi:type="string">MAGETWO-23002</data>
+      <data name="product/data/cross_sell_products/presets" xsi:type="string">-</data>
+      <data name="product/data/up_sell_products/presets" xsi:type="string">-</data>
+      <data name="product/data/related_products/presets" xsi:type="string">-</data>
       <constraint name="assertProductSaveMessage" next="assertProductInGrid"/>
       <constraint name="assertProductInGrid" next="assertProductInCategory" prev="assertProductSaveMessage"/>
       <constraint name="assertProductInCategory" next="assertProductPage" prev="assertProductInGrid"/>
@@ -996,6 +280,10 @@
       <constraint name="assertProductInCart" prev="assertProductPage"/>
     </variation>
     <variation name="CreateSimpleProductEntityTestVariation9" firstConstraint="assertProductSaveMessage" method="test">
+      <data name="description" xsi:type="string">Create product without custom options</data>
+      <data name="configData" xsi:type="string">-</data>
+      <data name="product/data/category_ids/new_category" xsi:type="string">-</data>
+      <data name="product/data/category_ids/presets" xsi:type="string">-</data>
       <data name="product/data/url_key" xsi:type="string">simple-product-%isolation%</data>
       <data name="product/data/name" xsi:type="string">Simple Product %isolation%</data>
       <data name="product/data/sku" xsi:type="string">simple_sku_%isolation%</data>
@@ -1007,19 +295,28 @@
       <data name="product/data/weight" xsi:type="string">58</data>
       <data name="product/data/quantity_and_stock_status/qty" xsi:type="string">665</data>
       <data name="product/data/quantity_and_stock_status/is_in_stock" xsi:type="string">-</data>
-      <data name="product/data/visibility" xsi:type="string">-</data>
-      <data name="product/data/custom_options/preset" xsi:type="string">-</data>
-      <data name="product/data/checkout_data/preset" xsi:type="string">-</data>
-      <data name="product/data/custom_options/import_products" xsi:type="string">-</data>
-      <data name="product/data/price/preset" xsi:type="string">-</data>
-      <data name="product/data/group_price/preset" xsi:type="string">-</data>
-      <data name="product/data/tier_price/preset" xsi:type="string">-</data>
+      <data name="product/data/stock_data/manage_stock" xsi:type="string">-</data>
+      <data name="product/data/stock_data/qty" xsi:type="string">-</data>
+      <data name="product/data/visibility" xsi:type="string">-</data>
+      <data name="product/data/custom_options/preset" xsi:type="string">-</data>
+      <data name="product/data/checkout_data/preset" xsi:type="string">-</data>
+      <data name="product/data/custom_options/import_products" xsi:type="string">-</data>
+      <data name="product/data/price/preset" xsi:type="string">-</data>
+      <data name="product/data/group_price/preset" xsi:type="string">-</data>
+      <data name="product/data/tier_price/preset" xsi:type="string">-</data>
+      <data name="product/data/cross_sell_products/presets" xsi:type="string">-</data>
+      <data name="product/data/up_sell_products/presets" xsi:type="string">-</data>
+      <data name="product/data/related_products/presets" xsi:type="string">-</data>
       <constraint name="assertProductSaveMessage" next="assertProductInGrid"/>
       <constraint name="assertProductInGrid" next="assertProductVisibleInCategory" prev="assertProductSaveMessage"/>
       <constraint name="assertProductVisibleInCategory" next="assertProductPage" prev="assertProductInGrid"/>
       <constraint name="assertProductPage" prev="assertProductVisibleInCategory"/>
     </variation>
     <variation name="CreateSimpleProductEntityTestVariation10" firstConstraint="assertProductSaveMessage" method="test">
+      <data name="description" xsi:type="string">Create product that is in stock</data>
+      <data name="configData" xsi:type="string">-</data>
+      <data name="product/data/category_ids/new_category" xsi:type="string">-</data>
+      <data name="product/data/category_ids/presets" xsi:type="string">-</data>
       <data name="product/data/url_key" xsi:type="string">simple-product-%isolation%</data>
       <data name="product/data/name" xsi:type="string">Simple Product %isolation%</data>
       <data name="product/data/sku" xsi:type="string">simple_sku_%isolation%</data>
@@ -1031,17 +328,26 @@
       <data name="product/data/weight" xsi:type="string">59</data>
       <data name="product/data/quantity_and_stock_status/qty" xsi:type="string">75</data>
       <data name="product/data/quantity_and_stock_status/is_in_stock" xsi:type="string">In Stock</data>
-      <data name="product/data/visibility" xsi:type="string">-</data>
-      <data name="product/data/custom_options/preset" xsi:type="string">-</data>
-      <data name="product/data/checkout_data/preset" xsi:type="string">-</data>
-      <data name="product/data/custom_options/import_products" xsi:type="string">-</data>
-      <data name="product/data/price/preset" xsi:type="string">-</data>
-      <data name="product/data/group_price/preset" xsi:type="string">-</data>
-      <data name="product/data/tier_price/preset" xsi:type="string">-</data>
+      <data name="product/data/stock_data/manage_stock" xsi:type="string">-</data>
+      <data name="product/data/stock_data/qty" xsi:type="string">-</data>
+      <data name="product/data/visibility" xsi:type="string">-</data>
+      <data name="product/data/custom_options/preset" xsi:type="string">-</data>
+      <data name="product/data/checkout_data/preset" xsi:type="string">-</data>
+      <data name="product/data/custom_options/import_products" xsi:type="string">-</data>
+      <data name="product/data/price/preset" xsi:type="string">-</data>
+      <data name="product/data/group_price/preset" xsi:type="string">-</data>
+      <data name="product/data/tier_price/preset" xsi:type="string">-</data>
+      <data name="product/data/cross_sell_products/presets" xsi:type="string">-</data>
+      <data name="product/data/up_sell_products/presets" xsi:type="string">-</data>
+      <data name="product/data/related_products/presets" xsi:type="string">-</data>
       <constraint name="assertProductSaveMessage" next="assertProductInStock"/>
       <constraint name="assertProductInStock" prev="assertProductSaveMessage"/>
     </variation>
     <variation name="CreateSimpleProductEntityTestVariation11" firstConstraint="assertProductSaveMessage" method="test">
+      <data name="description" xsi:type="string">Create product that is out stock</data>
+      <data name="configData" xsi:type="string">-</data>
+      <data name="product/data/category_ids/new_category" xsi:type="string">-</data>
+      <data name="product/data/category_ids/presets" xsi:type="string">-</data>
       <data name="product/data/url_key" xsi:type="string">simple-product-%isolation%</data>
       <data name="product/data/name" xsi:type="string">Simple Product %isolation%</data>
       <data name="product/data/sku" xsi:type="string">simple_sku_%isolation%</data>
@@ -1053,17 +359,26 @@
       <data name="product/data/weight" xsi:type="string">60</data>
       <data name="product/data/quantity_and_stock_status/qty" xsi:type="string">0</data>
       <data name="product/data/quantity_and_stock_status/is_in_stock" xsi:type="string">Out of Stock</data>
-      <data name="product/data/visibility" xsi:type="string">-</data>
-      <data name="product/data/custom_options/preset" xsi:type="string">-</data>
-      <data name="product/data/checkout_data/preset" xsi:type="string">-</data>
-      <data name="product/data/custom_options/import_products" xsi:type="string">-</data>
-      <data name="product/data/price/preset" xsi:type="string">-</data>
-      <data name="product/data/group_price/preset" xsi:type="string">-</data>
-      <data name="product/data/tier_price/preset" xsi:type="string">-</data>
+      <data name="product/data/stock_data/manage_stock" xsi:type="string">-</data>
+      <data name="product/data/stock_data/qty" xsi:type="string">-</data>
+      <data name="product/data/visibility" xsi:type="string">-</data>
+      <data name="product/data/custom_options/preset" xsi:type="string">-</data>
+      <data name="product/data/checkout_data/preset" xsi:type="string">-</data>
+      <data name="product/data/custom_options/import_products" xsi:type="string">-</data>
+      <data name="product/data/price/preset" xsi:type="string">-</data>
+      <data name="product/data/group_price/preset" xsi:type="string">-</data>
+      <data name="product/data/tier_price/preset" xsi:type="string">-</data>
+      <data name="product/data/cross_sell_products/presets" xsi:type="string">-</data>
+      <data name="product/data/up_sell_products/presets" xsi:type="string">-</data>
+      <data name="product/data/related_products/presets" xsi:type="string">-</data>
       <constraint name="assertProductSaveMessage" next="assertProductOutOfStock"/>
       <constraint name="assertProductOutOfStock" prev="assertProductSaveMessage"/>
     </variation>
     <variation name="CreateSimpleProductEntityTestVariation12" firstConstraint="assertProductSaveMessage" method="test">
+      <data name="description" xsi:type="string">Create product that visible only in search</data>
+      <data name="configData" xsi:type="string">-</data>
+      <data name="product/data/category_ids/new_category" xsi:type="string">-</data>
+      <data name="product/data/category_ids/presets" xsi:type="string">-</data>
       <data name="product/data/url_key" xsi:type="string">simple-product-%isolation%</data>
       <data name="product/data/name" xsi:type="string">Simple Product %isolation%</data>
       <data name="product/data/sku" xsi:type="string">simple_sku_%isolation%</data>
@@ -1075,6 +390,8 @@
       <data name="product/data/weight" xsi:type="string">61</data>
       <data name="product/data/quantity_and_stock_status/qty" xsi:type="string">138</data>
       <data name="product/data/quantity_and_stock_status/is_in_stock" xsi:type="string">-</data>
+      <data name="product/data/stock_data/manage_stock" xsi:type="string">-</data>
+      <data name="product/data/stock_data/qty" xsi:type="string">-</data>
       <data name="product/data/visibility" xsi:type="string">Search</data>
       <data name="product/data/custom_options/preset" xsi:type="string">-</data>
       <data name="product/data/checkout_data/preset" xsi:type="string">-</data>
@@ -1082,10 +399,17 @@
       <data name="product/data/price/preset" xsi:type="string">-</data>
       <data name="product/data/group_price/preset" xsi:type="string">-</data>
       <data name="product/data/tier_price/preset" xsi:type="string">-</data>
+      <data name="product/data/cross_sell_products/presets" xsi:type="string">-</data>
+      <data name="product/data/up_sell_products/presets" xsi:type="string">-</data>
+      <data name="product/data/related_products/presets" xsi:type="string">-</data>
       <constraint name="assertProductSaveMessage" next="assertProductSearchableBySku"/>
       <constraint name="assertProductSearchableBySku" prev="assertProductSaveMessage"/>
     </variation>
     <variation name="CreateSimpleProductEntityTestVariation13" firstConstraint="assertProductSaveMessage" method="test">
+      <data name="description" xsi:type="string">Create simple product and check search by sku</data>
+      <data name="configData" xsi:type="string">-</data>
+      <data name="product/data/category_ids/new_category" xsi:type="string">-</data>
+      <data name="product/data/category_ids/presets" xsi:type="string">-</data>
       <data name="product/data/url_key" xsi:type="string">simple-product-%isolation%</data>
       <data name="product/data/name" xsi:type="string">Simple Product %isolation%</data>
       <data name="product/data/sku" xsi:type="string">simple_sku_%isolation%</data>
@@ -1097,13 +421,18 @@
       <data name="product/data/weight" xsi:type="string">62</data>
       <data name="product/data/quantity_and_stock_status/qty" xsi:type="string">139</data>
       <data name="product/data/quantity_and_stock_status/is_in_stock" xsi:type="string">-</data>
-      <data name="product/data/visibility" xsi:type="string">-</data>
-      <data name="product/data/custom_options/preset" xsi:type="string">-</data>
-      <data name="product/data/checkout_data/preset" xsi:type="string">-</data>
-      <data name="product/data/custom_options/import_products" xsi:type="string">-</data>
-      <data name="product/data/price/preset" xsi:type="string">-</data>
-      <data name="product/data/group_price/preset" xsi:type="string">-</data>
-      <data name="product/data/tier_price/preset" xsi:type="string">-</data>
+      <data name="product/data/stock_data/manage_stock" xsi:type="string">-</data>
+      <data name="product/data/stock_data/qty" xsi:type="string">-</data>
+      <data name="product/data/visibility" xsi:type="string">-</data>
+      <data name="product/data/custom_options/preset" xsi:type="string">-</data>
+      <data name="product/data/checkout_data/preset" xsi:type="string">-</data>
+      <data name="product/data/custom_options/import_products" xsi:type="string">-</data>
+      <data name="product/data/price/preset" xsi:type="string">-</data>
+      <data name="product/data/group_price/preset" xsi:type="string">-</data>
+      <data name="product/data/tier_price/preset" xsi:type="string">-</data>
+      <data name="product/data/cross_sell_products/presets" xsi:type="string">-</data>
+      <data name="product/data/up_sell_products/presets" xsi:type="string">-</data>
+      <data name="product/data/related_products/presets" xsi:type="string">-</data>
       <constraint name="assertProductSaveMessage" next="assertProductInGrid"/>
       <constraint name="assertProductInGrid" next="assertProductForm" prev="assertProductSaveMessage"/>
       <constraint name="assertProductForm" next="assertProductInStock" prev="assertProductInGrid"/>
@@ -1112,6 +441,10 @@
       <constraint name="assertProductPage" prev="assertProductSearchableBySku"/>
     </variation>
     <variation name="CreateSimpleProductEntityTestVariation14" firstConstraint="assertProductSaveMessage" method="test">
+      <data name="description" xsi:type="string">Create simple product and check visibility in category</data>
+      <data name="configData" xsi:type="string">-</data>
+      <data name="product/data/category_ids/new_category" xsi:type="string">-</data>
+      <data name="product/data/category_ids/presets" xsi:type="string">-</data>
       <data name="product/data/url_key" xsi:type="string">simple-product-%isolation%</data>
       <data name="product/data/name" xsi:type="string">Simple Product %isolation%</data>
       <data name="product/data/sku" xsi:type="string">simple_sku_%isolation%</data>
@@ -1123,13 +456,18 @@
       <data name="product/data/weight" xsi:type="string">63</data>
       <data name="product/data/quantity_and_stock_status/qty" xsi:type="string">140</data>
       <data name="product/data/quantity_and_stock_status/is_in_stock" xsi:type="string">-</data>
-      <data name="product/data/visibility" xsi:type="string">-</data>
-      <data name="product/data/custom_options/preset" xsi:type="string">-</data>
-      <data name="product/data/checkout_data/preset" xsi:type="string">-</data>
-      <data name="product/data/custom_options/import_products" xsi:type="string">-</data>
-      <data name="product/data/price/preset" xsi:type="string">-</data>
-      <data name="product/data/group_price/preset" xsi:type="string">-</data>
-      <data name="product/data/tier_price/preset" xsi:type="string">-</data>
+      <data name="product/data/stock_data/manage_stock" xsi:type="string">-</data>
+      <data name="product/data/stock_data/qty" xsi:type="string">-</data>
+      <data name="product/data/visibility" xsi:type="string">-</data>
+      <data name="product/data/custom_options/preset" xsi:type="string">-</data>
+      <data name="product/data/checkout_data/preset" xsi:type="string">-</data>
+      <data name="product/data/custom_options/import_products" xsi:type="string">-</data>
+      <data name="product/data/price/preset" xsi:type="string">-</data>
+      <data name="product/data/group_price/preset" xsi:type="string">-</data>
+      <data name="product/data/tier_price/preset" xsi:type="string">-</data>
+      <data name="product/data/cross_sell_products/presets" xsi:type="string">-</data>
+      <data name="product/data/up_sell_products/presets" xsi:type="string">-</data>
+      <data name="product/data/related_products/presets" xsi:type="string">-</data>
       <constraint name="assertProductSaveMessage" next="assertProductInGrid"/>
       <constraint name="assertProductInGrid" next="assertProductForm" prev="assertProductSaveMessage"/>
       <constraint name="assertProductForm" next="assertProductInStock" prev="assertProductInGrid"/>
@@ -1138,6 +476,10 @@
       <constraint name="assertProductPage" prev="assertProductVisibleInCategory"/>
     </variation>
     <variation name="CreateSimpleProductEntityTestVariation15" firstConstraint="assertProductSaveMessage" method="test">
+      <data name="description" xsi:type="string">Create product with tax class and group price</data>
+      <data name="configData" xsi:type="string">-</data>
+      <data name="product/data/category_ids/new_category" xsi:type="string">-</data>
+      <data name="product/data/category_ids/presets" xsi:type="string">-</data>
       <data name="product/data/url_key" xsi:type="string">simple-product-%isolation%</data>
       <data name="product/data/name" xsi:type="string">Simple Product %isolation%</data>
       <data name="product/data/sku" xsi:type="string">simple_sku_%isolation%</data>
@@ -1149,6 +491,8 @@
       <data name="product/data/weight" xsi:type="string">64</data>
       <data name="product/data/quantity_and_stock_status/qty" xsi:type="string">141</data>
       <data name="product/data/quantity_and_stock_status/is_in_stock" xsi:type="string">-</data>
+      <data name="product/data/stock_data/manage_stock" xsi:type="string">-</data>
+      <data name="product/data/stock_data/qty" xsi:type="string">-</data>
       <data name="product/data/visibility" xsi:type="string">-</data>
       <data name="product/data/custom_options/preset" xsi:type="string">-</data>
       <data name="product/data/checkout_data/preset" xsi:type="string">-</data>
@@ -1156,6 +500,9 @@
       <data name="product/data/price/preset" xsi:type="string">-</data>
       <data name="product/data/group_price/preset" xsi:type="string">default</data>
       <data name="product/data/tier_price/preset" xsi:type="string">-</data>
+      <data name="product/data/cross_sell_products/presets" xsi:type="string">-</data>
+      <data name="product/data/up_sell_products/presets" xsi:type="string">-</data>
+      <data name="product/data/related_products/presets" xsi:type="string">-</data>
       <constraint name="assertProductSaveMessage" next="assertProductInGrid"/>
       <constraint name="assertProductInGrid" next="assertProductForm" prev="assertProductSaveMessage"/>
       <constraint name="assertProductForm" next="assertProductInStock" prev="assertProductInGrid"/>
@@ -1165,6 +512,10 @@
       <constraint name="assertProductGroupedPriceOnProductPage" prev="assertProductPage"/>
     </variation>
     <variation name="CreateSimpleProductEntityTestVariation16" firstConstraint="assertProductSaveMessage" method="test">
+      <data name="description" xsi:type="string">Create product with tax class and check absent special price</data>
+      <data name="configData" xsi:type="string">-</data>
+      <data name="product/data/category_ids/new_category" xsi:type="string">-</data>
+      <data name="product/data/category_ids/presets" xsi:type="string">-</data>
       <data name="product/data/url_key" xsi:type="string">simple-product-%isolation%</data>
       <data name="product/data/name" xsi:type="string">Simple Product %isolation%</data>
       <data name="product/data/sku" xsi:type="string">simple_sku_%isolation%</data>
@@ -1176,13 +527,18 @@
       <data name="product/data/weight" xsi:type="string">65</data>
       <data name="product/data/quantity_and_stock_status/qty" xsi:type="string">142</data>
       <data name="product/data/quantity_and_stock_status/is_in_stock" xsi:type="string">-</data>
-      <data name="product/data/visibility" xsi:type="string">-</data>
-      <data name="product/data/custom_options/preset" xsi:type="string">-</data>
-      <data name="product/data/checkout_data/preset" xsi:type="string">-</data>
-      <data name="product/data/custom_options/import_products" xsi:type="string">-</data>
-      <data name="product/data/price/preset" xsi:type="string">-</data>
-      <data name="product/data/group_price/preset" xsi:type="string">-</data>
-      <data name="product/data/tier_price/preset" xsi:type="string">-</data>
+      <data name="product/data/stock_data/manage_stock" xsi:type="string">-</data>
+      <data name="product/data/stock_data/qty" xsi:type="string">-</data>
+      <data name="product/data/visibility" xsi:type="string">-</data>
+      <data name="product/data/custom_options/preset" xsi:type="string">-</data>
+      <data name="product/data/checkout_data/preset" xsi:type="string">-</data>
+      <data name="product/data/custom_options/import_products" xsi:type="string">-</data>
+      <data name="product/data/price/preset" xsi:type="string">-</data>
+      <data name="product/data/group_price/preset" xsi:type="string">-</data>
+      <data name="product/data/tier_price/preset" xsi:type="string">-</data>
+      <data name="product/data/cross_sell_products/presets" xsi:type="string">-</data>
+      <data name="product/data/up_sell_products/presets" xsi:type="string">-</data>
+      <data name="product/data/related_products/presets" xsi:type="string">-</data>
       <constraint name="assertProductSaveMessage" next="assertProductInGrid"/>
       <constraint name="assertProductInGrid" next="assertProductForm" prev="assertProductSaveMessage"/>
       <constraint name="assertProductForm" next="assertProductInStock" prev="assertProductInGrid"/>
@@ -1192,6 +548,10 @@
       <constraint name="assertProductSpecialPriceOnProductPage" prev="assertProductPage"/>
     </variation>
     <variation name="CreateSimpleProductEntityTestVariation17" firstConstraint="assertProductSaveMessage" method="test">
+      <data name="description" xsi:type="string">Create product without tax class and tier price</data>
+      <data name="configData" xsi:type="string">-</data>
+      <data name="product/data/category_ids/new_category" xsi:type="string">-</data>
+      <data name="product/data/category_ids/presets" xsi:type="string">-</data>
       <data name="product/data/url_key" xsi:type="string">simple-product-%isolation%</data>
       <data name="product/data/name" xsi:type="string">Simple Product %isolation%</data>
       <data name="product/data/sku" xsi:type="string">simple_sku_%isolation%</data>
@@ -1203,6 +563,8 @@
       <data name="product/data/weight" xsi:type="string">66</data>
       <data name="product/data/quantity_and_stock_status/qty" xsi:type="string">143</data>
       <data name="product/data/quantity_and_stock_status/is_in_stock" xsi:type="string">-</data>
+      <data name="product/data/stock_data/manage_stock" xsi:type="string">-</data>
+      <data name="product/data/stock_data/qty" xsi:type="string">-</data>
       <data name="product/data/visibility" xsi:type="string">-</data>
       <data name="product/data/custom_options/preset" xsi:type="string">-</data>
       <data name="product/data/checkout_data/preset" xsi:type="string">-</data>
@@ -1210,6 +572,9 @@
       <data name="product/data/price/preset" xsi:type="string">-</data>
       <data name="product/data/group_price/preset" xsi:type="string">-</data>
       <data name="product/data/tier_price/preset" xsi:type="string">default</data>
+      <data name="product/data/cross_sell_products/presets" xsi:type="string">-</data>
+      <data name="product/data/up_sell_products/presets" xsi:type="string">-</data>
+      <data name="product/data/related_products/presets" xsi:type="string">-</data>
       <constraint name="assertProductSaveMessage" next="assertProductInGrid"/>
       <constraint name="assertProductInGrid" next="assertProductForm" prev="assertProductSaveMessage"/>
       <constraint name="assertProductForm" next="assertProductInStock" prev="assertProductInGrid"/>
@@ -1219,6 +584,10 @@
       <constraint name="assertProductTierPriceOnProductPage" prev="assertProductPage"/>
     </variation>
     <variation name="CreateSimpleProductEntityTestVariation18" firstConstraint="assertProductSaveMessage" method="test">
+      <data name="description" xsi:type="string">Create product wit suite of custom options</data>
+      <data name="configData" xsi:type="string">-</data>
+      <data name="product/data/category_ids/new_category" xsi:type="string">-</data>
+      <data name="product/data/category_ids/presets" xsi:type="string">-</data>
       <data name="product/data/url_key" xsi:type="string">simple-product-%isolation%</data>
       <data name="product/data/name" xsi:type="string">Simple Product %isolation%</data>
       <data name="product/data/sku" xsi:type="string">simple_sku_%isolation%</data>
@@ -1230,6 +599,8 @@
       <data name="product/data/weight" xsi:type="string">67</data>
       <data name="product/data/quantity_and_stock_status/qty" xsi:type="string">144</data>
       <data name="product/data/quantity_and_stock_status/is_in_stock" xsi:type="string">-</data>
+      <data name="product/data/stock_data/manage_stock" xsi:type="string">-</data>
+      <data name="product/data/stock_data/qty" xsi:type="string">-</data>
       <data name="product/data/visibility" xsi:type="string">-</data>
       <data name="product/data/custom_options/preset" xsi:type="string">options-suite</data>
       <data name="product/data/checkout_data/preset" xsi:type="string">options-suite</data>
@@ -1237,6 +608,9 @@
       <data name="product/data/price/preset" xsi:type="string">-</data>
       <data name="product/data/group_price/preset" xsi:type="string">-</data>
       <data name="product/data/tier_price/preset" xsi:type="string">-</data>
+      <data name="product/data/cross_sell_products/presets" xsi:type="string">-</data>
+      <data name="product/data/up_sell_products/presets" xsi:type="string">-</data>
+      <data name="product/data/related_products/presets" xsi:type="string">-</data>
       <constraint name="assertProductSaveMessage" next="assertProductInGrid"/>
       <constraint name="assertProductInGrid" next="assertProductForm" prev="assertProductSaveMessage"/>
       <constraint name="assertProductForm" next="assertProductInStock" prev="assertProductInGrid"/>
@@ -1245,6 +619,268 @@
       <constraint name="assertProductPage" next="assertProductCustomOptionsOnProductPage" prev="assertProductVisibleInCategory"/>
       <constraint name="assertProductCustomOptionsOnProductPage" prev="assertProductPage"/>
     </variation>
+    <variation name="CreateSimpleProductEntityTestVariation19" firstConstraint="assertProductSaveMessage" method="test">
+      <data name="description" xsi:type="string">Create product with cross-sell products</data>
+      <data name="configData" xsi:type="string">-</data>
+      <data name="product/data/category_ids/new_category" xsi:type="string">-</data>
+      <data name="product/data/category_ids/presets" xsi:type="string">-</data>
+      <data name="product/data/url_key" xsi:type="string">simple-product-%isolation%</data>
+      <data name="product/data/name" xsi:type="string">Simple Product %isolation%</data>
+      <data name="product/data/sku" xsi:type="string">simple_sku_%isolation%</data>
+      <data name="product/data/tax_class_id/dataSet" xsi:type="string">-</data>
+      <data name="product/data/price/value" xsi:type="string">10018</data>
+      <data name="product/data/special_price" xsi:type="string">-</data>
+      <data name="product/data/short_description" xsi:type="string">Simple Product short_description %isolation%</data>
+      <data name="product/data/description" xsi:type="string">Simple Product description %isolation%</data>
+      <data name="product/data/weight" xsi:type="string">59</data>
+      <data name="product/data/quantity_and_stock_status/qty" xsi:type="string">75</data>
+      <data name="product/data/quantity_and_stock_status/is_in_stock" xsi:type="string">In Stock</data>
+      <data name="product/data/stock_data/manage_stock" xsi:type="string">-</data>
+      <data name="product/data/stock_data/qty" xsi:type="string">-</data>
+      <data name="product/data/visibility" xsi:type="string">-</data>
+      <data name="product/data/custom_options/preset" xsi:type="string">-</data>
+      <data name="product/data/checkout_data/preset" xsi:type="string">-</data>
+      <data name="product/data/custom_options/import_products" xsi:type="string">-</data>
+      <data name="product/data/price/preset" xsi:type="string">-</data>
+      <data name="product/data/group_price/preset" xsi:type="string">-</data>
+      <data name="product/data/tier_price/preset" xsi:type="string">-</data>
+      <data name="product/data/cross_sell_products/presets" xsi:type="string">catalogProductSimple::default, configurableProduct::default</data>
+      <data name="product/data/up_sell_products/presets" xsi:type="string">-</data>
+      <data name="product/data/related_products/presets" xsi:type="string">-</data>
+      <constraint name="assertProductSaveMessage" next="assertProductInGrid"/>
+      <constraint name="assertProductInGrid" next="assertProductForm" prev="assertProductSaveMessage"/>
+      <constraint name="assertProductForm" next="assertProductCrossSells" prev="assertProductInGrid"/>
+      <constraint name="assertProductCrossSells" prev="assertProductForm"/>
+    </variation>
+    <variation name="CreateSimpleProductEntityTestVariation20" firstConstraint="assertProductSaveMessage" method="test">
+      <data name="description" xsi:type="string">Create product with up-sell products</data>
+      <data name="configData" xsi:type="string">-</data>
+      <data name="product/data/category_ids/new_category" xsi:type="string">-</data>
+      <data name="product/data/category_ids/presets" xsi:type="string">-</data>
+      <data name="product/data/url_key" xsi:type="string">simple-product-%isolation%</data>
+      <data name="product/data/name" xsi:type="string">Simple Product %isolation%</data>
+      <data name="product/data/sku" xsi:type="string">simple_sku_%isolation%</data>
+      <data name="product/data/tax_class_id/dataSet" xsi:type="string">-</data>
+      <data name="product/data/price/value" xsi:type="string">10019</data>
+      <data name="product/data/special_price" xsi:type="string">-</data>
+      <data name="product/data/short_description" xsi:type="string">Simple Product short_description %isolation%</data>
+      <data name="product/data/description" xsi:type="string">Simple Product description %isolation%</data>
+      <data name="product/data/weight" xsi:type="string">59</data>
+      <data name="product/data/quantity_and_stock_status/qty" xsi:type="string">75</data>
+      <data name="product/data/quantity_and_stock_status/is_in_stock" xsi:type="string">In Stock</data>
+      <data name="product/data/stock_data/manage_stock" xsi:type="string">-</data>
+      <data name="product/data/stock_data/qty" xsi:type="string">-</data>
+      <data name="product/data/visibility" xsi:type="string">-</data>
+      <data name="product/data/custom_options/preset" xsi:type="string">-</data>
+      <data name="product/data/checkout_data/preset" xsi:type="string">-</data>
+      <data name="product/data/custom_options/import_products" xsi:type="string">-</data>
+      <data name="product/data/price/preset" xsi:type="string">-</data>
+      <data name="product/data/group_price/preset" xsi:type="string">-</data>
+      <data name="product/data/tier_price/preset" xsi:type="string">-</data>
+      <data name="product/data/cross_sell_products/presets" xsi:type="string">-</data>
+      <data name="product/data/up_sell_products/presets" xsi:type="string">catalogProductSimple::default, configurableProduct::default</data>
+      <data name="product/data/related_products/presets" xsi:type="string">-</data>
+      <constraint name="assertProductSaveMessage" next="assertProductInGrid"/>
+      <constraint name="assertProductInGrid" next="assertProductForm" prev="assertProductSaveMessage"/>
+      <constraint name="assertProductForm" next="assertProductUpSells" prev="assertProductInGrid"/>
+      <constraint name="assertProductUpSells" prev="assertProductForm"/>
+    </variation>
+    <variation name="CreateSimpleProductEntityTestVariation21" firstConstraint="assertProductSaveMessage" method="test">
+      <data name="description" xsi:type="string">Create product with related products</data>
+      <data name="configData" xsi:type="string">-</data>
+      <data name="product/data/category_ids/new_category" xsi:type="string">-</data>
+      <data name="product/data/category_ids/presets" xsi:type="string">-</data>
+      <data name="product/data/url_key" xsi:type="string">simple-product-%isolation%</data>
+      <data name="product/data/name" xsi:type="string">Simple Product %isolation%</data>
+      <data name="product/data/sku" xsi:type="string">simple_sku_%isolation%</data>
+      <data name="product/data/tax_class_id/dataSet" xsi:type="string">-</data>
+      <data name="product/data/price/value" xsi:type="string">10020</data>
+      <data name="product/data/special_price" xsi:type="string">-</data>
+      <data name="product/data/short_description" xsi:type="string">Simple Product short_description %isolation%</data>
+      <data name="product/data/description" xsi:type="string">Simple Product description %isolation%</data>
+      <data name="product/data/weight" xsi:type="string">59</data>
+      <data name="product/data/quantity_and_stock_status/qty" xsi:type="string">75</data>
+      <data name="product/data/quantity_and_stock_status/is_in_stock" xsi:type="string">In Stock</data>
+      <data name="product/data/stock_data/manage_stock" xsi:type="string">-</data>
+      <data name="product/data/stock_data/qty" xsi:type="string">-</data>
+      <data name="product/data/visibility" xsi:type="string">-</data>
+      <data name="product/data/custom_options/preset" xsi:type="string">-</data>
+      <data name="product/data/checkout_data/preset" xsi:type="string">-</data>
+      <data name="product/data/custom_options/import_products" xsi:type="string">-</data>
+      <data name="product/data/price/preset" xsi:type="string">-</data>
+      <data name="product/data/group_price/preset" xsi:type="string">-</data>
+      <data name="product/data/tier_price/preset" xsi:type="string">-</data>
+      <data name="product/data/cross_sell_products/presets" xsi:type="string">-</data>
+      <data name="product/data/up_sell_products/presets" xsi:type="string">-</data>
+      <data name="product/data/related_products/presets" xsi:type="string">catalogProductSimple::default, configurableProduct::default</data>
+      <constraint name="assertProductSaveMessage" next="assertProductInGrid"/>
+      <constraint name="assertProductInGrid" next="assertProductForm" prev="assertProductSaveMessage"/>
+      <constraint name="assertProductForm" next="assertProductRelatedProducts" prev="assertProductInGrid"/>
+      <constraint name="assertProductRelatedProducts" prev="assertProductForm"/>
+    </variation>
+    <variation name="CreateSimpleProductEntityTestVariation22" firstConstraint="assertProductSaveMessage" method="test">
+      <data name="description" xsi:type="string">MAGETWO-12423: Can't Add Out of Stock Products to Shopping Cart</data>
+      <data name="configData" xsi:type="string">display_out_of_stock</data>
+      <data name="product/data/category_ids/new_category" xsi:type="string">-</data>
+      <data name="product/data/category_ids/presets" xsi:type="string">-</data>
+      <data name="product/data/url_key" xsi:type="string">simple-product-%isolation%</data>
+      <data name="product/data/name" xsi:type="string">Simple Product %isolation%</data>
+      <data name="product/data/sku" xsi:type="string">simple_sku_%isolation%</data>
+      <data name="product/data/tax_class_id/dataSet" xsi:type="string">-</data>
+      <data name="product/data/price/value" xsi:type="string">10021</data>
+      <data name="product/data/special_price" xsi:type="string">-</data>
+      <data name="product/data/short_description" xsi:type="string">-</data>
+      <data name="product/data/description" xsi:type="string">-</data>
+      <data name="product/data/weight" xsi:type="string">68</data>
+      <data name="product/data/quantity_and_stock_status/qty" xsi:type="string">0</data>
+      <data name="product/data/quantity_and_stock_status/is_in_stock" xsi:type="string">Out of Stock</data>
+      <data name="product/data/stock_data/manage_stock" xsi:type="string">-</data>
+      <data name="product/data/stock_data/qty" xsi:type="string">-</data>
+      <data name="product/data/visibility" xsi:type="string">-</data>
+      <data name="product/data/custom_options/preset" xsi:type="string">-</data>
+      <data name="product/data/checkout_data/preset" xsi:type="string">-</data>
+      <data name="product/data/custom_options/import_products" xsi:type="string">-</data>
+      <data name="product/data/price/preset" xsi:type="string">-</data>
+      <data name="product/data/group_price/preset" xsi:type="string">-</data>
+      <data name="product/data/tier_price/preset" xsi:type="string">-</data>
+      <data name="product/data/cross_sell_products/presets" xsi:type="string">-</data>
+      <data name="product/data/up_sell_products/presets" xsi:type="string">-</data>
+      <data name="product/data/related_products/presets" xsi:type="string">-</data>
+      <data name="tag" xsi:type="string">test_type:acceptance_test</data>
+      <constraint name="assertProductSaveMessage" next="assertAddToCartButtonAbsent"/>
+      <constraint name="assertAddToCartButtonAbsent" prev="assertProductSaveMessage"/>
+    </variation>
+    <variation name="CreateSimpleProductEntityTestVariation23" firstConstraint="assertProductSaveMessage" method="test">
+      <data name="description" xsi:type="string">MAGETWO-13345: Create Simple Product with Creating New Category (Required Fields Only)</data>
+      <data name="configData" xsi:type="string">-</data>
+      <data name="product/data/category_ids/new_category" xsi:type="string">yes</data>
+      <data name="product/data/category_ids/presets" xsi:type="string">default_subcategory</data>
+      <data name="product/data/url_key" xsi:type="string">simple%isolation%</data>
+      <data name="product/data/name" xsi:type="string">simple%isolation%</data>
+      <data name="product/data/sku" xsi:type="string">simple%isolation%</data>
+      <data name="product/data/tax_class_id/dataSet" xsi:type="string">-</data>
+      <data name="product/data/price/value" xsi:type="string">10</data>
+      <data name="product/data/special_price" xsi:type="string">-</data>
+      <data name="product/data/short_description" xsi:type="string">-</data>
+      <data name="product/data/description" xsi:type="string">-</data>
+      <data name="product/data/weight" xsi:type="string">-</data>
+      <data name="product/data/quantity_and_stock_status/qty" xsi:type="string">-</data>
+      <data name="product/data/quantity_and_stock_status/is_in_stock" xsi:type="string">-</data>
+      <data name="product/data/stock_data/manage_stock" xsi:type="string">-</data>
+      <data name="product/data/stock_data/qty" xsi:type="string">-</data>
+      <data name="product/data/visibility" xsi:type="string">-</data>
+      <data name="product/data/custom_options/preset" xsi:type="string">-</data>
+      <data name="product/data/checkout_data/preset" xsi:type="string">-</data>
+      <data name="product/data/custom_options/import_products" xsi:type="string">-</data>
+      <data name="product/data/price/preset" xsi:type="string">-</data>
+      <data name="product/data/group_price/preset" xsi:type="string">-</data>
+      <data name="product/data/tier_price/preset" xsi:type="string">-</data>
+      <data name="product/data/cross_sell_products/presets" xsi:type="string">-</data>
+      <data name="product/data/up_sell_products/presets" xsi:type="string">-</data>
+      <data name="product/data/related_products/presets" xsi:type="string">-</data>
+      <constraint name="assertProductSaveMessage" next="assertProductInCategory"/>
+      <constraint name="assertProductInCategory" next="assertProductPage" prev="assertProductSaveMessage"/>
+      <constraint name="assertProductPage" prev="assertProductInCategory"/>
+    </variation>
+    <variation name="CreateSimpleProductEntityTestVariation24" firstConstraint="assertProductSaveMessage" method="test">
+      <data name="description" xsi:type="string">MAGETWO-12514: Create Simple Product and Assigning It to Category</data>
+      <data name="configData" xsi:type="string">-</data>
+      <data name="product/data/category_ids/new_category" xsi:type="string">-</data>
+      <data name="product/data/category_ids/presets" xsi:type="string">-</data>
+      <data name="product/data/url_key" xsi:type="string">simple-product-%isolation%</data>
+      <data name="product/data/name" xsi:type="string">Simple Product %isolation%</data>
+      <data name="product/data/sku" xsi:type="string">simple_sku_%isolation%</data>
+      <data name="product/data/tax_class_id/dataSet" xsi:type="string">taxable_goods</data>
+      <data name="product/data/price/value" xsi:type="string">10</data>
+      <data name="product/data/special_price" xsi:type="string">-</data>
+      <data name="product/data/short_description" xsi:type="string">-</data>
+      <data name="product/data/description" xsi:type="string">-</data>
+      <data name="product/data/weight" xsi:type="string">1</data>
+      <data name="product/data/quantity_and_stock_status/qty" xsi:type="string">1000</data>
+      <data name="product/data/quantity_and_stock_status/is_in_stock" xsi:type="string">In Stock</data>
+      <data name="product/data/stock_data/manage_stock" xsi:type="string">-</data>
+      <data name="product/data/stock_data/qty" xsi:type="string">-</data>
+      <data name="product/data/visibility" xsi:type="string">-</data>
+      <data name="product/data/custom_options/preset" xsi:type="string">-</data>
+      <data name="product/data/checkout_data/preset" xsi:type="string">-</data>
+      <data name="product/data/custom_options/import_products" xsi:type="string">-</data>
+      <data name="product/data/price/preset" xsi:type="string">-</data>
+      <data name="product/data/group_price/preset" xsi:type="string">-</data>
+      <data name="product/data/tier_price/preset" xsi:type="string">-</data>
+      <data name="product/data/cross_sell_products/presets" xsi:type="string">-</data>
+      <data name="product/data/up_sell_products/presets" xsi:type="string">-</data>
+      <data name="product/data/related_products/presets" xsi:type="string">-</data>
+      <constraint name="assertProductSaveMessage" next="assertProductInGrid"/>
+      <constraint name="assertProductInGrid" next="assertProductInCategory" prev="assertProductSaveMessage"/>
+      <constraint name="assertProductInCategory" next="assertProductPage" prev="assertProductInGrid"/>
+      <constraint name="assertProductPage" prev="assertProductInCategory"/>
+    </variation>
+    <variation name="CreateSimpleProductEntityTestVariation25" firstConstraint="assertProductSaveMessage" method="test">
+      <data name="description" xsi:type="string">MAGETWO-12703: Create Simple Product with Custom Options and Assign it to the Category</data>
+      <data name="configData" xsi:type="string">-</data>
+      <data name="product/data/category_ids/new_category" xsi:type="string">-</data>
+      <data name="product/data/category_ids/presets" xsi:type="string">-</data>
+      <data name="product/data/url_key" xsi:type="string">simple-product-%isolation%</data>
+      <data name="product/data/name" xsi:type="string">Simple Product %isolation%</data>
+      <data name="product/data/sku" xsi:type="string">simple_sku_%isolation%</data>
+      <data name="product/data/tax_class_id/dataSet" xsi:type="string">taxable_goods</data>
+      <data name="product/data/price/value" xsi:type="string">10</data>
+      <data name="product/data/special_price" xsi:type="string">-</data>
+      <data name="product/data/short_description" xsi:type="string">-</data>
+      <data name="product/data/description" xsi:type="string">-</data>
+      <data name="product/data/weight" xsi:type="string">1</data>
+      <data name="product/data/quantity_and_stock_status/qty" xsi:type="string">1000</data>
+      <data name="product/data/quantity_and_stock_status/is_in_stock" xsi:type="string">In Stock</data>
+      <data name="product/data/stock_data/manage_stock" xsi:type="string">-</data>
+      <data name="product/data/stock_data/qty" xsi:type="string">-</data>
+      <data name="product/data/visibility" xsi:type="string">-</data>
+      <data name="product/data/custom_options/preset" xsi:type="string">drop_down_with_one_option_fixed_price</data>
+      <data name="product/data/checkout_data/preset" xsi:type="string">-</data>
+      <data name="product/data/custom_options/import_products" xsi:type="string">-</data>
+      <data name="product/data/price/preset" xsi:type="string">-</data>
+      <data name="product/data/group_price/preset" xsi:type="string">-</data>
+      <data name="product/data/tier_price/preset" xsi:type="string">-</data>
+      <data name="product/data/cross_sell_products/presets" xsi:type="string">-</data>
+      <data name="product/data/up_sell_products/presets" xsi:type="string">-</data>
+      <data name="product/data/related_products/presets" xsi:type="string">-</data>
+      <data name="tag" xsi:type="string">test_type:acceptance_test</data>
+      <constraint name="assertProductSaveMessage" next="assertProductInGrid"/>
+      <constraint name="assertProductInGrid" next="assertProductInCategory" prev="assertProductSaveMessage"/>
+      <constraint name="assertProductInCategory" next="assertProductPage" prev="assertProductInGrid"/>
+      <constraint name="assertProductPage" next="assertProductCustomOptionsOnProductPage" prev="assertProductInCategory"/>
+      <constraint name="assertProductCustomOptionsOnProductPage" prev="assertProductPage"/>
+    </variation>
+    <variation name="CreateSimpleProductEntityTestVariation26" firstConstraint="assertProductSaveMessage" method="test">
+      <data name="description" xsi:type="string">MAGETWO-12914: Create Simple Product with Advanced Inventory and Assign It to the Category</data>
+      <data name="configData" xsi:type="string">-</data>
+      <data name="product/data/category_ids/new_category" xsi:type="string">-</data>
+      <data name="product/data/category_ids/presets" xsi:type="string">-</data>
+      <data name="product/data/url_key" xsi:type="string">simple-product-%isolation%</data>
+      <data name="product/data/name" xsi:type="string">Simple Product %isolation%</data>
+      <data name="product/data/sku" xsi:type="string">simple_sku_%isolation%</data>
+      <data name="product/data/tax_class_id/dataSet" xsi:type="string">-</data>
+      <data name="product/data/price/value" xsi:type="string">10</data>
+      <data name="product/data/special_price" xsi:type="string">-</data>
+      <data name="product/data/short_description" xsi:type="string">-</data>
+      <data name="product/data/description" xsi:type="string">-</data>
+      <data name="product/data/weight" xsi:type="string">-</data>
+      <data name="product/data/quantity_and_stock_status/qty" xsi:type="string">-</data>
+      <data name="product/data/quantity_and_stock_status/is_in_stock" xsi:type="string">-</data>
+      <data name="product/data/stock_data/manage_stock" xsi:type="string">Yes</data>
+      <data name="product/data/stock_data/qty" xsi:type="string">1</data>
+      <data name="product/data/visibility" xsi:type="string">-</data>
+      <data name="product/data/custom_options/preset" xsi:type="string">-</data>
+      <data name="product/data/checkout_data/preset" xsi:type="string">-</data>
+      <data name="product/data/custom_options/import_products" xsi:type="string">-</data>
+      <data name="product/data/price/preset" xsi:type="string">-</data>
+      <data name="product/data/group_price/preset" xsi:type="string">-</data>
+      <data name="product/data/tier_price/preset" xsi:type="string">-</data>
+      <data name="product/data/cross_sell_products/presets" xsi:type="string">-</data>
+      <data name="product/data/up_sell_products/presets" xsi:type="string">-</data>
+      <data name="product/data/related_products/presets" xsi:type="string">-</data>
+      <data name="tag" xsi:type="string">test_type:acceptance_test</data>
+      <constraint name="assertProductSaveMessage" next="assertProductInCategory"/>
+      <constraint name="assertProductInCategory" prev="assertProductSaveMessage"/>
+    </variation>
   </testCase>
->>>>>>> cfcb727d
 </config>