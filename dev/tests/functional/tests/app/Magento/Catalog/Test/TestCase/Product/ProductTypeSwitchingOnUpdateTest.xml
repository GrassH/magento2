--- conflicted
+++ resolved
@@ -9,11 +9,7 @@
   <testCase name="ProductTypeSwitchingOnUpdateTest">
     <variation name="ProductTypeSwitchingOnUpdateTestVariation1" firstConstraint="assertProductSaveMessage" method="test">
       <data name="productOrigin" xsi:type="string">catalogProductSimple::default</data>
-<<<<<<< HEAD
-      <data name="product" xsi:type="string">configurableProductInjectable::default</data>
-=======
       <data name="product" xsi:type="string">configurableProduct::default</data>
->>>>>>> 92552fa9
       <data name="actionName" xsi:type="string">-</data>
       <constraint name="assertProductSaveMessage" next="assertProductInGrid"/>
       <constraint name="assertProductInGrid" next="assertChildProductsInGrid" prev="assertProductSaveMessage"/>
@@ -31,22 +27,14 @@
       <constraint name="assertProductInGrid" prev="assertProductSaveMessage"/>
     </variation>
     <variation name="ProductTypeSwitchingOnUpdateTestVariation3" firstConstraint="assertProductSaveMessage" method="test">
-<<<<<<< HEAD
-      <data name="productOrigin" xsi:type="string">configurableProductInjectable::default</data>
-=======
       <data name="productOrigin" xsi:type="string">configurableProduct::default</data>
->>>>>>> 92552fa9
       <data name="product" xsi:type="string">catalogProductSimple::default</data>
       <data name="actionName" xsi:type="string">deleteAttributes</data>
       <constraint name="assertProductSaveMessage" next="assertProductInGrid"/>
       <constraint name="assertProductInGrid" prev="assertProductSaveMessage"/>
     </variation>
     <variation name="ProductTypeSwitchingOnUpdateTestVariation4" firstConstraint="assertProductSaveMessage" method="test">
-<<<<<<< HEAD
-      <data name="productOrigin" xsi:type="string">configurableProductInjectable::default</data>
-=======
       <data name="productOrigin" xsi:type="string">configurableProduct::default</data>
->>>>>>> 92552fa9
       <data name="product" xsi:type="string">catalogProductVirtual::default</data>
       <data name="actionName" xsi:type="string">deleteAttributes</data>
       <constraint name="assertProductSaveMessage" next="assertProductInGrid"/>
@@ -61,11 +49,7 @@
     </variation>
     <variation name="ProductTypeSwitchingOnUpdateTestVariation6" firstConstraint="assertProductSaveMessage" method="test">
       <data name="productOrigin" xsi:type="string">catalogProductVirtual::default</data>
-<<<<<<< HEAD
-      <data name="product" xsi:type="string">configurableProductInjectable::not_virtual_for_type_switching</data>
-=======
       <data name="product" xsi:type="string">configurableProduct::not_virtual_for_type_switching</data>
->>>>>>> 92552fa9
       <data name="actionName" xsi:type="string">-</data>
       <constraint name="assertProductSaveMessage" next="assertProductInGrid"/>
       <constraint name="assertProductInGrid" next="assertChildProductsInGrid" prev="assertProductSaveMessage"/>
@@ -77,11 +61,7 @@
     </variation>
     <variation name="ProductTypeSwitchingOnUpdateTestVariation7" firstConstraint="assertProductSaveMessage" method="test">
       <data name="productOrigin" xsi:type="string">catalogProductVirtual::default</data>
-<<<<<<< HEAD
-      <data name="product" xsi:type="string">downloadableProductInjectable::default</data>
-=======
       <data name="product" xsi:type="string">downloadableProduct::default</data>
->>>>>>> 92552fa9
       <data name="actionName" xsi:type="string">-</data>
       <constraint name="assertProductSaveMessage" next="assertProductInGrid"/>
       <constraint name="assertProductInGrid" next="assertDownloadableProductForm" prev="assertProductSaveMessage"/>
@@ -91,24 +71,15 @@
       <constraint name="assertDownloadableLinksData" prev="assertProductInStock"/>
     </variation>
     <variation name="ProductTypeSwitchingOnUpdateTestVariation8" firstConstraint="assertProductSaveMessage" method="test">
-<<<<<<< HEAD
-      <data name="productOrigin" xsi:type="string">downloadableProductInjectable::default</data>
-=======
       <data name="productOrigin" xsi:type="string">downloadableProduct::default</data>
->>>>>>> 92552fa9
       <data name="product" xsi:type="string">catalogProductSimple::default</data>
       <data name="actionName" xsi:type="string">-</data>
       <constraint name="assertProductSaveMessage" next="assertProductInGrid"/>
       <constraint name="assertProductInGrid" prev="assertProductSaveMessage"/>
     </variation>
     <variation name="ProductTypeSwitchingOnUpdateTestVariation9" firstConstraint="assertProductSaveMessage" method="test">
-<<<<<<< HEAD
-      <data name="productOrigin" xsi:type="string">downloadableProductInjectable::default</data>
-      <data name="product" xsi:type="string">configurableProductInjectable::not_virtual_for_type_switching</data>
-=======
       <data name="productOrigin" xsi:type="string">downloadableProduct::default</data>
       <data name="product" xsi:type="string">configurableProduct::not_virtual_for_type_switching</data>
->>>>>>> 92552fa9
       <data name="actionName" xsi:type="string">-</data>
       <constraint name="assertProductSaveMessage" next="assertProductInGrid"/>
       <constraint name="assertProductInGrid" next="assertChildProductsInGrid" prev="assertProductSaveMessage"/>
@@ -119,11 +90,7 @@
       <constraint name="assertChildProductIsNotDisplayedSeparately" prev="assertProductInStock"/>
     </variation>
     <variation name="ProductTypeSwitchingOnUpdateTestVariation10" firstConstraint="assertProductSaveMessage" method="test">
-<<<<<<< HEAD
-      <data name="productOrigin" xsi:type="string">downloadableProductInjectable::default</data>
-=======
       <data name="productOrigin" xsi:type="string">downloadableProduct::default</data>
->>>>>>> 92552fa9
       <data name="product" xsi:type="string">catalogProductVirtual::default</data>
       <data name="actionName" xsi:type="string">clearDownloadableData</data>
       <constraint name="assertProductSaveMessage" next="assertProductInGrid"/>
@@ -131,11 +98,7 @@
     </variation>
     <variation name="ProductTypeSwitchingOnUpdateTestVariation11" firstConstraint="assertProductSaveMessage" method="test">
       <data name="productOrigin" xsi:type="string">catalogProductSimple::default</data>
-<<<<<<< HEAD
-      <data name="product" xsi:type="string">downloadableProductInjectable::default</data>
-=======
       <data name="product" xsi:type="string">downloadableProduct::default</data>
->>>>>>> 92552fa9
       <data name="actionName" xsi:type="string">-</data>
       <constraint name="assertProductSaveMessage" next="assertProductInGrid"/>
       <constraint name="assertProductInGrid" next="assertDownloadableProductForm" prev="assertProductSaveMessage"/>
