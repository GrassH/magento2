--- conflicted
+++ resolved
@@ -5,82 +5,11 @@
  * See COPYING.txt for license details.
  */
  -->
-<<<<<<< HEAD
-<config xmlns:xsi="http://www.w3.org/2001/XMLSchema-instance" xsi:noNamespaceSchemaLocation="../../../../../../../etc/global/variations.xsd">
-    <testCase name="ProductTypeSwitchingOnUpdateTest">
-        <variation name="ProductTypeSwitchingOnUpdateTestVariation1">
-            <data name="productOrigin">catalogProductSimple::default</data>
-            <data name="product">configurableProduct::default</data>
-            <data name="actionName">-</data>
-            <data name="constraint">assertProductSaveMessage, assertProductInGrid, assertChildProductsInGrid, assertConfigurableProductForm, assertConfigurableProductPage, assertProductInStock, assertChildProductIsNotDisplayedSeparately</data>
-        </variation>
-        <variation name="ProductTypeSwitchingOnUpdateTestVariation2">
-            <data name="productOrigin">catalogProductSimple::default</data>
-            <data name="product">catalogProductVirtual::default</data>
-            <data name="actionName">-</data>
-            <data name="constraint">assertProductSaveMessage, assertProductInGrid</data>
-        </variation>
-        <variation name="ProductTypeSwitchingOnUpdateTestVariation3">
-            <data name="productOrigin">configurableProduct::default</data>
-            <data name="product">catalogProductSimple::default</data>
-            <data name="actionName">deleteAttributes</data>
-            <data name="constraint">assertProductSaveMessage, assertProductInGrid</data>
-        </variation>
-        <variation name="ProductTypeSwitchingOnUpdateTestVariation4">
-            <data name="productOrigin">configurableProduct::default</data>
-            <data name="product">catalogProductVirtual::default</data>
-            <data name="actionName">deleteAttributes</data>
-            <data name="constraint">assertProductSaveMessage, assertProductInGrid</data>
-        </variation>
-        <variation name="ProductTypeSwitchingOnUpdateTestVariation5">
-            <data name="productOrigin">catalogProductVirtual::default</data>
-            <data name="product">catalogProductSimple::default</data>
-            <data name="actionName">-</data>
-            <data name="constraint">assertProductSaveMessage, assertProductInGrid</data>
-        </variation>
-        <variation name="ProductTypeSwitchingOnUpdateTestVariation6">
-            <data name="productOrigin">catalogProductVirtual::default</data>
-            <data name="product">configurableProduct::not_virtual_for_type_switching</data>
-            <data name="actionName">-</data>
-            <data name="constraint">assertProductSaveMessage, assertProductInGrid, assertChildProductsInGrid, assertConfigurableProductForm, assertConfigurableProductPage, assertProductInStock, assertChildProductIsNotDisplayedSeparately</data>
-        </variation>
-        <variation name="ProductTypeSwitchingOnUpdateTestVariation7">
-            <data name="productOrigin">catalogProductVirtual::default</data>
-            <data name="product">downloadableProduct::default</data>
-            <data name="actionName">-</data>
-            <data name="constraint">assertProductSaveMessage, assertProductInGrid, assertDownloadableProductForm, assertProductPage, assertProductInStock, assertDownloadableLinksData</data>
-        </variation>
-        <variation name="ProductTypeSwitchingOnUpdateTestVariation8">
-            <data name="productOrigin">downloadableProduct::default</data>
-            <data name="product">catalogProductSimple::default</data>
-            <data name="actionName">-</data>
-            <data name="constraint">assertProductSaveMessage, assertProductInGrid</data>
-        </variation>
-        <variation name="ProductTypeSwitchingOnUpdateTestVariation9">
-            <data name="productOrigin">downloadableProduct::default</data>
-            <data name="product">configurableProduct::not_virtual_for_type_switching</data>
-            <data name="actionName">-</data>
-            <data name="constraint">assertProductSaveMessage, assertProductInGrid, assertChildProductsInGrid, assertConfigurableProductForm, assertConfigurableProductPage, assertProductInStock, assertChildProductIsNotDisplayedSeparately</data>
-        </variation>
-        <variation name="ProductTypeSwitchingOnUpdateTestVariation10">
-            <data name="productOrigin">downloadableProduct::default</data>
-            <data name="product">catalogProductVirtual::default</data>
-            <data name="actionName">clearDownloadableData</data>
-            <data name="constraint">assertProductSaveMessage, assertProductInGrid</data>
-        </variation>
-        <variation name="ProductTypeSwitchingOnUpdateTestVariation11">
-            <data name="productOrigin">catalogProductSimple::default</data>
-            <data name="product">downloadableProduct::default</data>
-            <data name="actionName">-</data>
-            <data name="constraint">assertProductSaveMessage, assertProductInGrid, assertDownloadableProductForm, assertProductPage, assertProductInStock, assertDownloadableLinksData</data>
-        </variation>
-    </testCase>
-=======
 <config xmlns:xsi="http://www.w3.org/2001/XMLSchema-instance" xsi:noNamespaceSchemaLocation="../../../../../../../vendor/magento/mtf/etc/variations.xsd">
   <testCase name="ProductTypeSwitchingOnUpdateTest">
     <variation name="ProductTypeSwitchingOnUpdateTestVariation1" firstConstraint="assertProductSaveMessage" method="test">
       <data name="productOrigin" xsi:type="string">catalogProductSimple::default</data>
-      <data name="product" xsi:type="string">configurableProductInjectable::default</data>
+      <data name="product" xsi:type="string">configurableProduct::default</data>
       <data name="actionName" xsi:type="string">-</data>
       <constraint name="assertProductSaveMessage" next="assertProductInGrid"/>
       <constraint name="assertProductInGrid" next="assertChildProductsInGrid" prev="assertProductSaveMessage"/>
@@ -98,14 +27,14 @@
       <constraint name="assertProductInGrid" prev="assertProductSaveMessage"/>
     </variation>
     <variation name="ProductTypeSwitchingOnUpdateTestVariation3" firstConstraint="assertProductSaveMessage" method="test">
-      <data name="productOrigin" xsi:type="string">configurableProductInjectable::default</data>
+      <data name="productOrigin" xsi:type="string">configurableProduct::default</data>
       <data name="product" xsi:type="string">catalogProductSimple::default</data>
       <data name="actionName" xsi:type="string">deleteAttributes</data>
       <constraint name="assertProductSaveMessage" next="assertProductInGrid"/>
       <constraint name="assertProductInGrid" prev="assertProductSaveMessage"/>
     </variation>
     <variation name="ProductTypeSwitchingOnUpdateTestVariation4" firstConstraint="assertProductSaveMessage" method="test">
-      <data name="productOrigin" xsi:type="string">configurableProductInjectable::default</data>
+      <data name="productOrigin" xsi:type="string">configurableProduct::default</data>
       <data name="product" xsi:type="string">catalogProductVirtual::default</data>
       <data name="actionName" xsi:type="string">deleteAttributes</data>
       <constraint name="assertProductSaveMessage" next="assertProductInGrid"/>
@@ -120,7 +49,7 @@
     </variation>
     <variation name="ProductTypeSwitchingOnUpdateTestVariation6" firstConstraint="assertProductSaveMessage" method="test">
       <data name="productOrigin" xsi:type="string">catalogProductVirtual::default</data>
-      <data name="product" xsi:type="string">configurableProductInjectable::not_virtual_for_type_switching</data>
+      <data name="product" xsi:type="string">configurableProduct::not_virtual_for_type_switching</data>
       <data name="actionName" xsi:type="string">-</data>
       <constraint name="assertProductSaveMessage" next="assertProductInGrid"/>
       <constraint name="assertProductInGrid" next="assertChildProductsInGrid" prev="assertProductSaveMessage"/>
@@ -132,7 +61,7 @@
     </variation>
     <variation name="ProductTypeSwitchingOnUpdateTestVariation7" firstConstraint="assertProductSaveMessage" method="test">
       <data name="productOrigin" xsi:type="string">catalogProductVirtual::default</data>
-      <data name="product" xsi:type="string">downloadableProductInjectable::default</data>
+      <data name="product" xsi:type="string">downloadableProduct::default</data>
       <data name="actionName" xsi:type="string">-</data>
       <constraint name="assertProductSaveMessage" next="assertProductInGrid"/>
       <constraint name="assertProductInGrid" next="assertDownloadableProductForm" prev="assertProductSaveMessage"/>
@@ -142,15 +71,15 @@
       <constraint name="assertDownloadableLinksData" prev="assertProductInStock"/>
     </variation>
     <variation name="ProductTypeSwitchingOnUpdateTestVariation8" firstConstraint="assertProductSaveMessage" method="test">
-      <data name="productOrigin" xsi:type="string">downloadableProductInjectable::default</data>
+      <data name="productOrigin" xsi:type="string">downloadableProduct::default</data>
       <data name="product" xsi:type="string">catalogProductSimple::default</data>
       <data name="actionName" xsi:type="string">-</data>
       <constraint name="assertProductSaveMessage" next="assertProductInGrid"/>
       <constraint name="assertProductInGrid" prev="assertProductSaveMessage"/>
     </variation>
     <variation name="ProductTypeSwitchingOnUpdateTestVariation9" firstConstraint="assertProductSaveMessage" method="test">
-      <data name="productOrigin" xsi:type="string">downloadableProductInjectable::default</data>
-      <data name="product" xsi:type="string">configurableProductInjectable::not_virtual_for_type_switching</data>
+      <data name="productOrigin" xsi:type="string">downloadableProduct::default</data>
+      <data name="product" xsi:type="string">configurableProduct::not_virtual_for_type_switching</data>
       <data name="actionName" xsi:type="string">-</data>
       <constraint name="assertProductSaveMessage" next="assertProductInGrid"/>
       <constraint name="assertProductInGrid" next="assertChildProductsInGrid" prev="assertProductSaveMessage"/>
@@ -161,7 +90,7 @@
       <constraint name="assertChildProductIsNotDisplayedSeparately" prev="assertProductInStock"/>
     </variation>
     <variation name="ProductTypeSwitchingOnUpdateTestVariation10" firstConstraint="assertProductSaveMessage" method="test">
-      <data name="productOrigin" xsi:type="string">downloadableProductInjectable::default</data>
+      <data name="productOrigin" xsi:type="string">downloadableProduct::default</data>
       <data name="product" xsi:type="string">catalogProductVirtual::default</data>
       <data name="actionName" xsi:type="string">clearDownloadableData</data>
       <constraint name="assertProductSaveMessage" next="assertProductInGrid"/>
@@ -169,7 +98,7 @@
     </variation>
     <variation name="ProductTypeSwitchingOnUpdateTestVariation11" firstConstraint="assertProductSaveMessage" method="test">
       <data name="productOrigin" xsi:type="string">catalogProductSimple::default</data>
-      <data name="product" xsi:type="string">downloadableProductInjectable::default</data>
+      <data name="product" xsi:type="string">downloadableProduct::default</data>
       <data name="actionName" xsi:type="string">-</data>
       <constraint name="assertProductSaveMessage" next="assertProductInGrid"/>
       <constraint name="assertProductInGrid" next="assertDownloadableProductForm" prev="assertProductSaveMessage"/>
@@ -179,5 +108,4 @@
       <constraint name="assertDownloadableLinksData" prev="assertProductInStock"/>
     </variation>
   </testCase>
->>>>>>> cfcb727d
 </config>