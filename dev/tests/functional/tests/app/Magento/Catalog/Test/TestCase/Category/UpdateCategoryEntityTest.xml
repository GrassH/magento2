<?xml version="1.0" encoding="utf-8"?>
<!--
/**
 * Copyright © 2015 Magento. All rights reserved.
 * See COPYING.txt for license details.
 */
 -->
<<<<<<< HEAD
<config xmlns:xsi="http://www.w3.org/2001/XMLSchema-instance" xsi:noNamespaceSchemaLocation="../../../../../../../etc/variations.xsd">
    <testCase name="UpdateCategoryEntityTest">
        <variation name="UpdateCategoryEntityTestVariation1">
            <data name="category/data/parent_id/dataSet">default_category</data>
            <data name="category/data/name">Name%isolation%</data>
            <data name="category/data/is_active">Yes</data>
            <data name="category/data/url_key">UrlKey%isolation%</data>
            <data name="category/data/description">-</data>
            <data name="category/data/meta_title">-</data>
            <data name="category/data/include_in_menu">Yes</data>
            <data name="category/data/available_product_listing_config">Yes</data>
            <data name="category/data/available_sort_by/sort_2">-</data>
            <data name="category/data/available_sort_by/sort_1">-</data>
            <data name="category/data/default_product_listing_config">No</data>
            <data name="category/data/default_sort_by">Name</data>
            <data name="constraint">assertCategorySaveMessage, assertCategoryForm, assertUrlRewriteCategoryInGrid, assertCategoryRedirect, assertCategoryPage</data>
        </variation>
        <variation name="UpdateCategoryEntityTestVariation2">
            <data name="category/data/parent_id/dataSet">default_category</data>
            <data name="category/data/name">Name%isolation%</data>
            <data name="category/data/is_active">Yes</data>
            <data name="category/data/url_key">UrlKey%isolation%</data>
            <data name="category/data/description">Category Description</data>
            <data name="category/data/meta_title">Category Title</data>
            <data name="category/data/include_in_menu">Yes</data>
            <data name="category/data/available_product_listing_config">No</data>
            <data name="category/data/available_sort_by/sort_2">Position</data>
            <data name="category/data/available_sort_by/sort_1">Price</data>
            <data name="category/data/default_product_listing_config">Yes</data>
            <data name="category/data/default_sort_by">-</data>
            <data name="constraint">assertCategorySaveMessage, assertCategoryForm, assertUrlRewriteCategoryInGrid, assertCategoryPage</data>
        </variation>
        <variation name="UpdateCategoryEntityTestVariation3">
            <data name="category/data/parent_id/dataSet">default_category</data>
            <data name="category/data/name">Name%isolation%</data>
            <data name="category/data/is_active">No</data>
            <data name="category/data/url_key">-</data>
            <data name="category/data/description">-</data>
            <data name="category/data/meta_title">-</data>
            <data name="category/data/include_in_menu">-</data>
            <data name="category/data/available_product_listing_config">-</data>
            <data name="category/data/available_sort_by/sort_2">-</data>
            <data name="category/data/available_sort_by/sort_1">-</data>
            <data name="category/data/default_product_listing_config">-</data>
            <data name="category/data/default_sort_by">-</data>
            <data name="constraint">assertCategorySaveMessage, assertCategoryForm</data>
        </variation>
    </testCase>
=======
<config xmlns:xsi="http://www.w3.org/2001/XMLSchema-instance" xsi:noNamespaceSchemaLocation="../../../../../../../vendor/magento/mtf/etc/global/variations.xsd">
  <testCase name="UpdateCategoryEntityTest">
    <variation name="UpdateCategoryEntityTestVariation1" firstConstraint="assertCategorySaveMessage" method="test">
      <data name="category/data/name" xsi:type="string">Name%isolation%</data>
      <data name="category/data/is_active" xsi:type="string">Yes</data>
      <data name="category/data/url_key" xsi:type="string">UrlKey%isolation%</data>
      <data name="category/data/description" xsi:type="string">-</data>
      <data name="category/data/meta_title" xsi:type="string">-</data>
      <data name="category/data/include_in_menu" xsi:type="string">Yes</data>
      <data name="category/data/available_product_listing_config" xsi:type="string">Yes</data>
      <data name="category/data/available_sort_by/sort_2" xsi:type="string">-</data>
      <data name="category/data/available_sort_by/sort_1" xsi:type="string">-</data>
      <data name="category/data/default_product_listing_config" xsi:type="string">No</data>
      <data name="category/data/default_sort_by" xsi:type="string">Name</data>
      <constraint name="assertCategorySaveMessage" next="assertCategoryForm"/>
      <constraint name="assertCategoryForm" next="assertUrlRewriteCategoryInGrid" prev="assertCategorySaveMessage"/>
      <constraint name="assertUrlRewriteCategoryInGrid" next="assertCategoryRedirect" prev="assertCategoryForm"/>
      <constraint name="assertCategoryRedirect" next="assertCategoryPage" prev="assertUrlRewriteCategoryInGrid"/>
      <constraint name="assertCategoryPage" prev="assertCategoryRedirect"/>
    </variation>
    <variation name="UpdateCategoryEntityTestVariation2" firstConstraint="assertCategorySaveMessage" method="test">
      <data name="category/data/name" xsi:type="string">Name%isolation%</data>
      <data name="category/data/is_active" xsi:type="string">Yes</data>
      <data name="category/data/url_key" xsi:type="string">UrlKey%isolation%</data>
      <data name="category/data/description" xsi:type="string">Category Description</data>
      <data name="category/data/meta_title" xsi:type="string">Category Title</data>
      <data name="category/data/include_in_menu" xsi:type="string">Yes</data>
      <data name="category/data/available_product_listing_config" xsi:type="string">No</data>
      <data name="category/data/available_sort_by/sort_2" xsi:type="string">Position</data>
      <data name="category/data/available_sort_by/sort_1" xsi:type="string">Price</data>
      <data name="category/data/default_product_listing_config" xsi:type="string">Yes</data>
      <data name="category/data/default_sort_by" xsi:type="string">-</data>
      <constraint name="assertCategorySaveMessage" next="assertCategoryForm"/>
      <constraint name="assertCategoryForm" next="assertUrlRewriteCategoryInGrid" prev="assertCategorySaveMessage"/>
      <constraint name="assertUrlRewriteCategoryInGrid" next="assertCategoryPage" prev="assertCategoryForm"/>
      <constraint name="assertCategoryPage" prev="assertUrlRewriteCategoryInGrid"/>
    </variation>
    <variation name="UpdateCategoryEntityTestVariation3" firstConstraint="assertCategorySaveMessage" method="test">
      <data name="category/data/name" xsi:type="string">Name%isolation%</data>
      <data name="category/data/is_active" xsi:type="string">No</data>
      <data name="category/data/url_key" xsi:type="string">-</data>
      <data name="category/data/description" xsi:type="string">-</data>
      <data name="category/data/meta_title" xsi:type="string">-</data>
      <data name="category/data/include_in_menu" xsi:type="string">-</data>
      <data name="category/data/available_product_listing_config" xsi:type="string">-</data>
      <data name="category/data/available_sort_by/sort_2" xsi:type="string">-</data>
      <data name="category/data/available_sort_by/sort_1" xsi:type="string">-</data>
      <data name="category/data/default_product_listing_config" xsi:type="string">-</data>
      <data name="category/data/default_sort_by" xsi:type="string">-</data>
      <constraint name="assertCategorySaveMessage" next="assertCategoryForm"/>
      <constraint name="assertCategoryForm" prev="assertCategorySaveMessage"/>
    </variation>
  </testCase>
>>>>>>> 1f8e8b20
</config><|MERGE_RESOLUTION|>--- conflicted
+++ resolved
@@ -5,56 +5,6 @@
  * See COPYING.txt for license details.
  */
  -->
-<<<<<<< HEAD
-<config xmlns:xsi="http://www.w3.org/2001/XMLSchema-instance" xsi:noNamespaceSchemaLocation="../../../../../../../etc/variations.xsd">
-    <testCase name="UpdateCategoryEntityTest">
-        <variation name="UpdateCategoryEntityTestVariation1">
-            <data name="category/data/parent_id/dataSet">default_category</data>
-            <data name="category/data/name">Name%isolation%</data>
-            <data name="category/data/is_active">Yes</data>
-            <data name="category/data/url_key">UrlKey%isolation%</data>
-            <data name="category/data/description">-</data>
-            <data name="category/data/meta_title">-</data>
-            <data name="category/data/include_in_menu">Yes</data>
-            <data name="category/data/available_product_listing_config">Yes</data>
-            <data name="category/data/available_sort_by/sort_2">-</data>
-            <data name="category/data/available_sort_by/sort_1">-</data>
-            <data name="category/data/default_product_listing_config">No</data>
-            <data name="category/data/default_sort_by">Name</data>
-            <data name="constraint">assertCategorySaveMessage, assertCategoryForm, assertUrlRewriteCategoryInGrid, assertCategoryRedirect, assertCategoryPage</data>
-        </variation>
-        <variation name="UpdateCategoryEntityTestVariation2">
-            <data name="category/data/parent_id/dataSet">default_category</data>
-            <data name="category/data/name">Name%isolation%</data>
-            <data name="category/data/is_active">Yes</data>
-            <data name="category/data/url_key">UrlKey%isolation%</data>
-            <data name="category/data/description">Category Description</data>
-            <data name="category/data/meta_title">Category Title</data>
-            <data name="category/data/include_in_menu">Yes</data>
-            <data name="category/data/available_product_listing_config">No</data>
-            <data name="category/data/available_sort_by/sort_2">Position</data>
-            <data name="category/data/available_sort_by/sort_1">Price</data>
-            <data name="category/data/default_product_listing_config">Yes</data>
-            <data name="category/data/default_sort_by">-</data>
-            <data name="constraint">assertCategorySaveMessage, assertCategoryForm, assertUrlRewriteCategoryInGrid, assertCategoryPage</data>
-        </variation>
-        <variation name="UpdateCategoryEntityTestVariation3">
-            <data name="category/data/parent_id/dataSet">default_category</data>
-            <data name="category/data/name">Name%isolation%</data>
-            <data name="category/data/is_active">No</data>
-            <data name="category/data/url_key">-</data>
-            <data name="category/data/description">-</data>
-            <data name="category/data/meta_title">-</data>
-            <data name="category/data/include_in_menu">-</data>
-            <data name="category/data/available_product_listing_config">-</data>
-            <data name="category/data/available_sort_by/sort_2">-</data>
-            <data name="category/data/available_sort_by/sort_1">-</data>
-            <data name="category/data/default_product_listing_config">-</data>
-            <data name="category/data/default_sort_by">-</data>
-            <data name="constraint">assertCategorySaveMessage, assertCategoryForm</data>
-        </variation>
-    </testCase>
-=======
 <config xmlns:xsi="http://www.w3.org/2001/XMLSchema-instance" xsi:noNamespaceSchemaLocation="../../../../../../../vendor/magento/mtf/etc/global/variations.xsd">
   <testCase name="UpdateCategoryEntityTest">
     <variation name="UpdateCategoryEntityTestVariation1" firstConstraint="assertCategorySaveMessage" method="test">
@@ -108,5 +58,4 @@
       <constraint name="assertCategoryForm" prev="assertCategorySaveMessage"/>
     </variation>
   </testCase>
->>>>>>> 1f8e8b20
 </config>