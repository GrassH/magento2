<?xml version="1.0" encoding="utf-8"?>
<!--
/**
 * Copyright © 2015 Magento. All rights reserved.
 * See COPYING.txt for license details.
 */
 -->
<config xmlns:xsi="http://www.w3.org/2001/XMLSchema-instance" xsi:noNamespaceSchemaLocation="../../../../../../../vendor/magento/mtf/etc/variations.xsd">
    <testCase name="Magento\Catalog\Test\TestCase\Category\UpdateCategoryEntityTest">
        <variation name="UpdateCategoryEntityTestVariation1">
<<<<<<< HEAD
            <data name="category/data/parent_id/dataSet" xsi:type="string">default_category</data>
=======
            <data name="category/data/parent_id/dataset" xsi:type="string">default_category</data>
>>>>>>> b0372d69
            <data name="category/data/name" xsi:type="string">Name%isolation%</data>
            <data name="category/data/is_active" xsi:type="string">Yes</data>
            <data name="category/data/url_key" xsi:type="string">UrlKey%isolation%</data>
            <data name="category/data/include_in_menu" xsi:type="string">Yes</data>
            <data name="category/data/available_product_listing_config" xsi:type="string">Yes</data>
            <data name="category/data/default_product_listing_config" xsi:type="string">No</data>
            <data name="category/data/default_sort_by" xsi:type="string">Name</data>
            <constraint name="Magento\Catalog\Test\Constraint\AssertCategorySaveMessage" />
            <constraint name="Magento\Catalog\Test\Constraint\AssertCategoryForm" />
            <constraint name="Magento\UrlRewrite\Test\Constraint\AssertUrlRewriteCategoryInGrid" />
            <constraint name="Magento\Catalog\Test\Constraint\AssertCategoryRedirect" />
            <constraint name="Magento\Catalog\Test\Constraint\AssertCategoryPage" />
        </variation>
        <variation name="UpdateCategoryEntityTestVariation2">
<<<<<<< HEAD
            <data name="category/data/parent_id/dataSet" xsi:type="string">default_category</data>
=======
            <data name="category/data/parent_id/dataset" xsi:type="string">default_category</data>
>>>>>>> b0372d69
            <data name="category/data/name" xsi:type="string">Name%isolation%</data>
            <data name="category/data/is_active" xsi:type="string">Yes</data>
            <data name="category/data/url_key" xsi:type="string">UrlKey%isolation%</data>
            <data name="category/data/description" xsi:type="string">Category Description</data>
            <data name="category/data/meta_title" xsi:type="string">Category Title</data>
            <data name="category/data/include_in_menu" xsi:type="string">Yes</data>
            <data name="category/data/available_product_listing_config" xsi:type="string">No</data>
            <data name="category/data/available_sort_by/sort_2" xsi:type="string">Position</data>
            <data name="category/data/available_sort_by/sort_1" xsi:type="string">Price</data>
            <data name="category/data/default_product_listing_config" xsi:type="string">Yes</data>
            <constraint name="Magento\Catalog\Test\Constraint\AssertCategorySaveMessage" />
            <constraint name="Magento\Catalog\Test\Constraint\AssertCategoryForm" />
            <constraint name="Magento\UrlRewrite\Test\Constraint\AssertUrlRewriteCategoryInGrid" />
            <constraint name="Magento\Catalog\Test\Constraint\AssertCategoryPage" />
        </variation>
        <variation name="UpdateCategoryEntityTestVariation3">
<<<<<<< HEAD
            <data name="category/data/parent_id/dataSet" xsi:type="string">default_category</data>
=======
            <data name="category/data/parent_id/dataset" xsi:type="string">default_category</data>
>>>>>>> b0372d69
            <data name="category/data/name" xsi:type="string">Name%isolation%</data>
            <data name="category/data/is_active" xsi:type="string">No</data>
            <constraint name="Magento\Catalog\Test\Constraint\AssertCategorySaveMessage" />
            <constraint name="Magento\Catalog\Test\Constraint\AssertCategoryForm" />
        </variation>
    </testCase>
</config><|MERGE_RESOLUTION|>--- conflicted
+++ resolved
@@ -8,11 +8,7 @@
 <config xmlns:xsi="http://www.w3.org/2001/XMLSchema-instance" xsi:noNamespaceSchemaLocation="../../../../../../../vendor/magento/mtf/etc/variations.xsd">
     <testCase name="Magento\Catalog\Test\TestCase\Category\UpdateCategoryEntityTest">
         <variation name="UpdateCategoryEntityTestVariation1">
-<<<<<<< HEAD
-            <data name="category/data/parent_id/dataSet" xsi:type="string">default_category</data>
-=======
             <data name="category/data/parent_id/dataset" xsi:type="string">default_category</data>
->>>>>>> b0372d69
             <data name="category/data/name" xsi:type="string">Name%isolation%</data>
             <data name="category/data/is_active" xsi:type="string">Yes</data>
             <data name="category/data/url_key" xsi:type="string">UrlKey%isolation%</data>
@@ -27,11 +23,7 @@
             <constraint name="Magento\Catalog\Test\Constraint\AssertCategoryPage" />
         </variation>
         <variation name="UpdateCategoryEntityTestVariation2">
-<<<<<<< HEAD
-            <data name="category/data/parent_id/dataSet" xsi:type="string">default_category</data>
-=======
             <data name="category/data/parent_id/dataset" xsi:type="string">default_category</data>
->>>>>>> b0372d69
             <data name="category/data/name" xsi:type="string">Name%isolation%</data>
             <data name="category/data/is_active" xsi:type="string">Yes</data>
             <data name="category/data/url_key" xsi:type="string">UrlKey%isolation%</data>
@@ -48,11 +40,7 @@
             <constraint name="Magento\Catalog\Test\Constraint\AssertCategoryPage" />
         </variation>
         <variation name="UpdateCategoryEntityTestVariation3">
-<<<<<<< HEAD
-            <data name="category/data/parent_id/dataSet" xsi:type="string">default_category</data>
-=======
             <data name="category/data/parent_id/dataset" xsi:type="string">default_category</data>
->>>>>>> b0372d69
             <data name="category/data/name" xsi:type="string">Name%isolation%</data>
             <data name="category/data/is_active" xsi:type="string">No</data>
             <constraint name="Magento\Catalog\Test\Constraint\AssertCategorySaveMessage" />
