<?xml version="1.0" encoding="utf-8"?>
<!--
/**
 * Copyright © 2015 Magento. All rights reserved.
 * See COPYING.txt for license details.
 */
 -->
<config xmlns:xsi="http://www.w3.org/2001/XMLSchema-instance" xsi:noNamespaceSchemaLocation="../../../../../../../vendor/magento/mtf/etc/variations.xsd">
    <testCase name="Magento\Catalog\Test\TestCase\Category\UpdateCategoryEntityTest" summary="Update Category" ticketId="MAGETWO-23290">
        <variation name="UpdateCategoryEntityTestVariation1_Name_Description_UrlKey_MetaTitle_ExcludeFromMenu">
            <data name="category/data/parent_id/dataset" xsi:type="string">default_category</data>
<<<<<<< HEAD
            <data name="category/data/is_active" xsi:type="string">Yes</data>
            <data name="category/data/include_in_menu" xsi:type="string">Yes</data>
            <data name="category/data/name" xsi:type="string">Name%isolation%</data>
            <data name="category/data/available_product_listing_config" xsi:type="string">Yes</data>
            <data name="category/data/default_product_listing_config" xsi:type="string">No</data>
            <data name="category/data/default_sort_by" xsi:type="string">Name</data>
            <data name="category/data/url_key" xsi:type="string">UrlKey%isolation%</data>
=======
            <data name="category/data/name" xsi:type="string">Name%isolation%</data>
            <data name="category/data/include_in_menu" xsi:type="string">No</data>
            <data name="category/data/description" xsi:type="string">Category Description Updated</data>
            <data name="category/data/url_key" xsi:type="string">UrlKey%isolation%</data>
            <data name="category/data/meta_title" xsi:type="string">Category Title Updated</data>
>>>>>>> 53a52ec2
            <constraint name="Magento\Catalog\Test\Constraint\AssertCategorySaveMessage" />
            <constraint name="Magento\Catalog\Test\Constraint\AssertCategoryForm" />
            <constraint name="Magento\UrlRewrite\Test\Constraint\AssertUrlRewriteCategoryInGrid" />
            <constraint name="Magento\Catalog\Test\Constraint\AssertCategoryRedirect" />
            <constraint name="Magento\Catalog\Test\Constraint\AssertCategoryPage" />
        </variation>
        <variation name="UpdateCategoryEntityTestVariation2_SortProductsBy_DefaultProductSorting_AddProduct">
            <data name="category/data/parent_id/dataset" xsi:type="string">default_category</data>
<<<<<<< HEAD
            <data name="category/data/is_active" xsi:type="string">Yes</data>
            <data name="category/data/include_in_menu" xsi:type="string">Yes</data>
            <data name="category/data/name" xsi:type="string">Name%isolation%</data>
            <data name="category/data/description" xsi:type="string">Category Description</data>
=======
            <data name="category/data/available_product_listing_config" xsi:type="string">Yes</data>
            <data name="category/data/default_product_listing_config" xsi:type="string">No</data>
            <data name="category/data/default_sort_by" xsi:type="string">Name</data>
>>>>>>> 53a52ec2
            <data name="category/data/available_product_listing_config" xsi:type="string">No</data>
            <data name="category/data/available_sort_by/sort_2" xsi:type="string">Name</data>
            <data name="category/data/available_sort_by/sort_1" xsi:type="string">Price</data>
<<<<<<< HEAD
            <data name="category/data/default_product_listing_config" xsi:type="string">Yes</data>
            <data name="category/data/url_key" xsi:type="string">UrlKey%isolation%</data>
            <data name="category/data/meta_title" xsi:type="string">Category Title</data>
=======
            <data name="category/data/category_products/dataset" xsi:type="string">catalogProductSimple::default</data>
>>>>>>> 53a52ec2
            <constraint name="Magento\Catalog\Test\Constraint\AssertCategorySaveMessage" />
            <constraint name="Magento\Catalog\Test\Constraint\AssertCategoryForm" />
            <constraint name="Magento\Catalog\Test\Constraint\AssertCategoryPage" />
            <constraint name="Magento\Catalog\Test\Constraint\AssertCategoryForAssignedProducts" />
        </variation>
        <variation name="UpdateCategoryEntityTestVariation3_MakeInactive">
            <data name="category/data/parent_id/dataset" xsi:type="string">default_category</data>
            <data name="category/data/is_active" xsi:type="string">No</data>
            <data name="category/data/name" xsi:type="string">Name%isolation%</data>
            <constraint name="Magento\Catalog\Test\Constraint\AssertCategorySaveMessage" />
            <constraint name="Magento\Catalog\Test\Constraint\AssertCategoryForm" />
            <constraint name="Magento\Catalog\Test\Constraint\AssertCategoryIsNotActive" />
        </variation>
        <variation name="UpdateCategoryEntityTestVariation4_ChangeCategoryNameOnStoreView" summary="Update Category with custom Store View.">
            <data name="category/data/store_id/dataset" xsi:type="string">custom</data>
	        <data name="category/data/use_default_name" xsi:type="string">No</data>
            <data name="category/data/name" xsi:type="string">Category %isolation%</data>
            <constraint name="Magento\Catalog\Test\Constraint\AssertCategorySaveMessage" />
            <constraint name="Magento\Catalog\Test\Constraint\AssertCategoryWithCustomStoreOnFrontend" />
        </variation>
    </testCase>
</config><|MERGE_RESOLUTION|>--- conflicted
+++ resolved
@@ -9,21 +9,11 @@
     <testCase name="Magento\Catalog\Test\TestCase\Category\UpdateCategoryEntityTest" summary="Update Category" ticketId="MAGETWO-23290">
         <variation name="UpdateCategoryEntityTestVariation1_Name_Description_UrlKey_MetaTitle_ExcludeFromMenu">
             <data name="category/data/parent_id/dataset" xsi:type="string">default_category</data>
-<<<<<<< HEAD
-            <data name="category/data/is_active" xsi:type="string">Yes</data>
-            <data name="category/data/include_in_menu" xsi:type="string">Yes</data>
-            <data name="category/data/name" xsi:type="string">Name%isolation%</data>
-            <data name="category/data/available_product_listing_config" xsi:type="string">Yes</data>
-            <data name="category/data/default_product_listing_config" xsi:type="string">No</data>
-            <data name="category/data/default_sort_by" xsi:type="string">Name</data>
-            <data name="category/data/url_key" xsi:type="string">UrlKey%isolation%</data>
-=======
             <data name="category/data/name" xsi:type="string">Name%isolation%</data>
             <data name="category/data/include_in_menu" xsi:type="string">No</data>
             <data name="category/data/description" xsi:type="string">Category Description Updated</data>
             <data name="category/data/url_key" xsi:type="string">UrlKey%isolation%</data>
             <data name="category/data/meta_title" xsi:type="string">Category Title Updated</data>
->>>>>>> 53a52ec2
             <constraint name="Magento\Catalog\Test\Constraint\AssertCategorySaveMessage" />
             <constraint name="Magento\Catalog\Test\Constraint\AssertCategoryForm" />
             <constraint name="Magento\UrlRewrite\Test\Constraint\AssertUrlRewriteCategoryInGrid" />
@@ -32,26 +22,13 @@
         </variation>
         <variation name="UpdateCategoryEntityTestVariation2_SortProductsBy_DefaultProductSorting_AddProduct">
             <data name="category/data/parent_id/dataset" xsi:type="string">default_category</data>
-<<<<<<< HEAD
-            <data name="category/data/is_active" xsi:type="string">Yes</data>
-            <data name="category/data/include_in_menu" xsi:type="string">Yes</data>
-            <data name="category/data/name" xsi:type="string">Name%isolation%</data>
-            <data name="category/data/description" xsi:type="string">Category Description</data>
-=======
             <data name="category/data/available_product_listing_config" xsi:type="string">Yes</data>
             <data name="category/data/default_product_listing_config" xsi:type="string">No</data>
             <data name="category/data/default_sort_by" xsi:type="string">Name</data>
->>>>>>> 53a52ec2
             <data name="category/data/available_product_listing_config" xsi:type="string">No</data>
             <data name="category/data/available_sort_by/sort_2" xsi:type="string">Name</data>
             <data name="category/data/available_sort_by/sort_1" xsi:type="string">Price</data>
-<<<<<<< HEAD
-            <data name="category/data/default_product_listing_config" xsi:type="string">Yes</data>
-            <data name="category/data/url_key" xsi:type="string">UrlKey%isolation%</data>
-            <data name="category/data/meta_title" xsi:type="string">Category Title</data>
-=======
             <data name="category/data/category_products/dataset" xsi:type="string">catalogProductSimple::default</data>
->>>>>>> 53a52ec2
             <constraint name="Magento\Catalog\Test\Constraint\AssertCategorySaveMessage" />
             <constraint name="Magento\Catalog\Test\Constraint\AssertCategoryForm" />
             <constraint name="Magento\Catalog\Test\Constraint\AssertCategoryPage" />
