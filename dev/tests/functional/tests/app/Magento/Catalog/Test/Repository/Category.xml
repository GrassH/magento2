<?xml version="1.0" ?>
<!--
/**
 * Copyright © 2016 Magento. All rights reserved.
 * See COPYING.txt for license details.
 */
-->
<config xmlns:xsi="http://www.w3.org/2001/XMLSchema-instance" xsi:noNamespaceSchemaLocation="../../../../../../vendor/magento/mtf/Magento/Mtf/Repository/etc/repository.xsd">
    <repository class="Magento\Catalog\Test\Repository\Category">
        <dataset name="default">
            <field name="name" xsi:type="string">Category%isolation%</field>
            <field name="url_key" xsi:type="string">category%isolation%</field>
            <field name="is_active" xsi:type="string">Yes</field>
            <field name="include_in_menu" xsi:type="string">Yes</field>
            <field name="parent_id" xsi:type="array">
                <item name="dataset" xsi:type="string">default_category</item>
            </field>
        </dataset>

        <dataset name="default_category">
            <field name="id" xsi:type="string">%id%</field>
            <field name="parent_id" xsi:type="string">%id%</field>
            <field name="name" xsi:type="string">Default Category</field>
            <field name="is_active" xsi:type="string">Yes</field>
        </dataset>

        <dataset name="default_subcategory">
            <field name="id" xsi:type="string">%id%</field>
            <field name="name" xsi:type="string">DefaultSubcategory%isolation%</field>
            <field name="url_key" xsi:type="string">default-subcategory-%isolation%</field>
            <field name="parent_id" xsi:type="array">
                <item name="dataset" xsi:type="string">default_category</item>
            </field>
            <field name="is_active" xsi:type="string">Yes</field>
            <field name="include_in_menu" xsi:type="string">Yes</field>
        </dataset>

        <dataset name="default_anchor_subcategory">
            <field name="name" xsi:type="string">DefaultSubcategory%isolation%</field>
            <field name="url_key" xsi:type="string">default-subcategory-%isolation%</field>
            <field name="parent_id" xsi:type="array">
                <item name="dataset" xsi:type="string">default_category</item>
            </field>
            <field name="is_active" xsi:type="string">Yes</field>
            <field name="is_anchor" xsi:type="string">Yes</field>
            <field name="include_in_menu" xsi:type="string">Yes</field>
        </dataset>

        <dataset name="root_category">
            <field name="parent_id" xsi:type="string">%id%</field>
            <field name="name" xsi:type="string">RootCategory%isolation%</field>
            <field name="is_active" xsi:type="string">Yes</field>
            <field name="include_in_menu" xsi:type="string">Yes</field>
        </dataset>

        <dataset name="root_subcategory">
            <field name="name" xsi:type="string">RootSubCategory%isolation%</field>
            <field name="url_key" xsi:type="string">root-sub-category-%isolation%</field>
            <field name="parent_id" xsi:type="array">
                <item name="dataset" xsi:type="string">root_category</item>
            </field>
            <field name="is_active" xsi:type="string">Yes</field>
            <field name="include_in_menu" xsi:type="string">Yes</field>
        </dataset>

        <dataset name="two_nested_categories">
            <field name="name" xsi:type="string">Category%isolation%</field>
            <field name="url_key" xsi:type="string">category-%isolation%</field>
            <field name="parent_id" xsi:type="array">
                <item name="dataset" xsi:type="string">default</item>
            </field>
            <field name="is_active" xsi:type="string">Yes</field>
            <field name="include_in_menu" xsi:type="string">Yes</field>
        </dataset>

<<<<<<< HEAD
        <dataset name="three_nested_categories">
            <field name="name" xsi:type="string">Category%isolation%</field>
            <field name="url_key" xsi:type="string">category-%isolation%</field>
            <field name="parent_id" xsi:type="array">
                <item name="dataset" xsi:type="string">two_nested_categories</item>
            </field>
            <field name="is_active" xsi:type="string">Yes</field>
            <field name="include_in_menu" xsi:type="string">Yes</field>
        </dataset>

        <dataset name="four_nested_categories">
            <field name="name" xsi:type="string">Category%isolation%</field>
            <field name="url_key" xsi:type="string">category-%isolation%</field>
            <field name="parent_id" xsi:type="array">
                <item name="dataset" xsi:type="string">three_nested_categories</item>
            </field>
            <field name="is_active" xsi:type="string">Yes</field>
            <field name="include_in_menu" xsi:type="string">Yes</field>
        </dataset>

        <dataset name="five_nested_categories">
            <field name="name" xsi:type="string">Category%isolation%</field>
            <field name="url_key" xsi:type="string">category-%isolation%</field>
            <field name="parent_id" xsi:type="array">
                <item name="dataset" xsi:type="string">four_nested_categories</item>
            </field>
            <field name="is_active" xsi:type="string">Yes</field>
            <field name="include_in_menu" xsi:type="string">Yes</field>
=======
        <dataset name="default_subcategory_with_assigned_simple_product">
            <field name="name" xsi:type="string">Category%isolation%</field>
            <field name="url_key" xsi:type="string">category%isolation%</field>
            <field name="is_active" xsi:type="string">Yes</field>
            <field name="include_in_menu" xsi:type="string">Yes</field>
            <field name="parent_id" xsi:type="array">
                <item name="dataset" xsi:type="string">default_category</item>
            </field>
            <field name="category_products" xsi:type="array">
                <item name="dataset" xsi:type="string">catalogProductSimple::default</item>
            </field>
>>>>>>> cd637e50
        </dataset>
    </repository>
</config><|MERGE_RESOLUTION|>--- conflicted
+++ resolved
@@ -73,7 +73,6 @@
             <field name="include_in_menu" xsi:type="string">Yes</field>
         </dataset>
 
-<<<<<<< HEAD
         <dataset name="three_nested_categories">
             <field name="name" xsi:type="string">Category%isolation%</field>
             <field name="url_key" xsi:type="string">category-%isolation%</field>
@@ -102,7 +101,8 @@
             </field>
             <field name="is_active" xsi:type="string">Yes</field>
             <field name="include_in_menu" xsi:type="string">Yes</field>
-=======
+        </dataset>
+
         <dataset name="default_subcategory_with_assigned_simple_product">
             <field name="name" xsi:type="string">Category%isolation%</field>
             <field name="url_key" xsi:type="string">category%isolation%</field>
@@ -114,7 +114,6 @@
             <field name="category_products" xsi:type="array">
                 <item name="dataset" xsi:type="string">catalogProductSimple::default</item>
             </field>
->>>>>>> cd637e50
         </dataset>
     </repository>
 </config>