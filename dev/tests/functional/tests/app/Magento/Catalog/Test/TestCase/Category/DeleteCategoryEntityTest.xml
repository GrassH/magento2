<?xml version="1.0" encoding="utf-8"?>
<!--
/**
 * Copyright © 2015 Magento. All rights reserved.
 * See COPYING.txt for license details.
 */
 -->
<<<<<<< HEAD
<config xmlns:xsi="http://www.w3.org/2001/XMLSchema-instance" xsi:noNamespaceSchemaLocation="../../../../../../../etc/variations.xsd">
    <testCase name="DeleteCategoryEntityTest">
        <variation name="DeleteCategoryEntityTestVariation1">
            <data name="category/dataSet">root_category</data>
            <data name="constraint">assertCategorySuccessDeleteMessage, assertCategoryAbsenceOnBackend</data>
        </variation>
        <variation name="DeleteCategoryEntityTestVariation2">
            <data name="category/dataSet">root_subcategory</data>
            <data name="constraint">assertCategorySuccessDeleteMessage, assertUrlRewriteCategoryNotInGrid, assertCategoryAbsenceOnBackend, assertCategoryAbsenceOnFrontend</data>
        </variation>
    </testCase>
=======
<config xmlns:xsi="http://www.w3.org/2001/XMLSchema-instance" xsi:noNamespaceSchemaLocation="../../../../../../../vendor/magento/mtf/etc/global/variations.xsd">
  <testCase name="DeleteCategoryEntityTest">
    <variation name="DeleteCategoryEntityTestVariation1" firstConstraint="assertCategorySuccessDeleteMessage" method="test">
      <data name="category/dataSet" xsi:type="string">root_category</data>
      <constraint name="assertCategorySuccessDeleteMessage" next="assertCategoryAbsenceOnBackend"/>
      <constraint name="assertCategoryAbsenceOnBackend" prev="assertCategorySuccessDeleteMessage"/>
    </variation>
    <variation name="DeleteCategoryEntityTestVariation2" firstConstraint="assertCategorySuccessDeleteMessage" method="test">
      <data name="category/dataSet" xsi:type="string">root_subcategory</data>
      <constraint name="assertCategorySuccessDeleteMessage" next="assertUrlRewriteCategoryNotInGrid"/>
      <constraint name="assertUrlRewriteCategoryNotInGrid" next="assertCategoryAbsenceOnBackend" prev="assertCategorySuccessDeleteMessage"/>
      <constraint name="assertCategoryAbsenceOnBackend" next="assertCategoryAbsenceOnFrontend" prev="assertUrlRewriteCategoryNotInGrid"/>
      <constraint name="assertCategoryAbsenceOnFrontend" prev="assertCategoryAbsenceOnBackend"/>
    </variation>
  </testCase>
>>>>>>> 1f8e8b20
</config><|MERGE_RESOLUTION|>--- conflicted
+++ resolved
@@ -5,19 +5,6 @@
  * See COPYING.txt for license details.
  */
  -->
-<<<<<<< HEAD
-<config xmlns:xsi="http://www.w3.org/2001/XMLSchema-instance" xsi:noNamespaceSchemaLocation="../../../../../../../etc/variations.xsd">
-    <testCase name="DeleteCategoryEntityTest">
-        <variation name="DeleteCategoryEntityTestVariation1">
-            <data name="category/dataSet">root_category</data>
-            <data name="constraint">assertCategorySuccessDeleteMessage, assertCategoryAbsenceOnBackend</data>
-        </variation>
-        <variation name="DeleteCategoryEntityTestVariation2">
-            <data name="category/dataSet">root_subcategory</data>
-            <data name="constraint">assertCategorySuccessDeleteMessage, assertUrlRewriteCategoryNotInGrid, assertCategoryAbsenceOnBackend, assertCategoryAbsenceOnFrontend</data>
-        </variation>
-    </testCase>
-=======
 <config xmlns:xsi="http://www.w3.org/2001/XMLSchema-instance" xsi:noNamespaceSchemaLocation="../../../../../../../vendor/magento/mtf/etc/global/variations.xsd">
   <testCase name="DeleteCategoryEntityTest">
     <variation name="DeleteCategoryEntityTestVariation1" firstConstraint="assertCategorySuccessDeleteMessage" method="test">
@@ -33,5 +20,4 @@
       <constraint name="assertCategoryAbsenceOnFrontend" prev="assertCategoryAbsenceOnBackend"/>
     </variation>
   </testCase>
->>>>>>> 1f8e8b20
 </config>