<?xml version="1.0" encoding="utf-8"?>
<!--
/**
 * Copyright © 2015 Magento. All rights reserved.
 * See COPYING.txt for license details.
 */
 -->
<config xmlns:xsi="http://www.w3.org/2001/XMLSchema-instance" xsi:noNamespaceSchemaLocation="../../../../../../../vendor/magento/mtf/etc/variations.xsd">
    <testCase name="Magento\Catalog\Test\TestCase\Category\DeleteCategoryEntityTest">
        <variation name="DeleteCategoryEntityTestVariation1">
<<<<<<< HEAD
            <data name="category/dataSet" xsi:type="string">root_category</data>
=======
            <data name="category/dataset" xsi:type="string">root_category</data>
>>>>>>> b0372d69
            <constraint name="Magento\Catalog\Test\Constraint\AssertCategorySuccessDeleteMessage" />
            <constraint name="Magento\Catalog\Test\Constraint\AssertCategoryAbsenceOnBackend" />
        </variation>
        <variation name="DeleteCategoryEntityTestVariation2">
<<<<<<< HEAD
            <data name="category/dataSet" xsi:type="string">root_subcategory</data>
=======
            <data name="category/dataset" xsi:type="string">root_subcategory</data>
>>>>>>> b0372d69
            <constraint name="Magento\Catalog\Test\Constraint\AssertCategorySuccessDeleteMessage" />
            <constraint name="Magento\UrlRewrite\Test\Constraint\AssertUrlRewriteCategoryNotInGrid" />
            <constraint name="Magento\Catalog\Test\Constraint\AssertCategoryAbsenceOnBackend" />
            <constraint name="Magento\Catalog\Test\Constraint\AssertCategoryAbsenceOnFrontend" />
        </variation>
    </testCase>
</config><|MERGE_RESOLUTION|>--- conflicted
+++ resolved
@@ -8,20 +8,12 @@
 <config xmlns:xsi="http://www.w3.org/2001/XMLSchema-instance" xsi:noNamespaceSchemaLocation="../../../../../../../vendor/magento/mtf/etc/variations.xsd">
     <testCase name="Magento\Catalog\Test\TestCase\Category\DeleteCategoryEntityTest">
         <variation name="DeleteCategoryEntityTestVariation1">
-<<<<<<< HEAD
-            <data name="category/dataSet" xsi:type="string">root_category</data>
-=======
             <data name="category/dataset" xsi:type="string">root_category</data>
->>>>>>> b0372d69
             <constraint name="Magento\Catalog\Test\Constraint\AssertCategorySuccessDeleteMessage" />
             <constraint name="Magento\Catalog\Test\Constraint\AssertCategoryAbsenceOnBackend" />
         </variation>
         <variation name="DeleteCategoryEntityTestVariation2">
-<<<<<<< HEAD
-            <data name="category/dataSet" xsi:type="string">root_subcategory</data>
-=======
             <data name="category/dataset" xsi:type="string">root_subcategory</data>
->>>>>>> b0372d69
             <constraint name="Magento\Catalog\Test\Constraint\AssertCategorySuccessDeleteMessage" />
             <constraint name="Magento\UrlRewrite\Test\Constraint\AssertUrlRewriteCategoryNotInGrid" />
             <constraint name="Magento\Catalog\Test\Constraint\AssertCategoryAbsenceOnBackend" />
