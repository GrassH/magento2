--- conflicted
+++ resolved
@@ -27,19 +27,11 @@
      * Assert that the category cannot be accessed from the navigation bar in the frontend
      *
      * @param CmsIndex $cmsIndex
-<<<<<<< HEAD
-     * @param CatalogCategory $category
+     * @param Category $category
      * @param BrowserInterface $browser
      * @return void
      */
-    public function processAssert(CmsIndex $cmsIndex, CatalogCategory $category, BrowserInterface $browser)
-=======
-     * @param Category $category
-     * @param Browser $browser
-     * @return void
-     */
-    public function processAssert(CmsIndex $cmsIndex, Category $category, Browser $browser)
->>>>>>> 52b2e787
+    public function processAssert(CmsIndex $cmsIndex, Category $category, BrowserInterface $browser)
     {
         $cmsIndex->open();
         \PHPUnit_Framework_Assert::assertFalse(
