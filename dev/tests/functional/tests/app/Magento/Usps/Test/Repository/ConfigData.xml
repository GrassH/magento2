<?xml version="1.0" ?>
<!--
/**
 * Copyright © 2015 Magento. All rights reserved.
 * See COPYING.txt for license details.
 */
-->
<config xmlns:xsi="http://www.w3.org/2001/XMLSchema-instance" xsi:noNamespaceSchemaLocation="../../../../../../vendor/magento/mtf/Magento/Mtf/Repository/etc/repository.xsd">
    <repository class="Magento\Core\Test\Repository\ConfigData">
        <dataset name="disable_shipping_all">
            <field path="carriers/usps/active" scope="carriers" scope_id="1" label="No" xsi:type="string">0</field>
        </dataset>

        <dataset name="usps">
            <field path="carriers/usps/active" scope="carriers" scope_id="1" label="Yes" xsi:type="string">1</field>
            <field path="carriers/usps/gateway_url" scope="carriers" scope_id="1" label="" xsi:type="string">http://production.shippingapis.com/ShippingAPI.dll</field>
            <field path="carriers/usps/gateway_secure_url" scope="carriers" scope_id="1" label="" xsi:type="string">https://secure.shippingapis.com/ShippingAPI.dll</field>
            <field path="carriers/usps/userid" scope="carriers" scope_id="1" label="" xsi:type="string">CARRIERS_USPS_USERID</field>
            <field path="carriers/usps/password" scope="carriers" scope_id="1" label="" xsi:type="string">CARRIERS_USPS_PASSWORD</field>
        </dataset>
<<<<<<< HEAD

        <dataset name="usps_rollback">
            <field path="carriers/usps/active" scope="carriers" scope_id="1" label="No" xsi:type="string">0</field>
        </dataset>
    </storage>
</repository>
=======
    </repository>
</config>
>>>>>>> 404e40a3
<|MERGE_RESOLUTION|>--- conflicted
+++ resolved
@@ -18,14 +18,9 @@
             <field path="carriers/usps/userid" scope="carriers" scope_id="1" label="" xsi:type="string">CARRIERS_USPS_USERID</field>
             <field path="carriers/usps/password" scope="carriers" scope_id="1" label="" xsi:type="string">CARRIERS_USPS_PASSWORD</field>
         </dataset>
-<<<<<<< HEAD
 
         <dataset name="usps_rollback">
             <field path="carriers/usps/active" scope="carriers" scope_id="1" label="No" xsi:type="string">0</field>
         </dataset>
-    </storage>
-</repository>
-=======
     </repository>
-</config>
->>>>>>> 404e40a3
+</config>