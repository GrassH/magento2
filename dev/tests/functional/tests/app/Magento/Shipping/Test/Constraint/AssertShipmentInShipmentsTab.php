--- conflicted
+++ resolved
@@ -23,22 +23,14 @@
     /**
      * Assert that shipment is present in the Shipments tab with correct shipped items quantity
      *
-<<<<<<< HEAD
-     * @param SalesOrderView $orderView
-=======
      * @param SalesOrderView $salesOrderView
->>>>>>> 92552fa9
      * @param OrderIndex $orderIndex
      * @param OrderInjectable $order
      * @param array $ids
      * @return void
      */
     public function processAssert(
-<<<<<<< HEAD
-        SalesOrderView $orderView,
-=======
         SalesOrderView $salesOrderView,
->>>>>>> 92552fa9
         OrderIndex $orderIndex,
         OrderInjectable $order,
         array $ids
