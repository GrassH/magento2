<?xml version="1.0" ?>
<!--
/**
 * Copyright © 2015 Magento. All rights reserved.
 * See COPYING.txt for license details.
 */
-->
<config xmlns:xsi="http://www.w3.org/2001/XMLSchema-instance" xsi:noNamespaceSchemaLocation="../../../../../../vendor/magento/mtf/Magento/Mtf/Repository/etc/repository.xsd">
    <repository class="Magento\Core\Test\Repository\ConfigData">
        <dataset name="shipping_origin_US_CA">
            <field path="shipping/origin/country_id" scope="shipping" scope_id="1" label="United States" xsi:type="string">US</field>
            <field path="shipping/origin/region_id" scope="shipping" scope_id="1" label="California" xsi:type="string">12</field>
            <field path="shipping/origin/postcode" scope="shipping" scope_id="1" label="" xsi:type="string">90232</field>
            <field path="shipping/origin/city" scope="shipping" scope_id="1" label="" xsi:type="string">Culver City</field>
            <field path="shipping/origin/street_line1" scope="shipping" scope_id="1" label="" xsi:type="string">10441 Jefferson Blvd</field>
            <field path="shipping/origin/street_line2" scope="shipping" scope_id="1" label="" xsi:type="string">Suite 200</field>
        </dataset>

        <dataset name="shipping_origin_US_LA">
            <field path="shipping/origin/country_id" scope="carriers" scope_id="1" label="United States" xsi:type="string">US</field>
            <field path="shipping/origin/region_id" scope="shipping" scope_id="1" label="California" xsi:type="string">12</field>
            <field path="shipping/origin/postcode" scope="shipping" scope_id="1" label="" xsi:type="string">90024</field>
            <field path="shipping/origin/city" scope="shipping" scope_id="1" label="" xsi:type="string">Los Angeles</field>
            <field path="shipping/origin/street_line1" scope="shipping" scope_id="1" label="" xsi:type="string">1419 Westwood Blvd</field>
        </dataset>
<<<<<<< HEAD

        <dataset name="shipping_origin_CH">
            <field path="shipping/origin/country_id" scope="carriers" scope_id="1" label="United Kingdom" xsi:type="string">CH</field>
            <field path="shipping/origin/region_id" scope="shipping" scope_id="1" label="Bern" xsi:type="string">107</field>
            <field path="shipping/origin/postcode" scope="shipping" scope_id="1" label="" xsi:type="string">3005</field>
            <field path="shipping/origin/city" scope="shipping" scope_id="1" label="" xsi:type="string">Bern</field>
            <field path="shipping/origin/street_line1" scope="shipping" scope_id="1" label="" xsi:type="string">Weinbergstrasse 4</field>
        </dataset>
    </storage>
</repository>
=======
    </repository>
</config>
>>>>>>> 404e40a3
<|MERGE_RESOLUTION|>--- conflicted
+++ resolved
@@ -23,7 +23,6 @@
             <field path="shipping/origin/city" scope="shipping" scope_id="1" label="" xsi:type="string">Los Angeles</field>
             <field path="shipping/origin/street_line1" scope="shipping" scope_id="1" label="" xsi:type="string">1419 Westwood Blvd</field>
         </dataset>
-<<<<<<< HEAD
 
         <dataset name="shipping_origin_CH">
             <field path="shipping/origin/country_id" scope="carriers" scope_id="1" label="United Kingdom" xsi:type="string">CH</field>
@@ -32,9 +31,5 @@
             <field path="shipping/origin/city" scope="shipping" scope_id="1" label="" xsi:type="string">Bern</field>
             <field path="shipping/origin/street_line1" scope="shipping" scope_id="1" label="" xsi:type="string">Weinbergstrasse 4</field>
         </dataset>
-    </storage>
-</repository>
-=======
     </repository>
-</config>
->>>>>>> 404e40a3
+</config>