<?xml version="1.0" encoding="utf-8"?>
<!--
/**
 * Copyright © 2015 Magento. All rights reserved.
 * See COPYING.txt for license details.
 */
 -->
<config xmlns:xsi="http://www.w3.org/2001/XMLSchema-instance" xsi:noNamespaceSchemaLocation="../../../../../../vendor/magento/mtf/etc/variations.xsd">
    <testCase name="Magento\Sales\Test\TestCase\ReorderOrderEntityTest">
        <variation name="ReorderOrderEntityTestVariation1">
            <data name="description" xsi:type="string">Reorder placed order (update products, billing address).</data>
            <data name="order/dataset" xsi:type="string">two_simple_product</data>
            <data name="salesRule" xsi:type="string">active_sales_rule_with_fixed_price_discount_coupon</data>
<<<<<<< HEAD
            <data name="customer/dataSet" xsi:type="string">default</data>
            <data name="billingAddress/dataSet" xsi:type="string">US_address_1_without_email</data>
=======
            <data name="customer/dataset" xsi:type="string">default</data>
            <data name="billingAddress/dataset" xsi:type="string">US_address_1_without_email</data>
>>>>>>> df1c4255
            <data name="shipping/shipping_service" xsi:type="string">Flat Rate</data>
            <data name="shipping/shipping_method" xsi:type="string">Fixed</data>
            <data name="prices" xsi:type="array">
                <item name="grandTotal" xsi:type="string">1,030.00</item>
            </data>
            <data name="payment/method" xsi:type="string">checkmo</data>
            <data name="previousOrderStatus" xsi:type="string">Pending</data>
            <data name="status" xsi:type="string">Pending</data>
            <data name="orderButtonsAvailable" xsi:type="string">Back, Reorder, Cancel, Send Notification, Hold, Invoice, Ship, Edit</data>
            <constraint name="Magento\Sales\Test\Constraint\AssertOrderSuccessCreateMessage" />
            <constraint name="Magento\Sales\Test\Constraint\AssertOrderInOrdersGrid" />
            <constraint name="Magento\Sales\Test\Constraint\AssertReorderStatusIsCorrect" />
            <constraint name="Magento\Sales\Test\Constraint\AssertOrderStatusIsCorrect" />
            <constraint name="Magento\Sales\Test\Constraint\AssertOrderButtonsAvailable" />
            <constraint name="Magento\Sales\Test\Constraint\AssertOrderGrandTotal" />
        </variation>
    </testCase>
</config><|MERGE_RESOLUTION|>--- conflicted
+++ resolved
@@ -11,13 +11,8 @@
             <data name="description" xsi:type="string">Reorder placed order (update products, billing address).</data>
             <data name="order/dataset" xsi:type="string">two_simple_product</data>
             <data name="salesRule" xsi:type="string">active_sales_rule_with_fixed_price_discount_coupon</data>
-<<<<<<< HEAD
-            <data name="customer/dataSet" xsi:type="string">default</data>
-            <data name="billingAddress/dataSet" xsi:type="string">US_address_1_without_email</data>
-=======
             <data name="customer/dataset" xsi:type="string">default</data>
             <data name="billingAddress/dataset" xsi:type="string">US_address_1_without_email</data>
->>>>>>> df1c4255
             <data name="shipping/shipping_service" xsi:type="string">Flat Rate</data>
             <data name="shipping/shipping_method" xsi:type="string">Fixed</data>
             <data name="prices" xsi:type="array">
