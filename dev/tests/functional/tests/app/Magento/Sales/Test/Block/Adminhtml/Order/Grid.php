<?php
/**
 * Copyright © 2015 Magento. All rights reserved.
 * See COPYING.txt for license details.
 */

namespace Magento\Sales\Test\Block\Adminhtml\Order;

use Magento\Mtf\Client\Locator;
use Magento\Ui\Test\Block\Adminhtml\DataGrid;

/**
 * Backend Data Grid for managing "Sales Order" entities.
 */
class Grid extends DataGrid
{
    /**
     * Filters array mapping.
     *
     * @var array
     */
    protected $filters = [
        'id' => [
            'selector' => '[name="increment_id"]',
        ],
        'status' => [
            'selector' => '[name="status"]',
            'input' => 'select',
        ],
        'purchase_date_from' => [
            'selector' => '[name="created_at[from]"]',
        ],
        'purchase_date_to' => [
            'selector' => '[name="created_at[to]"]',
        ],
        'base_grand_total_from' => [
            'selector' => '[name="base_grand_total[from]"]',
        ],
        'base_grand_total_to' => [
            'selector' => '[name="base_grand_total[to]"]',
        ],
        'purchased_gran_total_from' => [
            'selector' => '[name="grand_total[from]"]',
        ],
        'purchased_gran_total_to' => [
            'selector' => '[name="grand_total[to]"]',
        ],
        'purchase_point' => [
            'selector' => '[name="store_id"]',
            'input' => 'selectstore'
        ],
        'bill_to_name' => [
            'selector' => '[name="billing_name"]'
        ],
        'ship_to_name' => [
            'selector' => '[name="shipping_name"]',
        ]
    ];

    /**
     * @var string
     */
    protected $createNewOrder = '[data-ui-id="add-button"]';

    /**
<<<<<<< HEAD
     * Purchase Point Filter selector.
     *
     * @var string
     */
    protected $purchasePointFilter = '[name="store_id"]';

    /**
=======
>>>>>>> 0d15f0b9
     * Order Id td selector.
     *
     * @var string
     */
    protected $editLink = 'a.action-menu-item';

    /**
     * First row selector.
     *
     * @var string
     */
    protected $firstRowSelector = '//tbody/tr[1]/td[contains(@class,"data-grid-actions-cell")]/a';

    /**
     * Start to create new order.
     *
     * @return void
     */
    public function addNewOrder()
    {
        $this->_rootElement->find($this->createNewOrder)->click();
    }

    /**
     * Get StoreGroup list of Purchase Point on filter.
     *
     * @return array
     */
    public function getPurchasePointStoreGroups()
    {
        $this->openFilterBlock();

        $storeGroupElements = $this->_rootElement->find($this->filters['purchase_point']['selector'])
            ->getElements('//option/preceding-sibling::optgroup[1]', Locator::SELECTOR_XPATH);
        $result = [];

        foreach ($storeGroupElements as $storeGroupElement) {
            // "u" pattern modifier allows to match "&nbsp;" and other similar entities given in invalid encryption
            $result[] = preg_replace('~^\s*~u', '', $storeGroupElement->getAttribute('label'));
        }

        return $result;
    }
}<|MERGE_RESOLUTION|>--- conflicted
+++ resolved
@@ -63,16 +63,6 @@
     protected $createNewOrder = '[data-ui-id="add-button"]';
 
     /**
-<<<<<<< HEAD
-     * Purchase Point Filter selector.
-     *
-     * @var string
-     */
-    protected $purchasePointFilter = '[name="store_id"]';
-
-    /**
-=======
->>>>>>> 0d15f0b9
      * Order Id td selector.
      *
      * @var string
