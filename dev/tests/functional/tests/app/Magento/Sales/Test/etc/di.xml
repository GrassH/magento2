--- conflicted
+++ resolved
@@ -91,11 +91,12 @@
             <argument name="severity" xsi:type="string">S0</argument>
         </arguments>
     </type>
-<<<<<<< HEAD
+    <type name="Magento\Sales\Test\Constraint\AssertOnlineInvoiceCannotBeCreated">
+        <arguments>
+            <argument name="severity" xsi:type="string">S1</argument>
+        </arguments>
+    </type>
     <type name="Magento\Sales\Test\Constraint\AssertOrderPaymentInformation">
-=======
-    <type name="Magento\Sales\Test\Constraint\AssertOnlineInvoiceCannotBeCreated">
->>>>>>> add79621
         <arguments>
             <argument name="severity" xsi:type="string">S1</argument>
         </arguments>
