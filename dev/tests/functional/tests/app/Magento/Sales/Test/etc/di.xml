--- conflicted
+++ resolved
@@ -111,15 +111,14 @@
             <argument name="severity" xsi:type="string">S0</argument>
         </arguments>
     </type>
-<<<<<<< HEAD
+    <type name="Magento\Sales\Test\Constraint\AssertOrderBillingAndShippingAddressesAreDifferent">
+        <arguments>
+            <argument name="severity" xsi:type="string">S1</argument>
+        </arguments>
+    </type>
     <type name="Magento\Sales\Test\Constraint\AssertCancelInCommentsHistory">
         <arguments>
             <argument name="severity" xsi:type="string">S0</argument>
-=======
-    <type name="Magento\Sales\Test\Constraint\AssertOrderBillingAndShippingAddressesAreDifferent">
-        <arguments>
-            <argument name="severity" xsi:type="string">S1</argument>
->>>>>>> 7599c364
         </arguments>
     </type>
 </config>