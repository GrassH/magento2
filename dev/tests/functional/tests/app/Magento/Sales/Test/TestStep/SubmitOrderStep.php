--- conflicted
+++ resolved
@@ -74,25 +74,17 @@
      * @param FixtureFactory $fixtureFactory
      * @param Customer $customer
      * @param \Magento\Mtf\Fixture\FixtureInterface[] $products
-<<<<<<< HEAD
      * @param OrderInjectable $order
-=======
      * @param Address|null $billingAddress
->>>>>>> 6ae3418f
      */
     public function __construct(
         OrderCreateIndex $orderCreateIndex,
         SalesOrderView $salesOrderView,
         FixtureFactory $fixtureFactory,
         Customer $customer,
-<<<<<<< HEAD
-        Address $billingAddress,
         array $products,
-        OrderInjectable $order = null
-=======
-        array $products,
+        OrderInjectable $order = null,
         Address $billingAddress = null
->>>>>>> 6ae3418f
     ) {
         $this->orderCreateIndex = $orderCreateIndex;
         $this->salesOrderView = $salesOrderView;
