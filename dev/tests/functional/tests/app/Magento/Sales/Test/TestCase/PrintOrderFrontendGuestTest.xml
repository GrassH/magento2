<?xml version="1.0" encoding="utf-8"?>
<!--
/**
 * Copyright © 2015 Magento. All rights reserved.
 * See COPYING.txt for license details.
 */
 -->
<config xmlns:xsi="http://www.w3.org/2001/XMLSchema-instance" xsi:noNamespaceSchemaLocation="../../../../../../vendor/magento/mtf/etc/variations.xsd">
    <testCase name="Magento\Sales\Test\TestCase\PrintOrderFrontendGuestTest">
        <variation name="PrintOrderFrontendGuestTestVariation1">
            <data name="customer" xsi:type="array">
<<<<<<< HEAD
                <item name="dataSet" xsi:type="string">johndoe_with_addresses</item>
            </data>
            <data name="billingAddress" xsi:type="array">
                <item name="dataSet" xsi:type="string">US_address_1_without_email</item>
=======
                <item name="dataset" xsi:type="string">johndoe_with_addresses</item>
            </data>
            <data name="billingAddress" xsi:type="array">
                <item name="dataset" xsi:type="string">US_address_1_without_email</item>
>>>>>>> df1c4255
            </data>
            <data name="payment" xsi:type="array">
                <item name="method" xsi:type="string">checkmo</item>
            </data>
            <data name="products" xsi:type="string">bundleProduct::bundle_dynamic_product, configurableProduct::default, downloadableProduct::default</data>
            <data name="prices/grandTotal" xsi:type="string">723.43</data>
            <data name="paymentMethod" xsi:type="string">Check / Money order</data>
            <data name="salesRule" xsi:type="string">active_sales_rule_with_fixed_price_discount_coupon</data>
            <data name="salesRuleDiscount" xsi:type="string">300.00</data>
            <data name="shipping/shipping_service" xsi:type="string">Flat Rate</data>
            <data name="shipping/shipping_method" xsi:type="string">Fixed</data>
            <constraint name="Magento\Sales\Test\Constraint\AssertSalesPrintOrderBillingAddress" />
            <constraint name="Magento\Sales\Test\Constraint\AssertSalesPrintOrderGrandTotal" />
            <constraint name="Magento\Sales\Test\Constraint\AssertSalesPrintOrderPaymentMethod" />
            <constraint name="Magento\Sales\Test\Constraint\AssertSalesPrintOrderProducts" />
            <constraint name="Magento\SalesRule\Test\Constraint\AssertSalesRuleOnPrintOrder" />
            <constraint name="Magento\Shipping\Test\Constraint\AssertShippingMethodOnPrintOrder" />
        </variation>
    </testCase>
</config><|MERGE_RESOLUTION|>--- conflicted
+++ resolved
@@ -9,17 +9,10 @@
     <testCase name="Magento\Sales\Test\TestCase\PrintOrderFrontendGuestTest">
         <variation name="PrintOrderFrontendGuestTestVariation1">
             <data name="customer" xsi:type="array">
-<<<<<<< HEAD
-                <item name="dataSet" xsi:type="string">johndoe_with_addresses</item>
-            </data>
-            <data name="billingAddress" xsi:type="array">
-                <item name="dataSet" xsi:type="string">US_address_1_without_email</item>
-=======
                 <item name="dataset" xsi:type="string">johndoe_with_addresses</item>
             </data>
             <data name="billingAddress" xsi:type="array">
                 <item name="dataset" xsi:type="string">US_address_1_without_email</item>
->>>>>>> df1c4255
             </data>
             <data name="payment" xsi:type="array">
                 <item name="method" xsi:type="string">checkmo</item>
