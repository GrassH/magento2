--- conflicted
+++ resolved
@@ -31,13 +31,8 @@
         <variation name="CreateOrderBackendTestVariation2">
             <data name="description" xsi:type="string">Create order with virtual product for registered UK customer using Check/Money Order payment method</data>
             <data name="products" xsi:type="string">catalogProductVirtual::default</data>
-<<<<<<< HEAD
-            <data name="customer/dataSet" xsi:type="string">default</data>
-            <data name="billingAddress/dataSet" xsi:type="string">UK_address_without_email</data>
-=======
             <data name="customer/dataset" xsi:type="string">default</data>
             <data name="billingAddress/dataset" xsi:type="string">UK_address_without_email</data>
->>>>>>> df1c4255
             <data name="setShippingAddress" xsi:type="boolean">false</data>
             <data name="prices" xsi:type="array">
                 <item name="grandTotal" xsi:type="string">10.00</item>
