--- conflicted
+++ resolved
@@ -31,14 +31,9 @@
         <variation name="CreateOrderBackendTestVariation2">
             <data name="description" xsi:type="string">Create order with virtual product for registered UK customer using Check/Money Order payment method</data>
             <data name="products" xsi:type="string">catalogProductVirtual::default</data>
-<<<<<<< HEAD
             <data name="customer/dataset" xsi:type="string">default</data>
             <data name="billingAddress/dataset" xsi:type="string">UK_address_without_email</data>
-=======
-            <data name="customer/dataSet" xsi:type="string">default</data>
-            <data name="billingAddress/dataSet" xsi:type="string">UK_address_without_email</data>
             <data name="setShippingAddress" xsi:type="boolean">false</data>
->>>>>>> 3411d6b7
             <data name="prices" xsi:type="array">
                 <item name="grandTotal" xsi:type="string">10.00</item>
             </data>
@@ -134,20 +129,20 @@
             <constraint name="Magento\Sales\Test\Constraint\AssertOrderGrandTotal" />
         </variation>
         <variation name="CreateOrderBackendTestVariation7">
-            <data name="tag" xsi:type="string">test_type:acceptance_test</data>
             <data name="description" xsi:type="string">MAGETWO-12520 - Create Order for New Customer in Admin with Offline Payment Method</data>
             <data name="products" xsi:type="string">catalogProductSimple::simple_10_dollar, configurableProduct::with_one_option</data>
             <data name="taxRule" xsi:type="string">us_ca_ny_rule</data>
             <data name="customer/dataset" xsi:type="string">default</data>
             <data name="saveAddress" xsi:type="string">Yes</data>
             <data name="checkoutMethod" xsi:type="string">register</data>
-            <data name="billingAddress/dataset" xsi:type="string">US_address_1_without_email</data>
+            <data name="billingAddress/dataSet" xsi:type="string">US_address_1_without_email</data>
             <data name="shipping/shipping_service" xsi:type="string">Flat Rate</data>
             <data name="shipping/shipping_method" xsi:type="string">Fixed</data>
             <data name="prices" xsi:type="array">
                 <item name="grandTotal" xsi:type="string">32.73</item>
             </data>
             <data name="payment/method" xsi:type="string">checkmo</data>
+            <data name="tag" xsi:type="string">test_type:acceptance_test</data>
             <constraint name="Magento\Sales\Test\Constraint\AssertOrderSuccessCreateMessage" />
             <constraint name="Magento\Sales\Test\Constraint\AssertOrderGrandTotal" />
             <constraint name="Magento\Customer\Test\Constraint\AssertCustomerForm" />
