<?xml version="1.0" encoding="utf-8"?>
<!--
/**
 * Copyright © 2015 Magento. All rights reserved.
 * See COPYING.txt for license details.
 */
 -->
<config xmlns:xsi="http://www.w3.org/2001/XMLSchema-instance" xsi:noNamespaceSchemaLocation="../../../../../../vendor/magento/mtf/etc/variations.xsd">
    <testCase name="Magento\Sales\Test\TestCase\CreateOrderBackendTest" summary="Create Order from Admin within Offline Payment Methods" ticketId="MAGETWO-28696">
        <variation name="CreateOrderBackendTestVariation1">
            <data name="description" xsi:type="string">Create order with simple product for registered US customer using Fixed shipping method and Cash on Delivery payment method</data>
            <data name="products" xsi:type="string">catalogProductSimple::default</data>
            <data name="customer/dataset" xsi:type="string">default</data>
            <data name="billingAddress/dataset" xsi:type="string">US_address_1_without_email</data>
            <data name="saveAddress" xsi:type="string">No</data>
            <data name="shipping/shipping_service" xsi:type="string">Flat Rate</data>
            <data name="shipping/shipping_method" xsi:type="string">Fixed</data>
            <data name="prices" xsi:type="array">
                <item name="grandTotal" xsi:type="string">565.00</item>
            </data>
            <data name="payment/method" xsi:type="string">cashondelivery</data>
            <data name="status" xsi:type="string">Pending</data>
            <data name="orderButtonsAvailable" xsi:type="string">Back, Reorder, Cancel, Send Notification, Hold, Invoice, Ship, Edit</data>
            <data name="configData" xsi:type="string">cashondelivery</data>
            <constraint name="Magento\Sales\Test\Constraint\AssertOrderSuccessCreateMessage" />
            <constraint name="Magento\Sales\Test\Constraint\AssertOrderButtonsAvailable" />
            <constraint name="Magento\Sales\Test\Constraint\AssertOrderGrandTotal" />
            <constraint name="Magento\Sales\Test\Constraint\AssertOrderInOrdersGrid" />
            <constraint name="Magento\Sales\Test\Constraint\AssertOrderInOrdersGridOnFrontend" />
        </variation>
        <variation name="CreateOrderBackendTestVariation2">
            <data name="description" xsi:type="string">Create order with virtual product for registered UK customer using Check/Money Order payment method</data>
            <data name="products" xsi:type="string">catalogProductVirtual::default</data>
            <data name="customer/dataset" xsi:type="string">default</data>
            <data name="billingAddress/dataset" xsi:type="string">UK_address_without_email</data>
            <data name="setShippingAddress" xsi:type="boolean">false</data>
            <data name="prices" xsi:type="array">
                <item name="grandTotal" xsi:type="string">10.00</item>
            </data>
            <data name="payment/method" xsi:type="string">checkmo</data>
            <data name="status" xsi:type="string">Pending</data>
            <data name="orderButtonsAvailable" xsi:type="string">Back, Cancel, Send Notification, Hold, Invoice, Edit</data>
            <data name="configData" xsi:type="string">checkmo_specificcountry_gb</data>
            <constraint name="Magento\Sales\Test\Constraint\AssertOrderSuccessCreateMessage" />
            <constraint name="Magento\Sales\Test\Constraint\AssertOrderButtonsAvailable" />
            <constraint name="Magento\Sales\Test\Constraint\AssertOrderGrandTotal" />
            <constraint name="Magento\Sales\Test\Constraint\AssertOrderInOrdersGrid" />
            <constraint name="Magento\Sales\Test\Constraint\AssertOrderInOrdersGridOnFrontend" />
        </variation>
        <variation name="CreateOrderBackendTestVariation3">
            <data name="description" xsi:type="string">Create order with simple product for registered US customer using Fixed shipping method and Bank Transfer payment method</data>
            <data name="products" xsi:type="string">catalogProductSimple::default</data>
            <data name="customer/dataset" xsi:type="string">default</data>
            <data name="billingAddress/dataset" xsi:type="string">US_address_1_without_email</data>
            <data name="saveAddress" xsi:type="string">No</data>
            <data name="shipping/shipping_service" xsi:type="string">Flat Rate</data>
            <data name="shipping/shipping_method" xsi:type="string">Fixed</data>
            <data name="prices" xsi:type="array">
                <item name="grandTotal" xsi:type="string">565.00</item>
            </data>
            <data name="payment/method" xsi:type="string">banktransfer</data>
            <data name="status" xsi:type="string">Pending</data>
            <data name="orderButtonsAvailable" xsi:type="string">Back, Cancel, Send Notification, Hold, Reorder, Invoice, Edit</data>
            <data name="configData" xsi:type="string">banktransfer</data>
            <constraint name="Magento\Sales\Test\Constraint\AssertOrderSuccessCreateMessage" />
            <constraint name="Magento\Sales\Test\Constraint\AssertOrderButtonsAvailable" />
            <constraint name="Magento\Sales\Test\Constraint\AssertOrderGrandTotal" />
            <constraint name="Magento\Sales\Test\Constraint\AssertOrderInOrdersGrid" />
            <constraint name="Magento\Sales\Test\Constraint\AssertOrderInOrdersGridOnFrontend" />
        </variation>
        <variation name="CreateOrderBackendTestVariation4">
            <data name="description" xsi:type="string">Create order with virtual product for registered UK customer using Bank Transfer payment method</data>
            <data name="products" xsi:type="string">catalogProductVirtual::default</data>
            <data name="customer/dataset" xsi:type="string">default</data>
            <data name="billingAddress/dataset" xsi:type="string">UK_address_without_email</data>
            <data name="saveAddress" xsi:type="string">No</data>
            <data name="setShippingAddress" xsi:type="boolean">false</data>
            <data name="prices" xsi:type="array">
                <item name="grandTotal" xsi:type="string">10.00</item>
            </data>
            <data name="payment/method" xsi:type="string">banktransfer</data>
            <data name="status" xsi:type="string">Pending</data>
            <data name="orderButtonsAvailable" xsi:type="string">Back, Cancel, Send Notification, Hold, Invoice, Edit</data>
            <data name="configData" xsi:type="string">freeshipping_specificcountry_gb, banktransfer</data>
            <constraint name="Magento\Sales\Test\Constraint\AssertOrderSuccessCreateMessage" />
            <constraint name="Magento\Sales\Test\Constraint\AssertOrderButtonsAvailable" />
            <constraint name="Magento\Sales\Test\Constraint\AssertOrderGrandTotal" />
            <constraint name="Magento\Sales\Test\Constraint\AssertOrderInOrdersGrid" />
            <constraint name="Magento\Sales\Test\Constraint\AssertOrderInOrdersGridOnFrontend" />
        </variation>
        <variation name="CreateOrderBackendTestVariation5">
            <data name="description" xsi:type="string">Create order with simple product for registered US customer using Fixed shipping method and Purchase Order payment method</data>
            <data name="products" xsi:type="string">catalogProductSimple::default</data>
            <data name="customer/dataset" xsi:type="string">default</data>
            <data name="saveAddress" xsi:type="string">No</data>
            <data name="billingAddress/dataset" xsi:type="string">US_address_1_without_email</data>
            <data name="shipping/shipping_service" xsi:type="string">Flat Rate</data>
            <data name="shipping/shipping_method" xsi:type="string">Fixed</data>
            <data name="prices" xsi:type="array">
                <item name="grandTotal" xsi:type="string">565.00</item>
            </data>
            <data name="payment/method" xsi:type="string">purchaseorder</data>
            <data name="payment/po_number" xsi:type="string">123456</data>
            <data name="status" xsi:type="string">Pending</data>
            <data name="orderButtonsAvailable" xsi:type="string">Back, Cancel, Send Notification, Hold, Invoice, Reorder, Edit</data>
            <data name="configData" xsi:type="string">purchaseorder</data>
            <constraint name="Magento\Sales\Test\Constraint\AssertOrderSuccessCreateMessage" />
            <constraint name="Magento\Sales\Test\Constraint\AssertOrderButtonsAvailable" />
            <constraint name="Magento\Sales\Test\Constraint\AssertOrderGrandTotal" />
            <constraint name="Magento\Sales\Test\Constraint\AssertOrderInOrdersGrid" />
            <constraint name="Magento\Sales\Test\Constraint\AssertOrderInOrdersGridOnFrontend" />
        </variation>
        <variation name="CreateOrderBackendTestVariation6" summary="Create Offline Order for Registered Customer in Admin" ticketId="MAGETWO-12395">
            <data name="products" xsi:type="string">catalogProductSimple::simple_10_dollar, configurableProduct::with_one_option</data>
            <data name="taxRule" xsi:type="string">us_ca_ny_rule</data>
            <data name="customer/dataset" xsi:type="string">default</data>
            <data name="saveAddress" xsi:type="string">No</data>
            <data name="checkoutMethod" xsi:type="string">login</data>
            <data name="billingAddress/dataset" xsi:type="string">US_address_1_without_email</data>
            <data name="shipping/shipping_service" xsi:type="string">Flat Rate</data>
            <data name="shipping/shipping_method" xsi:type="string">Fixed</data>
            <data name="prices" xsi:type="array">
                <item name="grandTotal" xsi:type="string">31.65</item>
            </data>
            <data name="payment/method" xsi:type="string">checkmo</data>
            <data name="tag" xsi:type="string">test_type:acceptance_test</data>
            <constraint name="Magento\Sales\Test\Constraint\AssertOrderSuccessCreateMessage" />
            <constraint name="Magento\Sales\Test\Constraint\AssertOrderGrandTotal" />
        </variation>
<<<<<<< HEAD
        <variation name="CreateOrderBackendTestVariation7" summary="Create Order for New Customer in Admin with Offline Payment Method" ticketId="MAGETWO-12520">
            <data name="tag" xsi:type="string">test_type:acceptance_test, stable:no</data>
=======
        <variation name="CreateOrderBackendTestVariation7">
            <data name="tag" xsi:type="string">test_type:acceptance_test</data>
            <data name="description" xsi:type="string">MAGETWO-12520 - Create Order for New Customer in Admin with Offline Payment Method</data>
>>>>>>> 517860ae
            <data name="products" xsi:type="string">catalogProductSimple::simple_10_dollar, configurableProduct::with_one_option</data>
            <data name="taxRule" xsi:type="string">us_ca_ny_rule</data>
            <data name="customer/dataset" xsi:type="string">default</data>
            <data name="saveAddress" xsi:type="string">Yes</data>
            <data name="checkoutMethod" xsi:type="string">register</data>
            <data name="billingAddress/dataset" xsi:type="string">US_address_1_without_email</data>
            <data name="shipping/shipping_service" xsi:type="string">Flat Rate</data>
            <data name="shipping/shipping_method" xsi:type="string">Fixed</data>
            <data name="prices" xsi:type="array">
                <item name="grandTotal" xsi:type="string">31.65</item>
            </data>
            <data name="payment/method" xsi:type="string">checkmo</data>
            <constraint name="Magento\Sales\Test\Constraint\AssertOrderSuccessCreateMessage" />
            <constraint name="Magento\Sales\Test\Constraint\AssertOrderGrandTotal" />
            <constraint name="Magento\Customer\Test\Constraint\AssertCustomerForm" />
        </variation>
    </testCase>
</config><|MERGE_RESOLUTION|>--- conflicted
+++ resolved
@@ -127,14 +127,8 @@
             <constraint name="Magento\Sales\Test\Constraint\AssertOrderSuccessCreateMessage" />
             <constraint name="Magento\Sales\Test\Constraint\AssertOrderGrandTotal" />
         </variation>
-<<<<<<< HEAD
         <variation name="CreateOrderBackendTestVariation7" summary="Create Order for New Customer in Admin with Offline Payment Method" ticketId="MAGETWO-12520">
-            <data name="tag" xsi:type="string">test_type:acceptance_test, stable:no</data>
-=======
-        <variation name="CreateOrderBackendTestVariation7">
             <data name="tag" xsi:type="string">test_type:acceptance_test</data>
-            <data name="description" xsi:type="string">MAGETWO-12520 - Create Order for New Customer in Admin with Offline Payment Method</data>
->>>>>>> 517860ae
             <data name="products" xsi:type="string">catalogProductSimple::simple_10_dollar, configurableProduct::with_one_option</data>
             <data name="taxRule" xsi:type="string">us_ca_ny_rule</data>
             <data name="customer/dataset" xsi:type="string">default</data>
