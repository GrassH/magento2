--- conflicted
+++ resolved
@@ -6,13 +6,8 @@
  */
  -->
 <config xmlns:xsi="http://www.w3.org/2001/XMLSchema-instance" xsi:noNamespaceSchemaLocation="../../../../../../vendor/magento/mtf/etc/variations.xsd">
-<<<<<<< HEAD
-    <testCase name="Magento\Sales\Test\TestCase\CreateInvoiceEntityTest" summary="Create Invoice for Offline Payment Methods" ticketId="MAGETWO-28209">
-        <variation name="CreateInvoiceEntityTestVariation1">
-=======
     <testCase name="Magento\Sales\Test\TestCase\CreateInvoiceEntityTest" summary="Create Invoice for Offline Payment Methods" ticketId="MAGETWO-28209, MAGETWO-45491">
         <variation name="CreateInvoiceEntityTestVariation1" summary="Create Invoice for Offline Payment Methods and check invoiced order on admin dashboard" ticketId="MAGETWO-28209, MAGETWO-45491">
->>>>>>> c30a05a2
             <data name="order/dataset" xsi:type="string">default</data>
             <data name="order/data/price/dataset" xsi:type="string">full_invoice</data>
             <data name="order/data/total_qty_ordered/0" xsi:type="string">1</data>
