--- conflicted
+++ resolved
@@ -5,15 +5,6 @@
  * See COPYING.txt for license details.
  */
  -->
-<<<<<<< HEAD
-<config xmlns:xsi="http://www.w3.org/2001/XMLSchema-instance" xsi:noNamespaceSchemaLocation="../../../../../../etc/variations.xsd">
-    <testCase name="RevokeAllAccessTokensForAdminWithoutTokensTest">
-        <variation name="RevokeAllAccessTokensForAdminWithoutTokensTestVariation1">
-            <data name="user/dataSet">custom_admin</data>
-            <data name="constraint">assertAccessTokensErrorRevokeMessage</data>
-        </variation>
-    </testCase>
-=======
 <config xmlns:xsi="http://www.w3.org/2001/XMLSchema-instance" xsi:noNamespaceSchemaLocation="../../../../../../vendor/magento/mtf/etc/global/variations.xsd">
   <testCase name="RevokeAllAccessTokensForAdminWithoutTokensTest">
     <variation name="RevokeAllAccessTokensForAdminWithoutTokensTestVariation1" firstConstraint="assertAccessTokensErrorRevokeMessage" method="test">
@@ -21,5 +12,4 @@
       <constraint name="assertAccessTokensErrorRevokeMessage"/>
     </variation>
   </testCase>
->>>>>>> 1f8e8b20
 </config>