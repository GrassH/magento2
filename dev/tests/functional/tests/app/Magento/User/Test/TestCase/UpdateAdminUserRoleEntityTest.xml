--- conflicted
+++ resolved
@@ -16,11 +16,7 @@
             <constraint name="Magento\User\Test\Constraint\AssertUserSuccessLogin"/>
         </variation>
         <variation name="UpdateAdminUserRoleEntityTestVariation2">
-<<<<<<< HEAD
-            <data name="user/dataSet" xsi:type="string">default</data>
-=======
             <data name="user/dataset" xsi:type="string">default</data>
->>>>>>> b0372d69
             <data name="role/data/resource_access" xsi:type="string">Custom</data>
             <data name="role/data/roles_resources" xsi:type="string">Sales</data>
             <data name="role/data/in_role_users/dataset" xsi:type="string">custom_admin</data>
