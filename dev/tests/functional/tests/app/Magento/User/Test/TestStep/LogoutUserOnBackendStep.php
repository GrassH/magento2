<?php
/**
 * Copyright © 2015 Magento. All rights reserved.
 * See COPYING.txt for license details.
 */

namespace Magento\User\Test\TestStep;

use Magento\Backend\Test\Page\AdminAuthLogin;
use Magento\Backend\Test\Page\Adminhtml\Dashboard;
use Magento\Mtf\TestStep\TestStepInterface;

/**
 * Logout user on backend.
 */
class LogoutUserOnBackendStep implements TestStepInterface
{
    /**
     * Authorization backend page.
     *
     * @var AdminAuthLogin
     */
    protected $adminAuth;

    /**
     * Dashboard backend page.
     *
     * @var Dashboard
     */
    protected $dashboard;

    /**
     * @construct
     * @param AdminAuthLogin $adminAuth
     * @param Dashboard $dashboard
     */
    public function __construct(AdminAuthLogin $adminAuth, Dashboard $dashboard)
    {
        $this->adminAuth = $adminAuth;
        $this->dashboard = $dashboard;
    }

    /**
     * Run step flow.
     *
     * @return void
     */
    public function run()
    {
        $this->adminAuth->open();
<<<<<<< HEAD
        $this->dashboard->getAdminPanelHeader()->logOut();
=======

        $this->dashboard->getSystemMessageDialog()->closePopup();

        if ($this->dashboard->getAdminPanelHeader()->isVisible()) {
            $this->dashboard->getAdminPanelHeader()->logOut();
        }
>>>>>>> 91b90913
    }
}<|MERGE_RESOLUTION|>--- conflicted
+++ resolved
@@ -48,15 +48,7 @@
     public function run()
     {
         $this->adminAuth->open();
-<<<<<<< HEAD
+        $this->dashboard->getSystemMessageDialog()->closePopup();
         $this->dashboard->getAdminPanelHeader()->logOut();
-=======
-
-        $this->dashboard->getSystemMessageDialog()->closePopup();
-
-        if ($this->dashboard->getAdminPanelHeader()->isVisible()) {
-            $this->dashboard->getAdminPanelHeader()->logOut();
-        }
->>>>>>> 91b90913
     }
 }