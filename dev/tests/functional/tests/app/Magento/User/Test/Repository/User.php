<?php
/**
 * Copyright © 2015 Magento. All rights reserved.
 * See COPYING.txt for license details.
 */

namespace Magento\User\Test\Repository;

use Magento\Mtf\ObjectManager;
use Magento\Mtf\Repository\AbstractRepository;

/**
 * Class User
 * User Repository
 */
class User extends AbstractRepository
{
    /**
     * @constructor
     * @param array $defaultConfig
     * @param array $defaultData
     *
     * @SuppressWarnings(PHPMD.UnusedFormalParameter)
     */
    public function __construct(array $defaultConfig = [], array $defaultData = [])
    {
<<<<<<< HEAD
        /** @var \Mtf\Config $systemConfig */
        $systemConfig = ObjectManager::getInstance()->create('Mtf\Config');
        $superAdminPassword = $systemConfig->getParameter('application/backendPassword');
=======
        /** @var \Magento\Mtf\System\Config $systemConfig */
        $systemConfig = ObjectManager::getInstance()->create('Magento\Mtf\System\Config');
        $superAdminPassword = $systemConfig->getConfigParam('application/backend_user_credentials/password');
>>>>>>> 45418254
        $this->_data['default'] = [
            'username' => 'admin',
            'firstname' => 'FirstName%isolation%',
            'lastname' => 'LastName%isolation%',
            'email' => 'email%isolation%@example.com',
            'password' => '123123q',
            'password_confirmation' => '123123q',
            'user_id' => 1,
            'current_password' => $superAdminPassword,
        ];

        $this->_data['custom_admin'] = [
            'username' => 'AdminUser%isolation%',
            'firstname' => 'FirstName%isolation%',
            'lastname' => 'LastName%isolation%',
            'email' => 'email%isolation%@example.com',
            'password' => '123123q',
            'password_confirmation' => '123123q',
            'current_password' => $superAdminPassword,
        ];

        $this->_data['custom_admin_with_default_role'] = [
            'username' => 'AdminUser%isolation%',
            'firstname' => 'FirstName%isolation%',
            'lastname' => 'LastName%isolation%',
            'email' => 'email%isolation%@example.com',
            'password' => '123123q',
            'password_confirmation' => '123123q',
            'role_id' => ['dataSet' => 'default'],
            'current_password' => $superAdminPassword,
            'is_active' => 'Active',
        ];
    }
}<|MERGE_RESOLUTION|>--- conflicted
+++ resolved
@@ -24,15 +24,9 @@
      */
     public function __construct(array $defaultConfig = [], array $defaultData = [])
     {
-<<<<<<< HEAD
-        /** @var \Mtf\Config $systemConfig */
-        $systemConfig = ObjectManager::getInstance()->create('Mtf\Config');
-        $superAdminPassword = $systemConfig->getParameter('application/backendPassword');
-=======
-        /** @var \Magento\Mtf\System\Config $systemConfig */
-        $systemConfig = ObjectManager::getInstance()->create('Magento\Mtf\System\Config');
-        $superAdminPassword = $systemConfig->getConfigParam('application/backend_user_credentials/password');
->>>>>>> 45418254
+        /** @var \Magento\Mtf\Config $systemConfig */
+        $systemConfig = ObjectManager::getInstance()->create('Magento\Mtf\Config');
+        $superAdminPassword = $systemConfig->getConfigParam('application/backendPassword');
         $this->_data['default'] = [
             'username' => 'admin',
             'firstname' => 'FirstName%isolation%',
