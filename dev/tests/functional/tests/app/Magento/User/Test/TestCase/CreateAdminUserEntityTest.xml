<?xml version="1.0" encoding="utf-8"?>
<!--
/**
 * Copyright © 2015 Magento. All rights reserved.
 * See COPYING.txt for license details.
 */
 -->
<<<<<<< HEAD
<config xmlns:xsi="http://www.w3.org/2001/XMLSchema-instance" xsi:noNamespaceSchemaLocation="../../../../../../etc/variations.xsd">
    <testCase name="CreateAdminUserEntityTest">
        <variation name="CreateAdminUserEntityTestVariation1">
            <data name="user/data/username">AdminUser%isolation%</data>
            <data name="user/data/firstname">FirstName%isolation%</data>
            <data name="user/data/lastname">LastName%isolation%</data>
            <data name="user/data/email">email%isolation%@example.com</data>
            <data name="user/data/password">123123q</data>
            <data name="user/data/password_confirmation">123123q</data>
            <data name="user/data/is_active">Active</data>
            <data name="user/data/role_id/dataSet">Administrators</data>
            <data name="isDuplicated">-</data>
            <data name="constraint">assertUserSuccessSaveMessage, assertUserInGrid, assertUserSuccessLogOut, assertUserSuccessLogin</data>
            <data name="user/data/current_password">%current_password%</data>
        </variation>
        <variation name="CreateAdminUserEntityTestVariation2">
            <data name="user/data/username">AdminUser%isolation%</data>
            <data name="user/data/firstname">FirstName%isolation%</data>
            <data name="user/data/lastname">LastName%isolation%</data>
            <data name="user/data/email">email%isolation%@example.com</data>
            <data name="user/data/password">123123q</data>
            <data name="user/data/password_confirmation">123123q</data>
            <data name="user/data/is_active">Inactive</data>
            <data name="user/data/role_id/dataSet">Administrators</data>
            <data name="isDuplicated">-</data>
            <data name="constraint">assertUserSuccessSaveMessage, assertUserInGrid, assertUserSuccessLogOut, assertUserWrongCredentialsMessage</data>
            <data name="user/data/current_password">%current_password%</data>
        </variation>
        <variation name="CreateAdminUserEntityTestVariation3">
            <data name="user/data/username">-</data>
            <data name="user/data/firstname">FirstName%isolation%</data>
            <data name="user/data/lastname">LastName%isolation%</data>
            <data name="user/data/email">email%isolation%@example.com</data>
            <data name="user/data/password">123123q</data>
            <data name="user/data/password_confirmation">123123q</data>
            <data name="user/data/is_active">Active</data>
            <data name="user/data/role_id/dataSet">Administrators</data>
            <data name="isDuplicated">username</data>
            <data name="constraint">assertUserDuplicateMessage</data>
            <data name="user/data/current_password">%current_password%</data>
        </variation>
        <variation name="CreateAdminUserEntityTestVariation4">
            <data name="user/data/username">AdminUser%isolation%</data>
            <data name="user/data/firstname">FirstName%isolation%</data>
            <data name="user/data/lastname">LastName%isolation%</data>
            <data name="user/data/email">-</data>
            <data name="user/data/password">123123q</data>
            <data name="user/data/password_confirmation">123123q</data>
            <data name="user/data/is_active">Active</data>
            <data name="user/data/role_id/dataSet">Administrators</data>
            <data name="isDuplicated">email</data>
            <data name="constraint">assertUserDuplicateMessage</data>
            <data name="user/data/current_password">%current_password%</data>
        </variation>
        <variation name="CreateAdminUserEntityTestVariation5">
            <data name="user/data/username">AdminUser%isolation%</data>
            <data name="user/data/firstname">FirstName%isolation%</data>
            <data name="user/data/lastname">LastName%isolation%</data>
            <data name="user/data/email">email%isolation%@example.com</data>
            <data name="user/data/password">123123q</data>
            <data name="user/data/password_confirmation">123123q</data>
            <data name="user/data/is_active">Active</data>
            <data name="user/data/role_id/dataSet">-</data>
            <data name="isDuplicated">-</data>
            <data name="constraint">assertUserSuccessSaveMessage, assertUserInGrid, assertUserSuccessLogOut, assertUserWrongCredentialsMessage</data>
            <data name="user/data/current_password">%current_password%</data>
        </variation>
        <variation name="CreateAdminUserEntityTestVariation6">
            <data name="user/data/username">AdminUser%isolation%</data>
            <data name="user/data/firstname">FirstName%isolation%</data>
            <data name="user/data/lastname">LastName%isolation%</data>
            <data name="user/data/email">email%isolation%@example.cim</data>
            <data name="user/data/password">123123q</data>
            <data name="user/data/password_confirmation">123123q</data>
            <data name="user/data/is_active">Active</data>
            <data name="user/data/role_id/dataSet">-</data>
            <data name="isDuplicated">-</data>
            <data name="constraint">assertUserInvalidEmailMessage</data>
            <data name="user/data/current_password">%current_password%</data>
        </variation>
    </testCase>
=======
<config xmlns:xsi="http://www.w3.org/2001/XMLSchema-instance" xsi:noNamespaceSchemaLocation="../../../../../../vendor/magento/mtf/etc/global/variations.xsd">
  <testCase name="CreateAdminUserEntityTest">
    <variation name="CreateAdminUserEntityTestVariation1" firstConstraint="assertUserSuccessSaveMessage" method="test">
      <data name="user/data/username" xsi:type="string">AdminUser%isolation%</data>
      <data name="user/data/firstname" xsi:type="string">FirstName%isolation%</data>
      <data name="user/data/lastname" xsi:type="string">LastName%isolation%</data>
      <data name="user/data/email" xsi:type="string">email%isolation%@example.com</data>
      <data name="user/data/password" xsi:type="string">123123q</data>
      <data name="user/data/password_confirmation" xsi:type="string">123123q</data>
      <data name="user/data/is_active" xsi:type="string">Active</data>
      <data name="user/data/role_id/dataSet" xsi:type="string">Administrators</data>
      <data name="isDuplicated" xsi:type="string">-</data>
      <data name="user/data/current_password" xsi:type="string">123123q</data>
      <constraint name="assertUserSuccessSaveMessage" next="assertUserInGrid"/>
      <constraint name="assertUserInGrid" next="assertUserSuccessLogOut" prev="assertUserSuccessSaveMessage"/>
      <constraint name="assertUserSuccessLogOut" next="assertUserSuccessLogin" prev="assertUserInGrid"/>
      <constraint name="assertUserSuccessLogin" prev="assertUserSuccessLogOut"/>
    </variation>
    <variation name="CreateAdminUserEntityTestVariation2" firstConstraint="assertUserSuccessSaveMessage" method="test">
      <data name="user/data/username" xsi:type="string">AdminUser%isolation%</data>
      <data name="user/data/firstname" xsi:type="string">FirstName%isolation%</data>
      <data name="user/data/lastname" xsi:type="string">LastName%isolation%</data>
      <data name="user/data/email" xsi:type="string">email%isolation%@example.com</data>
      <data name="user/data/password" xsi:type="string">123123q</data>
      <data name="user/data/password_confirmation" xsi:type="string">123123q</data>
      <data name="user/data/is_active" xsi:type="string">Inactive</data>
      <data name="user/data/role_id/dataSet" xsi:type="string">Administrators</data>
      <data name="isDuplicated" xsi:type="string">-</data>
      <data name="user/data/current_password" xsi:type="string">123123q</data>
      <constraint name="assertUserSuccessSaveMessage" next="assertUserInGrid"/>
      <constraint name="assertUserInGrid" next="assertUserSuccessLogOut" prev="assertUserSuccessSaveMessage"/>
      <constraint name="assertUserSuccessLogOut" next="assertUserWrongCredentialsMessage" prev="assertUserInGrid"/>
      <constraint name="assertUserWrongCredentialsMessage" prev="assertUserSuccessLogOut"/>
    </variation>
    <variation name="CreateAdminUserEntityTestVariation3" firstConstraint="assertUserDuplicateMessage" method="test">
      <data name="user/data/username" xsi:type="string">-</data>
      <data name="user/data/firstname" xsi:type="string">FirstName%isolation%</data>
      <data name="user/data/lastname" xsi:type="string">LastName%isolation%</data>
      <data name="user/data/email" xsi:type="string">email%isolation%@example.com</data>
      <data name="user/data/password" xsi:type="string">123123q</data>
      <data name="user/data/password_confirmation" xsi:type="string">123123q</data>
      <data name="user/data/is_active" xsi:type="string">Active</data>
      <data name="user/data/role_id/dataSet" xsi:type="string">Administrators</data>
      <data name="isDuplicated" xsi:type="string">username</data>
      <data name="user/data/current_password" xsi:type="string">123123q</data>
      <constraint name="assertUserDuplicateMessage"/>
    </variation>
    <variation name="CreateAdminUserEntityTestVariation4" firstConstraint="assertUserDuplicateMessage" method="test">
      <data name="user/data/username" xsi:type="string">AdminUser%isolation%</data>
      <data name="user/data/firstname" xsi:type="string">FirstName%isolation%</data>
      <data name="user/data/lastname" xsi:type="string">LastName%isolation%</data>
      <data name="user/data/email" xsi:type="string">-</data>
      <data name="user/data/password" xsi:type="string">123123q</data>
      <data name="user/data/password_confirmation" xsi:type="string">123123q</data>
      <data name="user/data/is_active" xsi:type="string">Active</data>
      <data name="user/data/role_id/dataSet" xsi:type="string">Administrators</data>
      <data name="isDuplicated" xsi:type="string">email</data>
      <data name="user/data/current_password" xsi:type="string">123123q</data>
      <constraint name="assertUserDuplicateMessage"/>
    </variation>
    <variation name="CreateAdminUserEntityTestVariation5" firstConstraint="assertUserSuccessSaveMessage" method="test">
      <data name="user/data/username" xsi:type="string">AdminUser%isolation%</data>
      <data name="user/data/firstname" xsi:type="string">FirstName%isolation%</data>
      <data name="user/data/lastname" xsi:type="string">LastName%isolation%</data>
      <data name="user/data/email" xsi:type="string">email%isolation%@example.com</data>
      <data name="user/data/password" xsi:type="string">123123q</data>
      <data name="user/data/password_confirmation" xsi:type="string">123123q</data>
      <data name="user/data/is_active" xsi:type="string">Active</data>
      <data name="user/data/role_id/dataSet" xsi:type="string">-</data>
      <data name="isDuplicated" xsi:type="string">-</data>
      <data name="user/data/current_password" xsi:type="string">123123q</data>
      <constraint name="assertUserSuccessSaveMessage" next="assertUserInGrid"/>
      <constraint name="assertUserInGrid" next="assertUserSuccessLogOut" prev="assertUserSuccessSaveMessage"/>
      <constraint name="assertUserSuccessLogOut" next="assertUserWrongCredentialsMessage" prev="assertUserInGrid"/>
      <constraint name="assertUserWrongCredentialsMessage" prev="assertUserSuccessLogOut"/>
    </variation>
    <variation name="CreateAdminUserEntityTestVariation6" firstConstraint="assertUserInvalidEmailMessage" method="test">
      <data name="user/data/username" xsi:type="string">AdminUser%isolation%</data>
      <data name="user/data/firstname" xsi:type="string">FirstName%isolation%</data>
      <data name="user/data/lastname" xsi:type="string">LastName%isolation%</data>
      <data name="user/data/email" xsi:type="string">email%isolation%@example.cim</data>
      <data name="user/data/password" xsi:type="string">123123q</data>
      <data name="user/data/password_confirmation" xsi:type="string">123123q</data>
      <data name="user/data/is_active" xsi:type="string">Active</data>
      <data name="user/data/role_id/dataSet" xsi:type="string">-</data>
      <data name="isDuplicated" xsi:type="string">-</data>
      <data name="user/data/current_password" xsi:type="string">123123q</data>
      <constraint name="assertUserInvalidEmailMessage"/>
    </variation>
  </testCase>
>>>>>>> 1f8e8b20
</config><|MERGE_RESOLUTION|>--- conflicted
+++ resolved
@@ -5,89 +5,6 @@
  * See COPYING.txt for license details.
  */
  -->
-<<<<<<< HEAD
-<config xmlns:xsi="http://www.w3.org/2001/XMLSchema-instance" xsi:noNamespaceSchemaLocation="../../../../../../etc/variations.xsd">
-    <testCase name="CreateAdminUserEntityTest">
-        <variation name="CreateAdminUserEntityTestVariation1">
-            <data name="user/data/username">AdminUser%isolation%</data>
-            <data name="user/data/firstname">FirstName%isolation%</data>
-            <data name="user/data/lastname">LastName%isolation%</data>
-            <data name="user/data/email">email%isolation%@example.com</data>
-            <data name="user/data/password">123123q</data>
-            <data name="user/data/password_confirmation">123123q</data>
-            <data name="user/data/is_active">Active</data>
-            <data name="user/data/role_id/dataSet">Administrators</data>
-            <data name="isDuplicated">-</data>
-            <data name="constraint">assertUserSuccessSaveMessage, assertUserInGrid, assertUserSuccessLogOut, assertUserSuccessLogin</data>
-            <data name="user/data/current_password">%current_password%</data>
-        </variation>
-        <variation name="CreateAdminUserEntityTestVariation2">
-            <data name="user/data/username">AdminUser%isolation%</data>
-            <data name="user/data/firstname">FirstName%isolation%</data>
-            <data name="user/data/lastname">LastName%isolation%</data>
-            <data name="user/data/email">email%isolation%@example.com</data>
-            <data name="user/data/password">123123q</data>
-            <data name="user/data/password_confirmation">123123q</data>
-            <data name="user/data/is_active">Inactive</data>
-            <data name="user/data/role_id/dataSet">Administrators</data>
-            <data name="isDuplicated">-</data>
-            <data name="constraint">assertUserSuccessSaveMessage, assertUserInGrid, assertUserSuccessLogOut, assertUserWrongCredentialsMessage</data>
-            <data name="user/data/current_password">%current_password%</data>
-        </variation>
-        <variation name="CreateAdminUserEntityTestVariation3">
-            <data name="user/data/username">-</data>
-            <data name="user/data/firstname">FirstName%isolation%</data>
-            <data name="user/data/lastname">LastName%isolation%</data>
-            <data name="user/data/email">email%isolation%@example.com</data>
-            <data name="user/data/password">123123q</data>
-            <data name="user/data/password_confirmation">123123q</data>
-            <data name="user/data/is_active">Active</data>
-            <data name="user/data/role_id/dataSet">Administrators</data>
-            <data name="isDuplicated">username</data>
-            <data name="constraint">assertUserDuplicateMessage</data>
-            <data name="user/data/current_password">%current_password%</data>
-        </variation>
-        <variation name="CreateAdminUserEntityTestVariation4">
-            <data name="user/data/username">AdminUser%isolation%</data>
-            <data name="user/data/firstname">FirstName%isolation%</data>
-            <data name="user/data/lastname">LastName%isolation%</data>
-            <data name="user/data/email">-</data>
-            <data name="user/data/password">123123q</data>
-            <data name="user/data/password_confirmation">123123q</data>
-            <data name="user/data/is_active">Active</data>
-            <data name="user/data/role_id/dataSet">Administrators</data>
-            <data name="isDuplicated">email</data>
-            <data name="constraint">assertUserDuplicateMessage</data>
-            <data name="user/data/current_password">%current_password%</data>
-        </variation>
-        <variation name="CreateAdminUserEntityTestVariation5">
-            <data name="user/data/username">AdminUser%isolation%</data>
-            <data name="user/data/firstname">FirstName%isolation%</data>
-            <data name="user/data/lastname">LastName%isolation%</data>
-            <data name="user/data/email">email%isolation%@example.com</data>
-            <data name="user/data/password">123123q</data>
-            <data name="user/data/password_confirmation">123123q</data>
-            <data name="user/data/is_active">Active</data>
-            <data name="user/data/role_id/dataSet">-</data>
-            <data name="isDuplicated">-</data>
-            <data name="constraint">assertUserSuccessSaveMessage, assertUserInGrid, assertUserSuccessLogOut, assertUserWrongCredentialsMessage</data>
-            <data name="user/data/current_password">%current_password%</data>
-        </variation>
-        <variation name="CreateAdminUserEntityTestVariation6">
-            <data name="user/data/username">AdminUser%isolation%</data>
-            <data name="user/data/firstname">FirstName%isolation%</data>
-            <data name="user/data/lastname">LastName%isolation%</data>
-            <data name="user/data/email">email%isolation%@example.cim</data>
-            <data name="user/data/password">123123q</data>
-            <data name="user/data/password_confirmation">123123q</data>
-            <data name="user/data/is_active">Active</data>
-            <data name="user/data/role_id/dataSet">-</data>
-            <data name="isDuplicated">-</data>
-            <data name="constraint">assertUserInvalidEmailMessage</data>
-            <data name="user/data/current_password">%current_password%</data>
-        </variation>
-    </testCase>
-=======
 <config xmlns:xsi="http://www.w3.org/2001/XMLSchema-instance" xsi:noNamespaceSchemaLocation="../../../../../../vendor/magento/mtf/etc/global/variations.xsd">
   <testCase name="CreateAdminUserEntityTest">
     <variation name="CreateAdminUserEntityTestVariation1" firstConstraint="assertUserSuccessSaveMessage" method="test">
@@ -178,5 +95,4 @@
       <constraint name="assertUserInvalidEmailMessage"/>
     </variation>
   </testCase>
->>>>>>> 1f8e8b20
 </config>