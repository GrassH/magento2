<?xml version="1.0" encoding="utf-8"?>
<!--
/**
 * Copyright © 2015 Magento. All rights reserved.
 * See COPYING.txt for license details.
 */
 -->
<<<<<<< HEAD
<config xmlns:xsi="http://www.w3.org/2001/XMLSchema-instance" xsi:noNamespaceSchemaLocation="../../../../../../etc/variations.xsd">
    <testCase name="CreateNewsletterTemplateEntityTest">
        <variation name="CreateNewsletterTemplateEntityTestVariation1">
            <data name="template/data/code">TemplateName%isolation%</data>
            <data name="template/data/subject">TemplateSubject%isolation%</data>
            <data name="template/data/sender_name">SenderName%isolation%</data>
            <data name="template/data/sender_email">SenderName%isolation%@example.com</data>
            <data name="template/data/text">Some content %isolation%</data>
            <data name="constraint">assertNewsletterSuccessCreateMessage, assertNewsletterInGrid</data>
        </variation>
    </testCase>
=======
<config xmlns:xsi="http://www.w3.org/2001/XMLSchema-instance" xsi:noNamespaceSchemaLocation="../../../../../../vendor/magento/mtf/etc/global/variations.xsd">
  <testCase name="CreateNewsletterTemplateEntityTest">
    <variation name="CreateNewsletterTemplateEntityTestVariation1" firstConstraint="assertNewsletterSuccessCreateMessage" method="test">
      <data name="template/data/code" xsi:type="string">TemplateName%isolation%</data>
      <data name="template/data/subject" xsi:type="string">TemplateSubject%isolation%</data>
      <data name="template/data/sender_name" xsi:type="string">SenderName%isolation%</data>
      <data name="template/data/sender_email" xsi:type="string">SenderName%isolation%@example.com</data>
      <data name="template/data/text" xsi:type="string">Some content %isolation%</data>
      <constraint name="assertNewsletterSuccessCreateMessage" next="assertNewsletterInGrid"/>
      <constraint name="assertNewsletterInGrid" prev="assertNewsletterSuccessCreateMessage"/>
    </variation>
  </testCase>
>>>>>>> 1f8e8b20
</config><|MERGE_RESOLUTION|>--- conflicted
+++ resolved
@@ -5,19 +5,6 @@
  * See COPYING.txt for license details.
  */
  -->
-<<<<<<< HEAD
-<config xmlns:xsi="http://www.w3.org/2001/XMLSchema-instance" xsi:noNamespaceSchemaLocation="../../../../../../etc/variations.xsd">
-    <testCase name="CreateNewsletterTemplateEntityTest">
-        <variation name="CreateNewsletterTemplateEntityTestVariation1">
-            <data name="template/data/code">TemplateName%isolation%</data>
-            <data name="template/data/subject">TemplateSubject%isolation%</data>
-            <data name="template/data/sender_name">SenderName%isolation%</data>
-            <data name="template/data/sender_email">SenderName%isolation%@example.com</data>
-            <data name="template/data/text">Some content %isolation%</data>
-            <data name="constraint">assertNewsletterSuccessCreateMessage, assertNewsletterInGrid</data>
-        </variation>
-    </testCase>
-=======
 <config xmlns:xsi="http://www.w3.org/2001/XMLSchema-instance" xsi:noNamespaceSchemaLocation="../../../../../../vendor/magento/mtf/etc/global/variations.xsd">
   <testCase name="CreateNewsletterTemplateEntityTest">
     <variation name="CreateNewsletterTemplateEntityTestVariation1" firstConstraint="assertNewsletterSuccessCreateMessage" method="test">
@@ -30,5 +17,4 @@
       <constraint name="assertNewsletterInGrid" prev="assertNewsletterSuccessCreateMessage"/>
     </variation>
   </testCase>
->>>>>>> 1f8e8b20
 </config>