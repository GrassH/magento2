--- conflicted
+++ resolved
@@ -94,25 +94,15 @@
     /**
      * Fill required fields for guest checkout.
      *
-<<<<<<< HEAD
-     * @param FixtureInterface $customer
-     * @return void
-     */
-    public function fillGuestFields(FixtureInterface $customer)
-=======
      * @param Customer $customer
      * @return void
      */
     public function fillGuestFields(Customer $customer)
->>>>>>> b8cc80d8
     {
         $mapping = $this->dataMapping();
         $this->_rootElement->find($mapping['email']['selector'], $mapping['email']['strategy'])
             ->setValue($customer->getEmail());
-<<<<<<< HEAD
-=======
         $this->waitForElementNotVisible($this->loadingMask);
->>>>>>> b8cc80d8
     }
 
     /**
