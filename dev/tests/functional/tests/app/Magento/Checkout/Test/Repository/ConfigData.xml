<?xml version="1.0"?>
<!--
/**
 * Copyright © 2013-2017 Magento, Inc. All rights reserved.
 * See COPYING.txt for license details.
 */
-->
<config xmlns:xsi="http://www.w3.org/2001/XMLSchema-instance" xsi:noNamespaceSchemaLocation="../../../../../../vendor/magento/mtf/Magento/Mtf/Repository/etc/repository.xsd">
    <repository class="Magento\Config\Test\Repository\ConfigData">
        <dataset name="disable_guest_checkout">
            <field name="checkout/options/guest_checkout" xsi:type="array">
                <item name="scope" xsi:type="string">checkout</item>
                <item name="scope_id" xsi:type="number">1</item>
                <item name="label" xsi:type="string">No</item>
                <item name="value" xsi:type="string">0</item>
            </field>
        </dataset>

        <dataset name="disable_guest_checkout_rollback">
            <field name="checkout/options/guest_checkout" xsi:type="array">
                <item name="scope" xsi:type="string">checkout</item>
                <item name="scope_id" xsi:type="number">1</item>
                <item name="label" xsi:type="string">Yes</item>
                <item name="value" xsi:type="string">1</item>
            </field>
        </dataset>

        <dataset name="disable_customer_redirect_after_logging">
            <field name="customer/startup/redirect_dashboard" xsi:type="array">
                <item name="scope" xsi:type="string">customer</item>
                <item name="scope_id" xsi:type="number">1</item>
                <item name="label" xsi:type="string">No</item>
                <item name="value" xsi:type="string">0</item>
            </field>
        </dataset>

        <dataset name="disable_customer_redirect_after_logging_rollback">
            <field name="customer/startup/redirect_dashboard" xsi:type="array">
                <item name="scope" xsi:type="string">customer</item>
                <item name="scope_id" xsi:type="number">1</item>
                <item name="label" xsi:type="string">Yes</item>
                <item name="value" xsi:type="string">1</item>
            </field>
        </dataset>
<<<<<<< HEAD
        <dataset name="checkout_max_items_display_count_to_2">
            <field name="checkout/options/max_items_display_count" xsi:type="array">
                <item name="scope" xsi:type="string">checkout</item>
                <item name="scope_id" xsi:type="number">1</item>
                <item name="label" xsi:type="string"/>
                <item name="value" xsi:type="string">2</item>
            </field>
        </dataset>
        <dataset name="checkout_max_items_display_count_to_2_rollback">
            <field name="checkout/options/max_items_display_count" xsi:type="array">
                <item name="scope" xsi:type="string">checkout</item>
                <item name="scope_id" xsi:type="number">1</item>
                <item name="label" xsi:type="string"/>
                <item name="value" xsi:type="string">10</item>
            </field>
        </dataset>
        <dataset name="minicart_max_items_display_count_to_3">
            <field name="checkout/sidebar/max_items_display_count" xsi:type="array">
                <item name="scope" xsi:type="string">checkout</item>
                <item name="scope_id" xsi:type="number">1</item>
                <item name="label" xsi:type="string"/>
                <item name="value" xsi:type="string">3</item>
            </field>
        </dataset>
        <dataset name="minicart_max_items_display_count_to_3_rollback">
            <field name="checkout/sidebar/max_items_display_count" xsi:type="array">
                <item name="scope" xsi:type="string">checkout</item>
                <item name="scope_id" xsi:type="number">1</item>
                <item name="label" xsi:type="string"/>
                <item name="value" xsi:type="string">10</item>
=======

        <dataset name="disable_display_shopping_cart_sidebar">
            <field name="checkout/sidebar/display" xsi:type="array">
                <item name="scope" xsi:type="string">checkout</item>
                <item name="scope_id" xsi:type="number">1</item>
                <item name="label" xsi:type="string">No</item>
                <item name="value" xsi:type="string">0</item>
            </field>
        </dataset>

        <dataset name="disable_display_shopping_cart_sidebar_rollback">
            <field name="checkout/sidebar/display" xsi:type="array">
                <item name="scope" xsi:type="string">checkout</item>
                <item name="scope_id" xsi:type="number">1</item>
                <item name="label" xsi:type="string">Yes</item>
                <item name="value" xsi:type="string">1</item>
>>>>>>> d1660043
            </field>
        </dataset>
    </repository>
</config><|MERGE_RESOLUTION|>--- conflicted
+++ resolved
@@ -42,38 +42,6 @@
                 <item name="value" xsi:type="string">1</item>
             </field>
         </dataset>
-<<<<<<< HEAD
-        <dataset name="checkout_max_items_display_count_to_2">
-            <field name="checkout/options/max_items_display_count" xsi:type="array">
-                <item name="scope" xsi:type="string">checkout</item>
-                <item name="scope_id" xsi:type="number">1</item>
-                <item name="label" xsi:type="string"/>
-                <item name="value" xsi:type="string">2</item>
-            </field>
-        </dataset>
-        <dataset name="checkout_max_items_display_count_to_2_rollback">
-            <field name="checkout/options/max_items_display_count" xsi:type="array">
-                <item name="scope" xsi:type="string">checkout</item>
-                <item name="scope_id" xsi:type="number">1</item>
-                <item name="label" xsi:type="string"/>
-                <item name="value" xsi:type="string">10</item>
-            </field>
-        </dataset>
-        <dataset name="minicart_max_items_display_count_to_3">
-            <field name="checkout/sidebar/max_items_display_count" xsi:type="array">
-                <item name="scope" xsi:type="string">checkout</item>
-                <item name="scope_id" xsi:type="number">1</item>
-                <item name="label" xsi:type="string"/>
-                <item name="value" xsi:type="string">3</item>
-            </field>
-        </dataset>
-        <dataset name="minicart_max_items_display_count_to_3_rollback">
-            <field name="checkout/sidebar/max_items_display_count" xsi:type="array">
-                <item name="scope" xsi:type="string">checkout</item>
-                <item name="scope_id" xsi:type="number">1</item>
-                <item name="label" xsi:type="string"/>
-                <item name="value" xsi:type="string">10</item>
-=======
 
         <dataset name="disable_display_shopping_cart_sidebar">
             <field name="checkout/sidebar/display" xsi:type="array">
@@ -90,7 +58,42 @@
                 <item name="scope_id" xsi:type="number">1</item>
                 <item name="label" xsi:type="string">Yes</item>
                 <item name="value" xsi:type="string">1</item>
->>>>>>> d1660043
+            </field>
+        </dataset>
+
+        <dataset name="checkout_max_items_display_count_to_2">
+            <field name="checkout/options/max_items_display_count" xsi:type="array">
+                <item name="scope" xsi:type="string">checkout</item>
+                <item name="scope_id" xsi:type="number">1</item>
+                <item name="label" xsi:type="string"/>
+                <item name="value" xsi:type="string">2</item>
+            </field>
+        </dataset>
+
+        <dataset name="checkout_max_items_display_count_to_2_rollback">
+            <field name="checkout/options/max_items_display_count" xsi:type="array">
+                <item name="scope" xsi:type="string">checkout</item>
+                <item name="scope_id" xsi:type="number">1</item>
+                <item name="label" xsi:type="string"/>
+                <item name="value" xsi:type="string">10</item>
+            </field>
+        </dataset>
+
+        <dataset name="minicart_max_items_display_count_to_3">
+            <field name="checkout/sidebar/max_items_display_count" xsi:type="array">
+                <item name="scope" xsi:type="string">checkout</item>
+                <item name="scope_id" xsi:type="number">1</item>
+                <item name="label" xsi:type="string"/>
+                <item name="value" xsi:type="string">3</item>
+            </field>
+        </dataset>
+
+        <dataset name="minicart_max_items_display_count_to_3_rollback">
+            <field name="checkout/sidebar/max_items_display_count" xsi:type="array">
+                <item name="scope" xsi:type="string">checkout</item>
+                <item name="scope_id" xsi:type="number">1</item>
+                <item name="label" xsi:type="string"/>
+                <item name="value" xsi:type="string">10</item>
             </field>
         </dataset>
     </repository>
