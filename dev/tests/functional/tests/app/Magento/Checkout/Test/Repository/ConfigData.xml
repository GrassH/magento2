<?xml version="1.0"?>
<!--
/**
 * Copyright © 2013-2017 Magento, Inc. All rights reserved.
 * See COPYING.txt for license details.
 */
-->
<config xmlns:xsi="http://www.w3.org/2001/XMLSchema-instance" xsi:noNamespaceSchemaLocation="../../../../../../vendor/magento/mtf/Magento/Mtf/Repository/etc/repository.xsd">
    <repository class="Magento\Config\Test\Repository\ConfigData">
        <dataset name="disable_guest_checkout">
            <field name="checkout/options/guest_checkout" xsi:type="array">
                <item name="scope" xsi:type="string">checkout</item>
                <item name="scope_id" xsi:type="number">1</item>
                <item name="label" xsi:type="string">No</item>
                <item name="value" xsi:type="string">0</item>
            </field>
        </dataset>

        <dataset name="disable_guest_checkout_rollback">
            <field name="checkout/options/guest_checkout" xsi:type="array">
                <item name="scope" xsi:type="string">checkout</item>
                <item name="scope_id" xsi:type="number">1</item>
                <item name="label" xsi:type="string">Yes</item>
                <item name="value" xsi:type="string">1</item>
            </field>
        </dataset>

        <dataset name="disable_customer_redirect_after_logging">
            <field name="customer/startup/redirect_dashboard" xsi:type="array">
                <item name="scope" xsi:type="string">customer</item>
                <item name="scope_id" xsi:type="number">1</item>
                <item name="label" xsi:type="string">No</item>
                <item name="value" xsi:type="string">0</item>
            </field>
        </dataset>

        <dataset name="disable_customer_redirect_after_logging_rollback">
            <field name="customer/startup/redirect_dashboard" xsi:type="array">
                <item name="scope" xsi:type="string">customer</item>
                <item name="scope_id" xsi:type="number">1</item>
                <item name="label" xsi:type="string">Yes</item>
                <item name="value" xsi:type="string">1</item>
            </field>
        </dataset>
<<<<<<< HEAD
        <dataset name="modify_pages_number_on_shopping_cart">
            <field name="checkout/cart/number_items_to_display_pager" xsi:type="array">
                <item name="scope" xsi:type="string">checkout</item>
                <item name="scope_id" xsi:type="number">1</item>
                <item name="label" xsi:type="string"/>
                <item name="value" xsi:type="number">1</item>
            </field>
        </dataset>
        <dataset name="modify_pages_number_on_shopping_cart_rollback">
            <field name="checkout/cart/number_items_to_display_pager" xsi:type="array">
                <item name="scope" xsi:type="string">checkout</item>
                <item name="scope_id" xsi:type="number">1</item>
                <item name="label" xsi:type="string"/>
                <item name="value" xsi:type="number">20</item>
=======

        <dataset name="disable_display_shopping_cart_sidebar">
            <field name="checkout/sidebar/display" xsi:type="array">
                <item name="scope" xsi:type="string">checkout</item>
                <item name="scope_id" xsi:type="number">1</item>
                <item name="label" xsi:type="string">No</item>
                <item name="value" xsi:type="string">0</item>
            </field>
        </dataset>

        <dataset name="disable_display_shopping_cart_sidebar_rollback">
            <field name="checkout/sidebar/display" xsi:type="array">
                <item name="scope" xsi:type="string">checkout</item>
                <item name="scope_id" xsi:type="number">1</item>
                <item name="label" xsi:type="string">Yes</item>
                <item name="value" xsi:type="string">1</item>
>>>>>>> c86d7772
            </field>
        </dataset>
    </repository>
</config><|MERGE_RESOLUTION|>--- conflicted
+++ resolved
@@ -42,22 +42,6 @@
                 <item name="value" xsi:type="string">1</item>
             </field>
         </dataset>
-<<<<<<< HEAD
-        <dataset name="modify_pages_number_on_shopping_cart">
-            <field name="checkout/cart/number_items_to_display_pager" xsi:type="array">
-                <item name="scope" xsi:type="string">checkout</item>
-                <item name="scope_id" xsi:type="number">1</item>
-                <item name="label" xsi:type="string"/>
-                <item name="value" xsi:type="number">1</item>
-            </field>
-        </dataset>
-        <dataset name="modify_pages_number_on_shopping_cart_rollback">
-            <field name="checkout/cart/number_items_to_display_pager" xsi:type="array">
-                <item name="scope" xsi:type="string">checkout</item>
-                <item name="scope_id" xsi:type="number">1</item>
-                <item name="label" xsi:type="string"/>
-                <item name="value" xsi:type="number">20</item>
-=======
 
         <dataset name="disable_display_shopping_cart_sidebar">
             <field name="checkout/sidebar/display" xsi:type="array">
@@ -74,7 +58,24 @@
                 <item name="scope_id" xsi:type="number">1</item>
                 <item name="label" xsi:type="string">Yes</item>
                 <item name="value" xsi:type="string">1</item>
->>>>>>> c86d7772
+            </field>
+        </dataset>
+
+        <dataset name="modify_pages_number_on_shopping_cart">
+            <field name="checkout/cart/number_items_to_display_pager" xsi:type="array">
+                <item name="scope" xsi:type="string">checkout</item>
+                <item name="scope_id" xsi:type="number">1</item>
+                <item name="label" xsi:type="string"/>
+                <item name="value" xsi:type="number">1</item>
+            </field>
+        </dataset>
+
+        <dataset name="modify_pages_number_on_shopping_cart_rollback">
+            <field name="checkout/cart/number_items_to_display_pager" xsi:type="array">
+                <item name="scope" xsi:type="string">checkout</item>
+                <item name="scope_id" xsi:type="number">1</item>
+                <item name="label" xsi:type="string"/>
+                <item name="value" xsi:type="number">20</item>
             </field>
         </dataset>
     </repository>
