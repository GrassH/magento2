--- conflicted
+++ resolved
@@ -95,12 +95,8 @@
         $this->openEstimateShippingAndTax();
         $data = $address->getData();
         $mapping = $this->dataMapping(array_intersect_key($data, array_flip($this->estimationFields)));
+        $this->_fill($mapping, $this->_rootElement);
         $this->waitForUpdatedShippingMethods();
-        $this->_fill($mapping, $this->_rootElement);
-<<<<<<< HEAD
-=======
-        $this->waitForUpdatedShippingMethods();
->>>>>>> 22f50da1
     }
 
     /**
@@ -130,12 +126,8 @@
      */
     public function waitForUpdatedShippingMethods()
     {
-<<<<<<< HEAD
-        $this->waitForElementVisible($this->blockWaitElement);
-=======
         // Code under test uses JavaScript delay at this point as well.
         sleep(1);
->>>>>>> 22f50da1
         $this->waitForElementNotVisible($this->blockWaitElement);
     }
 }