<?php
/**
 * Copyright © 2015 Magento. All rights reserved.
 * See COPYING.txt for license details.
 */

namespace Magento\Checkout\Test\TestStep;

use Magento\Checkout\Test\Constraint\AssertGrandTotalOrderReview;
use Magento\Checkout\Test\Page\CheckoutOnepage;
use Magento\Checkout\Test\Page\CheckoutOnepageSuccess;
use Magento\Mtf\TestStep\TestStepInterface;

/**
 * Place order in one page checkout.
 */
class PlaceOrderStep implements TestStepInterface
{
    /**
     * Onepage checkout page.
     *
     * @var CheckoutOnepage
     */
    protected $checkoutOnepage;

    /**
     * Assert that Order Grand Total is correct on checkout page review block.
     *
     * @var AssertGrandTotalOrderReview
     */
    protected $assertGrandTotalOrderReview;

    /**
     * One page checkout success page.
     *
     * @var CheckoutOnepageSuccess
     */
    protected $checkoutOnepageSuccess;

    /**
<<<<<<< HEAD
     * Grand total price.
=======
     * Price array.
>>>>>>> d017af68
     *
     * @var string
     */
    protected $prices;

    /**
     * Checkout method.
     *
     * @var string
     */
    protected $checkoutMethod;

    /**
     * @construct
     * @param CheckoutOnepage $checkoutOnepage
     * @param AssertGrandTotalOrderReview $assertGrandTotalOrderReview
     * @param CheckoutOnepageSuccess $checkoutOnepageSuccess
     * @param string $checkoutMethod
     * @param array $prices
     */
    public function __construct(
        CheckoutOnepage $checkoutOnepage,
        AssertGrandTotalOrderReview $assertGrandTotalOrderReview,
        CheckoutOnepageSuccess $checkoutOnepageSuccess,
        $checkoutMethod,
        array $prices = []
    ) {
        $this->checkoutOnepage = $checkoutOnepage;
<<<<<<< HEAD
        $this->assertGrandTotalOrderReview = $assertGrandTotalOrderReview;
        $this->grandTotal = $grandTotal;
=======
        $this->assertOrderTotalOnReviewPage = $assertOrderTotalOnReviewPage;
        $this->prices = $prices;
>>>>>>> d017af68
        $this->checkoutOnepageSuccess = $checkoutOnepageSuccess;
        $this->checkoutMethod = $checkoutMethod;
    }

    /**
     * Place order after checking order totals on review step.
     *
     * @return array
     */
    public function run()
    {
<<<<<<< HEAD
        if ($this->grandTotal !== null) {
            $this->assertGrandTotalOrderReview->processAssert($this->checkoutOnepage, $this->grandTotal);
=======
        if (!empty($this->prices)) {
            $this->assertOrderTotalOnReviewPage->processAssert($this->checkoutOnepage, $this->prices);
>>>>>>> d017af68
        }
        $this->checkoutOnepage->getReviewBlock()->placeOrder();

        return ['orderId' => $this->checkoutOnepageSuccess->getSuccessBlock()->getGuestOrderId()];
    }
}<|MERGE_RESOLUTION|>--- conflicted
+++ resolved
@@ -38,13 +38,9 @@
     protected $checkoutOnepageSuccess;
 
     /**
-<<<<<<< HEAD
-     * Grand total price.
-=======
      * Price array.
->>>>>>> d017af68
      *
-     * @var string
+     * @var array
      */
     protected $prices;
 
@@ -71,13 +67,8 @@
         array $prices = []
     ) {
         $this->checkoutOnepage = $checkoutOnepage;
-<<<<<<< HEAD
         $this->assertGrandTotalOrderReview = $assertGrandTotalOrderReview;
-        $this->grandTotal = $grandTotal;
-=======
-        $this->assertOrderTotalOnReviewPage = $assertOrderTotalOnReviewPage;
         $this->prices = $prices;
->>>>>>> d017af68
         $this->checkoutOnepageSuccess = $checkoutOnepageSuccess;
         $this->checkoutMethod = $checkoutMethod;
     }
@@ -89,13 +80,8 @@
      */
     public function run()
     {
-<<<<<<< HEAD
-        if ($this->grandTotal !== null) {
-            $this->assertGrandTotalOrderReview->processAssert($this->checkoutOnepage, $this->grandTotal);
-=======
         if (!empty($this->prices)) {
-            $this->assertOrderTotalOnReviewPage->processAssert($this->checkoutOnepage, $this->prices);
->>>>>>> d017af68
+            $this->assertGrandTotalOrderReview->processAssert($this->checkoutOnepage, $this->prices);
         }
         $this->checkoutOnepage->getReviewBlock()->placeOrder();
 
