--- conflicted
+++ resolved
@@ -52,35 +52,25 @@
     private $clickProceedToCheckoutStep;
 
     /**
-     * Shipping carrier and method.
-     *
-     * @var array
-     */
-    protected $shipping;
-
-    /**
      * @constructor
      * @param CheckoutOnepage $checkoutOnepage
      * @param Customer $customer
      * @param LogoutCustomerOnFrontendStep $logoutCustomerOnFrontend
      * @param ClickProceedToCheckoutStep $clickProceedToCheckoutStep
      * @param string $checkoutMethod
-     * @param array $shipping
      */
     public function __construct(
         CheckoutOnepage $checkoutOnepage,
         Customer $customer,
         LogoutCustomerOnFrontendStep $logoutCustomerOnFrontend,
         ClickProceedToCheckoutStep $clickProceedToCheckoutStep,
-        $checkoutMethod,
-        array $shipping = []
+        $checkoutMethod
     ) {
         $this->checkoutOnepage = $checkoutOnepage;
         $this->customer = $customer;
         $this->logoutCustomerOnFrontend = $logoutCustomerOnFrontend;
         $this->clickProceedToCheckoutStep = $clickProceedToCheckoutStep;
         $this->checkoutMethod = $checkoutMethod;
-        $this->shipping = $shipping;
     }
 
     /**
@@ -98,13 +88,7 @@
                 $this->checkoutOnepage->getLoginBlock()->loginCustomer($this->customer);
             }
         } elseif ($this->checkoutMethod === 'guest') {
-<<<<<<< HEAD
-            if (empty($this->shipping)) {
-                $this->checkoutOnepage->getLoginBlock()->fillGuestFields($this->customer);
-            }
-=======
             $this->checkoutOnepage->getLoginBlock()->fillGuestFields($this->customer);
->>>>>>> b8cc80d8
         }
     }
 
