--- conflicted
+++ resolved
@@ -4,10 +4,9 @@
  * Copyright © 2015 Magento. All rights reserved.
  * See COPYING.txt for license details.
  */
-<<<<<<< HEAD
  -->
 <config xmlns:xsi="http://www.w3.org/2001/XMLSchema-instance" xsi:schemaLocation="../../../../../../vendor/magento/mtf/etc/fixture.xsd">
-  <fixture name="cart" module="Magento_Checkout" type="flat" entity_type="quote" collection="Magento\Checkout\Model\Resource\Cart" repository_class="Magento\Checkout\Test\Repository\Cart" handler_interface="Magento\Checkout\Test\Handler\Cart\CartInterface" class="Magento\Checkout\Test\Fixture\Cart">
+  <fixture name="cart" module="Magento_Checkout" type="flat" entity_type="quote" repository_class="Magento\Checkout\Test\Repository\Cart" handler_interface="Magento\Checkout\Test\Handler\Cart\CartInterface" class="Magento\Checkout\Test\Fixture\Cart">
     <field name="entity_id" is_required="1">
       <default_value xsi:type="null"/>
     </field>
@@ -164,400 +163,4 @@
     </field>
     <field name="checkout_data" group="" source="Magento\Checkout\Test\Fixture\Cart\CheckoutData"/>
   </fixture>
-</config>
-=======
--->
-<fixture xmlns:xsi="http://www.w3.org/2001/XMLSchema-instance"
-         xsi:noNamespaceSchemaLocation="../../../../../../vendor/magento/mtf/Magento/Mtf/Fixture/etc/fixture.xsd"
-         class="Magento\Checkout\Test\Fixture\Cart">
-    <module>Magento_Checkout</module>
-    <type>flat</type>
-    <entity_type>quote</entity_type>
-    <repository_class>Magento\Checkout\Test\Repository\Cart</repository_class>
-    <handler_interface>Magento\Checkout\Test\Handler\Cart\CartInterface</handler_interface>
-    <fields>
-        <field name="entity_id">
-            <attribute_code>entity_id</attribute_code>
-            <backend_type>int</backend_type>
-            <is_required>1</is_required>
-            <default_value xsi:type="null" />
-            <input />
-        </field>
-        <field name="store_id">
-            <attribute_code>store_id</attribute_code>
-            <backend_type>smallint</backend_type>
-            <is_required />
-            <default_value xsi:type="number">0</default_value>
-            <input />
-        </field>
-        <field name="created_at">
-           <attribute_code>created_at</attribute_code>
-            <backend_type>timestamp</backend_type>
-            <is_required />
-            <default_value xsi:type="string">CURRENT_TIMESTAMP</default_value>
-            <input />
-        </field>
-        <field name="updated_at">
-            <attribute_code>updated_at</attribute_code>
-            <backend_type>timestamp</backend_type>
-            <is_required />
-            <default_value xsi:type="string">0000-00-00 00:00:00</default_value>
-            <input />
-        </field>
-        <field name="converted_at">
-            <attribute_code>converted_at</attribute_code>
-            <backend_type>timestamp</backend_type>
-            <is_required />
-            <default_value xsi:type="null" />
-            <input />
-        </field>
-        <field name="is_active">
-            <attribute_code>is_active</attribute_code>
-            <backend_type>smallint</backend_type>
-            <is_required />
-            <default_value xsi:type="string">1</default_value>
-            <input />
-        </field>
-        <field name="is_virtual">
-            <attribute_code>is_virtual</attribute_code>
-            <backend_type>smallint</backend_type>
-            <is_required />
-            <default_value xsi:type="number">0</default_value>
-            <input />
-        </field>
-        <field name="is_multi_shipping">
-            <attribute_code>is_multi_shipping</attribute_code>
-            <backend_type>smallint</backend_type>
-            <is_required />
-            <default_value xsi:type="number">0</default_value>
-            <input />
-        </field>
-        <field name="items">
-            <attribute_code>items</attribute_code>
-            <backend_type>virtual</backend_type>
-            <source>Magento\Checkout\Test\Fixture\Cart\Items</source>
-        </field>
-        <field name="items_count">
-            <attribute_code>items_count</attribute_code>
-            <backend_type>int</backend_type>
-            <is_required />
-            <default_value xsi:type="number">0</default_value>
-            <input />
-        </field>
-        <field name="items_qty">
-            <attribute_code>items_qty</attribute_code>
-            <backend_type>decimal</backend_type>
-            <is_required />
-            <default_value xsi:type="string">0.0000</default_value>
-            <input />
-        </field>
-        <field name="orig_order_id">
-            <attribute_code>orig_order_id</attribute_code>
-            <backend_type>int</backend_type>
-            <is_required />
-            <default_value xsi:type="number">0</default_value>
-            <input />
-        </field>
-        <field name="store_to_base_rate">
-            <attribute_code>store_to_base_rate</attribute_code>
-            <backend_type>decimal</backend_type>
-            <is_required />
-            <default_value xsi:type="string">0.0000</default_value>
-            <input />
-        </field>
-        <field name="store_to_quote_rate">
-            <attribute_code>store_to_quote_rate</attribute_code>
-            <backend_type>decimal</backend_type>
-            <is_required />
-            <default_value xsi:type="string">0.0000</default_value>
-            <input />
-        </field>
-        <field name="base_currency_code">
-            <attribute_code>base_currency_code</attribute_code>
-            <backend_type>varchar</backend_type>
-            <is_required />
-            <default_value xsi:type="null" />
-            <input />
-        </field>
-        <field name="store_currency_code">
-            <attribute_code>store_currency_code</attribute_code>
-            <backend_type>varchar</backend_type>
-            <is_required />
-            <default_value xsi:type="null" />
-            <input />
-        </field>
-        <field name="quote_currency_code">
-            <attribute_code>quote_currency_code</attribute_code>
-            <backend_type>varchar</backend_type>
-            <is_required />
-            <default_value xsi:type="null" />
-            <input />
-        </field>
-        <field name="grand_total">
-            <attribute_code>grand_total</attribute_code>
-            <backend_type>decimal</backend_type>
-            <is_required />
-            <default_value xsi:type="string">0.0000</default_value>
-            <input />
-        </field>
-        <field name="base_grand_total">
-            <attribute_code>base_grand_total</attribute_code>
-            <backend_type>decimal</backend_type>
-            <is_required />
-            <default_value xsi:type="string">0.0000</default_value>
-            <input />
-        </field>
-        <field name="tax_amount">
-            <attribute_code>tax_amount</attribute_code>
-            <backend_type>decimal</backend_type>
-            <is_required />
-            <default_value xsi:type="string">0.0000</default_value>
-            <input />
-        </field>
-        <field name="shipping_amount">
-            <attribute_code>shipping_amount</attribute_code>
-            <backend_type>decimal</backend_type>
-            <is_required />
-            <default_value xsi:type="string">0.0000</default_value>
-            <input />
-        </field>
-        <field name="checkout_method">
-            <attribute_code>checkout_method</attribute_code>
-            <backend_type>varchar</backend_type>
-            <is_required />
-            <default_value xsi:type="null" />
-            <input />
-        </field>
-        <field name="customer_id">
-            <attribute_code>customer_id</attribute_code>
-            <backend_type>int</backend_type>
-            <is_required />
-            <default_value xsi:type="number">0</default_value>
-            <input />
-        </field>
-        <field name="customer_tax_class_id">
-            <attribute_code>customer_tax_class_id</attribute_code>
-            <backend_type>int</backend_type>
-            <is_required />
-            <default_value xsi:type="number">0</default_value>
-            <input />
-        </field>
-        <field name="customer_group_id">
-            <attribute_code>customer_group_id</attribute_code>
-            <backend_type>int</backend_type>
-            <is_required />
-            <default_value xsi:type="number">0</default_value>
-            <input />
-        </field>
-        <field name="customer_email">
-            <attribute_code>customer_email</attribute_code>
-            <backend_type>varchar</backend_type>
-            <is_required />
-            <default_value xsi:type="null" />
-            <input />
-        </field>
-        <field name="customer_prefix">
-            <attribute_code>customer_prefix</attribute_code>
-            <backend_type>varchar</backend_type>
-            <is_required />
-            <default_value xsi:type="null" />
-            <input />
-        </field>
-        <field name="customer_firstname">
-            <attribute_code>customer_firstname</attribute_code>
-            <backend_type>varchar</backend_type>
-            <is_required />
-            <default_value xsi:type="null" />
-            <input />
-        </field>
-        <field name="customer_middlename">
-            <attribute_code>customer_middlename</attribute_code>
-            <backend_type>varchar</backend_type>
-            <is_required />
-            <default_value xsi:type="null" />
-            <input />
-        </field>
-        <field name="customer_lastname">
-            <attribute_code>customer_lastname</attribute_code>
-            <backend_type>varchar</backend_type>
-            <is_required />
-            <default_value xsi:type="null" />
-            <input />
-        </field>
-        <field name="customer_suffix">
-            <attribute_code>customer_suffix</attribute_code>
-            <backend_type>varchar</backend_type>
-            <is_required />
-            <default_value xsi:type="null" />
-            <input />
-        </field>
-        <field name="customer_dob">
-            <attribute_code>customer_dob</attribute_code>
-            <backend_type>datetime</backend_type>
-            <is_required />
-            <default_value xsi:type="null" />
-            <input />
-        </field>
-        <field name="customer_note">
-            <attribute_code>customer_note</attribute_code>
-            <backend_type>varchar</backend_type>
-            <is_required />
-            <default_value xsi:type="null" />
-            <input />
-        </field>
-        <field name="customer_note_notify">
-            <attribute_code>customer_note_notify</attribute_code>
-            <backend_type>smallint</backend_type>
-            <is_required />
-            <default_value xsi:type="string">1</default_value>
-            <input />
-        </field>
-        <field name="customer_is_guest">
-            <attribute_code>customer_is_guest</attribute_code>
-            <backend_type>smallint</backend_type>
-            <is_required />
-            <default_value xsi:type="number">0</default_value>
-            <input />
-        </field>
-        <field name="remote_ip">
-            <attribute_code>remote_ip</attribute_code>
-            <backend_type>varchar</backend_type>
-            <is_required />
-            <default_value xsi:type="null" />
-            <input />
-        </field>
-        <field name="applied_rule_ids">
-            <attribute_code>applied_rule_ids</attribute_code>
-            <backend_type>varchar</backend_type>
-            <is_required />
-            <default_value xsi:type="null" />
-            <input />
-        </field>
-        <field name="reserved_order_id">
-            <attribute_code>reserved_order_id</attribute_code>
-            <backend_type>varchar</backend_type>
-            <is_required />
-            <default_value xsi:type="null" />
-            <input />
-        </field>
-        <field name="password_hash">
-            <attribute_code>password_hash</attribute_code>
-            <backend_type>varchar</backend_type>
-            <is_required />
-            <default_value xsi:type="null" />
-            <input />
-        </field>
-        <field name="coupon_code">
-            <attribute_code>coupon_code</attribute_code>
-            <backend_type>varchar</backend_type>
-            <is_required />
-            <default_value xsi:type="null" />
-            <input />
-        </field>
-        <field name="global_currency_code">
-            <attribute_code>global_currency_code</attribute_code>
-            <backend_type>varchar</backend_type>
-            <is_required />
-            <default_value xsi:type="null" />
-            <input />
-        </field>
-        <field name="base_to_global_rate">
-            <attribute_code>base_to_global_rate</attribute_code>
-            <backend_type>decimal</backend_type>
-            <is_required />
-            <default_value xsi:type="null" />
-            <input />
-        </field>
-        <field name="base_to_quote_rate">
-            <attribute_code>base_to_quote_rate</attribute_code>
-            <backend_type>decimal</backend_type>
-            <is_required />
-            <default_value xsi:type="null" />
-            <input />
-        </field>
-        <field name="customer_taxvat">
-            <attribute_code>customer_taxvat</attribute_code>
-            <backend_type>varchar</backend_type>
-            <is_required />
-            <default_value xsi:type="null" />
-            <input />
-        </field>
-        <field name="customer_gender">
-            <attribute_code>customer_gender</attribute_code>
-            <backend_type>varchar</backend_type>
-            <is_required />
-            <default_value xsi:type="null" />
-            <input />
-        </field>
-        <field name="subtotal">
-            <attribute_code>subtotal</attribute_code>
-            <backend_type>decimal</backend_type>
-            <is_required />
-            <default_value xsi:type="null" />
-            <input />
-        </field>
-        <field name="base_subtotal">
-            <attribute_code>base_subtotal</attribute_code>
-            <backend_type>decimal</backend_type>
-            <is_required />
-            <default_value xsi:type="null" />
-            <input />
-        </field>
-        <field name="subtotal_with_discount">
-            <attribute_code>subtotal_with_discount</attribute_code>
-            <backend_type>decimal</backend_type>
-            <is_required />
-            <default_value xsi:type="null" />
-            <input />
-        </field>
-        <field name="base_subtotal_with_discount">
-            <attribute_code>base_subtotal_with_discount</attribute_code>
-            <backend_type>decimal</backend_type>
-            <is_required />
-            <default_value xsi:type="null" />
-            <input />
-        </field>
-        <field name="is_changed">
-            <attribute_code>is_changed</attribute_code>
-            <backend_type>int</backend_type>
-            <is_required />
-            <default_value xsi:type="null" />
-            <input />
-        </field>
-        <field name="trigger_recollect">
-            <attribute_code>trigger_recollec</attribute_code>
-            <backend_type>smallint</backend_type>
-            <is_required />
-            <default_value xsi:type="number">0</default_value>
-            <input />
-        </field>
-        <field name="ext_shipping_info">
-            <attribute_code>ext_shipping_info</attribute_code>
-            <backend_type>text</backend_type>
-            <is_required />
-            <default_value xsi:type="null" />
-            <input />
-        </field>
-        <field name="is_persistent">
-            <attribute_code>is_persistent</attribute_code>
-            <backend_type>smallint</backend_type>
-            <is_required />
-            <default_value xsi:type="number">0</default_value>
-            <input />
-        </field>
-        <field name="gift_message_id">
-            <attribute_code>gift_message_id</attribute_code>
-            <backend_type>int</backend_type>
-            <is_required />
-            <default_value xsi:type="null" />
-            <input />
-        </field>
-        <field name="checkout_data">
-            <attribute_code>checkout_data</attribute_code>
-            <backend_type>virtual</backend_type>
-            <group/>
-            <source>Magento\Checkout\Test\Fixture\Cart\CheckoutData</source>
-        </field>
-    </fields>
-</fixture>
->>>>>>> daced026
+</config>