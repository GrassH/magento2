<?xml version="1.0" ?>
<!--
/**
 * Copyright © 2015 Magento. All rights reserved.
 * See COPYING.txt for license details.
 */
-->
<fixture xmlns:xsi="http://www.w3.org/2001/XMLSchema-instance"
         xsi:noNamespaceSchemaLocation="../../../../../../vendor/magento/mtf/Magento/Mtf/Fixture/etc/fixture.xsd"
         class="Magento\Checkout\Test\Fixture\Cart">
    <module>Magento_Checkout</module>
    <type>flat</type>
    <entity_type>quote</entity_type>
    <collection>Magento\Checkout\Model\Resource\Cart</collection>
    <repository_class>Magento\Checkout\Test\Repository\Cart</repository_class>
    <handler_interface>Magento\Checkout\Test\Handler\Cart\CartInterface</handler_interface>
    <fields>
        <field name="entity_id">
            <attribute_code>entity_id</attribute_code>
            <backend_type>int</backend_type>
            <is_required>1</is_required>
            <default_value xsi:type="null" />
            <input />
        </field>
        <field name="store_id">
            <attribute_code>store_id</attribute_code>
            <backend_type>smallint</backend_type>
            <is_required />
            <default_value xsi:type="number">0</default_value>
            <input />
        </field>
        <field name="created_at">
           <attribute_code>created_at</attribute_code>
            <backend_type>timestamp</backend_type>
            <is_required />
            <default_value xsi:type="string">CURRENT_TIMESTAMP</default_value>
            <input />
        </field>
        <field name="updated_at">
            <attribute_code>updated_at</attribute_code>
            <backend_type>timestamp</backend_type>
            <is_required />
            <default_value xsi:type="string">0000-00-00 00:00:00</default_value>
            <input />
        </field>
        <field name="converted_at">
            <attribute_code>converted_at</attribute_code>
            <backend_type>timestamp</backend_type>
            <is_required />
            <default_value xsi:type="null" />
            <input />
        </field>
        <field name="is_active">
            <attribute_code>is_active</attribute_code>
            <backend_type>smallint</backend_type>
            <is_required />
            <default_value xsi:type="string">1</default_value>
            <input />
        </field>
        <field name="is_virtual">
            <attribute_code>is_virtual</attribute_code>
            <backend_type>smallint</backend_type>
            <is_required />
            <default_value xsi:type="number">0</default_value>
            <input />
        </field>
        <field name="is_multi_shipping">
            <attribute_code>is_multi_shipping</attribute_code>
            <backend_type>smallint</backend_type>
            <is_required />
            <default_value xsi:type="number">0</default_value>
            <input />
        </field>
        <field name="items">
            <attribute_code>items</attribute_code>
            <backend_type>virtual</backend_type>
            <source>Magento\Checkout\Test\Fixture\Cart\Items</source>
        </field>
        <field name="items_count">
            <attribute_code>items_count</attribute_code>
            <backend_type>int</backend_type>
            <is_required />
            <default_value xsi:type="number">0</default_value>
            <input />
        </field>
        <field name="items_qty">
            <attribute_code>items_qty</attribute_code>
            <backend_type>decimal</backend_type>
            <is_required />
            <default_value xsi:type="string">0.0000</default_value>
            <input />
        </field>
        <field name="orig_order_id">
            <attribute_code>orig_order_id</attribute_code>
            <backend_type>int</backend_type>
            <is_required />
            <default_value xsi:type="number">0</default_value>
            <input />
        </field>
        <field name="store_to_base_rate">
            <attribute_code>store_to_base_rate</attribute_code>
            <backend_type>decimal</backend_type>
            <is_required />
            <default_value xsi:type="string">0.0000</default_value>
            <input />
        </field>
        <field name="store_to_quote_rate">
            <attribute_code>store_to_quote_rate</attribute_code>
            <backend_type>decimal</backend_type>
            <is_required />
            <default_value xsi:type="string">0.0000</default_value>
            <input />
        </field>
        <field name="base_currency_code">
            <attribute_code>base_currency_code</attribute_code>
            <backend_type>varchar</backend_type>
            <is_required />
            <default_value xsi:type="null" />
            <input />
        </field>
        <field name="store_currency_code">
            <attribute_code>store_currency_code</attribute_code>
            <backend_type>varchar</backend_type>
            <is_required />
            <default_value xsi:type="null" />
            <input />
        </field>
        <field name="quote_currency_code">
            <attribute_code>quote_currency_code</attribute_code>
            <backend_type>varchar</backend_type>
            <is_required />
            <default_value xsi:type="null" />
            <input />
        </field>
        <field name="grand_total">
            <attribute_code>grand_total</attribute_code>
            <backend_type>decimal</backend_type>
            <is_required />
            <default_value xsi:type="string">0.0000</default_value>
            <input />
        </field>
        <field name="base_grand_total">
            <attribute_code>base_grand_total</attribute_code>
            <backend_type>decimal</backend_type>
<<<<<<< HEAD
            <is_required></is_required>
            <default_value>0.0000</default_value>
            <input></input>
        </base_grand_total>
        <tax_amount>
            <attribute_code>tax_amount</attribute_code>
            <backend_type>decimal</backend_type>
            <is_required></is_required>
            <default_value>0.0000</default_value>
            <input></input>
        </tax_amount>
        <shipping_amount>
            <attribute_code>tax_amount</attribute_code>
            <backend_type>decimal</backend_type>
            <is_required></is_required>
            <default_value>0.0000</default_value>
            <input></input>
        </shipping_amount>
        <checkout_method>
=======
            <is_required />
            <default_value xsi:type="string">0.0000</default_value>
            <input />
        </field>
        <field name="checkout_method">
>>>>>>> c67bf2c1
            <attribute_code>checkout_method</attribute_code>
            <backend_type>varchar</backend_type>
            <is_required />
            <default_value xsi:type="null" />
            <input />
        </field>
        <field name="customer_id">
            <attribute_code>customer_id</attribute_code>
            <backend_type>int</backend_type>
            <is_required />
            <default_value xsi:type="number">0</default_value>
            <input />
        </field>
        <field name="customer_tax_class_id">
            <attribute_code>customer_tax_class_id</attribute_code>
            <backend_type>int</backend_type>
            <is_required />
            <default_value xsi:type="number">0</default_value>
            <input />
        </field>
        <field name="customer_group_id">
            <attribute_code>customer_group_id</attribute_code>
            <backend_type>int</backend_type>
            <is_required />
            <default_value xsi:type="number">0</default_value>
            <input />
        </field>
        <field name="customer_email">
            <attribute_code>customer_email</attribute_code>
            <backend_type>varchar</backend_type>
            <is_required />
            <default_value xsi:type="null" />
            <input />
        </field>
        <field name="customer_prefix">
            <attribute_code>customer_prefix</attribute_code>
            <backend_type>varchar</backend_type>
            <is_required />
            <default_value xsi:type="null" />
            <input />
        </field>
        <field name="customer_firstname">
            <attribute_code>customer_firstname</attribute_code>
            <backend_type>varchar</backend_type>
            <is_required />
            <default_value xsi:type="null" />
            <input />
        </field>
        <field name="customer_middlename">
            <attribute_code>customer_middlename</attribute_code>
            <backend_type>varchar</backend_type>
            <is_required />
            <default_value xsi:type="null" />
            <input />
        </field>
        <field name="customer_lastname">
            <attribute_code>customer_lastname</attribute_code>
            <backend_type>varchar</backend_type>
            <is_required />
            <default_value xsi:type="null" />
            <input />
        </field>
        <field name="customer_suffix">
            <attribute_code>customer_suffix</attribute_code>
            <backend_type>varchar</backend_type>
            <is_required />
            <default_value xsi:type="null" />
            <input />
        </field>
        <field name="customer_dob">
            <attribute_code>customer_dob</attribute_code>
            <backend_type>datetime</backend_type>
            <is_required />
            <default_value xsi:type="null" />
            <input />
        </field>
        <field name="customer_note">
            <attribute_code>customer_note</attribute_code>
            <backend_type>varchar</backend_type>
            <is_required />
            <default_value xsi:type="null" />
            <input />
        </field>
        <field name="customer_note_notify">
            <attribute_code>customer_note_notify</attribute_code>
            <backend_type>smallint</backend_type>
            <is_required />
            <default_value xsi:type="string">1</default_value>
            <input />
        </field>
        <field name="customer_is_guest">
            <attribute_code>customer_is_guest</attribute_code>
            <backend_type>smallint</backend_type>
            <is_required />
            <default_value xsi:type="number">0</default_value>
            <input />
        </field>
        <field name="remote_ip">
            <attribute_code>remote_ip</attribute_code>
            <backend_type>varchar</backend_type>
            <is_required />
            <default_value xsi:type="null" />
            <input />
        </field>
        <field name="applied_rule_ids">
            <attribute_code>applied_rule_ids</attribute_code>
            <backend_type>varchar</backend_type>
            <is_required />
            <default_value xsi:type="null" />
            <input />
        </field>
        <field name="reserved_order_id">
            <attribute_code>reserved_order_id</attribute_code>
            <backend_type>varchar</backend_type>
            <is_required />
            <default_value xsi:type="null" />
            <input />
        </field>
        <field name="password_hash">
            <attribute_code>password_hash</attribute_code>
            <backend_type>varchar</backend_type>
            <is_required />
            <default_value xsi:type="null" />
            <input />
        </field>
        <field name="coupon_code">
            <attribute_code>coupon_code</attribute_code>
            <backend_type>varchar</backend_type>
            <is_required />
            <default_value xsi:type="null" />
            <input />
        </field>
        <field name="global_currency_code">
            <attribute_code>global_currency_code</attribute_code>
            <backend_type>varchar</backend_type>
            <is_required />
            <default_value xsi:type="null" />
            <input />
        </field>
        <field name="base_to_global_rate">
            <attribute_code>base_to_global_rate</attribute_code>
            <backend_type>decimal</backend_type>
            <is_required />
            <default_value xsi:type="null" />
            <input />
        </field>
        <field name="base_to_quote_rate">
            <attribute_code>base_to_quote_rate</attribute_code>
            <backend_type>decimal</backend_type>
            <is_required />
            <default_value xsi:type="null" />
            <input />
        </field>
        <field name="customer_taxvat">
            <attribute_code>customer_taxvat</attribute_code>
            <backend_type>varchar</backend_type>
            <is_required />
            <default_value xsi:type="null" />
            <input />
        </field>
        <field name="customer_gender">
            <attribute_code>customer_gender</attribute_code>
            <backend_type>varchar</backend_type>
            <is_required />
            <default_value xsi:type="null" />
            <input />
        </field>
        <field name="subtotal">
            <attribute_code>subtotal</attribute_code>
            <backend_type>decimal</backend_type>
            <is_required />
            <default_value xsi:type="null" />
            <input />
        </field>
        <field name="base_subtotal">
            <attribute_code>base_subtotal</attribute_code>
            <backend_type>decimal</backend_type>
            <is_required />
            <default_value xsi:type="null" />
            <input />
        </field>
        <field name="subtotal_with_discount">
            <attribute_code>subtotal_with_discount</attribute_code>
            <backend_type>decimal</backend_type>
            <is_required />
            <default_value xsi:type="null" />
            <input />
        </field>
        <field name="base_subtotal_with_discount">
            <attribute_code>base_subtotal_with_discount</attribute_code>
            <backend_type>decimal</backend_type>
            <is_required />
            <default_value xsi:type="null" />
            <input />
        </field>
        <field name="is_changed">
            <attribute_code>is_changed</attribute_code>
            <backend_type>int</backend_type>
            <is_required />
            <default_value xsi:type="null" />
            <input />
        </field>
        <field name="trigger_recollect">
            <attribute_code>trigger_recollec</attribute_code>
            <backend_type>smallint</backend_type>
            <is_required />
            <default_value xsi:type="number">0</default_value>
            <input />
        </field>
        <field name="ext_shipping_info">
            <attribute_code>ext_shipping_info</attribute_code>
            <backend_type>text</backend_type>
            <is_required />
            <default_value xsi:type="null" />
            <input />
        </field>
        <field name="is_persistent">
            <attribute_code>is_persistent</attribute_code>
            <backend_type>smallint</backend_type>
            <is_required />
            <default_value xsi:type="number">0</default_value>
            <input />
        </field>
        <field name="gift_message_id">
            <attribute_code>gift_message_id</attribute_code>
            <backend_type>int</backend_type>
            <is_required />
            <default_value xsi:type="null" />
            <input />
        </field>
        <field name="checkout_data">
            <attribute_code>checkout_data</attribute_code>
            <backend_type>virtual</backend_type>
            <group/>
            <source>Magento\Checkout\Test\Fixture\Cart\CheckoutData</source>
        </field>
    </fields>
</fixture><|MERGE_RESOLUTION|>--- conflicted
+++ resolved
@@ -142,33 +142,11 @@
         <field name="base_grand_total">
             <attribute_code>base_grand_total</attribute_code>
             <backend_type>decimal</backend_type>
-<<<<<<< HEAD
-            <is_required></is_required>
-            <default_value>0.0000</default_value>
-            <input></input>
-        </base_grand_total>
-        <tax_amount>
-            <attribute_code>tax_amount</attribute_code>
-            <backend_type>decimal</backend_type>
-            <is_required></is_required>
-            <default_value>0.0000</default_value>
-            <input></input>
-        </tax_amount>
-        <shipping_amount>
-            <attribute_code>tax_amount</attribute_code>
-            <backend_type>decimal</backend_type>
-            <is_required></is_required>
-            <default_value>0.0000</default_value>
-            <input></input>
-        </shipping_amount>
-        <checkout_method>
-=======
             <is_required />
             <default_value xsi:type="string">0.0000</default_value>
             <input />
         </field>
         <field name="checkout_method">
->>>>>>> c67bf2c1
             <attribute_code>checkout_method</attribute_code>
             <backend_type>varchar</backend_type>
             <is_required />
