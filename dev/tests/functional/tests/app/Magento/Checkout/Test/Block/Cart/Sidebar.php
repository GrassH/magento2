--- conflicted
+++ resolved
@@ -179,7 +179,16 @@
     }
 
     /**
-<<<<<<< HEAD
+     * Get qty of items in minicart.
+     *
+     * @return int
+     */
+    public function getItemsQty()
+    {
+        return (int)$this->_rootElement->find($this->productCounter, Locator::SELECTOR_XPATH)->getText();
+    }
+
+    /**
      * Returns minicart items counter value
      *
      * @return string
@@ -197,15 +206,6 @@
     public function getVisibleItemsCounter()
     {
         return $this->_rootElement->find($this->itemsCounterMessage, Locator::SELECTOR_CSS)->getText();
-=======
-     * Get qty of items in minicart.
-     *
-     * @return int
-     */
-    public function getItemsQty()
-    {
-        return (int)$this->_rootElement->find($this->productCounter, Locator::SELECTOR_XPATH)->getText();
->>>>>>> d1660043
     }
 
     /**
