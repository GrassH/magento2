--- conflicted
+++ resolved
@@ -4,65 +4,6 @@
  * Copyright © 2015 Magento. All rights reserved.
  * See COPYING.txt for license details.
  */
-<<<<<<< HEAD
--->
-<constraint>
-    <assertCartIsEmpty module="Magento_Checkout">
-        <severity>middle</severity>
-    </assertCartIsEmpty>
-    <assertPriceInShoppingCart module="Magento_Checkout">
-        <severity>low</severity>
-    </assertPriceInShoppingCart>
-    <assertProductQtyInShoppingCart module="Magento_Checkout">
-        <severity>low</severity>
-    </assertProductQtyInShoppingCart>
-    <assertProductQtyInMiniShoppingCart module="Magento_Checkout">
-        <severity>low</severity>
-    </assertProductQtyInMiniShoppingCart>
-    <assertSubtotalInShoppingCart module="Magento_Checkout">
-        <severity>low</severity>
-    </assertSubtotalInShoppingCart>
-    <assertOrderSuccessPlacedMessage module="Magento_Checkout">
-        <severity>low</severity>
-    </assertOrderSuccessPlacedMessage>
-    <assertOrderTotalOnReviewPage module="Magento_Checkout">
-        <severity>low</severity>
-    </assertOrderTotalOnReviewPage>
-    <assertGrandTotalInShoppingCart module="Magento_Checkout">
-        <severity>low</severity>
-    </assertGrandTotalInShoppingCart>
-    <assertCartItemsOptions module="Magento_Checkout">
-        <severity>low</severity>
-    </assertCartItemsOptions>
-    <assertProductAbsentInMiniShoppingCart module="Magento_Checkout">
-        <severity>low</severity>
-    </assertProductAbsentInMiniShoppingCart>
-    <assertProductPresentInMiniShoppingCart module="Magento_Checkout">
-        <severity>low</severity>
-    </assertProductPresentInMiniShoppingCart>
-    <assertAddedProductToCartSuccessMessage module="Magento_Checkout">
-        <severity>low</severity>
-    </assertAddedProductToCartSuccessMessage>
-    <assertProductPresentInShoppingCart module="Magento_Checkout">
-        <severity>low</severity>
-    </assertProductPresentInShoppingCart>
-    <assertProductIsNotEditable module="Magento_Checkout">
-        <severity>low</severity>
-    </assertProductIsNotEditable>
-    <assertProductsAbsentInShoppingCart module="Magento_Checkout">
-        <severity>low</severity>
-    </assertProductsAbsentInShoppingCart>
-    <assertProductOptionsAbsentInShoppingCart module="Magento_Checkout">
-        <severity>low</severity>
-    </assertProductOptionsAbsentInShoppingCart>
-    <assertShippingInShoppingCart module="Magento_Checkout">
-        <severity>low</severity>
-    </assertShippingInShoppingCart>
-    <assertTaxInShoppingCart module="Magento_Checkout">
-        <severity>low</severity>
-    </assertTaxInShoppingCart>
-</constraint>
-=======
  -->
 <config xmlns:xsi="http://www.w3.org/2001/XMLSchema-instance" xsi:noNamespaceSchemaLocation="../../../../../../vendor/magento/mtf/etc/global/constraints.xsd">
     <constraint name="assertCartIsEmpty" module="Magento_Checkout" severity="middle"/>
@@ -81,5 +22,6 @@
     <constraint name="assertProductIsNotEditable" module="Magento_Checkout" severity="low"/>
     <constraint name="assertProductsAbsentInShoppingCart" module="Magento_Checkout" severity="low"/>
     <constraint name="assertProductOptionsAbsentInShoppingCart" module="Magento_Checkout" severity="low"/>
-</config>
->>>>>>> dc51ad10
+    <constraint name="assertShippingInShoppingCart" module="Magento_Checkout" severity="low"/>
+    <constraint name="assertTaxInShoppingCart" module="Magento_Checkout" severity="low"/>
+</config>