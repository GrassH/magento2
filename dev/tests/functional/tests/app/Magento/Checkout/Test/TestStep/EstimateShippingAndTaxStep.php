<?php
/**
 * Copyright © 2015 Magento. All rights reserved.
 * See COPYING.txt for license details.
 */

namespace Magento\Checkout\Test\TestStep;

use Magento\Checkout\Test\Page\CheckoutCart;
use Magento\Checkout\Test\Fixture\Cart;
use Magento\Mtf\Fixture\FixtureFactory;
use Magento\Customer\Test\Fixture\Address;
use Magento\Checkout\Test\Constraint\AssertEstimateShippingAndTax;
use Magento\Mtf\TestStep\TestStepInterface;

/**
 * Estimate Shipping and Tax
 */
class EstimateShippingAndTaxStep implements TestStepInterface
{
    /**
     * Page of checkout page.
     *
     * @var CheckoutCart
     */
    protected $checkoutCart;

    /**
     * Customer Address.
     *
     * @var Address
     */
    protected $address;

    /**
     * Assert that grand total is equal to expected.
     * Assert that subtotal total in the shopping cart is equals to expected total from data set.
     * Assert that tax amount is equal to expected.
     * Assert that shipping amount is equal to expected.
     *
     * @var AssertEstimateShippingAndTax
     */
    protected $assertEstimateShippingAndTax;

    /**
     * Cart data.
     *
     * @var Cart
     */
    protected $cart;

    /**
     * Fixture factory.
     *
     * @var FixtureFactory
     */
    protected $fixtureFactory;

    /**
     * Shipping method title and shipping service name.
     *
     * @var array
     */
    protected $shipping;

    /**
     * Products.
     *
     * @var array
     */
    protected $products;

    /**
     * @constructor
     * @param CheckoutCart $checkoutCart
     * @param Address $address
     * @param AssertEstimateShippingAndTax $assertEstimateShippingAndTax
     * @param FixtureFactory $fixtureFactory
     * @param array $products
<<<<<<< HEAD
     * @param Cart $cart
=======
     * @param array $shipping
     * @param Cart|null $cart
>>>>>>> 2e67ccb9
     */
    public function __construct(
        CheckoutCart $checkoutCart,
        Address $address,
        AssertEstimateShippingAndTax $assertEstimateShippingAndTax,
        FixtureFactory $fixtureFactory,
<<<<<<< HEAD
        array $shipping,
        array $products,
=======
        array $products,
        array $shipping = [],
>>>>>>> 2e67ccb9
        Cart $cart = null
    ) {
        $this->checkoutCart = $checkoutCart;
        $this->address = $address;
        $this->assertEstimateShippingAndTax = $assertEstimateShippingAndTax;
        $this->fixtureFactory = $fixtureFactory;
        $this->products = $products;
        $this->shipping = $shipping;
        $this->cart = $cart;
    }

    /**
     * Estimate shipping and tax and process assertions for totals.
     *
     * @return void
     */
    public function run()
    {
        $this->checkoutCart->open();
        /** @var \Magento\Checkout\Test\Fixture\Cart $cart */
        if ($this->cart !== null) {
            $cart = $this->fixtureFactory->createByCode(
                'cart',
                ['data' => array_merge($this->cart->getData(), ['items' => ['products' => $this->products]])]
            );
            $this->checkoutCart->getShippingBlock()->fillEstimateShippingAndTax($this->address);
            if (!empty($this->shipping)) {
                $this->checkoutCart->getShippingBlock()->selectShippingMethod($this->shipping);
            }
            $this->assertEstimateShippingAndTax->processAssert($this->checkoutCart, $cart);
        }
    }
}<|MERGE_RESOLUTION|>--- conflicted
+++ resolved
@@ -77,25 +77,16 @@
      * @param AssertEstimateShippingAndTax $assertEstimateShippingAndTax
      * @param FixtureFactory $fixtureFactory
      * @param array $products
-<<<<<<< HEAD
-     * @param Cart $cart
-=======
      * @param array $shipping
      * @param Cart|null $cart
->>>>>>> 2e67ccb9
      */
     public function __construct(
         CheckoutCart $checkoutCart,
         Address $address,
         AssertEstimateShippingAndTax $assertEstimateShippingAndTax,
         FixtureFactory $fixtureFactory,
-<<<<<<< HEAD
-        array $shipping,
-        array $products,
-=======
         array $products,
         array $shipping = [],
->>>>>>> 2e67ccb9
         Cart $cart = null
     ) {
         $this->checkoutCart = $checkoutCart;
