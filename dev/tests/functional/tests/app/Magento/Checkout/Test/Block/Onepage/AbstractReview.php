--- conflicted
+++ resolved
@@ -20,14 +20,6 @@
 abstract class AbstractReview extends Block
 {
     /**
-<<<<<<< HEAD
-     * Continue checkout button.
-     *
-     * @var string
-     */
-    protected $continueCheckoutButton = '#review-buttons-container button';
-
-    /**
      * Product item block locator.
      *
      * @var string
@@ -35,8 +27,6 @@
     protected $productItemByName = './/li[contains(@class,"product-item") and contains(.,"%s")]';
 
     /**
-=======
->>>>>>> e9b1713e
      * Grand total search mask.
      *
      * @var string
@@ -258,13 +248,8 @@
      */
     public function getTax()
     {
-<<<<<<< HEAD
         $tax = $this->_rootElement->find($this->tax, Locator::SELECTOR_CSS);
         return $tax->isVisible() ? $this->escapeCurrency($tax->getText()) : null;
-=======
-        $tax = $this->_rootElement->find($this->tax)->getText();
-        return $this->escapeCurrency($tax);
->>>>>>> e9b1713e
     }
 
     /**
@@ -329,12 +314,7 @@
      */
     public function getShippingExclTax()
     {
-<<<<<<< HEAD
-        $subTotal = $this->_rootElement->find($this->shippingExclTax, Locator::SELECTOR_CSS);
-=======
-        $this->waitForElementVisible($this->shippingExclTax);
         $subTotal = $this->_rootElement->find($this->shippingExclTax);
->>>>>>> e9b1713e
         return $subTotal->isVisible() ? $this->escapeCurrency($subTotal->getText()) : null;
     }
 
