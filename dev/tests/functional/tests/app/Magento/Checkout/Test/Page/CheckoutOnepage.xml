<?xml version="1.0" encoding="utf-8"?>
<!--
/**
 * Copyright © 2016 Magento. All rights reserved.
 * See COPYING.txt for license details.
 */
 -->
<config xmlns:xsi="http://www.w3.org/2001/XMLSchema-instance" xsi:noNamespaceSchemaLocation="../../../../../../vendor/magento/mtf/etc/pages.xsd">
    <page name="CheckoutOnepage" mca="checkout" module="Magento_Checkout">
        <block name="authenticationPopupBlock" class="Magento\Customer\Test\Block\Account\AuthenticationPopup" locator=".block-authentication" strategy="css selector" />
        <block name="authenticationWrapperBlock" class="Magento\Customer\Test\Block\Account\AuthenticationWrapper" locator="[data-block='authentication']" strategy="css selector" />
        <block name="loginBlock" class="Magento\Checkout\Test\Block\Onepage\Login" locator="[data-role='email-with-possible-login']" strategy="css selector" />
        <block name="linksBlock" class="Magento\Theme\Test\Block\Links" locator=".header .links" strategy="css selector" />
        <block name="shippingBlock" class="Magento\Checkout\Test\Block\Onepage\Shipping" locator="#checkout-step-shipping" strategy="css selector" />
        <block name="shippingAddressPopupBlock" class="Magento\Checkout\Test\Block\Onepage\ShippingPopup" locator="#opc-new-shipping-address" strategy="css selector" />
        <block name="shippingMethodBlock" class="Magento\Checkout\Test\Block\Onepage\Shipping\Method" locator="#checkout-step-shipping_method" strategy="css selector" />
        <block name="paymentBlock" class="Magento\Checkout\Test\Block\Onepage\Payment" locator="#checkout-step-payment" strategy="css selector" />
        <block name="discountCodesBlock" class="Magento\Checkout\Test\Block\Onepage\Payment\DiscountCodes" locator=".discount-code" strategy="css selector" />
        <block name="reviewBlock" class="Magento\Checkout\Test\Block\Onepage\Review" locator=".opc-block-summary" strategy="css selector" />
<<<<<<< HEAD
        <block name="messagesBlock" class="Magento\Backend\Test\Block\Messages" locator="//*[@id='checkout']//div[@data-role='checkout-messages' and .//div]" strategy="xpath" />
=======
        <block name="messagesBlock" class="Magento\Backend\Test\Block\Messages" locator=".page.messages" strategy="css selector" />
        <block name="customAddressBlock" class="Magento\Checkout\Test\Block\Onepage\CustomAddress" locator=".checkout-billing-address" strategy="css selector" />
>>>>>>> 13db0b11
    </page>
</config><|MERGE_RESOLUTION|>--- conflicted
+++ resolved
@@ -17,11 +17,7 @@
         <block name="paymentBlock" class="Magento\Checkout\Test\Block\Onepage\Payment" locator="#checkout-step-payment" strategy="css selector" />
         <block name="discountCodesBlock" class="Magento\Checkout\Test\Block\Onepage\Payment\DiscountCodes" locator=".discount-code" strategy="css selector" />
         <block name="reviewBlock" class="Magento\Checkout\Test\Block\Onepage\Review" locator=".opc-block-summary" strategy="css selector" />
-<<<<<<< HEAD
         <block name="messagesBlock" class="Magento\Backend\Test\Block\Messages" locator="//*[@id='checkout']//div[@data-role='checkout-messages' and .//div]" strategy="xpath" />
-=======
-        <block name="messagesBlock" class="Magento\Backend\Test\Block\Messages" locator=".page.messages" strategy="css selector" />
         <block name="customAddressBlock" class="Magento\Checkout\Test\Block\Onepage\CustomAddress" locator=".checkout-billing-address" strategy="css selector" />
->>>>>>> 13db0b11
     </page>
 </config>