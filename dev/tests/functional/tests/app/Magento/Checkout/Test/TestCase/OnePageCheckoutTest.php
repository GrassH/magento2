<?php
/**
 * Copyright © 2016 Magento. All rights reserved.
 * See COPYING.txt for license details.
 */

namespace Magento\Checkout\Test\TestCase;

use Magento\Mtf\TestCase\Scenario;

/**
 * Preconditions:
 * 1. Configure shipping method.
 * 2. Configure payment method.
 * 3. Create products.
 * 4. Create and setup customer.
 * 5. Create sales rule according to dataset.
 *
 * Steps:
 * 1. Go to Frontend.
 * 2. Add products to the cart.
 * 3. Apply discounts in shopping cart according to dataset.
 * 4. In 'Estimate Shipping and Tax' section specify destination using values from Test Data.
 * 5. Click the 'Get a Quote' button.
 * 6. In the section appeared select Shipping method, click the 'Update Total' button.
 * 7. Click the 'Proceed to Checkout' button.
 * 8. Select checkout method according to dataset.
 * 9. Fill billing information and select the 'Ship to this address' option.
 * 10. Select shipping method.
 * 11. Select payment method (use reward points and store credit if available).
 * 12. Verify order total on review step.
 * 13. Place order.
 * 14. Perform assertions.
 *
 * @group One_Page_Checkout
<<<<<<< HEAD
 * @ZephyrId MAGETWO-27485, MAGETWO-12412, MAGETWO-12429, MAGETWO-42598, MAGETWO-42599
=======
 * @ZephyrId MAGETWO-27485, MAGETWO-12412, MAGETWO-12429, MAGETWO-49917, MAGETWO-27485
>>>>>>> cc90e726
 * @ZephyrId MAGETWO-12444, MAGETWO-12848, MAGETWO-12849, MAGETWO-12850
 * @ZephyrId MAGETWO-42547
 */
class OnePageCheckoutTest extends Scenario
{
    /* tags */
    const MVP = 'yes';
    const TEST_TYPE = 'acceptance_test, extended_acceptance_test, 3rd_party_test';
    /* end tags */

    /**
     * Runs one page checkout test.
     *
     * @return void
     */
    public function test()
    {
        $this->executeScenario();
    }
}<|MERGE_RESOLUTION|>--- conflicted
+++ resolved
@@ -33,13 +33,9 @@
  * 14. Perform assertions.
  *
  * @group One_Page_Checkout
-<<<<<<< HEAD
- * @ZephyrId MAGETWO-27485, MAGETWO-12412, MAGETWO-12429, MAGETWO-42598, MAGETWO-42599
-=======
- * @ZephyrId MAGETWO-27485, MAGETWO-12412, MAGETWO-12429, MAGETWO-49917, MAGETWO-27485
->>>>>>> cc90e726
+ * @ZephyrId MAGETWO-27485, MAGETWO-12412, MAGETWO-12429, MAGETWO-42598
  * @ZephyrId MAGETWO-12444, MAGETWO-12848, MAGETWO-12849, MAGETWO-12850
- * @ZephyrId MAGETWO-42547
+ * @ZephyrId MAGETWO-42547, MAGETWO-42599, MAGETWO-49917, MAGETWO-27485
  */
 class OnePageCheckoutTest extends Scenario
 {
