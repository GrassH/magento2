<?xml version="1.0" encoding="utf-8"?>
<!--
/**
 * Copyright © 2016 Magento. All rights reserved.
 * See COPYING.txt for license details.
 */
 -->
<config xmlns:xsi="http://www.w3.org/2001/XMLSchema-instance"
        xsi:noNamespaceSchemaLocation="urn:magento:framework:ObjectManager/etc/config.xsd">
    <type name="Magento\Checkout\Test\Constraint\AssertAddedProductToCartSuccessMessage">
        <arguments>
            <argument name="severity" xsi:type="string">S2</argument>
        </arguments>
    </type>
    <type name="Magento\Checkout\Test\Constraint\AssertBillingAddressAbsentInPayment">
        <arguments>
            <argument name="severity" xsi:type="string">S2</argument>
        </arguments>
    </type>
    <type name="Magento\Checkout\Test\Constraint\AssertBillingAddressSameAsShippingCheckbox">
        <arguments>
            <argument name="severity" xsi:type="string">S2</argument>
        </arguments>
    </type>
    <type name="Magento\Checkout\Test\Constraint\AssertCartIsEmpty">
        <arguments>
            <argument name="severity" xsi:type="string">S2</argument>
        </arguments>
    </type>
    <type name="Magento\Checkout\Test\Constraint\AssertCartItemsOptions">
        <arguments>
            <argument name="severity" xsi:type="string">S2</argument>
        </arguments>
    </type>
    <type name="Magento\Checkout\Test\Constraint\AssertCheckoutErrorMessage">
        <arguments>
            <argument name="severity" xsi:type="string">S1</argument>
        </arguments>
    </type>
<<<<<<< HEAD
    <type name="Magento\Checkout\Test\Constraint\AssertCancelSuccessMessageInShoppingCart">
        <arguments>
            <argument name="severity" xsi:type="string">S1</argument>
        </arguments>
    </type>
    <type name="Magento\Checkout\Test\Constraint\AssertProductPresentInShoppingCart">
=======
    <type name="Magento\Checkout\Test\Constraint\AssertCustomerIsRedirectedToCheckoutFromCart">
        <arguments>
            <argument name="severity" xsi:type="string">S2</argument>
        </arguments>
    </type>
    <type name="Magento\Checkout\Test\Constraint\AssertDiscountInShoppingCart">
        <arguments>
            <argument name="severity" xsi:type="string">S2</argument>
        </arguments>
    </type>
    <type name="Magento\Checkout\Test\Constraint\AssertEstimateShippingAndTax">
        <arguments>
            <argument name="severity" xsi:type="string">S2</argument>
        </arguments>
    </type>
    <type name="Magento\Checkout\Test\Constraint\AssertGrandTotalInShoppingCart">
        <arguments>
            <argument name="severity" xsi:type="string">S2</argument>
        </arguments>
    </type>
    <type name="Magento\Checkout\Test\Constraint\AssertGrandTotalOrderReview">
        <arguments>
            <argument name="severity" xsi:type="string">S2</argument>
        </arguments>
    </type>
    <type name="Magento\Checkout\Test\Constraint\AssertMinicartEmpty">
        <arguments>
            <argument name="severity" xsi:type="string">S2</argument>
        </arguments>
    </type>
    <type name="Magento\Checkout\Test\Constraint\AssertOrderSuccessPlacedMessage">
>>>>>>> 5a0cc81d
        <arguments>
            <argument name="severity" xsi:type="string">S0</argument>
        </arguments>
    </type>
<<<<<<< HEAD
=======
    <type name="Magento\Checkout\Test\Constraint\AssertPriceInShoppingCart">
        <arguments>
            <argument name="severity" xsi:type="string">S2</argument>
        </arguments>
    </type>
    <type name="Magento\Checkout\Test\Constraint\AssertProductAbsentInMiniShoppingCart">
        <arguments>
            <argument name="severity" xsi:type="string">S2</argument>
        </arguments>
    </type>
    <type name="Magento\Checkout\Test\Constraint\AssertProductDataInMiniShoppingCart">
        <arguments>
            <argument name="severity" xsi:type="string">S2</argument>
        </arguments>
    </type>
    <type name="Magento\Checkout\Test\Constraint\AssertProductIsNotEditable">
        <arguments>
            <argument name="severity" xsi:type="string">S2</argument>
        </arguments>
    </type>
    <type name="Magento\Checkout\Test\Constraint\AssertProductOptionsAbsentInShoppingCart">
        <arguments>
            <argument name="severity" xsi:type="string">S2</argument>
        </arguments>
    </type>
    <type name="Magento\Checkout\Test\Constraint\AssertProductPresentInMiniShoppingCart">
        <arguments>
            <argument name="severity" xsi:type="string">S2</argument>
        </arguments>
    </type>
    <type name="Magento\Checkout\Test\Constraint\AssertProductPresentInShoppingCart">
        <arguments>
            <argument name="severity" xsi:type="string">S2</argument>
        </arguments>
    </type>
    <type name="Magento\Checkout\Test\Constraint\AssertProductQtyInShoppingCart">
        <arguments>
            <argument name="severity" xsi:type="string">S2</argument>
        </arguments>
    </type>
    <type name="Magento\Checkout\Test\Constraint\AssertProductsAbsentInShoppingCart">
        <arguments>
            <argument name="severity" xsi:type="string">S2</argument>
        </arguments>
    </type>
    <type name="Magento\Checkout\Test\Constraint\AssertShippingAddressJsValidationMessagesIsAbsent">
        <arguments>
            <argument name="severity" xsi:type="string">S2</argument>
        </arguments>
    </type>
    <type name="Magento\Checkout\Test\Constraint\AssertShippingInShoppingCart">
        <arguments>
            <argument name="severity" xsi:type="string">S2</argument>
        </arguments>
    </type>
    <type name="Magento\Checkout\Test\Constraint\AssertShippingTotalOrderReview">
        <arguments>
            <argument name="severity" xsi:type="string">S2</argument>
        </arguments>
    </type>
    <type name="Magento\Checkout\Test\Constraint\AssertSubtotalInMiniShoppingCart">
        <arguments>
            <argument name="severity" xsi:type="string">S2</argument>
        </arguments>
    </type>
    <type name="Magento\Checkout\Test\Constraint\AssertSubtotalInShoppingCart">
        <arguments>
            <argument name="severity" xsi:type="string">S2</argument>
        </arguments>
    </type>
    <type name="Magento\Checkout\Test\Constraint\AssertSubTotalOrderReview">
        <arguments>
            <argument name="severity" xsi:type="string">S2</argument>
        </arguments>
    </type>
    <type name="Magento\Checkout\Test\Constraint\AssertTaxInShoppingCart">
        <arguments>
            <argument name="severity" xsi:type="string">S2</argument>
        </arguments>
    </type>
    <type name="Magento\Checkout\Test\Constraint\AssertTaxTotalOrderReview">
        <arguments>
            <argument name="severity" xsi:type="string">S2</argument>
        </arguments>
    </type>
>>>>>>> 5a0cc81d
</config><|MERGE_RESOLUTION|>--- conflicted
+++ resolved
@@ -37,14 +37,6 @@
             <argument name="severity" xsi:type="string">S1</argument>
         </arguments>
     </type>
-<<<<<<< HEAD
-    <type name="Magento\Checkout\Test\Constraint\AssertCancelSuccessMessageInShoppingCart">
-        <arguments>
-            <argument name="severity" xsi:type="string">S1</argument>
-        </arguments>
-    </type>
-    <type name="Magento\Checkout\Test\Constraint\AssertProductPresentInShoppingCart">
-=======
     <type name="Magento\Checkout\Test\Constraint\AssertCustomerIsRedirectedToCheckoutFromCart">
         <arguments>
             <argument name="severity" xsi:type="string">S2</argument>
@@ -76,13 +68,10 @@
         </arguments>
     </type>
     <type name="Magento\Checkout\Test\Constraint\AssertOrderSuccessPlacedMessage">
->>>>>>> 5a0cc81d
         <arguments>
             <argument name="severity" xsi:type="string">S0</argument>
         </arguments>
     </type>
-<<<<<<< HEAD
-=======
     <type name="Magento\Checkout\Test\Constraint\AssertPriceInShoppingCart">
         <arguments>
             <argument name="severity" xsi:type="string">S2</argument>
@@ -109,11 +98,6 @@
         </arguments>
     </type>
     <type name="Magento\Checkout\Test\Constraint\AssertProductPresentInMiniShoppingCart">
-        <arguments>
-            <argument name="severity" xsi:type="string">S2</argument>
-        </arguments>
-    </type>
-    <type name="Magento\Checkout\Test\Constraint\AssertProductPresentInShoppingCart">
         <arguments>
             <argument name="severity" xsi:type="string">S2</argument>
         </arguments>
@@ -168,5 +152,14 @@
             <argument name="severity" xsi:type="string">S2</argument>
         </arguments>
     </type>
->>>>>>> 5a0cc81d
+    <type name="Magento\Checkout\Test\Constraint\AssertCancelSuccessMessageInShoppingCart">
+        <arguments>
+            <argument name="severity" xsi:type="string">S1</argument>
+        </arguments>
+    </type>
+    <type name="Magento\Checkout\Test\Constraint\AssertProductPresentInShoppingCart">
+        <arguments>
+            <argument name="severity" xsi:type="string">S0</argument>
+        </arguments>
+    </type>
 </config>