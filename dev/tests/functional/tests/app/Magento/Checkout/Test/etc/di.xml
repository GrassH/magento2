--- conflicted
+++ resolved
@@ -5,19 +5,6 @@
  * See COPYING.txt for license details.
  */
  -->
-<<<<<<< HEAD
-<config xmlns:xsi="http://www.w3.org/2001/XMLSchema-instance" xsi:noNamespaceSchemaLocation="urn:magento:framework:ObjectManager/etc/config.xsd">
-  <type name="Magento\Checkout\Test\Constraint\AssertCartIsEmpty">
-    <arguments>
-      <argument name="severity" xsi:type="string">middle</argument>
-    </arguments>
-  </type>
-  <type name="Magento\Checkout\Test\Constraint\AssertBillingAddressAbsentInPayment">
-    <arguments>
-      <argument name="severity" xsi:type="string">S2</argument>
-    </arguments>
-  </type>
-=======
 <config xmlns:xsi="http://www.w3.org/2001/XMLSchema-instance"
         xsi:noNamespaceSchemaLocation="urn:magento:framework:ObjectManager/etc/config.xsd">
     <type name="Magento\Checkout\Test\Constraint\AssertCartIsEmpty">
@@ -25,10 +12,14 @@
             <argument name="severity" xsi:type="string">middle</argument>
         </arguments>
     </type>
+    <type name="Magento\Checkout\Test\Constraint\AssertBillingAddressAbsentInPayment">
+        <arguments>
+            <argument name="severity" xsi:type="string">S2</argument>
+        </arguments>
+    </type>
     <type name="Magento\Checkout\Test\Constraint\AssertOrderSuccessPlacedMessage">
         <arguments>
             <argument name="severity" xsi:type="string">S0</argument>
         </arguments>
     </type>
->>>>>>> 3a8df23e
 </config>