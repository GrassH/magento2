--- conflicted
+++ resolved
@@ -5,43 +5,6 @@
  * See COPYING.txt for license details.
  */
  -->
-<<<<<<< HEAD
-<config xmlns:xsi="http://www.w3.org/2001/XMLSchema-instance" xsi:noNamespaceSchemaLocation="../../../../../../etc/variations.xsd">
-    <testCase name="DeleteProductsFromShoppingCartTest">
-        <variation name="DeleteProductsFromShoppingCartTestVariation1">
-            <data name="productsData">bundleProduct::bundle_dynamic_product</data>
-            <data name="constraint">assertCartIsEmpty</data>
-        </variation>
-        <variation name="DeleteProductsFromShoppingCartTestVariation2">
-            <data name="productsData">bundleProduct::bundle_fixed_product</data>
-            <data name="constraint">assertCartIsEmpty</data>
-        </variation>
-        <variation name="DeleteProductsFromShoppingCartTestVariation3">
-            <data name="productsData">catalogProductSimple::with_two_custom_option</data>
-            <data name="constraint">assertCartIsEmpty</data>
-        </variation>
-        <variation name="DeleteProductsFromShoppingCartTestVariation4">
-            <data name="productsData">catalogProductVirtual::product_50_dollar</data>
-            <data name="constraint">assertCartIsEmpty</data>
-        </variation>
-        <variation name="DeleteProductsFromShoppingCartTestVariation5">
-            <data name="productsData">configurableProductInjectable::default</data>
-            <data name="constraint">assertCartIsEmpty</data>
-        </variation>
-        <variation name="DeleteProductsFromShoppingCartTestVariation6">
-            <data name="productsData">downloadableProductInjectable::with_two_separately_links</data>
-            <data name="constraint">assertCartIsEmpty</data>
-        </variation>
-        <variation name="DeleteProductsFromShoppingCartTestVariation7">
-            <data name="productsData">groupedProductInjectable::three_simple_products</data>
-            <data name="constraint">assertCartIsEmpty</data>
-        </variation>
-        <variation name="DeleteProductsFromShoppingCartTestVariation8">
-            <data name="productsData">catalogProductSimple::with_two_custom_option, catalogProductVirtual::product_50_dollar, downloadableProductInjectable::with_two_separately_links, groupedProductInjectable::three_simple_products, configurableProductInjectable::default, bundleProduct::bundle_dynamic_product, bundleProduct::bundle_dynamic_product</data>
-            <data name="constraint">assertCartIsEmpty</data>
-        </variation>
-    </testCase>
-=======
 <config xmlns:xsi="http://www.w3.org/2001/XMLSchema-instance" xsi:noNamespaceSchemaLocation="../../../../../../vendor/magento/mtf/etc/global/variations.xsd">
   <testCase name="DeleteProductsFromShoppingCartTest">
     <variation name="DeleteProductsFromShoppingCartTestVariation1" firstConstraint="assertCartIsEmpty" method="test">
@@ -79,5 +42,4 @@
       <constraint name="assertCartIsEmpty"/>
     </variation>
   </testCase>
->>>>>>> 1f8e8b20
 </config>