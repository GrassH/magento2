<?xml version="1.0"?>
<!--
/**
 * Copyright © 2013-2017 Magento, Inc. All rights reserved.
 * See COPYING.txt for license details.
 */
-->
<config xmlns:xsi="http://www.w3.org/2001/XMLSchema-instance" xsi:noNamespaceSchemaLocation="../../../../../../vendor/magento/mtf/Magento/Mtf/TestCase/etc/testcase.xsd">
    <scenario name="OnePageCheckoutTest" firstStep="setupConfiguration">
        <step name="setupConfiguration" module="Magento_Config" next="createProducts" />
        <step name="createProducts" module="Magento_Catalog" next="createTaxRule" />
        <step name="createTaxRule" module="Magento_Tax" next="addProductsToTheCart" />
        <step name="addProductsToTheCart" module="Magento_Checkout" next="estimateShippingAndTax" />
        <step name="estimateShippingAndTax" module="Magento_Checkout" next="clickProceedToCheckout" />
        <step name="clickProceedToCheckout" module="Magento_Checkout" next="createCustomer" />
        <step name="createCustomer" module="Magento_Customer" next="selectCheckoutMethod" />
        <step name="selectCheckoutMethod" module="Magento_Checkout" next="fillShippingAddress" />
        <step name="fillShippingAddress" module="Magento_Checkout" next="fillShippingMethod" />
        <step name="fillShippingMethod" module="Magento_Checkout" next="selectPaymentMethod" />
        <step name="selectPaymentMethod" module="Magento_Checkout" next="fillBillingInformation" />
        <step name="fillBillingInformation" module="Magento_Checkout" next="placeOrder" />
        <step name="placeOrder" module="Magento_Checkout" next="createCustomerAccount" />
        <step name="createCustomerAccount" module="Magento_Checkout" />
    </scenario>
    <scenario name="OnePageCheckoutJsValidationTest" firstStep="setupConfiguration">
        <step name="setupConfiguration" module="Magento_Config" next="createProducts" />
        <step name="createProducts" module="Magento_Catalog" next="addProductsToTheCart" />
        <step name="addProductsToTheCart" module="Magento_Checkout" next="ProceedToCheckout" />
        <step name="ProceedToCheckout" module="Magento_Checkout" />
    </scenario>
    <scenario name="OnePageCheckoutDeclinedTest" firstStep="setupConfiguration">
        <step name="setupConfiguration" module="Magento_Config" next="createProducts" />
        <step name="createProducts" module="Magento_Catalog" next="addProductsToTheCart" />
        <step name="addProductsToTheCart" module="Magento_Checkout" next="proceedToCheckout" />
        <step name="proceedToCheckout" module="Magento_Checkout" next="createCustomer" />
        <step name="createCustomer" module="Magento_Customer" next="selectCheckoutMethod" />
        <step name="selectCheckoutMethod" module="Magento_Checkout" next="fillShippingAddress" />
        <step name="fillShippingAddress" module="Magento_Checkout" next="fillShippingMethod" />
        <step name="fillShippingMethod" module="Magento_Checkout" next="selectPaymentMethod" />
        <step name="selectPaymentMethod" module="Magento_Checkout" next="fillBillingInformation" />
        <step name="fillBillingInformation" module="Magento_Checkout" next="clickPlaceOrderButton" />
        <step name="clickPlaceOrderButton" module="Magento_Checkout" />
    </scenario>
<<<<<<< HEAD
    <scenario name="ShoppingCartPagerTest" firstStep="setupConfiguration">
        <step name="setupConfiguration" module="Magento_Config" next="mergePreconditionProducts" />
        <step name="mergePreconditionProducts" module="Magento_Catalog" next="createProducts" />
        <step name="createProducts" module="Magento_Catalog" next="addProductsToTheCart" />
        <step name="addProductsToTheCart" module="Magento_Checkout" next="removeProductsFromTheCart" />
        <step name="removeProductsFromTheCart" module="Magento_Checkout" />
=======
    <scenario name="OnePageCheckoutFromMiniShoppingCartTest" firstStep="setupConfiguration">
        <step name="setupConfiguration" module="Magento_Config" next="createProducts" />
        <step name="createProducts" module="Magento_Catalog" next="createTaxRule" />
        <step name="createTaxRule" module="Magento_Tax" next="addProductsToTheCart" />
        <step name="addProductsToTheCart" module="Magento_Checkout" next="proceedToCheckoutFromMiniShoppingCart" />
        <step name="proceedToCheckoutFromMiniShoppingCart" module="Magento_Checkout" next="createCustomer" />
        <step name="createCustomer" module="Magento_Customer" next="selectCheckoutMethod" />
        <step name="selectCheckoutMethod" module="Magento_Checkout" next="fillShippingAddress" />
        <step name="fillShippingAddress" module="Magento_Checkout" next="fillShippingMethod" />
        <step name="fillShippingMethod" module="Magento_Checkout" next="selectPaymentMethod" />
        <step name="selectPaymentMethod" module="Magento_Checkout" next="fillBillingInformation" />
        <step name="fillBillingInformation" module="Magento_Checkout" next="placeOrder" />
        <step name="placeOrder" module="Magento_Checkout" next="createCustomerAccount" />
        <step name="createCustomerAccount" module="Magento_Checkout" />
    </scenario>
    <scenario name="VerifyPaymentMethodOnCheckoutTest" firstStep="setupConfiguration">
        <step name="setupConfiguration" module="Magento_Config" next="createProducts" />
        <step name="createProducts" module="Magento_Catalog" next="addProductsToTheCart" />
        <step name="addProductsToTheCart" module="Magento_Checkout" next="proceedToCheckoutFromMiniShoppingCart" />
        <step name="proceedToCheckoutFromMiniShoppingCart" module="Magento_Checkout" next="createCustomer" />
        <step name="createCustomer" module="Magento_Customer" next="selectCheckoutMethod" />
        <step name="selectCheckoutMethod" module="Magento_Checkout" next="fillShippingAddress" />
        <step name="fillShippingAddress" module="Magento_Checkout" next="fillShippingMethod" />
        <step name="fillShippingMethod" module="Magento_Checkout" />
>>>>>>> e7f53402
    </scenario>
</config><|MERGE_RESOLUTION|>--- conflicted
+++ resolved
@@ -41,14 +41,6 @@
         <step name="fillBillingInformation" module="Magento_Checkout" next="clickPlaceOrderButton" />
         <step name="clickPlaceOrderButton" module="Magento_Checkout" />
     </scenario>
-<<<<<<< HEAD
-    <scenario name="ShoppingCartPagerTest" firstStep="setupConfiguration">
-        <step name="setupConfiguration" module="Magento_Config" next="mergePreconditionProducts" />
-        <step name="mergePreconditionProducts" module="Magento_Catalog" next="createProducts" />
-        <step name="createProducts" module="Magento_Catalog" next="addProductsToTheCart" />
-        <step name="addProductsToTheCart" module="Magento_Checkout" next="removeProductsFromTheCart" />
-        <step name="removeProductsFromTheCart" module="Magento_Checkout" />
-=======
     <scenario name="OnePageCheckoutFromMiniShoppingCartTest" firstStep="setupConfiguration">
         <step name="setupConfiguration" module="Magento_Config" next="createProducts" />
         <step name="createProducts" module="Magento_Catalog" next="createTaxRule" />
@@ -73,6 +65,12 @@
         <step name="selectCheckoutMethod" module="Magento_Checkout" next="fillShippingAddress" />
         <step name="fillShippingAddress" module="Magento_Checkout" next="fillShippingMethod" />
         <step name="fillShippingMethod" module="Magento_Checkout" />
->>>>>>> e7f53402
+    </scenario>
+    <scenario name="ShoppingCartPagerTest" firstStep="setupConfiguration">
+        <step name="setupConfiguration" module="Magento_Config" next="mergePreconditionProducts" />
+        <step name="mergePreconditionProducts" module="Magento_Catalog" next="createProducts" />
+        <step name="createProducts" module="Magento_Catalog" next="addProductsToTheCart" />
+        <step name="addProductsToTheCart" module="Magento_Checkout" next="removeProductsFromTheCart" />
+        <step name="removeProductsFromTheCart" module="Magento_Checkout" />
     </scenario>
 </config>