<?php
/**
 * Copyright © 2016 Magento. All rights reserved.
 * See COPYING.txt for license details.
 */

namespace Magento\Checkout\Test\Block\Onepage\Shipping;

use Magento\Mtf\Block\Block;
use Magento\Mtf\Client\Locator;

/**
 * One page checkout status shipping method block.
 */
class Method extends Block
{
    /**
     * Shipping method selector.
     *
     * @var string
     */
    protected $shippingMethod = './/tbody//tr[td[contains(., "%s")] and td[contains(., "%s")]]//input';

    /**
<<<<<<< HEAD
     * Continue checkout button.
=======
     * Shipping method amount selector.
     *
     * @var string
     */
    private $shippingMethodAmount = './/tr[td[contains(., "%s")] and td[contains(., "%s")]]//span[@class="price"]';

    /**
     * Continue checkout button
>>>>>>> 253b223f
     *
     * @var string
     */
    protected $continue = '#shipping-method-buttons-container button';

    /**
     * Wait element.
     *
     * @var string
     */
    protected $waitElement = '.loading-mask';

    /**
     * Block wait element.
     *
     * @var string
     */
    protected $blockWaitElement = '._block-content-loading';

    /**
     * Wait until shipping rates will appear.
     *
     * @return void
     */
    private function waitForShippingRates()
    {
        // Code under test uses JavaScript setTimeout at this point as well.
        sleep(3);
        $this->waitForElementNotVisible($this->blockWaitElement);
    }

    /**
     * Retrieve if the shipping methods loader appears.
     *
     * @return bool|null
     */
    public function isLoaderAppeared()
    {
        $this->_rootElement->click();
        return $this->waitForElementVisible($this->waitElement);
    }

    /**
     * Select shipping method.
     *
     * @param array $method
     * @return void
     */
    public function selectShippingMethod(array $method)
    {
        $this->waitForShippingRates();
        $selector = sprintf($this->shippingMethod, $method['shipping_method'], $method['shipping_service']);
        $this->_rootElement->find($selector, Locator::SELECTOR_XPATH)->click();
    }

    /**
     * Check whether shipping method is available in the shipping rates.
     *
     * @param array $method
     * @return bool
     */
    public function isShippingMethodAvaiable(array $method)
    {
        $this->waitForShippingRates();
        $selector = sprintf($this->shippingMethod, $method['shipping_method'], $method['shipping_service']);
        return $this->_rootElement->find($selector, Locator::SELECTOR_XPATH)->isVisible();
    }

    /**
     * Click continue button.
     *
     * @return void
     */
    public function clickContinue()
    {
        $this->_rootElement->find($this->continue)->click();
        $browser = $this->browser;
        $selector = $this->waitElement;
        $browser->waitUntil(
            function () use ($browser, $selector) {
                $element = $browser->find($selector);
                return $element->isVisible() == false ? true : null;
            }
        );
    }

    /**
     * Get shipping method amount.
     *
     * @param array $method
     * @return string
     */
    public function getShippingMethodAmount(array $method)
    {
        $selector = sprintf($this->shippingMethodAmount, $method['shipping_method'], $method['shipping_service']);
        return $this->_rootElement->find($selector, Locator::SELECTOR_XPATH)->getText();
    }
}<|MERGE_RESOLUTION|>--- conflicted
+++ resolved
@@ -22,9 +22,6 @@
     protected $shippingMethod = './/tbody//tr[td[contains(., "%s")] and td[contains(., "%s")]]//input';
 
     /**
-<<<<<<< HEAD
-     * Continue checkout button.
-=======
      * Shipping method amount selector.
      *
      * @var string
@@ -32,8 +29,7 @@
     private $shippingMethodAmount = './/tr[td[contains(., "%s")] and td[contains(., "%s")]]//span[@class="price"]';
 
     /**
-     * Continue checkout button
->>>>>>> 253b223f
+     * Continue checkout button.
      *
      * @var string
      */
