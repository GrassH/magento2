<?php
/**
 * Copyright © 2016 Magento. All rights reserved.
 * See COPYING.txt for license details.
 */

namespace Magento\Checkout\Test\Block\Onepage;

use Magento\Checkout\Test\Block\Onepage\Shipping\AddressModal;
use Magento\Mtf\Block\Form;
use Magento\Mtf\Client\Locator;

/**
 * Checkout shipping address block.
 */
class Shipping extends Form
{
    /**
     * CSS Selector for "New Address" button
     *
     * @var string
     */
    private $newAddressButton = '[data-bind*="isNewAddressAdded"]';

    /**
     * Wait element.
     *
     * @var string
     */
    private $waitElement = '.loading-mask';

    /**
     * SCC Selector for Address Modal block.
     *
     * @var string
     */
    private $addressModalBlock = '//*[@id="opc-new-shipping-address"]/../..';

    /**
<<<<<<< HEAD
     * Selected Shipping Address block CSS Selector
     * 
     * @var string
     */
    private $selectedShippingAddressBlock = '.shipping-address-item.selected-item';
=======
     * @var string
     */
    private $selectedAddress = '.shipping-address-item.selected-item';

    /**
     * New address button selector.
     *
     * @var string
     */
    private $popupSelector = '.action-show-popup';

    /**
     * Locator for address select button.
     *
     * @var string
     */
    private $addressSelectButton = '.action-select-shipping-item';

    /**
     * Locator for shipping address select block.
     *
     * @var string
     */
    private $shippingAddressBlock = '.shipping-address-item';

    /**
     * Locator for shipping address select block.
     *
     * @var string
     */
    private $selectedShippingAddressBlock = '.selected-item';
>>>>>>> 71f4018a

    /**
     * Click on "New Address" button.
     *
     * @return void
     */
    public function clickOnNewAddressButton()
    {
        $this->waitForElementNotVisible($this->waitElement);
        $this->_rootElement->find($this->newAddressButton)->click();
    }

    /**
     * Get Address Modal Block.
     *
     * @return AddressModal
     */
    public function getAddressModalBlock()
    {
        return $this->blockFactory->create(
            AddressModal::class,
            ['element' => $this->browser->find($this->addressModalBlock, Locator::SELECTOR_XPATH)]
        );
    }

    /**
     * Returns form's required elements
     *
     * @return \Magento\Mtf\Client\ElementInterface[]
     */
    public function getRequiredFields()
    {
        return $this->_rootElement->getElements("div .field._required");
    }

    /**
<<<<<<< HEAD
     * Get content of selected Shipping Address Block.
     *
     * @return string
     */
    public function getSelectedShippingAddressContent()
    {
        return $this->_rootElement->find($this->selectedShippingAddressBlock)->getText();
=======
     * @return array
     */
    public function getSelectedAddress()
    {
        return $this->_rootElement->find($this->selectedAddress, Locator::SELECTOR_CSS)->getText();
    }

    /**
     * Select address.
     *
     * @param string $address
     * @return void
     */
    public function selectAddress($address)
    {
        $addresses = $this->_rootElement->getElements($this->shippingAddressBlock);
        foreach ($addresses as $addressBlock) {
            if (strpos($addressBlock->getText(), $address) === 0 && !$this->isAddressSelected($address)) {
                $addressBlock->find($this->addressSelectButton)->click();
                break;
            }
        }
    }

    /**
     * Check if address selected.
     *
     * @param string $address
     * @return bool
     */
    public function isAddressSelected($address)
    {
        $text = $this->_rootElement->find($this->shippingAddressBlock . $this->selectedShippingAddressBlock)->getText();

        return $text == $address;
    }

    /**
     * Checks if new address button is visible.
     *
     * @return bool
     */
    public function isPopupNewAddressButtonVisible()
    {
        $button = $this->_rootElement->find($this->popupSelector);
        return $button->isVisible();
    }

    /**
     * Clicks new address button.
     *
     * @return void
     */
    public function clickPopupNewAddressButton()
    {
        $this->_rootElement->find($this->popupSelector)->click();
>>>>>>> 71f4018a
    }
}<|MERGE_RESOLUTION|>--- conflicted
+++ resolved
@@ -37,13 +37,6 @@
     private $addressModalBlock = '//*[@id="opc-new-shipping-address"]/../..';
 
     /**
-<<<<<<< HEAD
-     * Selected Shipping Address block CSS Selector
-     * 
-     * @var string
-     */
-    private $selectedShippingAddressBlock = '.shipping-address-item.selected-item';
-=======
      * @var string
      */
     private $selectedAddress = '.shipping-address-item.selected-item';
@@ -75,7 +68,6 @@
      * @var string
      */
     private $selectedShippingAddressBlock = '.selected-item';
->>>>>>> 71f4018a
 
     /**
      * Click on "New Address" button.
@@ -112,15 +104,6 @@
     }
 
     /**
-<<<<<<< HEAD
-     * Get content of selected Shipping Address Block.
-     *
-     * @return string
-     */
-    public function getSelectedShippingAddressContent()
-    {
-        return $this->_rootElement->find($this->selectedShippingAddressBlock)->getText();
-=======
      * @return array
      */
     public function getSelectedAddress()
@@ -177,6 +160,5 @@
     public function clickPopupNewAddressButton()
     {
         $this->_rootElement->find($this->popupSelector)->click();
->>>>>>> 71f4018a
     }
 }