<?php
/**
 * Copyright © 2016 Magento. All rights reserved.
 * See COPYING.txt for license details.
 */

namespace Magento\Checkout\Test\Block\Onepage;

use Magento\Checkout\Test\Block\Onepage\Shipping\AddressModal;
use Magento\Mtf\Block\Form;
use Magento\Mtf\Client\Locator;

/**
 * Checkout shipping address block.
 */
class Shipping extends Form
{
    /**
<<<<<<< HEAD
     * CSS Selector for "New Address" button
     *
     * @var string
     */
    private $newAddressButton = '[data-bind*="isNewAddressAdded"]';

    /**
     * Wait element.
     *
     * @var string
     */
    private $waitElement = '.loading-mask';

    /**
     * SCC Selector for Address Modal block.
     *
     * @var string
     */
    private $addressModalBlock = '//*[@id="opc-new-shipping-address"]/../..';

    /**
     * Click on "New Address" button.
     *
     * @return void
     */
    public function clickOnNewAddressButton()
    {
        $this->waitForElementNotVisible($this->waitElement);
        $this->_rootElement->find($this->newAddressButton)->click();
    }

    /**
     * Get Address Modal Block.
     *
     * @return AddressModal
     */
    public function getAddressModalBlock()
    {
        return $this->blockFactory->create(
            AddressModal::class,
            ['element' => $this->browser->find($this->addressModalBlock, Locator::SELECTOR_XPATH)]
        );
=======
     * Returns form's required elements
     *
     * @return \Magento\Mtf\Client\ElementInterface[]
     */
    public function getRequiredFields()
    {
        return $this->_rootElement->getElements("div .field._required");
>>>>>>> 8d0dc6f5
    }
}<|MERGE_RESOLUTION|>--- conflicted
+++ resolved
@@ -16,7 +16,6 @@
 class Shipping extends Form
 {
     /**
-<<<<<<< HEAD
      * CSS Selector for "New Address" button
      *
      * @var string
@@ -59,7 +58,9 @@
             AddressModal::class,
             ['element' => $this->browser->find($this->addressModalBlock, Locator::SELECTOR_XPATH)]
         );
-=======
+    }
+
+    /**
      * Returns form's required elements
      *
      * @return \Magento\Mtf\Client\ElementInterface[]
@@ -67,6 +68,5 @@
     public function getRequiredFields()
     {
         return $this->_rootElement->getElements("div .field._required");
->>>>>>> 8d0dc6f5
     }
 }