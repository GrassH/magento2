<?xml version="1.0" encoding="utf-8"?>
<!--
/**
 * Copyright © 2016 Magento. All rights reserved.
 * See COPYING.txt for license details.
 */
 -->
<config xmlns:xsi="http://www.w3.org/2001/XMLSchema-instance" xsi:noNamespaceSchemaLocation="../../../../../../vendor/magento/mtf/etc/variations.xsd">
    <testCase name="Magento\Checkout\Test\TestCase\OnePageCheckoutTest" summary="OnePageCheckout within Offline Payment Methods" ticketId="MAGETWO-27485">
        <variation name="OnePageCheckoutTestVariation1" summary="Checkout as UK guest with virtual product and downloadable product using coupon for not logged in customers">
            <data name="products" xsi:type="string">catalogProductVirtual::default, downloadableProduct::with_two_separately_links</data>
            <data name="salesRule" xsi:type="string">active_sales_rule_for_all_groups</data>
            <data name="customer/dataset" xsi:type="string">customer_UK_1_default_billing_address</data>
            <data name="checkoutMethod" xsi:type="string">login</data>
            <data name="prices" xsi:type="array">
                <item name="grandTotal" xsi:type="string">16.21</item>
            </data>
            <data name="payment/method" xsi:type="string">checkmo</data>
            <data name="status" xsi:type="string">Pending</data>
            <data name="orderButtonsAvailable" xsi:type="string">Back, Send Email, Cancel, Hold, Invoice, Edit</data>
            <data name="configData" xsi:type="string">checkmo_specificcountry_gb</data>
            <constraint name="Magento\Checkout\Test\Constraint\AssertOrderSuccessPlacedMessage" />
            <constraint name="Magento\Checkout\Test\Constraint\AssertMinicartEmpty" />
            <constraint name="Magento\Sales\Test\Constraint\AssertOrderStatusIsCorrect" />
            <constraint name="Magento\Sales\Test\Constraint\AssertOrderButtonsAvailable" />
            <constraint name="Magento\Sales\Test\Constraint\AssertOrderGrandTotal" />
        </variation>
        <variation name="OnePageCheckoutTestVariation2" summary="US customer during checkout using coupon for all customer groups">
            <data name="products" xsi:type="string">catalogProductSimple::default</data>
            <data name="salesRule" xsi:type="string">active_sales_rule_for_all_groups</data>
            <data name="customer/dataset" xsi:type="string">default</data>
            <data name="checkoutMethod" xsi:type="string">guest</data>
            <data name="shippingAddress/dataset" xsi:type="string">US_address_1</data>
            <data name="shipping/shipping_service" xsi:type="string">Flat Rate</data>
            <data name="shipping/shipping_method" xsi:type="string">Fixed</data>
            <data name="prices" xsi:type="array">
                <item name="grandTotal" xsi:type="string">285.00</item>
            </data>
            <data name="payment/method" xsi:type="string">banktransfer</data>
            <data name="status" xsi:type="string">Pending</data>
            <data name="orderButtonsAvailable" xsi:type="string">Back, Send Email, Cancel, Hold, Ship, Invoice, Edit</data>
            <data name="configData" xsi:type="string">banktransfer</data>
            <constraint name="Magento\Checkout\Test\Constraint\AssertOrderSuccessPlacedMessage" />
            <constraint name="Magento\Checkout\Test\Constraint\AssertMinicartEmpty" />
            <constraint name="Magento\Sales\Test\Constraint\AssertOrderStatusIsCorrect" />
            <constraint name="Magento\Sales\Test\Constraint\AssertOrderButtonsAvailable" />
            <constraint name="Magento\Sales\Test\Constraint\AssertOrderGrandTotal" />
        </variation>
        <variation name="OnePageCheckoutTestVariation3" summary="Checkout as UK guest with simple product">
            <data name="products" xsi:type="string">catalogProductSimple::default</data>
            <data name="customer/dataset" xsi:type="string">default</data>
            <data name="checkoutMethod" xsi:type="string">guest</data>
            <data name="shippingAddress/dataset" xsi:type="string">UK_address</data>
            <data name="shipping/shipping_service" xsi:type="string">Flat Rate</data>
            <data name="shipping/shipping_method" xsi:type="string">Fixed</data>
            <data name="prices" xsi:type="array">
                <item name="grandTotal" xsi:type="string">565.00</item>
            </data>
            <data name="payment/method" xsi:type="string">banktransfer</data>
            <data name="status" xsi:type="string">Pending</data>
            <data name="orderButtonsAvailable" xsi:type="string">Back, Send Email, Cancel, Hold, Ship, Invoice, Edit</data>
            <data name="configData" xsi:type="string">banktransfer_specificcountry_gb</data>
            <constraint name="Magento\Checkout\Test\Constraint\AssertOrderSuccessPlacedMessage" />
            <constraint name="Magento\Checkout\Test\Constraint\AssertMinicartEmpty" />
            <constraint name="Magento\Sales\Test\Constraint\AssertOrderStatusIsCorrect" />
            <constraint name="Magento\Sales\Test\Constraint\AssertOrderButtonsAvailable" />
            <constraint name="Magento\Sales\Test\Constraint\AssertOrderGrandTotal" />
        </variation>
        <variation name="OnePageCheckoutTestVariation4" summary="One Page Checkout Products with Special Prices" ticketId="MAGETWO-12429">
            <data name="tag" xsi:type="string">test_type:acceptance_test, test_type:extended_acceptance_test</data>
            <data name="products" xsi:type="string">catalogProductSimple::product_with_special_price, configurableProduct::product_with_special_price</data>
            <data name="customer/dataset" xsi:type="string">default</data>
            <data name="checkoutMethod" xsi:type="string">login</data>
            <data name="shippingAddress/dataset" xsi:type="string">US_address_1_without_email</data>
            <data name="shipping/shipping_service" xsi:type="string">Flat Rate</data>
            <data name="shipping/shipping_method" xsi:type="string">Fixed</data>
            <data name="prices" xsi:type="array">
                <item name="grandTotal" xsi:type="string">28.00</item>
            </data>
            <data name="cart/data/subtotal" xsi:type="string">18.00</data>
            <data name="cart/data/shipping_amount" xsi:type="string">10.00</data>
            <data name="cart/data/grand_total" xsi:type="string">28.00</data>
            <data name="billingCheckboxState" xsi:type="string">Yes</data>
            <data name="payment/method" xsi:type="string">checkmo</data>
            <data name="configData" xsi:type="string">checkmo</data>
            <constraint name="Magento\Checkout\Test\Constraint\AssertOrderSuccessPlacedMessage"/>
            <constraint name="Magento\Checkout\Test\Constraint\AssertMinicartEmpty" />
            <constraint name="Magento\Sales\Test\Constraint\AssertOrderGrandTotal"/>
        </variation>
        <variation name="OnePageCheckoutTestVariation5" summary="Guest Checkout using Check/Money Order and Free Shipping with Prices/Taxes Verifications" ticketId="MAGETWO-12412">
            <data name="tag" xsi:type="string">test_type:acceptance_test, test_type:extended_acceptance_test</data>
            <data name="products" xsi:type="string">catalogProductSimple::product_10_dollar, configurableProduct::with_one_option, bundleProduct::bundle_fixed_100_dollar_product</data>
            <data name="taxRule" xsi:type="string">us_ca_ny_rule</data>
            <data name="checkoutMethod" xsi:type="string">guest</data>
            <data name="shippingAddress/dataset" xsi:type="string">US_address_1</data>
            <data name="shipping/shipping_service" xsi:type="string">Free Shipping</data>
            <data name="shipping/shipping_method" xsi:type="string">Free</data>
            <data name="prices" xsi:type="array">
                <item name="grandTotal" xsi:type="string">130.98</item>
            </data>
            <data name="cart/data/subtotal" xsi:type="string">121.00</data>
            <data name="cart/data/tax_amount" xsi:type="string">9.98</data>
            <data name="cart/data/shipping_amount" xsi:type="string">0.00</data>
            <data name="cart/data/grand_total" xsi:type="string">130.98</data>
            <data name="billingCheckboxState" xsi:type="string">Yes</data>
            <data name="payment/method" xsi:type="string">checkmo</data>
            <data name="configData" xsi:type="string">checkmo, freeshipping_minimum_order_amount_100</data>
            <constraint name="Magento\Checkout\Test\Constraint\AssertOrderSuccessPlacedMessage"/>
            <constraint name="Magento\Checkout\Test\Constraint\AssertMinicartEmpty" />
            <constraint name="Magento\Sales\Test\Constraint\AssertOrderGrandTotal"/>
        </variation>
<<<<<<< HEAD
        <variation name="OnePageCheckoutTestVariation6" summary="Checkout as UK guest with virtual product using coupon for not logged in customers with Zero Subtotal Checkout payment method">
            <data name="products" xsi:type="string">catalogProductVirtual::product_50_dollar</data>
            <data name="salesRule" xsi:type="string">active_sales_rule_with_fixed_price_discount_coupon</data>
            <data name="customer/dataset" xsi:type="string">default</data>
            <data name="billingAddress/dataset" xsi:type="string">UK_address</data>
            <data name="checkoutMethod" xsi:type="string">guest</data>
            <data name="prices" xsi:type="array">
                <item name="grandTotal" xsi:type="string">0.00</item>
            </data>
            <data name="payment/method" xsi:type="string">free</data>
            <data name="status" xsi:type="string">Pending</data>
            <data name="orderButtonsAvailable" xsi:type="string">Back, Cancel, Send Email, Hold, Invoice, Edit</data>
            <data name="configData" xsi:type="string">zero_subtotal_checkout</data>
            <constraint name="Magento\Checkout\Test\Constraint\AssertOrderSuccessPlacedMessage" />
            <constraint name="Magento\Checkout\Test\Constraint\AssertMinicartEmpty" />
            <constraint name="Magento\Sales\Test\Constraint\AssertOrderStatusIsCorrect" />
            <constraint name="Magento\Sales\Test\Constraint\AssertOrderButtonsAvailable" />
            <constraint name="Magento\Sales\Test\Constraint\AssertOrderGrandTotal" />
        </variation>
        <variation name="OnePageCheckoutTestVariation7" summary="Checkout as UK guest with condition available product qty = ordered product qty">
            <data name="products" xsi:type="string">catalogProductSimple::product_with_qty_25</data>
            <data name="checkoutMethod" xsi:type="string">guest</data>
            <data name="shippingAddress/dataset" xsi:type="string">UK_address</data>
            <data name="shipping/shipping_service" xsi:type="string">Flat Rate</data>
            <data name="shipping/shipping_method" xsi:type="string">Fixed</data>
            <data name="prices" xsi:type="array">
                <item name="grandTotal" xsi:type="string">375</item>
            </data>
            <data name="payment/method" xsi:type="string">checkmo</data>
            <data name="status" xsi:type="string">Pending</data>
            <data name="orderButtonsAvailable" xsi:type="string">Back, Send Email, Cancel, Hold, Invoice, Edit</data>
            <constraint name="Magento\Checkout\Test\Constraint\AssertOrderSuccessPlacedMessage" />
            <constraint name="Magento\Checkout\Test\Constraint\AssertCartIsEmpty" />
            <constraint name="Magento\Sales\Test\Constraint\AssertOrderStatusIsCorrect" />
            <constraint name="Magento\Sales\Test\Constraint\AssertOrderButtonsAvailable" />
            <constraint name="Magento\Sales\Test\Constraint\AssertOrderGrandTotal" />
            <constraint name="Magento\Catalog\Test\Constraint\AssertProductsOutOfStock" />
=======
        <variation name="OnePageCheckoutTestVariation8" summary="Checkout as UK customer with different shipping/billing address and register checkout method">
            <data name="products" xsi:type="string">catalogProductSimple::default</data>
            <data name="customer/dataset" xsi:type="string">default</data>
            <data name="checkoutMethod" xsi:type="string">register</data>
            <data name="shippingAddress/dataset" xsi:type="string">UK_address_2</data>
            <data name="billingAddress/dataset" xsi:type="string">UK_address_without_email</data>
            <data name="shipping/shipping_service" xsi:type="string">Flat Rate</data>
            <data name="shipping/shipping_method" xsi:type="string">Fixed</data>
            <data name="prices" xsi:type="array">
                <item name="grandTotal" xsi:type="string">565.00</item>
            </data>
            <data name="payment/method" xsi:type="string">checkmo</data>
            <constraint name="Magento\Checkout\Test\Constraint\AssertOrderSuccessPlacedMessage" />
            <constraint name="Magento\Sales\Test\Constraint\AssertOrderGrandTotal" />
>>>>>>> 97f9284d
        </variation>
    </testCase>
</config><|MERGE_RESOLUTION|>--- conflicted
+++ resolved
@@ -109,7 +109,6 @@
             <constraint name="Magento\Checkout\Test\Constraint\AssertMinicartEmpty" />
             <constraint name="Magento\Sales\Test\Constraint\AssertOrderGrandTotal"/>
         </variation>
-<<<<<<< HEAD
         <variation name="OnePageCheckoutTestVariation6" summary="Checkout as UK guest with virtual product using coupon for not logged in customers with Zero Subtotal Checkout payment method">
             <data name="products" xsi:type="string">catalogProductVirtual::product_50_dollar</data>
             <data name="salesRule" xsi:type="string">active_sales_rule_with_fixed_price_discount_coupon</data>
@@ -147,7 +146,7 @@
             <constraint name="Magento\Sales\Test\Constraint\AssertOrderButtonsAvailable" />
             <constraint name="Magento\Sales\Test\Constraint\AssertOrderGrandTotal" />
             <constraint name="Magento\Catalog\Test\Constraint\AssertProductsOutOfStock" />
-=======
+        </variation>
         <variation name="OnePageCheckoutTestVariation8" summary="Checkout as UK customer with different shipping/billing address and register checkout method">
             <data name="products" xsi:type="string">catalogProductSimple::default</data>
             <data name="customer/dataset" xsi:type="string">default</data>
@@ -162,7 +161,6 @@
             <data name="payment/method" xsi:type="string">checkmo</data>
             <constraint name="Magento\Checkout\Test\Constraint\AssertOrderSuccessPlacedMessage" />
             <constraint name="Magento\Sales\Test\Constraint\AssertOrderGrandTotal" />
->>>>>>> 97f9284d
         </variation>
     </testCase>
 </config>