--- conflicted
+++ resolved
@@ -87,7 +87,6 @@
             <constraint name="Magento\Checkout\Test\Constraint\AssertMinicartEmpty" />
             <constraint name="Magento\Sales\Test\Constraint\AssertOrderGrandTotal"/>
         </variation>
-<<<<<<< HEAD
         <!-- Must be reverted after fix https://jira.corp.x.com/browse/MAGETWO-46695 -->
         <!--<variation name="OnePageCheckoutTestVariation5" summary="Guest Checkout using Check/Money Order and Free Shipping with Prices/Taxes Verifications" ticketId="MAGETWO-12412">-->
             <!--<data name="products" xsi:type="string">catalogProductSimple::product_10_dollar, configurableProduct::with_one_option, bundleProduct::bundle_fixed_100_dollar_product</data>-->
@@ -108,31 +107,8 @@
             <!--<data name="configData" xsi:type="string">checkmo, freeshipping_minimum_order_amount_100</data>-->
             <!--<data name="tag" xsi:type="string">test_type:acceptance_test</data>-->
             <!--<constraint name="Magento\Checkout\Test\Constraint\AssertOrderSuccessPlacedMessage"/>-->
+            <!--<constraint name="Magento\Checkout\Test\Constraint\AssertMinicartEmpty" />-->
             <!--<constraint name="Magento\Sales\Test\Constraint\AssertOrderGrandTotal"/>-->
         <!--</variation>-->
-=======
-        <variation name="OnePageCheckoutTestVariation5" summary="Guest Checkout using Check/Money Order and Free Shipping with Prices/Taxes Verifications" ticketId="MAGETWO-12412">
-            <data name="products" xsi:type="string">catalogProductSimple::product_10_dollar, configurableProduct::with_one_option, bundleProduct::bundle_fixed_100_dollar_product</data>
-            <data name="taxRule" xsi:type="string">us_ca_ny_rule</data>
-            <data name="checkoutMethod" xsi:type="string">guest</data>
-            <data name="shippingAddress/dataset" xsi:type="string">US_address_1</data>
-            <data name="shipping/shipping_service" xsi:type="string">Free Shipping</data>
-            <data name="shipping/shipping_method" xsi:type="string">Free</data>
-            <data name="prices" xsi:type="array">
-                <item name="grandTotal" xsi:type="string">130.98</item>
-            </data>
-            <data name="cart/data/subtotal" xsi:type="string">121.00</data>
-            <data name="cart/data/tax_amount" xsi:type="string">9.98</data>
-            <data name="cart/data/shipping_amount" xsi:type="string">0.00</data>
-            <data name="cart/data/grand_total" xsi:type="string">130.98</data>
-            <data name="billingCheckboxState" xsi:type="string">Yes</data>
-            <data name="payment/method" xsi:type="string">checkmo</data>
-            <data name="configData" xsi:type="string">checkmo, freeshipping_minimum_order_amount_100</data>
-            <data name="tag" xsi:type="string">test_type:acceptance_test</data>
-            <constraint name="Magento\Checkout\Test\Constraint\AssertOrderSuccessPlacedMessage"/>
-            <constraint name="Magento\Checkout\Test\Constraint\AssertMinicartEmpty" />
-            <constraint name="Magento\Sales\Test\Constraint\AssertOrderGrandTotal"/>
-        </variation>
->>>>>>> 33929762
     </testCase>
 </config>