<?xml version="1.0" encoding="utf-8"?>
<!--
/**
 * Copyright © 2016 Magento. All rights reserved.
 * See COPYING.txt for license details.
 */
 -->
<config xmlns:xsi="http://www.w3.org/2001/XMLSchema-instance" xsi:noNamespaceSchemaLocation="../../../../../../vendor/magento/mtf/etc/variations.xsd">
    <testCase name="Magento\Checkout\Test\TestCase\OnePageCheckoutTest" summary="OnePageCheckout within Offline Payment Methods" ticketId="MAGETWO-27485">
        <variation name="OnePageCheckoutUsingLoginPopup" summary="Customer is redirected to checkout on login if guest is disabled, flow for existed Customer" ticketId="MAGETWO-49916">
            <data name="products/0" xsi:type="string">catalogProductSimple::default</data>
            <data name="customer/dataset" xsi:type="string">johndoe_with_addresses</data>
            <data name="checkoutMethod" xsi:type="string">login</data>
            <data name="prices" xsi:type="array">
                <item name="grandTotal" xsi:type="string">565.00</item>
            </data>
            <data name="shipping/shipping_service" xsi:type="string">Flat Rate</data>
            <data name="shipping/shipping_method" xsi:type="string">Fixed</data>
            <data name="payment/method" xsi:type="string">checkmo</data>
            <data name="configData" xsi:type="string">checkmo, disable_guest_checkout, disable_customer_redirect_after_logging</data>
            <constraint name="Magento\Checkout\Test\Constraint\AssertOrderSuccessPlacedMessage" />
        </variation>
        <variation name="OnePageCheckoutUsingRegisterLink" summary="Customer is redirected to checkout on login if guest is disabled, flow with registration new Customer" ticketId="MAGETWO-49917">
            <data name="issue" xsi:type="string">MAGETWO-59816: Redirect works improperly in a browser incognito mode</data>
            <data name="products/0" xsi:type="string">catalogProductSimple::default</data>
            <data name="customer/dataset" xsi:type="string">register_customer</data>
            <data name="checkoutMethod" xsi:type="string">register_before_checkout</data>
            <data name="prices" xsi:type="array">
                <item name="grandTotal" xsi:type="string">565.00</item>
            </data>
            <data name="shipping/shipping_service" xsi:type="string">Flat Rate</data>
            <data name="shipping/shipping_method" xsi:type="string">Fixed</data>
            <data name="shippingAddress/dataset" xsi:type="string">US_address_1_without_email</data>
            <data name="payment/method" xsi:type="string">checkmo</data>
            <data name="configData" xsi:type="string">checkmo, disable_guest_checkout, disable_customer_redirect_after_logging, enable_https_frontend_only</data>
            <constraint name="Magento\Checkout\Test\Constraint\AssertOrderSuccessPlacedMessage" />
        </variation>
        <variation name="OnePageCheckoutTestVariation1" summary="Checkout as UK guest with virtual product and downloadable product using coupon for not logged in customers">
            <data name="products/0" xsi:type="string">catalogProductVirtual::default</data>
            <data name="products/1" xsi:type="string">downloadableProduct::with_two_separately_links</data>
            <data name="salesRule" xsi:type="string">active_sales_rule_for_all_groups</data>
            <data name="customer/dataset" xsi:type="string">customer_UK_1_default_billing_address</data>
            <data name="checkoutMethod" xsi:type="string">login</data>
            <data name="prices" xsi:type="array">
                <item name="grandTotal" xsi:type="string">16.21</item>
            </data>
            <data name="payment/method" xsi:type="string">checkmo</data>
            <data name="status" xsi:type="string">Pending</data>
            <data name="orderButtonsAvailable" xsi:type="string">Back, Send Email, Cancel, Hold, Invoice, Edit</data>
            <data name="configData" xsi:type="string">checkmo_specificcountry_gb</data>
            <constraint name="Magento\Checkout\Test\Constraint\AssertOrderSuccessPlacedMessage" />
            <constraint name="Magento\Checkout\Test\Constraint\AssertMinicartEmpty" />
            <constraint name="Magento\Sales\Test\Constraint\AssertOrderStatusIsCorrect" />
            <constraint name="Magento\Sales\Test\Constraint\AssertOrderButtonsAvailable" />
            <constraint name="Magento\Sales\Test\Constraint\AssertOrderGrandTotal" />
        </variation>
        <variation name="OnePageCheckoutTestVariation2" summary="US customer during checkout using coupon for all customer groups">
            <data name="tag" xsi:type="string">stable:no</data>
            <data name="products/0" xsi:type="string">catalogProductSimple::default</data>
            <data name="salesRule" xsi:type="string">active_sales_rule_for_all_groups</data>
            <data name="customer/dataset" xsi:type="string">default</data>
            <data name="checkoutMethod" xsi:type="string">guest</data>
            <data name="shippingAddress/dataset" xsi:type="string">US_address_1</data>
            <data name="shipping/shipping_service" xsi:type="string">Flat Rate</data>
            <data name="shipping/shipping_method" xsi:type="string">Fixed</data>
            <data name="prices" xsi:type="array">
                <item name="grandTotal" xsi:type="string">285.00</item>
            </data>
            <data name="payment/method" xsi:type="string">banktransfer</data>
            <data name="status" xsi:type="string">Pending</data>
            <data name="orderButtonsAvailable" xsi:type="string">Back, Send Email, Cancel, Hold, Ship, Invoice, Edit</data>
            <data name="configData" xsi:type="string">banktransfer</data>
            <constraint name="Magento\Checkout\Test\Constraint\AssertOrderSuccessPlacedMessage" />
            <constraint name="Magento\Checkout\Test\Constraint\AssertMinicartEmpty" />
            <constraint name="Magento\Sales\Test\Constraint\AssertOrderStatusIsCorrect" />
            <constraint name="Magento\Sales\Test\Constraint\AssertOrderButtonsAvailable" />
            <constraint name="Magento\Sales\Test\Constraint\AssertOrderGrandTotal" />
        </variation>
        <variation name="OnePageCheckoutTestVariation3" summary="Checkout as UK guest with simple product" ticketId="MAGETWO-42603">
            <data name="tag" xsi:type="string">stable:no</data>
            <data name="products/0" xsi:type="string">catalogProductSimple::default</data>
            <data name="customer/dataset" xsi:type="string">default</data>
            <data name="checkoutMethod" xsi:type="string">guest</data>
            <data name="shippingAddress/dataset" xsi:type="string">UK_address</data>
            <data name="shipping/shipping_service" xsi:type="string">Flat Rate</data>
            <data name="shipping/shipping_method" xsi:type="string">Fixed</data>
            <data name="prices" xsi:type="array">
                <item name="grandTotal" xsi:type="string">565.00</item>
            </data>
            <data name="payment/method" xsi:type="string">banktransfer</data>
            <data name="status" xsi:type="string">Pending</data>
            <data name="orderButtonsAvailable" xsi:type="string">Back, Send Email, Cancel, Hold, Ship, Invoice, Edit</data>
            <data name="configData" xsi:type="string">banktransfer_specificcountry_gb</data>
            <constraint name="Magento\Checkout\Test\Constraint\AssertOrderSuccessPlacedMessage" />
            <constraint name="Magento\Checkout\Test\Constraint\AssertMinicartEmpty" />
            <constraint name="Magento\Sales\Test\Constraint\AssertOrderStatusIsCorrect" />
            <constraint name="Magento\Sales\Test\Constraint\AssertOrderButtonsAvailable" />
            <constraint name="Magento\Sales\Test\Constraint\AssertOrderGrandTotal" />
        </variation>
        <variation name="OnePageCheckoutTestVariation4" summary="One Page Checkout Products with Special Prices" ticketId="MAGETWO-12429">
            <data name="tag" xsi:type="string">test_type:acceptance_test, test_type:extended_acceptance_test</data>
            <data name="products/0" xsi:type="string">catalogProductSimple::product_with_special_price</data>
            <data name="products/1" xsi:type="string">configurableProduct::product_with_special_price</data>
            <data name="customer/dataset" xsi:type="string">default</data>
            <data name="checkoutMethod" xsi:type="string">login</data>
            <data name="shippingAddress/dataset" xsi:type="string">US_address_1_without_email</data>
            <data name="shipping/shipping_service" xsi:type="string">Flat Rate</data>
            <data name="shipping/shipping_method" xsi:type="string">Fixed</data>
            <data name="prices" xsi:type="array">
                <item name="grandTotal" xsi:type="string">28.00</item>
            </data>
            <data name="cart/data/subtotal" xsi:type="string">18.00</data>
            <data name="cart/data/shipping_amount" xsi:type="string">10.00</data>
            <data name="cart/data/grand_total" xsi:type="string">28.00</data>
            <data name="billingCheckboxState" xsi:type="string">Yes</data>
            <data name="payment/method" xsi:type="string">checkmo</data>
            <data name="configData" xsi:type="string">checkmo</data>
            <constraint name="Magento\Checkout\Test\Constraint\AssertOrderSuccessPlacedMessage" />
            <constraint name="Magento\Checkout\Test\Constraint\AssertMinicartEmpty" />
            <constraint name="Magento\Sales\Test\Constraint\AssertOrderGrandTotal"/>
        </variation>
        <variation name="OnePageCheckoutTestVariation5" summary="Guest Checkout using Check/Money Order and Free Shipping with Prices/Taxes Verifications" ticketId="MAGETWO-12412">
            <data name="tag" xsi:type="string">test_type:acceptance_test, test_type:extended_acceptance_test</data>
            <data name="products/0" xsi:type="string">catalogProductSimple::product_10_dollar</data>
            <data name="products/1" xsi:type="string">configurableProduct::with_one_option</data>
            <data name="products/2" xsi:type="string">bundleProduct::bundle_fixed_100_dollar_product</data>
            <data name="taxRule" xsi:type="string">us_ca_ny_rule</data>
            <data name="checkoutMethod" xsi:type="string">guest</data>
            <data name="shippingAddress/dataset" xsi:type="string">US_address_1</data>
            <data name="shipping/shipping_service" xsi:type="string">Free Shipping</data>
            <data name="shipping/shipping_method" xsi:type="string">Free</data>
            <data name="prices" xsi:type="array">
                <item name="grandTotal" xsi:type="string">130.98</item>
            </data>
            <data name="cart/data/subtotal" xsi:type="string">121.00</data>
            <data name="cart/data/tax_amount" xsi:type="string">9.98</data>
            <data name="cart/data/shipping_amount" xsi:type="string">0.00</data>
            <data name="cart/data/grand_total" xsi:type="string">130.98</data>
            <data name="billingCheckboxState" xsi:type="string">Yes</data>
            <data name="payment/method" xsi:type="string">checkmo</data>
            <data name="configData" xsi:type="string">checkmo, freeshipping_minimum_order_amount_100</data>
            <constraint name="Magento\Checkout\Test\Constraint\AssertOrderSuccessPlacedMessage" />
            <constraint name="Magento\Checkout\Test\Constraint\AssertMinicartEmpty" />
            <constraint name="Magento\Sales\Test\Constraint\AssertOrderGrandTotal" />
        </variation>
        <variation name="OnePageCheckoutTestVariation6" summary="Checkout as UK guest with virtual product using coupon for not logged in customers with Zero Subtotal Checkout payment method">
            <data name="products/0" xsi:type="string">catalogProductVirtual::product_50_dollar</data>
            <data name="salesRule" xsi:type="string">active_sales_rule_with_fixed_price_discount_coupon</data>
            <data name="customer/dataset" xsi:type="string">default</data>
            <data name="billingAddress/dataset" xsi:type="string">UK_address</data>
            <data name="checkoutMethod" xsi:type="string">guest</data>
            <data name="prices" xsi:type="array">
                <item name="grandTotal" xsi:type="string">0.00</item>
            </data>
            <data name="payment/method" xsi:type="string">free</data>
            <data name="status" xsi:type="string">Pending</data>
            <data name="orderButtonsAvailable" xsi:type="string">Back, Cancel, Send Email, Hold, Invoice, Edit</data>
            <data name="configData" xsi:type="string">zero_subtotal_checkout</data>
            <constraint name="Magento\Checkout\Test\Constraint\AssertOrderSuccessPlacedMessage" />
            <constraint name="Magento\Checkout\Test\Constraint\AssertMinicartEmpty" />
            <constraint name="Magento\Sales\Test\Constraint\AssertOrderStatusIsCorrect" />
            <constraint name="Magento\Sales\Test\Constraint\AssertOrderButtonsAvailable" />
            <constraint name="Magento\Sales\Test\Constraint\AssertOrderGrandTotal" />
        </variation>
        <variation name="OnePageCheckoutTestVariation7" summary="Checkout as UK guest with condition available product qty = ordered product qty">
            <data name="products/0" xsi:type="string">catalogProductSimple::product_with_qty_25</data>
            <data name="checkoutMethod" xsi:type="string">guest</data>
            <data name="shippingAddress/dataset" xsi:type="string">UK_address</data>
            <data name="shipping/shipping_service" xsi:type="string">Flat Rate</data>
            <data name="shipping/shipping_method" xsi:type="string">Fixed</data>
            <data name="prices" xsi:type="array">
                <item name="grandTotal" xsi:type="string">375</item>
            </data>
            <data name="payment/method" xsi:type="string">checkmo</data>
            <data name="status" xsi:type="string">Pending</data>
            <data name="orderButtonsAvailable" xsi:type="string">Back, Send Email, Cancel, Hold, Invoice, Edit</data>
            <constraint name="Magento\Checkout\Test\Constraint\AssertOrderSuccessPlacedMessage" />
            <constraint name="Magento\Checkout\Test\Constraint\AssertCartIsEmpty" />
            <constraint name="Magento\Sales\Test\Constraint\AssertOrderStatusIsCorrect" />
            <constraint name="Magento\Sales\Test\Constraint\AssertOrderButtonsAvailable" />
            <constraint name="Magento\Sales\Test\Constraint\AssertOrderGrandTotal" />
            <constraint name="Magento\Catalog\Test\Constraint\AssertProductsOutOfStock" />
        </variation>
        <variation name="OnePageCheckoutTestVariation8" summary="Checkout as UK customer with different shipping/billing address and register checkout method">
            <data name="products/0" xsi:type="string">catalogProductSimple::default</data>
            <data name="customer/dataset" xsi:type="string">default</data>
            <data name="checkoutMethod" xsi:type="string">register</data>
            <data name="shippingAddress/dataset" xsi:type="string">UK_address_2</data>
            <data name="billingAddress/dataset" xsi:type="string">UK_address_without_email</data>
            <data name="shipping/shipping_service" xsi:type="string">Flat Rate</data>
            <data name="shipping/shipping_method" xsi:type="string">Fixed</data>
            <data name="prices" xsi:type="array">
                <item name="grandTotal" xsi:type="string">565.00</item>
            </data>
            <data name="payment/method" xsi:type="string">checkmo</data>
            <constraint name="Magento\Checkout\Test\Constraint\AssertOrderSuccessPlacedMessage" />
            <constraint name="Magento\Sales\Test\Constraint\AssertOrderGrandTotal" />
        </variation>
        <variation name="OnePageCheckoutTestVariation9" summary="One Page Checkout Products with different shipping/billing address and Tier Prices" ticketId="MAGETWO-42604">
            <data name="tag" xsi:type="string">stable:no</data>
            <data name="products/0" xsi:type="string">catalogProductSimple::simple_with_tier_price_and_order_qty_3</data>
            <data name="customer/dataset" xsi:type="string">default</data>
<<<<<<< HEAD
            <data name="checkoutMethod" xsi:type="string">guest</data>
            <data name="shippingAddress/dataset" xsi:type="string">UK_address</data>
=======
            <data name="checkoutMethod" xsi:type="string">login</data>
            <data name="shippingAddress/dataset" xsi:type="string">UK_address_without_email</data>
>>>>>>> 9085dc94
            <data name="billingAddress/dataset" xsi:type="string">UK_address_2_without_email</data>
            <data name="shipping/shipping_service" xsi:type="string">Flat Rate</data>
            <data name="shipping/shipping_method" xsi:type="string">Fixed</data>
            <data name="prices" xsi:type="array">
                <item name="grandTotal" xsi:type="string">87.00</item>
            </data>
            <data name="payment/method" xsi:type="string">banktransfer</data>
            <data name="configData" xsi:type="string">banktransfer_specificcountry_gb</data>
            <constraint name="Magento\Checkout\Test\Constraint\AssertOrderSuccessPlacedMessage" />
            <constraint name="Magento\Checkout\Test\Constraint\AssertMinicartEmpty" />
            <constraint name="Magento\Customer\Test\Constraint\AssertCustomerDefaultAddressFrontendAddressBook" />
            <constraint name="Magento\Sales\Test\Constraint\AssertOrderGrandTotal" />
        </variation>
        <variation name="OnePageCheckoutTestVariation10" summary="One Page Checkout with all product types">
            <data name="tag" xsi:type="string">stable:no</data>
            <data name="products/0" xsi:type="string">catalogProductVirtual::default</data>
            <data name="products/1" xsi:type="string">downloadableProduct::with_two_separately_links</data>
            <data name="products/2" xsi:type="string">configurableProduct::with_one_option</data>
            <data name="products/3" xsi:type="string">bundleProduct::bundle_fixed_100_dollar_product</data>
            <data name="products/4" xsi:type="string">catalogProductSimple::simple_10_dollar</data>
            <data name="products/5" xsi:type="string">groupedProduct::three_simple_products</data>
            <data name="customer/dataset" xsi:type="string">default</data>
            <data name="checkoutMethod" xsi:type="string">login</data>
            <data name="shippingAddress/dataset" xsi:type="string">UK_address_without_email</data>
            <data name="shipping/shipping_service" xsi:type="string">Flat Rate</data>
            <data name="shipping/shipping_method" xsi:type="string">Fixed</data>
            <data name="prices" xsi:type="array">
                <item name="grandTotal" xsi:type="string">2118.43</item>
            </data>
            <data name="payment/method" xsi:type="string">checkmo</data>
            <data name="configData" xsi:type="string">checkmo</data>
            <constraint name="Magento\Customer\Test\Constraint\AssertCustomerDefaultAddressFrontendAddressBook" />
            <constraint name="Magento\Sales\Test\Constraint\AssertOrderGrandTotal" />
        </variation>
        <variation name="OnePageCheckoutUsingSingInLink" summary="Login during checkout using 'Sign In' link" ticketId="MAGETWO-42547">
            <data name="products/0" xsi:type="string">catalogProductSimple::default</data>
            <data name="customer/dataset" xsi:type="string">customer_UK_US_addresses</data>
            <data name="checkoutMethod" xsi:type="string">sign_in</data>
            <data name="shippingAddressCustomer" xsi:type="array">
                <item name="added" xsi:type="number">1</item>
            </data>
            <data name="billingAddressCustomer" xsi:type="array">
                <item name="added" xsi:type="number">1</item>
            </data>
            <data name="prices" xsi:type="array">
                <item name="grandTotal" xsi:type="string">565.00</item>
            </data>
            <data name="shipping/shipping_service" xsi:type="string">Flat Rate</data>
            <data name="shipping/shipping_method" xsi:type="string">Fixed</data>
            <data name="payment/method" xsi:type="string">checkmo</data>
            <data name="configData" xsi:type="string">checkmo</data>
            <constraint name="Magento\Checkout\Test\Constraint\AssertOrderSuccessPlacedMessage" />
            <constraint name="Magento\Sales\Test\Constraint\AssertOrderAddresses" />
        </variation>
        <variation name="OnePageCheckoutUsingNonDefaultAddress" summary="Checkout as Customer using non default address" ticketId="MAGETWO-42602">
            <data name="products/0" xsi:type="string">catalogProductSimple::default</data>
            <data name="customer/dataset" xsi:type="string">customer_US_DE_UK</data>
            <data name="checkoutMethod" xsi:type="string">login</data>
            <data name="shippingAddressCustomer" xsi:type="array">
                <item name="added" xsi:type="number">1</item>
            </data>
            <data name="billingAddressCustomer" xsi:type="array">
                <item name="added" xsi:type="number">2</item>
            </data>
            <data name="prices" xsi:type="array">
                <item name="grandTotal" xsi:type="string">565.00</item>
            </data>
            <data name="shipping/shipping_service" xsi:type="string">Flat Rate</data>
            <data name="shipping/shipping_method" xsi:type="string">Fixed</data>
            <data name="payment/method" xsi:type="string">checkmo</data>
            <data name="configData" xsi:type="string">checkmo</data>
            <constraint name="Magento\Checkout\Test\Constraint\AssertOrderSuccessPlacedMessage" />
            <constraint name="Magento\Sales\Test\Constraint\AssertOrderGrandTotal" />
            <constraint name="Magento\Sales\Test\Constraint\AssertOrderAddresses" />
        </variation>
        <variation name="OnePageCheckoutUsingNewAddress" summary="Checkout as Customer using New address" ticketId="MAGETWO-42601">
            <data name="products/0" xsi:type="string">catalogProductSimple::default</data>
            <data name="customer/dataset" xsi:type="string">johndoe_with_addresses</data>
            <data name="checkoutMethod" xsi:type="string">sign_in</data>
            <data name="prices" xsi:type="array">
                <item name="grandTotal" xsi:type="string">565.00</item>
            </data>
            <data name="shippingAddress/dataset" xsi:type="string">UK_address_without_email</data>
            <data name="shipping/shipping_service" xsi:type="string">Flat Rate</data>
            <data name="shipping/shipping_method" xsi:type="string">Fixed</data>
            <data name="billingCheckboxState" xsi:type="string">Yes</data>
            <data name="billingAddress/dataset" xsi:type="string">US_address_1_without_email</data>
            <data name="payment/method" xsi:type="string">checkmo</data>
            <data name="configData" xsi:type="string">checkmo</data>
            <constraint name="Magento\Checkout\Test\Constraint\AssertOrderSuccessPlacedMessage" />
            <constraint name="Magento\Sales\Test\Constraint\AssertOrderGrandTotal" />
            <constraint name="Magento\Sales\Test\Constraint\AssertOrderAddresses" />
        </variation>
    </testCase>
</config><|MERGE_RESOLUTION|>--- conflicted
+++ resolved
@@ -200,13 +200,8 @@
             <data name="tag" xsi:type="string">stable:no</data>
             <data name="products/0" xsi:type="string">catalogProductSimple::simple_with_tier_price_and_order_qty_3</data>
             <data name="customer/dataset" xsi:type="string">default</data>
-<<<<<<< HEAD
-            <data name="checkoutMethod" xsi:type="string">guest</data>
-            <data name="shippingAddress/dataset" xsi:type="string">UK_address</data>
-=======
             <data name="checkoutMethod" xsi:type="string">login</data>
             <data name="shippingAddress/dataset" xsi:type="string">UK_address_without_email</data>
->>>>>>> 9085dc94
             <data name="billingAddress/dataset" xsi:type="string">UK_address_2_without_email</data>
             <data name="shipping/shipping_service" xsi:type="string">Flat Rate</data>
             <data name="shipping/shipping_method" xsi:type="string">Fixed</data>
