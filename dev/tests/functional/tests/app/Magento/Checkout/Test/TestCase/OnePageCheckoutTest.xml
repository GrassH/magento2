<?xml version="1.0" encoding="utf-8"?>
<!--
/**
 * Copyright © 2016 Magento. All rights reserved.
 * See COPYING.txt for license details.
 */
 -->
<config xmlns:xsi="http://www.w3.org/2001/XMLSchema-instance" xsi:noNamespaceSchemaLocation="../../../../../../vendor/magento/mtf/etc/variations.xsd">
    <testCase name="Magento\Checkout\Test\TestCase\OnePageCheckoutTest" summary="OnePageCheckout within Offline Payment Methods" ticketId="MAGETWO-27485">
        <variation name="OnePageCheckoutTestVariation1" summary="Checkout as UK guest with virtual product and downloadable product using coupon for not logged in customers">
            <data name="products" xsi:type="string">catalogProductVirtual::default, downloadableProduct::with_two_separately_links</data>
            <data name="salesRule" xsi:type="string">active_sales_rule_for_all_groups</data>
            <data name="customer/dataset" xsi:type="string">customer_UK_1_default_billing_address</data>
            <data name="checkoutMethod" xsi:type="string">login</data>
            <data name="prices" xsi:type="array">
                <item name="grandTotal" xsi:type="string">16.21</item>
            </data>
            <data name="payment/method" xsi:type="string">checkmo</data>
            <data name="status" xsi:type="string">Pending</data>
            <data name="orderButtonsAvailable" xsi:type="string">Back, Send Email, Cancel, Hold, Invoice, Edit</data>
            <data name="configData" xsi:type="string">checkmo_specificcountry_gb</data>
            <constraint name="Magento\Checkout\Test\Constraint\AssertOrderSuccessPlacedMessage" />
            <constraint name="Magento\Checkout\Test\Constraint\AssertMinicartEmpty" />
            <constraint name="Magento\Sales\Test\Constraint\AssertOrderStatusIsCorrect" />
            <constraint name="Magento\Sales\Test\Constraint\AssertOrderButtonsAvailable" />
            <constraint name="Magento\Sales\Test\Constraint\AssertOrderGrandTotal" />
        </variation>
        <variation name="OnePageCheckoutTestVariation2" summary="US customer during checkout using coupon for all customer groups">
            <data name="products" xsi:type="string">catalogProductSimple::default</data>
            <data name="salesRule" xsi:type="string">active_sales_rule_for_all_groups</data>
            <data name="customer/dataset" xsi:type="string">default</data>
            <data name="checkoutMethod" xsi:type="string">guest</data>
            <data name="shippingAddress/dataset" xsi:type="string">US_address_1</data>
            <data name="shipping/shipping_service" xsi:type="string">Flat Rate</data>
            <data name="shipping/shipping_method" xsi:type="string">Fixed</data>
            <data name="prices" xsi:type="array">
                <item name="grandTotal" xsi:type="string">285.00</item>
            </data>
            <data name="payment/method" xsi:type="string">banktransfer</data>
            <data name="status" xsi:type="string">Pending</data>
            <data name="orderButtonsAvailable" xsi:type="string">Back, Send Email, Cancel, Hold, Ship, Invoice, Edit</data>
            <data name="configData" xsi:type="string">banktransfer</data>
            <constraint name="Magento\Checkout\Test\Constraint\AssertOrderSuccessPlacedMessage" />
            <constraint name="Magento\Checkout\Test\Constraint\AssertMinicartEmpty" />
            <constraint name="Magento\Sales\Test\Constraint\AssertOrderStatusIsCorrect" />
            <constraint name="Magento\Sales\Test\Constraint\AssertOrderButtonsAvailable" />
            <constraint name="Magento\Sales\Test\Constraint\AssertOrderGrandTotal" />
        </variation>
        <variation name="OnePageCheckoutTestVariation3" summary="Checkout as UK guest with simple product">
            <data name="products" xsi:type="string">catalogProductSimple::default</data>
            <data name="customer/dataset" xsi:type="string">default</data>
            <data name="checkoutMethod" xsi:type="string">guest</data>
            <data name="shippingAddress/dataset" xsi:type="string">UK_address</data>
            <data name="shipping/shipping_service" xsi:type="string">Flat Rate</data>
            <data name="shipping/shipping_method" xsi:type="string">Fixed</data>
            <data name="prices" xsi:type="array">
                <item name="grandTotal" xsi:type="string">565.00</item>
            </data>
            <data name="payment/method" xsi:type="string">banktransfer</data>
            <data name="status" xsi:type="string">Pending</data>
            <data name="orderButtonsAvailable" xsi:type="string">Back, Send Email, Cancel, Hold, Ship, Invoice, Edit</data>
            <data name="configData" xsi:type="string">banktransfer_specificcountry_gb</data>
            <constraint name="Magento\Checkout\Test\Constraint\AssertOrderSuccessPlacedMessage" />
            <constraint name="Magento\Checkout\Test\Constraint\AssertMinicartEmpty" />
            <constraint name="Magento\Sales\Test\Constraint\AssertOrderStatusIsCorrect" />
            <constraint name="Magento\Sales\Test\Constraint\AssertOrderButtonsAvailable" />
            <constraint name="Magento\Sales\Test\Constraint\AssertOrderGrandTotal" />
        </variation>
        <variation name="OnePageCheckoutTestVariation4" summary="One Page Checkout Products with Special Prices" ticketId="MAGETWO-12429">
            <data name="tag" xsi:type="string">test_type:acceptance_test, test_type:extended_acceptance_test</data>
            <data name="products" xsi:type="string">catalogProductSimple::product_with_special_price, configurableProduct::product_with_special_price</data>
            <data name="customer/dataset" xsi:type="string">default</data>
            <data name="checkoutMethod" xsi:type="string">login</data>
            <data name="shippingAddress/dataset" xsi:type="string">US_address_1_without_email</data>
            <data name="shipping/shipping_service" xsi:type="string">Flat Rate</data>
            <data name="shipping/shipping_method" xsi:type="string">Fixed</data>
            <data name="prices" xsi:type="array">
                <item name="grandTotal" xsi:type="string">28.00</item>
            </data>
            <data name="cart/data/subtotal" xsi:type="string">18.00</data>
            <data name="cart/data/shipping_amount" xsi:type="string">10.00</data>
            <data name="cart/data/grand_total" xsi:type="string">28.00</data>
            <data name="billingCheckboxState" xsi:type="string">Yes</data>
            <data name="payment/method" xsi:type="string">checkmo</data>
            <data name="configData" xsi:type="string">checkmo</data>
            <constraint name="Magento\Checkout\Test\Constraint\AssertOrderSuccessPlacedMessage"/>
            <constraint name="Magento\Checkout\Test\Constraint\AssertMinicartEmpty" />
            <constraint name="Magento\Sales\Test\Constraint\AssertOrderGrandTotal"/>
        </variation>
        <variation name="OnePageCheckoutTestVariation5" summary="Guest Checkout using Check/Money Order and Free Shipping with Prices/Taxes Verifications" ticketId="MAGETWO-12412">
            <data name="tag" xsi:type="string">test_type:acceptance_test, test_type:extended_acceptance_test</data>
            <data name="products" xsi:type="string">catalogProductSimple::product_10_dollar, configurableProduct::with_one_option, bundleProduct::bundle_fixed_100_dollar_product</data>
            <data name="taxRule" xsi:type="string">us_ca_ny_rule</data>
            <data name="checkoutMethod" xsi:type="string">guest</data>
            <data name="shippingAddress/dataset" xsi:type="string">US_address_1</data>
            <data name="shipping/shipping_service" xsi:type="string">Free Shipping</data>
            <data name="shipping/shipping_method" xsi:type="string">Free</data>
            <data name="prices" xsi:type="array">
                <item name="grandTotal" xsi:type="string">130.98</item>
            </data>
            <data name="cart/data/subtotal" xsi:type="string">121.00</data>
            <data name="cart/data/tax_amount" xsi:type="string">9.98</data>
            <data name="cart/data/shipping_amount" xsi:type="string">0.00</data>
            <data name="cart/data/grand_total" xsi:type="string">130.98</data>
            <data name="billingCheckboxState" xsi:type="string">Yes</data>
            <data name="payment/method" xsi:type="string">checkmo</data>
            <data name="configData" xsi:type="string">checkmo, freeshipping_minimum_order_amount_100</data>
            <constraint name="Magento\Checkout\Test\Constraint\AssertOrderSuccessPlacedMessage"/>
            <constraint name="Magento\Checkout\Test\Constraint\AssertMinicartEmpty" />
            <constraint name="Magento\Sales\Test\Constraint\AssertOrderGrandTotal"/>
        </variation>
<<<<<<< HEAD
        <variation name="OnePageCheckoutTestVariation6" summary="Checkout as UK guest with virtual product using coupon for not logged in customers with Zero Subtotal Checkout payment method">
            <data name="products" xsi:type="string">catalogProductVirtual::product_50_dollar</data>
            <data name="salesRule" xsi:type="string">active_sales_rule_with_fixed_price_discount_coupon</data>
            <data name="customer/dataset" xsi:type="string">default</data>
            <data name="billingAddress/dataset" xsi:type="string">UK_address</data>
            <data name="checkoutMethod" xsi:type="string">guest</data>
            <data name="prices" xsi:type="array">
                <item name="grandTotal" xsi:type="string">0.00</item>
            </data>
            <data name="payment/method" xsi:type="string">free</data>
            <data name="status" xsi:type="string">Pending</data>
            <data name="orderButtonsAvailable" xsi:type="string">Back, Cancel, Send Email, Hold, Invoice, Edit</data>
            <data name="configData" xsi:type="string">zero_subtotal_checkout</data>
            <constraint name="Magento\Checkout\Test\Constraint\AssertOrderSuccessPlacedMessage" />
            <constraint name="Magento\Checkout\Test\Constraint\AssertMinicartEmpty" />
            <constraint name="Magento\Sales\Test\Constraint\AssertOrderStatusIsCorrect" />
            <constraint name="Magento\Sales\Test\Constraint\AssertOrderButtonsAvailable" />
            <constraint name="Magento\Sales\Test\Constraint\AssertOrderGrandTotal" />
=======
        <variation name="OnePageCheckoutTestVariation7" summary="Checkout as UK guest with condition available product qty = ordered product qty">
            <data name="products" xsi:type="string">catalogProductSimple::product_with_qty_25</data>
            <data name="checkoutMethod" xsi:type="string">guest</data>
            <data name="shippingAddress/dataset" xsi:type="string">UK_address</data>
            <data name="shipping/shipping_service" xsi:type="string">Flat Rate</data>
            <data name="shipping/shipping_method" xsi:type="string">Fixed</data>
            <data name="prices" xsi:type="array">
                <item name="grandTotal" xsi:type="string">375</item>
            </data>
            <data name="payment/method" xsi:type="string">checkmo</data>
            <data name="status" xsi:type="string">Pending</data>
            <data name="orderButtonsAvailable" xsi:type="string">Back, Send Email, Cancel, Hold, Invoice, Edit</data>
            <constraint name="Magento\Checkout\Test\Constraint\AssertOrderSuccessPlacedMessage" />
            <constraint name="Magento\Checkout\Test\Constraint\AssertCartIsEmpty" />
            <constraint name="Magento\Sales\Test\Constraint\AssertOrderStatusIsCorrect" />
            <constraint name="Magento\Sales\Test\Constraint\AssertOrderButtonsAvailable" />
            <constraint name="Magento\Sales\Test\Constraint\AssertOrderGrandTotal" />
            <constraint name="Magento\Catalog\Test\Constraint\AssertProductsOutOfStock" />
>>>>>>> c20c8389
        </variation>
    </testCase>
</config><|MERGE_RESOLUTION|>--- conflicted
+++ resolved
@@ -109,7 +109,6 @@
             <constraint name="Magento\Checkout\Test\Constraint\AssertMinicartEmpty" />
             <constraint name="Magento\Sales\Test\Constraint\AssertOrderGrandTotal"/>
         </variation>
-<<<<<<< HEAD
         <variation name="OnePageCheckoutTestVariation6" summary="Checkout as UK guest with virtual product using coupon for not logged in customers with Zero Subtotal Checkout payment method">
             <data name="products" xsi:type="string">catalogProductVirtual::product_50_dollar</data>
             <data name="salesRule" xsi:type="string">active_sales_rule_with_fixed_price_discount_coupon</data>
@@ -128,7 +127,7 @@
             <constraint name="Magento\Sales\Test\Constraint\AssertOrderStatusIsCorrect" />
             <constraint name="Magento\Sales\Test\Constraint\AssertOrderButtonsAvailable" />
             <constraint name="Magento\Sales\Test\Constraint\AssertOrderGrandTotal" />
-=======
+        </variation>
         <variation name="OnePageCheckoutTestVariation7" summary="Checkout as UK guest with condition available product qty = ordered product qty">
             <data name="products" xsi:type="string">catalogProductSimple::product_with_qty_25</data>
             <data name="checkoutMethod" xsi:type="string">guest</data>
@@ -147,7 +146,6 @@
             <constraint name="Magento\Sales\Test\Constraint\AssertOrderButtonsAvailable" />
             <constraint name="Magento\Sales\Test\Constraint\AssertOrderGrandTotal" />
             <constraint name="Magento\Catalog\Test\Constraint\AssertProductsOutOfStock" />
->>>>>>> c20c8389
         </variation>
     </testCase>
 </config>