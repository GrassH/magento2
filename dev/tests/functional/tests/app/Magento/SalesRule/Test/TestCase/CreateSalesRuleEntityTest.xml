<?xml version="1.0" encoding="utf-8"?>
<!--
/**
 * Copyright © 2016 Magento. All rights reserved.
 * See COPYING.txt for license details.
 */
 -->
<config xmlns:xsi="http://www.w3.org/2001/XMLSchema-instance" xsi:noNamespaceSchemaLocation="../../../../../../vendor/magento/mtf/etc/variations.xsd">
    <testCase name="Magento\SalesRule\Test\TestCase\CreateSalesRuleEntityTest" summary="Create Cart Price Rule" ticketId="MAGETWO-24855">
        <variation name="CreateSalesRuleEntityTestVariation1">
            <data name="salesRule/data/name" xsi:type="string">Cart Price Rule1 %isolation%</data>
            <data name="salesRule/data/description" xsi:type="string">Cart Price Rule Description %isolation%</data>
            <data name="salesRule/data/is_active" xsi:type="string">Yes</data>
            <data name="salesRule/data/website_ids/0" xsi:type="string">Main Website</data>
            <data name="salesRule/data/customer_group_ids/0" xsi:type="string">NOT LOGGED IN</data>
            <data name="salesRule/data/coupon_type" xsi:type="string">No Coupon</data>
            <data name="salesRule/data/simple_action" xsi:type="string">Percent of product price discount</data>
            <data name="salesRule/data/discount_amount" xsi:type="string">50</data>
            <data name="salesRule/data/apply_to_shipping" xsi:type="string">No</data>
            <data name="salesRule/data/simple_free_shipping" xsi:type="string">No</data>
            <data name="salesRule/data/store_labels/0" xsi:type="string">Sales Cart Rule labels</data>
            <data name="cartPrice/sub_total" xsi:type="string">100.00</data>
            <data name="cartPrice/grand_total" xsi:type="string">55.00</data>
            <data name="cartPrice/discount" xsi:type="string">50.00</data>
            <data name="address/data/country_id" xsi:type="string">United States</data>
            <data name="address/data/region_id" xsi:type="string">California</data>
            <data name="address/data/postcode" xsi:type="string">95814</data>
            <data name="shipping/shipping_service" xsi:type="string">Flat Rate</data>
            <data name="shipping/shipping_method" xsi:type="string">Fixed</data>
            <data name="productForSalesRule1/dataset" xsi:type="string">simple_for_salesrule_1</data>
            <data name="productQuantity/productForSalesRule1" xsi:type="string">1</data>
            <constraint name="Magento\SalesRule\Test\Constraint\AssertCartPriceRuleSuccessSaveMessage" />
            <constraint name="Magento\SalesRule\Test\Constraint\AssertCartPriceRuleForm" />
            <constraint name="Magento\SalesRule\Test\Constraint\AssertCartPriceRuleConditionIsApplied" />
        </variation>
        <variation name="CreateSalesRuleEntityTestVariation2">
            <data name="address/data/country_id" xsi:type="string">United States</data>
            <data name="address/data/region_id" xsi:type="string">California</data>
            <data name="address/data/postcode" xsi:type="string">95814</data>
            <data name="shipping/shipping_service" xsi:type="string">Flat Rate</data>
            <data name="shipping/shipping_method" xsi:type="string">Fixed</data>
            <data name="salesRule/data/name" xsi:type="string">Cart Price Rule2 %isolation%</data>
            <data name="salesRule/data/description" xsi:type="string">Cart Price Rule Description %isolation%</data>
            <data name="salesRule/data/is_active" xsi:type="string">Yes</data>
            <data name="salesRule/data/website_ids/0" xsi:type="string">Main Website</data>
            <data name="salesRule/data/customer_group_ids/0" xsi:type="string">NOT LOGGED IN</data>
            <data name="salesRule/data/coupon_type" xsi:type="string">Specific Coupon</data>
            <data name="salesRule/data/coupon_code" xsi:type="string">1A2B3C-456-zxc-%isolation%</data>
            <data name="salesRule/data/simple_action" xsi:type="string">Fixed amount discount</data>
            <data name="salesRule/data/discount_amount" xsi:type="string">35</data>
            <data name="salesRule/data/apply_to_shipping" xsi:type="string">No</data>
            <data name="salesRule/data/simple_free_shipping" xsi:type="string">No</data>
            <data name="salesRule/data/store_labels/0" xsi:type="string">Coupon code+fixed amount discount</data>
            <data name="productForSalesRule1/dataset" xsi:type="string">simple_for_salesrule_1</data>
            <data name="productQuantity/productForSalesRule1" xsi:type="string">2</data>
            <data name="cartPrice/sub_total" xsi:type="string">200.00</data>
            <data name="cartPrice/grand_total" xsi:type="string">140.00</data>
            <data name="cartPrice/discount" xsi:type="string">70.00</data>
            <constraint name="Magento\SalesRule\Test\Constraint\AssertCartPriceRuleSuccessSaveMessage" />
            <constraint name="Magento\SalesRule\Test\Constraint\AssertCartPriceRuleForm" />
            <constraint name="Magento\SalesRule\Test\Constraint\AssertCartPriceRuleConditionIsApplied" />
        </variation>
        <variation name="CreateSalesRuleEntityTestVariation3">
            <data name="address/data/country_id" xsi:type="string">United States</data>
            <data name="address/data/region_id" xsi:type="string">California</data>
            <data name="address/data/postcode" xsi:type="string">95814</data>
            <data name="shipping/shipping_service" xsi:type="string">Flat Rate</data>
            <data name="shipping/shipping_method" xsi:type="string">Fixed</data>
            <data name="salesRule/data/name" xsi:type="string">Cart Price Rule3 %isolation%</data>
            <data name="salesRule/data/description" xsi:type="string">Cart Price Rule Description %isolation%</data>
            <data name="salesRule/data/is_active" xsi:type="string">Yes</data>
            <data name="salesRule/data/website_ids/0" xsi:type="string">Main Website</data>
            <data name="salesRule/data/customer_group_ids/0" xsi:type="string">NOT LOGGED IN</data>
            <data name="salesRule/data/coupon_type" xsi:type="string">Specific Coupon</data>
            <data name="salesRule/data/coupon_code" xsi:type="string">Lorem ipsum dolor sit amet, consectetur adipiscing elit - %isolation%</data>
            <data name="salesRule/data/simple_action" xsi:type="string">Fixed amount discount for whole cart</data>
            <data name="salesRule/data/discount_amount" xsi:type="string">60</data>
            <data name="salesRule/data/apply_to_shipping" xsi:type="string">No</data>
            <data name="salesRule/data/simple_free_shipping" xsi:type="string">No</data>
            <data name="salesRule/data/store_labels/0" xsi:type="string">Coupon code+Fixed amount discount for whole cart</data>
            <data name="productForSalesRule1/dataset" xsi:type="string">simple_for_salesrule_1</data>
            <data name="productQuantity/productForSalesRule1" xsi:type="string">3</data>
            <data name="cartPrice/sub_total" xsi:type="string">300.00</data>
            <data name="cartPrice/grand_total" xsi:type="string">255.00</data>
            <data name="cartPrice/discount" xsi:type="string">60.00</data>
            <constraint name="Magento\SalesRule\Test\Constraint\AssertCartPriceRuleSuccessSaveMessage" />
            <constraint name="Magento\SalesRule\Test\Constraint\AssertCartPriceRuleForm" />
            <constraint name="Magento\SalesRule\Test\Constraint\AssertCartPriceRuleConditionIsApplied" />
        </variation>
        <variation name="CreateSalesRuleEntityTestVariation4">
            <data name="address/data/country_id" xsi:type="string">United States</data>
            <data name="address/data/region_id" xsi:type="string">California</data>
            <data name="address/data/postcode" xsi:type="string">95814</data>
            <data name="shipping/shipping_service" xsi:type="string">Flat Rate</data>
            <data name="shipping/shipping_method" xsi:type="string">Fixed</data>
            <data name="salesRule/data/name" xsi:type="string">Cart Price Rule4 %isolation%</data>
            <data name="salesRule/data/description" xsi:type="string">Cart Price Rule Description %isolation%</data>
            <data name="salesRule/data/is_active" xsi:type="string">Yes</data>
            <data name="salesRule/data/website_ids/0" xsi:type="string">Main Website</data>
            <data name="salesRule/data/customer_group_ids/0" xsi:type="string">NOT LOGGED IN</data>
            <data name="salesRule/data/coupon_type" xsi:type="string">Specific Coupon</data>
            <data name="salesRule/data/coupon_code" xsi:type="string">1A2B3C-456-zxc-%isolation%</data>
            <data name="salesRule/data/simple_action" xsi:type="string">Buy X get Y free (discount amount is Y)</data>
            <data name="salesRule/data/discount_amount" xsi:type="string">1</data>
            <data name="salesRule/data/discount_step" xsi:type="string">3</data>
            <data name="salesRule/data/apply_to_shipping" xsi:type="string">No</data>
            <data name="salesRule/data/simple_free_shipping" xsi:type="string">No</data>
            <data name="salesRule/data/store_labels/0" xsi:type="string">Buy X get Y free</data>
            <data name="productForSalesRule1/dataset" xsi:type="string">simple_for_salesrule_1</data>
            <data name="productQuantity/productForSalesRule1" xsi:type="string">4</data>
            <data name="cartPrice/sub_total" xsi:type="string">400.00</data>
            <data name="cartPrice/grand_total" xsi:type="string">320.00</data>
            <data name="cartPrice/discount" xsi:type="string">100.00</data>
            <constraint name="Magento\SalesRule\Test\Constraint\AssertCartPriceRuleSuccessSaveMessage" />
            <constraint name="Magento\SalesRule\Test\Constraint\AssertCartPriceRuleForm" />
            <constraint name="Magento\SalesRule\Test\Constraint\AssertCartPriceRuleConditionIsApplied" />
        </variation>
        <variation name="CreateSalesRuleEntityTestVariation5">
            <data name="address/data/country_id" xsi:type="string">United States</data>
            <data name="address/data/region_id" xsi:type="string">California</data>
            <data name="address/data/postcode" xsi:type="string">95814</data>
            <data name="shipping/shipping_service" xsi:type="string">Flat Rate</data>
            <data name="shipping/shipping_method" xsi:type="string">Fixed</data>
            <data name="tag" xsi:type="string">test_type:extended_acceptance_test</data>
            <data name="isLoggedIn" xsi:type="string">1</data>
            <data name="customer/dataset" xsi:type="string">default</data>
            <data name="salesRule/data/name" xsi:type="string">Cart Price Rule5 %isolation%</data>
            <data name="salesRule/data/description" xsi:type="string">Cart Price Rule Description %isolation%</data>
            <data name="salesRule/data/is_active" xsi:type="string">Yes</data>
            <data name="salesRule/data/website_ids/0" xsi:type="string">Main Website</data>
            <data name="salesRule/data/customer_group_ids/0" xsi:type="string">General</data>
            <data name="salesRule/data/coupon_type" xsi:type="string">No Coupon</data>
            <data name="salesRule/data/simple_action" xsi:type="string">Percent of product price discount</data>
            <data name="salesRule/data/discount_amount" xsi:type="string">50</data>
            <data name="salesRule/data/discount_qty" xsi:type="string">2</data>
            <data name="salesRule/data/apply_to_shipping" xsi:type="string">No</data>
            <data name="salesRule/data/simple_free_shipping" xsi:type="string">No</data>
            <data name="productForSalesRule1/dataset" xsi:type="string">simple_for_salesrule_1</data>
            <data name="productQuantity/productForSalesRule1" xsi:type="string">3</data>
            <data name="cartPrice/sub_total" xsi:type="string">300.00</data>
            <data name="cartPrice/grand_total" xsi:type="string">215.00</data>
            <data name="cartPrice/discount" xsi:type="string">100.00</data>
            <constraint name="Magento\SalesRule\Test\Constraint\AssertCartPriceRuleSuccessSaveMessage" />
            <constraint name="Magento\SalesRule\Test\Constraint\AssertCartPriceRuleForm" />
            <constraint name="Magento\SalesRule\Test\Constraint\AssertCartPriceRuleConditionIsApplied" />
        </variation>
        <variation name="CreateSalesRuleEntityTestVariation6">
            <data name="tag" xsi:type="string">stable:no</data>
            <data name="address/data/country_id" xsi:type="string">United States</data>
            <data name="address/data/region_id" xsi:type="string">California</data>
            <data name="address/data/postcode" xsi:type="string">95814</data>
            <data name="shipping/shipping_service" xsi:type="string">Flat Rate</data>
            <data name="shipping/shipping_method" xsi:type="string">Fixed</data>
            <data name="salesRule/data/name" xsi:type="string">Cart Price Rule6 %isolation%</data>
            <data name="salesRule/data/description" xsi:type="string">Cart Price Rule Description %isolation%</data>
            <data name="salesRule/data/is_active" xsi:type="string">Yes</data>
            <data name="salesRule/data/website_ids/0" xsi:type="string">Main Website</data>
            <data name="salesRule/data/customer_group_ids/0" xsi:type="string">NOT LOGGED IN</data>
            <data name="salesRule/data/coupon_type" xsi:type="string">No Coupon</data>
            <data name="salesRule/data/simple_action" xsi:type="string">Percent of product price discount</data>
            <data name="salesRule/data/discount_amount" xsi:type="string">50</data>
            <data name="salesRule/data/apply_to_shipping" xsi:type="string">Yes</data>
            <data name="salesRule/data/simple_free_shipping" xsi:type="string">No</data>
            <data name="salesRule/data/store_labels/0" xsi:type="string">Apply discount to Shipping Amount</data>
            <data name="productForSalesRule1/dataset" xsi:type="string">simple_for_salesrule_1</data>
            <data name="productForSalesRule2/dataset" xsi:type="string">simple_for_salesrule_2</data>
            <data name="productQuantity/productForSalesRule1" xsi:type="string">1</data>
            <data name="productQuantity/productForSalesRule2" xsi:type="string">1</data>
            <data name="cartPrice/sub_total" xsi:type="string">150.00</data>
            <data name="cartPrice/grand_total" xsi:type="string">80.00</data>
            <data name="cartPrice/discount" xsi:type="string">80.00</data>
            <constraint name="Magento\SalesRule\Test\Constraint\AssertCartPriceRuleSuccessSaveMessage" />
            <constraint name="Magento\SalesRule\Test\Constraint\AssertCartPriceRuleForm" />
            <constraint name="Magento\SalesRule\Test\Constraint\AssertCartPriceRuleConditionIsApplied" />
        </variation>
        <variation name="CreateSalesRuleEntityTestVariation7">
            <data name="address/data/country_id" xsi:type="string">United States</data>
            <data name="address/data/region_id" xsi:type="string">California</data>
            <data name="address/data/postcode" xsi:type="string">95814</data>
            <data name="shipping/shipping_service" xsi:type="string">Flat Rate</data>
            <data name="shipping/shipping_method" xsi:type="string">Fixed</data>
            <data name="salesRule/data/name" xsi:type="string">Cart Price Rule7 %isolation%</data>
            <data name="salesRule/data/description" xsi:type="string">Cart Price Rule Description %isolation%</data>
            <data name="salesRule/data/is_active" xsi:type="string">Yes</data>
            <data name="salesRule/data/website_ids/0" xsi:type="string">Main Website</data>
            <data name="salesRule/data/customer_group_ids/0" xsi:type="string">NOT LOGGED IN</data>
            <data name="salesRule/data/coupon_type" xsi:type="string">No Coupon</data>
            <data name="salesRule/data/simple_action" xsi:type="string">Percent of product price discount</data>
            <data name="salesRule/data/discount_amount" xsi:type="string">50</data>
            <data name="salesRule/data/apply_to_shipping" xsi:type="string">No</data>
            <data name="salesRule/data/simple_free_shipping" xsi:type="string">For matching items only</data>
            <data name="salesRule/data/store_labels/0" xsi:type="string">Free Shipping in conditions</data>
            <data name="productForSalesRule1/dataset" xsi:type="string">simple_for_salesrule_1</data>
            <data name="productForSalesRule2/dataset" xsi:type="string">simple_for_salesrule_2</data>
            <data name="productQuantity/productForSalesRule1" xsi:type="string">1</data>
            <data name="productQuantity/productForSalesRule2" xsi:type="string">1</data>
            <data name="cartPrice/sub_total" xsi:type="string">150.00</data>
            <data name="cartPrice/grand_total" xsi:type="string">75.00</data>
            <data name="cartPrice/discount" xsi:type="string">75.00</data>
            <constraint name="Magento\SalesRule\Test\Constraint\AssertCartPriceRuleSuccessSaveMessage" />
            <constraint name="Magento\SalesRule\Test\Constraint\AssertCartPriceRuleForm" />
            <constraint name="Magento\SalesRule\Test\Constraint\AssertCartPriceRuleConditionIsApplied" />
            <constraint name="Magento\SalesRule\Test\Constraint\AssertCartPriceRuleFreeShippingIsApplied" />
        </variation>
        <variation name="CreateSalesRuleEntityTestVariation8">
            <data name="address/data/country_id" xsi:type="string">United States</data>
            <data name="address/data/region_id" xsi:type="string">California</data>
            <data name="address/data/postcode" xsi:type="string">95814</data>
            <data name="shipping/shipping_service" xsi:type="string">Flat Rate</data>
            <data name="shipping/shipping_method" xsi:type="string">Fixed</data>
            <data name="salesRule/data/name" xsi:type="string">Cart Price Rule8 %isolation%</data>
            <data name="salesRule/data/description" xsi:type="string">Cart Price Rule Description %isolation%</data>
            <data name="salesRule/data/is_active" xsi:type="string">Yes</data>
            <data name="salesRule/data/website_ids/0" xsi:type="string">Main Website</data>
            <data name="salesRule/data/customer_group_ids/0" xsi:type="string">NOT LOGGED IN</data>
            <data name="salesRule/data/coupon_type" xsi:type="string">No Coupon</data>
            <data name="salesRule/data/conditions_serialized" xsi:type="string">[Subtotal|is|150]</data>
            <data name="salesRule/data/simple_action" xsi:type="string">Percent of product price discount</data>
            <data name="salesRule/data/discount_amount" xsi:type="string">50</data>
            <data name="salesRule/data/apply_to_shipping" xsi:type="string">No</data>
            <data name="salesRule/data/simple_free_shipping" xsi:type="string">No</data>
            <data name="salesRule/data/store_labels/0" xsi:type="string">Sales Cart Rule labels</data>
            <data name="productForSalesRule1/dataset" xsi:type="string">simple_for_salesrule_1</data>
            <data name="productForSalesRule2/dataset" xsi:type="string">simple_for_salesrule_2</data>
            <data name="productQuantity/productForSalesRule1" xsi:type="string">1</data>
            <data name="productQuantity/productForSalesRule2" xsi:type="string">1</data>
            <data name="cartPrice/sub_total" xsi:type="string">150.00</data>
            <data name="cartPrice/grand_total" xsi:type="string">85.00</data>
            <data name="cartPrice/discount" xsi:type="string">75.00</data>
            <constraint name="Magento\SalesRule\Test\Constraint\AssertCartPriceRuleSuccessSaveMessage" />
            <constraint name="Magento\SalesRule\Test\Constraint\AssertCartPriceRuleForm" />
            <constraint name="Magento\SalesRule\Test\Constraint\AssertCartPriceRuleConditionIsApplied" />
        </variation>
        <variation name="CreateSalesRuleEntityTestVariation9">
            <data name="salesRule/data/name" xsi:type="string">Cart Price Rule9 %isolation%</data>
            <data name="salesRule/data/description" xsi:type="string">Cart Price Rule Description %isolation%</data>
            <data name="salesRule/data/is_active" xsi:type="string">Yes</data>
            <data name="salesRule/data/website_ids/0" xsi:type="string">Main Website</data>
            <data name="salesRule/data/customer_group_ids/0" xsi:type="string">NOT LOGGED IN</data>
            <data name="salesRule/data/coupon_type" xsi:type="string">No Coupon</data>
            <data name="salesRule/data/conditions_serialized" xsi:type="string">[Total Items Quantity|is|3]</data>
            <data name="salesRule/data/simple_action" xsi:type="string">Percent of product price discount</data>
            <data name="salesRule/data/discount_amount" xsi:type="string">50</data>
            <data name="salesRule/data/apply_to_shipping" xsi:type="string">No</data>
            <data name="salesRule/data/simple_free_shipping" xsi:type="string">No</data>
            <data name="salesRule/data/store_labels/0" xsi:type="string">Total Items Quantity-Not Applied test</data>
            <data name="productForSalesRule1/dataset" xsi:type="string">simple_for_salesrule_1</data>
            <data name="productQuantity/productForSalesRule1" xsi:type="string">2</data>
            <constraint name="Magento\SalesRule\Test\Constraint\AssertCartPriceRuleSuccessSaveMessage" />
            <constraint name="Magento\SalesRule\Test\Constraint\AssertCartPriceRuleForm" />
            <constraint name="Magento\SalesRule\Test\Constraint\AssertCartPriceRuleConditionIsNotApplied" />
        </variation>
        <variation name="CreateSalesRuleEntityTestVariation10">
            <data name="salesRule/data/name" xsi:type="string">Cart Price Rule10 %isolation%</data>
            <data name="salesRule/data/description" xsi:type="string">Cart Price Rule Description %isolation%</data>
            <data name="salesRule/data/is_active" xsi:type="string">Yes</data>
            <data name="salesRule/data/website_ids/0" xsi:type="string">Main Website</data>
            <data name="salesRule/data/customer_group_ids/0" xsi:type="string">NOT LOGGED IN</data>
            <data name="salesRule/data/coupon_type" xsi:type="string">No Coupon</data>
            <data name="conditionEntity" xsi:type="string">category</data>
            <data name="salesRule/data/conditions_serialized" xsi:type="string">{Product attribute combination:[Category|is|%category_id%]}</data>
            <data name="salesRule/data/simple_action" xsi:type="string">Percent of product price discount</data>
            <data name="salesRule/data/discount_amount" xsi:type="string">50</data>
            <data name="salesRule/data/apply_to_shipping" xsi:type="string">No</data>
            <data name="salesRule/data/simple_free_shipping" xsi:type="string">No</data>
            <data name="salesRule/data/store_labels/0" xsi:type="string">Product attribute combination - Category </data>
            <data name="productForSalesRule1/dataset" xsi:type="string">simple_for_salesrule_1</data>
            <data name="productForSalesRule2/dataset" xsi:type="string">simple_for_salesrule_2</data>
            <data name="productQuantity/productForSalesRule1" xsi:type="string">2</data>
            <data name="productQuantity/productForSalesRule2" xsi:type="string">1</data>
            <data name="cartPrice/sub_total" xsi:type="string">250.00</data>
            <data name="cartPrice/grand_total" xsi:type="string">140.00</data>
            <data name="cartPrice/discount" xsi:type="string">125.00</data>
            <constraint name="Magento\SalesRule\Test\Constraint\AssertCartPriceRuleSuccessSaveMessage" />
            <constraint name="Magento\SalesRule\Test\Constraint\AssertCartPriceRuleForm" />
            <constraint name="Magento\SalesRule\Test\Constraint\AssertCartPriceRuleConditionIsApplied" />
        </variation>
        <variation name="CreateSalesRuleEntityTestVariation11">
            <data name="salesRule/data/name" xsi:type="string">Cart Price Rule11 %isolation%</data>
            <data name="salesRule/data/description" xsi:type="string">Cart Price Rule Description %isolation%</data>
            <data name="salesRule/data/is_active" xsi:type="string">Yes</data>
            <data name="salesRule/data/website_ids/0" xsi:type="string">Main Website</data>
            <data name="salesRule/data/customer_group_ids/0" xsi:type="string">NOT LOGGED IN</data>
            <data name="salesRule/data/coupon_type" xsi:type="string">No Coupon</data>
            <data name="salesRule/data/conditions_serialized" xsi:type="string">[Total Weight|is|200]</data>
            <data name="salesRule/data/simple_action" xsi:type="string">Percent of product price discount</data>
            <data name="salesRule/data/discount_amount" xsi:type="string">50</data>
            <data name="salesRule/data/apply_to_shipping" xsi:type="string">No</data>
            <data name="salesRule/data/simple_free_shipping" xsi:type="string">No</data>
            <data name="salesRule/data/store_labels/0" xsi:type="string">Total Weight is 200</data>
            <data name="productForSalesRule1/dataset" xsi:type="string">simple_for_salesrule_1</data>
            <data name="productForSalesRule2/dataset" xsi:type="string">simple_for_salesrule_2</data>
            <data name="productQuantity/productForSalesRule1" xsi:type="string">1</data>
            <data name="productQuantity/productForSalesRule2" xsi:type="string">2</data>
            <data name="cartPrice/sub_total" xsi:type="string">200.00</data>
            <data name="cartPrice/grand_total" xsi:type="string">115.00</data>
            <data name="cartPrice/discount" xsi:type="string">100.00</data>
            <constraint name="Magento\SalesRule\Test\Constraint\AssertCartPriceRuleSuccessSaveMessage" />
            <constraint name="Magento\SalesRule\Test\Constraint\AssertCartPriceRuleForm" />
            <constraint name="Magento\SalesRule\Test\Constraint\AssertCartPriceRuleConditionIsApplied" />
        </variation>
        <variation name="CreateSalesRuleEntityTestVariation12">
            <data name="address/data/country_id" xsi:type="string">United States</data>
            <data name="address/data/region_id" xsi:type="string">California</data>
            <data name="address/data/postcode" xsi:type="string">95814</data>
            <data name="shipping/shipping_service" xsi:type="string">Flat Rate</data>
            <data name="shipping/shipping_method" xsi:type="string">Fixed</data>
            <data name="salesRule/data/name" xsi:type="string">Cart Price Rule12 %isolation%</data>
            <data name="salesRule/data/description" xsi:type="string">Cart Price Rule Description %isolation%</data>
            <data name="salesRule/data/is_active" xsi:type="string">Yes</data>
            <data name="salesRule/data/website_ids/0" xsi:type="string">Main Website</data>
            <data name="salesRule/data/customer_group_ids/0" xsi:type="string">NOT LOGGED IN</data>
            <data name="salesRule/data/coupon_type" xsi:type="string">No Coupon</data>
            <data name="salesRule/data/conditions_serialized" xsi:type="string">{Conditions combination:[[Shipping Method|is|\[flatrate\] Fixed][Shipping Postcode|is|95814][Shipping State/Province|is|California][Shipping Country|is|United States]]}</data>
            <data name="salesRule/data/simple_action" xsi:type="string">Percent of product price discount</data>
            <data name="salesRule/data/discount_amount" xsi:type="string">50</data>
            <data name="salesRule/data/apply_to_shipping" xsi:type="string">No</data>
            <data name="salesRule/data/simple_free_shipping" xsi:type="string">No</data>
            <data name="salesRule/data/store_labels/0" xsi:type="string">Rule applied conditions combination</data>
            <data name="productForSalesRule1/dataset" xsi:type="string">simple_for_salesrule_1</data>
            <data name="productForSalesRule2/dataset" xsi:type="string">simple_for_salesrule_2</data>
            <data name="productQuantity/productForSalesRule1" xsi:type="string">1</data>
            <data name="productQuantity/productForSalesRule2" xsi:type="string">1</data>
            <data name="cartPrice/sub_total" xsi:type="string">150.00</data>
            <data name="cartPrice/grand_total" xsi:type="string">85.00</data>
            <data name="cartPrice/discount" xsi:type="string">75.00</data>
            <constraint name="Magento\SalesRule\Test\Constraint\AssertCartPriceRuleSuccessSaveMessage" />
            <constraint name="Magento\SalesRule\Test\Constraint\AssertCartPriceRuleForm" />
            <constraint name="Magento\SalesRule\Test\Constraint\AssertCartPriceRuleConditionIsApplied" />
        </variation>
        <variation name="CreateSalesRuleEntityTestVariation13">
            <data name="tag" xsi:type="string">test_type:extended_acceptance_test</data>
            <data name="salesRule/data/name" xsi:type="string">Cart Price Rule13 %isolation%</data>
            <data name="salesRule/data/description" xsi:type="string">Cart Price Rule Description %isolation%</data>
            <data name="salesRule/data/is_active" xsi:type="string">Yes</data>
            <data name="salesRule/data/website_ids/0" xsi:type="string">Main Website</data>
            <data name="salesRule/data/customer_group_ids/0" xsi:type="string">NOT LOGGED IN</data>
            <data name="salesRule/data/coupon_type" xsi:type="string">No Coupon</data>
            <data name="salesRule/data/conditions_serialized" xsi:type="string">{Product attribute combination:[Attribute Set|is|Default]}</data>
            <data name="salesRule/data/simple_action" xsi:type="string">Percent of product price discount</data>
            <data name="salesRule/data/discount_amount" xsi:type="string">50</data>
            <data name="salesRule/data/apply_to_shipping" xsi:type="string">No</data>
            <data name="salesRule/data/simple_free_shipping" xsi:type="string">No</data>
            <data name="salesRule/data/store_labels/0" xsi:type="string">Product attribute discount</data>
            <data name="productForSalesRule1/dataset" xsi:type="string">simple_for_salesrule_1</data>
            <data name="productQuantity/productForSalesRule1" xsi:type="string">1</data>
            <data name="cartPrice/sub_total" xsi:type="string">100.00</data>
            <data name="cartPrice/grand_total" xsi:type="string">55.00</data>
            <data name="cartPrice/discount" xsi:type="string">50.00</data>
            <constraint name="Magento\SalesRule\Test\Constraint\AssertCartPriceRuleSuccessSaveMessage" />
            <constraint name="Magento\SalesRule\Test\Constraint\AssertCartPriceRuleForm" />
            <constraint name="Magento\SalesRule\Test\Constraint\AssertCartPriceRuleConditionIsApplied" />
        </variation>
        <variation name="CreateSalesRuleEntityTestVariation14">
            <data name="salesRule/data/name" xsi:type="string">Cart Price Rule14 %isolation%</data>
            <data name="salesRule/data/description" xsi:type="string">Cart Price Rule Description %isolation%</data>
            <data name="salesRule/data/is_active" xsi:type="string">Yes</data>
            <data name="salesRule/data/website_ids/0" xsi:type="string">Main Website</data>
            <data name="salesRule/data/customer_group_ids/0" xsi:type="string">NOT LOGGED IN</data>
            <data name="salesRule/data/coupon_type" xsi:type="string">No Coupon</data>
            <data name="conditionEntity" xsi:type="string">attribute</data>
            <data name="salesRule/data/conditions_serialized" xsi:type="string">{Product attribute combination:[%attribute_name%|is|%attribute_value%]}</data>
            <data name="salesRule/data/simple_action" xsi:type="string">Percent of product price discount</data>
            <data name="salesRule/data/discount_amount" xsi:type="string">50</data>
            <data name="salesRule/data/apply_to_shipping" xsi:type="string">No</data>
            <data name="salesRule/data/simple_free_shipping" xsi:type="string">No</data>
            <data name="salesRule/data/store_labels/0" xsi:type="string">Product attribute combination - attribute</data>
            <data name="productForSalesRule1/dataset" xsi:type="string">simple_for_salesrule_1</data>
            <data name="productForSalesRule2/dataset" xsi:type="string">simple_for_salesrule_2</data>
            <data name="productQuantity/productForSalesRule2" xsi:type="string">1</data>
            <data name="cartPrice/sub_total" xsi:type="string">50.00</data>
            <data name="cartPrice/grand_total" xsi:type="string">30.00</data>
            <data name="cartPrice/discount" xsi:type="string">25.00</data>
            <constraint name="Magento\SalesRule\Test\Constraint\AssertCartPriceRuleSuccessSaveMessage" />
            <constraint name="Magento\SalesRule\Test\Constraint\AssertCartPriceRuleForm" />
            <constraint name="Magento\SalesRule\Test\Constraint\AssertCartPriceRuleConditionIsApplied" />
        </variation>
        <variation name="CreateSalesRuleEntityTestVariation15">
            <data name="salesRule/data/name" xsi:type="string">Cart Price Rule15 %isolation%</data>
            <data name="salesRule/data/description" xsi:type="string">Cart Price Rule Description %isolation%</data>
            <data name="salesRule/data/is_active" xsi:type="string">Yes</data>
            <data name="salesRule/data/website_ids/0" xsi:type="string">Main Website</data>
            <data name="salesRule/data/customer_group_ids/0" xsi:type="string">NOT LOGGED IN</data>
            <data name="salesRule/data/coupon_type" xsi:type="string">No Coupon</data>
            <data name="conditionEntity" xsi:type="string">category</data>
            <data name="salesRule/data/conditions_serialized" xsi:type="string">{Product attribute combination:[Category|is not|%category_id%]}</data>
            <data name="salesRule/data/simple_action" xsi:type="string">Percent of product price discount</data>
            <data name="salesRule/data/discount_amount" xsi:type="string">50</data>
            <data name="salesRule/data/apply_to_shipping" xsi:type="string">No</data>
            <data name="salesRule/data/simple_free_shipping" xsi:type="string">No</data>
            <data name="salesRule/data/store_labels/0" xsi:type="string">Product attribute combination - Category is not </data>
            <data name="productForSalesRule1/dataset" xsi:type="string">simple_for_salesrule_1</data>
            <data name="productForSalesRule2/dataset" xsi:type="string">simple_for_salesrule_2</data>
            <data name="productQuantity/productForSalesRule1" xsi:type="string">1</data>
            <data name="productQuantity/productForSalesRule2" xsi:type="string">1</data>
            <data name="cartPrice/sub_total" xsi:type="string">150.00</data>
            <data name="cartPrice/grand_total" xsi:type="string">85.00</data>
            <data name="cartPrice/discount" xsi:type="string">75.00</data>
            <constraint name="Magento\SalesRule\Test\Constraint\AssertCartPriceRuleSuccessSaveMessage" />
            <constraint name="Magento\SalesRule\Test\Constraint\AssertCartPriceRuleForm" />
        </variation>
        <variation name="CreateSalesRuleEntityTestVariation16" summary="Variation to check free shipping">
            <data name="salesRule/data/name" xsi:type="string">Cart Price Rule1 %isolation%</data>
            <data name="salesRule/data/description" xsi:type="string">Cart Price Rule Description %isolation%</data>
            <data name="salesRule/data/is_active" xsi:type="string">Yes</data>
            <data name="salesRule/data/website_ids/0" xsi:type="string">Main Website</data>
            <data name="salesRule/data/customer_group_ids/0" xsi:type="string">NOT LOGGED IN</data>
            <data name="salesRule/data/coupon_type" xsi:type="string">No Coupon</data>
            <data name="salesRule/data/simple_action" xsi:type="string">Percent of product price discount</data>
            <data name="salesRule/data/conditions_serialized" xsi:type="string">[Subtotal|greater than|0]</data>
            <data name="salesRule/data/discount_amount" xsi:type="string">50</data>
            <data name="salesRule/data/apply_to_shipping" xsi:type="string">No</data>
            <data name="salesRule/data/simple_free_shipping" xsi:type="string">For matching items only</data>
            <data name="salesRule/data/store_labels/0" xsi:type="string">Sales Cart Rule labels</data>
            <data name="cartPrice/sub_total" xsi:type="string">100.00</data>
            <data name="cartPrice/grand_total" xsi:type="string">50.00</data>
            <data name="cartPrice/discount" xsi:type="string">50.00</data>
            <data name="address/data/country_id" xsi:type="string">United States</data>
            <data name="address/data/region_id" xsi:type="string">California</data>
            <data name="address/data/postcode" xsi:type="string">95814</data>
<<<<<<< HEAD
=======
            <data name="shipping/shipping_service" xsi:type="string">Flat Rate</data>
>>>>>>> cc90e726
            <data name="productForSalesRule1/dataset" xsi:type="string">simple_for_salesrule_1</data>
            <data name="productQuantity/productForSalesRule1" xsi:type="string">1</data>
            <constraint name="Magento\SalesRule\Test\Constraint\AssertCartPriceRuleSuccessSaveMessage" />
            <constraint name="Magento\SalesRule\Test\Constraint\AssertCartPriceRuleConditionIsApplied" />
            <constraint name="Magento\SalesRule\Test\Constraint\AssertCartPriceRuleFreeShippingIsApplied" />
<<<<<<< HEAD
            <data name="tag" xsi:type="string">test_type:current</data>
=======
>>>>>>> cc90e726
        </variation>
    </testCase>
</config><|MERGE_RESOLUTION|>--- conflicted
+++ resolved
@@ -418,19 +418,12 @@
             <data name="address/data/country_id" xsi:type="string">United States</data>
             <data name="address/data/region_id" xsi:type="string">California</data>
             <data name="address/data/postcode" xsi:type="string">95814</data>
-<<<<<<< HEAD
-=======
-            <data name="shipping/shipping_service" xsi:type="string">Flat Rate</data>
->>>>>>> cc90e726
+            <data name="shipping/shipping_service" xsi:type="string">Flat Rate</data>
             <data name="productForSalesRule1/dataset" xsi:type="string">simple_for_salesrule_1</data>
             <data name="productQuantity/productForSalesRule1" xsi:type="string">1</data>
             <constraint name="Magento\SalesRule\Test\Constraint\AssertCartPriceRuleSuccessSaveMessage" />
             <constraint name="Magento\SalesRule\Test\Constraint\AssertCartPriceRuleConditionIsApplied" />
             <constraint name="Magento\SalesRule\Test\Constraint\AssertCartPriceRuleFreeShippingIsApplied" />
-<<<<<<< HEAD
-            <data name="tag" xsi:type="string">test_type:current</data>
-=======
->>>>>>> cc90e726
         </variation>
     </testCase>
 </config>