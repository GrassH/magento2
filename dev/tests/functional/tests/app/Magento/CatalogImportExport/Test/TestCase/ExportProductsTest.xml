<?xml version="1.0" encoding="utf-8"?>
<!--
/**
 * Copyright © Magento, Inc. All rights reserved.
 * See COPYING.txt for license details.
 */
 -->
<config xmlns:xsi="http://www.w3.org/2001/XMLSchema-instance" xsi:noNamespaceSchemaLocation="../../../../../../vendor/magento/mtf/etc/variations.xsd">
    <testCase name="Magento\CatalogImportExport\Test\TestCase\ExportProductsTest" summary="Export products">
        <variation name="ExportProductsTestVariation1" summary="Export simple product and configured products with assigned images" ticketId="MAGETWO-46112">
            <data name="tag" xsi:type="string">mftf_migrated:yes</data>
            <data name="exportData" xsi:type="string">default</data>
            <data name="products/0" xsi:type="array">
                <item name="fixture" xsi:type="string">catalogProductSimple</item>
                <item name="dataset" xsi:type="string">default</item>
                <item name="data" xsi:type="array">
                    <item name="media_gallery" xsi:type="string">simple_image.jpeg</item>
                </item>
            </data>
            <data name="exportedFields" xsi:type="array">
                <item name="0" xsi:type="string">sku</item>
                <item name="1" xsi:type="string">name</item>
                <item name="2" xsi:type="string">weight</item>
                <item name="3" xsi:type="string">visibility</item>
                <item name="4" xsi:type="string">price</item>
                <item name="5" xsi:type="string">url_key</item>
                <item name="6" xsi:type="string">additional_images</item>
            </data>
        </variation>
        <variation name="ExportProductsTestVariation2" summary="Export simple and configured products with custom options" ticketId="MAGETWO-46113, MAGETWO-46109">
            <data name="tag" xsi:type="string">mftf_migrated:yes</data>
            <data name="exportData" xsi:type="string">default</data>
            <data name="products/0" xsi:type="array">
                <item name="fixture" xsi:type="string">catalogProductSimple</item>
                <item name="dataset" xsi:type="string">with_one_custom_option</item>
            </data>
            <data name="exportedFields" xsi:type="array">
                <item name="0" xsi:type="string">sku</item>
                <item name="1" xsi:type="string">name</item>
                <item name="2" xsi:type="string">weight</item>
                <item name="3" xsi:type="string">visibility</item>
                <item name="4" xsi:type="string">price</item>
                <item name="5" xsi:type="string">url_key</item>
            </data>
            <constraint name="Magento\CatalogImportExport\Test\Constraint\AssertExportProductDate" />
        </variation>
        <variation name="ExportProductsTestVariation3" summary="Export simple product with custom attribute" ticketId="MAGETWO-46121">
            <data name="tag" xsi:type="string">mftf_migrated:yes</data>
            <data name="exportData" xsi:type="string">default</data>
            <data name="products/0" xsi:type="array">
                <item name="fixture" xsi:type="string">catalogProductSimple</item>
                <item name="dataset" xsi:type="string">product_with_custom_color_attribute</item>
            </data>
            <data name="exportedFields" xsi:type="array">
                <item name="0" xsi:type="string">sku</item>
                <item name="1" xsi:type="string">name</item>
                <item name="2" xsi:type="string">weight</item>
                <item name="3" xsi:type="string">visibility</item>
                <item name="4" xsi:type="string">price</item>
                <item name="5" xsi:type="string">url_key</item>
            </data>
        </variation>
        <variation name="ExportProductsTestVariation5" summary="Export simple product assigned to Main Website and configurable product assigned to Custom Website" ticketId="MAGETWO-46114">
<<<<<<< HEAD
            <data name="issue" xsi:type="string">>MC-13864 Consumer always read config from memory</data>
=======
            <data name="tag" xsi:type="string">mftf_migrated:yes</data>
>>>>>>> bd049307
            <data name="exportData" xsi:type="string">default</data>
            <data name="products/0" xsi:type="array">
                <item name="fixture" xsi:type="string">catalogProductSimple</item>
                <item name="dataset" xsi:type="string">default</item>
            </data>
            <data name="exportedFields" xsi:type="array">
                <item name="0" xsi:type="string">sku</item>
                <item name="1" xsi:type="string">name</item>
                <item name="2" xsi:type="string">weight</item>
                <item name="3" xsi:type="string">visibility</item>
                <item name="4" xsi:type="string">price</item>
                <item name="5" xsi:type="string">url_key</item>
            </data>
        </variation>
    </testCase>
</config><|MERGE_RESOLUTION|>--- conflicted
+++ resolved
@@ -61,11 +61,7 @@
             </data>
         </variation>
         <variation name="ExportProductsTestVariation5" summary="Export simple product assigned to Main Website and configurable product assigned to Custom Website" ticketId="MAGETWO-46114">
-<<<<<<< HEAD
-            <data name="issue" xsi:type="string">>MC-13864 Consumer always read config from memory</data>
-=======
             <data name="tag" xsi:type="string">mftf_migrated:yes</data>
->>>>>>> bd049307
             <data name="exportData" xsi:type="string">default</data>
             <data name="products/0" xsi:type="array">
                 <item name="fixture" xsi:type="string">catalogProductSimple</item>
