--- conflicted
+++ resolved
@@ -37,11 +37,7 @@
      * Assert that message from dataSet is displayed on order(s) view page on backend.
      *
      * @param GiftMessage $giftMessage
-<<<<<<< HEAD
-     * @param SalesOrderView $orderView
-=======
      * @param SalesOrderView $salesOrderView
->>>>>>> 92552fa9
      * @param OrderIndex $orderIndex
      * @param array $products
      * @param string $orderId
@@ -49,11 +45,7 @@
      */
     public function processAssert(
         GiftMessage $giftMessage,
-<<<<<<< HEAD
-        SalesOrderView $orderView,
-=======
         SalesOrderView $salesOrderView,
->>>>>>> 92552fa9
         OrderIndex $orderIndex,
         array $products,
         $orderId
