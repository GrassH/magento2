--- conflicted
+++ resolved
@@ -5,94 +5,16 @@
  * See COPYING.txt for license details.
  */
  -->
-<<<<<<< HEAD
-<config xmlns:xsi="http://www.w3.org/2001/XMLSchema-instance" xsi:noNamespaceSchemaLocation="../../../../../../etc/global/variations.xsd">
-    <testCase name="UpdateBundleProductEntityTest">
-        <variation name="UpdateBundleProductEntityTestVariation1">
-            <data name="description">Update dynamic bundle product</data>
-            <data name="originalProduct/dataSet">bundle_dynamic_product</data>
-            <data name="product/data/url_key">bundle-product-%isolation%</data>
-            <data name="product/data/name">bundle_dynamic_%isolation%</data>
-            <data name="product/data/sku_type">Fixed</data>
-            <data name="product/data/sku">bundle_dynamic_%isolation%</data>
-            <data name="product/data/price/value">-</data>
-            <data name="product/data/price/preset">dynamic-100</data>
-            <data name="product/data/weight_type">Fixed</data>
-            <data name="product/data/weight">1</data>
-            <data name="product/data/category_ids/presets">-</data>
-            <data name="product/data/description">Bundle Product Fixed Required</data>
-            <data name="product/data/bundle_shipment_type">Together</data>
-            <data name="product/data/bundle_selections/preset">default_dynamic</data>
-            <data name="product/data/checkout_data/preset">default</data>
-            <data name="product/data/visibility">-</data>
-            <data name="constraint">assertProductSaveMessage, assertProductInGrid, assertBundleItemsOnProductPage, assertBundleProductForm, assertBundleProductPage, assertProductInStock, assertBundlePriceView, assertBundlePriceType</data>
-        </variation>
-        <variation name="UpdateBundleProductEntityTestVariation2">
-            <data name="description">Update fixed bundle product</data>
-            <data name="originalProduct/dataSet">bundle_fixed_product</data>
-            <data name="product/data/url_key">bundle-product-%isolation%</data>
-            <data name="product/data/name">bundle_fixed_%isolation%</data>
-            <data name="product/data/sku_type">Dynamic</data>
-            <data name="product/data/sku">bundle_sku_%isolation%</data>
-            <data name="product/data/price/value">-</data>
-            <data name="product/data/price/preset">fixed-756</data>
-            <data name="product/data/weight_type">Dynamic</data>
-            <data name="product/data/weight">-</data>
-            <data name="product/data/category_ids/presets">default_subcategory</data>
-            <data name="product/data/description">-</data>
-            <data name="product/data/bundle_shipment_type">Separately</data>
-            <data name="product/data/bundle_selections/preset">default_fixed</data>
-            <data name="product/data/checkout_data/preset">default</data>
-            <data name="product/data/visibility">Catalog, Search</data>
-            <data name="constraint">assertProductSaveMessage, assertProductInGrid, assertBundleItemsOnProductPage, assertBundleProductForm, assertBundleProductPage, assertProductInStock, assertProductVisibleInCategory, assertBundlePriceView, assertBundlePriceType</data>
-        </variation>
-        <variation name="UpdateBundleProductEntityTestVariation3">
-            <data name="description">MAGETWO-12841: Edit Bundle Product (Fixed Price)</data>
-            <data name="originalProduct/dataSet">bundle_fixed_with_category</data>
-            <data name="product/data/url_key">bundle-product-%isolation%</data>
-            <data name="product/data/name">bundle_fixed_%isolation%</data>
-            <data name="product/data/sku_type">-</data>
-            <data name="product/data/sku">bundle_sku_%isolation%</data>
-            <data name="product/data/price/value">120.00</data>
-            <data name="product/data/price/preset">bundle_fixed_with_category</data>
-            <data name="product/data/weight_type">-</data>
-            <data name="product/data/weight">-</data>
-            <data name="product/data/category_ids/presets">-</data>
-            <data name="product/data/description">-</data>
-            <data name="product/data/bundle_shipment_type">-</data>
-            <data name="product/data/bundle_selections/preset">-</data>
-            <data name="product/data/checkout_data/preset">-</data>
-            <data name="product/data/visibility">-</data>
-            <data name="constraint">assertProductSaveMessage, assertBundleProductPage</data>
-        </variation>
-        <variation name="UpdateBundleProductEntityTestVariation4">
-            <data name="description">MAGETWO-12842: Edit Bundle (dynamic) Product</data>
-            <data name="originalProduct/dataSet">bundle_dynamic_with_category</data>
-            <data name="product/data/url_key">bundle-product-%isolation%</data>
-            <data name="product/data/name">bundle_dynamic_%isolation%</data>
-            <data name="product/data/sku_type">-</data>
-            <data name="product/data/sku">bundle_sku_%isolation%</data>
-            <data name="product/data/price/value">-</data>
-            <data name="product/data/price/preset">bundle_dynamic_with_category</data>
-            <data name="product/data/weight_type">-</data>
-            <data name="product/data/weight">-</data>
-            <data name="product/data/category_ids/presets">-</data>
-            <data name="product/data/description">-</data>
-            <data name="product/data/bundle_shipment_type">-</data>
-            <data name="product/data/bundle_selections/preset">-</data>
-            <data name="product/data/checkout_data/preset">-</data>
-            <data name="product/data/visibility">-</data>
-            <data name="constraint">assertProductSaveMessage, assertBundleProductPage</data>
-        </variation>
-    </testCase>
-=======
 <config xmlns:xsi="http://www.w3.org/2001/XMLSchema-instance" xsi:noNamespaceSchemaLocation="../../../../../../vendor/magento/mtf/etc/variations.xsd">
   <testCase name="UpdateBundleProductEntityTest">
     <variation name="UpdateBundleProductEntityTestVariation1" firstConstraint="assertProductSaveMessage" method="test">
+      <data name="description" xsi:type="string">Update dynamic bundle product</data>
       <data name="originalProduct/dataSet" xsi:type="string">bundle_dynamic_product</data>
-      <data name="product/data/name" xsi:type="string">bundle_fixed_%isolation%</data>
+      <data name="product/data/url_key" xsi:type="string">bundle-product-%isolation%</data>
+      <data name="product/data/name" xsi:type="string">bundle_dynamic_%isolation%</data>
       <data name="product/data/sku_type" xsi:type="string">Fixed</data>
-      <data name="product/data/sku" xsi:type="string">bundle_fixed_%isolation%</data>
+      <data name="product/data/sku" xsi:type="string">bundle_dynamic_%isolation%</data>
+      <data name="product/data/price/value" xsi:type="string">-</data>
       <data name="product/data/price/preset" xsi:type="string">dynamic-100</data>
       <data name="product/data/weight_type" xsi:type="string">Fixed</data>
       <data name="product/data/weight" xsi:type="string">1</data>
@@ -102,7 +24,6 @@
       <data name="product/data/bundle_selections/preset" xsi:type="string">default_dynamic</data>
       <data name="product/data/checkout_data/preset" xsi:type="string">default</data>
       <data name="product/data/visibility" xsi:type="string">-</data>
-      <data name="product/data/url_key" xsi:type="string">bundle-fixed-url-%isolation%</data>
       <constraint name="assertProductSaveMessage" next="assertProductInGrid"/>
       <constraint name="assertProductInGrid" next="assertBundleItemsOnProductPage" prev="assertProductSaveMessage"/>
       <constraint name="assertBundleItemsOnProductPage" next="assertBundleProductForm" prev="assertProductInGrid"/>
@@ -113,10 +34,13 @@
       <constraint name="assertBundlePriceType" prev="assertBundlePriceView"/>
     </variation>
     <variation name="UpdateBundleProductEntityTestVariation2" firstConstraint="assertProductSaveMessage" method="test">
+      <data name="description" xsi:type="string">Update fixed bundle product</data>
       <data name="originalProduct/dataSet" xsi:type="string">bundle_fixed_product</data>
-      <data name="product/data/name" xsi:type="string">bundle_dynamic_%isolation%</data>
+      <data name="product/data/url_key" xsi:type="string">bundle-product-%isolation%</data>
+      <data name="product/data/name" xsi:type="string">bundle_fixed_%isolation%</data>
       <data name="product/data/sku_type" xsi:type="string">Dynamic</data>
       <data name="product/data/sku" xsi:type="string">bundle_sku_%isolation%</data>
+      <data name="product/data/price/value" xsi:type="string">-</data>
       <data name="product/data/price/preset" xsi:type="string">fixed-756</data>
       <data name="product/data/weight_type" xsi:type="string">Dynamic</data>
       <data name="product/data/weight" xsi:type="string">-</data>
@@ -126,7 +50,6 @@
       <data name="product/data/bundle_selections/preset" xsi:type="string">default_fixed</data>
       <data name="product/data/checkout_data/preset" xsi:type="string">default</data>
       <data name="product/data/visibility" xsi:type="string">Catalog, Search</data>
-      <data name="product/data/url_key" xsi:type="string">bundle-dynamic-url-%isolation%</data>
       <constraint name="assertProductSaveMessage" next="assertProductInGrid"/>
       <constraint name="assertProductInGrid" next="assertBundleItemsOnProductPage" prev="assertProductSaveMessage"/>
       <constraint name="assertBundleItemsOnProductPage" next="assertBundleProductForm" prev="assertProductInGrid"/>
@@ -137,6 +60,45 @@
       <constraint name="assertBundlePriceView" next="assertBundlePriceType" prev="assertProductVisibleInCategory"/>
       <constraint name="assertBundlePriceType" prev="assertBundlePriceView"/>
     </variation>
+    <variation name="UpdateBundleProductEntityTestVariation3" firstConstraint="assertProductSaveMessage" method="test">
+      <data name="description" xsi:type="string">MAGETWO-12841: Edit Bundle Product (Fixed Price)</data>
+      <data name="originalProduct/dataSet" xsi:type="string">bundle_fixed_with_category</data>
+      <data name="product/data/url_key" xsi:type="string">bundle-product-%isolation%</data>
+      <data name="product/data/name" xsi:type="string">bundle_fixed_%isolation%</data>
+      <data name="product/data/sku_type" xsi:type="string">-</data>
+      <data name="product/data/sku" xsi:type="string">bundle_sku_%isolation%</data>
+      <data name="product/data/price/value" xsi:type="string">120.00</data>
+      <data name="product/data/price/preset" xsi:type="string">bundle_fixed_with_category</data>
+      <data name="product/data/weight_type" xsi:type="string">-</data>
+      <data name="product/data/weight" xsi:type="string">-</data>
+      <data name="product/data/category_ids/presets" xsi:type="string">-</data>
+      <data name="product/data/description" xsi:type="string">-</data>
+      <data name="product/data/bundle_shipment_type" xsi:type="string">-</data>
+      <data name="product/data/bundle_selections/preset" xsi:type="string">-</data>
+      <data name="product/data/checkout_data/preset" xsi:type="string">-</data>
+      <data name="product/data/visibility" xsi:type="string">-</data>
+      <constraint name="assertProductSaveMessage" next="assertBundleProductPage"/>
+      <constraint name="assertBundleProductPage" prev="assertProductSaveMessage"/>
+    </variation>
+    <variation name="UpdateBundleProductEntityTestVariation4" firstConstraint="assertProductSaveMessage" method="test">
+      <data name="description" xsi:type="string">MAGETWO-12842: Edit Bundle (dynamic) Product</data>
+      <data name="originalProduct/dataSet" xsi:type="string">bundle_dynamic_with_category</data>
+      <data name="product/data/url_key" xsi:type="string">bundle-product-%isolation%</data>
+      <data name="product/data/name" xsi:type="string">bundle_dynamic_%isolation%</data>
+      <data name="product/data/sku_type" xsi:type="string">-</data>
+      <data name="product/data/sku" xsi:type="string">bundle_sku_%isolation%</data>
+      <data name="product/data/price/value" xsi:type="string">-</data>
+      <data name="product/data/price/preset" xsi:type="string">bundle_dynamic_with_category</data>
+      <data name="product/data/weight_type" xsi:type="string">-</data>
+      <data name="product/data/weight" xsi:type="string">-</data>
+      <data name="product/data/category_ids/presets" xsi:type="string">-</data>
+      <data name="product/data/description" xsi:type="string">-</data>
+      <data name="product/data/bundle_shipment_type" xsi:type="string">-</data>
+      <data name="product/data/bundle_selections/preset" xsi:type="string">-</data>
+      <data name="product/data/checkout_data/preset" xsi:type="string">-</data>
+      <data name="product/data/visibility" xsi:type="string">-</data>
+      <constraint name="assertProductSaveMessage" next="assertBundleProductPage"/>
+      <constraint name="assertBundleProductPage" prev="assertProductSaveMessage"/>
+    </variation>
   </testCase>
->>>>>>> cfcb727d
 </config>