--- conflicted
+++ resolved
@@ -333,17 +333,12 @@
             <constraint name="Magento\Bundle\Test\Constraint\AssertBundleInCategory" />
             <constraint name="Magento\Bundle\Test\Constraint\AssertBundleProductPage" />
         </variation>
-<<<<<<< HEAD
         <variation name="CreateBundleProductEntityTestVariation17" summary="Create fixed bundle product with tier price and custom options with fixed and percent price">
-=======
-        <variation name="CreateBundleProductEntityTestVariation21" summary="Create default fixed bundle with custom Website">
->>>>>>> cfef65fa
-            <data name="product/data/url_key" xsi:type="string">bundle-product-%isolation%</data>
-            <data name="product/data/name" xsi:type="string">Bundle Fixed %isolation%</data>
-            <data name="product/data/sku_type" xsi:type="string">No</data>
-            <data name="product/data/sku" xsi:type="string">sku_bundle_fixed_%isolation%</data>
-            <data name="product/data/price_type" xsi:type="string">No</data>
-<<<<<<< HEAD
+            <data name="product/data/url_key" xsi:type="string">bundle-product-%isolation%</data>
+            <data name="product/data/name" xsi:type="string">Bundle Fixed %isolation%</data>
+            <data name="product/data/sku_type" xsi:type="string">No</data>
+            <data name="product/data/sku" xsi:type="string">sku_bundle_fixed_%isolation%</data>
+            <data name="product/data/price_type" xsi:type="string">No</data>
             <data name="product/data/price/value" xsi:type="string">100</data>
             <data name="product/data/price/dataset" xsi:type="string">fixed-100</data>
             <data name="product/data/weight_type" xsi:type="string">No</data>
@@ -398,6 +393,20 @@
             <constraint name="Magento\Catalog\Test\Constraint\AssertProductSaveMessage" />
             <constraint name="Magento\Catalog\Test\Constraint\AssertProductOutOfStock" />
         </variation>
+        <variation name="CreateBundleProductEntityTestVariation21" summary="Create default fixed bundle with custom Website">
+            <data name="product/data/url_key" xsi:type="string">bundle-product-%isolation%</data>
+            <data name="product/data/name" xsi:type="string">Bundle Fixed %isolation%</data>
+            <data name="product/data/sku_type" xsi:type="string">No</data>
+            <data name="product/data/sku" xsi:type="string">sku_bundle_fixed_%isolation%</data>
+            <data name="product/data/price_type" xsi:type="string">No</data>
+            <data name="product/data/price/value" xsi:type="string">10</data>
+            <data name="product/data/bundle_selections/dataset" xsi:type="string">second</data>
+            <data name="product/data/bundle_selections/products" xsi:type="string">catalogProductSimple::product_100_dollar,catalogProductSimple::product_40_dollar</data>
+            <data name="product/data/checkout_data/dataset" xsi:type="string">bundle_default</data>
+            <data name="product/data/website_ids/0/dataset" xsi:type="string">custom_store</data>
+            <constraint name="Magento\Catalog\Test\Constraint\AssertProductSaveMessage" />
+            <constraint name="Magento\Catalog\Test\Constraint\AssertProductOnCustomWebsite" />
+        </variation>
         <variation name="CreateBundleProductEntityTestVariation22" summary="Create Bundle (fixed) Product with special price and Custom options with fixed price">
             <data name="product/data/url_key" xsi:type="string">bundle-product-%isolation%</data>
             <data name="product/data/name" xsi:type="string">Bundle Fixed %isolation%</data>
@@ -436,15 +445,6 @@
             <data name="product/data/bundle_selections/dataset" xsi:type="string">dynamic_with_two_required_options_assigned_products_with_special_price</data>
             <constraint name="Magento\Catalog\Test\Constraint\AssertProductSaveMessage" />
             <constraint name="Magento\Bundle\Test\Constraint\AssertBundleProductPage" />
-=======
-            <data name="product/data/price/value" xsi:type="string">10</data>
-            <data name="product/data/bundle_selections/dataset" xsi:type="string">second</data>
-            <data name="product/data/bundle_selections/products" xsi:type="string">catalogProductSimple::product_100_dollar,catalogProductSimple::product_40_dollar</data>
-            <data name="product/data/checkout_data/dataset" xsi:type="string">bundle_default</data>
-            <data name="product/data/website_ids/0/dataset" xsi:type="string">custom_store</data>
-            <constraint name="Magento\Catalog\Test\Constraint\AssertProductSaveMessage" />
-            <constraint name="Magento\Catalog\Test\Constraint\AssertProductOnCustomWebsite" />
->>>>>>> cfef65fa
         </variation>
     </testCase>
 </config>