--- conflicted
+++ resolved
@@ -686,30 +686,19 @@
             </field>
         </dataset>
 
-<<<<<<< HEAD
         <dataset name="with_3_options">
             <field name="bundle_options" xsi:type="array">
                 <item name="0" xsi:type="array">
                     <item name="title" xsi:type="string">Option 1</item>
                     <item name="type" xsi:type="string">Drop-down</item>
                     <item name="required" xsi:type="string">No</item>
-=======
-        <dataset name="one_required_option_with_one_item">
-            <field name="bundle_options" xsi:type="array">
-                <item name="0" xsi:type="array">
-                    <item name="title" xsi:type="string">Drop-down Option</item>
-                    <item name="type" xsi:type="string">Drop-down</item>
-                    <item name="frontend_type" xsi:type="string">Hidden</item>
-                    <item name="required" xsi:type="string">Yes</item>
->>>>>>> 4f807b19
-                    <item name="assigned_products" xsi:type="array">
-                        <item name="0" xsi:type="array">
-                            <item name="search_data" xsi:type="array">
-                                <item name="name" xsi:type="string">%product_name%</item>
-                            </item>
-                            <item name="data" xsi:type="array">
-                                <item name="selection_qty" xsi:type="string">1</item>
-<<<<<<< HEAD
+                    <item name="assigned_products" xsi:type="array">
+                        <item name="0" xsi:type="array">
+                            <item name="search_data" xsi:type="array">
+                                <item name="name" xsi:type="string">%product_name%</item>
+                            </item>
+                            <item name="data" xsi:type="array">
+                                <item name="selection_qty" xsi:type="string">1</item>
                                 <item name="selection_price_value" xsi:type="string">1</item>
                                 <item name="selection_price_type" xsi:type="string">Fixed</item>
                             </item>
@@ -845,25 +834,46 @@
                                 <item name="selection_qty" xsi:type="string">3</item>
                                 <item name="selection_price_value" xsi:type="string">3</item>
                                 <item name="selection_price_type" xsi:type="string">Fixed</item>
-=======
+                            </item>
+                        </item>
+                    </item>
+                </item>
+            </field>
+            <field name="products" xsi:type="array">
+                <item name="0" xsi:type="array">
+                    <item name="0" xsi:type="string">catalogProductSimple::default</item>
+                    <item name="1" xsi:type="string">catalogProductSimple::product_100_dollar</item>
+                    <item name="2" xsi:type="string">catalogProductSimple::product_without_category</item>
+                </item>
+                <item name="1" xsi:type="array">
+                    <item name="0" xsi:type="string">catalogProductSimple::default</item>
+                </item>
+            </field>
+        </dataset>
+
+        <dataset name="one_required_option_with_one_item">
+            <field name="bundle_options" xsi:type="array">
+                <item name="0" xsi:type="array">
+                    <item name="title" xsi:type="string">Drop-down Option</item>
+                    <item name="type" xsi:type="string">Drop-down</item>
+                    <item name="frontend_type" xsi:type="string">Hidden</item>
+                    <item name="required" xsi:type="string">Yes</item>
+                    <item name="assigned_products" xsi:type="array">
+                        <item name="0" xsi:type="array">
+                            <item name="search_data" xsi:type="array">
+                                <item name="name" xsi:type="string">%product_name%</item>
+                            </item>
+                            <item name="data" xsi:type="array">
+                                <item name="selection_qty" xsi:type="string">1</item>
                                 <item name="user_defined" xsi:type="string">Yes</item>
->>>>>>> 4f807b19
-                            </item>
-                        </item>
-                    </item>
-                </item>
-            </field>
-            <field name="products" xsi:type="array">
-                <item name="0" xsi:type="array">
-                    <item name="0" xsi:type="string">catalogProductSimple::default</item>
-<<<<<<< HEAD
-                    <item name="1" xsi:type="string">catalogProductSimple::product_100_dollar</item>
-                    <item name="2" xsi:type="string">catalogProductSimple::product_without_category</item>
-                </item>
-                <item name="1" xsi:type="array">
-                    <item name="0" xsi:type="string">catalogProductSimple::default</item>
-=======
->>>>>>> 4f807b19
+                            </item>
+                        </item>
+                    </item>
+                </item>
+            </field>
+            <field name="products" xsi:type="array">
+                <item name="0" xsi:type="array">
+                    <item name="0" xsi:type="string">catalogProductSimple::default</item>
                 </item>
             </field>
         </dataset>
