<?php
/**
 * Copyright © 2015 Magento. All rights reserved.
 * See COPYING.txt for license details.
 */

namespace Magento\Bundle\Test\Fixture\BundleProduct;

use Magento\Mtf\Fixture\FixtureFactory;
use Magento\Mtf\Fixture\FixtureInterface;

/**
 * Class BundleSelections
 * Bundle selections preset
 */
class BundleSelections implements FixtureInterface
{
    /**
     * Prepared dataSet data
     *
     * @var array
     */
    protected $data;

    /**
     * Data set configuration settings
     *
     * @var array
     */
    protected $params;

    /**
     * Constructor
     *
     * @constructor
     * @param FixtureFactory $fixtureFactory
     * @param array $data
     * @param array $params [optional]
     */
    public function __construct(FixtureFactory $fixtureFactory, array $data, array $params = [])
    {
        $this->params = $params;
        $this->data = !isset($data['preset']) ? $data : [];

        if (isset($data['preset'])) {
            $this->data = $this->getPreset($data['preset']);
            if (!empty($data['products'])) {
                $this->data['products'] = [];
                $this->data['products'] = explode('|', $data['products']);
                foreach ($this->data['products'] as $key => $products) {
                    $this->data['products'][$key] = explode(',', $products);
                }
            }
        }

        if (!empty($this->data['products'])) {
            $productsSelections = $this->data['products'];
            $this->data['products'] = [];
            foreach ($productsSelections as $index => $products) {
                $productSelection = [];
                foreach ($products as $key => $product) {
                    if ($product instanceof FixtureInterface) {
                        $productSelection[$key] = $product;
                        continue;
                    }
                    list($fixture, $dataSet) = explode('::', $product);
                    $productSelection[$key] = $fixtureFactory->createByCode($fixture, ['dataSet' => $dataSet]);
                    $productSelection[$key]->persist();
                    $this->data['bundle_options'][$index]['assigned_products'][$key]['search_data']['name'] =
                        $productSelection[$key]->getName();
                }
                $this->data['products'][] = $productSelection;
            }
        }
    }

    /**
     * Persist bundle selections products
     *
     * @return void
     */
    public function persist()
    {
        //
    }

    /**
     * Return prepared data set
     *
     * @param string $key [optional]
     * @return mixed
     *
     * @SuppressWarnings(PHPMD.UnusedFormalParameter)
     */
    public function getData($key = null)
    {
        return $this->data;
    }

    /**
     * Return data set configuration settings
     *
     * @return string
     */
    public function getDataConfig()
    {
        return $this->params;
    }

    /**
     * Preset array
     *
     * @param string $name
     * @return mixed
     * @throws \InvalidArgumentException
     *
     * @SuppressWarnings(PHPMD.ExcessiveMethodLength)
     */
    protected function getPreset($name)
    {
        $presets = [
            'default_dynamic' => [
                'bundle_options' => [
                    [
                        'title' => 'Drop-down Option',
                        'type' => 'Drop-down',
                        'required' => 'Yes',
                        'assigned_products' => [
                            [
                                'search_data' => [
                                    'name' => '%product_name%',
                                ],
                                'data' => [
                                    'selection_qty' => 1,
                                ],
                            ],
                            [
                                'search_data' => [
                                    'name' => '%product_name%',
                                ],
                                'data' => [
                                    'selection_qty' => 1,
                                ]
                            ],
                        ],
                    ],
                ],
                'products' => [
                    [
                        'catalogProductSimple::default',
                        'catalogProductSimple::product_100_dollar',
                    ],
                ],
            ],

            'default_fixed' => [
                'bundle_options' => [
                    [
                        'title' => 'Drop-down Option',
                        'type' => 'Drop-down',
                        'required' => 'Yes',
                        'assigned_products' => [
                            [
                                'search_data' => [
                                    'name' => '%product_name%',
                                ],
                                'data' => [
                                    'selection_price_value' => 5.00,
                                    'selection_price_type' => 'Fixed',
                                    'selection_qty' => 1,
                                ],
                            ],
                            [
                                'search_data' => [
                                    'name' => '%product_name%',
                                ],
                                'data' => [
                                    'selection_price_value' => 6.00,
                                    'selection_price_type' => 'Fixed',
                                    'selection_qty' => 1,
                                ]
                            ],
                        ],
                    ],
                ],
                'products' => [
                    [
                        'catalogProductSimple::default',
                        'catalogProductSimple::product_100_dollar',
                    ],
                ],
            ],
<<<<<<< HEAD
            'fixed_100_dollar' => [
                'bundle_options' => [
                    [
                        'title' => 'Drop-down Option',
                        'type' => 'Drop-down',
                        'required' => 'Yes',
                        'assigned_products' => [
                            [
                                'search_data' => [
                                    'name' => '%product_name%',
                                ],
                                'data' => [
                                    'selection_price_value' => 10.00,
                                    'selection_price_type' => 'Fixed',
                                    'selection_qty' => 1,
                                ],
                            ],
                            [
                                'search_data' => [
                                    'name' => '%product_name%',
                                ],
                                'data' => [
                                    'selection_price_value' => 560.00,
                                    'selection_price_type' => 'Fixed',
                                    'selection_qty' => 1,
                                ]
                            ],
                        ],
                    ],
                ],
                'products' => [
                    [
                        'catalogProductSimple::product_10_dollar',
                        'catalogProductSimple::default',
                    ],
                ],
            ],
=======

>>>>>>> deefb619
            'second' => [
                'bundle_options' => [
                    [
                        'title' => 'Drop-down Option',
                        'type' => 'Drop-down',
                        'required' => 'Yes',
                        'assigned_products' => [
                            [
                                'search_data' => [
                                    'name' => '%product_name%',
                                ],
                                'data' => [
                                    'selection_price_value' => 5.00,
                                    'selection_price_type' => 'Fixed',
                                    'selection_qty' => 1,
                                ],
                            ],
                            [
                                'search_data' => [
                                    'name' => '%product_name%',
                                ],
                                'data' => [
                                    'selection_price_value' => 10.00,
                                    'selection_price_type' => 'Fixed',
                                    'selection_qty' => 1,
                                ]
                            ],
                        ],
                    ],
                ],
                'products' => [
                    [
                        'catalogProductSimple::default',
                        'catalogProductSimple::product_100_dollar',
                    ],
                ],
            ],

            'all_types_fixed' => [
                'bundle_options' => [
                    [
                        'title' => 'Drop-down Option',
                        'type' => 'Drop-down',
                        'required' => 'Yes',
                        'assigned_products' => [
                            [
                                'search_data' => [
                                    'name' => '%product_name%',
                                ],
                                'data' => [
                                    'selection_price_value' => 5.00,
                                    'selection_price_type' => 'Fixed',
                                    'selection_qty' => 1,
                                ],
                            ],
                            [
                                'search_data' => [
                                    'name' => '%product_name%',
                                ],
                                'data' => [
                                    'selection_price_value' => 6.00,
                                    'selection_price_type' => 'Fixed',
                                    'selection_qty' => 1,
                                ]
                            ],
                        ],
                    ],
                    [
                        'title' => 'Radio Button Option',
                        'type' => 'Radio Buttons',
                        'required' => 'Yes',
                        'assigned_products' => [
                            [
                                'search_data' => [
                                    'name' => '%product_name%',
                                ],
                                'data' => [
                                    'selection_price_value' => 5.00,
                                    'selection_price_type' => 'Fixed',
                                    'selection_qty' => 1,
                                ],
                            ],
                            [
                                'search_data' => [
                                    'name' => '%product_name%',
                                ],
                                'data' => [
                                    'selection_price_value' => 6.00,
                                    'selection_price_type' => 'Fixed',
                                    'selection_qty' => 1,
                                ]
                            ],
                        ]
                    ],
                    [
                        'title' => 'Checkbox Option',
                        'type' => 'Checkbox',
                        'required' => 'Yes',
                        'assigned_products' => [
                            [
                                'search_data' => [
                                    'name' => '%product_name%',
                                ],
                                'data' => [
                                    'selection_price_value' => 5.00,
                                    'selection_price_type' => 'Fixed',
                                    'selection_qty' => 1,
                                ],
                            ],
                            [
                                'search_data' => [
                                    'name' => '%product_name%',
                                ],
                                'data' => [
                                    'selection_price_value' => 6.00,
                                    'selection_price_type' => 'Fixed',
                                    'selection_qty' => 1,
                                ]
                            ],
                        ]
                    ],
                    [
                        'title' => 'Multiple Select Option',
                        'type' => 'Multiple Select',
                        'required' => 'Yes',
                        'assigned_products' => [
                            [
                                'search_data' => [
                                    'name' => '%product_name%',
                                ],
                                'data' => [
                                    'selection_price_value' => 5.00,
                                    'selection_price_type' => 'Fixed',
                                    'selection_qty' => 1,
                                ],
                            ],
                            [
                                'search_data' => [
                                    'name' => '%product_name%',
                                ],
                                'data' => [
                                    'selection_price_value' => 6.00,
                                    'selection_price_type' => 'Fixed',
                                    'selection_qty' => 1,
                                ]
                            ],
                        ]
                    ],
                ],
                'products' => [
                    [
                        'catalogProductSimple::default',
                        'catalogProductSimple::product_100_dollar',
                    ],
                    [
                        'catalogProductSimple::default',
                        'catalogProductSimple::product_100_dollar'
                    ],
                    [
                        'catalogProductSimple::default',
                        'catalogProductSimple::product_100_dollar'
                    ],
                    [
                        'catalogProductSimple::default',
                        'catalogProductSimple::product_100_dollar'
                    ],
                ],
            ],

            'all_types_dynamic' => [
                'bundle_options' => [
                    [
                        'title' => 'Drop-down Option',
                        'type' => 'Drop-down',
                        'required' => 'Yes',
                        'assigned_products' => [
                            [
                                'search_data' => [
                                    'name' => '%product_name%',
                                ],
                                'data' => [
                                    'selection_qty' => 1,
                                ],
                            ],
                            [
                                'search_data' => [
                                    'name' => '%product_name%',
                                ],
                                'data' => [
                                    'selection_qty' => 1,
                                ]
                            ],
                        ],
                    ],
                    [
                        'title' => 'Radio Button Option',
                        'type' => 'Radio Buttons',
                        'required' => 'Yes',
                        'assigned_products' => [
                            [
                                'search_data' => [
                                    'name' => '%product_name%',
                                ],
                                'data' => [
                                    'selection_qty' => 1,
                                ],
                            ],
                            [
                                'search_data' => [
                                    'name' => '%product_name%',
                                ],
                                'data' => [
                                    'selection_qty' => 1,
                                ]
                            ],
                        ]
                    ],
                    [
                        'title' => 'Checkbox Option',
                        'type' => 'Checkbox',
                        'required' => 'Yes',
                        'assigned_products' => [
                            [
                                'search_data' => [
                                    'name' => '%product_name%',
                                ],
                                'data' => [
                                    'selection_qty' => 1,
                                ],
                            ],
                            [
                                'search_data' => [
                                    'name' => '%product_name%',
                                ],
                                'data' => [
                                    'selection_qty' => 1,
                                ]
                            ],
                        ]
                    ],
                    [
                        'title' => 'Multiple Select Option',
                        'type' => 'Multiple Select',
                        'required' => 'Yes',
                        'assigned_products' => [
                            [
                                'search_data' => [
                                    'name' => '%product_name%',
                                ],
                                'data' => [
                                    'selection_qty' => 1,
                                ],
                            ],
                            [
                                'search_data' => [
                                    'name' => '%product_name%',
                                ],
                                'data' => [
                                    'selection_qty' => 1,
                                ]
                            ],
                        ]
                    ],
                ],
                'products' => [
                    [
                        'catalogProductSimple::default',
                        'catalogProductSimple::product_100_dollar',
                    ],
                    [
                        'catalogProductSimple::default',
                        'catalogProductSimple::product_100_dollar'
                    ],
                    [
                        'catalogProductSimple::default',
                        'catalogProductSimple::product_100_dollar'
                    ],
                    [
                        'catalogProductSimple::default',
                        'catalogProductSimple::product_100_dollar'
                    ],
                ],
            ],

            'with_not_required_options' => [
                'bundle_options' => [
                    [
                        'title' => 'Drop-down Option',
                        'type' => 'Drop-down',
                        'required' => 'No',
                        'assigned_products' => [
                            [
                                'search_data' => [
                                    'name' => '%product_name%',
                                ],
                                'data' => [
                                    'selection_qty' => 1,
                                    'selection_price_value' => 45,
                                    'selection_price_type' => 'Fixed',
                                ],
                            ],
                            [
                                'search_data' => [
                                    'name' => '%product_name%',
                                ],
                                'data' => [
                                    'selection_qty' => 1,
                                    'selection_price_value' => 43,
                                    'selection_price_type' => 'Fixed',
                                ]
                            ],
                        ],
                    ],
                    [
                        'title' => 'Radio Button Option',
                        'type' => 'Radio Buttons',
                        'required' => 'No',
                        'assigned_products' => [
                            [
                                'search_data' => [
                                    'name' => '%product_name%',
                                ],
                                'data' => [
                                    'selection_qty' => 1,
                                    'selection_price_value' => 45,
                                    'selection_price_type' => 'Fixed',
                                ],
                            ],
                            [
                                'search_data' => [
                                    'name' => '%product_name%',
                                ],
                                'data' => [
                                    'selection_qty' => 1,
                                    'selection_price_value' => 43,
                                    'selection_price_type' => 'Fixed',
                                ]
                            ],
                        ]
                    ],
                ],
                'products' => [
                    [
                        'catalogProductSimple::default',
                        'catalogProductSimple::product_100_dollar',
                    ],
                    [
                        'catalogProductSimple::default',
                        'catalogProductSimple::product_100_dollar'
                    ],
                ],
            ],

            'two_options_with_fixed_and_percent_prices' => [
                'bundle_options' => [
                    [
                        'title' => 'BundleOption1',
                        'type' => 'Drop-down',
                        'required' => 'Yes',
                        'assigned_products' => [
                            [
                                'search_data' => [
                                    'name' => '%product_name%',
                                ],
                                'data' => [
                                    'selection_price_value' => 10.00,
                                    'selection_price_type' => 'Fixed',
                                    'selection_qty' => 1,
                                ],
                            ],
                            [
                                'search_data' => [
                                    'name' => '%product_name%',
                                ],
                                'data' => [
                                    'selection_price_value' => 20.00,
                                    'selection_price_type' => 'Percent',
                                    'selection_qty' => 1,
                                ]
                            ],
                        ],
                    ],
                ],
                'products' => [
                    [
                        'catalogProductSimple::product_without_category',
                        'catalogProductSimple::product_without_category',
                    ],
                ],
            ],

            'two_options_assigned_products_without_category' => [
                'bundle_options' => [
                    [
                        'title' => 'Drop-down Option',
                        'type' => 'Drop-down',
                        'required' => 'Yes',
                        'assigned_products' => [
                            [
                                'search_data' => [
                                    'name' => '%product_name%',
                                ],
                                'data' => [
                                    'selection_qty' => 1,
                                ],
                            ],
                            [
                                'search_data' => [
                                    'name' => '%product_name%',
                                ],
                                'data' => [
                                    'selection_qty' => 1,
                                ]
                            ],
                        ],
                    ],
                ],
                'products' => [
                    [
                        'catalogProductSimple::product_without_category',
                        'catalogProductSimple::product_without_category',
                    ],
                ],
            ],

            'one_options_assigned_simple_big_qty' => [
                'bundle_options' => [
                    [
                        'title' => 'Drop-down Option',
                        'type' => 'Drop-down',
                        'required' => 'Yes',
                        'assigned_products' => [
                            [
                                'search_data' => [
                                    'name' => '%product_name%',
                                ],
                                'data' => [
                                    'selection_qty' => 1,
                                ],
                            ],
                        ],
                    ],
                ],
                'products' => [
                    [
                        'catalogProductSimple::simple_big_qty',
                    ],
                ],
            ],

            'required_two_fixed_options' => [
                'bundle_options' => [
                    [
                        'title' => 'Drop-down Option',
                        'type' => 'Drop-down',
                        'required' => 'Yes',
                        'assigned_products' => [
                            [
                                'search_data' => [
                                    'name' => '%product_name%',
                                ],
                                'data' => [
                                    'selection_price_value' => 10.00,
                                    'selection_price_type' => 'Fixed',
                                    'selection_qty' => 1,
                                ],
                            ],
                            [
                                'search_data' => [
                                    'name' => '%product_name%',
                                ],
                                'data' => [
                                    'selection_price_value' => 20.00,
                                    'selection_price_type' => 'Fixed',
                                    'selection_qty' => 1,
                                ]
                            ],
                        ],
                    ],
                ],
                'products' => [
                    [
                        'catalogProductSimple::simple',
                        'catalogProductVirtual::product_15_dollar',
                    ],
                ],
            ],
        ];
        if (!isset($presets[$name])) {
            throw new \InvalidArgumentException(
                sprintf('Wrong Bundle Selections preset name: %s', $name)
            );
        }
        return $presets[$name];
    }
}<|MERGE_RESOLUTION|>--- conflicted
+++ resolved
@@ -190,7 +190,7 @@
                     ],
                 ],
             ],
-<<<<<<< HEAD
+            
             'fixed_100_dollar' => [
                 'bundle_options' => [
                     [
@@ -228,9 +228,7 @@
                     ],
                 ],
             ],
-=======
-
->>>>>>> deefb619
+
             'second' => [
                 'bundle_options' => [
                     [
