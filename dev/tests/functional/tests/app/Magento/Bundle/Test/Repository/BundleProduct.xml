--- conflicted
+++ resolved
@@ -132,28 +132,90 @@
             </field>
         </dataset>
 
-<<<<<<< HEAD
+        <dataset name="bundle_fixed_with_category">
+            <field name="name" xsi:type="string">Bundle fixed product %isolation%</field>
+            <field name="url_key" xsi:type="string">bundle-fixed-product-%isolation%</field>
+            <field name="sku" xsi:type="string">sku_bundle_fixed_product_%isolation%</field>
+            <field name="sku_type" xsi:type="string">Fixed</field>
+            <field name="price_type" xsi:type="string">Fixed</field>
+            <field name="price" xsi:type="array">
+                <item name="value" xsi:type="string">100</item>
+            </field>
+            <field name="tax_class_id" xsi:type="array">
+                <item name="dataSet" xsi:type="string">taxable_goods</item>
+            </field>
+            <field name="weight" xsi:type="string">1</field>
+            <field name="weight_type" xsi:type="string">Fixed</field>
+            <field name="website_ids" xsi:type="array">
+                <item name="0" xsi:type="string">Main Website</item>
+            </field>
+            <field name="category_ids" xsi:type="array">
+                <item name="presets" xsi:type="string">default_subcategory</item>
+            </field>
+            <field name="bundle_selections" xsi:type="array">
+                <item name="preset" xsi:type="string">two_options_with_fixed_and_percent_prices</item>
+            </field>
+        </dataset>
+
+        <dataset name="bundle_dynamic_with_category">
+            <field name="name" xsi:type="string">Bundle dynamic product %isolation%</field>
+            <field name="url_key" xsi:type="string">bundle-dynamic-product-%isolation%</field>
+            <field name="sku" xsi:type="string">sku_bundle_dynamic_product_%isolation%</field>
+            <field name="sku_type" xsi:type="string">Dynamic</field>
+            <field name="price_type" xsi:type="string">Dynamic</field>
+            <field name="price" xsi:type="array">
+                <item name="value" xsi:type="string">-</item>
+                <item name="preset" xsi:type="string">bundle_dynamic_with_category</item>
+            </field>
+            <field name="website_ids" xsi:type="array">
+                <item name="0" xsi:type="string">Main Website</item>
+            </field>
+            <field name="category_ids" xsi:type="array">
+                <item name="presets" xsi:type="string">default_subcategory</item>
+            </field>
+            <field name="bundle_selections" xsi:type="array">
+                <item name="preset" xsi:type="string">two_options_assigned_products_without_category</item>
+            </field>
+        </dataset>
+
+        <dataset name="fixed_100_dollar_with_required_options">
+            <field name="name" xsi:type="string">Bundle fixed product %isolation%</field>
+            <field name="url_key" xsi:type="string">bundle-fixed-product-%isolation%</field>
+            <field name="sku" xsi:type="string">sku_bundle_fixed_product_%isolation%</field>
+            <field name="sku_type" xsi:type="string">Fixed</field>
+            <field name="price_type" xsi:type="string">Fixed</field>
+            <field name="price" xsi:type="array">
+                <item name="value" xsi:type="string">100</item>
+            </field>
+            <field name="tax_class_id" xsi:type="array">
+                <item name="dataSet" xsi:type="string">taxable_goods</item>
+            </field>
+            <field name="weight" xsi:type="string">1</field>
+            <field name="weight_type" xsi:type="string">Fixed</field>
+            <field name="website_ids" xsi:type="array">
+                <item name="0" xsi:type="string">Main Website</item>
+            </field>
+            <field name="shipment_type" xsi:type="string">Separately</field>
+            <field name="bundle_selections" xsi:type="array">
+                <item name="preset" xsi:type="string">required_two_fixed_options</item>
+            </field>
+            <field name="checkout_data" xsi:type="array">
+                <item name="preset" xsi:type="string">required_two_fixed_options</item>
+            </field>
+        </dataset>
+
         <dataset name="bundle_fixed_100_dollar_product">
             <field name="name" xsi:type="string">Bundle fixed product %isolation%</field>
-=======
-        <dataset name="bundle_fixed_with_category">
-            <field name="name" xsi:type="string">Bundle fixed product %isolation%</field>
-            <field name="url_key" xsi:type="string">bundle-fixed-product-%isolation%</field>
->>>>>>> deefb619
             <field name="sku" xsi:type="string">sku_bundle_fixed_product_%isolation%</field>
             <field name="sku_type" xsi:type="string">Fixed</field>
             <field name="price_type" xsi:type="string">Fixed</field>
             <field name="price" xsi:type="array">
                 <item name="value" xsi:type="string">100</item>
-<<<<<<< HEAD
                 <item name="preset" xsi:type="string">fixed_100_dollar</item>
-=======
->>>>>>> deefb619
-            </field>
-            <field name="tax_class_id" xsi:type="array">
-                <item name="dataSet" xsi:type="string">taxable_goods</item>
-            </field>
-<<<<<<< HEAD
+            </field>
+            <field name="tax_class_id" xsi:type="array">
+                <item name="dataSet" xsi:type="string">taxable_goods</item>
+            </field>
             <field name="quantity_and_stock_status" xsi:type="array">
                 <item name="qty" xsi:type="string">666</item>
                 <item name="is_in_stock" xsi:type="string">In Stock</item>
@@ -179,65 +241,6 @@
             <field name="attribute_set_id" xsi:type="string">Default</field>
             <field name="checkout_data" xsi:type="array">
                 <item name="preset" xsi:type="string">fixed_100_dollar</item>
-=======
-            <field name="weight" xsi:type="string">1</field>
-            <field name="weight_type" xsi:type="string">Fixed</field>
-            <field name="website_ids" xsi:type="array">
-                <item name="0" xsi:type="string">Main Website</item>
-            </field>
-            <field name="category_ids" xsi:type="array">
-                <item name="presets" xsi:type="string">default_subcategory</item>
-            </field>
-            <field name="bundle_selections" xsi:type="array">
-                <item name="preset" xsi:type="string">two_options_with_fixed_and_percent_prices</item>
-            </field>
-        </dataset>
-
-        <dataset name="bundle_dynamic_with_category">
-            <field name="name" xsi:type="string">Bundle dynamic product %isolation%</field>
-            <field name="url_key" xsi:type="string">bundle-dynamic-product-%isolation%</field>
-            <field name="sku" xsi:type="string">sku_bundle_dynamic_product_%isolation%</field>
-            <field name="sku_type" xsi:type="string">Dynamic</field>
-            <field name="price_type" xsi:type="string">Dynamic</field>
-            <field name="price" xsi:type="array">
-                <item name="value" xsi:type="string">-</item>
-                <item name="preset" xsi:type="string">bundle_dynamic_with_category</item>
-            </field>
-            <field name="website_ids" xsi:type="array">
-                <item name="0" xsi:type="string">Main Website</item>
-            </field>
-            <field name="category_ids" xsi:type="array">
-                <item name="presets" xsi:type="string">default_subcategory</item>
-            </field>
-            <field name="bundle_selections" xsi:type="array">
-                <item name="preset" xsi:type="string">two_options_assigned_products_without_category</item>
-            </field>
-        </dataset>
-
-        <dataset name="fixed_100_dollar_with_required_options">
-            <field name="name" xsi:type="string">Bundle fixed product %isolation%</field>
-            <field name="url_key" xsi:type="string">bundle-fixed-product-%isolation%</field>
-            <field name="sku" xsi:type="string">sku_bundle_fixed_product_%isolation%</field>
-            <field name="sku_type" xsi:type="string">Fixed</field>
-            <field name="price_type" xsi:type="string">Fixed</field>
-            <field name="price" xsi:type="array">
-                <item name="value" xsi:type="string">100</item>
-            </field>
-            <field name="tax_class_id" xsi:type="array">
-                <item name="dataSet" xsi:type="string">taxable_goods</item>
-            </field>
-            <field name="weight" xsi:type="string">1</field>
-            <field name="weight_type" xsi:type="string">Fixed</field>
-            <field name="website_ids" xsi:type="array">
-                <item name="0" xsi:type="string">Main Website</item>
-            </field>
-            <field name="shipment_type" xsi:type="string">Separately</field>
-            <field name="bundle_selections" xsi:type="array">
-                <item name="preset" xsi:type="string">required_two_fixed_options</item>
-            </field>
-            <field name="checkout_data" xsi:type="array">
-                <item name="preset" xsi:type="string">required_two_fixed_options</item>
->>>>>>> deefb619
             </field>
         </dataset>
     </storage>
