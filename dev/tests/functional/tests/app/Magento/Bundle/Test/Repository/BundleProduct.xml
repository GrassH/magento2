--- conflicted
+++ resolved
@@ -131,10 +131,6 @@
                 <item name="preset" xsi:type="string">default_fixed</item>
             </field>
         </dataset>
-<<<<<<< HEAD
-    </repository>
-</config>
-=======
 
         <dataset name="bundle_fixed_with_category">
             <field name="name" xsi:type="string">Bundle fixed product %isolation%</field>
@@ -207,6 +203,5 @@
                 <item name="preset" xsi:type="string">required_two_fixed_options</item>
             </field>
         </dataset>
-    </storage>
-</repository>
->>>>>>> deefb619
+    </repository>
+</config>