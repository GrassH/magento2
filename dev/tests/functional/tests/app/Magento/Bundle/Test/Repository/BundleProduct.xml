--- conflicted
+++ resolved
@@ -203,11 +203,7 @@
                 <item name="preset" xsi:type="string">required_two_fixed_options</item>
             </field>
         </dataset>
-<<<<<<< HEAD
-    </repository>
-</config>
-=======
-
+        
         <dataset name="bundle_fixed_100_dollar_product">
             <field name="name" xsi:type="string">Bundle fixed product %isolation%</field>
             <field name="sku" xsi:type="string">sku_bundle_fixed_product_%isolation%</field>
@@ -248,5 +244,4 @@
             </field>
         </dataset>
     </storage>
-</repository>
->>>>>>> daced026
+</repository>