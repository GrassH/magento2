--- conflicted
+++ resolved
@@ -1,5 +1,5 @@
 /**
- * Copyright © Magento, Inc. All rights reserved.
+ * Copyright © 2013-2017 Magento, Inc. All rights reserved.
  * See COPYING.txt for license details.
  */
 
@@ -29,11 +29,7 @@
             '../../../../../../dev/tests/js/jasmine/assets/jsbuild/local.js': 'define([], function () {\'use strict\'; return \'internal module\'; });'
         },
         text: {
-<<<<<<< HEAD
-            'dev/tests/js/jasmine/assets/text/local.html': '<!--\n/**\n * Copyright © Magento, Inc. All rights reserved.\n * See COPYING.txt for license details.\n */\n-->\n<span>Local Template</span>'
-=======
             '../../../../../../dev/tests/js/jasmine/assets/text/local.html': '<!--\n/**\n * Copyright © 2013-2017 Magento, Inc. All rights reserved.\n * See COPYING.txt for license details.\n */\n-->\n<span>Local Template</span>'
->>>>>>> 86d67e4c
         }
     },
     deps: [
