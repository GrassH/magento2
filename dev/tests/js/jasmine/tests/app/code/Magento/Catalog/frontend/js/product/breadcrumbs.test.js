/**
 * Copyright © Magento, Inc. All rights reserved.
 * See COPYING.txt for license details.
 */

/* eslint-disable max-nested-callbacks */
define([
    'squire',
    'jquery',
    'jquery/ui'
], function (Squire, $) {
    'use strict';

    var injector = new Squire(),
        widget,
        menuContainer,
        mocks = {
            'Magento_Theme/js/model/breadcrumb-list': jasmine.createSpyObj(['push'])
        },
        defaultContext = require.s.contexts._,
<<<<<<< HEAD
        menuItem = $('<li class="level0"><a href="http://localhost.com/cat1.html">Cat1</a></li>')[0],
=======
        menuItem = $(
            '<li class="level0 category-item">' +
            '<a href="http://localhost.com/cat1.html" id="ui-id-3">Cat1</a>' +
            '</li>'
        )[0],
>>>>>>> 166dd610

        /**
         * Create context object.
         *
         * @param {Object} prototype
         * @param {*} options
         * @return {Object}
         */
        createContext = function (prototype, options) {
            options = options || {};

            return $.extend(Object.create(prototype), options);
        };

    beforeAll(function (done) {

        injector.mock(mocks);
        injector.require(
            [
                'Magento_Catalog/js/product/breadcrumbs',
                'Magento_Theme/js/view/breadcrumbs',
                'jquery/ui'
            ], function (mixin, breadcrumb) {
                widget = mixin(breadcrumb);
                done();
            }
        );
    });

    afterEach(function () {
        try {
            injector.clean();
            injector.remove();
        } catch (e) {}
    });

    describe('Magento_Catalog/js/product/breadcrumbs', function () {
        it('mixin is applied to Magento_Theme/js/view/breadcrumbs', function () {
            var breadcrumbMixins = defaultContext.config.config.mixins['Magento_Theme/js/view/breadcrumbs'];

            expect(breadcrumbMixins['Magento_Catalog/js/product/breadcrumbs']).toBe(true);
        });

        describe('Check Magento_Catalog/js/product/breadcrumbs methods', function () {
            beforeEach(function () {
                menuContainer = $('<nav data-action="navigation"><ul></ul></nav>');
                $('body').append(menuContainer);
            });

            afterEach(function () {
                menuContainer.remove();
            });

            it('Check _appendCatalogCrumbs call', function () {
                var categoryCrumb = {
                        'name': 'category100',
                        'link': window.location.href,
                        'title': 'Test'
                    },
                    context = {
                        options: {
                            product: 'simple'
                        }
                    },
                    appendCatalogCrumbsHandler;

                expect(widget).toBeDefined();
                expect(widget).toEqual(jasmine.any(Function));
                expect(widget.prototype._appendCatalogCrumbs).toBeDefined();

                $('[data-action="navigation"] > ul').html(menuItem);

                spyOn(widget.prototype, '_resolveCategoryCrumbs').and.returnValues([], [categoryCrumb]);
                spyOn(widget.prototype, '_getProductCrumb');
                spyOn(widget.prototype.options, 'product').and.returnValue('simple');

                context = createContext(widget.prototype, context);
                appendCatalogCrumbsHandler = widget.prototype._appendCatalogCrumbs.bind(context);
                appendCatalogCrumbsHandler();

                expect(widget.prototype._resolveCategoryCrumbs).toHaveBeenCalled();
                expect(mocks['Magento_Theme/js/model/breadcrumb-list'].push).toHaveBeenCalled();
                expect(mocks['Magento_Theme/js/model/breadcrumb-list'].push.calls.count()).toBe(1);
                mocks['Magento_Theme/js/model/breadcrumb-list'].push.calls.reset();

                appendCatalogCrumbsHandler();

                expect(widget.prototype._resolveCategoryCrumbs).toHaveBeenCalled();
                expect(mocks['Magento_Theme/js/model/breadcrumb-list'].push).toHaveBeenCalledWith(categoryCrumb);
                expect(mocks['Magento_Theme/js/model/breadcrumb-list'].push.calls.count()).toBe(2);
            });

            it('Check _getCategoryCrumb call', function () {
                var item = $('<a href="http://localhost.com/cat1.html">Cat1</a>');

                expect(widget).toBeDefined();
                expect(widget).toEqual(jasmine.any(Function));
                expect(widget.prototype._getCategoryCrumb).toBeDefined();
                expect(widget.prototype._getCategoryCrumb(item)).toEqual(jasmine.objectContaining(
                    {
                        'name': 'category',
                        'label': 'Cat1',
                        'link': 'http://localhost.com/cat1.html'
                    }
                ));
            });

            it('Check _getProductCrumb call', function () {
                var context = {
                        options: {
                            product: 'simple'
                        }
                    },
                    getProductCrumbHandler;

                expect(widget).toBeDefined();
                expect(widget).toEqual(jasmine.any(Function));
                expect(widget.prototype._getProductCrumb).toBeDefined();

                getProductCrumbHandler = widget.prototype._getProductCrumb.bind(context);

                expect(getProductCrumbHandler()).toEqual(jasmine.objectContaining(
                    {
                        'name': 'product',
                        'label': 'simple'
                    }
                ));
            });

            it('Check _resolveCategoryMenuItem call with empty navigation menu', function () {
                var resolveCategoryMenuHandler,
                    context;

                expect(widget).toBeDefined();
                expect(widget).toEqual(jasmine.any(Function));
                expect(widget.prototype._resolveCategoryMenuItem).toBeDefined();

                context = createContext(widget.prototype);
                resolveCategoryMenuHandler = widget.prototype._resolveCategoryMenuItem.bind(context);

                spyOn(widget.prototype, '_resolveCategoryUrl').and.returnValue('');

                expect(resolveCategoryMenuHandler()).toBeNull();
            });

            it('Check _resolveCategoryMenuItem call with non-empty navigation menu', function () {
                var result,
                    context,
                    resolveCategoryMenuHandler;

                expect(widget).toBeDefined();
                expect(widget).toEqual(jasmine.any(Function));
                expect(widget.prototype._resolveCategoryMenuItem).toBeDefined();

                $('[data-action="navigation"] > ul').html(menuItem);

                spyOn(widget.prototype, '_resolveCategoryUrl').and.returnValue('http://localhost.com/cat1.html');

                context = createContext(widget.prototype);
                resolveCategoryMenuHandler = widget.prototype._resolveCategoryMenuItem.bind(context);
                result = resolveCategoryMenuHandler();

                expect(result).not.toBeNull();
                expect(result.length).toBe(1);
                expect(result[0].tagName.toLowerCase()).toEqual('a');
                expect(result[0].href).toEqual('http://localhost.com/cat1.html');
            });

            it('Check _resolveCategoryCrumbs call with empty navigation menu', function () {
                var result,
                    context,
                    resolveCategoryCrumbsHandler;

                expect(widget).toBeDefined();
                expect(widget).toEqual(jasmine.any(Function));
                expect(widget.prototype._resolveCategoryCrumbs).toBeDefined();

                spyOn(widget.prototype, '_resolveCategoryUrl').and.returnValue('');

                context = createContext(widget.prototype);
                resolveCategoryCrumbsHandler = widget.prototype._resolveCategoryCrumbs.bind(context);
                result = resolveCategoryCrumbsHandler();

                expect(result).toEqual(jasmine.any(Array));
                expect(result).toEqual([]);
            });

            it('Check _resolveCategoryCrumbs call with non-empty navigation menu', function () {
                var result,
                    context,
                    resolveCategoryCrumbsHandler;

                expect(widget).toBeDefined();
                expect(widget).toEqual(jasmine.any(Function));
                expect(widget.prototype._resolveCategoryCrumbs).toBeDefined();

                $('[data-action="navigation"] > ul').html(menuItem);

                spyOn(widget.prototype, '_resolveCategoryUrl').and.returnValue('http://localhost.com/cat1.html');

                context = createContext(widget.prototype);
                resolveCategoryCrumbsHandler = widget.prototype._resolveCategoryCrumbs.bind(context);
                result = resolveCategoryCrumbsHandler();

                expect(result).not.toBeNull();
                expect(result).toEqual(jasmine.any(Array));
                expect(result.length).toBe(1);
                expect(result[0]).toEqual(jasmine.objectContaining(
                    {
                        'name': 'category',
                        'label': 'Cat1',
                        'link': 'http://localhost.com/cat1.html'
                    }
                ));
            });

            it('Check _getParentMenuItem call', function () {
                var result,
                    menuItems = $(
                        '<li class="level0 nav-1">' +
                            '<a href="http://localhost.com/cat1.html">cat1</a>' +
                            '<ul>' +
                                '<li class="level1 nav-1-1">' +
                                    '<a href="http://localhost.com/cat1/cat21.html">cat21</a>' +
                                '</li>' +
                            '</ul>' +
                        '</li>'
                    ),
                    context,
                    getParentMenuHandler;

                $('[data-action="navigation"] > ul').html(menuItems);

                expect(widget).toBeDefined();
                expect(widget).toEqual(jasmine.any(Function));
                expect(widget.prototype._getParentMenuItem).toBeDefined();

                context = createContext(widget.prototype);
                getParentMenuHandler = widget.prototype._getParentMenuItem.bind(context);
                result = getParentMenuHandler($('[href="http://localhost.com/cat1/cat21.html"]'));

                expect(result).toBeDefined();
                expect(result.length).toBe(1);
                expect(result[0].tagName.toLowerCase()).toEqual('a');
                expect(result.attr('href')).toEqual('http://localhost.com/cat1.html');

                result = getParentMenuHandler($('[href="http://localhost.com/cat1.html"]'));

                expect(result).toBeNull();
            });
        });
    });
});<|MERGE_RESOLUTION|>--- conflicted
+++ resolved
@@ -18,15 +18,11 @@
             'Magento_Theme/js/model/breadcrumb-list': jasmine.createSpyObj(['push'])
         },
         defaultContext = require.s.contexts._,
-<<<<<<< HEAD
-        menuItem = $('<li class="level0"><a href="http://localhost.com/cat1.html">Cat1</a></li>')[0],
-=======
         menuItem = $(
             '<li class="level0 category-item">' +
-            '<a href="http://localhost.com/cat1.html" id="ui-id-3">Cat1</a>' +
+            '<a href="http://localhost.com/cat1.html">Cat1</a>' +
             '</li>'
         )[0],
->>>>>>> 166dd610
 
         /**
          * Create context object.
