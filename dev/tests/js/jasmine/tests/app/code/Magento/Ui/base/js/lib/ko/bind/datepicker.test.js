/**
 * Copyright © 2013-2017 Magento, Inc. All rights reserved.
 * See COPYING.txt for license details.
 */

define([
    'ko',
    'jquery',
    'moment',
    'mageUtils',
    'Magento_Ui/js/lib/knockout/bindings/datepicker'
], function (ko, $, moment, utils) {
    'use strict';

    describe('Datepicker binding', function () {
        var element,
            config;

        beforeEach(function () {
<<<<<<< HEAD
            element    = $('<input />');
=======
            element = $('<input />');
            observable = ko.observable();
>>>>>>> e3c955cf

            config = {
                options: {
                    dateFormat: 'M/d/yy',
                    storeLocale: 'en_US',
                    timeFormat: 'h:mm: a'
                },
<<<<<<< HEAD
                storage: ko.observable(moment().format('MM/DD/YYYY'))
=======
                storage: observable
>>>>>>> e3c955cf
            };

            $(document.body).append(element);

            ko.applyBindingsToNode(element[0], {
                datepicker: config
            });
        });

        afterEach(function () {
            element.remove();
        });

        it('writes picked date\'s value to assigned observable', function () {
            var todayDate, momentFormat, result,
                inputFormat = 'M/d/yy';

            momentFormat = utils.convertToMomentFormat(inputFormat);
            todayDate = moment().format(momentFormat);

            element.datepicker('setTimezoneDate').blur().trigger('change');
            result = moment(observable()).format(momentFormat);

            expect(todayDate).toEqual(result);
        });
    });
});<|MERGE_RESOLUTION|>--- conflicted
+++ resolved
@@ -13,16 +13,13 @@
     'use strict';
 
     describe('Datepicker binding', function () {
-        var element,
+        var observable,
+            element,
             config;
 
         beforeEach(function () {
-<<<<<<< HEAD
-            element    = $('<input />');
-=======
             element = $('<input />');
             observable = ko.observable();
->>>>>>> e3c955cf
 
             config = {
                 options: {
@@ -30,11 +27,7 @@
                     storeLocale: 'en_US',
                     timeFormat: 'h:mm: a'
                 },
-<<<<<<< HEAD
-                storage: ko.observable(moment().format('MM/DD/YYYY'))
-=======
                 storage: observable
->>>>>>> e3c955cf
             };
 
             $(document.body).append(element);
