{
    "_readme": [
        "This file locks the dependencies of your project to a known state",
        "Read more about it at https://getcomposer.org/doc/01-basic-usage.md#composer-lock-the-lock-file",
        "This file is @generated automatically"
    ],
<<<<<<< HEAD
    "content-hash": "b93d599d375af66b29edfd8a35875e69",
=======
    "content-hash": "46ca2d50566f5069daef753664080c5a",
>>>>>>> dc6ad3a6
    "packages": [
        {
            "name": "behat/gherkin",
            "version": "v4.5.1",
            "source": {
                "type": "git",
                "url": "https://github.com/Behat/Gherkin.git",
                "reference": "74ac03d52c5e23ad8abd5c5cce4ab0e8dc1b530a"
            },
            "dist": {
                "type": "zip",
                "url": "https://api.github.com/repos/Behat/Gherkin/zipball/74ac03d52c5e23ad8abd5c5cce4ab0e8dc1b530a",
                "reference": "74ac03d52c5e23ad8abd5c5cce4ab0e8dc1b530a",
                "shasum": ""
            },
            "require": {
                "php": ">=5.3.1"
            },
            "require-dev": {
                "phpunit/phpunit": "~4.5|~5",
                "symfony/phpunit-bridge": "~2.7|~3",
                "symfony/yaml": "~2.3|~3"
            },
            "suggest": {
                "symfony/yaml": "If you want to parse features, represented in YAML files"
            },
            "type": "library",
            "extra": {
                "branch-alias": {
                    "dev-master": "4.4-dev"
                }
            },
            "autoload": {
                "psr-0": {
                    "Behat\\Gherkin": "src/"
                }
            },
            "notification-url": "https://packagist.org/downloads/",
            "license": [
                "MIT"
            ],
            "authors": [
                {
                    "name": "Konstantin Kudryashov",
                    "email": "ever.zet@gmail.com",
                    "homepage": "http://everzet.com"
                }
            ],
            "description": "Gherkin DSL parser for PHP 5.3",
            "homepage": "http://behat.org/",
            "keywords": [
                "BDD",
                "Behat",
                "Cucumber",
                "DSL",
                "gherkin",
                "parser"
            ],
            "time": "2017-08-30T11:04:43+00:00"
        },
        {
            "name": "codeception/codeception",
            "version": "2.4.3",
            "source": {
                "type": "git",
                "url": "https://github.com/Codeception/Codeception.git",
                "reference": "13b2db0d54068afaabf3ca8ac8b6591d69018f46"
            },
            "dist": {
                "type": "zip",
                "url": "https://api.github.com/repos/Codeception/Codeception/zipball/13b2db0d54068afaabf3ca8ac8b6591d69018f46",
                "reference": "13b2db0d54068afaabf3ca8ac8b6591d69018f46",
                "shasum": ""
            },
            "require": {
                "behat/gherkin": "^4.4.0",
                "codeception/phpunit-wrapper": "^6.0.9|^7.0.6",
                "codeception/stub": "^2.0",
                "ext-json": "*",
                "ext-mbstring": "*",
                "facebook/webdriver": ">=1.1.3 <2.0",
                "guzzlehttp/guzzle": ">=4.1.4 <7.0",
                "guzzlehttp/psr7": "~1.0",
                "php": ">=5.6.0 <8.0",
                "symfony/browser-kit": ">=2.7 <5.0",
                "symfony/console": ">=2.7 <5.0",
                "symfony/css-selector": ">=2.7 <5.0",
                "symfony/dom-crawler": ">=2.7 <5.0",
                "symfony/event-dispatcher": ">=2.7 <5.0",
                "symfony/finder": ">=2.7 <5.0",
                "symfony/yaml": ">=2.7 <5.0"
            },
            "require-dev": {
                "codeception/specify": "~0.3",
                "facebook/graph-sdk": "~5.3",
                "flow/jsonpath": "~0.2",
                "monolog/monolog": "~1.8",
                "pda/pheanstalk": "~3.0",
                "php-amqplib/php-amqplib": "~2.4",
                "predis/predis": "^1.0",
                "squizlabs/php_codesniffer": "~2.0",
                "symfony/process": ">=2.7 <5.0",
                "vlucas/phpdotenv": "^2.4.0"
            },
            "suggest": {
                "aws/aws-sdk-php": "For using AWS Auth in REST module and Queue module",
                "codeception/phpbuiltinserver": "Start and stop PHP built-in web server for your tests",
                "codeception/specify": "BDD-style code blocks",
                "codeception/verify": "BDD-style assertions",
                "flow/jsonpath": "For using JSONPath in REST module",
                "league/factory-muffin": "For DataFactory module",
                "league/factory-muffin-faker": "For Faker support in DataFactory module",
                "phpseclib/phpseclib": "for SFTP option in FTP Module",
                "stecman/symfony-console-completion": "For BASH autocompletion",
                "symfony/phpunit-bridge": "For phpunit-bridge support"
            },
            "bin": [
                "codecept"
            ],
            "type": "library",
            "extra": {
                "branch-alias": []
            },
            "autoload": {
                "psr-4": {
                    "Codeception\\": "src\\Codeception",
                    "Codeception\\Extension\\": "ext"
                }
            },
            "notification-url": "https://packagist.org/downloads/",
            "license": [
                "MIT"
            ],
            "authors": [
                {
                    "name": "Michael Bodnarchuk",
                    "email": "davert@mail.ua",
                    "homepage": "http://codegyre.com"
                }
            ],
            "description": "BDD-style testing framework",
            "homepage": "http://codeception.com/",
            "keywords": [
                "BDD",
                "TDD",
                "acceptance testing",
                "functional testing",
                "unit testing"
            ],
            "time": "2018-06-26T14:09:28+00:00"
        },
        {
            "name": "codeception/phpunit-wrapper",
            "version": "7.1.4",
            "source": {
                "type": "git",
                "url": "https://github.com/Codeception/phpunit-wrapper.git",
                "reference": "f18ed631f1eddbb603d72219f577d223b23a1f89"
            },
            "dist": {
                "type": "zip",
                "url": "https://api.github.com/repos/Codeception/phpunit-wrapper/zipball/f18ed631f1eddbb603d72219f577d223b23a1f89",
                "reference": "f18ed631f1eddbb603d72219f577d223b23a1f89",
                "shasum": ""
            },
            "require": {
                "phpunit/php-code-coverage": "^6.0",
                "phpunit/phpunit": "^7.1",
                "sebastian/comparator": "^3.0",
                "sebastian/diff": "^3.0"
            },
            "require-dev": {
                "codeception/specify": "*",
                "vlucas/phpdotenv": "^2.4"
            },
            "type": "library",
            "autoload": {
                "psr-4": {
                    "Codeception\\PHPUnit\\": "src\\"
                }
            },
            "notification-url": "https://packagist.org/downloads/",
            "license": [
                "MIT"
            ],
            "authors": [
                {
                    "name": "Davert",
                    "email": "davert.php@resend.cc"
                }
            ],
            "description": "PHPUnit classes used by Codeception",
            "time": "2018-06-20T20:07:21+00:00"
        },
        {
            "name": "codeception/stub",
<<<<<<< HEAD
            "version": "2.0.1",
            "source": {
                "type": "git",
                "url": "https://github.com/Codeception/Stub.git",
                "reference": "b2eff325d8ff0b824ff659048be7be4e5767d7d0"
            },
            "dist": {
                "type": "zip",
                "url": "https://api.github.com/repos/Codeception/Stub/zipball/b2eff325d8ff0b824ff659048be7be4e5767d7d0",
                "reference": "b2eff325d8ff0b824ff659048be7be4e5767d7d0",
=======
            "version": "1.0.4",
            "source": {
                "type": "git",
                "url": "https://github.com/Codeception/Stub.git",
                "reference": "681b62348837a5ef07d10d8a226f5bc358cc8805"
            },
            "dist": {
                "type": "zip",
                "url": "https://api.github.com/repos/Codeception/Stub/zipball/681b62348837a5ef07d10d8a226f5bc358cc8805",
                "reference": "681b62348837a5ef07d10d8a226f5bc358cc8805",
>>>>>>> dc6ad3a6
                "shasum": ""
            },
            "require": {
                "phpunit/phpunit-mock-objects": ">2.3 <7.0"
            },
            "require-dev": {
                "phpunit/phpunit": ">=4.8 <8.0"
            },
            "type": "library",
            "autoload": {
                "psr-4": {
                    "Codeception\\": "src/"
                }
            },
            "notification-url": "https://packagist.org/downloads/",
            "license": [
                "MIT"
            ],
            "description": "Flexible Stub wrapper for PHPUnit's Mock Builder",
<<<<<<< HEAD
            "time": "2018-05-18T14:33:08+00:00"
=======
            "time": "2018-05-17T09:31:08+00:00"
>>>>>>> dc6ad3a6
        },
        {
            "name": "consolidation/annotated-command",
            "version": "2.8.4",
            "source": {
                "type": "git",
                "url": "https://github.com/consolidation/annotated-command.git",
                "reference": "651541a0b68318a2a202bda558a676e5ad92223c"
            },
            "dist": {
                "type": "zip",
                "url": "https://api.github.com/repos/consolidation/annotated-command/zipball/651541a0b68318a2a202bda558a676e5ad92223c",
                "reference": "651541a0b68318a2a202bda558a676e5ad92223c",
                "shasum": ""
            },
            "require": {
                "consolidation/output-formatters": "^3.1.12",
                "php": ">=5.4.0",
                "psr/log": "^1",
                "symfony/console": "^2.8|^3|^4",
                "symfony/event-dispatcher": "^2.5|^3|^4",
                "symfony/finder": "^2.5|^3|^4"
            },
            "require-dev": {
                "g1a/composer-test-scenarios": "^2",
                "phpunit/phpunit": "^6",
                "satooshi/php-coveralls": "^2",
                "squizlabs/php_codesniffer": "^2.7"
            },
            "type": "library",
            "extra": {
                "branch-alias": {
                    "dev-master": "2.x-dev"
                }
            },
            "autoload": {
                "psr-4": {
                    "Consolidation\\AnnotatedCommand\\": "src"
                }
            },
            "notification-url": "https://packagist.org/downloads/",
            "license": [
                "MIT"
            ],
            "authors": [
                {
                    "name": "Greg Anderson",
                    "email": "greg.1.anderson@greenknowe.org"
                }
            ],
            "description": "Initialize Symfony Console commands from annotated command class methods.",
            "time": "2018-05-25T18:04:25+00:00"
        },
        {
            "name": "consolidation/config",
            "version": "1.0.11",
            "source": {
                "type": "git",
                "url": "https://github.com/consolidation/config.git",
                "reference": "ede41d946078e97e7a9513aadc3352f1c26817af"
            },
            "dist": {
                "type": "zip",
                "url": "https://api.github.com/repos/consolidation/config/zipball/ede41d946078e97e7a9513aadc3352f1c26817af",
                "reference": "ede41d946078e97e7a9513aadc3352f1c26817af",
                "shasum": ""
            },
            "require": {
                "dflydev/dot-access-data": "^1.1.0",
                "grasmash/expander": "^1",
                "php": ">=5.4.0"
            },
            "require-dev": {
                "g1a/composer-test-scenarios": "^1",
                "phpunit/phpunit": "^4",
                "satooshi/php-coveralls": "^1.0",
                "squizlabs/php_codesniffer": "2.*",
                "symfony/console": "^2.5|^3|^4",
                "symfony/yaml": "^2.8.11|^3|^4"
            },
            "suggest": {
                "symfony/yaml": "Required to use Consolidation\\Config\\Loader\\YamlConfigLoader"
            },
            "type": "library",
            "extra": {
                "branch-alias": {
                    "dev-master": "1.x-dev"
                }
            },
            "autoload": {
                "psr-4": {
                    "Consolidation\\Config\\": "src"
                }
            },
            "notification-url": "https://packagist.org/downloads/",
            "license": [
                "MIT"
            ],
            "authors": [
                {
                    "name": "Greg Anderson",
                    "email": "greg.1.anderson@greenknowe.org"
                }
            ],
            "description": "Provide configuration services for a commandline tool.",
            "time": "2018-05-27T01:17:02+00:00"
        },
        {
            "name": "consolidation/log",
            "version": "1.0.6",
            "source": {
                "type": "git",
                "url": "https://github.com/consolidation/log.git",
                "reference": "dfd8189a771fe047bf3cd669111b2de5f1c79395"
            },
            "dist": {
                "type": "zip",
                "url": "https://api.github.com/repos/consolidation/log/zipball/dfd8189a771fe047bf3cd669111b2de5f1c79395",
                "reference": "dfd8189a771fe047bf3cd669111b2de5f1c79395",
                "shasum": ""
            },
            "require": {
                "php": ">=5.5.0",
                "psr/log": "~1.0",
                "symfony/console": "^2.8|^3|^4"
            },
            "require-dev": {
                "g1a/composer-test-scenarios": "^1",
                "phpunit/phpunit": "4.*",
                "satooshi/php-coveralls": "^2",
                "squizlabs/php_codesniffer": "2.*"
            },
            "type": "library",
            "extra": {
                "branch-alias": {
                    "dev-master": "1.x-dev"
                }
            },
            "autoload": {
                "psr-4": {
                    "Consolidation\\Log\\": "src"
                }
            },
            "notification-url": "https://packagist.org/downloads/",
            "license": [
                "MIT"
            ],
            "authors": [
                {
                    "name": "Greg Anderson",
                    "email": "greg.1.anderson@greenknowe.org"
                }
            ],
            "description": "Improved Psr-3 / Psr\\Log logger based on Symfony Console components.",
            "time": "2018-05-25T18:14:39+00:00"
        },
        {
            "name": "consolidation/output-formatters",
            "version": "3.2.1",
            "source": {
                "type": "git",
                "url": "https://github.com/consolidation/output-formatters.git",
                "reference": "d78ef59aea19d3e2e5a23f90a055155ee78a0ad5"
            },
            "dist": {
                "type": "zip",
                "url": "https://api.github.com/repos/consolidation/output-formatters/zipball/d78ef59aea19d3e2e5a23f90a055155ee78a0ad5",
                "reference": "d78ef59aea19d3e2e5a23f90a055155ee78a0ad5",
                "shasum": ""
            },
            "require": {
                "php": ">=5.4.0",
                "symfony/console": "^2.8|^3|^4",
                "symfony/finder": "^2.5|^3|^4"
            },
            "require-dev": {
                "g1a/composer-test-scenarios": "^2",
                "phpunit/phpunit": "^5.7.27",
                "satooshi/php-coveralls": "^2",
                "squizlabs/php_codesniffer": "^2.7",
                "symfony/console": "3.2.3",
                "symfony/var-dumper": "^2.8|^3|^4",
                "victorjonsson/markdowndocs": "^1.3"
            },
            "suggest": {
                "symfony/var-dumper": "For using the var_dump formatter"
            },
            "type": "library",
            "extra": {
                "branch-alias": {
                    "dev-master": "3.x-dev"
                }
            },
            "autoload": {
                "psr-4": {
                    "Consolidation\\OutputFormatters\\": "src"
                }
            },
            "notification-url": "https://packagist.org/downloads/",
            "license": [
                "MIT"
            ],
            "authors": [
                {
                    "name": "Greg Anderson",
                    "email": "greg.1.anderson@greenknowe.org"
                }
            ],
            "description": "Format text by applying transformations provided by plug-in formatters.",
            "time": "2018-05-25T18:02:34+00:00"
        },
        {
            "name": "consolidation/robo",
            "version": "1.3.0",
            "source": {
                "type": "git",
                "url": "https://github.com/consolidation/Robo.git",
                "reference": "ac563abfadf7cb7314b4e152f2b5033a6c255f6f"
            },
            "dist": {
                "type": "zip",
                "url": "https://api.github.com/repos/consolidation/Robo/zipball/ac563abfadf7cb7314b4e152f2b5033a6c255f6f",
                "reference": "ac563abfadf7cb7314b4e152f2b5033a6c255f6f",
                "shasum": ""
            },
            "require": {
                "consolidation/annotated-command": "^2.8.2",
                "consolidation/config": "^1.0.10",
                "consolidation/log": "~1",
                "consolidation/output-formatters": "^3.1.13",
                "grasmash/yaml-expander": "^1.3",
                "league/container": "^2.2",
                "php": ">=5.5.0",
                "symfony/console": "^2.8|^3|^4",
                "symfony/event-dispatcher": "^2.5|^3|^4",
                "symfony/filesystem": "^2.5|^3|^4",
                "symfony/finder": "^2.5|^3|^4",
                "symfony/process": "^2.5|^3|^4"
            },
            "replace": {
                "codegyre/robo": "< 1.0"
            },
            "require-dev": {
                "codeception/aspect-mock": "^1|^2.1.1",
                "codeception/base": "^2.3.7",
                "codeception/verify": "^0.3.2",
                "g1a/composer-test-scenarios": "^2",
                "goaop/framework": "~2.1.2",
                "goaop/parser-reflection": "^1.1.0",
                "natxet/cssmin": "3.0.4",
                "nikic/php-parser": "^3.1.5",
                "patchwork/jsqueeze": "~2",
                "pear/archive_tar": "^1.4.2",
                "phpunit/php-code-coverage": "~2|~4",
                "satooshi/php-coveralls": "^2",
                "squizlabs/php_codesniffer": "^2.8"
            },
            "suggest": {
                "henrikbjorn/lurker": "For monitoring filesystem changes in taskWatch",
                "natxet/CssMin": "For minifying CSS files in taskMinify",
                "patchwork/jsqueeze": "For minifying JS files in taskMinify",
                "pear/archive_tar": "Allows tar archives to be created and extracted in taskPack and taskExtract, respectively."
            },
            "bin": [
                "robo"
            ],
            "type": "library",
            "extra": {
                "branch-alias": {
                    "dev-master": "1.x-dev",
                    "dev-state": "1.x-dev"
                }
            },
            "autoload": {
                "psr-4": {
                    "Robo\\": "src"
                }
            },
            "notification-url": "https://packagist.org/downloads/",
            "license": [
                "MIT"
            ],
            "authors": [
                {
                    "name": "Davert",
                    "email": "davert.php@resend.cc"
                }
            ],
            "description": "Modern task runner",
            "time": "2018-05-27T01:42:53+00:00"
        },
        {
            "name": "container-interop/container-interop",
            "version": "1.2.0",
            "source": {
                "type": "git",
                "url": "https://github.com/container-interop/container-interop.git",
                "reference": "79cbf1341c22ec75643d841642dd5d6acd83bdb8"
            },
            "dist": {
                "type": "zip",
                "url": "https://api.github.com/repos/container-interop/container-interop/zipball/79cbf1341c22ec75643d841642dd5d6acd83bdb8",
                "reference": "79cbf1341c22ec75643d841642dd5d6acd83bdb8",
                "shasum": ""
            },
            "require": {
                "psr/container": "^1.0"
            },
            "type": "library",
            "autoload": {
                "psr-4": {
                    "Interop\\Container\\": "src/Interop/Container/"
                }
            },
            "notification-url": "https://packagist.org/downloads/",
            "license": [
                "MIT"
            ],
            "description": "Promoting the interoperability of container objects (DIC, SL, etc.)",
            "homepage": "https://github.com/container-interop/container-interop",
            "time": "2017-02-14T19:40:03+00:00"
        },
        {
            "name": "dflydev/dot-access-data",
            "version": "v1.1.0",
            "source": {
                "type": "git",
                "url": "https://github.com/dflydev/dflydev-dot-access-data.git",
                "reference": "3fbd874921ab2c041e899d044585a2ab9795df8a"
            },
            "dist": {
                "type": "zip",
                "url": "https://api.github.com/repos/dflydev/dflydev-dot-access-data/zipball/3fbd874921ab2c041e899d044585a2ab9795df8a",
                "reference": "3fbd874921ab2c041e899d044585a2ab9795df8a",
                "shasum": ""
            },
            "require": {
                "php": ">=5.3.2"
            },
            "type": "library",
            "extra": {
                "branch-alias": {
                    "dev-master": "1.0-dev"
                }
            },
            "autoload": {
                "psr-0": {
                    "Dflydev\\DotAccessData": "src"
                }
            },
            "notification-url": "https://packagist.org/downloads/",
            "license": [
                "MIT"
            ],
            "authors": [
                {
                    "name": "Dragonfly Development Inc.",
                    "email": "info@dflydev.com",
                    "homepage": "http://dflydev.com"
                },
                {
                    "name": "Beau Simensen",
                    "email": "beau@dflydev.com",
                    "homepage": "http://beausimensen.com"
                },
                {
                    "name": "Carlos Frutos",
                    "email": "carlos@kiwing.it",
                    "homepage": "https://github.com/cfrutos"
                }
            ],
            "description": "Given a deep data structure, access data by dot notation.",
            "homepage": "https://github.com/dflydev/dflydev-dot-access-data",
            "keywords": [
                "access",
                "data",
                "dot",
                "notation"
            ],
            "time": "2017-01-20T21:14:22+00:00"
        },
        {
            "name": "doctrine/instantiator",
            "version": "1.1.0",
<<<<<<< HEAD
            "source": {
                "type": "git",
                "url": "https://github.com/doctrine/instantiator.git",
                "reference": "185b8868aa9bf7159f5f953ed5afb2d7fcdc3bda"
            },
            "dist": {
                "type": "zip",
                "url": "https://api.github.com/repos/doctrine/instantiator/zipball/185b8868aa9bf7159f5f953ed5afb2d7fcdc3bda",
                "reference": "185b8868aa9bf7159f5f953ed5afb2d7fcdc3bda",
                "shasum": ""
            },
            "require": {
                "php": "^7.1"
            },
            "require-dev": {
                "athletic/athletic": "~0.1.8",
                "ext-pdo": "*",
                "ext-phar": "*",
                "phpunit/phpunit": "^6.2.3",
                "squizlabs/php_codesniffer": "^3.0.2"
            },
            "type": "library",
            "extra": {
                "branch-alias": {
                    "dev-master": "1.2.x-dev"
                }
            },
            "autoload": {
                "psr-4": {
                    "Doctrine\\Instantiator\\": "src/Doctrine/Instantiator/"
                }
            },
            "notification-url": "https://packagist.org/downloads/",
            "license": [
                "MIT"
            ],
            "authors": [
                {
                    "name": "Marco Pivetta",
                    "email": "ocramius@gmail.com",
                    "homepage": "http://ocramius.github.com/"
                }
            ],
            "description": "A small, lightweight utility to instantiate objects in PHP without invoking their constructors",
            "homepage": "https://github.com/doctrine/instantiator",
            "keywords": [
                "constructor",
                "instantiate"
            ],
            "time": "2017-07-22T11:58:36+00:00"
        },
        {
            "name": "facebook/webdriver",
            "version": "1.6.0",
            "source": {
                "type": "git",
                "url": "https://github.com/facebook/php-webdriver.git",
                "reference": "bd8c740097eb9f2fc3735250fc1912bc811a954e"
            },
            "dist": {
                "type": "zip",
                "url": "https://api.github.com/repos/facebook/php-webdriver/zipball/bd8c740097eb9f2fc3735250fc1912bc811a954e",
                "reference": "bd8c740097eb9f2fc3735250fc1912bc811a954e",
                "shasum": ""
            },
            "require": {
                "ext-curl": "*",
                "ext-json": "*",
                "ext-mbstring": "*",
                "ext-zip": "*",
                "php": "^5.6 || ~7.0",
                "symfony/process": "^2.8 || ^3.1 || ^4.0"
            },
            "require-dev": {
                "friendsofphp/php-cs-fixer": "^2.0",
                "jakub-onderka/php-parallel-lint": "^0.9.2",
                "php-coveralls/php-coveralls": "^2.0",
                "php-mock/php-mock-phpunit": "^1.1",
                "phpunit/phpunit": "^5.7",
                "sebastian/environment": "^1.3.4 || ^2.0 || ^3.0",
                "squizlabs/php_codesniffer": "^2.6",
                "symfony/var-dumper": "^3.3 || ^4.0"
            },
            "suggest": {
                "ext-SimpleXML": "For Firefox profile creation"
            },
            "type": "library",
            "extra": {
                "branch-alias": {
                    "dev-community": "1.5-dev"
                }
            },
            "autoload": {
                "psr-4": {
                    "Facebook\\WebDriver\\": "lib/"
                }
            },
            "notification-url": "https://packagist.org/downloads/",
            "license": [
                "Apache-2.0"
            ],
            "description": "A PHP client for Selenium WebDriver",
            "homepage": "https://github.com/facebook/php-webdriver",
            "keywords": [
                "facebook",
                "php",
                "selenium",
                "webdriver"
            ],
            "time": "2018-05-16T17:37:13+00:00"
        },
        {
            "name": "grasmash/expander",
            "version": "1.0.0",
=======
>>>>>>> dc6ad3a6
            "source": {
                "type": "git",
                "url": "https://github.com/grasmash/expander.git",
                "reference": "95d6037344a4be1dd5f8e0b0b2571a28c397578f"
            },
            "dist": {
                "type": "zip",
                "url": "https://api.github.com/repos/grasmash/expander/zipball/95d6037344a4be1dd5f8e0b0b2571a28c397578f",
                "reference": "95d6037344a4be1dd5f8e0b0b2571a28c397578f",
                "shasum": ""
            },
            "require": {
                "dflydev/dot-access-data": "^1.1.0",
                "php": ">=5.4"
            },
            "require-dev": {
                "greg-1-anderson/composer-test-scenarios": "^1",
                "phpunit/phpunit": "^4|^5.5.4",
                "satooshi/php-coveralls": "^1.0.2|dev-master",
                "squizlabs/php_codesniffer": "^2.7"
            },
            "type": "library",
            "extra": {
                "branch-alias": {
                    "dev-master": "1.x-dev"
                }
            },
            "autoload": {
                "psr-4": {
                    "Grasmash\\Expander\\": "src/"
                }
            },
            "notification-url": "https://packagist.org/downloads/",
            "license": [
                "MIT"
            ],
            "authors": [
                {
                    "name": "Matthew Grasmick"
                }
            ],
            "description": "Expands internal property references in PHP arrays file.",
            "time": "2017-12-21T22:14:55+00:00"
        },
        {
<<<<<<< HEAD
=======
            "name": "facebook/webdriver",
            "version": "1.6.0",
            "source": {
                "type": "git",
                "url": "https://github.com/facebook/php-webdriver.git",
                "reference": "bd8c740097eb9f2fc3735250fc1912bc811a954e"
            },
            "dist": {
                "type": "zip",
                "url": "https://api.github.com/repos/facebook/php-webdriver/zipball/bd8c740097eb9f2fc3735250fc1912bc811a954e",
                "reference": "bd8c740097eb9f2fc3735250fc1912bc811a954e",
                "shasum": ""
            },
            "require": {
                "ext-curl": "*",
                "ext-json": "*",
                "ext-mbstring": "*",
                "ext-zip": "*",
                "php": "^5.6 || ~7.0",
                "symfony/process": "^2.8 || ^3.1 || ^4.0"
            },
            "require-dev": {
                "friendsofphp/php-cs-fixer": "^2.0",
                "jakub-onderka/php-parallel-lint": "^0.9.2",
                "php-coveralls/php-coveralls": "^2.0",
                "php-mock/php-mock-phpunit": "^1.1",
                "phpunit/phpunit": "^5.7",
                "sebastian/environment": "^1.3.4 || ^2.0 || ^3.0",
                "squizlabs/php_codesniffer": "^2.6",
                "symfony/var-dumper": "^3.3 || ^4.0"
            },
            "suggest": {
                "ext-SimpleXML": "For Firefox profile creation"
            },
            "type": "library",
            "extra": {
                "branch-alias": {
                    "dev-community": "1.5-dev"
                }
            },
            "autoload": {
                "psr-4": {
                    "Facebook\\WebDriver\\": "lib/"
                }
            },
            "notification-url": "https://packagist.org/downloads/",
            "license": [
                "Apache-2.0"
            ],
            "description": "A PHP client for Selenium WebDriver",
            "homepage": "https://github.com/facebook/php-webdriver",
            "keywords": [
                "facebook",
                "php",
                "selenium",
                "webdriver"
            ],
            "time": "2018-05-16T17:37:13+00:00"
        },
        {
            "name": "grasmash/expander",
            "version": "1.0.0",
            "source": {
                "type": "git",
                "url": "https://github.com/grasmash/expander.git",
                "reference": "95d6037344a4be1dd5f8e0b0b2571a28c397578f"
            },
            "dist": {
                "type": "zip",
                "url": "https://api.github.com/repos/grasmash/expander/zipball/95d6037344a4be1dd5f8e0b0b2571a28c397578f",
                "reference": "95d6037344a4be1dd5f8e0b0b2571a28c397578f",
                "shasum": ""
            },
            "require": {
                "dflydev/dot-access-data": "^1.1.0",
                "php": ">=5.4"
            },
            "require-dev": {
                "greg-1-anderson/composer-test-scenarios": "^1",
                "phpunit/phpunit": "^4|^5.5.4",
                "satooshi/php-coveralls": "^1.0.2|dev-master",
                "squizlabs/php_codesniffer": "^2.7"
            },
            "type": "library",
            "extra": {
                "branch-alias": {
                    "dev-master": "1.x-dev"
                }
            },
            "autoload": {
                "psr-4": {
                    "Grasmash\\Expander\\": "src/"
                }
            },
            "notification-url": "https://packagist.org/downloads/",
            "license": [
                "MIT"
            ],
            "authors": [
                {
                    "name": "Matthew Grasmick"
                }
            ],
            "description": "Expands internal property references in PHP arrays file.",
            "time": "2017-12-21T22:14:55+00:00"
        },
        {
>>>>>>> dc6ad3a6
            "name": "grasmash/yaml-expander",
            "version": "1.4.0",
            "source": {
                "type": "git",
                "url": "https://github.com/grasmash/yaml-expander.git",
                "reference": "3f0f6001ae707a24f4d9733958d77d92bf9693b1"
            },
            "dist": {
                "type": "zip",
                "url": "https://api.github.com/repos/grasmash/yaml-expander/zipball/3f0f6001ae707a24f4d9733958d77d92bf9693b1",
                "reference": "3f0f6001ae707a24f4d9733958d77d92bf9693b1",
                "shasum": ""
            },
            "require": {
                "dflydev/dot-access-data": "^1.1.0",
                "php": ">=5.4",
                "symfony/yaml": "^2.8.11|^3|^4"
            },
            "require-dev": {
                "greg-1-anderson/composer-test-scenarios": "^1",
                "phpunit/phpunit": "^4.8|^5.5.4",
                "satooshi/php-coveralls": "^1.0.2|dev-master",
                "squizlabs/php_codesniffer": "^2.7"
            },
            "type": "library",
            "extra": {
                "branch-alias": {
                    "dev-master": "1.x-dev"
                }
            },
            "autoload": {
                "psr-4": {
                    "Grasmash\\YamlExpander\\": "src/"
                }
            },
            "notification-url": "https://packagist.org/downloads/",
            "license": [
                "MIT"
            ],
            "authors": [
                {
                    "name": "Matthew Grasmick"
                }
            ],
            "description": "Expands internal property references in a yaml file.",
            "time": "2017-12-16T16:06:03+00:00"
        },
        {
            "name": "guzzlehttp/guzzle",
            "version": "6.3.3",
            "source": {
                "type": "git",
                "url": "https://github.com/guzzle/guzzle.git",
                "reference": "407b0cb880ace85c9b63c5f9551db498cb2d50ba"
            },
            "dist": {
                "type": "zip",
                "url": "https://api.github.com/repos/guzzle/guzzle/zipball/407b0cb880ace85c9b63c5f9551db498cb2d50ba",
                "reference": "407b0cb880ace85c9b63c5f9551db498cb2d50ba",
                "shasum": ""
            },
            "require": {
                "guzzlehttp/promises": "^1.0",
                "guzzlehttp/psr7": "^1.4",
                "php": ">=5.5"
            },
            "require-dev": {
                "ext-curl": "*",
                "phpunit/phpunit": "^4.8.35 || ^5.7 || ^6.4 || ^7.0",
                "psr/log": "^1.0"
            },
            "suggest": {
                "psr/log": "Required for using the Log middleware"
            },
            "type": "library",
            "extra": {
                "branch-alias": {
                    "dev-master": "6.3-dev"
                }
            },
            "autoload": {
                "files": [
                    "src/functions_include.php"
                ],
                "psr-4": {
                    "GuzzleHttp\\": "src/"
                }
            },
            "notification-url": "https://packagist.org/downloads/",
            "license": [
                "MIT"
            ],
            "authors": [
                {
                    "name": "Michael Dowling",
                    "email": "mtdowling@gmail.com",
                    "homepage": "https://github.com/mtdowling"
                }
            ],
            "description": "Guzzle is a PHP HTTP client library",
            "homepage": "http://guzzlephp.org/",
            "keywords": [
                "client",
                "curl",
                "framework",
                "http",
                "http client",
                "rest",
                "web service"
            ],
            "time": "2018-04-22T15:46:56+00:00"
        },
        {
            "name": "guzzlehttp/promises",
            "version": "v1.3.1",
            "source": {
                "type": "git",
                "url": "https://github.com/guzzle/promises.git",
                "reference": "a59da6cf61d80060647ff4d3eb2c03a2bc694646"
            },
            "dist": {
                "type": "zip",
                "url": "https://api.github.com/repos/guzzle/promises/zipball/a59da6cf61d80060647ff4d3eb2c03a2bc694646",
                "reference": "a59da6cf61d80060647ff4d3eb2c03a2bc694646",
                "shasum": ""
            },
            "require": {
                "php": ">=5.5.0"
            },
            "require-dev": {
                "phpunit/phpunit": "^4.0"
            },
            "type": "library",
            "extra": {
                "branch-alias": {
                    "dev-master": "1.4-dev"
                }
            },
            "autoload": {
                "psr-4": {
                    "GuzzleHttp\\Promise\\": "src/"
                },
                "files": [
                    "src/functions_include.php"
                ]
            },
            "notification-url": "https://packagist.org/downloads/",
            "license": [
                "MIT"
            ],
            "authors": [
                {
                    "name": "Michael Dowling",
                    "email": "mtdowling@gmail.com",
                    "homepage": "https://github.com/mtdowling"
                }
            ],
            "description": "Guzzle promises library",
            "keywords": [
                "promise"
            ],
            "time": "2016-12-20T10:07:11+00:00"
        },
        {
            "name": "guzzlehttp/psr7",
            "version": "1.4.2",
            "source": {
                "type": "git",
                "url": "https://github.com/guzzle/psr7.git",
                "reference": "f5b8a8512e2b58b0071a7280e39f14f72e05d87c"
            },
            "dist": {
                "type": "zip",
                "url": "https://api.github.com/repos/guzzle/psr7/zipball/f5b8a8512e2b58b0071a7280e39f14f72e05d87c",
                "reference": "f5b8a8512e2b58b0071a7280e39f14f72e05d87c",
                "shasum": ""
            },
            "require": {
                "php": ">=5.4.0",
                "psr/http-message": "~1.0"
            },
            "provide": {
                "psr/http-message-implementation": "1.0"
            },
            "require-dev": {
                "phpunit/phpunit": "~4.0"
            },
            "type": "library",
            "extra": {
                "branch-alias": {
                    "dev-master": "1.4-dev"
                }
            },
            "autoload": {
                "psr-4": {
                    "GuzzleHttp\\Psr7\\": "src/"
                },
                "files": [
                    "src/functions_include.php"
                ]
            },
            "notification-url": "https://packagist.org/downloads/",
            "license": [
                "MIT"
            ],
            "authors": [
                {
                    "name": "Michael Dowling",
                    "email": "mtdowling@gmail.com",
                    "homepage": "https://github.com/mtdowling"
                },
                {
                    "name": "Tobias Schultze",
                    "homepage": "https://github.com/Tobion"
                }
            ],
            "description": "PSR-7 message implementation that also provides common utility methods",
            "keywords": [
                "http",
                "message",
                "request",
                "response",
                "stream",
                "uri",
                "url"
            ],
            "time": "2017-03-20T17:10:46+00:00"
        },
        {
            "name": "league/container",
            "version": "2.4.1",
            "source": {
                "type": "git",
                "url": "https://github.com/thephpleague/container.git",
                "reference": "43f35abd03a12977a60ffd7095efd6a7808488c0"
            },
            "dist": {
                "type": "zip",
                "url": "https://api.github.com/repos/thephpleague/container/zipball/43f35abd03a12977a60ffd7095efd6a7808488c0",
                "reference": "43f35abd03a12977a60ffd7095efd6a7808488c0",
                "shasum": ""
            },
            "require": {
                "container-interop/container-interop": "^1.2",
                "php": "^5.4.0 || ^7.0"
            },
            "provide": {
                "container-interop/container-interop-implementation": "^1.2",
                "psr/container-implementation": "^1.0"
            },
            "replace": {
                "orno/di": "~2.0"
            },
            "require-dev": {
                "phpunit/phpunit": "4.*"
            },
            "type": "library",
            "extra": {
                "branch-alias": {
                    "dev-2.x": "2.x-dev",
                    "dev-1.x": "1.x-dev"
                }
            },
            "autoload": {
                "psr-4": {
                    "League\\Container\\": "src"
                }
            },
            "notification-url": "https://packagist.org/downloads/",
            "license": [
                "MIT"
            ],
            "authors": [
                {
                    "name": "Phil Bennett",
                    "email": "philipobenito@gmail.com",
                    "homepage": "http://www.philipobenito.com",
                    "role": "Developer"
                }
            ],
            "description": "A fast and intuitive dependency injection container.",
            "homepage": "https://github.com/thephpleague/container",
            "keywords": [
                "container",
                "dependency",
                "di",
                "injection",
                "league",
                "provider",
                "service"
            ],
            "time": "2017-05-10T09:20:27+00:00"
        },
        {
            "name": "myclabs/deep-copy",
            "version": "1.8.1",
            "source": {
                "type": "git",
                "url": "https://github.com/myclabs/DeepCopy.git",
                "reference": "3e01bdad3e18354c3dce54466b7fbe33a9f9f7f8"
            },
            "dist": {
                "type": "zip",
                "url": "https://api.github.com/repos/myclabs/DeepCopy/zipball/3e01bdad3e18354c3dce54466b7fbe33a9f9f7f8",
                "reference": "3e01bdad3e18354c3dce54466b7fbe33a9f9f7f8",
                "shasum": ""
            },
            "require": {
                "php": "^7.1"
            },
            "replace": {
                "myclabs/deep-copy": "self.version"
            },
            "require-dev": {
                "doctrine/collections": "^1.0",
                "doctrine/common": "^2.6",
                "phpunit/phpunit": "^7.1"
            },
            "type": "library",
            "autoload": {
                "psr-4": {
                    "DeepCopy\\": "src/DeepCopy/"
                },
                "files": [
                    "src/DeepCopy/deep_copy.php"
                ]
            },
            "notification-url": "https://packagist.org/downloads/",
            "license": [
                "MIT"
            ],
            "description": "Create deep copies (clones) of your objects",
            "keywords": [
                "clone",
                "copy",
                "duplicate",
                "object",
                "object graph"
            ],
            "time": "2018-06-11T23:09:50+00:00"
        },
        {
            "name": "phar-io/manifest",
            "version": "1.0.1",
            "source": {
                "type": "git",
                "url": "https://github.com/phar-io/manifest.git",
                "reference": "2df402786ab5368a0169091f61a7c1e0eb6852d0"
            },
            "dist": {
                "type": "zip",
                "url": "https://api.github.com/repos/phar-io/manifest/zipball/2df402786ab5368a0169091f61a7c1e0eb6852d0",
                "reference": "2df402786ab5368a0169091f61a7c1e0eb6852d0",
                "shasum": ""
            },
            "require": {
                "ext-dom": "*",
                "ext-phar": "*",
                "phar-io/version": "^1.0.1",
                "php": "^5.6 || ^7.0"
            },
            "type": "library",
            "extra": {
                "branch-alias": {
                    "dev-master": "1.0.x-dev"
                }
            },
            "autoload": {
                "classmap": [
                    "src/"
                ]
            },
            "notification-url": "https://packagist.org/downloads/",
            "license": [
                "BSD-3-Clause"
            ],
            "authors": [
                {
                    "name": "Arne Blankerts",
                    "email": "arne@blankerts.de",
                    "role": "Developer"
                },
                {
                    "name": "Sebastian Heuer",
                    "email": "sebastian@phpeople.de",
                    "role": "Developer"
                },
                {
                    "name": "Sebastian Bergmann",
                    "email": "sebastian@phpunit.de",
                    "role": "Developer"
                }
            ],
            "description": "Component for reading phar.io manifest information from a PHP Archive (PHAR)",
            "time": "2017-03-05T18:14:27+00:00"
        },
        {
            "name": "phar-io/version",
            "version": "1.0.1",
            "source": {
                "type": "git",
                "url": "https://github.com/phar-io/version.git",
                "reference": "a70c0ced4be299a63d32fa96d9281d03e94041df"
            },
            "dist": {
                "type": "zip",
                "url": "https://api.github.com/repos/phar-io/version/zipball/a70c0ced4be299a63d32fa96d9281d03e94041df",
                "reference": "a70c0ced4be299a63d32fa96d9281d03e94041df",
                "shasum": ""
            },
            "require": {
                "php": "^5.6 || ^7.0"
            },
            "type": "library",
            "autoload": {
                "classmap": [
                    "src/"
                ]
            },
            "notification-url": "https://packagist.org/downloads/",
            "license": [
                "BSD-3-Clause"
            ],
            "authors": [
                {
                    "name": "Arne Blankerts",
                    "email": "arne@blankerts.de",
                    "role": "Developer"
                },
                {
                    "name": "Sebastian Heuer",
                    "email": "sebastian@phpeople.de",
                    "role": "Developer"
                },
                {
                    "name": "Sebastian Bergmann",
                    "email": "sebastian@phpunit.de",
                    "role": "Developer"
                }
            ],
            "description": "Library for handling version information and constraints",
            "time": "2017-03-05T17:38:23+00:00"
        },
        {
            "name": "phpdocumentor/reflection-common",
            "version": "1.0.1",
            "source": {
                "type": "git",
                "url": "https://github.com/phpDocumentor/ReflectionCommon.git",
                "reference": "21bdeb5f65d7ebf9f43b1b25d404f87deab5bfb6"
            },
            "dist": {
                "type": "zip",
                "url": "https://api.github.com/repos/phpDocumentor/ReflectionCommon/zipball/21bdeb5f65d7ebf9f43b1b25d404f87deab5bfb6",
                "reference": "21bdeb5f65d7ebf9f43b1b25d404f87deab5bfb6",
                "shasum": ""
            },
            "require": {
                "php": ">=5.5"
            },
            "require-dev": {
                "phpunit/phpunit": "^4.6"
            },
            "type": "library",
            "extra": {
                "branch-alias": {
                    "dev-master": "1.0.x-dev"
                }
            },
            "autoload": {
                "psr-4": {
                    "phpDocumentor\\Reflection\\": [
                        "src"
                    ]
                }
            },
            "notification-url": "https://packagist.org/downloads/",
            "license": [
                "MIT"
            ],
            "authors": [
                {
                    "name": "Jaap van Otterdijk",
                    "email": "opensource@ijaap.nl"
                }
            ],
            "description": "Common reflection classes used by phpdocumentor to reflect the code structure",
            "homepage": "http://www.phpdoc.org",
            "keywords": [
                "FQSEN",
                "phpDocumentor",
                "phpdoc",
                "reflection",
                "static analysis"
            ],
            "time": "2017-09-11T18:02:19+00:00"
        },
        {
            "name": "phpdocumentor/reflection-docblock",
            "version": "4.3.0",
            "source": {
                "type": "git",
                "url": "https://github.com/phpDocumentor/ReflectionDocBlock.git",
                "reference": "94fd0001232e47129dd3504189fa1c7225010d08"
            },
            "dist": {
                "type": "zip",
                "url": "https://api.github.com/repos/phpDocumentor/ReflectionDocBlock/zipball/94fd0001232e47129dd3504189fa1c7225010d08",
                "reference": "94fd0001232e47129dd3504189fa1c7225010d08",
                "shasum": ""
            },
            "require": {
                "php": "^7.0",
                "phpdocumentor/reflection-common": "^1.0.0",
                "phpdocumentor/type-resolver": "^0.4.0",
                "webmozart/assert": "^1.0"
            },
            "require-dev": {
                "doctrine/instantiator": "~1.0.5",
                "mockery/mockery": "^1.0",
                "phpunit/phpunit": "^6.4"
            },
            "type": "library",
            "extra": {
                "branch-alias": {
                    "dev-master": "4.x-dev"
                }
            },
            "autoload": {
                "psr-4": {
                    "phpDocumentor\\Reflection\\": [
                        "src/"
                    ]
                }
            },
            "notification-url": "https://packagist.org/downloads/",
            "license": [
                "MIT"
            ],
            "authors": [
                {
                    "name": "Mike van Riel",
                    "email": "me@mikevanriel.com"
                }
            ],
            "description": "With this component, a library can provide support for annotations via DocBlocks or otherwise retrieve information that is embedded in a DocBlock.",
            "time": "2017-11-30T07:14:17+00:00"
        },
        {
            "name": "phpdocumentor/type-resolver",
            "version": "0.4.0",
            "source": {
                "type": "git",
                "url": "https://github.com/phpDocumentor/TypeResolver.git",
                "reference": "9c977708995954784726e25d0cd1dddf4e65b0f7"
            },
            "dist": {
                "type": "zip",
                "url": "https://api.github.com/repos/phpDocumentor/TypeResolver/zipball/9c977708995954784726e25d0cd1dddf4e65b0f7",
                "reference": "9c977708995954784726e25d0cd1dddf4e65b0f7",
                "shasum": ""
            },
            "require": {
                "php": "^5.5 || ^7.0",
                "phpdocumentor/reflection-common": "^1.0"
            },
            "require-dev": {
                "mockery/mockery": "^0.9.4",
                "phpunit/phpunit": "^5.2||^4.8.24"
            },
            "type": "library",
            "extra": {
                "branch-alias": {
                    "dev-master": "1.0.x-dev"
                }
            },
            "autoload": {
                "psr-4": {
                    "phpDocumentor\\Reflection\\": [
                        "src/"
                    ]
                }
            },
            "notification-url": "https://packagist.org/downloads/",
            "license": [
                "MIT"
            ],
            "authors": [
                {
                    "name": "Mike van Riel",
                    "email": "me@mikevanriel.com"
                }
            ],
            "time": "2017-07-14T14:27:02+00:00"
        },
        {
            "name": "phpspec/prophecy",
            "version": "1.7.6",
            "source": {
                "type": "git",
                "url": "https://github.com/phpspec/prophecy.git",
                "reference": "33a7e3c4fda54e912ff6338c48823bd5c0f0b712"
            },
            "dist": {
                "type": "zip",
                "url": "https://api.github.com/repos/phpspec/prophecy/zipball/33a7e3c4fda54e912ff6338c48823bd5c0f0b712",
                "reference": "33a7e3c4fda54e912ff6338c48823bd5c0f0b712",
                "shasum": ""
            },
            "require": {
                "doctrine/instantiator": "^1.0.2",
                "php": "^5.3|^7.0",
                "phpdocumentor/reflection-docblock": "^2.0|^3.0.2|^4.0",
                "sebastian/comparator": "^1.1|^2.0|^3.0",
                "sebastian/recursion-context": "^1.0|^2.0|^3.0"
            },
            "require-dev": {
                "phpspec/phpspec": "^2.5|^3.2",
                "phpunit/phpunit": "^4.8.35 || ^5.7 || ^6.5"
            },
            "type": "library",
            "extra": {
                "branch-alias": {
                    "dev-master": "1.7.x-dev"
                }
            },
            "autoload": {
                "psr-0": {
                    "Prophecy\\": "src/"
                }
            },
            "notification-url": "https://packagist.org/downloads/",
            "license": [
                "MIT"
            ],
            "authors": [
                {
                    "name": "Konstantin Kudryashov",
                    "email": "ever.zet@gmail.com",
                    "homepage": "http://everzet.com"
                },
                {
                    "name": "Marcello Duarte",
                    "email": "marcello.duarte@gmail.com"
                }
            ],
            "description": "Highly opinionated mocking framework for PHP 5.3+",
            "homepage": "https://github.com/phpspec/prophecy",
            "keywords": [
                "Double",
                "Dummy",
                "fake",
                "mock",
                "spy",
                "stub"
            ],
            "time": "2018-04-18T13:57:24+00:00"
        },
        {
            "name": "phpunit/php-code-coverage",
            "version": "6.0.5",
            "source": {
                "type": "git",
                "url": "https://github.com/sebastianbergmann/php-code-coverage.git",
                "reference": "4cab20a326d14de7575a8e235c70d879b569a57a"
            },
            "dist": {
                "type": "zip",
                "url": "https://api.github.com/repos/sebastianbergmann/php-code-coverage/zipball/4cab20a326d14de7575a8e235c70d879b569a57a",
                "reference": "4cab20a326d14de7575a8e235c70d879b569a57a",
                "shasum": ""
            },
            "require": {
                "ext-dom": "*",
                "ext-xmlwriter": "*",
                "php": "^7.1",
                "phpunit/php-file-iterator": "^1.4.2",
                "phpunit/php-text-template": "^1.2.1",
                "phpunit/php-token-stream": "^3.0",
                "sebastian/code-unit-reverse-lookup": "^1.0.1",
                "sebastian/environment": "^3.1",
                "sebastian/version": "^2.0.1",
                "theseer/tokenizer": "^1.1"
            },
            "require-dev": {
                "phpunit/phpunit": "^7.0"
            },
            "suggest": {
                "ext-xdebug": "^2.6.0"
            },
            "type": "library",
            "extra": {
                "branch-alias": {
                    "dev-master": "6.0-dev"
                }
            },
            "autoload": {
                "classmap": [
                    "src/"
                ]
            },
            "notification-url": "https://packagist.org/downloads/",
            "license": [
                "BSD-3-Clause"
            ],
            "authors": [
                {
                    "name": "Sebastian Bergmann",
                    "email": "sebastian@phpunit.de",
                    "role": "lead"
                }
            ],
            "description": "Library that provides collection, processing, and rendering functionality for PHP code coverage information.",
            "homepage": "https://github.com/sebastianbergmann/php-code-coverage",
            "keywords": [
                "coverage",
                "testing",
                "xunit"
            ],
            "time": "2018-05-28T11:49:20+00:00"
        },
        {
            "name": "phpunit/php-file-iterator",
            "version": "1.4.5",
            "source": {
                "type": "git",
                "url": "https://github.com/sebastianbergmann/php-file-iterator.git",
                "reference": "730b01bc3e867237eaac355e06a36b85dd93a8b4"
            },
            "dist": {
                "type": "zip",
                "url": "https://api.github.com/repos/sebastianbergmann/php-file-iterator/zipball/730b01bc3e867237eaac355e06a36b85dd93a8b4",
                "reference": "730b01bc3e867237eaac355e06a36b85dd93a8b4",
                "shasum": ""
            },
            "require": {
                "php": ">=5.3.3"
            },
            "type": "library",
            "extra": {
                "branch-alias": {
                    "dev-master": "1.4.x-dev"
                }
            },
            "autoload": {
                "classmap": [
                    "src/"
                ]
            },
            "notification-url": "https://packagist.org/downloads/",
            "license": [
                "BSD-3-Clause"
            ],
            "authors": [
                {
                    "name": "Sebastian Bergmann",
                    "email": "sb@sebastian-bergmann.de",
                    "role": "lead"
                }
            ],
            "description": "FilterIterator implementation that filters files based on a list of suffixes.",
            "homepage": "https://github.com/sebastianbergmann/php-file-iterator/",
            "keywords": [
                "filesystem",
                "iterator"
            ],
            "time": "2017-11-27T13:52:08+00:00"
        },
        {
            "name": "phpunit/php-text-template",
            "version": "1.2.1",
            "source": {
                "type": "git",
                "url": "https://github.com/sebastianbergmann/php-text-template.git",
                "reference": "31f8b717e51d9a2afca6c9f046f5d69fc27c8686"
            },
            "dist": {
                "type": "zip",
                "url": "https://api.github.com/repos/sebastianbergmann/php-text-template/zipball/31f8b717e51d9a2afca6c9f046f5d69fc27c8686",
                "reference": "31f8b717e51d9a2afca6c9f046f5d69fc27c8686",
                "shasum": ""
            },
            "require": {
                "php": ">=5.3.3"
            },
            "type": "library",
            "autoload": {
                "classmap": [
                    "src/"
                ]
            },
            "notification-url": "https://packagist.org/downloads/",
            "license": [
                "BSD-3-Clause"
            ],
            "authors": [
                {
                    "name": "Sebastian Bergmann",
                    "email": "sebastian@phpunit.de",
                    "role": "lead"
                }
            ],
            "description": "Simple template engine.",
            "homepage": "https://github.com/sebastianbergmann/php-text-template/",
            "keywords": [
                "template"
            ],
            "time": "2015-06-21T13:50:34+00:00"
        },
        {
            "name": "phpunit/php-timer",
            "version": "2.0.0",
            "source": {
                "type": "git",
                "url": "https://github.com/sebastianbergmann/php-timer.git",
                "reference": "8b8454ea6958c3dee38453d3bd571e023108c91f"
            },
            "dist": {
                "type": "zip",
                "url": "https://api.github.com/repos/sebastianbergmann/php-timer/zipball/8b8454ea6958c3dee38453d3bd571e023108c91f",
                "reference": "8b8454ea6958c3dee38453d3bd571e023108c91f",
                "shasum": ""
            },
            "require": {
                "php": "^7.1"
            },
            "require-dev": {
                "phpunit/phpunit": "^7.0"
            },
            "type": "library",
            "extra": {
                "branch-alias": {
                    "dev-master": "2.0-dev"
                }
            },
            "autoload": {
                "classmap": [
                    "src/"
                ]
            },
            "notification-url": "https://packagist.org/downloads/",
            "license": [
                "BSD-3-Clause"
            ],
            "authors": [
                {
                    "name": "Sebastian Bergmann",
                    "email": "sebastian@phpunit.de",
                    "role": "lead"
                }
            ],
            "description": "Utility class for timing",
            "homepage": "https://github.com/sebastianbergmann/php-timer/",
            "keywords": [
                "timer"
            ],
            "time": "2018-02-01T13:07:23+00:00"
        },
        {
            "name": "phpunit/php-token-stream",
            "version": "3.0.0",
            "source": {
                "type": "git",
                "url": "https://github.com/sebastianbergmann/php-token-stream.git",
                "reference": "21ad88bbba7c3d93530d93994e0a33cd45f02ace"
            },
            "dist": {
                "type": "zip",
                "url": "https://api.github.com/repos/sebastianbergmann/php-token-stream/zipball/21ad88bbba7c3d93530d93994e0a33cd45f02ace",
                "reference": "21ad88bbba7c3d93530d93994e0a33cd45f02ace",
                "shasum": ""
            },
            "require": {
                "ext-tokenizer": "*",
                "php": "^7.1"
            },
            "require-dev": {
                "phpunit/phpunit": "^7.0"
            },
            "type": "library",
            "extra": {
                "branch-alias": {
                    "dev-master": "3.0-dev"
                }
            },
            "autoload": {
                "classmap": [
                    "src/"
                ]
            },
            "notification-url": "https://packagist.org/downloads/",
            "license": [
                "BSD-3-Clause"
            ],
            "authors": [
                {
                    "name": "Sebastian Bergmann",
                    "email": "sebastian@phpunit.de"
                }
            ],
            "description": "Wrapper around PHP's tokenizer extension.",
            "homepage": "https://github.com/sebastianbergmann/php-token-stream/",
            "keywords": [
                "tokenizer"
            ],
            "time": "2018-02-01T13:16:43+00:00"
        },
        {
            "name": "phpunit/phpunit",
<<<<<<< HEAD
            "version": "7.1.5",
            "source": {
                "type": "git",
                "url": "https://github.com/sebastianbergmann/phpunit.git",
                "reference": "ca64dba53b88aba6af32aebc6b388068db95c435"
            },
            "dist": {
                "type": "zip",
                "url": "https://api.github.com/repos/sebastianbergmann/phpunit/zipball/ca64dba53b88aba6af32aebc6b388068db95c435",
                "reference": "ca64dba53b88aba6af32aebc6b388068db95c435",
=======
            "version": "6.5.9",
            "source": {
                "type": "git",
                "url": "https://github.com/sebastianbergmann/phpunit.git",
                "reference": "093ca5508174cd8ab8efe44fd1dde447adfdec8f"
            },
            "dist": {
                "type": "zip",
                "url": "https://api.github.com/repos/sebastianbergmann/phpunit/zipball/093ca5508174cd8ab8efe44fd1dde447adfdec8f",
                "reference": "093ca5508174cd8ab8efe44fd1dde447adfdec8f",
>>>>>>> dc6ad3a6
                "shasum": ""
            },
            "require": {
                "ext-dom": "*",
                "ext-json": "*",
                "ext-libxml": "*",
                "ext-mbstring": "*",
                "ext-xml": "*",
                "myclabs/deep-copy": "^1.6.1",
                "phar-io/manifest": "^1.0.1",
                "phar-io/version": "^1.0",
                "php": "^7.1",
                "phpspec/prophecy": "^1.7",
                "phpunit/php-code-coverage": "^6.0.1",
                "phpunit/php-file-iterator": "^1.4.3",
                "phpunit/php-text-template": "^1.2.1",
                "phpunit/php-timer": "^2.0",
                "phpunit/phpunit-mock-objects": "^6.1.1",
                "sebastian/comparator": "^3.0",
                "sebastian/diff": "^3.0",
                "sebastian/environment": "^3.1",
                "sebastian/exporter": "^3.1",
                "sebastian/global-state": "^2.0",
                "sebastian/object-enumerator": "^3.0.3",
                "sebastian/resource-operations": "^1.0",
                "sebastian/version": "^2.0.1"
            },
            "require-dev": {
                "ext-pdo": "*"
            },
            "suggest": {
                "ext-xdebug": "*",
                "phpunit/php-invoker": "^2.0"
            },
            "bin": [
                "phpunit"
            ],
            "type": "library",
            "extra": {
                "branch-alias": {
                    "dev-master": "7.1-dev"
                }
            },
            "autoload": {
                "classmap": [
                    "src/"
                ]
            },
            "notification-url": "https://packagist.org/downloads/",
            "license": [
                "BSD-3-Clause"
            ],
            "authors": [
                {
                    "name": "Sebastian Bergmann",
                    "email": "sebastian@phpunit.de",
                    "role": "lead"
                }
            ],
            "description": "The PHP Unit Testing framework.",
            "homepage": "https://phpunit.de/",
            "keywords": [
                "phpunit",
                "testing",
                "xunit"
            ],
<<<<<<< HEAD
            "time": "2018-04-29T15:09:19+00:00"
        },
        {
            "name": "phpunit/phpunit-mock-objects",
            "version": "6.1.2",
            "source": {
                "type": "git",
                "url": "https://github.com/sebastianbergmann/phpunit-mock-objects.git",
                "reference": "f9756fd4f43f014cb2dca98deeaaa8ce5500a36e"
            },
            "dist": {
                "type": "zip",
                "url": "https://api.github.com/repos/sebastianbergmann/phpunit-mock-objects/zipball/f9756fd4f43f014cb2dca98deeaaa8ce5500a36e",
                "reference": "f9756fd4f43f014cb2dca98deeaaa8ce5500a36e",
=======
            "time": "2018-07-03T06:40:40+00:00"
        },
        {
            "name": "phpunit/phpunit-mock-objects",
            "version": "5.0.8",
            "source": {
                "type": "git",
                "url": "https://github.com/sebastianbergmann/phpunit-mock-objects.git",
                "reference": "6f9a3c8bf34188a2b53ce2ae7a126089c53e0a9f"
            },
            "dist": {
                "type": "zip",
                "url": "https://api.github.com/repos/sebastianbergmann/phpunit-mock-objects/zipball/6f9a3c8bf34188a2b53ce2ae7a126089c53e0a9f",
                "reference": "6f9a3c8bf34188a2b53ce2ae7a126089c53e0a9f",
>>>>>>> dc6ad3a6
                "shasum": ""
            },
            "require": {
                "doctrine/instantiator": "^1.0.5",
                "php": "^7.1",
                "phpunit/php-text-template": "^1.2.1",
                "sebastian/exporter": "^3.1"
            },
            "require-dev": {
                "phpunit/phpunit": "^7.0"
            },
            "suggest": {
                "ext-soap": "*"
            },
            "type": "library",
            "extra": {
                "branch-alias": {
                    "dev-master": "6.1-dev"
                }
            },
            "autoload": {
                "classmap": [
                    "src/"
                ]
            },
            "notification-url": "https://packagist.org/downloads/",
            "license": [
                "BSD-3-Clause"
            ],
            "authors": [
                {
                    "name": "Sebastian Bergmann",
                    "email": "sebastian@phpunit.de",
                    "role": "lead"
                }
            ],
            "description": "Mock Object library for PHPUnit",
            "homepage": "https://github.com/sebastianbergmann/phpunit-mock-objects/",
            "keywords": [
                "mock",
                "xunit"
            ],
<<<<<<< HEAD
            "time": "2018-05-29T13:54:20+00:00"
=======
            "time": "2018-07-13T03:27:23+00:00"
>>>>>>> dc6ad3a6
        },
        {
            "name": "psr/container",
            "version": "1.0.0",
            "source": {
                "type": "git",
                "url": "https://github.com/php-fig/container.git",
                "reference": "b7ce3b176482dbbc1245ebf52b181af44c2cf55f"
            },
            "dist": {
                "type": "zip",
                "url": "https://api.github.com/repos/php-fig/container/zipball/b7ce3b176482dbbc1245ebf52b181af44c2cf55f",
                "reference": "b7ce3b176482dbbc1245ebf52b181af44c2cf55f",
                "shasum": ""
            },
            "require": {
                "php": ">=5.3.0"
            },
            "type": "library",
            "extra": {
                "branch-alias": {
                    "dev-master": "1.0.x-dev"
                }
            },
            "autoload": {
                "psr-4": {
                    "Psr\\Container\\": "src/"
                }
            },
            "notification-url": "https://packagist.org/downloads/",
            "license": [
                "MIT"
            ],
            "authors": [
                {
                    "name": "PHP-FIG",
                    "homepage": "http://www.php-fig.org/"
                }
            ],
            "description": "Common Container Interface (PHP FIG PSR-11)",
            "homepage": "https://github.com/php-fig/container",
            "keywords": [
                "PSR-11",
                "container",
                "container-interface",
                "container-interop",
                "psr"
            ],
            "time": "2017-02-14T16:28:37+00:00"
        },
        {
            "name": "psr/http-message",
            "version": "1.0.1",
            "source": {
                "type": "git",
                "url": "https://github.com/php-fig/http-message.git",
                "reference": "f6561bf28d520154e4b0ec72be95418abe6d9363"
            },
            "dist": {
                "type": "zip",
                "url": "https://api.github.com/repos/php-fig/http-message/zipball/f6561bf28d520154e4b0ec72be95418abe6d9363",
                "reference": "f6561bf28d520154e4b0ec72be95418abe6d9363",
                "shasum": ""
            },
            "require": {
                "php": ">=5.3.0"
            },
            "type": "library",
            "extra": {
                "branch-alias": {
                    "dev-master": "1.0.x-dev"
                }
            },
            "autoload": {
                "psr-4": {
                    "Psr\\Http\\Message\\": "src/"
                }
            },
            "notification-url": "https://packagist.org/downloads/",
            "license": [
                "MIT"
            ],
            "authors": [
                {
                    "name": "PHP-FIG",
                    "homepage": "http://www.php-fig.org/"
                }
            ],
            "description": "Common interface for HTTP messages",
            "homepage": "https://github.com/php-fig/http-message",
            "keywords": [
                "http",
                "http-message",
                "psr",
                "psr-7",
                "request",
                "response"
            ],
            "time": "2016-08-06T14:39:51+00:00"
        },
        {
            "name": "psr/log",
            "version": "1.0.2",
            "source": {
                "type": "git",
                "url": "https://github.com/php-fig/log.git",
                "reference": "4ebe3a8bf773a19edfe0a84b6585ba3d401b724d"
            },
            "dist": {
                "type": "zip",
                "url": "https://api.github.com/repos/php-fig/log/zipball/4ebe3a8bf773a19edfe0a84b6585ba3d401b724d",
                "reference": "4ebe3a8bf773a19edfe0a84b6585ba3d401b724d",
                "shasum": ""
            },
            "require": {
                "php": ">=5.3.0"
            },
            "type": "library",
            "extra": {
                "branch-alias": {
                    "dev-master": "1.0.x-dev"
                }
            },
            "autoload": {
                "psr-4": {
                    "Psr\\Log\\": "Psr/Log/"
                }
            },
            "notification-url": "https://packagist.org/downloads/",
            "license": [
                "MIT"
            ],
            "authors": [
                {
                    "name": "PHP-FIG",
                    "homepage": "http://www.php-fig.org/"
                }
            ],
            "description": "Common interface for logging libraries",
            "homepage": "https://github.com/php-fig/log",
            "keywords": [
                "log",
                "psr",
                "psr-3"
            ],
            "time": "2016-10-10T12:19:37+00:00"
        },
        {
            "name": "sebastian/code-unit-reverse-lookup",
            "version": "1.0.1",
            "source": {
                "type": "git",
                "url": "https://github.com/sebastianbergmann/code-unit-reverse-lookup.git",
                "reference": "4419fcdb5eabb9caa61a27c7a1db532a6b55dd18"
            },
            "dist": {
                "type": "zip",
                "url": "https://api.github.com/repos/sebastianbergmann/code-unit-reverse-lookup/zipball/4419fcdb5eabb9caa61a27c7a1db532a6b55dd18",
                "reference": "4419fcdb5eabb9caa61a27c7a1db532a6b55dd18",
                "shasum": ""
            },
            "require": {
                "php": "^5.6 || ^7.0"
            },
            "require-dev": {
                "phpunit/phpunit": "^5.7 || ^6.0"
            },
            "type": "library",
            "extra": {
                "branch-alias": {
                    "dev-master": "1.0.x-dev"
                }
            },
            "autoload": {
                "classmap": [
                    "src/"
                ]
            },
            "notification-url": "https://packagist.org/downloads/",
            "license": [
                "BSD-3-Clause"
            ],
            "authors": [
                {
                    "name": "Sebastian Bergmann",
                    "email": "sebastian@phpunit.de"
                }
            ],
            "description": "Looks up which function or method a line of code belongs to",
            "homepage": "https://github.com/sebastianbergmann/code-unit-reverse-lookup/",
            "time": "2017-03-04T06:30:41+00:00"
        },
        {
            "name": "sebastian/comparator",
            "version": "3.0.2",
            "source": {
                "type": "git",
                "url": "https://github.com/sebastianbergmann/comparator.git",
                "reference": "5de4fc177adf9bce8df98d8d141a7559d7ccf6da"
            },
            "dist": {
                "type": "zip",
                "url": "https://api.github.com/repos/sebastianbergmann/comparator/zipball/5de4fc177adf9bce8df98d8d141a7559d7ccf6da",
                "reference": "5de4fc177adf9bce8df98d8d141a7559d7ccf6da",
                "shasum": ""
            },
            "require": {
                "php": "^7.1",
                "sebastian/diff": "^3.0",
                "sebastian/exporter": "^3.1"
            },
            "require-dev": {
                "phpunit/phpunit": "^7.1"
            },
            "type": "library",
            "extra": {
                "branch-alias": {
                    "dev-master": "3.0-dev"
                }
            },
            "autoload": {
                "classmap": [
                    "src/"
                ]
            },
            "notification-url": "https://packagist.org/downloads/",
            "license": [
                "BSD-3-Clause"
            ],
            "authors": [
                {
                    "name": "Jeff Welch",
                    "email": "whatthejeff@gmail.com"
                },
                {
                    "name": "Volker Dusch",
                    "email": "github@wallbash.com"
                },
                {
                    "name": "Bernhard Schussek",
                    "email": "bschussek@2bepublished.at"
                },
                {
                    "name": "Sebastian Bergmann",
                    "email": "sebastian@phpunit.de"
                }
            ],
            "description": "Provides the functionality to compare PHP values for equality",
            "homepage": "https://github.com/sebastianbergmann/comparator",
            "keywords": [
                "comparator",
                "compare",
                "equality"
            ],
            "time": "2018-07-12T15:12:46+00:00"
        },
        {
            "name": "sebastian/diff",
            "version": "3.0.1",
            "source": {
                "type": "git",
                "url": "https://github.com/sebastianbergmann/diff.git",
                "reference": "366541b989927187c4ca70490a35615d3fef2dce"
            },
            "dist": {
                "type": "zip",
                "url": "https://api.github.com/repos/sebastianbergmann/diff/zipball/366541b989927187c4ca70490a35615d3fef2dce",
                "reference": "366541b989927187c4ca70490a35615d3fef2dce",
                "shasum": ""
            },
            "require": {
                "php": "^7.1"
            },
            "require-dev": {
                "phpunit/phpunit": "^7.0",
                "symfony/process": "^2 || ^3.3 || ^4"
            },
            "type": "library",
            "extra": {
                "branch-alias": {
                    "dev-master": "3.0-dev"
                }
            },
            "autoload": {
                "classmap": [
                    "src/"
                ]
            },
            "notification-url": "https://packagist.org/downloads/",
            "license": [
                "BSD-3-Clause"
            ],
            "authors": [
                {
                    "name": "Kore Nordmann",
                    "email": "mail@kore-nordmann.de"
                },
                {
                    "name": "Sebastian Bergmann",
                    "email": "sebastian@phpunit.de"
                }
            ],
            "description": "Diff implementation",
            "homepage": "https://github.com/sebastianbergmann/diff",
            "keywords": [
                "diff",
                "udiff",
                "unidiff",
                "unified diff"
            ],
            "time": "2018-06-10T07:54:39+00:00"
        },
        {
            "name": "sebastian/environment",
            "version": "3.1.0",
            "source": {
                "type": "git",
                "url": "https://github.com/sebastianbergmann/environment.git",
                "reference": "cd0871b3975fb7fc44d11314fd1ee20925fce4f5"
            },
            "dist": {
                "type": "zip",
                "url": "https://api.github.com/repos/sebastianbergmann/environment/zipball/cd0871b3975fb7fc44d11314fd1ee20925fce4f5",
                "reference": "cd0871b3975fb7fc44d11314fd1ee20925fce4f5",
                "shasum": ""
            },
            "require": {
                "php": "^7.0"
            },
            "require-dev": {
                "phpunit/phpunit": "^6.1"
            },
            "type": "library",
            "extra": {
                "branch-alias": {
                    "dev-master": "3.1.x-dev"
                }
            },
            "autoload": {
                "classmap": [
                    "src/"
                ]
            },
            "notification-url": "https://packagist.org/downloads/",
            "license": [
                "BSD-3-Clause"
            ],
            "authors": [
                {
                    "name": "Sebastian Bergmann",
                    "email": "sebastian@phpunit.de"
                }
            ],
            "description": "Provides functionality to handle HHVM/PHP environments",
            "homepage": "http://www.github.com/sebastianbergmann/environment",
            "keywords": [
                "Xdebug",
                "environment",
                "hhvm"
            ],
            "time": "2017-07-01T08:51:00+00:00"
        },
        {
            "name": "sebastian/exporter",
            "version": "3.1.0",
            "source": {
                "type": "git",
                "url": "https://github.com/sebastianbergmann/exporter.git",
                "reference": "234199f4528de6d12aaa58b612e98f7d36adb937"
            },
            "dist": {
                "type": "zip",
                "url": "https://api.github.com/repos/sebastianbergmann/exporter/zipball/234199f4528de6d12aaa58b612e98f7d36adb937",
                "reference": "234199f4528de6d12aaa58b612e98f7d36adb937",
                "shasum": ""
            },
            "require": {
                "php": "^7.0",
                "sebastian/recursion-context": "^3.0"
            },
            "require-dev": {
                "ext-mbstring": "*",
                "phpunit/phpunit": "^6.0"
            },
            "type": "library",
            "extra": {
                "branch-alias": {
                    "dev-master": "3.1.x-dev"
                }
            },
            "autoload": {
                "classmap": [
                    "src/"
                ]
            },
            "notification-url": "https://packagist.org/downloads/",
            "license": [
                "BSD-3-Clause"
            ],
            "authors": [
                {
                    "name": "Jeff Welch",
                    "email": "whatthejeff@gmail.com"
                },
                {
                    "name": "Volker Dusch",
                    "email": "github@wallbash.com"
                },
                {
                    "name": "Bernhard Schussek",
                    "email": "bschussek@2bepublished.at"
                },
                {
                    "name": "Sebastian Bergmann",
                    "email": "sebastian@phpunit.de"
                },
                {
                    "name": "Adam Harvey",
                    "email": "aharvey@php.net"
                }
            ],
            "description": "Provides the functionality to export PHP variables for visualization",
            "homepage": "http://www.github.com/sebastianbergmann/exporter",
            "keywords": [
                "export",
                "exporter"
            ],
            "time": "2017-04-03T13:19:02+00:00"
        },
        {
            "name": "sebastian/global-state",
            "version": "2.0.0",
            "source": {
                "type": "git",
                "url": "https://github.com/sebastianbergmann/global-state.git",
                "reference": "e8ba02eed7bbbb9e59e43dedd3dddeff4a56b0c4"
            },
            "dist": {
                "type": "zip",
                "url": "https://api.github.com/repos/sebastianbergmann/global-state/zipball/e8ba02eed7bbbb9e59e43dedd3dddeff4a56b0c4",
                "reference": "e8ba02eed7bbbb9e59e43dedd3dddeff4a56b0c4",
                "shasum": ""
            },
            "require": {
                "php": "^7.0"
            },
            "require-dev": {
                "phpunit/phpunit": "^6.0"
            },
            "suggest": {
                "ext-uopz": "*"
            },
            "type": "library",
            "extra": {
                "branch-alias": {
                    "dev-master": "2.0-dev"
                }
            },
            "autoload": {
                "classmap": [
                    "src/"
                ]
            },
            "notification-url": "https://packagist.org/downloads/",
            "license": [
                "BSD-3-Clause"
            ],
            "authors": [
                {
                    "name": "Sebastian Bergmann",
                    "email": "sebastian@phpunit.de"
                }
            ],
            "description": "Snapshotting of global state",
            "homepage": "http://www.github.com/sebastianbergmann/global-state",
            "keywords": [
                "global state"
            ],
            "time": "2017-04-27T15:39:26+00:00"
        },
        {
            "name": "sebastian/object-enumerator",
            "version": "3.0.3",
            "source": {
                "type": "git",
                "url": "https://github.com/sebastianbergmann/object-enumerator.git",
                "reference": "7cfd9e65d11ffb5af41198476395774d4c8a84c5"
            },
            "dist": {
                "type": "zip",
                "url": "https://api.github.com/repos/sebastianbergmann/object-enumerator/zipball/7cfd9e65d11ffb5af41198476395774d4c8a84c5",
                "reference": "7cfd9e65d11ffb5af41198476395774d4c8a84c5",
                "shasum": ""
            },
            "require": {
                "php": "^7.0",
                "sebastian/object-reflector": "^1.1.1",
                "sebastian/recursion-context": "^3.0"
            },
            "require-dev": {
                "phpunit/phpunit": "^6.0"
            },
            "type": "library",
            "extra": {
                "branch-alias": {
                    "dev-master": "3.0.x-dev"
                }
            },
            "autoload": {
                "classmap": [
                    "src/"
                ]
            },
            "notification-url": "https://packagist.org/downloads/",
            "license": [
                "BSD-3-Clause"
            ],
            "authors": [
                {
                    "name": "Sebastian Bergmann",
                    "email": "sebastian@phpunit.de"
                }
            ],
            "description": "Traverses array structures and object graphs to enumerate all referenced objects",
            "homepage": "https://github.com/sebastianbergmann/object-enumerator/",
            "time": "2017-08-03T12:35:26+00:00"
        },
        {
            "name": "sebastian/object-reflector",
            "version": "1.1.1",
            "source": {
                "type": "git",
                "url": "https://github.com/sebastianbergmann/object-reflector.git",
                "reference": "773f97c67f28de00d397be301821b06708fca0be"
            },
            "dist": {
                "type": "zip",
                "url": "https://api.github.com/repos/sebastianbergmann/object-reflector/zipball/773f97c67f28de00d397be301821b06708fca0be",
                "reference": "773f97c67f28de00d397be301821b06708fca0be",
                "shasum": ""
            },
            "require": {
                "php": "^7.0"
            },
            "require-dev": {
                "phpunit/phpunit": "^6.0"
            },
            "type": "library",
            "extra": {
                "branch-alias": {
                    "dev-master": "1.1-dev"
                }
            },
            "autoload": {
                "classmap": [
                    "src/"
                ]
            },
            "notification-url": "https://packagist.org/downloads/",
            "license": [
                "BSD-3-Clause"
            ],
            "authors": [
                {
                    "name": "Sebastian Bergmann",
                    "email": "sebastian@phpunit.de"
                }
            ],
            "description": "Allows reflection of object attributes, including inherited and non-public ones",
            "homepage": "https://github.com/sebastianbergmann/object-reflector/",
            "time": "2017-03-29T09:07:27+00:00"
        },
        {
            "name": "sebastian/recursion-context",
            "version": "3.0.0",
            "source": {
                "type": "git",
                "url": "https://github.com/sebastianbergmann/recursion-context.git",
                "reference": "5b0cd723502bac3b006cbf3dbf7a1e3fcefe4fa8"
            },
            "dist": {
                "type": "zip",
                "url": "https://api.github.com/repos/sebastianbergmann/recursion-context/zipball/5b0cd723502bac3b006cbf3dbf7a1e3fcefe4fa8",
                "reference": "5b0cd723502bac3b006cbf3dbf7a1e3fcefe4fa8",
                "shasum": ""
            },
            "require": {
                "php": "^7.0"
            },
            "require-dev": {
                "phpunit/phpunit": "^6.0"
            },
            "type": "library",
            "extra": {
                "branch-alias": {
                    "dev-master": "3.0.x-dev"
                }
            },
            "autoload": {
                "classmap": [
                    "src/"
                ]
            },
            "notification-url": "https://packagist.org/downloads/",
            "license": [
                "BSD-3-Clause"
            ],
            "authors": [
                {
                    "name": "Jeff Welch",
                    "email": "whatthejeff@gmail.com"
                },
                {
                    "name": "Sebastian Bergmann",
                    "email": "sebastian@phpunit.de"
                },
                {
                    "name": "Adam Harvey",
                    "email": "aharvey@php.net"
                }
            ],
            "description": "Provides functionality to recursively process PHP variables",
            "homepage": "http://www.github.com/sebastianbergmann/recursion-context",
            "time": "2017-03-03T06:23:57+00:00"
        },
        {
            "name": "sebastian/resource-operations",
            "version": "1.0.0",
            "source": {
                "type": "git",
                "url": "https://github.com/sebastianbergmann/resource-operations.git",
                "reference": "ce990bb21759f94aeafd30209e8cfcdfa8bc3f52"
            },
            "dist": {
                "type": "zip",
                "url": "https://api.github.com/repos/sebastianbergmann/resource-operations/zipball/ce990bb21759f94aeafd30209e8cfcdfa8bc3f52",
                "reference": "ce990bb21759f94aeafd30209e8cfcdfa8bc3f52",
                "shasum": ""
            },
            "require": {
                "php": ">=5.6.0"
            },
            "type": "library",
            "extra": {
                "branch-alias": {
                    "dev-master": "1.0.x-dev"
                }
            },
            "autoload": {
                "classmap": [
                    "src/"
                ]
            },
            "notification-url": "https://packagist.org/downloads/",
            "license": [
                "BSD-3-Clause"
            ],
            "authors": [
                {
                    "name": "Sebastian Bergmann",
                    "email": "sebastian@phpunit.de"
                }
            ],
            "description": "Provides a list of PHP built-in functions that operate on resources",
            "homepage": "https://www.github.com/sebastianbergmann/resource-operations",
            "time": "2015-07-28T20:34:47+00:00"
        },
        {
            "name": "sebastian/version",
            "version": "2.0.1",
            "source": {
                "type": "git",
                "url": "https://github.com/sebastianbergmann/version.git",
                "reference": "99732be0ddb3361e16ad77b68ba41efc8e979019"
            },
            "dist": {
                "type": "zip",
                "url": "https://api.github.com/repos/sebastianbergmann/version/zipball/99732be0ddb3361e16ad77b68ba41efc8e979019",
                "reference": "99732be0ddb3361e16ad77b68ba41efc8e979019",
                "shasum": ""
            },
            "require": {
                "php": ">=5.6"
            },
            "type": "library",
            "extra": {
                "branch-alias": {
                    "dev-master": "2.0.x-dev"
                }
            },
            "autoload": {
                "classmap": [
                    "src/"
                ]
            },
            "notification-url": "https://packagist.org/downloads/",
            "license": [
                "BSD-3-Clause"
            ],
            "authors": [
                {
                    "name": "Sebastian Bergmann",
                    "email": "sebastian@phpunit.de",
                    "role": "lead"
                }
            ],
            "description": "Library that helps with managing the version number of Git-hosted PHP projects",
            "homepage": "https://github.com/sebastianbergmann/version",
            "time": "2016-10-03T07:35:21+00:00"
        },
        {
            "name": "symfony/browser-kit",
<<<<<<< HEAD
            "version": "v4.1.1",
=======
            "version": "v4.1.2",
>>>>>>> dc6ad3a6
            "source": {
                "type": "git",
                "url": "https://github.com/symfony/browser-kit.git",
                "reference": "ff9ac5d5808a530b2e7f6abcf3a2412d4f9bcd62"
            },
            "dist": {
                "type": "zip",
                "url": "https://api.github.com/repos/symfony/browser-kit/zipball/ff9ac5d5808a530b2e7f6abcf3a2412d4f9bcd62",
                "reference": "ff9ac5d5808a530b2e7f6abcf3a2412d4f9bcd62",
                "shasum": ""
            },
            "require": {
                "php": "^7.1.3",
                "symfony/dom-crawler": "~3.4|~4.0"
            },
            "require-dev": {
                "symfony/css-selector": "~3.4|~4.0",
                "symfony/process": "~3.4|~4.0"
            },
            "suggest": {
                "symfony/process": ""
            },
            "type": "library",
            "extra": {
                "branch-alias": {
                    "dev-master": "4.1-dev"
                }
            },
            "autoload": {
                "psr-4": {
                    "Symfony\\Component\\BrowserKit\\": ""
                },
                "exclude-from-classmap": [
                    "/Tests/"
                ]
            },
            "notification-url": "https://packagist.org/downloads/",
            "license": [
                "MIT"
            ],
            "authors": [
                {
                    "name": "Fabien Potencier",
                    "email": "fabien@symfony.com"
                },
                {
                    "name": "Symfony Community",
                    "homepage": "https://symfony.com/contributors"
                }
            ],
            "description": "Symfony BrowserKit Component",
            "homepage": "https://symfony.com",
            "time": "2018-06-04T17:31:56+00:00"
        },
        {
            "name": "symfony/console",
<<<<<<< HEAD
            "version": "v4.1.1",
            "source": {
                "type": "git",
                "url": "https://github.com/symfony/console.git",
                "reference": "70591cda56b4b47c55776ac78e157c4bb6c8b43f"
            },
            "dist": {
                "type": "zip",
                "url": "https://api.github.com/repos/symfony/console/zipball/70591cda56b4b47c55776ac78e157c4bb6c8b43f",
                "reference": "70591cda56b4b47c55776ac78e157c4bb6c8b43f",
=======
            "version": "v4.1.2",
            "source": {
                "type": "git",
                "url": "https://github.com/symfony/console.git",
                "reference": "5c31f6a97c1c240707f6d786e7e59bfacdbc0219"
            },
            "dist": {
                "type": "zip",
                "url": "https://api.github.com/repos/symfony/console/zipball/5c31f6a97c1c240707f6d786e7e59bfacdbc0219",
                "reference": "5c31f6a97c1c240707f6d786e7e59bfacdbc0219",
>>>>>>> dc6ad3a6
                "shasum": ""
            },
            "require": {
                "php": "^7.1.3",
                "symfony/polyfill-mbstring": "~1.0"
            },
            "conflict": {
                "symfony/dependency-injection": "<3.4",
                "symfony/process": "<3.3"
            },
            "require-dev": {
                "psr/log": "~1.0",
                "symfony/config": "~3.4|~4.0",
                "symfony/dependency-injection": "~3.4|~4.0",
                "symfony/event-dispatcher": "~3.4|~4.0",
                "symfony/lock": "~3.4|~4.0",
                "symfony/process": "~3.4|~4.0"
            },
            "suggest": {
                "psr/log-implementation": "For using the console logger",
                "symfony/event-dispatcher": "",
                "symfony/lock": "",
                "symfony/process": ""
            },
            "type": "library",
            "extra": {
                "branch-alias": {
                    "dev-master": "4.1-dev"
                }
            },
            "autoload": {
                "psr-4": {
                    "Symfony\\Component\\Console\\": ""
                },
                "exclude-from-classmap": [
                    "/Tests/"
                ]
            },
            "notification-url": "https://packagist.org/downloads/",
            "license": [
                "MIT"
            ],
            "authors": [
                {
                    "name": "Fabien Potencier",
                    "email": "fabien@symfony.com"
                },
                {
                    "name": "Symfony Community",
                    "homepage": "https://symfony.com/contributors"
                }
            ],
            "description": "Symfony Console Component",
            "homepage": "https://symfony.com",
<<<<<<< HEAD
            "time": "2018-05-31T10:17:53+00:00"
        },
        {
            "name": "symfony/css-selector",
            "version": "v4.1.1",
=======
            "time": "2018-07-16T14:05:40+00:00"
        },
        {
            "name": "symfony/css-selector",
            "version": "v4.1.2",
>>>>>>> dc6ad3a6
            "source": {
                "type": "git",
                "url": "https://github.com/symfony/css-selector.git",
                "reference": "03ac71606ecb0b0ce792faa17d74cc32c2949ef4"
            },
            "dist": {
                "type": "zip",
                "url": "https://api.github.com/repos/symfony/css-selector/zipball/03ac71606ecb0b0ce792faa17d74cc32c2949ef4",
                "reference": "03ac71606ecb0b0ce792faa17d74cc32c2949ef4",
                "shasum": ""
            },
            "require": {
                "php": "^7.1.3"
            },
            "type": "library",
            "extra": {
                "branch-alias": {
                    "dev-master": "4.1-dev"
                }
            },
            "autoload": {
                "psr-4": {
                    "Symfony\\Component\\CssSelector\\": ""
                },
                "exclude-from-classmap": [
                    "/Tests/"
                ]
            },
            "notification-url": "https://packagist.org/downloads/",
            "license": [
                "MIT"
            ],
            "authors": [
                {
                    "name": "Jean-François Simon",
                    "email": "jeanfrancois.simon@sensiolabs.com"
                },
                {
                    "name": "Fabien Potencier",
                    "email": "fabien@symfony.com"
                },
                {
                    "name": "Symfony Community",
                    "homepage": "https://symfony.com/contributors"
                }
            ],
            "description": "Symfony CssSelector Component",
            "homepage": "https://symfony.com",
            "time": "2018-05-30T07:26:09+00:00"
        },
        {
            "name": "symfony/dom-crawler",
<<<<<<< HEAD
            "version": "v4.1.1",
            "source": {
                "type": "git",
                "url": "https://github.com/symfony/dom-crawler.git",
                "reference": "3350cacf151b48d903114ab8f7a4ccb23e07e10a"
            },
            "dist": {
                "type": "zip",
                "url": "https://api.github.com/repos/symfony/dom-crawler/zipball/3350cacf151b48d903114ab8f7a4ccb23e07e10a",
                "reference": "3350cacf151b48d903114ab8f7a4ccb23e07e10a",
=======
            "version": "v4.1.2",
            "source": {
                "type": "git",
                "url": "https://github.com/symfony/dom-crawler.git",
                "reference": "eb501fa8aab8c8e2db790d8d0f945697769f6c41"
            },
            "dist": {
                "type": "zip",
                "url": "https://api.github.com/repos/symfony/dom-crawler/zipball/eb501fa8aab8c8e2db790d8d0f945697769f6c41",
                "reference": "eb501fa8aab8c8e2db790d8d0f945697769f6c41",
>>>>>>> dc6ad3a6
                "shasum": ""
            },
            "require": {
                "php": "^7.1.3",
                "symfony/polyfill-ctype": "~1.8",
                "symfony/polyfill-mbstring": "~1.0"
            },
            "require-dev": {
                "symfony/css-selector": "~3.4|~4.0"
            },
            "suggest": {
                "symfony/css-selector": ""
            },
            "type": "library",
            "extra": {
                "branch-alias": {
                    "dev-master": "4.1-dev"
                }
            },
            "autoload": {
                "psr-4": {
                    "Symfony\\Component\\DomCrawler\\": ""
                },
                "exclude-from-classmap": [
                    "/Tests/"
                ]
            },
            "notification-url": "https://packagist.org/downloads/",
            "license": [
                "MIT"
            ],
            "authors": [
                {
                    "name": "Fabien Potencier",
                    "email": "fabien@symfony.com"
                },
                {
                    "name": "Symfony Community",
                    "homepage": "https://symfony.com/contributors"
                }
            ],
            "description": "Symfony DomCrawler Component",
            "homepage": "https://symfony.com",
<<<<<<< HEAD
            "time": "2018-05-01T23:02:13+00:00"
        },
        {
            "name": "symfony/event-dispatcher",
            "version": "v4.1.1",
            "source": {
                "type": "git",
                "url": "https://github.com/symfony/event-dispatcher.git",
                "reference": "2391ed210a239868e7256eb6921b1bd83f3087b5"
            },
            "dist": {
                "type": "zip",
                "url": "https://api.github.com/repos/symfony/event-dispatcher/zipball/2391ed210a239868e7256eb6921b1bd83f3087b5",
                "reference": "2391ed210a239868e7256eb6921b1bd83f3087b5",
=======
            "time": "2018-07-05T11:54:23+00:00"
        },
        {
            "name": "symfony/event-dispatcher",
            "version": "v4.1.2",
            "source": {
                "type": "git",
                "url": "https://github.com/symfony/event-dispatcher.git",
                "reference": "00d64638e4f0703a00ab7fc2c8ae5f75f3b4020f"
            },
            "dist": {
                "type": "zip",
                "url": "https://api.github.com/repos/symfony/event-dispatcher/zipball/00d64638e4f0703a00ab7fc2c8ae5f75f3b4020f",
                "reference": "00d64638e4f0703a00ab7fc2c8ae5f75f3b4020f",
>>>>>>> dc6ad3a6
                "shasum": ""
            },
            "require": {
                "php": "^7.1.3"
            },
            "conflict": {
                "symfony/dependency-injection": "<3.4"
            },
            "require-dev": {
                "psr/log": "~1.0",
                "symfony/config": "~3.4|~4.0",
                "symfony/dependency-injection": "~3.4|~4.0",
                "symfony/expression-language": "~3.4|~4.0",
                "symfony/stopwatch": "~3.4|~4.0"
            },
            "suggest": {
                "symfony/dependency-injection": "",
                "symfony/http-kernel": ""
            },
            "type": "library",
            "extra": {
                "branch-alias": {
                    "dev-master": "4.1-dev"
                }
            },
            "autoload": {
                "psr-4": {
                    "Symfony\\Component\\EventDispatcher\\": ""
                },
                "exclude-from-classmap": [
                    "/Tests/"
                ]
            },
            "notification-url": "https://packagist.org/downloads/",
            "license": [
                "MIT"
            ],
            "authors": [
                {
                    "name": "Fabien Potencier",
                    "email": "fabien@symfony.com"
                },
                {
                    "name": "Symfony Community",
                    "homepage": "https://symfony.com/contributors"
                }
            ],
            "description": "Symfony EventDispatcher Component",
            "homepage": "https://symfony.com",
<<<<<<< HEAD
            "time": "2018-04-06T07:35:57+00:00"
        },
        {
            "name": "symfony/filesystem",
            "version": "v4.1.1",
=======
            "time": "2018-07-10T11:02:47+00:00"
        },
        {
            "name": "symfony/filesystem",
            "version": "v4.1.2",
>>>>>>> dc6ad3a6
            "source": {
                "type": "git",
                "url": "https://github.com/symfony/filesystem.git",
                "reference": "562bf7005b55fd80d26b582d28e3e10f2dd5ae9c"
            },
            "dist": {
                "type": "zip",
                "url": "https://api.github.com/repos/symfony/filesystem/zipball/562bf7005b55fd80d26b582d28e3e10f2dd5ae9c",
                "reference": "562bf7005b55fd80d26b582d28e3e10f2dd5ae9c",
                "shasum": ""
            },
            "require": {
                "php": "^7.1.3",
                "symfony/polyfill-ctype": "~1.8"
            },
            "type": "library",
            "extra": {
                "branch-alias": {
                    "dev-master": "4.1-dev"
                }
            },
            "autoload": {
                "psr-4": {
                    "Symfony\\Component\\Filesystem\\": ""
                },
                "exclude-from-classmap": [
                    "/Tests/"
                ]
            },
            "notification-url": "https://packagist.org/downloads/",
            "license": [
                "MIT"
            ],
            "authors": [
                {
                    "name": "Fabien Potencier",
                    "email": "fabien@symfony.com"
                },
                {
                    "name": "Symfony Community",
                    "homepage": "https://symfony.com/contributors"
                }
            ],
            "description": "Symfony Filesystem Component",
            "homepage": "https://symfony.com",
            "time": "2018-05-30T07:26:09+00:00"
        },
        {
            "name": "symfony/finder",
<<<<<<< HEAD
            "version": "v4.1.1",
=======
            "version": "v4.1.2",
>>>>>>> dc6ad3a6
            "source": {
                "type": "git",
                "url": "https://github.com/symfony/finder.git",
                "reference": "84714b8417d19e4ba02ea78a41a975b3efaafddb"
            },
            "dist": {
                "type": "zip",
                "url": "https://api.github.com/repos/symfony/finder/zipball/84714b8417d19e4ba02ea78a41a975b3efaafddb",
                "reference": "84714b8417d19e4ba02ea78a41a975b3efaafddb",
                "shasum": ""
            },
            "require": {
                "php": "^7.1.3"
            },
            "type": "library",
            "extra": {
                "branch-alias": {
                    "dev-master": "4.1-dev"
                }
            },
            "autoload": {
                "psr-4": {
                    "Symfony\\Component\\Finder\\": ""
                },
                "exclude-from-classmap": [
                    "/Tests/"
                ]
            },
            "notification-url": "https://packagist.org/downloads/",
            "license": [
                "MIT"
            ],
            "authors": [
                {
                    "name": "Fabien Potencier",
                    "email": "fabien@symfony.com"
                },
                {
                    "name": "Symfony Community",
                    "homepage": "https://symfony.com/contributors"
                }
            ],
            "description": "Symfony Finder Component",
            "homepage": "https://symfony.com",
            "time": "2018-06-19T21:38:16+00:00"
        },
        {
            "name": "symfony/polyfill-ctype",
            "version": "v1.8.0",
            "source": {
                "type": "git",
                "url": "https://github.com/symfony/polyfill-ctype.git",
                "reference": "7cc359f1b7b80fc25ed7796be7d96adc9b354bae"
            },
            "dist": {
                "type": "zip",
                "url": "https://api.github.com/repos/symfony/polyfill-ctype/zipball/7cc359f1b7b80fc25ed7796be7d96adc9b354bae",
                "reference": "7cc359f1b7b80fc25ed7796be7d96adc9b354bae",
                "shasum": ""
            },
            "require": {
                "php": ">=5.3.3"
            },
            "type": "library",
            "extra": {
                "branch-alias": {
                    "dev-master": "1.8-dev"
                }
            },
            "autoload": {
                "psr-4": {
                    "Symfony\\Polyfill\\Ctype\\": ""
                },
                "files": [
                    "bootstrap.php"
                ]
            },
            "notification-url": "https://packagist.org/downloads/",
            "license": [
                "MIT"
            ],
            "authors": [
                {
                    "name": "Symfony Community",
                    "homepage": "https://symfony.com/contributors"
                },
                {
                    "name": "Gert de Pagter",
                    "email": "BackEndTea@gmail.com"
                }
            ],
            "description": "Symfony polyfill for ctype functions",
            "homepage": "https://symfony.com",
            "keywords": [
                "compatibility",
                "ctype",
                "polyfill",
                "portable"
            ],
            "time": "2018-04-30T19:57:29+00:00"
        },
        {
            "name": "symfony/polyfill-mbstring",
            "version": "v1.8.0",
            "source": {
                "type": "git",
                "url": "https://github.com/symfony/polyfill-mbstring.git",
                "reference": "3296adf6a6454a050679cde90f95350ad604b171"
            },
            "dist": {
                "type": "zip",
                "url": "https://api.github.com/repos/symfony/polyfill-mbstring/zipball/3296adf6a6454a050679cde90f95350ad604b171",
                "reference": "3296adf6a6454a050679cde90f95350ad604b171",
                "shasum": ""
            },
            "require": {
                "php": ">=5.3.3"
            },
            "suggest": {
                "ext-mbstring": "For best performance"
            },
            "type": "library",
            "extra": {
                "branch-alias": {
                    "dev-master": "1.8-dev"
                }
            },
            "autoload": {
                "psr-4": {
                    "Symfony\\Polyfill\\Mbstring\\": ""
                },
                "files": [
                    "bootstrap.php"
                ]
            },
            "notification-url": "https://packagist.org/downloads/",
            "license": [
                "MIT"
            ],
            "authors": [
                {
                    "name": "Nicolas Grekas",
                    "email": "p@tchwork.com"
                },
                {
                    "name": "Symfony Community",
                    "homepage": "https://symfony.com/contributors"
                }
            ],
            "description": "Symfony polyfill for the Mbstring extension",
            "homepage": "https://symfony.com",
            "keywords": [
                "compatibility",
                "mbstring",
                "polyfill",
                "portable",
                "shim"
            ],
            "time": "2018-04-26T10:06:28+00:00"
        },
        {
            "name": "symfony/process",
<<<<<<< HEAD
            "version": "v4.1.1",
=======
            "version": "v4.1.2",
>>>>>>> dc6ad3a6
            "source": {
                "type": "git",
                "url": "https://github.com/symfony/process.git",
                "reference": "1d1677391ecf00d1c5b9482d6050c0c27aa3ac3a"
            },
            "dist": {
                "type": "zip",
                "url": "https://api.github.com/repos/symfony/process/zipball/1d1677391ecf00d1c5b9482d6050c0c27aa3ac3a",
                "reference": "1d1677391ecf00d1c5b9482d6050c0c27aa3ac3a",
                "shasum": ""
            },
            "require": {
                "php": "^7.1.3"
            },
            "type": "library",
            "extra": {
                "branch-alias": {
                    "dev-master": "4.1-dev"
                }
            },
            "autoload": {
                "psr-4": {
                    "Symfony\\Component\\Process\\": ""
                },
                "exclude-from-classmap": [
                    "/Tests/"
                ]
            },
            "notification-url": "https://packagist.org/downloads/",
            "license": [
                "MIT"
            ],
            "authors": [
                {
                    "name": "Fabien Potencier",
                    "email": "fabien@symfony.com"
                },
                {
                    "name": "Symfony Community",
                    "homepage": "https://symfony.com/contributors"
                }
            ],
            "description": "Symfony Process Component",
            "homepage": "https://symfony.com",
            "time": "2018-05-31T10:17:53+00:00"
        },
        {
            "name": "symfony/yaml",
<<<<<<< HEAD
            "version": "v4.1.1",
=======
            "version": "v4.1.2",
>>>>>>> dc6ad3a6
            "source": {
                "type": "git",
                "url": "https://github.com/symfony/yaml.git",
                "reference": "80e4bfa9685fc4a09acc4a857ec16974a9cd944e"
            },
            "dist": {
                "type": "zip",
                "url": "https://api.github.com/repos/symfony/yaml/zipball/80e4bfa9685fc4a09acc4a857ec16974a9cd944e",
                "reference": "80e4bfa9685fc4a09acc4a857ec16974a9cd944e",
                "shasum": ""
            },
            "require": {
                "php": "^7.1.3",
                "symfony/polyfill-ctype": "~1.8"
            },
            "conflict": {
                "symfony/console": "<3.4"
            },
            "require-dev": {
                "symfony/console": "~3.4|~4.0"
            },
            "suggest": {
                "symfony/console": "For validating YAML files using the lint command"
            },
            "type": "library",
            "extra": {
                "branch-alias": {
                    "dev-master": "4.1-dev"
                }
            },
            "autoload": {
                "psr-4": {
                    "Symfony\\Component\\Yaml\\": ""
                },
                "exclude-from-classmap": [
                    "/Tests/"
                ]
            },
            "notification-url": "https://packagist.org/downloads/",
            "license": [
                "MIT"
            ],
            "authors": [
                {
                    "name": "Fabien Potencier",
                    "email": "fabien@symfony.com"
                },
                {
                    "name": "Symfony Community",
                    "homepage": "https://symfony.com/contributors"
                }
            ],
            "description": "Symfony Yaml Component",
            "homepage": "https://symfony.com",
            "time": "2018-05-30T07:26:09+00:00"
        },
        {
            "name": "theseer/tokenizer",
            "version": "1.1.0",
            "source": {
                "type": "git",
                "url": "https://github.com/theseer/tokenizer.git",
                "reference": "cb2f008f3f05af2893a87208fe6a6c4985483f8b"
            },
            "dist": {
                "type": "zip",
                "url": "https://api.github.com/repos/theseer/tokenizer/zipball/cb2f008f3f05af2893a87208fe6a6c4985483f8b",
                "reference": "cb2f008f3f05af2893a87208fe6a6c4985483f8b",
                "shasum": ""
            },
            "require": {
                "ext-dom": "*",
                "ext-tokenizer": "*",
                "ext-xmlwriter": "*",
                "php": "^7.0"
            },
            "type": "library",
            "autoload": {
                "classmap": [
                    "src/"
                ]
            },
            "notification-url": "https://packagist.org/downloads/",
            "license": [
                "BSD-3-Clause"
            ],
            "authors": [
                {
                    "name": "Arne Blankerts",
                    "email": "arne@blankerts.de",
                    "role": "Developer"
                }
            ],
            "description": "A small library for converting tokenized PHP source code into XML and potentially other formats",
            "time": "2017-04-07T12:08:54+00:00"
        },
        {
            "name": "vlucas/phpdotenv",
            "version": "v2.5.0",
            "source": {
                "type": "git",
                "url": "https://github.com/vlucas/phpdotenv.git",
                "reference": "6ae3e2e6494bb5e58c2decadafc3de7f1453f70a"
            },
            "dist": {
                "type": "zip",
                "url": "https://api.github.com/repos/vlucas/phpdotenv/zipball/6ae3e2e6494bb5e58c2decadafc3de7f1453f70a",
                "reference": "6ae3e2e6494bb5e58c2decadafc3de7f1453f70a",
                "shasum": ""
            },
            "require": {
                "php": ">=5.3.9"
            },
            "require-dev": {
                "phpunit/phpunit": "^4.8.35 || ^5.0"
            },
            "type": "library",
            "extra": {
                "branch-alias": {
                    "dev-master": "2.5-dev"
                }
            },
            "autoload": {
                "psr-4": {
                    "Dotenv\\": "src/"
                }
            },
            "notification-url": "https://packagist.org/downloads/",
            "license": [
                "BSD-3-Clause"
            ],
            "authors": [
                {
                    "name": "Vance Lucas",
                    "email": "vance@vancelucas.com",
                    "homepage": "http://www.vancelucas.com"
                }
            ],
            "description": "Loads environment variables from `.env` to `getenv()`, `$_ENV` and `$_SERVER` automagically.",
            "keywords": [
                "dotenv",
                "env",
                "environment"
            ],
            "time": "2018-07-01T10:25:50+00:00"
        },
        {
            "name": "webmozart/assert",
            "version": "1.3.0",
            "source": {
                "type": "git",
                "url": "https://github.com/webmozart/assert.git",
                "reference": "0df1908962e7a3071564e857d86874dad1ef204a"
            },
            "dist": {
                "type": "zip",
                "url": "https://api.github.com/repos/webmozart/assert/zipball/0df1908962e7a3071564e857d86874dad1ef204a",
                "reference": "0df1908962e7a3071564e857d86874dad1ef204a",
                "shasum": ""
            },
            "require": {
                "php": "^5.3.3 || ^7.0"
            },
            "require-dev": {
                "phpunit/phpunit": "^4.6",
                "sebastian/version": "^1.0.1"
            },
            "type": "library",
            "extra": {
                "branch-alias": {
                    "dev-master": "1.3-dev"
                }
            },
            "autoload": {
                "psr-4": {
                    "Webmozart\\Assert\\": "src/"
                }
            },
            "notification-url": "https://packagist.org/downloads/",
            "license": [
                "MIT"
            ],
            "authors": [
                {
                    "name": "Bernhard Schussek",
                    "email": "bschussek@gmail.com"
                }
            ],
            "description": "Assertions to validate method input/output with nice error messages.",
            "keywords": [
                "assert",
                "check",
                "validate"
            ],
            "time": "2018-01-29T19:49:41+00:00"
        }
    ],
    "packages-dev": [],
    "aliases": [],
    "minimum-stability": "stable",
    "stability-flags": [],
    "prefer-stable": true,
    "prefer-lowest": false,
    "platform": {
        "php": "~7.1.3||~7.2.0"
    },
    "platform-dev": []
}<|MERGE_RESOLUTION|>--- conflicted
+++ resolved
@@ -4,24 +4,20 @@
         "Read more about it at https://getcomposer.org/doc/01-basic-usage.md#composer-lock-the-lock-file",
         "This file is @generated automatically"
     ],
-<<<<<<< HEAD
-    "content-hash": "b93d599d375af66b29edfd8a35875e69",
-=======
     "content-hash": "46ca2d50566f5069daef753664080c5a",
->>>>>>> dc6ad3a6
     "packages": [
         {
             "name": "behat/gherkin",
-            "version": "v4.5.1",
+            "version": "v4.4.5",
             "source": {
                 "type": "git",
                 "url": "https://github.com/Behat/Gherkin.git",
-                "reference": "74ac03d52c5e23ad8abd5c5cce4ab0e8dc1b530a"
-            },
-            "dist": {
-                "type": "zip",
-                "url": "https://api.github.com/repos/Behat/Gherkin/zipball/74ac03d52c5e23ad8abd5c5cce4ab0e8dc1b530a",
-                "reference": "74ac03d52c5e23ad8abd5c5cce4ab0e8dc1b530a",
+                "reference": "5c14cff4f955b17d20d088dec1bde61c0539ec74"
+            },
+            "dist": {
+                "type": "zip",
+                "url": "https://api.github.com/repos/Behat/Gherkin/zipball/5c14cff4f955b17d20d088dec1bde61c0539ec74",
+                "reference": "5c14cff4f955b17d20d088dec1bde61c0539ec74",
                 "shasum": ""
             },
             "require": {
@@ -67,32 +63,35 @@
                 "gherkin",
                 "parser"
             ],
-            "time": "2017-08-30T11:04:43+00:00"
+            "time": "2016-10-30T11:50:56+00:00"
         },
         {
             "name": "codeception/codeception",
-            "version": "2.4.3",
+            "version": "2.3.9",
             "source": {
                 "type": "git",
                 "url": "https://github.com/Codeception/Codeception.git",
-                "reference": "13b2db0d54068afaabf3ca8ac8b6591d69018f46"
-            },
-            "dist": {
-                "type": "zip",
-                "url": "https://api.github.com/repos/Codeception/Codeception/zipball/13b2db0d54068afaabf3ca8ac8b6591d69018f46",
-                "reference": "13b2db0d54068afaabf3ca8ac8b6591d69018f46",
-                "shasum": ""
-            },
-            "require": {
-                "behat/gherkin": "^4.4.0",
-                "codeception/phpunit-wrapper": "^6.0.9|^7.0.6",
-                "codeception/stub": "^2.0",
+                "reference": "104f46fa0bde339f1bcc3a375aac21eb36e65a1e"
+            },
+            "dist": {
+                "type": "zip",
+                "url": "https://api.github.com/repos/Codeception/Codeception/zipball/104f46fa0bde339f1bcc3a375aac21eb36e65a1e",
+                "reference": "104f46fa0bde339f1bcc3a375aac21eb36e65a1e",
+                "shasum": ""
+            },
+            "require": {
+                "behat/gherkin": "~4.4.0",
+                "codeception/stub": "^1.0",
                 "ext-json": "*",
                 "ext-mbstring": "*",
                 "facebook/webdriver": ">=1.1.3 <2.0",
                 "guzzlehttp/guzzle": ">=4.1.4 <7.0",
                 "guzzlehttp/psr7": "~1.0",
-                "php": ">=5.6.0 <8.0",
+                "php": ">=5.4.0 <8.0",
+                "phpunit/php-code-coverage": ">=2.2.4 <6.0",
+                "phpunit/phpunit": ">=4.8.28 <5.0.0 || >=5.6.3 <7.0",
+                "sebastian/comparator": ">1.1 <3.0",
+                "sebastian/diff": ">=1.4 <3.0",
                 "symfony/browser-kit": ">=2.7 <5.0",
                 "symfony/console": ">=2.7 <5.0",
                 "symfony/css-selector": ">=2.7 <5.0",
@@ -158,65 +157,10 @@
                 "functional testing",
                 "unit testing"
             ],
-            "time": "2018-06-26T14:09:28+00:00"
-        },
-        {
-            "name": "codeception/phpunit-wrapper",
-            "version": "7.1.4",
-            "source": {
-                "type": "git",
-                "url": "https://github.com/Codeception/phpunit-wrapper.git",
-                "reference": "f18ed631f1eddbb603d72219f577d223b23a1f89"
-            },
-            "dist": {
-                "type": "zip",
-                "url": "https://api.github.com/repos/Codeception/phpunit-wrapper/zipball/f18ed631f1eddbb603d72219f577d223b23a1f89",
-                "reference": "f18ed631f1eddbb603d72219f577d223b23a1f89",
-                "shasum": ""
-            },
-            "require": {
-                "phpunit/php-code-coverage": "^6.0",
-                "phpunit/phpunit": "^7.1",
-                "sebastian/comparator": "^3.0",
-                "sebastian/diff": "^3.0"
-            },
-            "require-dev": {
-                "codeception/specify": "*",
-                "vlucas/phpdotenv": "^2.4"
-            },
-            "type": "library",
-            "autoload": {
-                "psr-4": {
-                    "Codeception\\PHPUnit\\": "src\\"
-                }
-            },
-            "notification-url": "https://packagist.org/downloads/",
-            "license": [
-                "MIT"
-            ],
-            "authors": [
-                {
-                    "name": "Davert",
-                    "email": "davert.php@resend.cc"
-                }
-            ],
-            "description": "PHPUnit classes used by Codeception",
-            "time": "2018-06-20T20:07:21+00:00"
+            "time": "2018-02-26T23:29:41+00:00"
         },
         {
             "name": "codeception/stub",
-<<<<<<< HEAD
-            "version": "2.0.1",
-            "source": {
-                "type": "git",
-                "url": "https://github.com/Codeception/Stub.git",
-                "reference": "b2eff325d8ff0b824ff659048be7be4e5767d7d0"
-            },
-            "dist": {
-                "type": "zip",
-                "url": "https://api.github.com/repos/Codeception/Stub/zipball/b2eff325d8ff0b824ff659048be7be4e5767d7d0",
-                "reference": "b2eff325d8ff0b824ff659048be7be4e5767d7d0",
-=======
             "version": "1.0.4",
             "source": {
                 "type": "git",
@@ -227,7 +171,6 @@
                 "type": "zip",
                 "url": "https://api.github.com/repos/Codeception/Stub/zipball/681b62348837a5ef07d10d8a226f5bc358cc8805",
                 "reference": "681b62348837a5ef07d10d8a226f5bc358cc8805",
->>>>>>> dc6ad3a6
                 "shasum": ""
             },
             "require": {
@@ -247,11 +190,7 @@
                 "MIT"
             ],
             "description": "Flexible Stub wrapper for PHPUnit's Mock Builder",
-<<<<<<< HEAD
-            "time": "2018-05-18T14:33:08+00:00"
-=======
             "time": "2018-05-17T09:31:08+00:00"
->>>>>>> dc6ad3a6
         },
         {
             "name": "consolidation/annotated-command",
@@ -636,7 +575,6 @@
         {
             "name": "doctrine/instantiator",
             "version": "1.1.0",
-<<<<<<< HEAD
             "source": {
                 "type": "git",
                 "url": "https://github.com/doctrine/instantiator.git",
@@ -751,8 +689,6 @@
         {
             "name": "grasmash/expander",
             "version": "1.0.0",
-=======
->>>>>>> dc6ad3a6
             "source": {
                 "type": "git",
                 "url": "https://github.com/grasmash/expander.git",
@@ -798,116 +734,6 @@
             "time": "2017-12-21T22:14:55+00:00"
         },
         {
-<<<<<<< HEAD
-=======
-            "name": "facebook/webdriver",
-            "version": "1.6.0",
-            "source": {
-                "type": "git",
-                "url": "https://github.com/facebook/php-webdriver.git",
-                "reference": "bd8c740097eb9f2fc3735250fc1912bc811a954e"
-            },
-            "dist": {
-                "type": "zip",
-                "url": "https://api.github.com/repos/facebook/php-webdriver/zipball/bd8c740097eb9f2fc3735250fc1912bc811a954e",
-                "reference": "bd8c740097eb9f2fc3735250fc1912bc811a954e",
-                "shasum": ""
-            },
-            "require": {
-                "ext-curl": "*",
-                "ext-json": "*",
-                "ext-mbstring": "*",
-                "ext-zip": "*",
-                "php": "^5.6 || ~7.0",
-                "symfony/process": "^2.8 || ^3.1 || ^4.0"
-            },
-            "require-dev": {
-                "friendsofphp/php-cs-fixer": "^2.0",
-                "jakub-onderka/php-parallel-lint": "^0.9.2",
-                "php-coveralls/php-coveralls": "^2.0",
-                "php-mock/php-mock-phpunit": "^1.1",
-                "phpunit/phpunit": "^5.7",
-                "sebastian/environment": "^1.3.4 || ^2.0 || ^3.0",
-                "squizlabs/php_codesniffer": "^2.6",
-                "symfony/var-dumper": "^3.3 || ^4.0"
-            },
-            "suggest": {
-                "ext-SimpleXML": "For Firefox profile creation"
-            },
-            "type": "library",
-            "extra": {
-                "branch-alias": {
-                    "dev-community": "1.5-dev"
-                }
-            },
-            "autoload": {
-                "psr-4": {
-                    "Facebook\\WebDriver\\": "lib/"
-                }
-            },
-            "notification-url": "https://packagist.org/downloads/",
-            "license": [
-                "Apache-2.0"
-            ],
-            "description": "A PHP client for Selenium WebDriver",
-            "homepage": "https://github.com/facebook/php-webdriver",
-            "keywords": [
-                "facebook",
-                "php",
-                "selenium",
-                "webdriver"
-            ],
-            "time": "2018-05-16T17:37:13+00:00"
-        },
-        {
-            "name": "grasmash/expander",
-            "version": "1.0.0",
-            "source": {
-                "type": "git",
-                "url": "https://github.com/grasmash/expander.git",
-                "reference": "95d6037344a4be1dd5f8e0b0b2571a28c397578f"
-            },
-            "dist": {
-                "type": "zip",
-                "url": "https://api.github.com/repos/grasmash/expander/zipball/95d6037344a4be1dd5f8e0b0b2571a28c397578f",
-                "reference": "95d6037344a4be1dd5f8e0b0b2571a28c397578f",
-                "shasum": ""
-            },
-            "require": {
-                "dflydev/dot-access-data": "^1.1.0",
-                "php": ">=5.4"
-            },
-            "require-dev": {
-                "greg-1-anderson/composer-test-scenarios": "^1",
-                "phpunit/phpunit": "^4|^5.5.4",
-                "satooshi/php-coveralls": "^1.0.2|dev-master",
-                "squizlabs/php_codesniffer": "^2.7"
-            },
-            "type": "library",
-            "extra": {
-                "branch-alias": {
-                    "dev-master": "1.x-dev"
-                }
-            },
-            "autoload": {
-                "psr-4": {
-                    "Grasmash\\Expander\\": "src/"
-                }
-            },
-            "notification-url": "https://packagist.org/downloads/",
-            "license": [
-                "MIT"
-            ],
-            "authors": [
-                {
-                    "name": "Matthew Grasmick"
-                }
-            ],
-            "description": "Expands internal property references in PHP arrays file.",
-            "time": "2017-12-21T22:14:55+00:00"
-        },
-        {
->>>>>>> dc6ad3a6
             "name": "grasmash/yaml-expander",
             "version": "1.4.0",
             "source": {
@@ -1568,40 +1394,40 @@
         },
         {
             "name": "phpunit/php-code-coverage",
-            "version": "6.0.5",
+            "version": "5.3.2",
             "source": {
                 "type": "git",
                 "url": "https://github.com/sebastianbergmann/php-code-coverage.git",
-                "reference": "4cab20a326d14de7575a8e235c70d879b569a57a"
-            },
-            "dist": {
-                "type": "zip",
-                "url": "https://api.github.com/repos/sebastianbergmann/php-code-coverage/zipball/4cab20a326d14de7575a8e235c70d879b569a57a",
-                "reference": "4cab20a326d14de7575a8e235c70d879b569a57a",
+                "reference": "c89677919c5dd6d3b3852f230a663118762218ac"
+            },
+            "dist": {
+                "type": "zip",
+                "url": "https://api.github.com/repos/sebastianbergmann/php-code-coverage/zipball/c89677919c5dd6d3b3852f230a663118762218ac",
+                "reference": "c89677919c5dd6d3b3852f230a663118762218ac",
                 "shasum": ""
             },
             "require": {
                 "ext-dom": "*",
                 "ext-xmlwriter": "*",
-                "php": "^7.1",
+                "php": "^7.0",
                 "phpunit/php-file-iterator": "^1.4.2",
                 "phpunit/php-text-template": "^1.2.1",
-                "phpunit/php-token-stream": "^3.0",
+                "phpunit/php-token-stream": "^2.0.1",
                 "sebastian/code-unit-reverse-lookup": "^1.0.1",
-                "sebastian/environment": "^3.1",
+                "sebastian/environment": "^3.0",
                 "sebastian/version": "^2.0.1",
                 "theseer/tokenizer": "^1.1"
             },
             "require-dev": {
-                "phpunit/phpunit": "^7.0"
+                "phpunit/phpunit": "^6.0"
             },
             "suggest": {
-                "ext-xdebug": "^2.6.0"
-            },
-            "type": "library",
-            "extra": {
-                "branch-alias": {
-                    "dev-master": "6.0-dev"
+                "ext-xdebug": "^2.5.5"
+            },
+            "type": "library",
+            "extra": {
+                "branch-alias": {
+                    "dev-master": "5.3.x-dev"
                 }
             },
             "autoload": {
@@ -1627,7 +1453,7 @@
                 "testing",
                 "xunit"
             ],
-            "time": "2018-05-28T11:49:20+00:00"
+            "time": "2018-04-06T15:36:58+00:00"
         },
         {
             "name": "phpunit/php-file-iterator",
@@ -1719,28 +1545,28 @@
         },
         {
             "name": "phpunit/php-timer",
-            "version": "2.0.0",
+            "version": "1.0.9",
             "source": {
                 "type": "git",
                 "url": "https://github.com/sebastianbergmann/php-timer.git",
-                "reference": "8b8454ea6958c3dee38453d3bd571e023108c91f"
-            },
-            "dist": {
-                "type": "zip",
-                "url": "https://api.github.com/repos/sebastianbergmann/php-timer/zipball/8b8454ea6958c3dee38453d3bd571e023108c91f",
-                "reference": "8b8454ea6958c3dee38453d3bd571e023108c91f",
-                "shasum": ""
-            },
-            "require": {
-                "php": "^7.1"
-            },
-            "require-dev": {
-                "phpunit/phpunit": "^7.0"
-            },
-            "type": "library",
-            "extra": {
-                "branch-alias": {
-                    "dev-master": "2.0-dev"
+                "reference": "3dcf38ca72b158baf0bc245e9184d3fdffa9c46f"
+            },
+            "dist": {
+                "type": "zip",
+                "url": "https://api.github.com/repos/sebastianbergmann/php-timer/zipball/3dcf38ca72b158baf0bc245e9184d3fdffa9c46f",
+                "reference": "3dcf38ca72b158baf0bc245e9184d3fdffa9c46f",
+                "shasum": ""
+            },
+            "require": {
+                "php": "^5.3.3 || ^7.0"
+            },
+            "require-dev": {
+                "phpunit/phpunit": "^4.8.35 || ^5.7 || ^6.0"
+            },
+            "type": "library",
+            "extra": {
+                "branch-alias": {
+                    "dev-master": "1.0-dev"
                 }
             },
             "autoload": {
@@ -1755,7 +1581,7 @@
             "authors": [
                 {
                     "name": "Sebastian Bergmann",
-                    "email": "sebastian@phpunit.de",
+                    "email": "sb@sebastian-bergmann.de",
                     "role": "lead"
                 }
             ],
@@ -1764,33 +1590,33 @@
             "keywords": [
                 "timer"
             ],
-            "time": "2018-02-01T13:07:23+00:00"
+            "time": "2017-02-26T11:10:40+00:00"
         },
         {
             "name": "phpunit/php-token-stream",
-            "version": "3.0.0",
+            "version": "2.0.2",
             "source": {
                 "type": "git",
                 "url": "https://github.com/sebastianbergmann/php-token-stream.git",
-                "reference": "21ad88bbba7c3d93530d93994e0a33cd45f02ace"
-            },
-            "dist": {
-                "type": "zip",
-                "url": "https://api.github.com/repos/sebastianbergmann/php-token-stream/zipball/21ad88bbba7c3d93530d93994e0a33cd45f02ace",
-                "reference": "21ad88bbba7c3d93530d93994e0a33cd45f02ace",
+                "reference": "791198a2c6254db10131eecfe8c06670700904db"
+            },
+            "dist": {
+                "type": "zip",
+                "url": "https://api.github.com/repos/sebastianbergmann/php-token-stream/zipball/791198a2c6254db10131eecfe8c06670700904db",
+                "reference": "791198a2c6254db10131eecfe8c06670700904db",
                 "shasum": ""
             },
             "require": {
                 "ext-tokenizer": "*",
-                "php": "^7.1"
-            },
-            "require-dev": {
-                "phpunit/phpunit": "^7.0"
-            },
-            "type": "library",
-            "extra": {
-                "branch-alias": {
-                    "dev-master": "3.0-dev"
+                "php": "^7.0"
+            },
+            "require-dev": {
+                "phpunit/phpunit": "^6.2.4"
+            },
+            "type": "library",
+            "extra": {
+                "branch-alias": {
+                    "dev-master": "2.0-dev"
                 }
             },
             "autoload": {
@@ -1813,22 +1639,10 @@
             "keywords": [
                 "tokenizer"
             ],
-            "time": "2018-02-01T13:16:43+00:00"
+            "time": "2017-11-27T05:48:46+00:00"
         },
         {
             "name": "phpunit/phpunit",
-<<<<<<< HEAD
-            "version": "7.1.5",
-            "source": {
-                "type": "git",
-                "url": "https://github.com/sebastianbergmann/phpunit.git",
-                "reference": "ca64dba53b88aba6af32aebc6b388068db95c435"
-            },
-            "dist": {
-                "type": "zip",
-                "url": "https://api.github.com/repos/sebastianbergmann/phpunit/zipball/ca64dba53b88aba6af32aebc6b388068db95c435",
-                "reference": "ca64dba53b88aba6af32aebc6b388068db95c435",
-=======
             "version": "6.5.9",
             "source": {
                 "type": "git",
@@ -1839,7 +1653,6 @@
                 "type": "zip",
                 "url": "https://api.github.com/repos/sebastianbergmann/phpunit/zipball/093ca5508174cd8ab8efe44fd1dde447adfdec8f",
                 "reference": "093ca5508174cd8ab8efe44fd1dde447adfdec8f",
->>>>>>> dc6ad3a6
                 "shasum": ""
             },
             "require": {
@@ -1851,15 +1664,15 @@
                 "myclabs/deep-copy": "^1.6.1",
                 "phar-io/manifest": "^1.0.1",
                 "phar-io/version": "^1.0",
-                "php": "^7.1",
+                "php": "^7.0",
                 "phpspec/prophecy": "^1.7",
-                "phpunit/php-code-coverage": "^6.0.1",
+                "phpunit/php-code-coverage": "^5.3",
                 "phpunit/php-file-iterator": "^1.4.3",
                 "phpunit/php-text-template": "^1.2.1",
-                "phpunit/php-timer": "^2.0",
-                "phpunit/phpunit-mock-objects": "^6.1.1",
-                "sebastian/comparator": "^3.0",
-                "sebastian/diff": "^3.0",
+                "phpunit/php-timer": "^1.0.9",
+                "phpunit/phpunit-mock-objects": "^5.0.5",
+                "sebastian/comparator": "^2.1",
+                "sebastian/diff": "^2.0",
                 "sebastian/environment": "^3.1",
                 "sebastian/exporter": "^3.1",
                 "sebastian/global-state": "^2.0",
@@ -1867,12 +1680,16 @@
                 "sebastian/resource-operations": "^1.0",
                 "sebastian/version": "^2.0.1"
             },
+            "conflict": {
+                "phpdocumentor/reflection-docblock": "3.0.2",
+                "phpunit/dbunit": "<3.0"
+            },
             "require-dev": {
                 "ext-pdo": "*"
             },
             "suggest": {
                 "ext-xdebug": "*",
-                "phpunit/php-invoker": "^2.0"
+                "phpunit/php-invoker": "^1.1"
             },
             "bin": [
                 "phpunit"
@@ -1880,7 +1697,7 @@
             "type": "library",
             "extra": {
                 "branch-alias": {
-                    "dev-master": "7.1-dev"
+                    "dev-master": "6.5.x-dev"
                 }
             },
             "autoload": {
@@ -1906,22 +1723,6 @@
                 "testing",
                 "xunit"
             ],
-<<<<<<< HEAD
-            "time": "2018-04-29T15:09:19+00:00"
-        },
-        {
-            "name": "phpunit/phpunit-mock-objects",
-            "version": "6.1.2",
-            "source": {
-                "type": "git",
-                "url": "https://github.com/sebastianbergmann/phpunit-mock-objects.git",
-                "reference": "f9756fd4f43f014cb2dca98deeaaa8ce5500a36e"
-            },
-            "dist": {
-                "type": "zip",
-                "url": "https://api.github.com/repos/sebastianbergmann/phpunit-mock-objects/zipball/f9756fd4f43f014cb2dca98deeaaa8ce5500a36e",
-                "reference": "f9756fd4f43f014cb2dca98deeaaa8ce5500a36e",
-=======
             "time": "2018-07-03T06:40:40+00:00"
         },
         {
@@ -1936,17 +1737,19 @@
                 "type": "zip",
                 "url": "https://api.github.com/repos/sebastianbergmann/phpunit-mock-objects/zipball/6f9a3c8bf34188a2b53ce2ae7a126089c53e0a9f",
                 "reference": "6f9a3c8bf34188a2b53ce2ae7a126089c53e0a9f",
->>>>>>> dc6ad3a6
                 "shasum": ""
             },
             "require": {
                 "doctrine/instantiator": "^1.0.5",
-                "php": "^7.1",
+                "php": "^7.0",
                 "phpunit/php-text-template": "^1.2.1",
                 "sebastian/exporter": "^3.1"
             },
-            "require-dev": {
-                "phpunit/phpunit": "^7.0"
+            "conflict": {
+                "phpunit/phpunit": "<6.0"
+            },
+            "require-dev": {
+                "phpunit/phpunit": "^6.5"
             },
             "suggest": {
                 "ext-soap": "*"
@@ -1954,7 +1757,7 @@
             "type": "library",
             "extra": {
                 "branch-alias": {
-                    "dev-master": "6.1-dev"
+                    "dev-master": "5.0.x-dev"
                 }
             },
             "autoload": {
@@ -1979,11 +1782,7 @@
                 "mock",
                 "xunit"
             ],
-<<<<<<< HEAD
-            "time": "2018-05-29T13:54:20+00:00"
-=======
             "time": "2018-07-13T03:27:23+00:00"
->>>>>>> dc6ad3a6
         },
         {
             "name": "psr/container",
@@ -2178,30 +1977,30 @@
         },
         {
             "name": "sebastian/comparator",
-            "version": "3.0.2",
+            "version": "2.1.3",
             "source": {
                 "type": "git",
                 "url": "https://github.com/sebastianbergmann/comparator.git",
-                "reference": "5de4fc177adf9bce8df98d8d141a7559d7ccf6da"
-            },
-            "dist": {
-                "type": "zip",
-                "url": "https://api.github.com/repos/sebastianbergmann/comparator/zipball/5de4fc177adf9bce8df98d8d141a7559d7ccf6da",
-                "reference": "5de4fc177adf9bce8df98d8d141a7559d7ccf6da",
-                "shasum": ""
-            },
-            "require": {
-                "php": "^7.1",
-                "sebastian/diff": "^3.0",
+                "reference": "34369daee48eafb2651bea869b4b15d75ccc35f9"
+            },
+            "dist": {
+                "type": "zip",
+                "url": "https://api.github.com/repos/sebastianbergmann/comparator/zipball/34369daee48eafb2651bea869b4b15d75ccc35f9",
+                "reference": "34369daee48eafb2651bea869b4b15d75ccc35f9",
+                "shasum": ""
+            },
+            "require": {
+                "php": "^7.0",
+                "sebastian/diff": "^2.0 || ^3.0",
                 "sebastian/exporter": "^3.1"
             },
             "require-dev": {
-                "phpunit/phpunit": "^7.1"
-            },
-            "type": "library",
-            "extra": {
-                "branch-alias": {
-                    "dev-master": "3.0-dev"
+                "phpunit/phpunit": "^6.4"
+            },
+            "type": "library",
+            "extra": {
+                "branch-alias": {
+                    "dev-master": "2.1.x-dev"
                 }
             },
             "autoload": {
@@ -2238,33 +2037,32 @@
                 "compare",
                 "equality"
             ],
-            "time": "2018-07-12T15:12:46+00:00"
+            "time": "2018-02-01T13:46:46+00:00"
         },
         {
             "name": "sebastian/diff",
-            "version": "3.0.1",
+            "version": "2.0.1",
             "source": {
                 "type": "git",
                 "url": "https://github.com/sebastianbergmann/diff.git",
-                "reference": "366541b989927187c4ca70490a35615d3fef2dce"
-            },
-            "dist": {
-                "type": "zip",
-                "url": "https://api.github.com/repos/sebastianbergmann/diff/zipball/366541b989927187c4ca70490a35615d3fef2dce",
-                "reference": "366541b989927187c4ca70490a35615d3fef2dce",
-                "shasum": ""
-            },
-            "require": {
-                "php": "^7.1"
-            },
-            "require-dev": {
-                "phpunit/phpunit": "^7.0",
-                "symfony/process": "^2 || ^3.3 || ^4"
-            },
-            "type": "library",
-            "extra": {
-                "branch-alias": {
-                    "dev-master": "3.0-dev"
+                "reference": "347c1d8b49c5c3ee30c7040ea6fc446790e6bddd"
+            },
+            "dist": {
+                "type": "zip",
+                "url": "https://api.github.com/repos/sebastianbergmann/diff/zipball/347c1d8b49c5c3ee30c7040ea6fc446790e6bddd",
+                "reference": "347c1d8b49c5c3ee30c7040ea6fc446790e6bddd",
+                "shasum": ""
+            },
+            "require": {
+                "php": "^7.0"
+            },
+            "require-dev": {
+                "phpunit/phpunit": "^6.2"
+            },
+            "type": "library",
+            "extra": {
+                "branch-alias": {
+                    "dev-master": "2.0-dev"
                 }
             },
             "autoload": {
@@ -2289,12 +2087,9 @@
             "description": "Diff implementation",
             "homepage": "https://github.com/sebastianbergmann/diff",
             "keywords": [
-                "diff",
-                "udiff",
-                "unidiff",
-                "unified diff"
-            ],
-            "time": "2018-06-10T07:54:39+00:00"
+                "diff"
+            ],
+            "time": "2017-08-03T08:09:46+00:00"
         },
         {
             "name": "sebastian/environment",
@@ -2696,11 +2491,7 @@
         },
         {
             "name": "symfony/browser-kit",
-<<<<<<< HEAD
-            "version": "v4.1.1",
-=======
             "version": "v4.1.2",
->>>>>>> dc6ad3a6
             "source": {
                 "type": "git",
                 "url": "https://github.com/symfony/browser-kit.git",
@@ -2757,18 +2548,6 @@
         },
         {
             "name": "symfony/console",
-<<<<<<< HEAD
-            "version": "v4.1.1",
-            "source": {
-                "type": "git",
-                "url": "https://github.com/symfony/console.git",
-                "reference": "70591cda56b4b47c55776ac78e157c4bb6c8b43f"
-            },
-            "dist": {
-                "type": "zip",
-                "url": "https://api.github.com/repos/symfony/console/zipball/70591cda56b4b47c55776ac78e157c4bb6c8b43f",
-                "reference": "70591cda56b4b47c55776ac78e157c4bb6c8b43f",
-=======
             "version": "v4.1.2",
             "source": {
                 "type": "git",
@@ -2779,7 +2558,6 @@
                 "type": "zip",
                 "url": "https://api.github.com/repos/symfony/console/zipball/5c31f6a97c1c240707f6d786e7e59bfacdbc0219",
                 "reference": "5c31f6a97c1c240707f6d786e7e59bfacdbc0219",
->>>>>>> dc6ad3a6
                 "shasum": ""
             },
             "require": {
@@ -2834,19 +2612,11 @@
             ],
             "description": "Symfony Console Component",
             "homepage": "https://symfony.com",
-<<<<<<< HEAD
-            "time": "2018-05-31T10:17:53+00:00"
-        },
-        {
-            "name": "symfony/css-selector",
-            "version": "v4.1.1",
-=======
             "time": "2018-07-16T14:05:40+00:00"
         },
         {
             "name": "symfony/css-selector",
             "version": "v4.1.2",
->>>>>>> dc6ad3a6
             "source": {
                 "type": "git",
                 "url": "https://github.com/symfony/css-selector.git",
@@ -2899,18 +2669,6 @@
         },
         {
             "name": "symfony/dom-crawler",
-<<<<<<< HEAD
-            "version": "v4.1.1",
-            "source": {
-                "type": "git",
-                "url": "https://github.com/symfony/dom-crawler.git",
-                "reference": "3350cacf151b48d903114ab8f7a4ccb23e07e10a"
-            },
-            "dist": {
-                "type": "zip",
-                "url": "https://api.github.com/repos/symfony/dom-crawler/zipball/3350cacf151b48d903114ab8f7a4ccb23e07e10a",
-                "reference": "3350cacf151b48d903114ab8f7a4ccb23e07e10a",
-=======
             "version": "v4.1.2",
             "source": {
                 "type": "git",
@@ -2921,7 +2679,6 @@
                 "type": "zip",
                 "url": "https://api.github.com/repos/symfony/dom-crawler/zipball/eb501fa8aab8c8e2db790d8d0f945697769f6c41",
                 "reference": "eb501fa8aab8c8e2db790d8d0f945697769f6c41",
->>>>>>> dc6ad3a6
                 "shasum": ""
             },
             "require": {
@@ -2965,22 +2722,6 @@
             ],
             "description": "Symfony DomCrawler Component",
             "homepage": "https://symfony.com",
-<<<<<<< HEAD
-            "time": "2018-05-01T23:02:13+00:00"
-        },
-        {
-            "name": "symfony/event-dispatcher",
-            "version": "v4.1.1",
-            "source": {
-                "type": "git",
-                "url": "https://github.com/symfony/event-dispatcher.git",
-                "reference": "2391ed210a239868e7256eb6921b1bd83f3087b5"
-            },
-            "dist": {
-                "type": "zip",
-                "url": "https://api.github.com/repos/symfony/event-dispatcher/zipball/2391ed210a239868e7256eb6921b1bd83f3087b5",
-                "reference": "2391ed210a239868e7256eb6921b1bd83f3087b5",
-=======
             "time": "2018-07-05T11:54:23+00:00"
         },
         {
@@ -2995,7 +2736,6 @@
                 "type": "zip",
                 "url": "https://api.github.com/repos/symfony/event-dispatcher/zipball/00d64638e4f0703a00ab7fc2c8ae5f75f3b4020f",
                 "reference": "00d64638e4f0703a00ab7fc2c8ae5f75f3b4020f",
->>>>>>> dc6ad3a6
                 "shasum": ""
             },
             "require": {
@@ -3045,19 +2785,11 @@
             ],
             "description": "Symfony EventDispatcher Component",
             "homepage": "https://symfony.com",
-<<<<<<< HEAD
-            "time": "2018-04-06T07:35:57+00:00"
-        },
-        {
-            "name": "symfony/filesystem",
-            "version": "v4.1.1",
-=======
             "time": "2018-07-10T11:02:47+00:00"
         },
         {
             "name": "symfony/filesystem",
             "version": "v4.1.2",
->>>>>>> dc6ad3a6
             "source": {
                 "type": "git",
                 "url": "https://github.com/symfony/filesystem.git",
@@ -3107,11 +2839,7 @@
         },
         {
             "name": "symfony/finder",
-<<<<<<< HEAD
-            "version": "v4.1.1",
-=======
             "version": "v4.1.2",
->>>>>>> dc6ad3a6
             "source": {
                 "type": "git",
                 "url": "https://github.com/symfony/finder.git",
@@ -3274,11 +3002,7 @@
         },
         {
             "name": "symfony/process",
-<<<<<<< HEAD
-            "version": "v4.1.1",
-=======
             "version": "v4.1.2",
->>>>>>> dc6ad3a6
             "source": {
                 "type": "git",
                 "url": "https://github.com/symfony/process.git",
@@ -3327,11 +3051,7 @@
         },
         {
             "name": "symfony/yaml",
-<<<<<<< HEAD
-            "version": "v4.1.1",
-=======
             "version": "v4.1.2",
->>>>>>> dc6ad3a6
             "source": {
                 "type": "git",
                 "url": "https://github.com/symfony/yaml.git",
