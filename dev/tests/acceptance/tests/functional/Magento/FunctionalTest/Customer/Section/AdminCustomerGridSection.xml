--- conflicted
+++ resolved
@@ -10,10 +10,6 @@
         xsi:noNamespaceSchemaLocation="../../../../../../vendor/magento/magento2-functional-testing-framework/src/Magento/FunctionalTestingFramework/Page/etc/SectionObject.xsd">
     <section name="AdminCustomerGridSection">
         <element name="customerGrid" type="text" selector="table[data-role='grid']"/>
-<<<<<<< HEAD
-        <element name="rowEditAction" type="button" selector=".data-grid-actions-cell .action-menu-item"/>
-=======
         <element name="firstRowEditLink" type="checkbox" selector="tr[data-repeat-index='0'] .action-menu-item" timeout="30"/>
->>>>>>> 18a7e29a
     </section>
 </sections>