<?xml version="1.0" encoding="UTF-8"?>
<!--
 /**
  * Copyright © Magento, Inc. All rights reserved.
  * See COPYING.txt for license details.
  */
-->

<entities xmlns:xsi="http://www.w3.org/2001/XMLSchema-instance"
        xsi:noNamespaceSchemaLocation="../../../../../../vendor/magento/magento2-functional-testing-framework/src/Magento/FunctionalTestingFramework/DataGenerator/etc/dataProfileSchema.xsd">
    <entity name="admin" type="user">
        <data key="email">admin@magento.com</data>
        <data key="password">admin123</data>
    </entity>
<<<<<<< HEAD
    <entity name="admin2" type="user">
        <data key="username" unique="suffix">admin</data>
        <data key="firstName">John</data>
        <data key="lastName">Smith</data>
        <data key="password">admin123</data>
    </entity>
</config>
=======
</entities>
>>>>>>> 8e77e2f8
<|MERGE_RESOLUTION|>--- conflicted
+++ resolved
@@ -12,14 +12,10 @@
         <data key="email">admin@magento.com</data>
         <data key="password">admin123</data>
     </entity>
-<<<<<<< HEAD
     <entity name="admin2" type="user">
         <data key="username" unique="suffix">admin</data>
         <data key="firstName">John</data>
         <data key="lastName">Smith</data>
         <data key="password">admin123</data>
     </entity>
-</config>
-=======
-</entities>
->>>>>>> 8e77e2f8
+</entities>