--- conflicted
+++ resolved
@@ -11,11 +11,8 @@
     <section name="CheckoutShippingMethodsSection">
         <element name="next" type="button" selector="button.button.action.continue.primary"/>
         <element name="firstShippingMethod" type="radio" selector="//*[@id='checkout-shipping-method-load']//input[@class='radio']"/>
-<<<<<<< HEAD
+        <element name="shippingMethodRow" type="text" selector=".form.methods-shipping table tbody tr"/>
         <element name="checkShippingMethodByName" type="radio" selector="//div[@id='checkout-shipping-method-load']//td[contains(., '{{var1}}')]/..//input" parameterized="true"/>
         <element name="shippingMethodRowByName" type="text" selector="//div[@id='checkout-shipping-method-load']//td[contains(., '{{var1}}')]/.." parameterized="true"/>
-=======
-        <element name="shippingMethodRow" type="text" selector=".form.methods-shipping table tbody tr"/>
->>>>>>> fb7c593e
     </section>
 </sections>