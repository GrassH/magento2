<?xml version="1.0" encoding="UTF-8"?>
<!--
 /**
  * Copyright © Magento, Inc. All rights reserved.
  * See COPYING.txt for license details.
  */
-->

<sections xmlns:xsi="http://www.w3.org/2001/XMLSchema-instance"
        xsi:noNamespaceSchemaLocation="../../../../../../vendor/magento/magento2-functional-testing-framework/src/Magento/FunctionalTestingFramework/Page/etc/SectionObject.xsd">
    <section name="CheckoutSuccessMainSection">
        <element name="success" type="text" selector="div.checkout-success"/>
        <element name="orderNumber" type="text" selector="div.checkout-success > p:nth-child(1) > span"/>
<<<<<<< HEAD
        <element name="orderNumberLink" type="text" selector="div.checkout-success > p:nth-child(1) > a"/>
=======
        <element name="orderNumberLink" type="text" selector=".order-number"/>
>>>>>>> f0c96757
        <element name="orderNumber22" type="text" selector=".order-number>strong"/>
    </section>
</sections><|MERGE_RESOLUTION|>--- conflicted
+++ resolved
@@ -11,11 +11,7 @@
     <section name="CheckoutSuccessMainSection">
         <element name="success" type="text" selector="div.checkout-success"/>
         <element name="orderNumber" type="text" selector="div.checkout-success > p:nth-child(1) > span"/>
-<<<<<<< HEAD
-        <element name="orderNumberLink" type="text" selector="div.checkout-success > p:nth-child(1) > a"/>
-=======
         <element name="orderNumberLink" type="text" selector=".order-number"/>
->>>>>>> f0c96757
         <element name="orderNumber22" type="text" selector=".order-number>strong"/>
     </section>
 </sections>