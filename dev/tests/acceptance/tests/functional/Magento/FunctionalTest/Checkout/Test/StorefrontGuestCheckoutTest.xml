<?xml version="1.0" encoding="UTF-8"?>
<!--
 /**
  * Copyright © Magento, Inc. All rights reserved.
  * See COPYING.txt for license details.
  */
-->

<tests xmlns:xsi="http://www.w3.org/2001/XMLSchema-instance"
        xsi:noNamespaceSchemaLocation="../../../../../../vendor/magento/magento2-functional-testing-framework/src/Magento/FunctionalTestingFramework/Test/etc/testSchema.xsd">
    <test name="StorefrontGuestCheckoutTest">
        <annotations>
            <features value="Checkout"/>
            <stories value="Checkout via Guest Checkout"/>
            <title value="Guest Checkout"/>
            <description value="Should be able to place an order as a Guest."/>
            <severity value="CRITICAL"/>
            <testCaseId value="MAGETWO-72094"/>
            <group value="checkout"/>
        </annotations>
        <before>
            <createData entity="_defaultCategory" stepKey="createCategory"/>
            <createData entity="_defaultProduct" stepKey="createProduct">
                <requiredEntity createDataKey="createCategory"/>
            </createData>
        </before>
        <after>
            <amOnPage url="admin/admin/auth/logout/" stepKey="amOnLogoutPage"/>
            <deleteData createDataKey="createCategory" stepKey="deleteCategory"/>
            <deleteData createDataKey="createProduct" stepKey="deleteProduct"/>
        </after>

        <amOnPage url="{{StorefrontCategoryPage.url($$createCategory.name$$)}}" stepKey="onCategoryPage"/>
        <waitForPageLoad stepKey="waitForPageLoad1"/>
        <moveMouseOver selector="{{StorefrontCategoryMainSection.ProductItemInfo}}" stepKey="hoverProduct"/>
        <click selector="{{StorefrontCategoryMainSection.AddToCartBtn}}" stepKey="addToCart"/>
        <waitForElementVisible selector="{{StorefrontCategoryMainSection.SuccessMsg}}" time="30" stepKey="waitForProductAdded"/>
        <see selector="{{StorefrontCategoryMainSection.SuccessMsg}}" userInput="You added $$createProduct.name$$ to your shopping cart." stepKey="seeAddedToCartMessage"/>
        <see selector="{{StorefrontMinicartSection.quantity}}" userInput="1" stepKey="seeCartQuantity"/>
<<<<<<< HEAD
        <actionGroup ref="GuestCheckoutWithCheckMoneyOrderPaymentActionGroup" stepKey="guestCheckoutWithCheckMoneyOrderPayment">
            <argument name="product" value="_defaultProduct"/>
=======
        <actionGroup ref="GoToCheckoutFromMinicartActionGroup" stepKey="guestGoToCheckoutFromMinicart" />
        <actionGroup ref="GuestCheckoutFillingShippingSectionActionGroup" stepKey="guestCheckoutFillingShippingSection">
            <argument name="customerVar" value="CustomerEntityOne" />
            <argument name="customerAddressVar" value="CustomerAddressSimple" />
        </actionGroup>
        <actionGroup ref="CheckProductInCheckoutCartItemsActionGroup" stepKey="guestCheckoutCheckProductInCartItems">
            <argument name="productVar" value="$$createProduct$$"/>
        </actionGroup>
        <actionGroup ref="CheckoutSelectCheckMoneyOrderPaymentActionGroup" stepKey="guestSelectCheckMoneyOrderPayment" />
        <actionGroup ref="CheckBillingAddressInCheckoutActionGroup" stepKey="guestSeeAddress">
            <argument name="customerVar" value="CustomerEntityOne" />
            <argument name="customerAddressVar" value="CustomerAddressSimple" />
        </actionGroup>
        <actionGroup ref="CheckoutPlaceOrderActionGroup" stepKey="guestPlaceorder">
            <argument name="orderNumberMessage" value="CONST.successGuestCheckoutOrderNumberMessage" />
            <argument name="emailYouMessage" value="CONST.successCheckoutEmailYouMessage" />
>>>>>>> 900abd20
        </actionGroup>
        <grabTextFrom selector="{{CheckoutSuccessMainSection.orderNumber}}" stepKey="grabOrderNumber"/>

        <actionGroup ref="LoginAsAdmin" stepKey="loginAsAdmin1"/>

        <amOnPage url="{{OrdersPage.url}}" stepKey="onOrdersPage"/>
        <waitForLoadingMaskToDisappear stepKey="waitForLoadingMaskToDisappearOnOrdersPage"/>
        <fillField selector="{{OrdersGridSection.search}}" userInput="{$grabOrderNumber}" stepKey="fillOrderNum"/>
        <click selector="{{OrdersGridSection.submitSearch}}" stepKey="submitSearchOrderNum"/>
        <waitForLoadingMaskToDisappear stepKey="waitForLoadingMaskToDisappearOnSearch"/>
        <click selector="{{OrdersGridSection.firstRow}}" stepKey="clickOrderRow"/>
        <see selector="{{OrderDetailsInformationSection.orderStatus}}" userInput="Pending" stepKey="seeAdminOrderStatus"/>
        <see selector="{{OrderDetailsInformationSection.accountInformation}}" userInput="Guest" stepKey="seeAdminOrderGuest"/>
        <see selector="{{OrderDetailsInformationSection.accountInformation}}" userInput="{{CustomerEntityOne.email}}" stepKey="seeAdminOrderEmail"/>
        <see selector="{{OrderDetailsInformationSection.billingAddress}}" userInput="{{CustomerAddressSimple.street[0]}}" stepKey="seeAdminOrderBillingAddress"/>
        <see selector="{{OrderDetailsInformationSection.shippingAddress}}" userInput="{{CustomerAddressSimple.street[0]}}" stepKey="seeAdminOrderShippingAddress"/>
        <see selector="{{OrderDetailsInformationSection.itemsOrdered}}" userInput="$$createProduct.name$$" stepKey="seeAdminOrderProduct"/>
    </test>
</tests><|MERGE_RESOLUTION|>--- conflicted
+++ resolved
@@ -37,10 +37,6 @@
         <waitForElementVisible selector="{{StorefrontCategoryMainSection.SuccessMsg}}" time="30" stepKey="waitForProductAdded"/>
         <see selector="{{StorefrontCategoryMainSection.SuccessMsg}}" userInput="You added $$createProduct.name$$ to your shopping cart." stepKey="seeAddedToCartMessage"/>
         <see selector="{{StorefrontMinicartSection.quantity}}" userInput="1" stepKey="seeCartQuantity"/>
-<<<<<<< HEAD
-        <actionGroup ref="GuestCheckoutWithCheckMoneyOrderPaymentActionGroup" stepKey="guestCheckoutWithCheckMoneyOrderPayment">
-            <argument name="product" value="_defaultProduct"/>
-=======
         <actionGroup ref="GoToCheckoutFromMinicartActionGroup" stepKey="guestGoToCheckoutFromMinicart" />
         <actionGroup ref="GuestCheckoutFillingShippingSectionActionGroup" stepKey="guestCheckoutFillingShippingSection">
             <argument name="customerVar" value="CustomerEntityOne" />
@@ -57,7 +53,6 @@
         <actionGroup ref="CheckoutPlaceOrderActionGroup" stepKey="guestPlaceorder">
             <argument name="orderNumberMessage" value="CONST.successGuestCheckoutOrderNumberMessage" />
             <argument name="emailYouMessage" value="CONST.successCheckoutEmailYouMessage" />
->>>>>>> 900abd20
         </actionGroup>
         <grabTextFrom selector="{{CheckoutSuccessMainSection.orderNumber}}" stepKey="grabOrderNumber"/>
 
