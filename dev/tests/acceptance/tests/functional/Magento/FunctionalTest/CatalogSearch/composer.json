--- conflicted
+++ resolved
@@ -12,15 +12,11 @@
     },
     "require": {
         "magento/magento2-functional-testing-framework": "1.0.0",
-<<<<<<< HEAD
-        "php": "~7.1.3||~7.2.0"
-=======
         "magento/magento2-functional-test-module-catalog": "100.0.0-dev",
         "magento/magento2-functional-test-module-search": "100.0.0-dev",
         "magento/magento2-functional-test-module-theme": "100.0.0-dev",
         "magento/magento2-functional-test-module-ui": "100.0.0-dev",
         "php": "7.0.2|7.0.4|~7.0.6|~7.1.0"
->>>>>>> e2a1c5a2
     },
     "suggest": {
         "magento/magento2-functional-test-module-backend": "100.0.0-dev",
