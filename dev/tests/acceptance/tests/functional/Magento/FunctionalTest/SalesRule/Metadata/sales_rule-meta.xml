<?xml version="1.0" encoding="UTF-8"?>
<!--
 /**
  * Copyright © Magento, Inc. All rights reserved.
  * See COPYING.txt for license details.
  */
-->
<operations xmlns:xsi="http://www.w3.org/2001/XMLSchema-instance"
        xsi:noNamespaceSchemaLocation="../../../../../../vendor/magento/magento2-functional-testing-framework/src/Magento/FunctionalTestingFramework/DataGenerator/etc/dataOperation.xsd">
    <operation name="CreateSalesRule" dataType="SalesRule" type="create" auth="adminOauth" url="/V1/salesRules" method="POST">
        <contentType>application/json</contentType>
        <object key="rule" dataType="SalesRule">
            <field key="rule_id">integer</field>
            <field key="name" required="true">string</field>
            <array key="store_labels">
                <value>SalesRuleLabel</value>
            </array>
            <field key="description" required="true">string</field>
            <array key="website_ids" required="true">
                <value>integer</value>
            </array>
            <array key="customer_group_ids" required="true">
                <value>integer</value>
            </array>
            <field key="from_date">string</field>
            <field key="to_date">string</field>
            <field key="uses_per_customer" required="true">integer</field>
            <field key="is_active" required="true">boolean</field>
            <field key="condition">SalesRuleCondition</field>
            <field key="action_condition">SalesRuleCondition</field>
            <field key="stop_rules_processing" required="true">boolean</field>
            <array key="product_ids">
                <value>integer</value>
            </array>
            <field key="sort_order" required="true">integer</field>
            <field key="simple_action" required="true">string</field>
            <field key="discount_amount" required="true">number</field>
            <field key="discount_qty" required="true">number</field>
            <field key="discount_step" required="true">integer</field>
            <field key="apply_to_shipping" required="true">boolean</field>
            <field key="times_used" required="true">integer</field>
            <field key="is_rss" required="true">boolean</field>
            <field key="coupon_type" required="true">string</field>
            <field key="use_auto_generation" required="true">boolean</field>
            <field key="uses_per_coupon" required="true">integer</field>
            <field key="simple_free_shipping" required="true">string</field>
            <field key="extension_attributes">empty_extension_attribute</field>
        </object>
    </operation>

    <operation name="UpdateSalesRule" dataType="SalesRule" type="update" auth="adminOauth" url="/V1/salesRules" method="PUT">
        <contentType>application/json</contentType>
        <object key="rule" dataType="SalesRule">
            <field key="rule_id" required="true">integer</field>
            <field key="name" required="true">string</field>
            <array key="store_labels">
                <value>SalesRuleLabel</value>
            </array>
            <field key="description" required="true">string</field>
            <array key="website_ids" required="true">
                <value>integer</value>
            </array>
            <array key="customer_group_ids" required="true">
                <value>integer</value>
            </array>
            <field key="from_date">string</field>
            <field key="to_date">string</field>
            <field key="uses_per_customer" required="true">integer</field>
            <field key="is_active" required="true">boolean</field>
            <field key="condition">SalesRuleCondition</field>
            <field key="action_condition">SalesRuleCondition</field>
            <field key="stop_rules_processing" required="true">boolean</field>
            <array key="product_ids">
                <value>integer</value>
            </array>
            <field key="sort_order" required="true">integer</field>
            <field key="simple_action" required="true">string</field>
            <field key="discount_amount" required="true">number</field>
            <field key="discount_qty" required="true">number</field>
            <field key="discount_step" required="true">integer</field>
            <field key="apply_to_shipping" required="true">boolean</field>
            <field key="times_used" required="true">integer</field>
            <field key="is_rss" required="true">boolean</field>
            <field key="coupon_type" required="true">string</field>
            <field key="use_auto_generation" required="true">boolean</field>
            <field key="uses_per_coupon" required="true">integer</field>
            <field key="simple_free_shipping" required="true">string</field>
            <field key="extension_attributes">empty_extension_attribute</field>
        </object>
    </operation>
<<<<<<< HEAD

=======
>>>>>>> 0379ead3
    <operation name="DeleteSalesRule" dataType="SalesRule" type="delete" auth="adminOauth" url="/V1/salesRules/{rule_id}" method="DELETE">
        <contentType>application/json</contentType>
    </operation>
</operations><|MERGE_RESOLUTION|>--- conflicted
+++ resolved
@@ -14,13 +14,6 @@
             <field key="name" required="true">string</field>
             <array key="store_labels">
                 <value>SalesRuleLabel</value>
-            </array>
-            <field key="description" required="true">string</field>
-            <array key="website_ids" required="true">
-                <value>integer</value>
-            </array>
-            <array key="customer_group_ids" required="true">
-                <value>integer</value>
             </array>
             <field key="from_date">string</field>
             <field key="to_date">string</field>
@@ -45,6 +38,12 @@
             <field key="uses_per_coupon" required="true">integer</field>
             <field key="simple_free_shipping" required="true">string</field>
             <field key="extension_attributes">empty_extension_attribute</field>
+            <array key="customer_group_ids">
+                <value>integer</value>
+            </array>
+            <array key="website_ids">
+                <value>integer</value>
+            </array>
         </object>
     </operation>
 
@@ -88,10 +87,7 @@
             <field key="extension_attributes">empty_extension_attribute</field>
         </object>
     </operation>
-<<<<<<< HEAD
 
-=======
->>>>>>> 0379ead3
     <operation name="DeleteSalesRule" dataType="SalesRule" type="delete" auth="adminOauth" url="/V1/salesRules/{rule_id}" method="DELETE">
         <contentType>application/json</contentType>
     </operation>
