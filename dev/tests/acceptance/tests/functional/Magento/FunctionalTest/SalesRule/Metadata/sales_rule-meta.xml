<?xml version="1.0" encoding="UTF-8"?>
<!--
 /**
  * Copyright © Magento, Inc. All rights reserved.
  * See COPYING.txt for license details.
  */
-->
<operations xmlns:xsi="http://www.w3.org/2001/XMLSchema-instance"
        xsi:noNamespaceSchemaLocation="../../../../../../vendor/magento/magento2-functional-testing-framework/src/Magento/FunctionalTestingFramework/DataGenerator/etc/dataOperation.xsd">
    <operation name="CreateSalesRule" dataType="SalesRule" type="create" auth="adminOauth" url="/V1/salesRules" method="POST">
        <contentType>application/json</contentType>
        <object key="rule" dataType="SalesRule">
            <field key="rule_id">integer</field>
            <field key="name" required="true">string</field>
            <array key="store_labels">
                <value>SalesRuleLabel</value>
            </array>
            <field key="description" required="true">string</field>
            <array key="website_ids" required="true">
                <value>integer</value>
            </array>
            <array key="customer_group_ids" required="true">
                <value>integer</value>
            </array>
            <field key="from_date">string</field>
            <field key="to_date">string</field>
            <field key="uses_per_customer" required="true">integer</field>
            <field key="is_active" required="true">boolean</field>
            <field key="condition">SalesRuleCondition</field>
            <field key="action_condition">SalesRuleCondition</field>
            <field key="stop_rules_processing" required="true">boolean</field>
            <array key="product_ids">
                <value>integer</value>
            </array>
            <field key="sort_order" required="true">integer</field>
            <field key="simple_action" required="true">string</field>
            <field key="discount_amount" required="true">number</field>
            <field key="discount_qty" required="true">number</field>
            <field key="discount_step" required="true">integer</field>
            <field key="apply_to_shipping" required="true">boolean</field>
            <field key="times_used" required="true">integer</field>
            <field key="is_rss" required="true">boolean</field>
            <field key="coupon_type" required="true">string</field>
            <field key="use_auto_generation" required="true">boolean</field>
            <field key="uses_per_coupon" required="true">integer</field>
            <field key="simple_free_shipping" required="true">string</field>
            <field key="extension_attributes">empty_extension_attribute</field>
        </object>
    </operation>

    <operation name="UpdateSalesRule" dataType="SalesRule" type="update" auth="adminOauth" url="/V1/salesRules" method="PUT">
        <contentType>application/json</contentType>
        <object key="rule" dataType="SalesRule">
            <field key="rule_id" required="true">integer</field>
            <field key="name" required="true">string</field>
            <array key="store_labels">
                <value>SalesRuleLabel</value>
            </array>
            <field key="description" required="true">string</field>
            <array key="website_ids" required="true">
                <value>integer</value>
            </array>
            <array key="customer_group_ids" required="true">
                <value>integer</value>
            </array>
            <field key="from_date">string</field>
            <field key="to_date">string</field>
            <field key="uses_per_customer" required="true">integer</field>
            <field key="is_active" required="true">boolean</field>
            <field key="condition">SalesRuleCondition</field>
            <field key="action_condition">SalesRuleCondition</field>
            <field key="stop_rules_processing" required="true">boolean</field>
            <array key="product_ids">
                <value>integer</value>
            </array>
            <field key="sort_order" required="true">integer</field>
            <field key="simple_action" required="true">string</field>
            <field key="discount_amount" required="true">number</field>
            <field key="discount_qty" required="true">number</field>
            <field key="discount_step" required="true">integer</field>
            <field key="apply_to_shipping" required="true">boolean</field>
            <field key="times_used" required="true">integer</field>
            <field key="is_rss" required="true">boolean</field>
            <field key="coupon_type" required="true">string</field>
            <field key="use_auto_generation" required="true">boolean</field>
            <field key="uses_per_coupon" required="true">integer</field>
            <field key="simple_free_shipping" required="true">string</field>
            <field key="extension_attributes">empty_extension_attribute</field>
        </object>
    </operation>
<<<<<<< HEAD

    <operation name="DeleteSalesRule" dataType="SalesRule" type="delete" auth="adminOauth" url="/V1/salesRules/{rule_id}" method="DELETE">
        <contentType>application/json</contentType>
    </operation>
</config>
=======
</operations>
>>>>>>> 8ebae120
<|MERGE_RESOLUTION|>--- conflicted
+++ resolved
@@ -88,12 +88,8 @@
             <field key="extension_attributes">empty_extension_attribute</field>
         </object>
     </operation>
-<<<<<<< HEAD
 
     <operation name="DeleteSalesRule" dataType="SalesRule" type="delete" auth="adminOauth" url="/V1/salesRules/{rule_id}" method="DELETE">
         <contentType>application/json</contentType>
     </operation>
-</config>
-=======
-</operations>
->>>>>>> 8ebae120
+</operations>