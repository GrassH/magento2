<?xml version="1.0" encoding="UTF-8"?>
<!--
 /**
  * Copyright © Magento, Inc. All rights reserved.
  * See COPYING.txt for license details.
  */
-->

<entities xmlns:xsi="http://www.w3.org/2001/XMLSchema-instance"
        xsi:noNamespaceSchemaLocation="../../../../../../vendor/magento/magento2-functional-testing-framework/src/Magento/FunctionalTestingFramework/DataGenerator/etc/dataProfileSchema.xsd">
    <entity name="BaseConfigurableProduct" type="product">
        <data key="sku" unique="suffix">configurable</data>
        <data key="type_id">configurable</data>
        <data key="attribute_set_id">4</data>
        <data key="visibility">4</data>
        <data key="name" unique="suffix">configurable</data>
<<<<<<< HEAD
=======
        <data key="price">123.00</data>
        <data key="weight">2</data>
>>>>>>> ec39184a
        <data key="urlKey" unique="suffix">configurableurlkey</data>
        <data key="status">1</data>
        <data key="quantity">100</data>
        <requiredEntity type="product_extension_attribute">EavStockItem</requiredEntity>
        <requiredEntity type="custom_attribute_array">CustomAttributeCategoryIds</requiredEntity>
    </entity>
    <entity name="ApiConfigurableProduct" type="product">
        <data key="sku" unique="suffix">api-configurable-product</data>
        <data key="type_id">configurable</data>
        <data key="attribute_set_id">4</data>
        <data key="visibility">4</data>
        <data key="name" unique="suffix">API Configurable Product</data>
        <data key="urlKey" unique="suffix">api-configurable-product</data>
        <data key="status">1</data>
        <data key="quantity">100</data>
        <requiredEntity type="product_extension_attribute">EavStockItem</requiredEntity>
        <requiredEntity type="custom_attribute_array">CustomAttributeCategoryIds</requiredEntity>
    </entity>
    <entity name="ConfigurableProductAddChild" type="ConfigurableProductAddChild">
        <var key="sku" entityKey="sku" entityType="product" />
        <var key="childSku" entityKey="sku" entityType="product2"/>
    </entity>
</entities><|MERGE_RESOLUTION|>--- conflicted
+++ resolved
@@ -14,11 +14,8 @@
         <data key="attribute_set_id">4</data>
         <data key="visibility">4</data>
         <data key="name" unique="suffix">configurable</data>
-<<<<<<< HEAD
-=======
         <data key="price">123.00</data>
         <data key="weight">2</data>
->>>>>>> ec39184a
         <data key="urlKey" unique="suffix">configurableurlkey</data>
         <data key="status">1</data>
         <data key="quantity">100</data>
