--- conflicted
+++ resolved
@@ -16,12 +16,8 @@
         <element name="productShortDescription" type="text" selector="//div[@class='product attribute overview']//p"/>
         <element name="productAttributeTitle1" type="text" selector="#product-options-wrapper div[tabindex='0'] label"/>
         <element name="productAttributeOptions1" type="select" selector="#product-options-wrapper div[tabindex='0'] option"/>
-<<<<<<< HEAD
-
-        <element name="productAddToCompare" type="button" selector="a.action.tocompare"/>
-=======
         <element name="mediaDescription" type="text" selector=".product.attribute.description>div>p>img"/>
         <element name="mediaShortDescription" type="text" selector=".product.attribute.overview>div>p>img"/>
->>>>>>> 0fc931c2
+        <element name="productAddToCompare" type="button" selector="a.action.tocompare"/>
     </section>
 </config>