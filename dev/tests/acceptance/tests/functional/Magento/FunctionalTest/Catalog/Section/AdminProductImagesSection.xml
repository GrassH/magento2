<?xml version="1.0" encoding="UTF-8"?>
<!--
 /**
  * Copyright © Magento, Inc. All rights reserved.
  * See COPYING.txt for license details.
  */
-->

<sections xmlns:xsi="http://www.w3.org/2001/XMLSchema-instance"
        xsi:noNamespaceSchemaLocation="../../../../../../vendor/magento/magento2-functional-testing-framework/src/Magento/FunctionalTestingFramework/Page/etc/SectionObject.xsd">
    <section name="AdminProductImagesSection">
        <element name="productImagesToggle" type="button" selector="div[data-index=gallery] .admin__collapsible-title"/>
        <element name="imageFileUpload" type="input" selector="#fileupload"/>
        <element name="imageUploadButton" type="button" selector="div.image div.fileinput-button"/>
        <element name="imageFile" type="text" selector="//*[@id='media_gallery_content']//img[contains(@src, '{{url}}')]" parameterized="true"/>
        <element name="removeImageButton" type="button" selector=".action-remove"/>
<<<<<<< HEAD
        <element name="modalOkBtn" type="button" selector="button.action-primary.action-accept"/>
=======
        <element name="uploadProgressBar" type="text" selector=".uploader .file-row"/>
>>>>>>> fbed07f8
    </section>
</sections><|MERGE_RESOLUTION|>--- conflicted
+++ resolved
@@ -14,10 +14,7 @@
         <element name="imageUploadButton" type="button" selector="div.image div.fileinput-button"/>
         <element name="imageFile" type="text" selector="//*[@id='media_gallery_content']//img[contains(@src, '{{url}}')]" parameterized="true"/>
         <element name="removeImageButton" type="button" selector=".action-remove"/>
-<<<<<<< HEAD
         <element name="modalOkBtn" type="button" selector="button.action-primary.action-accept"/>
-=======
         <element name="uploadProgressBar" type="text" selector=".uploader .file-row"/>
->>>>>>> fbed07f8
     </section>
 </sections>