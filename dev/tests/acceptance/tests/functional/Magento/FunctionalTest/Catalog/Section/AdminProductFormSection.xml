<?xml version="1.0" encoding="UTF-8"?>
<!--
 /**
  * Copyright © Magento, Inc. All rights reserved.
  * See COPYING.txt for license details.
  */
-->
<sections xmlns:xsi="http://www.w3.org/2001/XMLSchema-instance"
        xsi:noNamespaceSchemaLocation="../../../../../../vendor/magento/magento2-functional-testing-framework/src/Magento/FunctionalTestingFramework/Page/etc/SectionObject.xsd">
    <section name="AdminProductFormSection">
        <element name="attributeSet" type="select" selector="div[data-index='attribute_set_id'] .admin__field-control"/>
        <element name="attributeSetFilter" type="input" selector="div[data-index='attribute_set_id'] .admin__field-control input"/>
        <element name="attributeSetFilterResult" type="input" selector="div[data-index='attribute_set_id'] .action-menu-item._last" timeout="30"/>
        <element name="productName" type="input" selector=".admin__field[data-index=name] input"/>
        <element name="productSku" type="input" selector=".admin__field[data-index=sku] input"/>
        <element name="productStatus" type="checkbox" selector="input[name='product[status]']"/>
        <element name="enableProductLabel" type="checkbox" selector="input[name='product[status]']+label"/>
        <element name="productStatusUseDefault" type="checkbox" selector="input[name='use_default[status]']"/>
        <element name="productPrice" type="input" selector=".admin__field[data-index=price] input"/>
        <element name="advancedPricingLink" type="button" selector="button[data-index='advanced_pricing_button']"/>
        <element name="categoriesDropdown" type="multiselect" selector="div[data-index='category_ids']"/>
        <element name="productQuantity" type="input" selector=".admin__field[data-index=qty] input"/>
        <element name="productStockStatus" type="select" selector="select[name='product[quantity_and_stock_status][is_in_stock]']"/>
        <element name="productWeight" type="input" selector=".admin__field[data-index=weight] input"/>
        <element name="productWeightSelect" type="select" selector="select[name='product[product_has_weight]']"/>
        <element name="contentTab" type="button" selector="//strong[contains(@class, 'admin__collapsible-title')]/span[text()='Content']"/>
        <element name="fieldError" type="text" selector="//input[@name='product[{{fieldName}}]']/following-sibling::label[@class='admin__field-error']" parameterized="true"/>
        <element name="priceFieldError" type="text" selector="//input[@name='product[price]']/parent::div/parent::div/label[@class='admin__field-error']"/>
        <element name="addAttributeBtn" type="button" selector="#addAttribute"/>
        <element name="createNewAttributeBtn" type="button" selector="button[data-index='add_new_attribute_button']"/>
        <element name="save" type="button" selector="#save"/>
        <element name="attributeTab" type="button" selector="//strong[contains(@class, 'admin__collapsible-title')]/span[text()='Attributes']"/>
        <element name="attributeLabel" type="input" selector="//input[@name='frontend_label[0]']"/>
        <element name="frontendInput" type="select" selector="select[name = 'frontend_input']"/>
        <element name="productFormTab" type="button" selector="//strong[@class='admin__collapsible-title']/span[contains(text(), '{{tabName}}')]" parameterized="true"/>
        <element name="productFormTabState" type="text" selector="//strong[@class='admin__collapsible-title']/span[contains(text(), '{{tabName}}')]/parent::*/parent::*[@data-state-collapsible='{{state}}']" parameterized="true"/>
        <element name="visibility" type="select" selector="//select[@name='product[visibility]']"/>
        <element name="visibilityUseDefault" type="checkbox" selector="//input[@name='use_default[visibility]']"/>
<<<<<<< HEAD
        <element name="divByDataIndex" type="input" selector="div[data-index='{{var}}']" parameterized="true"/>
=======
        <element name="attributeLabel" type="text" selector="//*[@class='admin__field']//span[text()='{{attributeLabel}}']" parameterized="true"/>
>>>>>>> e07a8722
    </section>
    <section name="ProductInWebsitesSection">
        <element name="sectionHeader" type="button" selector="div[data-index='websites']" timeout="30"/>
        <!--<element name="websites" type="checkbox" selector="input[name='product[website_ids][{{var1}}]']" parameterized="true"/>-->
        <element name="website" type="checkbox" selector="//label[contains(text(), '{{var1}}')]/parent::div//input[@type='checkbox']" parameterized="true"/>
    </section>
    <section name="ProductDesignSection">
        <element name="DesignTab" type="button" selector="//strong[@class='admin__collapsible-title']//span[text()='Design']"/>
        <element name="LayoutDropdown" type="select" selector="select[name='product[page_layout]']"/>
    </section>
    <section name="AdminProductFormRelatedUpSellCrossSellSection">
        <element name="AddRelatedProductsButton" type="button" selector="button[data-index='button_related']" timeout="30"/>
    </section>
    <section name="AdminAddRelatedProductsModalSection">
        <element name="AddSelectedProductsButton" type="button" selector="//aside[contains(@class, 'product_form_product_form_related_related_modal')]//button/span[contains(text(), 'Add Selected Products')]" timeout="30"/>
    </section>
    <section name="ProductWYSIWYGSection">
        <element name="Switcher" type="button" selector="//select[@id='dropdown-switcher']"/>
        <element name="v4" type ="button" selector="//select[@id='dropdown-switcher']/option[text()='TinyMCE 4.3.6']" />
        <element name="v3" type ="button" selector="//select[@id='dropdown-switcher']/option[text()='TinyMCE 3.6(Deprecated)']" />
        <element name="TinymceDescription3" type ="button" selector="//span[text()='Description']" />
        <element name="SaveConfig" type ="button" selector="#save" />
        <element name="v4" type="button" selector="#category_form_description_v4"/>
        <element name="WYSIWYGBtn" type="button" selector=".//button[@class='action-default scalable action-wysiwyg']"/>
    </section>
    <section name="ProductAttributeWYSIWYGSection">
        <element name="TextArea" type ="text" selector="//div[@data-index='{{var1}}']//textarea" parameterized="true"/>
        <element name="showHideBtn" type="button" selector="//button[contains(@id,'{{var1}}')]" parameterized="true"/>
        <element name="InsertImageBtn" type="button" selector="//div[contains(@id, '{{var1}}')]//span[text()='Insert Image...']" parameterized="true"/>
        <element name="Style" type="button" selector="//div[contains(@id, '{{var1}}')]//span[text()='Paragraph']" parameterized="true"/>
        <element name="Bold" type="button" selector="//div[contains(@id, '{{var1}}')]//i[@class='mce-ico mce-i-bold']" parameterized="true"/>
        <element name="Italic" type="button" selector="//div[contains(@id, '{{var1}}')]//i[@class='mce-ico mce-i-bold']" parameterized="true"/>
        <element name="Underline" type="button" selector="//div[contains(@id, '{{var1}}')]//i[@class='mce-ico mce-i-underline']" parameterized="true"/>
        <element name="AlignLeft" type="button" selector="//div[contains(@id, '{{var1}}')]//i[@class='mce-ico mce-i-alignleft']" parameterized="true"/>
        <element name="AlignCenter" type="button" selector="//div[contains(@id, '{{var1}}')]//i[@class='mce-ico mce-i-aligncenter']" parameterized="true"/>
        <element name="AlignRight" type="button" selector="//div[contains(@id, '{{var1}}')]//i[@class='mce-ico mce-i-alignright']" parameterized="true"/>
        <element name="Numlist" type="button" selector="//div[contains(@id, '{{var1}}')]//i[@class='mce-ico mce-i-bullist']" parameterized="true"/>
        <element name="Bullet" type="button" selector="//div[contains(@id, '{{var1}}')]//i[@class='mce-ico mce-i-numlist']" parameterized="true"/>
        <element name="InsertLink" type="button" selector="//div[contains(@id, '{{var1}}')]//i[@class='mce-ico mce-i-link']" parameterized="true"/>
        <element name="InsertImageIcon" type="button" selector="//div[contains(@id, '{{var1}}')]//i[@class='mce-ico mce-i-image']" parameterized="true"/>
        <element name="InsertTable" type="button" selector="//div[contains(@id, '{{var1}}')]//i[@class='mce-ico mce-i-table']" parameterized="true"/>
        <element name="SpecialCharacter" type="button" selector="//div[contains(@id, '{{var1}}')]//i[@class='mce-ico mce-i-charmap']" parameterized="true"/>
        <element name="TinyMCE4" type="text" selector="//div[contains(@id, '{{var1}}')]//div[@class='mce-branding-powered-by']" parameterized="true"/>
    </section>
    <section name="ProductDescriptionWYSIWYGToolbarSection">
        <element name="TinyMCE4" type ="button" selector="//div[@id='editorproduct_form_description']//div[@class='mce-branding-powered-by']" />
        <element name="showHideBtn" type="button" selector="#toggleproduct_form_description"/>
        <element name="InsertImageBtn" type="button" selector="#buttonsproduct_form_description > .scalable.action-add-image.plugin" />
        <element name="Style" type="button" selector="//div[@id='editorproduct_form_description']//span[text()='Paragraph']" />
        <element name="Bold" type="button" selector="//div[@id='editorproduct_form_description']//i[@class='mce-ico mce-i-bold']" />
        <element name="Italic" type="button" selector="//div[@id='editorproduct_form_description']//i[@class='mce-ico mce-i-italic']" />
        <element name="Underline" type="button" selector="//div[@id='editorproduct_form_description']//i[@class='mce-ico mce-i-underline']" />
        <element name="AlignLeft" type="button" selector="//div[@id='editorproduct_form_description']//i[@class='mce-ico mce-i-alignleft']" />
        <element name="AlignCenter" type="button" selector="//div[@id='editorproduct_form_description']//i[@class='mce-ico mce-i-aligncenter']" />
        <element name="AlignRight" type="button" selector="//div[@id='editorproduct_form_description']//i[@class='mce-ico mce-i-alignright']" />
        <element name="Numlist" type="button" selector="//div[@id='editorproduct_form_description']//i[@class='mce-ico mce-i-bullist']" />
        <element name="Bullet" type="button" selector="//div[@id='editorproduct_form_description']//i[@class='mce-ico mce-i-numlist']" />
        <element name="InsertLink" type="button" selector="//div[@id='editorproduct_form_description']//i[@class='mce-ico mce-i-link']" />
        <element name="InsertImageIcon" type="button" selector="//div[@id='editorproduct_form_description']//i[@class='mce-ico mce-i-image']" />
        <element name="InsertTable" type="button" selector="//div[@id='editorproduct_form_description']//i[@class='mce-ico mce-i-table']" />
        <element name="SpecialCharacter" type="button" selector="//div[@id='editorproduct_form_description']//i[@class='mce-ico mce-i-charmap']" />
        <element name="Browse" type="button" selector=".mce-i-browse"/>
        <element name="BrowseUploadImage" type="file" selector=".fileupload" />
        <element name="image" type="text" selector="//small[text()='{{var1}}']" parameterized="true"/>
        <element name="imageSelected" type="text" selector="//small[text()='{{var1}}']/parent::*[@class='filecnt selected']" parameterized="true"/>
        <element name="ImageSource" type="input" selector=".mce-combobox.mce-abs-layout-item.mce-last.mce-has-open" />
        <element name="ImageDescription" type="input" selector=".mce-textbox.mce-abs-layout-item.mce-last" />
        <element name="Height" type="input" selector=".mce-textbox.mce-abs-layout-item.mce-first" />
        <element name="UploadImage" type="file" selector=".fileupload" />
        <element name="OkBtn" type="button" selector="//span[text()='Ok']"/>
        <element name="InsertFile" type="text" selector="#insert_files"/>
        <element name="CreateFolder" type="button" selector="#new_folder" />
        <element name="DeleteSelectedBtn" type="text" selector="#delete_files"/>
        <element name="CancelBtn" type="button" selector="#cancel" />
        <element name="FolderName" type="button" selector="input[data-role='promptField']" />
        <element name="AcceptFolderName" type="button" selector=".action-primary.action-accept" />
        <element name="StorageRootArrow" type="button" selector="#root > .jstree-icon" />
        <element name="checkIfArrowExpand" type="button" selector="//li[@id='root' and contains(@class,'jstree-closed')]" />
        <element name="WysiwygArrow" type="button" selector="#d3lzaXd5Zw-- > .jstree-icon" />
        <element name="checkIfWysiwygArrowExpand" type="button" selector="//li[@id='d3lzaXd5Zw--' and contains(@class,'jstree-closed')]" />
        <element name="confirmDelete" type="button" selector=".action-primary.action-accept" />
    </section>
    <section name="ProductShortDescriptionWYSIWYGToolbarSection">
        <element name="TinyMCE4" type ="button" selector="//div[@id='editorproduct_form_short_description']//div[@class='mce-branding-powered-by']" />
        <element name="InsertImageBtn" type="button" selector="#buttonsproduct_form_short_description > .scalable.action-add-image.plugin" />
        <element name="showHideBtn" type="button" selector="#toggleproduct_form_short_description"/>
        <element name="Style" type="button" selector="//div[@id='editorproduct_form_short_description']//span[text()='Paragraph']" />
        <element name="Bold" type="button" selector="//div[@id='editorproduct_form_short_description']//i[@class='mce-ico mce-i-bold']" />
        <element name="Italic" type="button" selector="//div[@id='editorproduct_form_short_description']//i[@class='mce-ico mce-i-italic']" />
        <element name="Underline" type="button" selector="//div[@id='editorproduct_form_short_description']//i[@class='mce-ico mce-i-underline']" />
        <element name="AlignLeft" type="button" selector="//div[@id='editorproduct_form_short_description']//i[@class='mce-ico mce-i-alignleft']" />
        <element name="AlignCenter" type="button" selector="//div[@id='editorproduct_form_short_description']//i[@class='mce-ico mce-i-aligncenter']" />
        <element name="AlignRight" type="button" selector="//div[@id='editorproduct_form_short_description']//i[@class='mce-ico mce-i-alignright']" />
        <element name="Numlist" type="button" selector="//div[@id='editorproduct_form_short_description']//i[@class='mce-ico mce-i-bullist']" />
        <element name="Bullet" type="button" selector="//div[@id='editorproduct_form_short_description']//i[@class='mce-ico mce-i-numlist']" />
        <element name="InsertLink" type="button" selector="//div[@id='editorproduct_form_short_description']//i[@class='mce-ico mce-i-link']" />
        <element name="InsertImageIcon" type="button" selector="//div[@id='editorproduct_form_short_description']//i[@class='mce-ico mce-i-image']" />
        <element name="InsertTable" type="button" selector="//div[@id='editorproduct_form_short_description']//i[@class='mce-ico mce-i-table']" />
        <element name="SpecialCharacter" type="button" selector="//div[@id='editorproduct_form_short_description']//i[@class='mce-ico mce-i-charmap']"/>
        <element name="Browse" type="button" selector=".mce-i-browse"/>
        <element name="BrowseUploadImage" type="file" selector=".fileupload" />
        <element name="image" type="text" selector="//small[text()='{{var1}}']" parameterized="true"/>
        <element name="imageSelected" type="text" selector="//small[text()='{{var1}}']/parent::*[@class='filecnt selected']" parameterized="true"/>
        <element name="ImageSource" type="input" selector=".mce-combobox.mce-abs-layout-item.mce-last.mce-has-open" />
        <element name="ImageDescription" type="input" selector=".mce-textbox.mce-abs-layout-item.mce-last" />
        <element name="Height" type="input" selector=".mce-textbox.mce-abs-layout-item.mce-first" />
        <element name="UploadImage" type="file" selector=".fileupload" />
        <element name="OkBtn" type="button" selector="//span[text()='Ok']"/>
        <element name="InsertFile" type="text" selector="#insert_files"/>
        <element name="CreateFolder" type="button" selector="#new_folder" />
        <element name="DeleteSelectedBtn" type="text" selector="#delete_files"/>
        <element name="CancelBtn" type="button" selector="#cancel" />
        <element name="FolderName" type="button" selector="input[data-role='promptField']" />
        <element name="AcceptFolderName" type="button" selector=".action-primary.action-accept" />
        <element name="StorageRootArrow" type="button" selector="#root > .jstree-icon" />
        <element name="checkIfArrowExpand" type="button" selector="//li[@id='root' and contains(@class,'jstree-closed')]" />
        <element name="confirmDelete" type="button" selector=".action-primary.action-accept" />
    </section>
    <section name="AdminProductFormAdvancedPricingSection">
        <element name="specialPrice" type="input" selector="input[name='product[special_price]']"/>
        <element name="doneButton" type="button" selector=".product_form_product_form_advanced_pricing_modal button.action-primary"/>
    </section>
</sections><|MERGE_RESOLUTION|>--- conflicted
+++ resolved
@@ -36,11 +36,8 @@
         <element name="productFormTabState" type="text" selector="//strong[@class='admin__collapsible-title']/span[contains(text(), '{{tabName}}')]/parent::*/parent::*[@data-state-collapsible='{{state}}']" parameterized="true"/>
         <element name="visibility" type="select" selector="//select[@name='product[visibility]']"/>
         <element name="visibilityUseDefault" type="checkbox" selector="//input[@name='use_default[visibility]']"/>
-<<<<<<< HEAD
         <element name="divByDataIndex" type="input" selector="div[data-index='{{var}}']" parameterized="true"/>
-=======
         <element name="attributeLabel" type="text" selector="//*[@class='admin__field']//span[text()='{{attributeLabel}}']" parameterized="true"/>
->>>>>>> e07a8722
     </section>
     <section name="ProductInWebsitesSection">
         <element name="sectionHeader" type="button" selector="div[data-index='websites']" timeout="30"/>
