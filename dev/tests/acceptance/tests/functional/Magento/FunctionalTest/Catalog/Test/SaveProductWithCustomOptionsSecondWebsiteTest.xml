--- conflicted
+++ resolved
@@ -16,7 +16,7 @@
             <description value="Custom Options should not be split when saving the product after assigning to a different website"/>
             <severity value="MAJOR"/>
             <testCaseId value="MAGETWO-91436"/>
-            <group value="product"/>
+            <group value="thampy"/>
         </annotations>
         <before>
             <actionGroup ref="LoginAsAdmin" stepKey="loginAsAdmin"/>
@@ -54,28 +54,6 @@
             </actionGroup>
             <amOnPage url="admin/admin/auth/logout/" stepKey="amOnLogoutPage"/>
         </after>
-<<<<<<< HEAD
-=======
-        <actionGroup ref="LoginAsAdmin" stepKey="loginAsAdmin"/>
-        <actionGroup ref="EnableWebUrlOptions" stepKey="addStoreCodeToUrls"/>
-        <actionGroup ref="AdminCreateWebsiteActionGroup" stepKey="addnewWebsite"/>
-        <actionGroup ref="AdminCreateNewStoreGroupActionGroup" stepKey="addNewStoreGroup"/>
-
-        <!--Create Store view -->
-        <amOnPage url="{{AdminSystemStorePage.url}}" stepKey="amOnAdminSystemStorePage"/>
-        <waitForPageLoad stepKey="waitForAdminSystemStorePage"/>
-        <click selector="{{AdminStoresMainActionsSection.createStoreViewButton}}" stepKey="createStoreViewButton"/>
-        <waitForPageLoad stepKey="waitForProductPageLoad"/>
-        <selectOption userInput="Second Store" selector="{{AdminNewStoreSection.storeGrpDropdown}}" stepKey="selectStoreGroup"/>
-        <fillField userInput="Second Store View" selector="{{AdminNewStoreSection.storeNameTextField}}" stepKey="fillStoreViewName"/>
-        <fillField userInput="second_store_view" selector="{{AdminNewStoreSection.storeCodeTextField}}" stepKey="fillStoreViewCode"/>
-        <selectOption userInput="1" selector="{{AdminNewStoreSection.statusDropdown}}" stepKey="enableStoreViewStatus"/>
-        <click selector="{{AdminStoresMainActionsSection.saveButton}}" stepKey="clickStoreViewSaveButton"/>
-        <waitForElementVisible selector="{{AdminNewStoreSection.acceptNewStoreViewCreation}}" stepKey="waitForAcceptNewStoreViewCreationModal" />
-        <conditionalClick selector="{{AdminNewStoreSection.acceptNewStoreViewCreation}}" dependentSelector="{{AdminNewStoreSection.acceptNewStoreViewCreation}}" visible="true" stepKey="AcceptNewStoreViewCreation"/>
-        <waitForElementVisible selector="{{AdminStoresGridSection.storeFilterTextField}}" stepKey="waitForPageReolad"/>
-        <see userInput="You saved the store view." stepKey="seeSaveMessage" />
->>>>>>> f8b33854
 
         <actionGroup ref="EnableWebUrlOptions" stepKey="addStoreCodeToUrls"/>
         <!--Create a Simple Product with Custom Options -->
