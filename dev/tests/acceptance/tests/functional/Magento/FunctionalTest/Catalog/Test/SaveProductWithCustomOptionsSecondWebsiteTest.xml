--- conflicted
+++ resolved
@@ -49,45 +49,11 @@
         </before>
         <after>
             <actionGroup ref="ResetWebUrlOptions" stepKey="resetUrlOption"/>
-<<<<<<< HEAD
-            <actionGroup ref="AdminDeleteWebsiteActionGroup" stepKey="deleteSecondWebsite">
-=======
             <actionGroup ref="AdminDeleteWebsiteActionGroup" stepKey="deleteTestWebsite">
->>>>>>> dbe8c7be
                 <argument name="websiteName" value="Second Website"/>
             </actionGroup>
             <amOnPage url="admin/admin/auth/logout/" stepKey="amOnLogoutPage"/>
         </after>
-<<<<<<< HEAD
-        <actionGroup ref="LoginAsAdmin" stepKey="loginAsAdmin"/>
-        <actionGroup ref="EnableWebUrlOptions" stepKey="addStoreCodeToUrls"/>
-        <actionGroup ref="AdminCreateWebsiteActionGroup" stepKey="addnewWebsite">
-            <argument name="newWebsiteName" value="Second Website"/>
-            <argument name="websiteCode" value="second_website"/>
-        </actionGroup>
-
-        <actionGroup ref="AdminCreateNewStoreGroupActionGroup" stepKey="createNewStore">
-            <argument name="website" value="Second Website"/>
-            <argument name="storeGroupName" value="Second Store"/>
-            <argument name="storeGroupCode" value="second_store"/>
-        </actionGroup>
-
-        <!--Create Store view -->
-        <amOnPage url="{{AdminSystemStorePage.url}}" stepKey="amOnAdminSystemStorePage"/>
-        <waitForPageLoad stepKey="waitForAdminSystemStorePage"/>
-        <click selector="{{AdminStoresMainActionsSection.createStoreViewButton}}" stepKey="createStoreViewButton"/>
-        <waitForPageLoad stepKey="waitForProductPageLoad"/>
-        <selectOption userInput="Second Store" selector="{{AdminNewStoreSection.storeGrpDropdown}}" stepKey="selectStoreGroup"/>
-        <fillField userInput="Second Store View" selector="{{AdminNewStoreSection.storeNameTextField}}" stepKey="fillStoreViewName"/>
-        <fillField userInput="second_store_view" selector="{{AdminNewStoreSection.storeCodeTextField}}" stepKey="fillStoreViewCode"/>
-        <selectOption userInput="1" selector="{{AdminNewStoreSection.statusDropdown}}" stepKey="enableStoreViewStatus"/>
-        <click selector="{{AdminStoresMainActionsSection.saveButton}}" stepKey="clickStoreViewSaveButton"/>
-        <waitForElementVisible selector="{{AdminNewStoreSection.acceptNewStoreViewCreation}}" stepKey="waitForAcceptNewStoreViewCreationModal" />
-        <conditionalClick selector="{{AdminNewStoreSection.acceptNewStoreViewCreation}}" dependentSelector="{{AdminNewStoreSection.acceptNewStoreViewCreation}}" visible="true" stepKey="AcceptNewStoreViewCreation"/>
-        <waitForElementVisible selector="{{AdminStoresGridSection.storeFilterTextField}}" stepKey="waitForPageReolad"/>
-        <see userInput="You saved the store view." stepKey="seeSaveMessage" />
-=======
->>>>>>> dbe8c7be
 
         <actionGroup ref="EnableWebUrlOptions" stepKey="addStoreCodeToUrls"/>
         <!--Create a Simple Product with Custom Options -->
