--- conflicted
+++ resolved
@@ -12,45 +12,5 @@
         <element name="IncludeInMenu" type="checkbox" selector="input[name='include_in_menu']"/>
         <element name="EnableCategory" type="checkbox" selector="input[name='is_active']"/>
         <element name="CategoryNameInput" type="input" selector="input[name='name']"/>
-        <element name="ContentTab" type="input" selector="input[name='name']"/>
     </section>
-<<<<<<< HEAD
-    <section name="CatalogWYSIWYGSection">
-        <element name="ShowHideBtn" type="button" selector="#togglecategory_form_description"/>
-        <element name="TinyMCE4" type="text" selector=".mce-branding-powered-by"/>
-        <element name="Style" type="button" selector=".mce-txt" />
-        <element name="Bold" type="button" selector=".mce-i-bold" />
-        <element name="Italic" type="button" selector=".mce-i-italic" />
-        <element name="Underline" type="button" selector=".mce-i-underline" />
-        <element name="AlignLeft" type="button" selector=".mce-i-alignleft" />
-        <element name="AlignCenter" type="button" selector=".mce-i-aligncenter" />
-        <element name="AlignRight" type="button" selector=".mce-i-alignright" />
-        <element name="Bullet" type="button" selector=".mce-i-bullist" />
-        <element name="Numlist" type="button" selector=".mce-i-numlist" />
-        <element name="InsertLink" type="button" selector=".mce-i-link" />
-        <element name="InsertImage" type="button" selector=".mce-i-image" />
-        <element name="InsertTable" type="button" selector=".mce-i-table" />
-        <element name="SpecialCharacter" type="button" selector=".mce-i-charmap"/>
-        <element name="InsertImageIcon" type="button" selector=".mce-i-image"/>
-        <element name="Browse" type="button" selector=".mce-i-browse"/>
-        <element name="BrowseUploadImage" type="file" selector=".fileupload" />
-        <element name="image" type="text" selector="//small[text()='{{var1}}']" parameterized="true"/>
-        <element name="imageSelected" type="text" selector="//small[text()='{{var1}}']/parent::*[@class='filecnt selected']" parameterized="true"/>
-        <element name="ImageSource" type="input" selector=".mce-combobox.mce-abs-layout-item.mce-last.mce-has-open" />
-        <element name="ImageDescription" type="input" selector=".mce-textbox.mce-abs-layout-item.mce-last" />
-        <element name="Height" type="input" selector=".mce-textbox.mce-abs-layout-item.mce-first" />
-        <element name="UploadImage" type="file" selector=".fileupload" />
-        <element name="OkBtn" type="button" selector="//span[text()='Ok']"/>
-        <element name="InsertFile" type="text" selector="#insert_files"/>
-        <element name="CreateFolder" type="button" selector="#new_folder" />
-        <element name="DeleteSelectedBtn" type="text" selector="#delete_files"/>
-        <element name="CancelBtn" type="button" selector="#cancel" />
-        <element name="FolderName" type="button" selector="input[data-role='promptField']" />
-        <element name="AcceptFolderName" type="button" selector=".action-primary.action-accept" />
-        <element name="StorageRootArrow" type="button" selector="#root > .jstree-icon" />
-        <element name="checkIfArrowExpand" type="button" selector="//li[@id='root' and contains(@class,'jstree-closed')]" />
-        <element name="confirmDelete" type="button" selector=".action-primary.action-accept" />
-    </section>
-=======
->>>>>>> b59b5caf
 </sections>