--- conflicted
+++ resolved
@@ -9,11 +9,6 @@
 <sections xmlns:xsi="http://www.w3.org/2001/XMLSchema-instance"
         xsi:noNamespaceSchemaLocation="../../../../../../vendor/magento/magento2-functional-testing-framework/src/Magento/FunctionalTestingFramework/Page/etc/SectionObject.xsd">
     <section name="StorefrontMessagesSection">
-<<<<<<< HEAD
-        <element name="messageText" type="text" selector=".message-success.success.message"/>
-=======
-        <element name="test" type="input" selector=".test"/>
         <element name="success" type="text" selector="div.message-success.success.message"/>
->>>>>>> ff6c3261
     </section>
 </sections>