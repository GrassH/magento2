<?xml version="1.0" encoding="UTF-8"?>
<!--
 /**
  * Copyright © Magento, Inc. All rights reserved.
  * See COPYING.txt for license details.
  */
-->

<tests xmlns:xsi="http://www.w3.org/2001/XMLSchema-instance"
       xsi:noNamespaceSchemaLocation="../../../../../../vendor/magento/magento2-functional-testing-framework/src/Magento/FunctionalTestingFramework/Test/etc/testSchema.xsd">
    <test name="AdminMultipleWebsitesUseDefaultValuesTest">
        <annotations>
            <features value="Catalog"/>
            <title value="Use Default Value checkboxes should be checked for new website scope"/>
            <description value="Use Default Value checkboxes for product attribute should be checked for new website scope"/>
            <severity value="MAJOR"/>
            <testCaseId value="MAGETWO-92454"/>
            <group value="Catalog"/>
        </annotations>
        <after>
            <actionGroup ref="AdminDeleteWebsiteActionGroup" stepKey="deleteSecondWebsite">
                <argument name="websiteName" value="Second Website"/>
            </actionGroup>
            <amOnPage url="admin/admin/auth/logout/" stepKey="amOnLogoutPage"/>
        </after>
        <actionGroup ref="LoginActionGroup" stepKey="loginAsAdmin"/>
        <actionGroup ref="AdminCreateWebsiteActionGroup" stepKey="createAdditionalWebsite">
            <argument name="newWebsiteName" value="Second Website"/>
            <argument name="websiteCode" value="second_website"/>
        </actionGroup>
        <actionGroup ref="AdminCreateNewStoreGroupActionGroup" stepKey="createNewStore">
            <argument name="website" value="Second Website"/>
            <argument name="storeGroupName" value="Second Store"/>
            <argument name="storeGroupCode" value="second_store"/>
        </actionGroup>

        <!--Create Store view -->
        <amOnPage url="{{AdminSystemStorePage.url}}" stepKey="amOnAdminSystemStorePage"/>
<<<<<<< HEAD
        <waitForPageLoad stepKey="waitForSystemStorePage"/>
        <click selector="{{AdminStoresMainActionsSection.createStoreViewButton}}" stepKey="createStoreViewButton"/>
=======
        <click selector="{{AdminStoresMainActionsSection.createStoreViewButton}}" stepKey="clickCreateStoreViewButton"/>
>>>>>>> 5872c824
        <waitForPageLoad stepKey="waitForProductPageLoad"/>
        <waitForElementVisible selector="//legend[contains(., 'Store View Information')]" stepKey="waitFornewStorePageToOpen" after="clickCreateStoreViewButton"/>
        <selectOption userInput="Second Store" selector="{{AdminNewStoreSection.storeGrpDropdown}}" stepKey="selectStoreGroup"/>
        <fillField userInput="Second Store View" selector="{{AdminNewStoreSection.storeNameTextField}}" stepKey="fillStoreViewName"/>
        <fillField userInput="second_store_view" selector="{{AdminNewStoreSection.storeCodeTextField}}" stepKey="fillStoreViewCode"/>
        <selectOption selector="{{AdminNewStoreSection.statusDropdown}}" userInput="1" stepKey="enableStoreViewStatus"/>
        <click selector="{{AdminStoresMainActionsSection.saveButton}}" stepKey="clickStoreViewSaveButton"/>
        <waitForElementVisible selector="{{AdminNewStoreSection.acceptNewStoreViewCreation}}" stepKey="waitForAcceptNewStoreViewCreationModal" />
        <conditionalClick selector="{{AdminNewStoreSection.acceptNewStoreViewCreation}}" dependentSelector="{{AdminNewStoreSection.acceptNewStoreViewCreation}}" visible="true" stepKey="AcceptNewStoreViewCreation"/>
        <waitForElementVisible selector="{{AdminStoresGridSection.storeFilterTextField}}" stepKey="waitForPageReload"/>
        <see userInput="You saved the store view." stepKey="seeSaveMessage"/>

        <!--Create a Simple Product -->
        <amOnPage url="{{AdminProductIndexPage.url}}" stepKey="navigateToCatalogProductGrid"/>
        <waitForPageLoad stepKey="waitForProductGrid"/>
        <click selector="{{AdminProductGridActionSection.addProductToggle}}" stepKey="clickAddProductDropdown"/>
        <click selector="{{AdminProductGridActionSection.addSimpleProduct}}" stepKey="clickAddSimpleProduct"/>
        <fillField userInput="{{_defaultProduct.name}}" selector="{{AdminProductFormSection.productName}}" stepKey="fillProductName"/>
        <fillField userInput="{{_defaultProduct.sku}}" selector="{{AdminProductFormSection.productSku}}" stepKey="fillProductSKU"/>
        <fillField userInput="{{_defaultProduct.price}}" selector="{{AdminProductFormSection.productPrice}}" stepKey="fillProductPrice"/>
        <fillField userInput="{{_defaultProduct.quantity}}" selector="{{AdminProductFormSection.productQuantity}}" stepKey="fillProductQuantity"/>

        <!-- Add product to second website and save the product -->
        <click selector="{{ProductInWebsitesSection.sectionHeader}}" stepKey="openProductInWebsites"/>
        <click selector="{{ProductInWebsitesSection.website('Second Website')}}" stepKey="selectSecondWebsite"/>
        <click selector="{{AdminProductFormActionSection.saveButton}}" stepKey="clickSave"/>
        <waitForLoadingMaskToDisappear stepKey="waitForProductPageSave"/>
        <seeElement selector="{{AdminProductMessagesSection.successMessage}}" stepKey="seeSaveProductMessage"/>

        <!-- switch to the second store view -->
        <click selector="{{AdminProductFormActionSection.changeStoreButton}}" stepKey="clickStoreviewSwitcher"/>
        <click selector="{{AdminProductFormActionSection.selectStoreView('Second Store View')}}" stepKey="chooseStoreView"/>
        <click selector="{{AdminConfirmationModalSection.ok}}" stepKey="acceptStoreSwitchingMessage"/>
        <waitForPageLoad time="30" stepKey="waitForPageLoad9"/>
        <see userInput="Second Store View" selector="{{AdminMainActionsSection.storeSwitcher}}" stepKey="seeNewStoreViewName"/>

        <!-- Check if Use Default Value checkboxes are checked -->
        <seeCheckboxIsChecked selector="{{AdminProductFormSection.productStatusUseDefault}}" stepKey="seeProductStatusCheckboxChecked"/>
        <seeCheckboxIsChecked selector="{{AdminProductFormSection.productNameUseDefault}}" stepKey="seeProductNameCheckboxChecked"/>
        <seeCheckboxIsChecked selector="{{AdminProductFormSection.productTaxClassUseDefault}}" stepKey="seeTaxClassCheckboxChecked"/>
        <seeCheckboxIsChecked selector="{{AdminProductFormSection.visibilityUseDefault}}" stepKey="seeVisibilityCheckboxChecked"/>
    </test>
</tests><|MERGE_RESOLUTION|>--- conflicted
+++ resolved
@@ -36,12 +36,8 @@
 
         <!--Create Store view -->
         <amOnPage url="{{AdminSystemStorePage.url}}" stepKey="amOnAdminSystemStorePage"/>
-<<<<<<< HEAD
         <waitForPageLoad stepKey="waitForSystemStorePage"/>
         <click selector="{{AdminStoresMainActionsSection.createStoreViewButton}}" stepKey="createStoreViewButton"/>
-=======
-        <click selector="{{AdminStoresMainActionsSection.createStoreViewButton}}" stepKey="clickCreateStoreViewButton"/>
->>>>>>> 5872c824
         <waitForPageLoad stepKey="waitForProductPageLoad"/>
         <waitForElementVisible selector="//legend[contains(., 'Store View Information')]" stepKey="waitFornewStorePageToOpen" after="clickCreateStoreViewButton"/>
         <selectOption userInput="Second Store" selector="{{AdminNewStoreSection.storeGrpDropdown}}" stepKey="selectStoreGroup"/>
