--- conflicted
+++ resolved
@@ -78,30 +78,18 @@
         <see selector="{{ProductShortDescriptionWYSIWYGToolbarSection.CancelBtn}}" userInput="Cancel" stepKey="seeCancelBtn2" />
         <see selector="{{ProductShortDescriptionWYSIWYGToolbarSection.CreateFolder}}" userInput="Create Folder" stepKey="seeCreateFolderBtn2" />
         <see selector="{{ProductShortDescriptionWYSIWYGToolbarSection.InsertFile}}" userInput="Add Selected" stepKey="seeAddSelectedBtn2" />
-<<<<<<< HEAD
-        <attachFile selector="{{ProductShortDescriptionWYSIWYGToolbarSection.BrowseUploadImage}}" userInput="{{ImageUpload1.value}}" stepKey="uploadImage3"/>
-        <waitForElementVisible  selector="{{ProductShortDescriptionWYSIWYGToolbarSection.image(ImageUpload1.value)}}" stepKey="waitForUploadImage3" />
-        <waitForLoadingMaskToDisappear stepKey="waitForLoading13" />
-=======
         <attachFile selector="{{ProductShortDescriptionWYSIWYGToolbarSection.BrowseUploadImage}}" userInput="{{ImageUpload1.file}}" stepKey="uploadImage3"/>
         <waitForElementVisible  selector="{{ProductShortDescriptionWYSIWYGToolbarSection.image(ImageUpload1.file)}}" stepKey="waitForUploadImage3" />
         <waitForLoadingMaskToDisappear stepKey="waitForLoading9" />
->>>>>>> 2f888a36
         <wait time="3" stepKey="waitMore" />
         <waitForElement selector="{{ProductShortDescriptionWYSIWYGToolbarSection.DeleteSelectedBtn}}" stepKey="waitForDeletebtn" />
         <see selector="{{ProductShortDescriptionWYSIWYGToolbarSection.DeleteSelectedBtn}}" userInput="Delete Selected" stepKey="seeDeleteBtn2"/>
         <click selector="{{ProductShortDescriptionWYSIWYGToolbarSection.DeleteSelectedBtn}}" stepKey="clickDeleteSelected2" />
         <waitForText userInput="OK" stepKey="waitForConfirm3" />
         <click selector="{{ProductShortDescriptionWYSIWYGToolbarSection.confirmDelete}}" stepKey="confirmDelete2" />
-<<<<<<< HEAD
-        <attachFile selector="{{ProductShortDescriptionWYSIWYGToolbarSection.BrowseUploadImage}}" userInput="{{ImageUpload1.value}}" stepKey="uploadImage4"/>
-        <waitForLoadingMaskToDisappear stepKey="waitForLoading14" />
-        <waitForElementVisible selector="{{ProductShortDescriptionWYSIWYGToolbarSection.image(ImageUpload1.value)}}" stepKey="waitForUploadImage4" />
-=======
         <attachFile selector="{{ProductShortDescriptionWYSIWYGToolbarSection.BrowseUploadImage}}" userInput="{{ImageUpload1.file}}" stepKey="uploadImage4"/>
         <waitForLoadingMaskToDisappear stepKey="waitForLoading10" />
         <waitForElementVisible selector="{{ProductShortDescriptionWYSIWYGToolbarSection.image(ImageUpload1.file)}}" stepKey="waitForUploadImage4" />
->>>>>>> 2f888a36
         <click selector="{{ProductShortDescriptionWYSIWYGToolbarSection.InsertFile}}" stepKey="clickInsertBtn" />
         <waitForLoadingMaskToDisappear stepKey="waitForLoading11" />
         <waitForElementVisible selector="{{ProductShortDescriptionWYSIWYGToolbarSection.OkBtn}}" stepKey="waitForOkBtn2" />
