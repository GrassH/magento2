--- conflicted
+++ resolved
@@ -31,11 +31,28 @@
         <data key="used_for_sort_by">true</data>
         <requiredEntity type="FrontendLabel">ProductAttributeFrontendLabel</requiredEntity>
     </entity>
-<<<<<<< HEAD
+    <entity name="productAttributeWithTwoOptions" type="ProductAttribute">
+        <data key="attribute_code" unique="suffix">attribute</data>
+        <data key="frontend_input">select</data>
+        <data key="scope">global</data>
+        <data key="is_required">false</data>
+        <data key="is_unique">false</data>
+        <data key="is_searchable">true</data>
+        <data key="is_visible">true</data>
+        <data key="is_visible_in_advanced_search">true</data>
+        <data key="is_visible_on_front">true</data>
+        <data key="is_filterable">true</data>
+        <data key="is_filterable_in_search">true</data>
+        <data key="used_in_product_listing">true</data>
+        <data key="is_used_for_promo_rules">true</data>
+        <data key="is_comparable">true</data>
+        <data key="is_used_in_grid">true</data>
+        <data key="is_visible_in_grid">true</data>
+        <data key="is_filterable_in_grid">true</data>
+        <data key="used_for_sort_by">true</data>
+        <requiredEntity type="FrontendLabel">ProductAttributeFrontendLabel</requiredEntity>
+    </entity>
     <entity name="productDropDownAttribute" type="ProductAttribute">
-=======
-    <entity name="productAttributeWithTwoOptions" type="ProductAttribute">
->>>>>>> ff6c3261
         <data key="attribute_code" unique="suffix">attribute</data>
         <data key="frontend_input">select</data>
         <data key="scope">global</data>
