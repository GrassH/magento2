<?xml version="1.0" encoding="UTF-8"?>
<!--
 /**
  * Copyright © Magento, Inc. All rights reserved.
  * See COPYING.txt for license details.
  */
-->

<entities xmlns:xsi="http://www.w3.org/2001/XMLSchema-instance"
        xsi:noNamespaceSchemaLocation="../../../../../../vendor/magento/magento2-functional-testing-framework/src/Magento/FunctionalTestingFramework/DataGenerator/etc/dataProfileSchema.xsd">
    <entity name="_defaultProduct" type="product">
        <data key="sku" unique="suffix">testSku</data>
        <data key="type_id">simple</data>
        <data key="attribute_set_id">4</data>
        <data key="visibility">4</data>
        <data key="name" unique="suffix">testProductName</data>
        <data key="price">123.00</data>
        <data key="urlKey" unique="suffix">testurlkey</data>
        <data key="status">1</data>
        <data key="quantity">100</data>
        <requiredEntity type="product_extension_attribute">EavStockItem</requiredEntity>
        <requiredEntity type="custom_attribute_array">CustomAttributeCategoryIds</requiredEntity>
    </entity>
    <entity name="ApiSimpleProduct" type="product">
        <data key="sku" unique="suffix">api-simple-product</data>
        <data key="type_id">simple</data>
        <data key="attribute_set_id">4</data>
        <data key="visibility">4</data>
        <data key="name" unique="suffix">Api Simple Product</data>
        <data key="price">123.00</data>
        <data key="urlKey" unique="suffix">api-simple-product</data>
        <data key="status">1</data>
        <data key="quantity">100</data>
        <requiredEntity type="product_extension_attribute">EavStockItem</requiredEntity>
        <requiredEntity type="custom_attribute_array">CustomAttributeCategoryIds</requiredEntity>
    </entity>
    <entity name="ApiSimpleProductUpdateDescription" type="product2">
        <requiredEntity type="custom_attribute">ApiProductDescription</requiredEntity>
        <requiredEntity type="custom_attribute">ApiProductShortDescription</requiredEntity>
    </entity>
    <entity name="ApiSimpleProductUpdateName" type="product">
        <data key="name" unique="suffix">Updated Api Simple Product</data>
        <data key="urlKey" unique="suffix">api-simple-product</data>
    </entity>
    <entity name="SimpleProduct" type="product">
        <data key="sku" unique="suffix">SimpleProduct</data>
        <data key="type_id">simple</data>
        <data key="attribute_set_id">4</data>
        <data key="name" unique="suffix">SimpleProduct</data>
        <data key="price">123.00</data>
        <data key="visibility">4</data>
        <data key="status">1</data>
        <data key="quantity">1000</data>
        <data key="urlKey" unique="suffix">simpleproduct</data>
        <data key="weight">1</data>
        <requiredEntity type="product_extension_attribute">EavStockItem</requiredEntity>
        <requiredEntity type="custom_attribute_array">CustomAttributeCategoryIds</requiredEntity>
    </entity>
    <entity name="SimpleProduct2" type="product">
        <data key="sku" unique="suffix">SimpleProduct</data>
        <data key="type_id">simple</data>
        <data key="attribute_set_id">4</data>
        <data key="name" unique="suffix">SimpleProduct</data>
        <data key="price">123.00</data>
        <data key="visibility">4</data>
        <data key="status">1</data>
        <data key="quantity">1000</data>
        <requiredEntity type="product_extension_attribute">EavStockItem</requiredEntity>
    </entity>
    <entity name="SimpleProduct3" type="product">
        <data key="sku" unique="suffix">simple</data>
        <data key="type_id">simple</data>
        <data key="attribute_set_id">4</data>
        <data key="name" unique="suffix">simple</data>
        <data key="price">123.00</data>
        <data key="visibility">4</data>
        <data key="status">1</data>
        <data key="quantity">1000</data>
        <data key="urlKey" unique="suffix">simple</data>
        <requiredEntity type="product_extension_attribute">EavStockItem</requiredEntity>
        <requiredEntity type="custom_attribute_array">CustomAttributeCategoryIds</requiredEntity>
    </entity>
    <entity name="SimpleProduct4" type="product">
        <data key="sku" unique="suffix">testSku</data>
        <data key="type_id">simple</data>
        <data key="attribute_set_id">4</data>
        <data key="visibility">4</data>
        <data key="name" unique="suffix">OutOfStockProduct</data>
        <data key="price">123.00</data>
        <data key="urlKey" unique="suffix">testurlkey</data>
        <data key="status">1</data>
        <data key="quantity">0</data>
        <requiredEntity type="custom_attribute_array">CustomAttributeCategoryIds</requiredEntity>
    </entity>
    <entity name="NewSimpleProduct" type="product">
        <data key="price">321.00</data>
    </entity>
    <entity name="SimpleOne" type="product2">
        <data key="sku" unique="suffix">SimpleOne</data>
        <data key="type_id">simple</data>
        <data key="attribute_set_id">4</data>
        <data key="name" unique="suffix">SimpleProduct</data>
        <data key="price">1.23</data>
        <data key="visibility">4</data>
        <data key="status">1</data>
        <requiredEntity type="product_extension_attribute">EavStockItem</requiredEntity>
        <requiredEntity type="custom_attribute">CustomAttributeProductAttribute</requiredEntity>
    </entity>
    <entity name="ApiSimpleOne" type="product2">
        <data key="sku" unique="suffix">api-simple-product</data>
        <data key="type_id">simple</data>
        <data key="attribute_set_id">4</data>
        <data key="visibility">4</data>
        <data key="name" unique="suffix">Api Simple Product</data>
        <data key="price">123.00</data>
        <data key="urlKey" unique="suffix">api-simple-product</data>
        <data key="status">1</data>
        <data key="quantity">100</data>
        <requiredEntity type="product_extension_attribute">EavStockItem</requiredEntity>
        <requiredEntity type="custom_attribute">CustomAttributeProductAttribute</requiredEntity>
    </entity>
    <entity name="ApiSimpleTwo" type="product2">
        <data key="sku" unique="suffix">api-simple-product-two</data>
        <data key="type_id">simple</data>
        <data key="attribute_set_id">4</data>
        <data key="visibility">4</data>
        <data key="name" unique="suffix">Api Simple Product Two</data>
        <data key="price">234.00</data>
        <data key="urlKey" unique="suffix">api-simple-product-two</data>
        <data key="status">1</data>
        <data key="quantity">100</data>
        <requiredEntity type="product_extension_attribute">EavStockItem</requiredEntity>
        <requiredEntity type="custom_attribute">CustomAttributeProductAttribute</requiredEntity>
    </entity>
    <entity name="VirtualProduct" type="product">
        <data key="sku" unique="suffix">virtualproduct</data>
        <data key="type_id">virtual</data>
        <data key="attribute_set_id">4</data>
        <data key="name" unique="suffix">VirtualProduct</data>
        <data key="price">99.99</data>
        <data key="quantity">250</data>
        <data key="weight">0</data>
        <data key="status">1</data>
        <requiredEntity type="product_extension_attribute">EavStockItem</requiredEntity>
    </entity>
    <entity name="SimpleTwo" type="product2">
        <data key="sku" unique="suffix">SimpleTwo</data>
        <data key="type_id">simple</data>
        <data key="attribute_set_id">4</data>
        <data key="name" unique="suffix">SimpleProduct</data>
        <data key="price">1.23</data>
        <data key="visibility">4</data>
        <data key="status">1</data>
        <requiredEntity type="product_extension_attribute">EavStockItem</requiredEntity>
        <requiredEntity type="custom_attribute">CustomAttributeProductUrlKey</requiredEntity>
    </entity>
    <entity name="ImageUpload" type="uploadImage">
        <data key="title" unique="suffix">Image1</data>
        <data key="price">1.00</data>
        <data key="file_type">Upload File</data>
        <data key="shareable">Yes</data>
        <data key="file">magento-logo.png</data>
    </entity>
    <entity name="MagentoLogo" type="image">
        <data key="title" unique="suffix">MagentoLogo</data>
        <data key="price">1.00</data>
        <data key="file_type">Upload File</data>
        <data key="shareable">Yes</data>
        <data key="file">magento-logo.png</data>
        <data key="filename">magento-logo</data>
        <data key="file_extension">png</data>
    </entity>
    <entity name="ProductWithUnicode" type="product">
        <data key="sku" unique="suffix">&#38657;&#20135;&#21697;</data>
        <data key="type_id">simple</data>
        <data key="attribute_set_id">4</data>
        <data key="visibility">4</data>
        <data key="name" unique="suffix">&#38657;&#20135;&#21697;</data>
        <data key="price">123.00</data>
        <data key="urlKey" unique="suffix">testurlkey</data>
        <data key="status">1</data>
        <data key="quantity">100</data>
        <requiredEntity type="product_extension_attribute">EavStockItem</requiredEntity>
        <requiredEntity type="custom_attribute_array">CustomAttributeCategoryIds</requiredEntity>
    </entity>
    <entity name="defaultVirtualProduct" type="product">
        <data key="sku" unique="suffix">virtualProduct</data>
        <data key="type_id">virtual</data>
        <data key="attribute_set_id">4</data>
        <data key="visibility">4</data>
        <data key="name" unique="suffix">virtualProduct</data>
        <data key="price">12.34</data>
        <data key="urlKey" unique="suffix">virtualproduct</data>
        <data key="status">1</data>
        <data key="quantity">100</data>
        <data key="weight">0</data>
        <requiredEntity type="product_extension_attribute">EavStockItem</requiredEntity>
        <requiredEntity type="custom_attribute_array">CustomAttributeCategoryIds</requiredEntity>
    </entity>
    <entity name="productWithDescription" type="product">
        <data key="sku" unique="suffix">testProductWithDescriptionSku</data>
        <data key="type_id">simple</data>
        <data key="attribute_set_id">4</data>
        <data key="visibility">4</data>
        <data key="name" unique="suffix">testProductWithDescriptionName</data>
        <data key="price">123.00</data>
        <data key="urlKey" unique="suffix">testproductwithdescriptionurlkey</data>
        <data key="status">1</data>
        <data key="quantity">100</data>
        <requiredEntity type="product_extension_attribute">EavStockItem</requiredEntity>
        <requiredEntity type="custom_attribute_array">CustomAttributeCategoryIds</requiredEntity>
        <requiredEntity type="custom_attribute_array">ApiProductDescription</requiredEntity>
        <requiredEntity type="custom_attribute_array">ApiProductShortDescription</requiredEntity>
    </entity>
    <entity name="ApiProductWithDescription" type="product">
        <data key="sku" unique="suffix">api-simple-product</data>
        <data key="type_id">simple</data>
        <data key="attribute_set_id">4</data>
        <data key="visibility">4</data>
        <data key="name" unique="suffix">Api Simple Product</data>
        <data key="price">123.00</data>
        <data key="urlKey" unique="suffix">api-simple-product</data>
        <data key="status">1</data>
        <data key="quantity">100</data>
        <requiredEntity type="product_extension_attribute">EavStockItem</requiredEntity>
        <requiredEntity type="custom_attribute_array">ApiProductDescription</requiredEntity>
        <requiredEntity type="custom_attribute_array">ApiProductShortDescription</requiredEntity>
    </entity>
    <entity name="_newDefaultProduct" type="product">
        <data key="sku" unique="suffix">testSku</data>
        <data key="type_id">simple</data>
        <data key="attribute_set_id">4</data>
        <data key="visibility">4</data>
        <data key="name" unique="suffix">testproductname</data>
        <data key="price">123.00</data>
        <data key="urlKey" unique="suffix">testurlkey</data>
        <data key="status">1</data>
        <data key="quantity">100</data>
        <requiredEntity type="product_extension_attribute">EavStockItem</requiredEntity>
        <requiredEntity type="custom_attribute_array">CustomAttributeCategoryIds</requiredEntity>
    </entity>
    <entity name="productWithOptions" type="product">
        <var key="sku" entityType="product" entityKey="sku" />
        <data key="file">magento.jpg</data>
        <requiredEntity type="product_option">ProductOptionField</requiredEntity>
        <requiredEntity type="product_option">ProductOptionArea</requiredEntity>
        <requiredEntity type="product_option">ProductOptionFile</requiredEntity>
        <requiredEntity type="product_option">ProductOptionDropDown</requiredEntity>
        <requiredEntity type="product_option">ProductOptionRadiobutton</requiredEntity>
        <requiredEntity type="product_option">ProductOptionCheckbox</requiredEntity>
        <requiredEntity type="product_option">ProductOptionMultiSelect</requiredEntity>
        <requiredEntity type="product_option">ProductOptionDate</requiredEntity>
        <requiredEntity type="product_option">ProductOptionDateTime</requiredEntity>
        <requiredEntity type="product_option">ProductOptionTime</requiredEntity>
    </entity>
<<<<<<< HEAD
    <entity name="SimpleProductWithNewFromDate" type="product">
        <data key="sku" unique="suffix">SimpleProduct</data>
        <data key="type_id">simple</data>
        <data key="attribute_set_id">4</data>
        <data key="name" unique="suffix">SimpleProduct</data>
        <data key="price">125.00</data>
        <data key="visibility">4</data>
        <data key="status">1</data>
        <data key="quantity">1000</data>
        <data key="urlKey" unique="suffix">simpleproduct</data>
        <data key="weight">1</data>
        <requiredEntity type="product_extension_attribute">EavStockItem</requiredEntity>
        <requiredEntity type="custom_attribute_array">ApiProductNewsFromDate</requiredEntity>
=======
    <entity name="ApiVirtualProductWithDescription" type="product">
        <data key="sku" unique="suffix">api-virtual-product</data>
        <data key="type_id">virtual</data>
        <data key="attribute_set_id">4</data>
        <data key="visibility">4</data>
        <data key="name" unique="suffix">Api Virtual Product</data>
        <data key="price">123.00</data>
        <data key="urlKey" unique="suffix">api-virtual-product</data>
        <data key="status">1</data>
        <data key="quantity">100</data>
        <requiredEntity type="product_extension_attribute">EavStockItem</requiredEntity>
        <requiredEntity type="custom_attribute_array">ApiProductDescription</requiredEntity>
        <requiredEntity type="custom_attribute_array">ApiProductShortDescription</requiredEntity>
>>>>>>> a24105d8
    </entity>
</entities><|MERGE_RESOLUTION|>--- conflicted
+++ resolved
@@ -253,21 +253,6 @@
         <requiredEntity type="product_option">ProductOptionDateTime</requiredEntity>
         <requiredEntity type="product_option">ProductOptionTime</requiredEntity>
     </entity>
-<<<<<<< HEAD
-    <entity name="SimpleProductWithNewFromDate" type="product">
-        <data key="sku" unique="suffix">SimpleProduct</data>
-        <data key="type_id">simple</data>
-        <data key="attribute_set_id">4</data>
-        <data key="name" unique="suffix">SimpleProduct</data>
-        <data key="price">125.00</data>
-        <data key="visibility">4</data>
-        <data key="status">1</data>
-        <data key="quantity">1000</data>
-        <data key="urlKey" unique="suffix">simpleproduct</data>
-        <data key="weight">1</data>
-        <requiredEntity type="product_extension_attribute">EavStockItem</requiredEntity>
-        <requiredEntity type="custom_attribute_array">ApiProductNewsFromDate</requiredEntity>
-=======
     <entity name="ApiVirtualProductWithDescription" type="product">
         <data key="sku" unique="suffix">api-virtual-product</data>
         <data key="type_id">virtual</data>
@@ -281,6 +266,19 @@
         <requiredEntity type="product_extension_attribute">EavStockItem</requiredEntity>
         <requiredEntity type="custom_attribute_array">ApiProductDescription</requiredEntity>
         <requiredEntity type="custom_attribute_array">ApiProductShortDescription</requiredEntity>
->>>>>>> a24105d8
+    </entity>
+    <entity name="SimpleProductWithNewFromDate" type="product">
+        <data key="sku" unique="suffix">SimpleProduct</data>
+        <data key="type_id">simple</data>
+        <data key="attribute_set_id">4</data>
+        <data key="name" unique="suffix">SimpleProduct</data>
+        <data key="price">125.00</data>
+        <data key="visibility">4</data>
+        <data key="status">1</data>
+        <data key="quantity">1000</data>
+        <data key="urlKey" unique="suffix">simpleproduct</data>
+        <data key="weight">1</data>
+        <requiredEntity type="product_extension_attribute">EavStockItem</requiredEntity>
+        <requiredEntity type="custom_attribute_array">ApiProductNewsFromDate</requiredEntity>
     </entity>
 </entities>