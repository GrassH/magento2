<?xml version="1.0" encoding="UTF-8"?>
<!--
 /**
  * Copyright © Magento, Inc. All rights reserved.
  * See COPYING.txt for license details.
  */
-->

<entities xmlns:xsi="http://www.w3.org/2001/XMLSchema-instance"
        xsi:noNamespaceSchemaLocation="../../../../../../vendor/magento/magento2-functional-testing-framework/src/Magento/FunctionalTestingFramework/DataGenerator/etc/dataProfileSchema.xsd">
    <entity name="_defaultProduct" type="product">
        <data key="sku" unique="suffix">testSku</data>
        <data key="type_id">simple</data>
        <data key="attribute_set_id">4</data>
        <data key="visibility">4</data>
        <data key="name" unique="suffix">testProductName</data>
        <data key="price">123.00</data>
        <data key="urlKey" unique="suffix">testurlkey</data>
        <data key="status">1</data>
        <data key="quantity">100</data>
        <required-entity type="product_extension_attribute">EavStockItem</required-entity>
        <required-entity type="custom_attribute_array">CustomAttributeCategoryIds</required-entity>
    </entity>
    <entity name="SimpleProduct" type="product">
        <data key="sku" unique="suffix">SimpleProduct</data>
        <data key="type_id">simple</data>
        <data key="attribute_set_id">4</data>
        <data key="name" unique="suffix">SimpleProduct</data>
        <data key="price">123.00</data>
        <data key="visibility">4</data>
        <data key="status">1</data>
        <required-entity type="product_extension_attribute">EavStockItem</required-entity>
        <required-entity type="custom_attribute_array">CustomAttributeCategoryIds</required-entity>
    </entity>
    <entity name="NewSimpleProduct" type="product">
        <data key="price">321.00</data>
    </entity>
    <entity name="SimpleOne" type="product2">
        <data key="sku" unique="suffix">SimpleOne</data>
        <data key="type_id">simple</data>
        <data key="attribute_set_id">4</data>
        <data key="name" unique="suffix">SimpleProduct</data>
        <data key="price">1.23</data>
        <data key="visibility">4</data>
        <data key="status">1</data>
        <required-entity type="product_extension_attribute">EavStockItem</required-entity>
        <required-entity type="custom_attribute">CustomAttributeProductAttribute</required-entity>
    </entity>
<<<<<<< HEAD
    <entity name="ImageUpload" type="uploadImage">
        <data key="title" unique="suffix">Image1</data>
        <data key="price">1.00</data>
        <data key="file_type">Upload File</data>
        <data key="shareable">Yes</data>
        <data key="file">logo.png</data>
    </entity>
=======
>>>>>>> b59b5caf
</entities><|MERGE_RESOLUTION|>--- conflicted
+++ resolved
@@ -46,14 +46,4 @@
         <required-entity type="product_extension_attribute">EavStockItem</required-entity>
         <required-entity type="custom_attribute">CustomAttributeProductAttribute</required-entity>
     </entity>
-<<<<<<< HEAD
-    <entity name="ImageUpload" type="uploadImage">
-        <data key="title" unique="suffix">Image1</data>
-        <data key="price">1.00</data>
-        <data key="file_type">Upload File</data>
-        <data key="shareable">Yes</data>
-        <data key="file">logo.png</data>
-    </entity>
-=======
->>>>>>> b59b5caf
 </entities>