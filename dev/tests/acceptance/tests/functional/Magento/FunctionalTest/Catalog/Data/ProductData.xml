<?xml version="1.0" encoding="UTF-8"?>
<!--
 /**
  * Copyright © Magento, Inc. All rights reserved.
  * See COPYING.txt for license details.
  */
-->

<entities xmlns:xsi="http://www.w3.org/2001/XMLSchema-instance"
        xsi:noNamespaceSchemaLocation="../../../../../../vendor/magento/magento2-functional-testing-framework/src/Magento/FunctionalTestingFramework/DataGenerator/etc/dataProfileSchema.xsd">
    <entity name="_defaultProduct" type="product">
        <data key="sku" unique="suffix">testSku</data>
        <data key="type_id">simple</data>
        <data key="attribute_set_id">4</data>
        <data key="visibility">4</data>
        <data key="name" unique="suffix">testProductName</data>
        <data key="price">123.00</data>
        <data key="urlKey" unique="suffix">testurlkey</data>
        <data key="status">1</data>
        <data key="quantity">100</data>
        <requiredEntity type="product_extension_attribute">EavStockItem</requiredEntity>
        <requiredEntity type="custom_attribute_array">CustomAttributeCategoryIds</requiredEntity>
    </entity>
    <entity name="ApiSimpleProduct" type="product">
        <data key="sku" unique="suffix">api-simple-product</data>
        <data key="type_id">simple</data>
        <data key="attribute_set_id">4</data>
        <data key="visibility">4</data>
        <data key="name" unique="suffix">Api Simple Product</data>
        <data key="price">123.00</data>
        <data key="urlKey" unique="suffix">api-simple-product</data>
        <data key="status">1</data>
        <data key="quantity">100</data>
        <required-entity type="product_extension_attribute">EavStockItem</required-entity>
        <required-entity type="custom_attribute_array">CustomAttributeCategoryIds</required-entity>
    </entity>
    <entity name="SimpleProduct" type="product">
        <data key="sku" unique="suffix">SimpleProduct</data>
        <data key="type_id">simple</data>
        <data key="attribute_set_id">4</data>
        <data key="name" unique="suffix">SimpleProduct</data>
        <data key="price">123.00</data>
        <data key="visibility">4</data>
        <data key="status">1</data>
        <requiredEntity type="product_extension_attribute">EavStockItem</requiredEntity>
        <requiredEntity type="custom_attribute_array">CustomAttributeCategoryIds</requiredEntity>
    </entity>
    <entity name="NewSimpleProduct" type="product">
        <data key="price">321.00</data>
    </entity>
    <entity name="SimpleOne" type="product2">
        <data key="sku" unique="suffix">SimpleOne</data>
        <data key="type_id">simple</data>
        <data key="attribute_set_id">4</data>
        <data key="name" unique="suffix">SimpleProduct</data>
        <data key="price">1.23</data>
        <data key="visibility">4</data>
        <data key="status">1</data>
        <requiredEntity type="product_extension_attribute">EavStockItem</requiredEntity>
        <requiredEntity type="custom_attribute">CustomAttributeProductAttribute</requiredEntity>
    </entity>
    <entity name="ImageUpload" type="uploadImage">
        <data key="title" unique="suffix">Image1</data>
        <data key="price">1.00</data>
        <data key="file_type">Upload File</data>
        <data key="shareable">Yes</data>
        <data key="file">logo.png</data>
    </entity>
<<<<<<< HEAD
    <entity name="CONST" type="CONST">
        <data key="one">1</data>
        <data key="two">2</data>
        <data key="twohundredfourtysix00">246.00</data>
        <data key="twentyfour60">24.60</data>
        <data key="ten00">10.00</data>
        <data key="twohundredfiftysix00">256.00</data>
        <data key="twohundredthirtyone40">231.40</data>
        <data key="flatRateFixed">Flat Rate - Fixed</data>
        <data key="apiSimpleProduct">Api Simple Product</data>
        <data key="nonexistentProductName">NonexistentProductName</data>
    </entity>
</config>
=======
</entities>
>>>>>>> 8ebae120
<|MERGE_RESOLUTION|>--- conflicted
+++ resolved
@@ -31,8 +31,8 @@
         <data key="urlKey" unique="suffix">api-simple-product</data>
         <data key="status">1</data>
         <data key="quantity">100</data>
-        <required-entity type="product_extension_attribute">EavStockItem</required-entity>
-        <required-entity type="custom_attribute_array">CustomAttributeCategoryIds</required-entity>
+        <requiredEntity type="product_extension_attribute">EavStockItem</requiredEntity>
+        <requiredEntity type="custom_attribute_array">CustomAttributeCategoryIds</requiredEntity>
     </entity>
     <entity name="SimpleProduct" type="product">
         <data key="sku" unique="suffix">SimpleProduct</data>
@@ -66,7 +66,6 @@
         <data key="shareable">Yes</data>
         <data key="file">logo.png</data>
     </entity>
-<<<<<<< HEAD
     <entity name="CONST" type="CONST">
         <data key="one">1</data>
         <data key="two">2</data>
@@ -79,7 +78,4 @@
         <data key="apiSimpleProduct">Api Simple Product</data>
         <data key="nonexistentProductName">NonexistentProductName</data>
     </entity>
-</config>
-=======
-</entities>
->>>>>>> 8ebae120
+</entities>