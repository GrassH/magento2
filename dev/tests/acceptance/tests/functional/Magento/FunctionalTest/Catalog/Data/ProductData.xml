<?xml version="1.0" encoding="UTF-8"?>
<!--
 /**
  * Copyright © Magento, Inc. All rights reserved.
  * See COPYING.txt for license details.
  */
-->

<entities xmlns:xsi="http://www.w3.org/2001/XMLSchema-instance"
        xsi:noNamespaceSchemaLocation="../../../../../../vendor/magento/magento2-functional-testing-framework/src/Magento/FunctionalTestingFramework/DataGenerator/etc/dataProfileSchema.xsd">
    <entity name="_defaultProduct" type="product">
        <data key="sku" unique="suffix">testSku</data>
        <data key="type_id">simple</data>
        <data key="attribute_set_id">4</data>
        <data key="visibility">4</data>
        <data key="name" unique="suffix">testProductName</data>
        <data key="price">123.00</data>
        <data key="urlKey" unique="suffix">testurlkey</data>
        <data key="status">1</data>
        <data key="quantity">100</data>
        <requiredEntity type="product_extension_attribute">EavStockItem</requiredEntity>
        <requiredEntity type="custom_attribute_array">CustomAttributeCategoryIds</requiredEntity>
    </entity>
    <entity name="ApiSimpleProduct" type="product">
        <data key="sku" unique="suffix">api-simple-product</data>
        <data key="type_id">simple</data>
        <data key="attribute_set_id">4</data>
        <data key="visibility">4</data>
        <data key="name" unique="suffix">Api Simple Product</data>
        <data key="price">123.00</data>
        <data key="urlKey" unique="suffix">api-simple-product</data>
        <data key="status">1</data>
        <data key="quantity">100</data>
        <requiredEntity type="product_extension_attribute">EavStockItem</requiredEntity>
        <requiredEntity type="custom_attribute_array">CustomAttributeCategoryIds</requiredEntity>
    </entity>
    <entity name="ApiSimpleProductUpdateDescription" type="product2">
        <requiredEntity type="custom_attribute">ApiProductDescription</requiredEntity>
        <requiredEntity type="custom_attribute">ApiProductShortDescription</requiredEntity>
    </entity>
    <entity name="ApiSimpleProductUpdateName" type="product">
        <data key="name" unique="suffix">Updated Api Simple Product</data>
        <data key="urlKey" unique="suffix">api-simple-product</data>
    </entity>
    <entity name="SimpleProduct" type="product">
        <data key="sku" unique="suffix">SimpleProduct</data>
        <data key="type_id">simple</data>
        <data key="attribute_set_id">4</data>
        <data key="name" unique="suffix">SimpleProduct</data>
        <data key="price">123.00</data>
        <data key="visibility">4</data>
        <data key="status">1</data>
        <data key="quantity">1000</data>
        <data key="urlKey" unique="suffix">simpleproduct</data>
        <data key="weight">1</data>
        <requiredEntity type="product_extension_attribute">EavStockItem</requiredEntity>
        <requiredEntity type="custom_attribute_array">CustomAttributeCategoryIds</requiredEntity>
    </entity>
    <entity name="SimpleProduct2" type="product">
        <data key="sku" unique="suffix">SimpleProduct</data>
        <data key="type_id">simple</data>
        <data key="attribute_set_id">4</data>
        <data key="name" unique="suffix">SimpleProduct</data>
        <data key="price">123.00</data>
        <data key="visibility">4</data>
        <data key="status">1</data>
        <data key="quantity">1000</data>
        <requiredEntity type="product_extension_attribute">EavStockItem</requiredEntity>
    </entity>
    <entity name="SimpleProduct3" type="product">
        <data key="sku" unique="suffix">simple</data>
        <data key="type_id">simple</data>
        <data key="attribute_set_id">4</data>
        <data key="name" unique="suffix">simple</data>
        <data key="price">123.00</data>
        <data key="visibility">4</data>
        <data key="status">1</data>
        <data key="quantity">1000</data>
        <data key="urlKey" unique="suffix">simple</data>
        <requiredEntity type="product_extension_attribute">EavStockItem</requiredEntity>
        <requiredEntity type="custom_attribute_array">CustomAttributeCategoryIds</requiredEntity>
    </entity>
    <entity name="SimpleProduct4" type="product">
        <data key="sku" unique="suffix">testSku</data>
        <data key="type_id">simple</data>
        <data key="attribute_set_id">4</data>
        <data key="visibility">4</data>
        <data key="name" unique="suffix">OutOfStockProduct</data>
        <data key="price">123.00</data>
        <data key="urlKey" unique="suffix">testurlkey</data>
        <data key="status">1</data>
        <data key="quantity">0</data>
        <requiredEntity type="custom_attribute_array">CustomAttributeCategoryIds</requiredEntity>
    </entity>
    <entity name="NewSimpleProduct" type="product">
        <data key="price">321.00</data>
    </entity>
    <entity name="SimpleOne" type="product2">
        <data key="sku" unique="suffix">SimpleOne</data>
        <data key="type_id">simple</data>
        <data key="attribute_set_id">4</data>
        <data key="name" unique="suffix">SimpleProduct</data>
        <data key="price">1.23</data>
        <data key="visibility">4</data>
        <data key="status">1</data>
        <requiredEntity type="product_extension_attribute">EavStockItem</requiredEntity>
        <requiredEntity type="custom_attribute">CustomAttributeProductAttribute</requiredEntity>
    </entity>
    <entity name="ApiSimpleOne" type="product2">
        <data key="sku" unique="suffix">api-simple-product</data>
        <data key="type_id">simple</data>
        <data key="attribute_set_id">4</data>
        <data key="visibility">4</data>
        <data key="name" unique="suffix">Api Simple Product</data>
        <data key="price">123.00</data>
        <data key="urlKey" unique="suffix">api-simple-product</data>
        <data key="status">1</data>
        <data key="quantity">100</data>
        <requiredEntity type="product_extension_attribute">EavStockItem</requiredEntity>
        <requiredEntity type="custom_attribute">CustomAttributeProductAttribute</requiredEntity>
    </entity>
    <entity name="ApiSimpleTwo" type="product2">
        <data key="sku" unique="suffix">api-simple-product-two</data>
        <data key="type_id">simple</data>
        <data key="attribute_set_id">4</data>
        <data key="visibility">4</data>
        <data key="name" unique="suffix">Api Simple Product Two</data>
        <data key="price">234.00</data>
        <data key="urlKey" unique="suffix">api-simple-product-two</data>
        <data key="status">1</data>
        <data key="quantity">100</data>
        <requiredEntity type="product_extension_attribute">EavStockItem</requiredEntity>
        <requiredEntity type="custom_attribute">CustomAttributeProductAttribute</requiredEntity>
    </entity>
    <entity name="VirtualProduct" type="product">
        <data key="sku" unique="suffix">virtualproduct</data>
        <data key="type_id">virtual</data>
        <data key="attribute_set_id">4</data>
        <data key="name" unique="suffix">VirtualProduct</data>
        <data key="price">99.99</data>
        <data key="quantity">250</data>
        <data key="weight">0</data>
        <data key="status">1</data>
        <requiredEntity type="product_extension_attribute">EavStockItem</requiredEntity>
    </entity>
    <entity name="SimpleTwo" type="product2">
        <data key="sku" unique="suffix">SimpleTwo</data>
        <data key="type_id">simple</data>
        <data key="attribute_set_id">4</data>
        <data key="name" unique="suffix">SimpleProduct</data>
        <data key="price">1.23</data>
        <data key="visibility">4</data>
        <data key="status">1</data>
        <requiredEntity type="product_extension_attribute">EavStockItem</requiredEntity>
        <requiredEntity type="custom_attribute">CustomAttributeProductUrlKey</requiredEntity>
    </entity>
    <entity name="ProductImage" type="uploadImage">
        <data key="title" unique="suffix">Image1</data>
        <data key="price">1.00</data>
        <data key="file_type">Upload File</data>
        <data key="shareable">Yes</data>
        <data key="file">magento-logo.png</data>
        <data key="fileName">magento-logo</data>
    </entity>
    <entity name="MagentoLogo" type="image">
        <data key="title" unique="suffix">MagentoLogo</data>
        <data key="price">1.00</data>
        <data key="file_type">Upload File</data>
        <data key="shareable">Yes</data>
        <data key="file">magento-logo.png</data>
        <data key="filename">magento-logo</data>
        <data key="file_extension">png</data>
    </entity>
    <entity name="ProductWithUnicode" type="product">
        <data key="sku" unique="suffix">&#38657;&#20135;&#21697;</data>
        <data key="type_id">simple</data>
        <data key="attribute_set_id">4</data>
        <data key="visibility">4</data>
        <data key="name" unique="suffix">&#38657;&#20135;&#21697;</data>
        <data key="price">123.00</data>
        <data key="urlKey" unique="suffix">testurlkey</data>
        <data key="status">1</data>
        <data key="quantity">100</data>
        <requiredEntity type="product_extension_attribute">EavStockItem</requiredEntity>
        <requiredEntity type="custom_attribute_array">CustomAttributeCategoryIds</requiredEntity>
    </entity>
    <entity name="defaultVirtualProduct" type="product">
        <data key="sku" unique="suffix">virtualProduct</data>
        <data key="type_id">virtual</data>
        <data key="attribute_set_id">4</data>
        <data key="visibility">4</data>
        <data key="name" unique="suffix">virtualProduct</data>
        <data key="price">12.34</data>
        <data key="urlKey" unique="suffix">virtualproduct</data>
        <data key="status">1</data>
        <data key="quantity">100</data>
        <data key="weight">0</data>
        <requiredEntity type="product_extension_attribute">EavStockItem</requiredEntity>
        <requiredEntity type="custom_attribute_array">CustomAttributeCategoryIds</requiredEntity>
    </entity>
    <entity name="productWithDescription" type="product">
        <data key="sku" unique="suffix">testProductWithDescriptionSku</data>
        <data key="type_id">simple</data>
        <data key="attribute_set_id">4</data>
        <data key="visibility">4</data>
        <data key="name" unique="suffix">testProductWithDescriptionName</data>
        <data key="price">123.00</data>
        <data key="urlKey" unique="suffix">testproductwithdescriptionurlkey</data>
        <data key="status">1</data>
        <data key="quantity">100</data>
        <requiredEntity type="product_extension_attribute">EavStockItem</requiredEntity>
        <requiredEntity type="custom_attribute_array">CustomAttributeCategoryIds</requiredEntity>
        <requiredEntity type="custom_attribute_array">ApiProductDescription</requiredEntity>
        <requiredEntity type="custom_attribute_array">ApiProductShortDescription</requiredEntity>
    </entity>
    <entity name="ApiProductWithDescription" type="product">
        <data key="sku" unique="suffix">api-simple-product</data>
        <data key="type_id">simple</data>
        <data key="attribute_set_id">4</data>
        <data key="visibility">4</data>
        <data key="name" unique="suffix">Api Simple Product</data>
        <data key="price">123.00</data>
        <data key="urlKey" unique="suffix">api-simple-product</data>
        <data key="status">1</data>
        <data key="quantity">100</data>
        <requiredEntity type="product_extension_attribute">EavStockItem</requiredEntity>
        <requiredEntity type="custom_attribute_array">ApiProductDescription</requiredEntity>
        <requiredEntity type="custom_attribute_array">ApiProductShortDescription</requiredEntity>
    </entity>
    <entity name="_newDefaultProduct" type="product">
        <data key="sku" unique="suffix">testSku</data>
        <data key="type_id">simple</data>
        <data key="attribute_set_id">4</data>
        <data key="visibility">4</data>
        <data key="name" unique="suffix">testproductname</data>
        <data key="price">123.00</data>
        <data key="urlKey" unique="suffix">testurlkey</data>
        <data key="status">1</data>
        <data key="quantity">100</data>
        <requiredEntity type="product_extension_attribute">EavStockItem</requiredEntity>
        <requiredEntity type="custom_attribute_array">CustomAttributeCategoryIds</requiredEntity>
    </entity>
    <entity name="productWithOptions" type="product">
        <var key="sku" entityType="product" entityKey="sku" />
        <data key="file">magento.jpg</data>
        <requiredEntity type="product_option">ProductOptionField</requiredEntity>
        <requiredEntity type="product_option">ProductOptionArea</requiredEntity>
        <requiredEntity type="product_option">ProductOptionFile</requiredEntity>
        <requiredEntity type="product_option">ProductOptionDropDown</requiredEntity>
        <requiredEntity type="product_option">ProductOptionRadiobutton</requiredEntity>
        <requiredEntity type="product_option">ProductOptionCheckbox</requiredEntity>
        <requiredEntity type="product_option">ProductOptionMultiSelect</requiredEntity>
        <requiredEntity type="product_option">ProductOptionDate</requiredEntity>
        <requiredEntity type="product_option">ProductOptionDateTime</requiredEntity>
        <requiredEntity type="product_option">ProductOptionTime</requiredEntity>
    </entity>
    <entity name="ApiVirtualProductWithDescription" type="product">
        <data key="sku" unique="suffix">api-virtual-product</data>
        <data key="type_id">virtual</data>
        <data key="attribute_set_id">4</data>
        <data key="visibility">4</data>
        <data key="name" unique="suffix">Api Virtual Product</data>
        <data key="price">123.00</data>
        <data key="urlKey" unique="suffix">api-virtual-product</data>
        <data key="status">1</data>
        <data key="quantity">100</data>
        <requiredEntity type="product_extension_attribute">EavStockItem</requiredEntity>
        <requiredEntity type="custom_attribute_array">ApiProductDescription</requiredEntity>
        <requiredEntity type="custom_attribute_array">ApiProductShortDescription</requiredEntity>
    </entity>
    <entity name="SimpleProductWithNewFromDate" type="product">
        <data key="sku" unique="suffix">SimpleProduct</data>
        <data key="type_id">simple</data>
        <data key="attribute_set_id">4</data>
        <data key="name" unique="suffix">SimpleProduct</data>
        <data key="price">125.00</data>
        <data key="visibility">4</data>
        <data key="status">1</data>
        <data key="quantity">1000</data>
        <data key="urlKey" unique="suffix">simpleproduct</data>
        <data key="weight">1</data>
        <requiredEntity type="product_extension_attribute">EavStockItem</requiredEntity>
        <requiredEntity type="custom_attribute_array">ApiProductNewsFromDate</requiredEntity>
    </entity>
<<<<<<< HEAD
    <entity name="SimpleProductNameWithDoubleQuote" type="product">
        <data key="name" unique="prefix">Double Quote"</data>
        <data key="sku" unique="prefix">doubleQuote</data>
        <data key="type_id">simple</data>
        <data key="attribute_set_id">4</data>
        <data key="price">10.00</data>
        <data key="visibility">4</data>
        <data key="status">1</data>
        <data key="quantity">1000</data>
        <data key="weight">1</data>
        <requiredEntity type="product_extension_attribute">EavStockItem</requiredEntity>
=======
    <entity name="GetProduct" type="product">
        <var key="sku" entityKey="sku" entityType="product"/>
    </entity>
    <entity name="GetProduct2" type="product2">
        <var key="sku" entityKey="sku" entityType="product2"/>
    </entity>
    <entity name="GetProduct3" type="product3">
        <var key="sku" entityKey="sku" entityType="product3"/>
    </entity>
    <entity name="ApiSimplePrice1" type="product">
        <data key="sku" unique="suffix">api-simple-product</data>
        <data key="type_id">simple</data>
        <data key="attribute_set_id">4</data>
        <data key="visibility">4</data>
        <data key="name" unique="suffix">Api Simple Product</data>
        <data key="price">1.00</data>
    </entity>
    <entity name="ApiSimplePrice100" type="product">
        <data key="sku" unique="suffix">api-simple-product</data>
        <data key="type_id">simple</data>
        <data key="attribute_set_id">4</data>
        <data key="visibility">4</data>
        <data key="name" unique="suffix">Api Simple Product</data>
        <data key="price">100.00</data>
>>>>>>> 919dd8c5
    </entity>
</entities><|MERGE_RESOLUTION|>--- conflicted
+++ resolved
@@ -282,7 +282,6 @@
         <requiredEntity type="product_extension_attribute">EavStockItem</requiredEntity>
         <requiredEntity type="custom_attribute_array">ApiProductNewsFromDate</requiredEntity>
     </entity>
-<<<<<<< HEAD
     <entity name="SimpleProductNameWithDoubleQuote" type="product">
         <data key="name" unique="prefix">Double Quote"</data>
         <data key="sku" unique="prefix">doubleQuote</data>
@@ -294,7 +293,6 @@
         <data key="quantity">1000</data>
         <data key="weight">1</data>
         <requiredEntity type="product_extension_attribute">EavStockItem</requiredEntity>
-=======
     <entity name="GetProduct" type="product">
         <var key="sku" entityKey="sku" entityType="product"/>
     </entity>
@@ -319,6 +317,5 @@
         <data key="visibility">4</data>
         <data key="name" unique="suffix">Api Simple Product</data>
         <data key="price">100.00</data>
->>>>>>> 919dd8c5
     </entity>
 </entities>