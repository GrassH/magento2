<?xml version="1.0" encoding="UTF-8"?>
<!--
 /**
  * Copyright © Magento, Inc. All rights reserved.
  * See COPYING.txt for license details.
  */
-->

<tests xmlns:xsi="http://www.w3.org/2001/XMLSchema-instance"
        xsi:noNamespaceSchemaLocation="../../../../../../vendor/magento/magento2-functional-testing-framework/src/Magento/FunctionalTestingFramework/Test/etc/testSchema.xsd">
    <test name="DefaultTinyMCEv4onBlockPage">
        <annotations>
            <features value="MAGETWO-36659-[CMS] WYSIWYG update"/>
            <stories value="MAGETWO-42046-Apply new WYSIWYG on CMS Page and Block"/>
            <group value="Cms"/>
            <title value="Admin see TinyMCEv4.6 is native WYSIWYG on Block"/>
            <description value="Admin see TinyMCEv4.6 is native WYSIWYG on Block"/>
            <severity value="CRITICAL"/>
<<<<<<< HEAD
            <testCaseId value="MAGETWO-84184 "/>
=======
            <testCaseId value="MAGETWO-84184"/>
>>>>>>> 0dce94dc
        </annotations>
        <before>
            <createData entity="_defaultCmsPage" stepKey="createPreReqCMSPage" />
            <actionGroup ref="LoginActionGroup" stepKey="loginGetFromGeneralFile"/>
            <actionGroup ref="EnabledWYSIWYG" stepKey="enableWYSIWYG"/>
            <actionGroup ref="SwitchToVersion4ActionGroup" stepKey="switchToTinyMCE4" />
        </before>
        <amOnPage url="{{BlocksPage.url}}" stepKey="amOnNewBlockPage"/>
        <waitForPageLoad stepKey="waitForPageLoad1"/>
        <fillField selector="{{BlockNewPageBasicFieldsSection.blockTitle}}" userInput="{{_defaultBlock.title}}" stepKey="fillFieldTitle"/>
        <fillField selector="{{BlockNewPageBasicFieldsSection.identifier}}" userInput="{{_defaultBlock.identifier}}" stepKey="fillFieldIdentifier"/>
        <selectOption selector="{{BlockNewPageBasicFieldsSection.storeView}}" userInput="All Store View" stepKey="selectAllStoreView" />
        <waitForElementVisible selector="{{TinyMCESection.TinyMCE4}}" stepKey="waitForTinyMCE" />
        <actionGroup ref="VerifyTinyMCEActionGroup" stepKey="verifyTinyMCE4"/>
        <actionGroup ref="VerifyMagentoEntityActionGroup" stepKey="verifyMagentoEntities"/>
        <executeJS function="tinyMCE.get('cms_block_form_content').setContent('Hello Block Page!');" stepKey="executeJSFillContent"/>
        <click selector="{{BlockWYSIWYGSection.ShowHideBtn}}" stepKey="clickShowHideBtn1" />
        <waitForElementVisible selector="{{TinyMCESection.InsertWidgetBtn}}" stepKey="waitForInsertWidget" />
        <see selector="{{TinyMCESection.InsertImageBtn}}" userInput="Insert Image..." stepKey="assertInf17"/>
        <see selector="{{TinyMCESection.InsertWidgetBtn}}" userInput="Insert Widget..." stepKey="assertInfo18"/>
        <see selector="{{TinyMCESection.InsertVariableBtn}}" userInput="Insert Variable..." stepKey="assertInfo19"/>
        <click selector="{{BlockNewPagePageActionsSection.saveBlock}}" stepKey="clickSaveBlock"/>
        <amOnPage url="{{CmsPagesPage.url}}" stepKey="amOnEditPage"/>
        <waitForPageLoad stepKey="waitForPageLoad2"/>
<<<<<<< HEAD
        <click selector="{{CmsPagesPageActionsSection.FilterBtn}}" stepKey="clickFiltersBtn" />
        <fillField selector="{{CmsPagesPageActionsSection.URLKey}}" userInput="$$createPreReqCMSPage.identifier$$" stepKey="fillOutURLKey" />
        <click selector="{{CmsPagesPageActionsSection.ApplyFiltersBtn}}" stepKey="clickApplyBtn" />
        <waitForLoadingMaskToDisappear stepKey="waitForLoading3" />
        <waitForElementVisible selector="{{CmsPagesPageActionsSection.select('$$createPreReqCMSPage.identifier$$')}}" stepKey="waitForCMSPageGrid" />
        <scrollTo selector="{{CmsPagesPageActionsSection.select('$$createPreReqCMSPage.identifier$$')}}" stepKey="scrollToCMSPage" />
        <click selector="{{CmsPagesPageActionsSection.select('$$createPreReqCMSPage.identifier$$')}}" stepKey="clickSelect" />
        <waitForElementVisible selector="{{CmsPagesPageActionsSection.edit('$$createPreReqCMSPage.identifier$$')}}" stepKey="waitForEditLink" />
        <click selector="{{CmsPagesPageActionsSection.edit('$$createPreReqCMSPage.identifier$$')}}" stepKey="clickEdit" />
=======
        <actionGroup ref="SortByIdDescendingActionGroup" stepKey="sortByIdDescending" />
        <waitForElementVisible selector="{{CmsPagesPageActionsSection.select('$$createCMSPage.identifier$$')}}" stepKey="waitForCMSPageGrid" />
        <click selector="{{CmsPagesPageActionsSection.select('$$createCMSPage.identifier$$')}}" stepKey="clickSelect" />
        <waitForElementVisible selector="{{CmsPagesPageActionsSection.edit('$$createCMSPage.identifier$$')}}" stepKey="waitForEditLink" />
        <click selector="{{CmsPagesPageActionsSection.edit('$$createCMSPage.identifier$$')}}" stepKey="clickEdit" />
>>>>>>> 0dce94dc
        <waitForPageLoad stepKey="waitForPageLoad3" />
        <scrollTo selector="{{CmsNewPagePageBasicFieldsSection.pageTitle}}" stepKey="scrollToPageTitle" />
        <click selector="{{CmsNewPagePageContentSection.header}}" stepKey="clickContentTab" />
        <waitForElementVisible selector="{{CmsWYSIWYGSection.ShowHideBtn}}" stepKey="waitforShowHideBtn" />
        <click selector="{{CmsWYSIWYGSection.ShowHideBtn}}" stepKey="clickShowHideBtn2"/>
        <waitForElementVisible selector="{{TinyMCESection.InsertWidgetBtn}}"  stepKey="waitForInsertInsertWidgetBtn" />
        <seeElement selector="{{TinyMCESection.InsertWidgetBtn}}"  stepKey="widgetBtn" />
        <click selector="{{TinyMCESection.InsertWidgetBtn}}" stepKey="clickInsertWidgetBtn"/>
        <waitForPageLoad stepKey="waitForPageLoad4"/>
        <selectOption selector="{{WidgetSection.WidgetType}}" userInput="CMS Static Block" stepKey="selectCMSStaticBlock" />
        <waitForLoadingMaskToDisappear stepKey="waitForLoadingMaskDisappear" />
        <selectOption selector="{{WidgetSection.WidgetTemplate}}" userInput="CMS Static Block Default Template" stepKey="selectTemplate" />
        <click selector="{{WidgetSection.BtnChooser}}" stepKey="clickSelectPageBtn" />
        <waitForLoadingMaskToDisappear stepKey="waitForLoadingMaskDisappearAfterClickingBtnChooser" />
        <actionGroup ref="SortByIdDescendingActionGroup" stepKey="sortByIdDescending2" />
        <waitForElementVisible selector="{{WidgetSection.BlockPage(_defaultBlock.identifier)}}" stepKey="waitForBlockCode" />
        <scrollTo selector="{{WidgetSection.BlockPage(_defaultBlock.identifier)}}"  stepKey="scrollToBlockIdentifier" />
        <click selector="{{WidgetSection.BlockPage(_defaultBlock.identifier)}}" stepKey="selectPreCreateBlock" />
        <wait time="3" stepKey="wait1" />
        <click selector="{{WidgetSection.InsertWidget}}" stepKey="clickInsertWidget" />
        <waitForLoadingMaskToDisappear stepKey="waitForLoading" />
        <waitForPageLoad stepKey="waitForPageLoad5" />
        <click selector="{{CmsNewPagePageActionsSection.savePage}}" stepKey="clickSavePage"/>
        <see userInput="You saved the page." stepKey="seeSuccessMessage"/>
        <amOnPage url="$$createPreReqCMSPage.identifier$$" stepKey="amOnPageTestPage"/>
        <waitForPageLoad stepKey="waitForPageLoad6" />
        <!--see content of Block on Storefront-->
        <see userInput="Hello Block Page!" stepKey="seeContent"/>
        <after>
            <deleteData createDataKey="createPreReqCMSPage" stepKey="deletePreReqCMSPage" />
            <actionGroup ref="DisabledWYSIWYG" stepKey="disableWYSIWYG"/>
            <actionGroup ref="logout" stepKey="logout"/>
        </after>
    </test>
</tests><|MERGE_RESOLUTION|>--- conflicted
+++ resolved
@@ -16,11 +16,7 @@
             <title value="Admin see TinyMCEv4.6 is native WYSIWYG on Block"/>
             <description value="Admin see TinyMCEv4.6 is native WYSIWYG on Block"/>
             <severity value="CRITICAL"/>
-<<<<<<< HEAD
-            <testCaseId value="MAGETWO-84184 "/>
-=======
             <testCaseId value="MAGETWO-84184"/>
->>>>>>> 0dce94dc
         </annotations>
         <before>
             <createData entity="_defaultCmsPage" stepKey="createPreReqCMSPage" />
@@ -45,23 +41,16 @@
         <click selector="{{BlockNewPagePageActionsSection.saveBlock}}" stepKey="clickSaveBlock"/>
         <amOnPage url="{{CmsPagesPage.url}}" stepKey="amOnEditPage"/>
         <waitForPageLoad stepKey="waitForPageLoad2"/>
-<<<<<<< HEAD
         <click selector="{{CmsPagesPageActionsSection.FilterBtn}}" stepKey="clickFiltersBtn" />
         <fillField selector="{{CmsPagesPageActionsSection.URLKey}}" userInput="$$createPreReqCMSPage.identifier$$" stepKey="fillOutURLKey" />
         <click selector="{{CmsPagesPageActionsSection.ApplyFiltersBtn}}" stepKey="clickApplyBtn" />
         <waitForLoadingMaskToDisappear stepKey="waitForLoading3" />
+        <actionGroup ref="SortByIdDescendingActionGroup" stepKey="sortByIdDescending" />
         <waitForElementVisible selector="{{CmsPagesPageActionsSection.select('$$createPreReqCMSPage.identifier$$')}}" stepKey="waitForCMSPageGrid" />
         <scrollTo selector="{{CmsPagesPageActionsSection.select('$$createPreReqCMSPage.identifier$$')}}" stepKey="scrollToCMSPage" />
         <click selector="{{CmsPagesPageActionsSection.select('$$createPreReqCMSPage.identifier$$')}}" stepKey="clickSelect" />
         <waitForElementVisible selector="{{CmsPagesPageActionsSection.edit('$$createPreReqCMSPage.identifier$$')}}" stepKey="waitForEditLink" />
         <click selector="{{CmsPagesPageActionsSection.edit('$$createPreReqCMSPage.identifier$$')}}" stepKey="clickEdit" />
-=======
-        <actionGroup ref="SortByIdDescendingActionGroup" stepKey="sortByIdDescending" />
-        <waitForElementVisible selector="{{CmsPagesPageActionsSection.select('$$createCMSPage.identifier$$')}}" stepKey="waitForCMSPageGrid" />
-        <click selector="{{CmsPagesPageActionsSection.select('$$createCMSPage.identifier$$')}}" stepKey="clickSelect" />
-        <waitForElementVisible selector="{{CmsPagesPageActionsSection.edit('$$createCMSPage.identifier$$')}}" stepKey="waitForEditLink" />
-        <click selector="{{CmsPagesPageActionsSection.edit('$$createCMSPage.identifier$$')}}" stepKey="clickEdit" />
->>>>>>> 0dce94dc
         <waitForPageLoad stepKey="waitForPageLoad3" />
         <scrollTo selector="{{CmsNewPagePageBasicFieldsSection.pageTitle}}" stepKey="scrollToPageTitle" />
         <click selector="{{CmsNewPagePageContentSection.header}}" stepKey="clickContentTab" />
