<?xml version="1.0" encoding="UTF-8"?>
<!--
 /**
  * Copyright © Magento, Inc. All rights reserved.
  * See COPYING.txt for license details.
  */
-->
<tests xmlns:xsi="http://www.w3.org/2001/XMLSchema-instance"
        xsi:noNamespaceSchemaLocation="../../../../../../vendor/magento/magento2-functional-testing-framework/src/Magento/FunctionalTestingFramework/Test/etc/testSchema.xsd">
    <test name="InsertDefaultMagentoVariableIntoWYSIWYGOnPages">
        <annotations>
            <features value="MAGETWO-36659-[CMS] WYSIWYG update"/>
            <stories value="MAGETWO-42158-Variable with WYSIWYG "/>
            <group value="Cms"/>
            <title value="Insert default Magento variable into content of WYSIWYG on CMS Pages"/>
            <description value="Insert default Magento variable into content of WYSIWYG on CMS Pages"/>
            <severity value="CRITICAL"/>
            <testCaseId value="MAGETWO-83504"/>
<<<<<<< HEAD
            <group value="skip" />
            <!--Bug link MAGETWO-86383-->
=======
>>>>>>> 0dce94dc
        </annotations>
        <before>
            <actionGroup ref="LoginActionGroup" stepKey="loginGetFromGeneralFile"/>
            <actionGroup ref="EnabledWYSIWYG" stepKey="enableWYSIWYG"/>
            <actionGroup ref="SwitchToVersion4ActionGroup" stepKey="switchToTinyMCE4" />
        </before>
        <!--Create Custom Variable-->
        <actionGroup ref="CreateCustomVariableActionGroup" stepKey="createCustomVariable" />
        <!--Setup Store information-->
        <waitForPageLoad stepKey="wait" />
        <amOnPage url="/admin/admin/system_config/" stepKey="goToConfigStoreInformation" />
        <waitForPageLoad stepKey="waitForPageLoad1" />
        <conditionalClick selector="{{StoreConfigSection.StoreInformation}}" dependentSelector="{{StoreConfigSection.CheckIfTabExpand}}" stepKey="checkIfTabOpen" visible="true"/>
        <fillField selector="{{StoreConfigSection.City}}" userInput="{{_defaultVariable.city}}" stepKey="fillCity" />
        <click selector="{{StoreConfigSection.Save}}" stepKey="saveConfig"/>
        <!--Main test-->
        <amOnPage url="{{CmsNewPagePage.url}}" stepKey="navigateToPage"/>
        <waitForPageLoad stepKey="waitForPageLoad2"/>
        <fillField selector="{{CmsNewPagePageBasicFieldsSection.pageTitle}}" userInput="{{_defaultCmsPage.title}}" stepKey="fillFieldTitle"/>
        <click selector="{{CmsNewPagePageContentSection.header}}" stepKey="clickContentTab" />
        <waitForElementVisible selector="{{TinyMCESection.TinyMCE4}}" stepKey="waitForTinyMCE4"/>
        <executeJS function="tinyMCE.activeEditor.setContent('Hello CMS Page!');" stepKey="executeJSFillContent"/>
        <seeElement selector="{{TinyMCESection.InsertVariableIcon}}" stepKey="seeInsertVariableIcon" />
        <click selector="{{TinyMCESection.InsertVariableIcon}}" stepKey="clickInsertVariableIcon1" />
        <waitForLoadingMaskToDisappear stepKey="waitForPageLoad3"/>
        <waitForText userInput="Insert Variable" stepKey="waitForSlideOutOpen"/>
        <!--see Insert Variable button disabled-->
        <see selector="{{VariableSection.InsertVariableBtnDisabled}}" userInput="Insert Variable" stepKey="seeInsertWidgetDisabled" />
        <!--see Cancel button enabed-->
        <see selector="{{VariableSection.CancelBtnEnabled}}" userInput="Cancel" stepKey="seeCancelBtnEnabled" />
        <!--see 4 colums-->
        <see selector="{{VariableSection.ColName('Select')}}" userInput="Select" stepKey="selectCol" />
        <see selector="{{VariableSection.ColName('Variable Name')}}" userInput="Variable Name" stepKey="variableCol" />
        <see selector="{{VariableSection.ColName('Type')}}" userInput="Type" stepKey="typeCol" />
        <see selector="{{VariableSection.ColName('Code')}}" userInput="Code" stepKey="codeCol" />
        <!--select default variable-->
        <click selector="{{VariableSection.Radio('city')}}" stepKey="selectDefaultVariable"/>
        <see selector="{{VariableSection.InsertVariableBtnEnabled}}" userInput="Insert Variable" stepKey="seeInsertVarialeEnabled" />
        <click selector="{{VariableSection.InsertVariableBtnEnabled}}" stepKey="save1" />
        <waitForPageLoad stepKey="waitForPageLoad8" />
        <click selector="{{TinyMCESection.InsertVariableIcon}}" stepKey="clickInsertVariableIcon2" />
        <waitForPageLoad stepKey="waitForPageLoad4"/>
        <!--see custom variable-->
        <see userInput="{{customVariable.code}}"  stepKey="seeCustomVariable"/>
        <seeElement selector="{{VariableSection.SearchTxtbox}}"  stepKey="searchBox"/>
        <!--press Enter-->
        <pressKey selector="{{VariableSection.SearchTxtbox}}" parameterArray="['Test Variable',\Facebook\WebDriver\WebDriverKeys::ENTER]" stepKey="pressKeyEnter"/>
        <waitForPageLoad stepKey="waitForPageLoad5" />
        <!--see result-->
        <see selector="{{VariableSection.searchResult(customVariable.code)}}" userInput="{{customVariable.code}}" stepKey="seeResult" />
        <!--Insert custom variable-->
        <click selector="{{VariableSection.VariableRadio(customVariable.code)}}" stepKey="selectCustomVariable1"/>
        <waitForPageLoad stepKey="waitForPageLoad6"/>
        <click selector="{{VariableSection.InsertVariableBtnEnabled}}" stepKey="save2" />
        <waitForElementNotVisible selector="{{VariableSection.VariableTitle}}" stepKey="waitForSlideOutClose" />
        <click selector="{{CmsWYSIWYGSection.ShowHideBtn}}" stepKey="clickShow/HideBtn"/>
        <waitForElementVisible selector="{{CmsWYSIWYGSection.InsertVariableBtn}}"  stepKey="waitForInsertVariableBtn" />
        <seeElement selector="{{CmsWYSIWYGSection.InsertVariableBtn}}"  stepKey="InsertVariableBtn" />
        <scrollTo selector="{{CmsNewPagePageSeoSection.header}}" stepKey="scrollToSearchEngineTab" />
        <click selector="{{CmsNewPagePageSeoSection.header}}" stepKey="clickExpandSearchEngineOptimisation"/>
        <fillField selector="{{CmsNewPagePageSeoSection.urlKey}}" userInput="{{_defaultCmsPage.identifier}}" stepKey="fillFieldUrlKey"/>
        <click selector="{{CmsNewPagePageActionsSection.savePage}}" stepKey="clickSavePage"/>
        <see userInput="You saved the page." stepKey="seeSuccessMessage"/>
        <amOnPage url="{{_defaultCmsPage.identifier}}" stepKey="amOnPageTestPage"/>
        <!--see Default Variable on Storefront-->
        <see userInput="{{_defaultVariable.city}}" stepKey="seeDefaultVariable" />
        <!--see Custom Variable on Storefront-->
        <see userInput="{{customVariable.html}}" stepKey="seeCustomVariable2" />
        <!--Delete Custom Variable-->
        <actionGroup ref="DeleteCustomVariableActionGroup" stepKey="deleteCustomVariable" />
        <!--Refresh Storefront-->
        <amOnPage url="{{_defaultCmsPage.identifier}}" stepKey="amOnPageTestPage"/>
        <waitForPageLoad stepKey="waitForPageLoad7" />
        <!--see custom variable blank-->
        <dontSee userInput="{{customVariable.html}}" stepKey="dontSeeCustomVariableName" />
        <after>
            <actionGroup ref="DisabledWYSIWYG" stepKey="disableWYSIWYG"/>
            <actionGroup ref="logout" stepKey="logout"/>
        </after>
    </test>
</tests><|MERGE_RESOLUTION|>--- conflicted
+++ resolved
@@ -16,11 +16,6 @@
             <description value="Insert default Magento variable into content of WYSIWYG on CMS Pages"/>
             <severity value="CRITICAL"/>
             <testCaseId value="MAGETWO-83504"/>
-<<<<<<< HEAD
-            <group value="skip" />
-            <!--Bug link MAGETWO-86383-->
-=======
->>>>>>> 0dce94dc
         </annotations>
         <before>
             <actionGroup ref="LoginActionGroup" stepKey="loginGetFromGeneralFile"/>
