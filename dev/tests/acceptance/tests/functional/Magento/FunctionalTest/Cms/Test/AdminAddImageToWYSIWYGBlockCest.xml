--- conflicted
+++ resolved
@@ -52,17 +52,10 @@
         <waitForLoadingMaskToDisappear stepKey="waitForLoading3" />
         <attachFile selector="{{MediaGallerySection.BrowseUploadImage}}" userInput="{{ImageUpload.file}}" stepKey="uploadImage1"/>
         <waitForLoadingMaskToDisappear stepKey="waitForLoading4" />
-<<<<<<< HEAD
         <waitForElementVisible  selector="{{MediaGallerySection.image(ImageUpload.file)}}" stepKey="waitForUploadImage1" />
         <seeElement selector="{{MediaGallerySection.imageSelected(ImageUpload.file)}}" stepKey="seeImageSelected" />
         <see selector="{{MediaGallerySection.DeleteSelectedBtn}}" userInput="Delete Selected" stepKey="seeDeleteBtn"/>
         <click selector="{{MediaGallerySection.DeleteSelectedBtn}}" stepKey="clickDeleteSelected" />
-=======
-        <waitForElementVisible selector="{{BlockWYSIWYGSection.image(ImageUpload.file)}}" stepKey="waitForUploadImage1" />
-        <seeElement selector="{{BlockWYSIWYGSection.imageSelected(ImageUpload.file)}}" stepKey="seeImageSelected" />
-        <see selector="{{BlockWYSIWYGSection.DeleteSelectedBtn}}" userInput="Delete Selected" stepKey="seeDeleteBtn"/>
-        <click selector="{{BlockWYSIWYGSection.DeleteSelectedBtn}}" stepKey="clickDeleteSelected" />
->>>>>>> 0dce94dc
         <waitForText userInput="OK" stepKey="waitForConfirm" />
         <click selector="{{MediaGallerySection.confirmDelete}}" stepKey="confirmDelete" />
         <waitForElementNotVisible selector="{{MediaGallerySection.image(ImageUpload.file)}}" stepKey="waitForImageDeleted" />
@@ -80,14 +73,11 @@
         <click selector="{{BlockNewPagePageActionsSection.saveBlock}}" stepKey="clickSaveBlock"/>
         <amOnPage url="{{CmsPagesPage.url}}" stepKey="amOnEditPage"/>
         <waitForPageLoad stepKey="waitForPageLoad6"/>
-<<<<<<< HEAD
         <click selector="{{CmsPagesPageActionsSection.FilterBtn}}" stepKey="clickFiltersBtn" />
         <fillField selector="{{CmsPagesPageActionsSection.URLKey}}" userInput="$$createCMSPage.identifier$$" stepKey="fillOutURLKey" />
         <click selector="{{CmsPagesPageActionsSection.ApplyFiltersBtn}}" stepKey="clickApplyBtn" />
         <waitForLoadingMaskToDisappear stepKey="waitForLoading9" />
-=======
         <actionGroup ref="SortByIdDescendingActionGroup" stepKey="sortByIdDescending" />
->>>>>>> 0dce94dc
         <waitForElementVisible selector="{{CmsPagesPageActionsSection.select('$$createCMSPage.identifier$$')}}" stepKey="waitForCMSPageGrid" />
         <click selector="{{CmsPagesPageActionsSection.select('$$createCMSPage.identifier$$')}}" stepKey="clickSelect" />
         <waitForElementVisible selector="{{CmsPagesPageActionsSection.edit('$$createCMSPage.identifier$$')}}" stepKey="waitForEditLink" />
