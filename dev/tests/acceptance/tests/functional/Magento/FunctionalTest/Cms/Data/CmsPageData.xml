<?xml version="1.0" encoding="UTF-8"?>
<!--
 /**
  * Copyright © Magento, Inc. All rights reserved.
  * See COPYING.txt for license details.
  */
-->

<entities xmlns:xsi="http://www.w3.org/2001/XMLSchema-instance"
        xsi:noNamespaceSchemaLocation="../../../../../../vendor/magento/magento2-functional-testing-framework/src/Magento/FunctionalTestingFramework/DataGenerator/etc/dataProfileSchema.xsd">
    <entity name="_defaultCmsPage" type="cms_page">
        <data key="title">Test CMS Page</data>
        <data key="content_heading">Test Content Heading</data>
        <data key="content">Sample page content. Yada yada yada.</data>
        <data key="identifier" unique="suffix">test-page-</data>
        <data key="active">true</data>
    </entity>
<<<<<<< HEAD
    <entity name="simpleCmsPage" type="cms_page">
        <data key="title">Test CMS Page</data>
        <data key="content_heading">Test Content Heading</data>
        <data key="content">Sample page content. Yada yada yada.</data>
        <data key="identifier" unique="suffix">test-page-</data>
    </entity>
    <entity name="ImageUpload" type="uploadImage">
        <data key="title" unique="suffix">Image1</data>
        <data key="price">1.00</data>
        <data key="file_type">Upload File</data>
        <data key="shareable">Yes</data>
        <data key="file">magento.jpg</data>
        <data key="content">Image content. Yeah.</data>
        <data key="height">1000</data>
    </entity>
    <entity name="ImageUpload1" type="uploadImage">
        <data key="title" unique="suffix">Image1</data>
        <data key="price">1.00</data>
        <data key="file_type">Upload File</data>
        <data key="shareable">Yes</data>
        <data key="file">magento2.jpg</data>
        <data key="content">Image content. Yeah.</data>
        <data key="height">1000</data>
    </entity>
    <entity name="ImageFolder" type="uploadImage">
        <data key="name" unique="suffix">Test</data>
    </entity>
=======
>>>>>>> b59b5caf
</entities><|MERGE_RESOLUTION|>--- conflicted
+++ resolved
@@ -13,36 +13,5 @@
         <data key="content_heading">Test Content Heading</data>
         <data key="content">Sample page content. Yada yada yada.</data>
         <data key="identifier" unique="suffix">test-page-</data>
-        <data key="active">true</data>
     </entity>
-<<<<<<< HEAD
-    <entity name="simpleCmsPage" type="cms_page">
-        <data key="title">Test CMS Page</data>
-        <data key="content_heading">Test Content Heading</data>
-        <data key="content">Sample page content. Yada yada yada.</data>
-        <data key="identifier" unique="suffix">test-page-</data>
-    </entity>
-    <entity name="ImageUpload" type="uploadImage">
-        <data key="title" unique="suffix">Image1</data>
-        <data key="price">1.00</data>
-        <data key="file_type">Upload File</data>
-        <data key="shareable">Yes</data>
-        <data key="file">magento.jpg</data>
-        <data key="content">Image content. Yeah.</data>
-        <data key="height">1000</data>
-    </entity>
-    <entity name="ImageUpload1" type="uploadImage">
-        <data key="title" unique="suffix">Image1</data>
-        <data key="price">1.00</data>
-        <data key="file_type">Upload File</data>
-        <data key="shareable">Yes</data>
-        <data key="file">magento2.jpg</data>
-        <data key="content">Image content. Yeah.</data>
-        <data key="height">1000</data>
-    </entity>
-    <entity name="ImageFolder" type="uploadImage">
-        <data key="name" unique="suffix">Test</data>
-    </entity>
-=======
->>>>>>> b59b5caf
 </entities>