<?xml version="1.0" encoding="UTF-8"?>
<!--
 /**
  * Copyright © Magento, Inc. All rights reserved.
  * See COPYING.txt for license details.
  */
-->
<tests xmlns:xsi="http://www.w3.org/2001/XMLSchema-instance"
        xsi:noNamespaceSchemaLocation="../../../../../../vendor/magento/magento2-functional-testing-framework/src/Magento/FunctionalTestingFramework/Test/etc/testSchema.xsd">
    <test name="AddVariableToBlock">
        <annotations>
            <features value="MAGETWO-36659-[CMS] WYSIWYG update"/>
            <stories value="MAGETWO-42158-Variable with WYSIWYG"/>
            <group value="Cms"/>
            <title value="Admin should be able to add variable to WYSIWYG content of Block"/>
            <description value="You should be able to add variable to WYSIWYG content Block"/>
            <testCaseId value="MAGETWO-84378"/>
        </annotations>
        <before>
            <createData entity="_defaultCmsPage" stepKey="createCMSPage" />
            <actionGroup ref="LoginActionGroup" stepKey="loginGetFromGeneralFile"/>
            <actionGroup ref="EnabledWYSIWYG" stepKey="enableWYSIWYG"/>
            <actionGroup ref="SwitchToVersion4ActionGroup" stepKey="switchToTinyMCE4" />
        </before>
        <!--Create Custom Variable-->
        <actionGroup ref="CreateCustomVariableActionGroup" stepKey="createCustomVariable" />
        <!--Setup Store information-->
        <waitForPageLoad stepKey="wait" />
        <amOnPage url="/admin/admin/system_config/" stepKey="goToConfigStoreInformation" />
        <waitForPageLoad stepKey="waitForPageLoad1" />
        <conditionalClick selector="{{StoreConfigSection.StoreInformation}}" dependentSelector="{{StoreConfigSection.CheckIfTabExpand}}" stepKey="checkIfTabOpen" visible="true"/>
        <fillField selector="{{StoreConfigSection.City}}" userInput="{{_defaultVariable.city}}" stepKey="fillCity" />
        <click selector="{{StoreConfigSection.Save}}" stepKey="saveConfig"/>
        <!--Main test-->
<<<<<<< HEAD
        <amOnPage url="{{CmsBlocksPage.url}}" stepKey="amOnNewBlockPage"/>
        <waitForPageLoad stepKey="waitForPageLoad2"/>
=======
        <amOnPage url="{{CmsNewBlock.url}}" stepKey="amOnNewBlockPage"/>
        <waitForPageLoad stepKey="waitForGridToLoad"/>
>>>>>>> 47267e6d
        <fillField selector="{{BlockNewPageBasicFieldsSection.blockTitle}}" userInput="{{_defaultBlock.title}}" stepKey="fillFieldTitle1"/>
        <fillField selector="{{BlockNewPageBasicFieldsSection.identifier}}" userInput="{{_defaultBlock.identifier}}" stepKey="fillFieldIdentifier"/>
        <selectOption selector="{{BlockNewPageBasicFieldsSection.storeView}}" userInput="All Store View" stepKey="selectAllStoreView" />
        <waitForElementVisible selector="{{TinyMCESection.TinyMCE4}}" stepKey="waitForTinyMCE" />
        <seeElement selector="{{TinyMCESection.InsertVariableIcon}}" stepKey="seeInsertVariableIcon" />
        <click selector="{{TinyMCESection.InsertVariableIcon}}" stepKey="clickInsertVariableIcon1" />
        <waitForText userInput="Insert Variable" stepKey="waitForSlideOutOpen"/>
        <waitForLoadingMaskToDisappear stepKey="waitForPageLoad3"/>
        <!--see Insert Variable button disabled-->
        <see selector="{{VariableSection.InsertVariableBtnDisabled}}" userInput="Insert Variable" stepKey="seeInsertWidgetDisabled" />
        <!--see Cancel button enabed-->
        <see selector="{{VariableSection.CancelBtnEnabled}}" userInput="Cancel" stepKey="seeCancelBtnEnabled" />
        <!--see 4 colums-->
        <see selector="{{VariableSection.ColName('Select')}}" userInput="Select" stepKey="selectCol" />
        <see selector="{{VariableSection.ColName('Variable Name')}}" userInput="Variable Name" stepKey="variableCol" />
        <see selector="{{VariableSection.ColName('Type')}}" userInput="Type" stepKey="typeCol" />
        <see selector="{{VariableSection.ColName('Code')}}" userInput="Code" stepKey="codeCol" />
        <!--select default variable-->
        <click selector="{{VariableSection.Radio('city')}}" stepKey="selectDefaultVariable"/>
        <see selector="{{VariableSection.InsertVariableBtnEnabled}}" userInput="Insert Variable" stepKey="seeInsertVarialeEnabled" />
        <click selector="{{VariableSection.InsertVariableBtnEnabled}}" stepKey="save1" />
        <scrollTo selector="{{BlockNewPageBasicFieldsSection.blockTitle}}" stepKey="scrollToBlockTitle" />
        <waitForElementNotVisible selector="{{VariableSection.VariableTitle}}" stepKey="waitForSlideoutCloses" />
        <click selector="{{TinyMCESection.InsertVariableIcon}}" stepKey="clickInsertVariableIcon2" />
        <waitForPageLoad stepKey="waitForPageLoad4"/>
        <!--see custom variable-->
        <see userInput="{{customVariable.code}}"  stepKey="seeCustomVariable"/>
        <seeElement selector="{{VariableSection.SearchTxtbox}}"  stepKey="searchBox"/>
        <!--press Enter-->
        <pressKey selector="{{VariableSection.SearchTxtbox}}" parameterArray="['Test Variable',\Facebook\WebDriver\WebDriverKeys::ENTER]" stepKey="pressKeyEnter"/>
        <waitForPageLoad stepKey="waitForPageLoad5" />
        <!--see result-->
        <see selector="{{VariableSection.searchResult(customVariable.code)}}" userInput="{{customVariable.code}}" stepKey="seeResult" />
        <!--Insert custom variable-->
        <click selector="{{VariableSection.VariableRadio(customVariable.code)}}" stepKey="selectCustomVariable1"/>
        <waitForPageLoad stepKey="waitForPageLoad6"/>
        <click selector="{{VariableSection.InsertVariableBtnEnabled}}" stepKey="save2" />
        <waitForElementNotVisible selector="{{VariableSection.VariableTitle}}" stepKey="waitForSlideOutClose" />
        <click selector="{{BlockWYSIWYGSection.ShowHideBtn}}" stepKey="clickShow/HideBtn"/>
        <waitForElementVisible selector="{{TinyMCESection.InsertVariableBtn}}"  stepKey="waitForInsertVariableBtn" />
        <seeElement selector="{{TinyMCESection.InsertVariableBtn}}"  stepKey="InsertVariableBtn" />
        <click selector="{{BlockNewPagePageActionsSection.saveBlock}}" stepKey="clickSaveBlock"/>
        <amOnPage url="{{CmsPagesPage.url}}" stepKey="amOnEditPage"/>
        <waitForPageLoad stepKey="waitForPageLoad7"/>
        <conditionalClick selector="{{BlockPageActionsSection.clearAll}}" dependentSelector="{{BlockPageActionsSection.activeFilters}}" stepKey="clickToResetFilter1" visible="true"/>
        <waitForPageLoad stepKey="waitForFilterReload"/>
        <click selector="{{CmsPagesPageActionsSection.FilterBtn}}" stepKey="clickFiltersBtn" />
        <fillField selector="{{CmsPagesPageActionsSection.URLKey}}" userInput="$$createCMSPage.identifier$$" stepKey="fillOutURLKey" />
        <click selector="{{CmsPagesPageActionsSection.ApplyFiltersBtn}}" stepKey="clickApplyBtn" />
        <waitForLoadingMaskToDisappear stepKey="waitForLoading2" />
        <actionGroup ref="SortByIdDescendingActionGroup" stepKey="sortByIdDescending" />
        <waitForElementVisible selector="{{CmsPagesPageActionsSection.select('$$createCMSPage.identifier$$')}}" stepKey="waitForCMSPageGrid" />
        <click selector="{{CmsPagesPageActionsSection.select('$$createCMSPage.identifier$$')}}" stepKey="clickSelect" />
        <waitForElementVisible selector="{{CmsPagesPageActionsSection.edit('$$createCMSPage.identifier$$')}}" stepKey="waitForEditLink" />
        <click selector="{{CmsPagesPageActionsSection.edit('$$createCMSPage.identifier$$')}}" stepKey="clickEdit" />
        <waitForPageLoad stepKey="waitForPageLoad8" />
        <click selector="{{CmsNewPagePageContentSection.header}}" stepKey="clickContentTab" />
        <waitForElementVisible selector="{{TinyMCESection.TinyMCE4}}" stepKey="waitForTinyMCE4"/>
        <seeElement selector="{{TinyMCESection.InsertWidgetIcon}}" stepKey="seeWidgetIcon" />
        <click selector="{{TinyMCESection.InsertWidgetIcon}}" stepKey="clickInsertWidgetIcon" />
        <waitForPageLoad stepKey="waitForPageLoad9" />
        <selectOption selector="{{WidgetSection.WidgetType}}" userInput="CMS Static Block" stepKey="selectCMSStaticBlock" />
        <waitForLoadingMaskToDisappear stepKey="waitForLoadingMaskDisappear" />
        <selectOption selector="{{WidgetSection.WidgetTemplate}}" userInput="CMS Static Block Default Template" stepKey="selectTemplate" />
        <click selector="{{WidgetSection.BtnChooser}}" stepKey="clickSelectPageBtn" />
        <waitForLoadingMaskToDisappear stepKey="waitForLoadingMaskDisappearAfterClickingBtnChooser" />
        <actionGroup ref="SortByIdDescendingActionGroup" stepKey="sortByIdDescending2" />
        <waitForElementVisible selector="{{WidgetSection.BlockPage(_defaultBlock.identifier)}}" stepKey="waitForBlockTitle" />
        <click selector="{{WidgetSection.BlockPage(_defaultBlock.identifier)}}" stepKey="selectPreCreateBlock" />
        <wait time="3" stepKey="wait1" />
        <click selector="{{WidgetSection.InsertWidget}}" stepKey="clickInsertWidgetBtn" />
        <waitForLoadingMaskToDisappear stepKey="waitForLoading" />
        <waitForPageLoad stepKey="waitForPageLoad10" />
        <waitForElementVisible selector="{{CmsNewPagePageActionsSection.savePage}}" stepKey="waitForSaveButtonVisible"/>
        <click selector="{{CmsNewPagePageActionsSection.savePage}}" stepKey="clickSavePage"/>
        <waitForPageLoad stepKey="waitForPageLoadAfterSaveCmsPage" />
        <see userInput="You saved the page." stepKey="seeSuccessMessage"/>
        <conditionalClick selector="{{BlockPageActionsSection.clearAll}}" dependentSelector="{{BlockPageActionsSection.activeFilters}}" stepKey="clickToResetFilter" visible="true"/>
        <waitForPageLoad stepKey="waitForPageLoad2"/>
        <amOnPage url="$$createCMSPage.identifier$$" stepKey="amOnPageTestPage1"/>
        <waitForPageLoad stepKey="waitForPageLoad11" />
        <!--see Default Variable on Storefront-->
        <see userInput="{{_defaultVariable.city}}" stepKey="seeDefaultVariable" />
        <!--see Custom Variable on Storefront-->
        <see userInput="{{customVariable.html}}" stepKey="seeCustomVariable2" />
        <!--Delete Custom Variable-->
        <actionGroup ref="DeleteCustomVariableActionGroup" stepKey="deleteCustomVariable" />
        <actionGroup ref="ClearCacheActionGroup" stepKey="clearCache" />
        <!--Refresh Storefront-->
        <amOnPage url="$$createCMSPage.identifier$$" stepKey="amOnPageTestPage2"/>
        <waitForPageLoad stepKey="waitForPageLoad12" />
        <!--see custom variable blank-->
        <dontSee userInput="{{customVariable.html}}" stepKey="dontSeeCustomVariableName" />
        <after>
            <deleteData createDataKey="createCMSPage" stepKey="deletePreReqCMSPage" />
            <actionGroup ref="DisabledWYSIWYG" stepKey="disableWYSIWYG"/>
            <actionGroup ref="logout" stepKey="logout"/>
        </after>
    </test>
</tests><|MERGE_RESOLUTION|>--- conflicted
+++ resolved
@@ -32,13 +32,8 @@
         <fillField selector="{{StoreConfigSection.City}}" userInput="{{_defaultVariable.city}}" stepKey="fillCity" />
         <click selector="{{StoreConfigSection.Save}}" stepKey="saveConfig"/>
         <!--Main test-->
-<<<<<<< HEAD
-        <amOnPage url="{{CmsBlocksPage.url}}" stepKey="amOnNewBlockPage"/>
-        <waitForPageLoad stepKey="waitForPageLoad2"/>
-=======
         <amOnPage url="{{CmsNewBlock.url}}" stepKey="amOnNewBlockPage"/>
         <waitForPageLoad stepKey="waitForGridToLoad"/>
->>>>>>> 47267e6d
         <fillField selector="{{BlockNewPageBasicFieldsSection.blockTitle}}" userInput="{{_defaultBlock.title}}" stepKey="fillFieldTitle1"/>
         <fillField selector="{{BlockNewPageBasicFieldsSection.identifier}}" userInput="{{_defaultBlock.identifier}}" stepKey="fillFieldIdentifier"/>
         <selectOption selector="{{BlockNewPageBasicFieldsSection.storeView}}" userInput="All Store View" stepKey="selectAllStoreView" />
