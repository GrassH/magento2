<?php
/**
 * Copyright © Magento, Inc. All rights reserved.
 * See COPYING.txt for license details.
 */
declare(strict_types=1);

namespace Magento\Test\Annotation;

use Magento\Framework\ObjectManagerInterface;
use Magento\Store\Model\ScopeInterface;
use Magento\TestFramework\Annotation\ConfigFixture;
use Magento\TestFramework\App\MutableScopeConfig;
use Magento\TestFramework\Helper\Bootstrap;
use Magento\TestFramework\Workaround\Override\Fixture\Resolver;
use PHPUnit\Framework\MockObject\MockObject;
use PHPUnit\Framework\TestCase;
use PHPUnit\Metadata\Annotation\Parser\Registry;
use PHPUnit\Util\Test as TestUtil;

/**
 * Test class for \Magento\TestFramework\Annotation\ConfigFixture.
 */
class ConfigFixtureTest extends TestCase
{
    /**
     * @var ConfigFixture|\PHPUnit\Framework\MockObject\MockObject
     */
    protected $object;

    /**
     * @inheritdoc
     */
    protected function setUp(): void
    {
        /** @var ObjectManagerInterface|MockObject $objectManager */
        $objectManager = $this->getMockBuilder(ObjectManagerInterface::class)
            ->onlyMethods(['get', 'create'])
            ->disableOriginalConstructor()
            ->getMockForAbstractClass();

        $objectManager->method('create')
            ->willReturnCallback(
                function (string $type) {
                    return $this->createMock($type);
                }
            );

        $objectManager->method('get')
            ->willReturnCallback(
                function (string $type) {
                    return $this->createMock($type);
                }
            );

        Bootstrap::setObjectManager($objectManager);

        $this->object = $this->createPartialMock(
            ConfigFixture::class,
            [
                '_getConfigValue',
                '_setConfigValue',
                'getScopeConfig',
                'getMutableScopeConfig',
                'setScopeConfigValue',
                'getScopeConfigValue'
            ]
        );
        $this->object->method('getMutableScopeConfig')
            ->willReturn(
                new MutableScopeConfig()
            );
    }

    /**
     * @magentoConfigFixture default/web/unsecure/base_url http://example.com/
     *
     * @return void
     */
    public function testGlobalConfig(): void
    {
        $this->createResolverMock();
        $this->object
            ->method('_getConfigValue')
<<<<<<< HEAD
            ->willReturnCallback(fn($param) => match ([$param]) {
                ['web/unsecure/base_url'] => 'http://localhost/'
            });
        $this->object
            ->method('_setConfigValue')
            ->willReturnCallback(fn($param) => match ([$param]) {
                ['web/unsecure/base_url'] => 'http://example.com/'
            });
=======
            ->willReturnCallback(
                function ($arg1) {
                    if ($arg1 == 'web/unsecure/base_url') {
                        return 'http://localhost/';
                    }
                }
            );
        $this->object
            ->method('_setConfigValue')
            ->willReturnCallback(
                function ($arg1, $arg2) {
                    if ($arg1 == 'web/unsecure/base_url' && $arg2 == 'http://example.com/') {
                        return null;
                    }
                }
            );
>>>>>>> d5d858ec

        $this->object->startTest($this);

        $this->object->expects(
            $this->once()
        )->method(
            '_setConfigValue'
        )->with(
            'web/unsecure/base_url',
            'http://localhost/'
        );
        $this->object->endTest($this);
    }

    /**
     * @magentoConfigFixture base_website web/unsecure/base_url http://example.com/
     *
     * @return void
     */
    public function testSpecificWebsiteConfig(): void
    {
        $this->createResolverMock();
        $this->object
            ->method('getScopeConfigValue')
<<<<<<< HEAD
            ->willReturnCallback(fn($param) => match ([$param]) {
                ['web/unsecure/base_url'], [ScopeInterface::SCOPE_WEBSITES], ['base'] => 'http://localhost/'
            });
        $this->object
            ->method('setScopeConfigValue')
            ->willReturnCallback(fn($param) => match ([$param]) {
                ['web/unsecure/base_url'], ['http://example.com/'] , [ScopeInterface::SCOPE_WEBSITES], ['base'] => $this->object
            });

=======
            ->willReturnCallback(
                function ($arg1, $arg2, $arg3) {
                    if ($arg1 == 'web/unsecure/base_url' &&
                        $arg2 == ScopeInterface::SCOPE_WEBSITES &&
                        $arg3 == 'base') {
                        return 'http://localhost/';
                    }
                }
            );
        $this->object
            ->method('setScopeConfigValue')
            ->willReturnCallback(
                function ($arg1, $arg2, $arg3, $arg4) {
                    if ($arg1 == 'web/unsecure/base_url' &&
                        $arg2 == 'http://example.com/' &&
                        $arg3 == ScopeInterface::SCOPE_WEBSITES &&
                        $arg4 == 'base') {
                        return null;
                    }
                }
            );
>>>>>>> d5d858ec
        $this->object->startTest($this);

        $this->object->expects(
            $this->once()
        )->method(
            'setScopeConfigValue'
        )->with(
            'web/unsecure/base_url',
            'http://localhost/',
            ScopeInterface::SCOPE_WEBSITES,
            'base'
        );
        $this->object->endTest($this);
    }

    /**
     * @magentoConfigFixture current_website web/unsecure/base_url http://example.com/
     *
     * @return void
     */
    public function testCurrentWebsiteConfig(): void
    {
        $this->createResolverMock();
        $this->object
            ->method('getScopeConfigValue')
<<<<<<< HEAD
            ->willReturnCallback(fn($param) => match ([$param]) {
                ['web/unsecure/base_url'], [ScopeInterface::SCOPE_WEBSITES] => 'http://localhost/'
            });
        $this->object
            ->method('setScopeConfigValue')
            ->willReturnCallback(fn($param) => match ([$param]) {
                ['web/unsecure/base_url'], ['http://example.com/'] , [ScopeInterface::SCOPE_WEBSITES], [null] => $this->object
            });
=======
            ->willReturnCallback(
                function ($arg1, $arg2) {
                    if ($arg1 == 'web/unsecure/base_url' && $arg2 == ScopeInterface::SCOPE_WEBSITES) {
                        return 'http://localhost/';
                    }
                }
            );

        $this->object
            ->method('setScopeConfigValue')
            ->willReturnCallback(
                function ($arg1, $arg2, $arg3, $arg4) {
                    if ($arg1 == 'web/unsecure/base_url' &&
                        $arg2 == 'http://example.com/' &&
                        $arg3 == ScopeInterface::SCOPE_WEBSITES &&
                        $arg4 == null) {
                        return null;
                    }
                }
            );
>>>>>>> d5d858ec
        $this->object->startTest($this);

        $this->object->expects(
            $this->once()
        )->method(
            'setScopeConfigValue'
        )->with(
            'web/unsecure/base_url',
            'http://localhost/',
            ScopeInterface::SCOPE_WEBSITES,
            null
        );
        $this->object->endTest($this);
    }

    /**
     * @magentoConfigFixture current_store dev/restrict/allow_ips 192.168.0.1
     *
     * @return void
     */
    public function testCurrentStoreConfig(): void
    {
        $this->createResolverMock();
        $this->object
            ->method('_getConfigValue')
<<<<<<< HEAD
            ->willReturnCallback(fn($param) => match ([$param]) {
                ['dev/restrict/allow_ips'], [''] => '127.0.0.1'
            });
        $this->object
            ->method('_setConfigValue')
            ->willReturnCallback(fn($param) => match ([$param]) {
                ['dev/restrict/allow_ips'], ['192.168.0.1'] , [''] => $this->object
            });
=======
            ->willReturnCallback(
                function ($arg1, $arg2) {
                    if ($arg1 == 'dev/restrict/allow_ips' && $arg2 == '') {
                        return '127.0.0.1';
                    }
                }
            );

        $this->object
            ->method('_setConfigValue')
            ->willReturnCallback(
                function ($arg1, $arg2, $arg3) {
                    if ($arg1 == 'dev/restrict/allow_ips' && $arg2 == '192.168.0.1' && $arg3 == '') {
                        return null;
                    }
                }
            );
>>>>>>> d5d858ec
        $this->object->startTest($this);

        $this->object->expects(
            $this->once()
        )->method(
            'setScopeConfigValue'
        )->with(
            'dev/restrict/allow_ips',
            '127.0.0.1',
            ScopeInterface::SCOPE_STORES,
            ''
        );
        $this->object->endTest($this);
    }

    /**
     * @magentoConfigFixture admin_store dev/restrict/allow_ips 192.168.0.2
     *
     * @return void
     */
    public function testSpecificStoreConfig(): void
    {
        $this->createResolverMock();
        $this->object
            ->method('_getConfigValue')
<<<<<<< HEAD
            ->willReturnCallback(fn($param) => match ([$param]) {
                ['dev/restrict/allow_ips'], ['admin'] => '192.168.0.1'
            });
        $this->object
            ->method('_setConfigValue')
            ->willReturnCallback(fn($param) => match ([$param]) {
                ['dev/restrict/allow_ips'], ['192.168.0.2'], ['admin'] => $this->object
            });
=======
            ->willReturnCallback(
                function ($arg1, $arg2) {
                    if ($arg1 == 'dev/restrict/allow_ips' && $arg2 == 'admin') {
                        return '192.168.0.1';
                    }
                }
            );
        $this->object
            ->method('_setConfigValue')
            ->willReturnCallback(
                function ($arg1, $arg2, $arg3) {
                    if ($arg1 == 'dev/restrict/allow_ips' && $arg2 == '192.168.0.2' && $arg3 == 'admin') {
                        return null;
                    }
                }
            );
>>>>>>> d5d858ec
        $this->object->startTest($this);

        $this->object->expects(
            $this->once()
        )->method(
            'setScopeConfigValue'
        )->with(
            'dev/restrict/allow_ips',
            '192.168.0.1',
            ScopeInterface::SCOPE_STORES,
            'admin'
        );
        $this->object->endTest($this);
    }

    /**
     * @return void
     */
    public function testInitStoreAfterOfScope(): void
    {
        $this->object->expects($this->never())->method('_getConfigValue');
        $this->object->expects($this->never())->method('_setConfigValue');
        $this->object->initStoreAfter();
    }

    /**
     * @magentoConfigFixture current_store web/unsecure/base_url http://example.com/
     *
     * @return void
     */
    public function testInitStoreAfter(): void
    {
        $this->createResolverMock();
        $this->object->startTest($this);
        $this->object
            ->method('_getConfigValue')
<<<<<<< HEAD
            ->willReturnCallback(fn($param) => match ([$param]) {
                ['web/unsecure/base_url'] => 'http://localhost/'
            });
        $this->object
            ->method('_setConfigValue')
            ->willReturnCallback(fn($param) => match ([$param]) {
                ['web/unsecure/base_url'], ['http://example.com/'] => $this->object
            });
=======
            ->willReturnCallback(
                function ($arg1) {
                    if ($arg1 == 'web/unsecure/base_url') {
                        return 'http://localhost/';
                    }
                }
            );
        $this->object
            ->method('_setConfigValue')
            ->willReturnCallback(
                function ($arg1, $arg2) {
                    if ($arg1 == 'web/unsecure/base_url' && $arg2 == 'http://example.com/') {
                        return null;
                    }
                }
            );
>>>>>>> d5d858ec
        $this->object->initStoreAfter();
    }

    /**
     * Create mock for Resolver object
     *
     * @return void
     */
    private function createResolverMock(): void
    {
        $mock = $this->getMockBuilder(Resolver::class)
            ->disableOriginalConstructor()
            ->onlyMethods(['applyConfigFixtures'])
            ->getMock();
//        $annotations = TestUtil::parseTestMethodAnnotations(
//            get_class($this),
//            $this->getName(false)
//        );
        $annotations = Registry::getInstance()->forMethod(
            get_class($this),
            $this->name()
        )->symbolAnnotations();
        $mock->method('applyConfigFixtures')
            ->willReturn($annotations[$this->object::ANNOTATION]);
        $reflection = new \ReflectionClass(Resolver::class);
        $reflectionProperty = $reflection->getProperty('instance');
        $reflectionProperty->setAccessible(true);
        $reflectionProperty->setValue(Resolver::class, $mock);
    }
}<|MERGE_RESOLUTION|>--- conflicted
+++ resolved
@@ -82,16 +82,6 @@
         $this->createResolverMock();
         $this->object
             ->method('_getConfigValue')
-<<<<<<< HEAD
-            ->willReturnCallback(fn($param) => match ([$param]) {
-                ['web/unsecure/base_url'] => 'http://localhost/'
-            });
-        $this->object
-            ->method('_setConfigValue')
-            ->willReturnCallback(fn($param) => match ([$param]) {
-                ['web/unsecure/base_url'] => 'http://example.com/'
-            });
-=======
             ->willReturnCallback(
                 function ($arg1) {
                     if ($arg1 == 'web/unsecure/base_url') {
@@ -108,7 +98,6 @@
                     }
                 }
             );
->>>>>>> d5d858ec
 
         $this->object->startTest($this);
 
@@ -133,17 +122,6 @@
         $this->createResolverMock();
         $this->object
             ->method('getScopeConfigValue')
-<<<<<<< HEAD
-            ->willReturnCallback(fn($param) => match ([$param]) {
-                ['web/unsecure/base_url'], [ScopeInterface::SCOPE_WEBSITES], ['base'] => 'http://localhost/'
-            });
-        $this->object
-            ->method('setScopeConfigValue')
-            ->willReturnCallback(fn($param) => match ([$param]) {
-                ['web/unsecure/base_url'], ['http://example.com/'] , [ScopeInterface::SCOPE_WEBSITES], ['base'] => $this->object
-            });
-
-=======
             ->willReturnCallback(
                 function ($arg1, $arg2, $arg3) {
                     if ($arg1 == 'web/unsecure/base_url' &&
@@ -165,7 +143,6 @@
                     }
                 }
             );
->>>>>>> d5d858ec
         $this->object->startTest($this);
 
         $this->object->expects(
@@ -191,16 +168,6 @@
         $this->createResolverMock();
         $this->object
             ->method('getScopeConfigValue')
-<<<<<<< HEAD
-            ->willReturnCallback(fn($param) => match ([$param]) {
-                ['web/unsecure/base_url'], [ScopeInterface::SCOPE_WEBSITES] => 'http://localhost/'
-            });
-        $this->object
-            ->method('setScopeConfigValue')
-            ->willReturnCallback(fn($param) => match ([$param]) {
-                ['web/unsecure/base_url'], ['http://example.com/'] , [ScopeInterface::SCOPE_WEBSITES], [null] => $this->object
-            });
-=======
             ->willReturnCallback(
                 function ($arg1, $arg2) {
                     if ($arg1 == 'web/unsecure/base_url' && $arg2 == ScopeInterface::SCOPE_WEBSITES) {
@@ -221,7 +188,6 @@
                     }
                 }
             );
->>>>>>> d5d858ec
         $this->object->startTest($this);
 
         $this->object->expects(
@@ -247,16 +213,6 @@
         $this->createResolverMock();
         $this->object
             ->method('_getConfigValue')
-<<<<<<< HEAD
-            ->willReturnCallback(fn($param) => match ([$param]) {
-                ['dev/restrict/allow_ips'], [''] => '127.0.0.1'
-            });
-        $this->object
-            ->method('_setConfigValue')
-            ->willReturnCallback(fn($param) => match ([$param]) {
-                ['dev/restrict/allow_ips'], ['192.168.0.1'] , [''] => $this->object
-            });
-=======
             ->willReturnCallback(
                 function ($arg1, $arg2) {
                     if ($arg1 == 'dev/restrict/allow_ips' && $arg2 == '') {
@@ -274,7 +230,6 @@
                     }
                 }
             );
->>>>>>> d5d858ec
         $this->object->startTest($this);
 
         $this->object->expects(
@@ -300,16 +255,6 @@
         $this->createResolverMock();
         $this->object
             ->method('_getConfigValue')
-<<<<<<< HEAD
-            ->willReturnCallback(fn($param) => match ([$param]) {
-                ['dev/restrict/allow_ips'], ['admin'] => '192.168.0.1'
-            });
-        $this->object
-            ->method('_setConfigValue')
-            ->willReturnCallback(fn($param) => match ([$param]) {
-                ['dev/restrict/allow_ips'], ['192.168.0.2'], ['admin'] => $this->object
-            });
-=======
             ->willReturnCallback(
                 function ($arg1, $arg2) {
                     if ($arg1 == 'dev/restrict/allow_ips' && $arg2 == 'admin') {
@@ -326,7 +271,6 @@
                     }
                 }
             );
->>>>>>> d5d858ec
         $this->object->startTest($this);
 
         $this->object->expects(
@@ -363,16 +307,6 @@
         $this->object->startTest($this);
         $this->object
             ->method('_getConfigValue')
-<<<<<<< HEAD
-            ->willReturnCallback(fn($param) => match ([$param]) {
-                ['web/unsecure/base_url'] => 'http://localhost/'
-            });
-        $this->object
-            ->method('_setConfigValue')
-            ->willReturnCallback(fn($param) => match ([$param]) {
-                ['web/unsecure/base_url'], ['http://example.com/'] => $this->object
-            });
-=======
             ->willReturnCallback(
                 function ($arg1) {
                     if ($arg1 == 'web/unsecure/base_url') {
@@ -389,7 +323,6 @@
                     }
                 }
             );
->>>>>>> d5d858ec
         $this->object->initStoreAfter();
     }
 
@@ -404,10 +337,6 @@
             ->disableOriginalConstructor()
             ->onlyMethods(['applyConfigFixtures'])
             ->getMock();
-//        $annotations = TestUtil::parseTestMethodAnnotations(
-//            get_class($this),
-//            $this->getName(false)
-//        );
         $annotations = Registry::getInstance()->forMethod(
             get_class($this),
             $this->name()
