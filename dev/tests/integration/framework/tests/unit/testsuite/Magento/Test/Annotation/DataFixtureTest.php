--- conflicted
+++ resolved
@@ -28,11 +28,7 @@
     /**
      * @inheritdoc
      */
-<<<<<<< HEAD
-    protected function setUp()
-=======
     protected function setUp(): void
->>>>>>> 47b8b386
     {
         $this->object = $this->getMockBuilder(DataFixture::class)
             ->setMethods(['_applyOneFixture', 'getComponentRegistrar', 'getTestKey'])
