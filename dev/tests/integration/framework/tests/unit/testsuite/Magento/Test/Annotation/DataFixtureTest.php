--- conflicted
+++ resolved
@@ -55,11 +55,7 @@
             ->getMock();
         /** @var ObjectManagerInterface|\PHPUnit\Framework\MockObject\MockObject $objectManager */
         $objectManager = $this->getMockBuilder(ObjectManagerInterface::class)
-<<<<<<< HEAD
-            ->setMethods(['get', 'create'])
-=======
-            ->onlyMethods(['get'])
->>>>>>> d7961278
+            ->onlyMethods(['get', 'create'])
             ->disableOriginalConstructor()
             ->getMockForAbstractClass();
 
@@ -236,16 +232,6 @@
     public function testStartTransactionMethodAnnotation(): void
     {
         $this->createResolverMock();
-<<<<<<< HEAD
-=======
-        $this->object
-            ->method('_applyOneFixture')
-            ->withConsecutive(
-                [[__CLASS__, 'sampleFixtureTwo']],
-                [$this->stringEndsWith('path/to/fixture/script.php')]
-            );
-
->>>>>>> d7961278
         $this->object->startTransaction($this);
         $this->assertEquals('2', getenv('sample_fixture_two'));
         $this->assertEquals('3', getenv('sample_fixture_three'));
@@ -310,11 +296,7 @@
     {
         $mock = $this->getMockBuilder(Resolver::class)
             ->disableOriginalConstructor()
-<<<<<<< HEAD
             ->onlyMethods(['applyDataFixtures'])
-=======
-            ->onlyMethods(['applyDataFixtures', 'getComponentRegistrar'])
->>>>>>> d7961278
             ->getMock();
         $reflection = new \ReflectionClass(Resolver::class);
         $reflectionProperty = $reflection->getProperty('instance');
