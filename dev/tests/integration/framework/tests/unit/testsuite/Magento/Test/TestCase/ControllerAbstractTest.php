--- conflicted
+++ resolved
@@ -34,9 +34,8 @@
     {
         $testObjectManager = new \Magento\Framework\TestFramework\Unit\Helper\ObjectManager($this);
 
-<<<<<<< HEAD
-        $this->messageManager = $this->getMock(\Magento\Framework\Message\Manager::class, [], [], '', false);
-        $this->cookieManagerMock = $this->getMock(CookieManagerInterface::class, [], [], '', false);
+        $this->messageManager = $this->createMock(\Magento\Framework\Message\Manager::class);
+        $this->cookieManagerMock = $this->createMock(CookieManagerInterface::class);
         $this->serializerMock = $this->getMockBuilder(\Magento\Framework\Serialize\Serializer\Json::class)
             ->disableOriginalConstructor()
             ->getMock();
@@ -45,12 +44,7 @@
                 return json_decode($serializedData, true);
             }
         );
-        $this->interpretationStrategyMock = $this->getMock(InterpretationStrategyInterface::class, [], [], '', false);
-=======
-        $this->messageManager = $this->createMock(\Magento\Framework\Message\Manager::class);
-        $this->cookieManagerMock = $this->createMock(CookieManagerInterface::class);
         $this->interpretationStrategyMock = $this->createMock(InterpretationStrategyInterface::class);
->>>>>>> 9c98f61b
         $this->interpretationStrategyMock->expects($this->any())
             ->method('interpret')
             ->willReturnCallback(
