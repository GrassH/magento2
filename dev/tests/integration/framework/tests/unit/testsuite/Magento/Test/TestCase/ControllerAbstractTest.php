<?php
/**
 * Copyright © 2016 Magento. All rights reserved.
 * See COPYING.txt for license details.
 */
namespace Magento\Test\TestCase;

use Magento\Framework\Message\MessageInterface;
use Magento\Framework\Stdlib\CookieManagerInterface;
use Magento\Framework\View\Element\Message\InterpretationStrategyInterface;

/**
 * @SuppressWarnings(PHPMD.CouplingBetweenObjects)
 */
class ControllerAbstractTest extends \Magento\TestFramework\TestCase\AbstractController
{
    protected $_bootstrap;

    /** @var \PHPUnit_Framework_MockObject_MockObject | \Magento\Framework\Message\Manager */
    private $messageManager;

    /** @var \PHPUnit_Framework_MockObject_MockObject | InterpretationStrategyInterface */
    private $interpretationStrategyMock;

    /** @var \PHPUnit_Framework_MockObject_MockObject | CookieManagerInterface */
    private $cookieManagerMock;

    protected function setUp()
    {
        $testObjectManager = new \Magento\Framework\TestFramework\Unit\Helper\ObjectManager($this);

<<<<<<< HEAD
        $this->messageManager = $this->getMock(\Magento\Framework\Message\Manager::class, [], [], '', false);
        $request = $testObjectManager->getObject(\Magento\TestFramework\Request::class);
        $response = $testObjectManager->getObject(\Magento\TestFramework\Response::class);
=======
        $this->messageManager = $this->getMock('\Magento\Framework\Message\Manager', [], [], '', false);
        $this->cookieManagerMock = $this->getMock(CookieManagerInterface::class, [], [], '', false);
        $this->interpretationStrategyMock = $this->getMock(InterpretationStrategyInterface::class, [], [], '', false);
        $this->interpretationStrategyMock->expects($this->any())
            ->method('interpret')
            ->willReturnCallback(
                function (MessageInterface $message) {
                    return $message->getText();
                }
            );

        $request = $testObjectManager->getObject('Magento\TestFramework\Request');
        $response = $testObjectManager->getObject('Magento\TestFramework\Response');
>>>>>>> f5539378
        $this->_objectManager = $this->getMock(
            \Magento\TestFramework\ObjectManager::class,
            ['get', 'create'],
            [],
            '',
            false
        );
        $this->_objectManager->expects($this->any())
            ->method('get')
            ->will(
                $this->returnValueMap(
                    [
<<<<<<< HEAD
                        [\Magento\Framework\App\RequestInterface::class, $request],
                        [\Magento\Framework\App\ResponseInterface::class, $response],
                        [\Magento\Framework\Message\Manager::class, $this->messageManager],
=======
                        ['Magento\Framework\App\RequestInterface', $request],
                        ['Magento\Framework\App\ResponseInterface', $response],
                        ['Magento\Framework\Message\Manager', $this->messageManager],
                        [CookieManagerInterface::class, $this->cookieManagerMock],
                        [InterpretationStrategyInterface::class, $this->interpretationStrategyMock],
>>>>>>> f5539378
                    ]
                )
            );
    }

    /**
     * Bootstrap instance getter.
     * Mocking real bootstrap
     *
     * @return \Magento\TestFramework\Bootstrap
     */
    protected function _getBootstrap()
    {
        if (!$this->_bootstrap) {
            $this->_bootstrap = $this->getMock(
                \Magento\TestFramework\Bootstrap::class,
                ['getAllOptions'],
                [],
                '',
                false
            );
        }
        return $this->_bootstrap;
    }

    public function testGetRequest()
    {
        $request = $this->getRequest();
        $this->assertInstanceOf(\Magento\TestFramework\Request::class, $request);
    }

    public function testGetResponse()
    {
        $response = $this->getResponse();
        $this->assertInstanceOf(\Magento\TestFramework\Response::class, $response);
    }

    /**
     * @SuppressWarnings(PHPMD.UnusedLocalVariable)
     */
    public function testAssert404NotFound()
    {
        $this->getRequest()->setControllerName('noroute');
        $this->getResponse()->setBody(
            '404 Not Found test <h3>We are sorry, but the page you are looking for cannot be found.</h3>'
        );
        $this->assert404NotFound();

        $this->getResponse()->setBody('');
        try {
            $this->assert404NotFound();
        } catch (\PHPUnit_Framework_AssertionFailedError $e) {
            return;
        }
        $this->fail('Failed response body validation');
    }

    /**
     * @expectedException \PHPUnit_Framework_AssertionFailedError
     */
    public function testAssertRedirectFailure()
    {
        $this->assertRedirect();
    }

    /**
     * @depends testAssertRedirectFailure
     */
    public function testAssertRedirect()
    {
        /*
         * Prevent calling \Magento\Framework\App\Response\Http::setRedirect() because it dispatches event,
         * which requires fully initialized application environment intentionally not available
         * for unit tests
         */
        $setRedirectMethod = new \ReflectionMethod(\Magento\Framework\App\Response\Http::class, 'setRedirect');
        $setRedirectMethod->invoke($this->getResponse(), 'http://magentocommerce.com');
        $this->assertRedirect();
        $this->assertRedirect($this->equalTo('http://magentocommerce.com'));
    }

    /**
     * @param array $expectedMessages
     * @param string|null $messageTypeFilter
     * @dataProvider assertSessionMessagesDataProvider
     */
    public function testAssertSessionMessagesSuccess(array $expectedMessages, $messageTypeFilter)
    {
        $this->addSessionMessages();
        /** @var \PHPUnit_Framework_MockObject_MockObject|\PHPUnit_Framework_Constraint $constraint */
        $constraint = $this->getMock(\PHPUnit_Framework_Constraint::class, ['toString', 'matches']);
        $constraint->expects(
            $this->once()
        )->method('matches')
            ->with($expectedMessages)
            ->will($this->returnValue(true));
        $this->assertSessionMessages($constraint, $messageTypeFilter);
    }

    public function assertSessionMessagesDataProvider()
    {
        return [
            'message warning type filtering' => [
                ['some_warning', 'warning_cookie'],
                MessageInterface::TYPE_WARNING,
            ],
            'message error type filtering' => [
                ['error_one', 'error_two', 'error_cookie'],
                MessageInterface::TYPE_ERROR,
            ],
            'message notice type filtering' => [
                ['some_notice', 'notice_cookie'],
                MessageInterface::TYPE_NOTICE,
            ],
            'message success type filtering'    => [
                ['success!', 'success_cookie'],
                MessageInterface::TYPE_SUCCESS,
            ],
        ];
    }

    public function testAssertSessionMessagesAll()
    {
        $this->addSessionMessages();

        $this->assertSessionMessages(
            $this->equalTo(
                [
                    'some_warning',
                    'error_one',
                    'error_two',
                    'some_notice',
                    'success!',
                    'warning_cookie',
                    'notice_cookie',
                    'success_cookie',
                    'error_cookie',
                ]
            )
        );
    }

    public function testAssertSessionMessagesEmpty()
    {
        $messagesCollection =  new \Magento\Framework\Message\Collection();
        $this->messageManager->expects($this->any())->method('getMessages')
            ->will($this->returnValue($messagesCollection));

        $this->assertSessionMessages($this->isEmpty());
    }

    private function addSessionMessages()
    {
        // emulate session messages
        $messagesCollection = new \Magento\Framework\Message\Collection();
        $messagesCollection
            ->addMessage(new \Magento\Framework\Message\Warning('some_warning'))
            ->addMessage(new \Magento\Framework\Message\Error('error_one'))
            ->addMessage(new \Magento\Framework\Message\Error('error_two'))
            ->addMessage(new \Magento\Framework\Message\Notice('some_notice'))
            ->addMessage(new \Magento\Framework\Message\Success('success!'));
        $this->messageManager->expects($this->any())->method('getMessages')
            ->will($this->returnValue($messagesCollection));

        $cookieMessages = [
            [
                'type' => 'warning',
                'text' => 'warning_cookie',
            ],
            [
                'type' => 'notice',
                'text' => 'notice_cookie',
            ],
            [
                'type' => 'success',
                'text' => 'success_cookie',
            ],
            [
                'type' => 'error',
                'text' => 'error_cookie',
            ],
        ];

        $this->cookieManagerMock->expects($this->any())
            ->method('getCookie')
            ->willReturn(\Zend_Json::encode($cookieMessages));
    }
}<|MERGE_RESOLUTION|>--- conflicted
+++ resolved
@@ -29,12 +29,7 @@
     {
         $testObjectManager = new \Magento\Framework\TestFramework\Unit\Helper\ObjectManager($this);
 
-<<<<<<< HEAD
         $this->messageManager = $this->getMock(\Magento\Framework\Message\Manager::class, [], [], '', false);
-        $request = $testObjectManager->getObject(\Magento\TestFramework\Request::class);
-        $response = $testObjectManager->getObject(\Magento\TestFramework\Response::class);
-=======
-        $this->messageManager = $this->getMock('\Magento\Framework\Message\Manager', [], [], '', false);
         $this->cookieManagerMock = $this->getMock(CookieManagerInterface::class, [], [], '', false);
         $this->interpretationStrategyMock = $this->getMock(InterpretationStrategyInterface::class, [], [], '', false);
         $this->interpretationStrategyMock->expects($this->any())
@@ -45,9 +40,8 @@
                 }
             );
 
-        $request = $testObjectManager->getObject('Magento\TestFramework\Request');
-        $response = $testObjectManager->getObject('Magento\TestFramework\Response');
->>>>>>> f5539378
+        $request = $testObjectManager->getObject(\Magento\TestFramework\Request::class);
+        $response = $testObjectManager->getObject(\Magento\TestFramework\Response::class);
         $this->_objectManager = $this->getMock(
             \Magento\TestFramework\ObjectManager::class,
             ['get', 'create'],
@@ -60,17 +54,11 @@
             ->will(
                 $this->returnValueMap(
                     [
-<<<<<<< HEAD
                         [\Magento\Framework\App\RequestInterface::class, $request],
                         [\Magento\Framework\App\ResponseInterface::class, $response],
                         [\Magento\Framework\Message\Manager::class, $this->messageManager],
-=======
-                        ['Magento\Framework\App\RequestInterface', $request],
-                        ['Magento\Framework\App\ResponseInterface', $response],
-                        ['Magento\Framework\Message\Manager', $this->messageManager],
                         [CookieManagerInterface::class, $this->cookieManagerMock],
                         [InterpretationStrategyInterface::class, $this->interpretationStrategyMock],
->>>>>>> f5539378
                     ]
                 )
             );
