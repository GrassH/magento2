--- conflicted
+++ resolved
@@ -17,22 +17,14 @@
 class AdminConfigFixtureTest extends TestCase
 {
     /**
-<<<<<<< HEAD
      * @var AdminConfigFixture|\PHPUnit\Framework\MockObject\MockObject
-=======
-     * @var \Magento\TestFramework\Annotation\AdminConfigFixture|\PHPUnit\Framework\MockObject\MockObject
->>>>>>> 0423eae6
      */
     protected $object;
 
-<<<<<<< HEAD
     /**
      * @inheritdoc
      */
-    protected function setUp()
-=======
     protected function setUp(): void
->>>>>>> 0423eae6
     {
         $this->object = $this->createPartialMock(
             AdminConfigFixture::class,
