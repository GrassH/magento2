--- conflicted
+++ resolved
@@ -23,11 +23,7 @@
     <extensions>
         <bootstrap class="Qameta\Allure\PHPUnit\AllureExtension">
             <!-- Path to config file (default is config/allure.config.php) -->
-<<<<<<< HEAD
-            <parameter name="config" value="dev/tests/integration/allure/allure.config.php"/>
-=======
             <parameter name="config" value="../../../allure/allure.config.php"/>
->>>>>>> 69791d83
         </bootstrap>
     </extensions>
 </phpunit>