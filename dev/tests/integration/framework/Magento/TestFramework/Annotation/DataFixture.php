<?php
/**
 * Copyright © Magento, Inc. All rights reserved.
 * See COPYING.txt for license details.
 */

namespace Magento\TestFramework\Annotation;

use Magento\Framework\Component\ComponentRegistrar;
use PHPUnit\Framework\Exception;

/**
 * Implementation of the @magentoDataFixture DocBlock annotation.
 */
class DataFixture
{
    /**
     * @var string
     */
    protected $_fixtureBaseDir;

    /**
     * Fixtures that have been applied
     *
     * @var array
     */
    private $_appliedFixtures = [];

    /**
     * Constructor
     *
     * @param string $fixtureBaseDir
     * @throws \Magento\Framework\Exception\LocalizedException
     */
    public function __construct($fixtureBaseDir)
    {
        if (!is_dir($fixtureBaseDir)) {
            throw new \Magento\Framework\Exception\LocalizedException(
                new \Magento\Framework\Phrase("Fixture base directory '%1' does not exist.", [$fixtureBaseDir])
            );
        }
        $this->_fixtureBaseDir = realpath($fixtureBaseDir);
    }

    /**
     * Handler for 'startTestTransactionRequest' event
     *
     * @param \PHPUnit\Framework\TestCase $test
     * @param \Magento\TestFramework\Event\Param\Transaction $param
     */
    public function startTestTransactionRequest(
        \PHPUnit\Framework\TestCase $test,
        \Magento\TestFramework\Event\Param\Transaction $param
    ) {
        /* Start transaction before applying first fixture to be able to revert them all further */
        if ($this->_getFixtures($test)) {
            if ($this->getDbIsolationState($test) !== ['disabled']) {
                $param->requestTransactionStart();
            } else {
                $this->_applyFixtures($this->_getFixtures($test));
            }
        }
    }

    /**
     * Handler for 'endTestNeedTransactionRollback' event
     *
     * @param \PHPUnit\Framework\TestCase $test
     * @param \Magento\TestFramework\Event\Param\Transaction $param
     */
    public function endTestTransactionRequest(
        \PHPUnit\Framework\TestCase $test,
        \Magento\TestFramework\Event\Param\Transaction $param
    ) {
        /* Isolate other tests from test-specific fixtures */
        if ($this->_appliedFixtures && $this->_getFixtures($test)) {
            if ($this->getDbIsolationState($test) !== ['disabled']) {
                $param->requestTransactionRollback();
            } else {
                $this->_revertFixtures();
            }
        }
    }

    /**
     * Handler for 'startTransaction' event
     *
     * @param \PHPUnit\Framework\TestCase $test
     */
    public function startTransaction(\PHPUnit\Framework\TestCase $test)
    {
        $this->_applyFixtures($this->_getFixtures($test));
    }

    /**
     * Handler for 'rollbackTransaction' event
     */
    public function rollbackTransaction()
    {
        $this->_revertFixtures();
    }

    /**
     * Retrieve fixtures from annotation
     *
     * @param \PHPUnit\Framework\TestCase $test
     * @param string $scope
     * @return array
     * @throws \Magento\Framework\Exception\LocalizedException
     */
    protected function _getFixtures(\PHPUnit\Framework\TestCase $test, $scope = null)
    {
        if ($scope === null) {
            $annotations = $this->getAnnotations($test);
        } else {
            $annotations = $test->getAnnotations()[$scope];
        }
        $result = [];
        if (!empty($annotations['magentoDataFixture'])) {
            foreach ($annotations['magentoDataFixture'] as $fixture) {
                if (strpos($fixture, '\\') !== false) {
                    // usage of a single directory separator symbol streamlines search across the source code
                    throw new \Magento\Framework\Exception\LocalizedException(
                        new \Magento\Framework\Phrase('Directory separator "\\" is prohibited in fixture declaration.')
                    );
                }
                $fixtureMethod = [get_class($test), $fixture];
                if (is_callable($fixtureMethod)) {
                    $result[] = $fixtureMethod;
                } elseif ($this->isModuleAnnotation($fixture)) {
                    $result[] = $this->getModulePath($fixture);
                } else {
                    $result[] = $this->_fixtureBaseDir . '/' . $fixture;
                }
            }
        }
        return $result;
    }

    /**
     * Check is the Annotation like Magento_InventoryApi::Test/_files/products.php
     *
     * @param string $fixture
     * @return bool
     */
    private function isModuleAnnotation(string $fixture)
    {
        return (strpos($fixture, '::') !== false);
    }

    /**
     * Resolve the Fixture
     *
     * @param string $fixture
     * @return string
     * @throws \Magento\Framework\Exception\LocalizedException
     * @SuppressWarnings(PHPMD.StaticAccess)
     */
    private function getModulePath(string $fixture)
    {
<<<<<<< HEAD
        $fixturePathParts = explode('::', $fixture, 2);
        $moduleName = $fixturePathParts[0];
        $fixtureFile = $fixturePathParts[1];

        $objectManager = \Magento\TestFramework\Helper\Bootstrap::getObjectManager();
        /** @var ComponentRegistrar $componentRegistrar */
        $componentRegistrar = $objectManager->get(ComponentRegistrar::class);
        $modulePath = $componentRegistrar->getPath(ComponentRegistrar::MODULE, $moduleName);
=======
        [$moduleName, $fixtureFile] = explode('::', $fixture, 2);

        $modulePath = (new ComponentRegistrar())->getPath(ComponentRegistrar::MODULE, $moduleName);
>>>>>>> bd049307

        if ($modulePath === null) {
            throw new \Magento\Framework\Exception\LocalizedException(
                new \Magento\Framework\Phrase('Can\'t find registered Module with name %1 .', [$moduleName])
            );
        }

<<<<<<< HEAD
        return $modulePath . '/' . $fixtureFile;
=======
        return $modulePath . '/' . ltrim($fixtureFile, '/');
>>>>>>> bd049307
    }

    /**
     * Get method annotations.
     *
     * Overwrites class-defined annotations.
     *
     * @param \PHPUnit\Framework\TestCase $test
     * @return array
     */
    private function getAnnotations(\PHPUnit\Framework\TestCase $test)
    {
        $annotations = $test->getAnnotations();
        return array_replace($annotations['class'], $annotations['method']);
    }

    /**
     * Return is explicit set isolation state
     *
     * @param \PHPUnit\Framework\TestCase $test
     * @return bool|null
     */
    protected function getDbIsolationState(\PHPUnit\Framework\TestCase $test)
    {
        $annotations = $this->getAnnotations($test);
        return isset($annotations[DbIsolation::MAGENTO_DB_ISOLATION])
            ? $annotations[DbIsolation::MAGENTO_DB_ISOLATION]
            : null;
    }

    /**
     * Execute single fixture script
     *
     * @param string|array $fixture
     * @throws \Exception
     */
    protected function _applyOneFixture($fixture)
    {
        try {
            if (is_callable($fixture)) {
                call_user_func($fixture);
            } else {
                require $fixture;
            }
        } catch (\Exception $e) {
            throw new Exception(
                sprintf(
                    "Error in fixture: %s.\n %s\n %s",
                    json_encode($fixture),
                    $e->getMessage(),
                    $e->getTraceAsString()
                ),
                500,
                $e
            );
        }
    }

    /**
     * Execute fixture scripts if any
     *
     * @param array $fixtures
     * @throws \Magento\Framework\Exception\LocalizedException
     */
    protected function _applyFixtures(array $fixtures)
    {
        /* Execute fixture scripts */
        foreach ($fixtures as $oneFixture) {
            /* Skip already applied fixtures */
            if (in_array($oneFixture, $this->_appliedFixtures, true)) {
                continue;
            }
            $this->_applyOneFixture($oneFixture);
            $this->_appliedFixtures[] = $oneFixture;
        }
    }

    /**
     * Revert changes done by fixtures
     */
    protected function _revertFixtures()
    {
        $appliedFixtures = array_reverse($this->_appliedFixtures);
        foreach ($appliedFixtures as $fixture) {
            if (is_callable($fixture)) {
                $fixture[1] .= 'Rollback';
                if (is_callable($fixture)) {
                    $this->_applyOneFixture($fixture);
                }
            } else {
                $fileInfo = pathinfo($fixture);
                $extension = '';
                if (isset($fileInfo['extension'])) {
                    $extension = '.' . $fileInfo['extension'];
                }
                $rollbackScript = $fileInfo['dirname'] . '/' . $fileInfo['filename'] . '_rollback' . $extension;
                if (file_exists($rollbackScript)) {
                    $this->_applyOneFixture($rollbackScript);
                }
            }
        }
        $this->_appliedFixtures = [];
    }
}<|MERGE_RESOLUTION|>--- conflicted
+++ resolved
@@ -158,20 +158,9 @@
      */
     private function getModulePath(string $fixture)
     {
-<<<<<<< HEAD
-        $fixturePathParts = explode('::', $fixture, 2);
-        $moduleName = $fixturePathParts[0];
-        $fixtureFile = $fixturePathParts[1];
-
-        $objectManager = \Magento\TestFramework\Helper\Bootstrap::getObjectManager();
-        /** @var ComponentRegistrar $componentRegistrar */
-        $componentRegistrar = $objectManager->get(ComponentRegistrar::class);
-        $modulePath = $componentRegistrar->getPath(ComponentRegistrar::MODULE, $moduleName);
-=======
         [$moduleName, $fixtureFile] = explode('::', $fixture, 2);
 
         $modulePath = (new ComponentRegistrar())->getPath(ComponentRegistrar::MODULE, $moduleName);
->>>>>>> bd049307
 
         if ($modulePath === null) {
             throw new \Magento\Framework\Exception\LocalizedException(
@@ -179,11 +168,7 @@
             );
         }
 
-<<<<<<< HEAD
-        return $modulePath . '/' . $fixtureFile;
-=======
         return $modulePath . '/' . ltrim($fixtureFile, '/');
->>>>>>> bd049307
     }
 
     /**
