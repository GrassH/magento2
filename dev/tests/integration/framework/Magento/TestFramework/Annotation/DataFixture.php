--- conflicted
+++ resolved
@@ -134,12 +134,8 @@
      * @param \PHPUnit_Framework_TestCase $test
      * @return array
      */
-<<<<<<< HEAD
-    private function getAnnotations(\PHPUnit_Framework_TestCase $test) {
-=======
     private function getAnnotations(\PHPUnit_Framework_TestCase $test)
     {
->>>>>>> 09dbe772
         $annotations = $test->getAnnotations();
         return array_replace($annotations['class'], $annotations['method']);
     }
@@ -224,14 +220,4 @@
         }
         $this->_appliedFixtures = [];
     }
-
-    /**
-     * @param \PHPUnit_Framework_TestCase $test
-     * @return bool
-     */
-    private function hasDependsAnnotation(\PHPUnit_Framework_TestCase $test)
-    {
-        $annotations = $test->getAnnotations();
-        return !empty($annotations['method']['depends']);
-    }
 }