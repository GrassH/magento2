<?php
/**
 * Copyright © 2015 Magento. All rights reserved.
 * See COPYING.txt for license details.
 */
namespace Magento\TestFramework\Annotation;

/**
 * Implementation of the @magentoDbIsolation DocBlock annotation
 */
class DbIsolation
{
    const MAGENTO_DB_ISOLATION = 'magentoDbIsolation';
    /**
     * @var bool
     */
    protected $_isIsolationActive = false;

    /**
     * Handler for 'startTestTransactionRequest' event
     *
     * @param \PHPUnit_Framework_TestCase $test
     * @param \Magento\TestFramework\Event\Param\Transaction $param
     */
    public function startTestTransactionRequest(
        \PHPUnit_Framework_TestCase $test,
        \Magento\TestFramework\Event\Param\Transaction $param
    ) {
        $methodIsolation = $this->_getIsolation($test);
        if ($this->_isIsolationActive) {
            if ($methodIsolation === false) {
                $param->requestTransactionRollback();
            }
        } elseif ($methodIsolation || ($methodIsolation === null && $this->_getIsolation($test))) {
            $param->requestTransactionStart();
        }
    }

    /**
     * Handler for 'endTestTransactionRequest' event
     *
     * @param \PHPUnit_Framework_TestCase $test
     * @param \Magento\TestFramework\Event\Param\Transaction $param
     */
    public function endTestTransactionRequest(
        \PHPUnit_Framework_TestCase $test,
        \Magento\TestFramework\Event\Param\Transaction $param
    ) {
        if ($this->_isIsolationActive && $this->_getIsolation($test)) {
            $param->requestTransactionRollback();
        }
    }

    /**
     * Handler for 'startTransaction' event
     *
     * @param \PHPUnit_Framework_TestCase $test
     *
     * @SuppressWarnings(PHPMD.UnusedFormalParameter)
     */
    public function startTransaction(\PHPUnit_Framework_TestCase $test)
    {
        $this->_isIsolationActive = true;
    }

    /**
     * Handler for 'rollbackTransaction' event
     */
    public function rollbackTransaction()
    {
        $this->_isIsolationActive = false;
    }

    /**
     * Retrieve database isolation annotation value for the current scope.
     * Possible results:
     *   NULL  - annotation is not defined
     *   TRUE  - annotation is defined as 'enabled'
     *   FALSE - annotation is defined as 'disabled'
     *
     * @param \PHPUnit_Framework_TestCase $test
     * @return bool|null Returns NULL, if isolation is not defined for the current scope
     * @throws \Magento\Framework\Exception
     */
    protected function _getIsolation(\PHPUnit_Framework_TestCase $test)
    {
        $annotations = $this->getAnnotations($test);
        if (isset($annotations[self::MAGENTO_DB_ISOLATION])) {
            $isolation = $annotations[self::MAGENTO_DB_ISOLATION];
            if ($isolation !== ['enabled'] && $isolation !== ['disabled']) {
                throw new \Magento\Framework\Exception(
                    'Invalid "@magentoDbIsolation" annotation, can be "enabled" or "disabled" only.'
                );
            }
            return $isolation === ['enabled'];
        }
        return null;
    }

    /**
     * @param \PHPUnit_Framework_TestCase $test
     * @return array
     */
<<<<<<< HEAD
    private function getAnnotations(\PHPUnit_Framework_TestCase $test) {
=======
    private function getAnnotations(\PHPUnit_Framework_TestCase $test)
    {
>>>>>>> 09dbe772
        $annotations = $test->getAnnotations();
        return array_replace($annotations['class'], $annotations['method']);
    }
}<|MERGE_RESOLUTION|>--- conflicted
+++ resolved
@@ -101,12 +101,8 @@
      * @param \PHPUnit_Framework_TestCase $test
      * @return array
      */
-<<<<<<< HEAD
-    private function getAnnotations(\PHPUnit_Framework_TestCase $test) {
-=======
     private function getAnnotations(\PHPUnit_Framework_TestCase $test)
     {
->>>>>>> 09dbe772
         $annotations = $test->getAnnotations();
         return array_replace($annotations['class'], $annotations['method']);
     }
