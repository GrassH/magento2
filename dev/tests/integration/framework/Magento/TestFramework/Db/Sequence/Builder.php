<?php
/**
 * Copyright © 2015 Magento. All rights reserved.
 * See COPYING.txt for license details.
 */
namespace Magento\TestFramework\Db\Sequence;

use Magento\Framework\App\Resource;
use Magento\Framework\Webapi\Exception;
use Magento\SalesSequence\Model\Resource\Meta as ResourceMetadata;
use Magento\Framework\App\Resource as AppResource;
use Magento\Framework\DB\Ddl\Sequence as DdlSequence;
use Magento\SalesSequence\Model\ProfileFactory;
use Magento\SalesSequence\Model\MetaFactory;

/**
 * Class Builder
 */
class Builder extends \Magento\SalesSequence\Model\Builder
{
    /**
     * @var resourceMetadata
     */
    protected $resourceMetadata;

    /**
     * @var ProfileFactory
     */
    protected $profileFactory;

    /**
     * @var MetaFactory
     */
    protected $metaFactory;

    /**
     * @var AppResource
     */
    protected $appResource;

    /**
     * @var DdlSequence
     */
    protected $ddlSequence;

    /**
     * List of required sequence attribute
     *
     * @var array
     */
    protected $required = [
        'entityType',
        'storeId'
    ];

    /**
     * Default pattern for sequence creation, full list of attributes that can be defined by customer
     *
     * @var array
     */
    protected $pattern = [
        'entity_type',
        'store_id',
        'prefix',
        'suffix',
        'start_value',
        'step',
        'max_value',
        'warning_value',
    ];

    /**
     * Concrete data of sequence
     *
     * @var array
     */
    protected $data = [];

    /**
     * @param ResourceMetadata $resourceMetadata
     * @param MetaFactory $metaFactory
     * @param ProfileFactory $profileFactory
     * @param AppResource $appResource
     * @param DdlSequence $ddlSequence
     */
    public function __construct(
        ResourceMetadata $resourceMetadata,
        MetaFactory $metaFactory,
        ProfileFactory $profileFactory,
        AppResource $appResource,
        DdlSequence $ddlSequence
    ) {
        $this->resourceMetadata = $resourceMetadata;
        $this->metaFactory = $metaFactory;
        $this->profileFactory = $profileFactory;
        $this->appResource = $appResource;
        $this->ddlSequence = $ddlSequence;
        $this->data = array_flip($this->pattern);
    }

    /**
     * @param string $entityType
     * @return $this
     */
    public function setEntityType($entityType)
    {
        $this->data['entity_type'] = $entityType;
        return $this;
    }

    /**
     * @param int $storeId
     * @return $this
     */
    public function setStoreId($storeId)
    {
        $this->data['store_id'] = $storeId;
        return $this;
    }

    /**
     * @param string $prefix
     * @return $this
     */
    public function setPrefix($prefix)
    {
        $this->data['prefix'] = $prefix;
        return $this;
    }

    /**
     * @param string $suffix
     * @return $this
     */
    public function setSuffix($suffix)
    {
        $this->data['suffix'] = $suffix;
        return $this;
    }

    /**
     * @param int $startValue
     * @return $this
     */
    public function setStartValue($startValue)
    {
        $this->data['start_value'] = $startValue;
        return $this;
    }

    /**
     * @param int $step
     * @return $this
     */
    public function setStep($step)
    {
        $this->data['step'] = $step;
        return $this;
    }

    /**
     * @param int $maxValue
     * @return $this
     */
    public function setMaxValue($maxValue)
    {
        $this->data['max_value'] = $maxValue;
        return $this;
    }

    /**
     * @param int $warningValue
     * @return $this
     */
    public function setWarningValue($warningValue)
    {
        $this->data['warning_value'] = $warningValue;
        return $this;
    }

    /**
     * Validate sequence before save
     *
     * @throws \Magento\Framework\Exception\AlreadyExistsException
     * @return void
     */
    protected function validate()
    {
        $metadata = $this->resourceMetadata->loadByEntityTypeAndStore(
            $this->data['entity_type'],
            $this->data['store_id']
        );
<<<<<<< HEAD
        $connection = $this->appResource->getConnection(Resource::DEFAULT_CONNECTION);
        if ($metadata->getId() && !$connection->isTableExists($this->getSequenceName())) {
=======
        $adapter = $this->appResource->getConnection(AppResource::DEFAULT_CONNECTION);
        if ($metadata->getId() && !$adapter->isTableExists($this->getSequenceName())) {
>>>>>>> f1d67fe9
            throw new \Magento\Framework\Exception\AlreadyExistsException(
                __('Sequence with this metadata already exists')
            );
        }
    }

    /**
     * @return string
     */
    protected function getSequenceName()
    {
        return $this->appResource->getTableName(
            sprintf(
                'sequence_%s_%s',
                $this->data['entity_type'],
                $this->data['store_id']
            )
        );
    }

    /**
     * Create sequence with metadata and profile
     *
     * @throws \Exception
     * @throws \Magento\Framework\Exception\AlreadyExistsException
     * @return void
     */
    public function create()
    {
        $metadata = $this->resourceMetadata->loadByEntityTypeAndStore(
            $this->data['entity_type'],
            $this->data['store_id']
        );
        if ($metadata->getSequenceTable() == $this->getSequenceName()) {
            return;
        }

        $this->data['sequence_table'] = $this->getSequenceName();
        $this->data['is_active'] = 1;
        $profile = $this->profileFactory->create(
            [
                'data' => array_intersect_key(
                    $this->data,
                    array_flip(
                        [
                            'prefix', 'suffix', 'start_value', 'step', 'max_value', 'warning_value',
                            'is_active', 'active_profile'
                        ]
                    )
                )
            ]
        );
        $profile->setHasDataChanges(true);
        $this->data['active_profile'] = $profile;
        $metadata = $this->metaFactory->create(
            [
                'data' => array_intersect_key(
                    $this->data,
                    array_flip(['entity_type', 'store_id', 'sequence_table', 'active_profile'])
                )
            ]
        );
        $metadata->setHasDataChanges(true);
        try {
            $this->resourceMetadata->save($metadata);
        } catch (Exception $e) {
            $this->resourceMetadata->delete($metadata);
            throw $e;
        }
        $this->data = array_flip($this->pattern);
    }
}<|MERGE_RESOLUTION|>--- conflicted
+++ resolved
@@ -190,13 +190,8 @@
             $this->data['entity_type'],
             $this->data['store_id']
         );
-<<<<<<< HEAD
         $connection = $this->appResource->getConnection(Resource::DEFAULT_CONNECTION);
         if ($metadata->getId() && !$connection->isTableExists($this->getSequenceName())) {
-=======
-        $adapter = $this->appResource->getConnection(AppResource::DEFAULT_CONNECTION);
-        if ($metadata->getId() && !$adapter->isTableExists($this->getSequenceName())) {
->>>>>>> f1d67fe9
             throw new \Magento\Framework\Exception\AlreadyExistsException(
                 __('Sequence with this metadata already exists')
             );
