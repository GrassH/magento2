<?php
/**
 * Copyright © 2015 Magento. All rights reserved.
 * See COPYING.txt for license details.
 */
namespace Magento\TestFramework;

use Magento\Framework\Autoload\AutoloaderInterface;
use Magento\Framework\Filesystem;
use Magento\Framework\Filesystem\DriverInterface;
use Magento\Framework\App\Filesystem\DirectoryList;
use Magento\Framework\App\DeploymentConfig;
use Magento\Framework\Config\ConfigOptionsListConstants;
use Magento\Framework\App\DeploymentConfig\Reader;

/**
 * Encapsulates application installation, initialization and uninstall
 *
 * @SuppressWarnings(PHPMD.CouplingBetweenObjects)
 */
class Application
{
    /**
     * Default application area
     */
    const DEFAULT_APP_AREA = 'global';

    /**
     * DB vendor adapter instance
     *
     * @var \Magento\TestFramework\Db\AbstractDb
     */
    protected $_db;

    /**
     * Shell command executor
     *
     * @var \Magento\Framework\Shell
     */
    protected $_shell;

    /**
     * Configuration file that contains installation parameters
     *
     * @var string
     */
    private $installConfigFile;

    /**
     * The loaded installation parameters
     *
     * @var array
     */
    protected $installConfig;

    /**
     * Application *.xml configuration files
     *
     * @var array
     */
    protected $_globalConfigDir;

    /**
     * Installation destination directory
     *
     * @var string
     */
    protected $installDir;

    /**
     * Installation destination directory with configuration files
     *
     * @var string
     */
    protected $_configDir;

    /**
     * Application initialization parameters
     *
     * @var array
     */
    protected $_initParams = [];

    /**
     * Mode to run application
     *
     * @var string
     */
    protected $_appMode;

    /**
     * Application area
     *
     * @var null
     */
    protected $_appArea = null;

    /**
     * Primary DI Config
     *
     * @var array
     */
    protected $_primaryConfigData = [];

    /**
     * Object manager factory
     *
     * @var \Magento\TestFramework\ObjectManagerFactory
     */
    protected $_factory;

    /**
     * Directory List
     *
     * @var \Magento\Framework\App\Filesystem\DirectoryList
     */
    protected $dirList;

    /**
     * Config file for integration tests
     *
     * @var string
     */
    private $globalConfigFile;

    /**
     * Defines whether load test extension attributes or not
     *
     * @var bool
     */
    private $loadTestExtensionAttributes;

    /**
     * Constructor
     *
     * @param \Magento\Framework\Shell $shell
     * @param string $installDir
     * @param array $installConfigFile
     * @param string $globalConfigFile
     * @param string $globalConfigDir
     * @param string $appMode
     * @param AutoloaderInterface $autoloadWrapper
     * @param bool|null $loadTestExtensionAttributes
     */
    public function __construct(
        \Magento\Framework\Shell $shell,
        $installDir,
        $installConfigFile,
        $globalConfigFile,
        $globalConfigDir,
        $appMode,
        AutoloaderInterface $autoloadWrapper,
        $loadTestExtensionAttributes = false
    ) {
        if (getcwd() != BP . '/dev/tests/integration') {
            chdir(BP . '/dev/tests/integration');
        }
        $this->_shell = $shell;
        $this->installConfigFile = $installConfigFile;
        $this->_globalConfigDir = realpath($globalConfigDir);
        $this->_appMode = $appMode;
        $this->installDir = $installDir;
        $this->loadTestExtensionAttributes = $loadTestExtensionAttributes;

        $customDirs = $this->getCustomDirs();
        $this->dirList = new \Magento\Framework\App\Filesystem\DirectoryList(BP, $customDirs);
        \Magento\Framework\Autoload\Populator::populateMappings(
            $autoloadWrapper,
            $this->dirList
        );
        $this->_initParams = [
            \Magento\Framework\App\Bootstrap::INIT_PARAM_FILESYSTEM_DIR_PATHS => $customDirs,
            \Magento\Framework\App\State::PARAM_MODE => $appMode
        ];
        $driverPool = new \Magento\Framework\Filesystem\DriverPool;
        $configFilePool = new \Magento\Framework\Config\File\ConfigFilePool;
        $this->_factory = new \Magento\TestFramework\ObjectManagerFactory($this->dirList, $driverPool, $configFilePool);

        $this->_configDir = $this->dirList->getPath(DirectoryList::CONFIG);
        $this->globalConfigFile = $globalConfigFile;
    }

    /**
     * Retrieve the database adapter instance
     *
     * @return \Magento\TestFramework\Db\AbstractDb
     */
    public function getDbInstance()
    {
        if (null === $this->_db) {
            if ($this->isInstalled()) {
                $configPool = new \Magento\Framework\Config\File\ConfigFilePool();
                $driverPool = new \Magento\Framework\Filesystem\DriverPool();
                $reader = new Reader($this->dirList, $driverPool, $configPool);
                $deploymentConfig = new DeploymentConfig($reader, []);
                $host = $deploymentConfig->get(
                    ConfigOptionsListConstants::CONFIG_PATH_DB_CONNECTION_DEFAULT .
                    '/' . ConfigOptionsListConstants::KEY_HOST
                );
                $user = $deploymentConfig->get(
                    ConfigOptionsListConstants::CONFIG_PATH_DB_CONNECTION_DEFAULT .
                    '/' . ConfigOptionsListConstants::KEY_USER
                );
                $password = $deploymentConfig->get(
                    ConfigOptionsListConstants::CONFIG_PATH_DB_CONNECTION_DEFAULT .
                    '/' . ConfigOptionsListConstants::KEY_PASSWORD
                );
                $dbName = $deploymentConfig->get(
                    ConfigOptionsListConstants::CONFIG_PATH_DB_CONNECTION_DEFAULT .
                    '/' . ConfigOptionsListConstants::KEY_NAME
                );
            } else {
                $installConfig = $this->getInstallConfig();
                $host = $installConfig['db-host'];
                $user = $installConfig['db-user'];
                $password = $installConfig['db-password'];
                $dbName = $installConfig['db-name'];
            }
            $this->_db = new Db\Mysql(
                $host,
                $user,
                $password,
                $dbName,
                $this->getTempDir(),
                $this->_shell
            );
        }
        return $this->_db;
    }

    /**
     * Gets installation parameters
     *
     * @return array
     */
    protected function getInstallConfig()
    {
        if (null === $this->installConfig) {
            $this->installConfig = include $this->installConfigFile;
        }
        return $this->installConfig;
    }

    /**
     * Gets deployment configuration path
     *
     * @return string
     */
    private function getLocalConfig()
    {
        return $this->_configDir . '/config.php';
    }

    /**
     * Get path to temporary directory
     *
     * @return string
     */
    public function getTempDir()
    {
        return $this->installDir;
    }

    /**
     * Retrieve application initialization parameters
     *
     * @return array
     */
    public function getInitParams()
    {
        return $this->_initParams;
    }

    /**
     * Weather the application is installed or not
     *
     * @return bool
     */
    public function isInstalled()
    {
        return is_file($this->getLocalConfig());
    }

    /**
     * Initialize application
     *
     * @param array $overriddenParams
     * @return void
     */
    public function initialize($overriddenParams = [])
    {
        $overriddenParams[\Magento\Framework\App\State::PARAM_MODE] = $this->_appMode;
        $overriddenParams = $this->_customizeParams($overriddenParams);
        $directories = isset($overriddenParams[\Magento\Framework\App\Bootstrap::INIT_PARAM_FILESYSTEM_DIR_PATHS])
            ? $overriddenParams[\Magento\Framework\App\Bootstrap::INIT_PARAM_FILESYSTEM_DIR_PATHS]
            : [];
        $directoryList = new DirectoryList(BP, $directories);

        /** @var \Magento\TestFramework\ObjectManager $objectManager */
        $objectManager = Helper\Bootstrap::getObjectManager();
        if (!$objectManager) {
            $objectManager = $this->_factory->create($overriddenParams);
            $objectManager->addSharedInstance($directoryList, 'Magento\Framework\App\Filesystem\DirectoryList');
            $objectManager->addSharedInstance($directoryList, 'Magento\Framework\Filesystem\DirectoryList');
        } else {
            $objectManager = $this->_factory->restore($objectManager, $directoryList, $overriddenParams);
        }

        /** @var \Magento\TestFramework\App\Filesystem $filesystem */
        $filesystem = $objectManager->get('Magento\TestFramework\App\Filesystem');
        $objectManager->removeSharedInstance('Magento\Framework\Filesystem');
        $objectManager->addSharedInstance($filesystem, 'Magento\Framework\Filesystem');

        /** @var \Psr\Log\LoggerInterface $logger */
        $logger = $objectManager->create(
            'Magento\TestFramework\ErrorLog\Logger',
            [
                'name' => 'integration-tests',
                'handlers' => [
                    'system' => $objectManager->create(
                        'Magento\Framework\Logger\Handler\System',
                        [
                            'exceptionHandler' => $objectManager->create(
                                'Magento\Framework\Logger\Handler\Exception',
                                ['filePath' => $this->installDir]
                            ),
                            'filePath' => $this->installDir
                        ]
                    ),
                    'debug'  => $objectManager->create(
                        'Magento\Framework\Logger\Handler\Debug',
                        ['filePath' => $this->installDir]
                    ),
                ]
            ]
        );
        $objectManager->removeSharedInstance('Magento\Framework\Logger\Monolog');
        $objectManager->addSharedInstance($logger, 'Magento\Framework\Logger\Monolog');
        $sequenceBuilder = $objectManager->get('\Magento\TestFramework\Db\Sequence\Builder');
        $objectManager->addSharedInstance($sequenceBuilder, 'Magento\SalesSequence\Model\Builder');
        Helper\Bootstrap::setObjectManager($objectManager);
        $objectManagerConfiguration = [
            'preferences' => [
                'Magento\Framework\App\State' => 'Magento\TestFramework\App\State',
                'Magento\Framework\Mail\TransportInterface' => 'Magento\TestFramework\Mail\TransportInterfaceMock',
                'Magento\Framework\Mail\Template\TransportBuilder'
                    => 'Magento\TestFramework\Mail\Template\TransportBuilderMock',
            ]
        ];
        if ($this->loadTestExtensionAttributes) {
            $objectManagerConfiguration = array_merge(
                $objectManagerConfiguration,
                [
                    'Magento\Framework\Api\ExtensionAttribute\Config\Reader' => [
                        'arguments' => [
                            'fileResolver' => ['instance' => 'Magento\TestFramework\Api\Config\Reader\FileResolver'],
                        ],
                    ],
                ]
            );
        }
        $objectManager->configure($objectManagerConfiguration);
        /** Register event observer of Integration Framework */
        /** @var \Magento\Framework\Event\Config\Data $eventConfigData */
        $eventConfigData = $objectManager->get('Magento\Framework\Event\Config\Data');
        $eventConfigData->merge(
            [
                'core_app_init_current_store_after' => [
                    'integration_tests' => [
                        'instance' => 'Magento\TestFramework\Event\Magento',
                        'name' => 'integration_tests'
                    ]
                ]
            ]
        );
        $this->loadArea(\Magento\TestFramework\Application::DEFAULT_APP_AREA);
        \Magento\TestFramework\Helper\Bootstrap::getObjectManager()->configure(
            $objectManager->get('Magento\Framework\ObjectManager\DynamicConfigInterface')->getConfiguration()
        );
        \Magento\Framework\Phrase::setRenderer($objectManager->get('Magento\Framework\Phrase\Renderer\Placeholder'));
        /** @var \Magento\TestFramework\Db\Sequence $sequence */
        $sequence = $objectManager->get('Magento\TestFramework\Db\Sequence');
        $sequence->generateSequences();
        $objectManager->create('Magento\TestFramework\Config', ['configPath' => $this->globalConfigFile])
            ->rewriteAdditionalConfig();
    }

    /**
     * Reset and initialize again an already installed application
     *
     * @param array $overriddenParams
     * @return void
     */
    public function reinitialize(array $overriddenParams = [])
    {
        $this->_resetApp();
        $this->initialize($overriddenParams);
    }

    /**
     * Run application normally, but with encapsulated initialization options
     *
     * @return void
     */
    public function run()
    {
        $objectManager = \Magento\TestFramework\Helper\Bootstrap::getObjectManager();
        /** @var \Magento\Framework\App\Http $app */
        $app = $objectManager->get('Magento\Framework\App\Http');
        $response = $app->launch();
        $response->sendResponse();
    }

    /**
     * Cleanup both the database and the file system
     *
     * @return void
     */
    public function cleanup()
    {
        $this->_ensureDirExists($this->installDir);
        $this->_ensureDirExists($this->_configDir);

        $this->copyAppConfigFiles();
        /**
         * @see \Magento\Setup\Mvc\Bootstrap\InitParamListener::BOOTSTRAP_PARAM
         */
        $this->_shell->execute(
<<<<<<< HEAD
            'php -f %s setup:uninstall -vvv -n --magento-init-params=%s',
=======
            PHP_BINARY . ' -f %s setup:uninstall -n --magento-init-params=%s',
>>>>>>> 1218bf77
            [BP . '/bin/magento', $this->getInitParamsQuery()]
        );
    }

    /**
     * Install an application
     *
     * @return void
     * @throws \Magento\Framework\Exception\LocalizedException
     */
    public function install()
    {
        $dirs = \Magento\Framework\App\Bootstrap::INIT_PARAM_FILESYSTEM_DIR_PATHS;
        $this->_ensureDirExists($this->installDir);
        $this->_ensureDirExists($this->_configDir);
        $this->_ensureDirExists($this->_initParams[$dirs][DirectoryList::PUB][DirectoryList::PATH]);
        $this->_ensureDirExists($this->_initParams[$dirs][DirectoryList::MEDIA][DirectoryList::PATH]);
        $this->_ensureDirExists($this->_initParams[$dirs][DirectoryList::STATIC_VIEW][DirectoryList::PATH]);
        $this->_ensureDirExists($this->_initParams[$dirs][DirectoryList::VAR_DIR][DirectoryList::PATH]);

        $this->copyAppConfigFiles();

        $installParams = $this->getInstallCliParams();

        // performance optimization: restore DB from last good dump to make installation on top of it (much faster)
        $db = $this->getDbInstance();
        if ($db->isDbDumpExists()) {
            $db->restoreFromDbDump();
        }

        // run install script
        $this->_shell->execute(
<<<<<<< HEAD
            'php -f %s setup:install -vvv ' . implode(' ', array_keys($installParams)),
=======
            PHP_BINARY . ' -f %s setup:install ' . implode(' ', array_keys($installParams)),
>>>>>>> 1218bf77
            array_merge([BP . '/bin/magento'], array_values($installParams))
        );

        // enable only specified list of caches
        $initParamsQuery = $this->getInitParamsQuery();
<<<<<<< HEAD
        $this->_shell->execute('php -f %s cache:disable -vvv --bootstrap=%s', [BP . '/bin/magento', $initParamsQuery]);
        $this->_shell->execute(
            'php -f %s cache:enable -vvv %s %s %s %s --bootstrap=%s',
=======
        $this->_shell->execute(
            PHP_BINARY . ' -f %s cache:disable --bootstrap=%s',
            [BP . '/bin/magento', $initParamsQuery]
        );
        $this->_shell->execute(
            PHP_BINARY . ' -f %s cache:enable %s %s %s %s --bootstrap=%s',
>>>>>>> 1218bf77
            [
                BP . '/bin/magento',
                \Magento\Framework\App\Cache\Type\Config::TYPE_IDENTIFIER,
                \Magento\Framework\App\Cache\Type\Layout::TYPE_IDENTIFIER,
                \Magento\Framework\App\Cache\Type\Translate::TYPE_IDENTIFIER,
                \Magento\Eav\Model\Cache\Type::TYPE_IDENTIFIER,
                $initParamsQuery,
            ]
        );

        // right after a clean installation, store DB dump for future reuse in tests or running the test suite again
        if (!$db->isDbDumpExists()) {
            $this->getDbInstance()->storeDbDump();
        }
    }

    /**
     * Copies configuration files from the main code base, so the installation could proceed in the tests directory
     *
     * @return void
     */
    private function copyAppConfigFiles()
    {
        $globalConfigFiles = glob(
            $this->_globalConfigDir . '/{di.xml,*/di.xml,vendor_path.php}',
            GLOB_BRACE
        );
        foreach ($globalConfigFiles as $file) {
            $targetFile = $this->_configDir . str_replace($this->_globalConfigDir, '', $file);
            $this->_ensureDirExists(dirname($targetFile));
            if ($file !== $targetFile) {
                copy($file, $targetFile);
            }
        }
    }

    /**
     * Gets a list of CLI params for installation
     *
     * @return array
     */
    private function getInstallCliParams()
    {
        $params = $this->getInstallConfig();
        /**
         * Literal value is used instead of constant, because autoloader is not integrated with Magento Setup app
         * @see \Magento\Setup\Mvc\Bootstrap\InitParamListener::BOOTSTRAP_PARAM
         */
        $params['magento-init-params'] = $this->getInitParamsQuery();
        $result = [];
        foreach ($params as $key => $value) {
            if (!empty($value)) {
                $result["--{$key}=%s"] = $value;
            }
        }
        return $result;
    }

    /**
     * Encodes init params into a query string
     *
     * @return string
     */
    private function getInitParamsQuery()
    {
        return urldecode(http_build_query($this->_initParams));
    }

    /**
     * Sub-routine for merging custom parameters with the ones defined in object state
     *
     * @param array $params
     * @return array
     */
    public function _customizeParams($params)
    {
        return array_replace_recursive($this->_initParams, $params);
    }

    /**
     * Reset application global state
     */
    protected function _resetApp()
    {
        /** @var $objectManager \Magento\TestFramework\ObjectManager */
        $objectManager = \Magento\TestFramework\Helper\Bootstrap::getObjectManager();
        $objectManager->clearCache();

        \Magento\Framework\Data\Form::setElementRenderer(null);
        \Magento\Framework\Data\Form::setFieldsetRenderer(null);
        \Magento\Framework\Data\Form::setFieldsetElementRenderer(null);
        $this->_appArea = null;
    }

    /**
     * Create a directory with write permissions or don't touch existing one
     *
     * @param string $dir
     * @return void
     * @throws \Magento\Framework\Exception\LocalizedException
     */
    protected function _ensureDirExists($dir)
    {
        if (!file_exists($dir)) {
            $old = umask(0);
            mkdir($dir, DriverInterface::WRITEABLE_DIRECTORY_MODE);
            umask($old);
        } elseif (!is_dir($dir)) {
            throw new \Magento\Framework\Exception\LocalizedException(__("'%1' is not a directory.", $dir));
        }
    }

    /**
     * Ge current application area
     *
     * @return string
     */
    public function getArea()
    {
        return $this->_appArea;
    }

    /**
     * Load application area
     *
     * @param string $areaCode
     * @return void
     */
    public function loadArea($areaCode)
    {
        $this->_appArea = $areaCode;
        $scope = \Magento\TestFramework\Helper\Bootstrap::getObjectManager()->get('Magento\Framework\Config\Scope');
        $scope->setCurrentScope($areaCode);
        \Magento\TestFramework\Helper\Bootstrap::getObjectManager()->configure(
            \Magento\TestFramework\Helper\Bootstrap::getObjectManager()->get(
                'Magento\Framework\App\ObjectManager\ConfigLoader'
            )->load(
                $areaCode
            )
        );
        $app = \Magento\TestFramework\Helper\Bootstrap::getObjectManager()->get('Magento\Framework\App\AreaList');
        if ($areaCode == \Magento\TestFramework\Application::DEFAULT_APP_AREA) {
            $app->getArea($areaCode)->load(\Magento\Framework\App\Area::PART_CONFIG);
        } else {
            \Magento\TestFramework\Helper\Bootstrap::getInstance()->loadArea($areaCode);
        }
    }

    /**
     * Gets customized directory paths
     *
     * @return array
     */
    protected function getCustomDirs()
    {
        $path = DirectoryList::PATH;
        $var = "{$this->installDir}/var";
        $customDirs = [
            DirectoryList::CONFIG => [$path => "{$this->installDir}/etc"],
            DirectoryList::VAR_DIR => [$path => $var],
            DirectoryList::MEDIA => [$path => "{$this->installDir}/pub/media"],
            DirectoryList::STATIC_VIEW => [$path => "{$this->installDir}/pub/static"],
            DirectoryList::GENERATION => [$path => "{$var}/generation"],
            DirectoryList::CACHE => [$path => "{$var}/cache"],
            DirectoryList::LOG => [$path => "{$var}/log"],
            DirectoryList::SESSION => [$path => "{$var}/session"],
            DirectoryList::TMP => [$path => "{$var}/tmp"],
            DirectoryList::UPLOAD => [$path => "{$var}/upload"],
            DirectoryList::PUB => [$path => "{$this->installDir}/pub"],
        ];
        return $customDirs;
    }
}<|MERGE_RESOLUTION|>--- conflicted
+++ resolved
@@ -426,11 +426,7 @@
          * @see \Magento\Setup\Mvc\Bootstrap\InitParamListener::BOOTSTRAP_PARAM
          */
         $this->_shell->execute(
-<<<<<<< HEAD
-            'php -f %s setup:uninstall -vvv -n --magento-init-params=%s',
-=======
-            PHP_BINARY . ' -f %s setup:uninstall -n --magento-init-params=%s',
->>>>>>> 1218bf77
+            PHP_BINARY . ' -f %s setup:uninstall -vvv -n --magento-init-params=%s',
             [BP . '/bin/magento', $this->getInitParamsQuery()]
         );
     }
@@ -463,28 +459,18 @@
 
         // run install script
         $this->_shell->execute(
-<<<<<<< HEAD
-            'php -f %s setup:install -vvv ' . implode(' ', array_keys($installParams)),
-=======
-            PHP_BINARY . ' -f %s setup:install ' . implode(' ', array_keys($installParams)),
->>>>>>> 1218bf77
+            PHP_BINARY . ' -f %s setup:install -vvv ' . implode(' ', array_keys($installParams)),
             array_merge([BP . '/bin/magento'], array_values($installParams))
         );
 
         // enable only specified list of caches
         $initParamsQuery = $this->getInitParamsQuery();
-<<<<<<< HEAD
-        $this->_shell->execute('php -f %s cache:disable -vvv --bootstrap=%s', [BP . '/bin/magento', $initParamsQuery]);
         $this->_shell->execute(
-            'php -f %s cache:enable -vvv %s %s %s %s --bootstrap=%s',
-=======
+            PHP_BINARY . ' -f %s cache:disable -vvv --bootstrap=%s',
+            [BP . '/bin/magento', $initParamsQuery]
+        );
         $this->_shell->execute(
-            PHP_BINARY . ' -f %s cache:disable --bootstrap=%s',
-            [BP . '/bin/magento', $initParamsQuery]
-        );
-        $this->_shell->execute(
-            PHP_BINARY . ' -f %s cache:enable %s %s %s %s --bootstrap=%s',
->>>>>>> 1218bf77
+            PHP_BINARY . ' -f %s cache:enable -vvv %s %s %s %s --bootstrap=%s',
             [
                 BP . '/bin/magento',
                 \Magento\Framework\App\Cache\Type\Config::TYPE_IDENTIFIER,
