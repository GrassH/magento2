<?php
/**
 * Copyright © 2015 Magento. All rights reserved.
 * See COPYING.txt for license details.
 */
namespace Magento\TestFramework;

use Magento\Framework\Autoload\AutoloaderInterface;
use Magento\Framework\Filesystem;
use Magento\Framework\App\Filesystem\DirectoryList;
use Magento\Framework\App\DeploymentConfig;
use Magento\Framework\Config\ConfigOptionsListConstants;
use Magento\Framework\App\DeploymentConfig\Reader;

/**
 * Encapsulates application installation, initialization and uninstall
 *
 * @SuppressWarnings(PHPMD.CouplingBetweenObjects)
 */
class Application
{
    /**
     * Default application area
     */
    const DEFAULT_APP_AREA = 'global';

    /**
     * DB vendor adapter instance
     *
     * @var \Magento\TestFramework\Db\AbstractDb
     */
    protected $_db;

    /**
     * Shell command executor
     *
     * @var \Magento\Framework\Shell
     */
    protected $_shell;

    /**
     * Configuration file that contains installation parameters
     *
     * @var string
     */
    private $installConfigFile;

    /**
     * The loaded installation parameters
     *
     * @var array
     */
    protected $installConfig;

    /**
     * Application *.xml configuration files
     *
     * @var array
     */
    protected $_globalConfigDir;

    /**
     * Installation destination directory
     *
     * @var string
     */
    protected $installDir;

    /**
     * Installation destination directory with configuration files
     *
     * @var string
     */
    protected $_configDir;

    /**
     * Application initialization parameters
     *
     * @var array
     */
    protected $_initParams = [];

    /**
     * Mode to run application
     *
     * @var string
     */
    protected $_appMode;

    /**
     * Application area
     *
     * @var null
     */
    protected $_appArea = null;

    /**
     * Primary DI Config
     *
     * @var array
     */
    protected $_primaryConfigData = [];

    /**
     * Object manager factory
     *
     * @var \Magento\TestFramework\ObjectManagerFactory
     */
    protected $_factory;

    /**
     * Directory List
     *
     * @var \Magento\Framework\App\Filesystem\DirectoryList
     */
    protected $dirList;

    /**
     * Config file for integration tests
     *
     * @var string
     */
    private $globalConfigFile;

    /**
     * Constructor
     *
     * @param \Magento\Framework\Shell $shell
     * @param string $installDir
     * @param array $installConfigFile
     * @param string $globalConfigFile
     * @param string $globalConfigDir
     * @param string $appMode
     * @param AutoloaderInterface $autoloadWrapper
     */
    public function __construct(
        \Magento\Framework\Shell $shell,
        $installDir,
        $installConfigFile,
        $globalConfigFile,
        $globalConfigDir,
        $appMode,
        AutoloaderInterface $autoloadWrapper
    ) {
        $this->_shell = $shell;
        $this->installConfigFile = $installConfigFile;
        $this->_globalConfigDir = realpath($globalConfigDir);
        $this->_appMode = $appMode;
        $this->installDir = $installDir;

        $customDirs = $this->getCustomDirs();
        $this->dirList = new \Magento\Framework\App\Filesystem\DirectoryList(BP, $customDirs);
        \Magento\Framework\Autoload\Populator::populateMappings($autoloadWrapper, $this->dirList);
        $this->_initParams = [
            \Magento\Framework\App\Bootstrap::INIT_PARAM_FILESYSTEM_DIR_PATHS => $customDirs,
            \Magento\Framework\App\State::PARAM_MODE => $appMode
        ];
        $driverPool = new \Magento\Framework\Filesystem\DriverPool;
        $configFilePool = new \Magento\Framework\Config\File\ConfigFilePool;
        $this->_factory = new \Magento\TestFramework\ObjectManagerFactory($this->dirList, $driverPool, $configFilePool);

        $this->_configDir = $this->dirList->getPath(DirectoryList::CONFIG);
        $this->globalConfigFile = $globalConfigFile;
    }

    /**
     * Retrieve the database adapter instance
     *
     * @return \Magento\TestFramework\Db\AbstractDb
     */
    public function getDbInstance()
    {
        if (null === $this->_db) {
            if ($this->isInstalled()) {
                $configPool = new \Magento\Framework\Config\File\ConfigFilePool();
                $reader = new Reader($this->dirList, $configPool);
                $deploymentConfig = new DeploymentConfig($reader, []);
<<<<<<< HEAD
                $dbConfig = $deploymentConfig->getConfigData(ConfigOptionsListConstants::KEY_DB);
                $dbInfo = $dbConfig['connection']['default'];
                $host = $dbInfo['host'];
                $user = $dbInfo['username'];
                $password = $dbInfo['password'];
                $dbName = $dbInfo['dbname'];
=======
                $host = $deploymentConfig->get(
                    ConfigOptionsList::CONFIG_PATH_DB_CONNECTION_DEFAULT . '/' . ConfigOptionsList::KEY_HOST
                );
                $user = $deploymentConfig->get(
                    ConfigOptionsList::CONFIG_PATH_DB_CONNECTION_DEFAULT . '/' . ConfigOptionsList::KEY_USER
                );
                $password = $deploymentConfig->get(
                    ConfigOptionsList::CONFIG_PATH_DB_CONNECTION_DEFAULT . '/' . ConfigOptionsList::KEY_PASSWORD
                );
                $dbName = $deploymentConfig->get(
                    ConfigOptionsList::CONFIG_PATH_DB_CONNECTION_DEFAULT . '/' . ConfigOptionsList::KEY_NAME
                );
>>>>>>> 260ce5cd
            } else {
                $installConfig = $this->getInstallConfig();
                $host = $installConfig['db-host'];
                $user = $installConfig['db-user'];
                $password = $installConfig['db-password'];
                $dbName = $installConfig['db-name'];
            }
            $this->_db = new Db\Mysql(
                $host,
                $user,
                $password,
                $dbName,
                $this->getTempDir(),
                $this->_shell
            );
        }
        return $this->_db;
    }

    /**
     * Gets installation parameters
     *
     * @return array
     */
    protected function getInstallConfig()
    {
        if (null === $this->installConfig) {
            $this->installConfig = include $this->installConfigFile;
        }
        return $this->installConfig;
    }

    /**
     * Gets deployment configuration path
     *
     * @return string
     */
    private function getLocalConfig()
    {
        return $this->_configDir . '/config.php';
    }

    /**
     * Get path to temporary directory
     *
     * @return string
     */
    public function getTempDir()
    {
        return $this->installDir;
    }

    /**
     * Retrieve application initialization parameters
     *
     * @return array
     */
    public function getInitParams()
    {
        return $this->_initParams;
    }

    /**
     * Weather the application is installed or not
     *
     * @return bool
     */
    public function isInstalled()
    {
        return is_file($this->getLocalConfig());
    }

    /**
     * Initialize application
     *
     * @param array $overriddenParams
     * @return void
     */
    public function initialize($overriddenParams = [])
    {
        $overriddenParams[\Magento\Framework\App\State::PARAM_MODE] = $this->_appMode;
        $overriddenParams = $this->_customizeParams($overriddenParams);
        $directories = isset($overriddenParams[\Magento\Framework\App\Bootstrap::INIT_PARAM_FILESYSTEM_DIR_PATHS])
            ? $overriddenParams[\Magento\Framework\App\Bootstrap::INIT_PARAM_FILESYSTEM_DIR_PATHS]
            : [];
        $directoryList = new DirectoryList(BP, $directories);

        /** @var \Magento\TestFramework\ObjectManager $objectManager */
        $objectManager = Helper\Bootstrap::getObjectManager();
        if (!$objectManager) {
            $objectManager = $this->_factory->create($overriddenParams);
            $objectManager->addSharedInstance($directoryList, 'Magento\Framework\App\Filesystem\DirectoryList');
            $objectManager->addSharedInstance($directoryList, 'Magento\Framework\Filesystem\DirectoryList');
        } else {
            $objectManager = $this->_factory->restore($objectManager, $directoryList, $overriddenParams);
        }

        /** @var \Magento\TestFramework\App\Filesystem $filesystem */
        $filesystem = $objectManager->get('Magento\TestFramework\App\Filesystem');
        $objectManager->removeSharedInstance('Magento\Framework\Filesystem');
        $objectManager->addSharedInstance($filesystem, 'Magento\Framework\Filesystem');

        /** @var \Psr\Log\LoggerInterface $logger */
        $logger = $objectManager->create(
            'Magento\TestFramework\ErrorLog\Logger',
            [
                'name' => 'integration-tests',
                'handlers' => [
                    'system' => $objectManager->create(
                        'Magento\Framework\Logger\Handler\System',
                        [
                            'exceptionHandler' => $objectManager->create(
                                'Magento\Framework\Logger\Handler\Exception',
                                ['filePath' => $this->installDir]
                            ),
                            'filePath' => $this->installDir
                        ]
                    ),
                    'debug'  => $objectManager->create(
                        'Magento\Framework\Logger\Handler\Debug',
                        ['filePath' => $this->installDir]
                    ),
                ]
            ]
        );
        $objectManager->removeSharedInstance('Magento\Framework\Logger\Monolog');
        $objectManager->addSharedInstance($logger, 'Magento\Framework\Logger\Monolog');
        $sequenceBuilder = $objectManager->get('\Magento\TestFramework\Db\Sequence\Builder');
        $objectManager->addSharedInstance($sequenceBuilder, 'Magento\SalesSequence\Model\Builder');

        Helper\Bootstrap::setObjectManager($objectManager);

        $objectManager->configure(
            [
                'preferences' => [
                    'Magento\Framework\App\State' => 'Magento\TestFramework\App\State',
                    'Magento\Framework\Mail\TransportInterface' => 'Magento\TestFramework\Mail\TransportInterfaceMock',
                    'Magento\Framework\Mail\Template\TransportBuilder'
                        => 'Magento\TestFramework\Mail\Template\TransportBuilderMock',
                ],
            ]
        );

        /** Register event observer of Integration Framework */
        /** @var \Magento\Framework\Event\Config\Data $eventConfigData */
        $eventConfigData = $objectManager->get('Magento\Framework\Event\Config\Data');
        $eventConfigData->merge(
            [
                'core_app_init_current_store_after' => [
                    'integration_tests' => [
                        'instance' => 'Magento\TestFramework\Event\Magento',
                        'method' => 'initStoreAfter',
                        'name' => 'integration_tests'
                    ]
                ]
            ]
        );

        $this->loadArea(\Magento\TestFramework\Application::DEFAULT_APP_AREA);
        \Magento\TestFramework\Helper\Bootstrap::getObjectManager()->configure(
            $objectManager->get('Magento\Framework\ObjectManager\DynamicConfigInterface')->getConfiguration()
        );
        \Magento\Framework\Phrase::setRenderer($objectManager->get('Magento\Framework\Phrase\Renderer\Placeholder'));
        /** @var \Magento\TestFramework\Db\Sequence $sequence */
        $sequence = $objectManager->get('Magento\TestFramework\Db\Sequence');
        $sequence->generateSequences();
        $objectManager->create('Magento\TestFramework\Config', ['configPath' => $this->globalConfigFile])
            ->rewriteAdditionalConfig();
    }

    /**
     * Reset and initialize again an already installed application
     *
     * @param array $overriddenParams
     * @return void
     */
    public function reinitialize(array $overriddenParams = [])
    {
        $this->_resetApp();
        $this->initialize($overriddenParams);
    }

    /**
     * Run application normally, but with encapsulated initialization options
     *
     * @return void
     */
    public function run()
    {
        $objectManager = \Magento\TestFramework\Helper\Bootstrap::getObjectManager();
        /** @var \Magento\Framework\App\Http $app */
        $app = $objectManager->get('Magento\Framework\App\Http');
        $response = $app->launch();
        $response->sendResponse();
    }

    /**
     * Cleanup both the database and the file system
     *
     * @return void
     */
    public function cleanup()
    {
        $this->_ensureDirExists($this->installDir);
        $this->_ensureDirExists($this->_configDir);

        $this->copyAppConfigFiles();
        /**
         * @see \Magento\Setup\Mvc\Bootstrap\InitParamListener::BOOTSTRAP_PARAM
         */
        $this->_shell->execute(
            'php -f %s setup:uninstall -n --magento-init-params=%s',
            [BP . '/bin/magento', $this->getInitParamsQuery()]
        );
    }

    /**
     * Install an application
     *
     * @return void
     * @throws \Magento\Framework\Exception\LocalizedException
     */
    public function install()
    {
        $dirs = \Magento\Framework\App\Bootstrap::INIT_PARAM_FILESYSTEM_DIR_PATHS;
        $this->_ensureDirExists($this->installDir);
        $this->_ensureDirExists($this->_configDir);
        $this->_ensureDirExists($this->_initParams[$dirs][DirectoryList::MEDIA][DirectoryList::PATH]);
        $this->_ensureDirExists($this->_initParams[$dirs][DirectoryList::STATIC_VIEW][DirectoryList::PATH]);
        $this->_ensureDirExists($this->_initParams[$dirs][DirectoryList::VAR_DIR][DirectoryList::PATH]);

        $this->copyAppConfigFiles();

        $installParams = $this->getInstallCliParams();

        // performance optimization: restore DB from last good dump to make installation on top of it (much faster)
        $db = $this->getDbInstance();
        if ($db->isDbDumpExists()) {
            $db->restoreFromDbDump();
        }

        // run install script
        $this->_shell->execute(
            'php -f %s setup:install ' . implode(' ', array_keys($installParams)),
            array_merge([BP . '/bin/magento'], array_values($installParams))
        );

        // enable only specified list of caches
        $initParamsQuery = $this->getInitParamsQuery();
        $this->_shell->execute('php -f %s cache:disable --all --bootstrap=%s', [BP . '/bin/magento', $initParamsQuery]);
        $this->_shell->execute(
            'php -f %s cache:enable %s %s %s %s --bootstrap=%s',
            [
                BP . '/bin/magento',
                \Magento\Framework\App\Cache\Type\Config::TYPE_IDENTIFIER,
                \Magento\Framework\App\Cache\Type\Layout::TYPE_IDENTIFIER,
                \Magento\Framework\App\Cache\Type\Translate::TYPE_IDENTIFIER,
                \Magento\Eav\Model\Cache\Type::TYPE_IDENTIFIER,
                $initParamsQuery,
            ]
        );

        // right after a clean installation, store DB dump for future reuse in tests or running the test suite again
        if (!$db->isDbDumpExists()) {
            $this->getDbInstance()->storeDbDump();
        }
    }

    /**
     * Copies configuration files from the main code base, so the installation could proceed in the tests directory
     *
     * @return void
     */
    private function copyAppConfigFiles()
    {
        $globalConfigFiles = glob(
            $this->_globalConfigDir . '/{di.xml}',
            GLOB_BRACE
        );
        foreach ($globalConfigFiles as $file) {
            $targetFile = $this->_configDir . str_replace($this->_globalConfigDir, '', $file);
            $this->_ensureDirExists(dirname($targetFile));
            copy($file, $targetFile);
        }
    }

    /**
     * Gets a list of CLI params for installation
     *
     * @return array
     */
    private function getInstallCliParams()
    {
        $params = $this->getInstallConfig();
        /**
         * Literal value is used instead of constant, because autoloader is not integrated with Magento Setup app
         * @see \Magento\Setup\Mvc\Bootstrap\InitParamListener::BOOTSTRAP_PARAM
         */
        $params['magento-init-params'] = $this->getInitParamsQuery();
        $result = [];
        foreach ($params as $key => $value) {
            if (!empty($value)) {
                $result["--{$key}=%s"] = $value;
            }
        }
        return $result;
    }

    /**
     * Encodes init params into a query string
     *
     * @return string
     */
    private function getInitParamsQuery()
    {
        return urldecode(http_build_query($this->_initParams));
    }

    /**
     * Sub-routine for merging custom parameters with the ones defined in object state
     *
     * @param array $params
     * @return array
     */
    public function _customizeParams($params)
    {
        return array_replace_recursive($this->_initParams, $params);
    }

    /**
     * Reset application global state
     */
    protected function _resetApp()
    {
        /** @var $objectManager \Magento\TestFramework\ObjectManager */
        $objectManager = \Magento\TestFramework\Helper\Bootstrap::getObjectManager();
        $objectManager->clearCache();

        \Magento\Framework\Data\Form::setElementRenderer(null);
        \Magento\Framework\Data\Form::setFieldsetRenderer(null);
        \Magento\Framework\Data\Form::setFieldsetElementRenderer(null);
        $this->_appArea = null;
    }

    /**
     * Create a directory with write permissions or don't touch existing one
     *
     * @param string $dir
     * @return void
     * @throws \Magento\Framework\Exception\LocalizedException
     */
    protected function _ensureDirExists($dir)
    {
        if (!file_exists($dir)) {
            $old = umask(0);
            mkdir($dir, 0777);
            umask($old);
        } elseif (!is_dir($dir)) {
            throw new \Magento\Framework\Exception\LocalizedException(__("'%1' is not a directory.", $dir));
        }
    }

    /**
     * Ge current application area
     *
     * @return string
     */
    public function getArea()
    {
        return $this->_appArea;
    }

    /**
     * Load application area
     *
     * @param string $areaCode
     * @return void
     */
    public function loadArea($areaCode)
    {
        $this->_appArea = $areaCode;
        $scope = \Magento\TestFramework\Helper\Bootstrap::getObjectManager()->get('Magento\Framework\Config\Scope');
        $scope->setCurrentScope($areaCode);
        \Magento\TestFramework\Helper\Bootstrap::getObjectManager()->configure(
            \Magento\TestFramework\Helper\Bootstrap::getObjectManager()->get(
                'Magento\Framework\App\ObjectManager\ConfigLoader'
            )->load(
                $areaCode
            )
        );
        $app = \Magento\TestFramework\Helper\Bootstrap::getObjectManager()->get('Magento\Framework\App\AreaList');
        if ($areaCode == \Magento\TestFramework\Application::DEFAULT_APP_AREA) {
            $app->getArea($areaCode)->load(\Magento\Framework\App\Area::PART_CONFIG);
        } else {
            \Magento\TestFramework\Helper\Bootstrap::getInstance()->loadArea($areaCode);
        }
    }

    /**
     * Gets customized directory paths
     *
     * @return array
     */
    protected function getCustomDirs()
    {
        $path = DirectoryList::PATH;
        $var = "{$this->installDir}/var";
        $customDirs = [
            DirectoryList::CONFIG => [$path => "{$this->installDir}/etc"],
            DirectoryList::VAR_DIR => [$path => $var],
            DirectoryList::MEDIA => [$path => "{$this->installDir}/media"],
            DirectoryList::STATIC_VIEW => [$path => "{$this->installDir}/pub_static"],
            DirectoryList::GENERATION => [$path => "{$var}/generation"],
            DirectoryList::CACHE => [$path => "{$var}/cache"],
            DirectoryList::LOG => [$path => "{$var}/log"],
            DirectoryList::THEMES => [$path => BP . '/app/design'],
            DirectoryList::SESSION => [$path => "{$var}/session"],
            DirectoryList::TMP => [$path => "{$var}/tmp"],
            DirectoryList::UPLOAD => [$path => "{$var}/upload"],
        ];
        return $customDirs;
    }
}<|MERGE_RESOLUTION|>--- conflicted
+++ resolved
@@ -175,27 +175,22 @@
                 $configPool = new \Magento\Framework\Config\File\ConfigFilePool();
                 $reader = new Reader($this->dirList, $configPool);
                 $deploymentConfig = new DeploymentConfig($reader, []);
-<<<<<<< HEAD
-                $dbConfig = $deploymentConfig->getConfigData(ConfigOptionsListConstants::KEY_DB);
-                $dbInfo = $dbConfig['connection']['default'];
-                $host = $dbInfo['host'];
-                $user = $dbInfo['username'];
-                $password = $dbInfo['password'];
-                $dbName = $dbInfo['dbname'];
-=======
                 $host = $deploymentConfig->get(
-                    ConfigOptionsList::CONFIG_PATH_DB_CONNECTION_DEFAULT . '/' . ConfigOptionsList::KEY_HOST
+                    ConfigOptionsListConstants::CONFIG_PATH_DB_CONNECTION_DEFAULT .
+                    '/' . ConfigOptionsListConstants::KEY_HOST
                 );
                 $user = $deploymentConfig->get(
-                    ConfigOptionsList::CONFIG_PATH_DB_CONNECTION_DEFAULT . '/' . ConfigOptionsList::KEY_USER
+                    ConfigOptionsListConstants::CONFIG_PATH_DB_CONNECTION_DEFAULT .
+                    '/' . ConfigOptionsListConstants::KEY_USER
                 );
                 $password = $deploymentConfig->get(
-                    ConfigOptionsList::CONFIG_PATH_DB_CONNECTION_DEFAULT . '/' . ConfigOptionsList::KEY_PASSWORD
+                    ConfigOptionsListConstants::CONFIG_PATH_DB_CONNECTION_DEFAULT .
+                    '/' . ConfigOptionsListConstants::KEY_PASSWORD
                 );
                 $dbName = $deploymentConfig->get(
-                    ConfigOptionsList::CONFIG_PATH_DB_CONNECTION_DEFAULT . '/' . ConfigOptionsList::KEY_NAME
+                    ConfigOptionsListConstants::CONFIG_PATH_DB_CONNECTION_DEFAULT .
+                    '/' . ConfigOptionsListConstants::KEY_NAME
                 );
->>>>>>> 260ce5cd
             } else {
                 $installConfig = $this->getInstallConfig();
                 $host = $installConfig['db-host'];
