--- conflicted
+++ resolved
@@ -2,15 +2,9 @@
     "name": "magento/module-test-module-message-queue-configuration",
     "description": "test module for message queue configuration",
     "require": {
-<<<<<<< HEAD
         "php": "~7.1.3||~7.2.0",
-        "magento/framework": "100.1.*",
-        "magento/module-integration": "100.1.*"
-=======
-        "php": "7.0.2|7.0.4|~7.0.6|~7.1.0",
         "magento/framework": "*",
         "magento/module-integration": "*"
->>>>>>> 81b10b7b
     },
     "type": "magento2-module",
     "extra": {
