<?xml version="1.0" encoding="UTF-8"?>
<!--
/**
 * Copyright © Magento, Inc. All rights reserved.
 * See COPYING.txt for license details.
 */
-->
<phpunit xmlns:xsi="http://www.w3.org/2001/XMLSchema-instance"
         xsi:noNamespaceSchemaLocation="https://schema.phpunit.de/10.4/phpunit.xsd"
         colors="true"
         columns="max"
         beStrictAboutTestsThatDoNotTestAnything="false"
         bootstrap="./framework/bootstrap.php"
         stderr="true">
    <source>
        <include>
            <directory suffix=".php">../../../app/code/Magento</directory>
            <directory suffix=".php">../../../lib/internal/Magento</directory>
        </include>
        <exclude>
            <directory>../../../app/code/*/*/Test</directory>
            <directory>../../../lib/internal/*/*/Test</directory>
            <directory>../../../lib/internal/*/*/*/Test</directory>
            <directory>../../../setup/src/*/*/Test</directory>
        </exclude>
    </source>
    <!-- Test suites definition -->
    <testsuites>
        <testsuite name="Magento Integration Tests">
            <file>testsuite/Magento/IntegrationTest.php</file>
        </testsuite>
        <!-- Memory tests run first to prevent influence of other tests on accuracy of memory measurements -->
        <testsuite name="Memory Usage Tests">
            <file>testsuite/Magento/MemoryUsageTest.php</file>
        </testsuite>
        <testsuite name="Magento Integration Tests Real Suite">
            <directory>testsuite</directory>
            <directory>../../../app/code/*/*/Test/Integration</directory>
            <exclude>testsuite/Magento/MemoryUsageTest.php</exclude>
            <exclude>testsuite/Magento/IntegrationTest.php</exclude>
        </testsuite>
    </testsuites>
    <!-- Code coverage filters -->
    <!-- PHP INI settings and constants definition -->
    <php>
        <includePath>.</includePath>
        <includePath>testsuite</includePath>
        <ini name="date.timezone" value="America/Los_Angeles"/>
        <ini name="xdebug.max_nesting_level" value="200"/>
        <!-- Local XML configuration file ('.dist' extension will be added, if the specified file doesn't exist) -->
        <const name="TESTS_INSTALL_CONFIG_FILE" value="etc/install-config-mysql.php"/>
        <!-- Local XML post installation configuration file ('.dist' extension will be added, if the specified file doesn't exist) -->
        <const name="TESTS_POST_INSTALL_SETUP_COMMAND_CONFIG_FILE" value="etc/post-install-setup-command-config.php"/>
        <!-- Local XML configuration file ('.dist' extension will be added, if the specified file doesn't exist) -->
        <const name="TESTS_GLOBAL_CONFIG_FILE" value="etc/config-global.php"/>
        <!-- Semicolon-separated 'glob' patterns, that match global XML configuration files -->
        <const name="TESTS_GLOBAL_CONFIG_DIR" value="../../../app/etc"/>
        <!-- Whether to cleanup the application before running tests or not -->
        <const name="TESTS_CLEANUP" value="enabled"/>
        <!-- Memory usage and estimated leaks thresholds -->
        <!--<const name="TESTS_MEM_USAGE_LIMIT" value="1024M"/>-->
        <const name="TESTS_MEM_LEAK_LIMIT" value=""/>
        <!-- Path to Percona Toolkit bin directory -->
        <!--<const name="PERCONA_TOOLKIT_BIN_DIR" value=""/>-->
        <!-- CSV Profiler Output file -->
        <!--<const name="TESTS_PROFILER_FILE" value="profiler.csv"/>-->
        <!-- Bamboo compatible CSV Profiler Output file name -->
        <!--<const name="TESTS_BAMBOO_PROFILER_FILE" value="profiler.csv"/>-->
        <!-- Metrics for Bamboo Profiler Output in PHP file that returns array -->
        <!--<const name="TESTS_BAMBOO_PROFILER_METRICS_FILE" value="../../build/profiler_metrics.php"/>-->
        <!-- Whether to output all CLI commands executed by the bootstrap and tests -->
        <const name="TESTS_EXTRA_VERBOSE_LOG" value="1"/>
        <!-- Magento mode for tests execution. Possible values are "default", "developer" and "production". -->
        <const name="TESTS_MAGENTO_MODE" value="developer"/>
        <!-- Minimum error log level to listen for. Possible values: -1 ignore all errors, and level constants form http://tools.ietf.org/html/rfc5424 standard -->
        <const name="TESTS_ERROR_LOG_LISTENER_LEVEL" value="-1"/>
        <!-- Connection parameters for MongoDB library tests -->
        <!--<const name="MONGODB_CONNECTION_STRING" value="mongodb://localhost:27017"/>-->
        <!--<const name="MONGODB_DATABASE_NAME" value="magento_integration_tests"/>-->
        <!-- Connection parameters for RabbitMQ tests -->
        <!--<const name="RABBITMQ_MANAGEMENT_PROTOCOL" value="https"/>-->
        <!--<const name="RABBITMQ_MANAGEMENT_PORT" value="15672"/>-->
        <!--<const name="RABBITMQ_VIRTUALHOST" value="/"/>-->
        <!--<const name="TESTS_PARALLEL_RUN" value="1"/>-->
        <const name="USE_OVERRIDE_CONFIG" value="enabled"/>
    </php>
    <extensions>
        <bootstrap class="Qameta\Allure\PHPUnit\AllureExtension">
            <!-- Path to config file (default is config/allure.config.php) -->
            <parameter name="config" value="allure/allure.config.php" />
        </bootstrap>
<<<<<<< HEAD
=======
        <bootstrap class="Magento\TestFramework\Event\TestSuitStarted" />
        <bootstrap class="Magento\TestFramework\Event\TestPreprationStarted" />
        <bootstrap class="Magento\TestFramework\Event\TestPreprationFinished" />
>>>>>>> 8d876766
    </extensions>
</phpunit><|MERGE_RESOLUTION|>--- conflicted
+++ resolved
@@ -89,11 +89,8 @@
             <!-- Path to config file (default is config/allure.config.php) -->
             <parameter name="config" value="allure/allure.config.php" />
         </bootstrap>
-<<<<<<< HEAD
-=======
         <bootstrap class="Magento\TestFramework\Event\TestSuitStarted" />
         <bootstrap class="Magento\TestFramework\Event\TestPreprationStarted" />
         <bootstrap class="Magento\TestFramework\Event\TestPreprationFinished" />
->>>>>>> 8d876766
     </extensions>
 </phpunit>