--- conflicted
+++ resolved
@@ -18,11 +18,6 @@
         </testsuite>
         <testsuite name="Magento Integration Tests">
             <directory suffix="Test.php">testsuite</directory>
-<<<<<<< HEAD
-            <directory suffix="Test.php">../../../update/dev/tests/integration/testsuite</directory>
-=======
-            <exclude>testsuite/Magento/Test/Integrity</exclude>
->>>>>>> c7906703
             <exclude>testsuite/Magento/MemoryUsageTest.php</exclude>
         </testsuite>
     </testsuites>
