<?php
/**
 * Copyright © Magento, Inc. All rights reserved.
 * See COPYING.txt for license details.
 */

declare(strict_types=1);

namespace Magento\Cms\Controller\Adminhtml\Wysiwyg\Images;

use Magento\Framework\App\Config\ScopeConfigInterface;
use Magento\Framework\App\Filesystem\DirectoryList;
use Magento\Framework\Exception\FileSystemException;
use Magento\Framework\Filesystem\Directory\DenyListPathValidator;
use Magento\Framework\Filesystem\Directory\WriteFactory;
use Magento\Framework\Filesystem\Directory\WriteInterface;

/**
 * Test for \Magento\Cms\Controller\Adminhtml\Wysiwyg\Images\DeleteFiles class.
 *
 * @magentoAppArea adminhtml
 */
class DeleteFilesTest extends \PHPUnit\Framework\TestCase
{
    private const MEDIA_GALLERY_IMAGE_FOLDERS_CONFIG_PATH
        = 'system/media_storage_configuration/allowed_resources/media_gallery_image_folders';

    /**
     * @var array
     */
    private $origConfigValue;

    /**
     * @var \Magento\Cms\Controller\Adminhtml\Wysiwyg\Images\DeleteFiles
     */
    private $model;

    /**
     * @var  \Magento\Cms\Helper\Wysiwyg\Images
     */
    private $imagesHelper;

    /**
     * @var WriteInterface
     */
    private $mediaDirectory;

    /**
     * @var string
     */
    private $fullDirectoryPath;

    /**
     * @var string
     */
    private $fileName = 'magento_small_image.jpg';

    /**
     * @var \Magento\Framework\Filesystem
     */
    private $filesystem;

    /**
     * @var \Magento\Framework\ObjectManagerInterface
     */
    private $objectManager;

    /**
     * @var DirectoryList
     */
    private $directoryList;

    /**
     * @var WriteInterface
     */
    private $bypassDenyListWrite;

    /**
     * @inheritdoc
     * @throws FileSystemException
     */
    protected function setUp(): void
    {
        $this->objectManager = \Magento\TestFramework\Helper\Bootstrap::getObjectManager();
<<<<<<< HEAD
        $directoryName = 'testDir';
=======
        $directoryName = 'directory1';
        $this->directoryList = $this->objectManager->get(DirectoryList::class);
>>>>>>> ed5c06d6
        $this->filesystem = $this->objectManager->get(\Magento\Framework\Filesystem::class);
        /** @var \Magento\Cms\Helper\Wysiwyg\Images $imagesHelper */
        $this->imagesHelper = $this->objectManager->get(\Magento\Cms\Helper\Wysiwyg\Images::class);
        $this->mediaDirectory = $this->filesystem->getDirectoryWrite(DirectoryList::MEDIA);
        $this->fullDirectoryPath = $this->imagesHelper->getStorageRoot() . $directoryName;
        $this->mediaDirectory->create($this->mediaDirectory->getRelativePath($this->fullDirectoryPath));
        $filePath =  $this->fullDirectoryPath . DIRECTORY_SEPARATOR . $this->fileName;
        $fixtureDir = realpath(__DIR__ . '/../../../../../Catalog/_files');
        copy($fixtureDir . '/' . $this->fileName, $filePath);
        $path = $this->fullDirectoryPath . '/.htaccess';
        $denyListPathValidator = $this->objectManager
            ->create(DenyListPathValidator::class, ['driver' => $this->mediaDirectory->getDriver()]);
        $denyListPathValidator->addException($path);
        $bypassDenyListWriteFactory = $this->objectManager->create(WriteFactory::class, [
            'denyListPathValidator' => $denyListPathValidator
        ]);
        $this->bypassDenyListWrite = $bypassDenyListWriteFactory
            ->create($this->directoryList->getPath(DirectoryList::MEDIA));
        if (!$this->bypassDenyListWrite->isFile($path)) {
            $this->bypassDenyListWrite->writeFile($path, "Order deny,allow\nDeny from all");
        }
        $this->model = $this->objectManager->get(\Magento\Cms\Controller\Adminhtml\Wysiwyg\Images\DeleteFiles::class);
        $config = $this->objectManager->get(ScopeConfigInterface::class);
        $this->origConfigValue = $config->getValue(
            self::MEDIA_GALLERY_IMAGE_FOLDERS_CONFIG_PATH,
            'default'
        );
        $scopeConfig = $this->objectManager->get(\Magento\Framework\App\Config\MutableScopeConfigInterface::class);
        $scopeConfig->setValue(
            self::MEDIA_GALLERY_IMAGE_FOLDERS_CONFIG_PATH,
            array_merge($this->origConfigValue, ['testDir']),
        );
    }

    protected function tearDown(): void
    {
        $this->mediaDirectory->delete($this->mediaDirectory->getRelativePath($this->fullDirectoryPath));
        $scopeConfig = $this->objectManager->get(\Magento\Framework\App\Config\MutableScopeConfigInterface::class);
        $scopeConfig->setValue(
            self::MEDIA_GALLERY_IMAGE_FOLDERS_CONFIG_PATH,
            $this->origConfigValue
        );
    }

    /**
     * Execute method with correct directory path and file name to check that files under WYSIWYG media directory
     * can be removed.
     *
     * @param string $filename
     * @return void
     * @dataProvider executeDataProvider
     */
    public function testExecute(string $filename)
    {
        $filePath =  $this->fullDirectoryPath . DIRECTORY_SEPARATOR . $filename;
        $fixtureDir = realpath(__DIR__ . '/../../../../../Catalog/_files');
        copy($fixtureDir . '/' . $this->fileName, $filePath);

        $this->model->getRequest()->setMethod('POST')
            ->setPostValue('files', [$this->imagesHelper->idEncode($filename)]);
        $this->model->getStorage()->getSession()->setCurrentPath($this->fullDirectoryPath);
        $this->model->execute();

        $this->assertFalse(
            $this->mediaDirectory->isExist(
                $this->mediaDirectory->getRelativePath($this->fullDirectoryPath . '/' . $filename)
            )
        );
    }

    /**
     * DataProvider for testExecute
     *
     * @return array
     */
    public function executeDataProvider(): array
    {
        return [
            ['name with spaces.jpg'],
            ['name with, comma.jpg'],
            ['name with* asterisk.jpg'],
            ['name with[ bracket.jpg'],
            ['magento_small_image.jpg'],
            ['_.jpg'],
            [' - .jpg'],
            ['-.jpg'],
        ];
    }

    /**
     * Check that htaccess file couldn't be removed via
     * \Magento\Cms\Controller\Adminhtml\Wysiwyg\Images\DeleteFiles::execute method
     *
     * @return void
     */
    public function testDeleteHtaccess()
    {
        $this->model->getRequest()->setMethod('POST')
            ->setPostValue('files', [$this->imagesHelper->idEncode('.htaccess')]);
        $this->model->getStorage()->getSession()->setCurrentPath($this->fullDirectoryPath);
        $this->model->execute();

        $this->assertTrue(
            $this->bypassDenyListWrite->isExist(
                $this->bypassDenyListWrite->getRelativePath($this->fullDirectoryPath . '/' . '.htaccess')
            )
        );
    }

    /**
     * Execute method with traversal file path to check that there is no ability to remove file which is not
     * under media directory.
     *
     * @return void
     */
    public function testExecuteWithWrongFileName()
    {
        $fileName = '/../../../etc/env.php';
        $this->model->getRequest()->setMethod('POST')
            ->setPostValue('files', [$this->imagesHelper->idEncode($fileName)]);
        $this->model->getStorage()->getSession()->setCurrentPath($this->fullDirectoryPath);
        $this->model->execute();

        $this->assertFileExists($this->fullDirectoryPath . $fileName);
    }

    /**
     * Execute method with correct directory path and file name to check that files under linked media directory
     * can be removed.
     *
     * @return void
     * @magentoDataFixture Magento/Cms/_files/linked_media.php
     */
    public function testExecuteWithLinkedMedia()
    {
        $directoryName = 'linked_media';
        $fullDirectoryPath = $this->filesystem->getDirectoryRead(DirectoryList::PUB)
                ->getAbsolutePath() . DIRECTORY_SEPARATOR . $directoryName;
        $filePath =  $fullDirectoryPath . DIRECTORY_SEPARATOR . $this->fileName;
        $fixtureDir = realpath(__DIR__ . '/../../../../../Catalog/_files');
        copy($fixtureDir . '/' . $this->fileName, $filePath);

        $wysiwygDir = $this->mediaDirectory->getAbsolutePath() . '/wysiwyg';
        $this->model->getRequest()->setMethod('POST')
            ->setPostValue('files', [$this->imagesHelper->idEncode($this->fileName)]);
        $this->model->getStorage()->getSession()->setCurrentPath($wysiwygDir);
        $this->model->execute();
        $this->assertFalse(is_file($fullDirectoryPath . DIRECTORY_SEPARATOR . $this->fileName));
    }

    /**
     * @inheritdoc
     */
    public static function tearDownAfterClass(): void
    {
        $filesystem = \Magento\TestFramework\Helper\Bootstrap::getObjectManager()
            ->get(\Magento\Framework\Filesystem::class);
        /** @var WriteInterface $directory */
        $directory = $filesystem->getDirectoryWrite(DirectoryList::MEDIA);
        if ($directory->isExist('wysiwyg')) {
            $directory->delete('wysiwyg');
        }
    }
}<|MERGE_RESOLUTION|>--- conflicted
+++ resolved
@@ -82,12 +82,8 @@
     protected function setUp(): void
     {
         $this->objectManager = \Magento\TestFramework\Helper\Bootstrap::getObjectManager();
-<<<<<<< HEAD
         $directoryName = 'testDir';
-=======
-        $directoryName = 'directory1';
         $this->directoryList = $this->objectManager->get(DirectoryList::class);
->>>>>>> ed5c06d6
         $this->filesystem = $this->objectManager->get(\Magento\Framework\Filesystem::class);
         /** @var \Magento\Cms\Helper\Wysiwyg\Images $imagesHelper */
         $this->imagesHelper = $this->objectManager->get(\Magento\Cms\Helper\Wysiwyg\Images::class);
@@ -97,7 +93,85 @@
         $filePath =  $this->fullDirectoryPath . DIRECTORY_SEPARATOR . $this->fileName;
         $fixtureDir = realpath(__DIR__ . '/../../../../../Catalog/_files');
         copy($fixtureDir . '/' . $this->fileName, $filePath);
-        $path = $this->fullDirectoryPath . '/.htaccess';
+        $this->model = $this->objectManager->get(\Magento\Cms\Controller\Adminhtml\Wysiwyg\Images\DeleteFiles::class);
+        $config = $this->objectManager->get(ScopeConfigInterface::class);
+        $this->origConfigValue = $config->getValue(
+            self::MEDIA_GALLERY_IMAGE_FOLDERS_CONFIG_PATH,
+            'default'
+        );
+        $scopeConfig = $this->objectManager->get(\Magento\Framework\App\Config\MutableScopeConfigInterface::class);
+        $scopeConfig->setValue(
+            self::MEDIA_GALLERY_IMAGE_FOLDERS_CONFIG_PATH,
+            array_merge($this->origConfigValue, ['testDir']),
+        );
+    }
+
+    protected function tearDown(): void
+    {
+        $this->mediaDirectory->delete($this->mediaDirectory->getRelativePath($this->fullDirectoryPath));
+        $scopeConfig = $this->objectManager->get(\Magento\Framework\App\Config\MutableScopeConfigInterface::class);
+        $scopeConfig->setValue(
+            self::MEDIA_GALLERY_IMAGE_FOLDERS_CONFIG_PATH,
+            $this->origConfigValue
+        );
+    }
+
+    /**
+     * Execute method with correct directory path and file name to check that files under WYSIWYG media directory
+     * can be removed.
+     *
+     * @param string $filename
+     * @return void
+     * @dataProvider executeDataProvider
+     */
+    public function testExecute(string $filename)
+    {
+        $filePath =  $this->fullDirectoryPath . DIRECTORY_SEPARATOR . $filename;
+        $fixtureDir = realpath(__DIR__ . '/../../../../../Catalog/_files');
+        copy($fixtureDir . '/' . $this->fileName, $filePath);
+
+        $this->model->getRequest()->setMethod('POST')
+            ->setPostValue('files', [$this->imagesHelper->idEncode($filename)]);
+        $this->model->getStorage()->getSession()->setCurrentPath($this->fullDirectoryPath);
+        $this->model->execute();
+
+        $this->assertFalse(
+            $this->mediaDirectory->isExist(
+                $this->mediaDirectory->getRelativePath($this->fullDirectoryPath . '/' . $filename)
+            )
+        );
+    }
+
+    /**
+     * DataProvider for testExecute
+     *
+     * @return array
+     */
+    public function executeDataProvider(): array
+    {
+        return [
+            ['name with spaces.jpg'],
+            ['name with, comma.jpg'],
+            ['name with* asterisk.jpg'],
+            ['name with[ bracket.jpg'],
+            ['magento_small_image.jpg'],
+            ['_.jpg'],
+            [' - .jpg'],
+            ['-.jpg'],
+        ];
+    }
+
+    /**
+     * Check that htaccess file couldn't be removed via
+     * \Magento\Cms\Controller\Adminhtml\Wysiwyg\Images\DeleteFiles::execute method
+     *
+     * @return void
+     */
+    public function testDeleteHtaccess()
+    {
+        $testDir = $this->imagesHelper->getStorageRoot() . "directory1";
+        $this->mediaDirectory->create($this->mediaDirectory->getRelativePath($testDir));
+        $path = $testDir . '/.htaccess';
         $denyListPathValidator = $this->objectManager
             ->create(DenyListPathValidator::class, ['driver' => $this->mediaDirectory->getDriver()]);
         $denyListPathValidator->addException($path);
@@ -109,90 +183,14 @@
         if (!$this->bypassDenyListWrite->isFile($path)) {
             $this->bypassDenyListWrite->writeFile($path, "Order deny,allow\nDeny from all");
         }
-        $this->model = $this->objectManager->get(\Magento\Cms\Controller\Adminhtml\Wysiwyg\Images\DeleteFiles::class);
-        $config = $this->objectManager->get(ScopeConfigInterface::class);
-        $this->origConfigValue = $config->getValue(
-            self::MEDIA_GALLERY_IMAGE_FOLDERS_CONFIG_PATH,
-            'default'
-        );
-        $scopeConfig = $this->objectManager->get(\Magento\Framework\App\Config\MutableScopeConfigInterface::class);
-        $scopeConfig->setValue(
-            self::MEDIA_GALLERY_IMAGE_FOLDERS_CONFIG_PATH,
-            array_merge($this->origConfigValue, ['testDir']),
-        );
-    }
-
-    protected function tearDown(): void
-    {
-        $this->mediaDirectory->delete($this->mediaDirectory->getRelativePath($this->fullDirectoryPath));
-        $scopeConfig = $this->objectManager->get(\Magento\Framework\App\Config\MutableScopeConfigInterface::class);
-        $scopeConfig->setValue(
-            self::MEDIA_GALLERY_IMAGE_FOLDERS_CONFIG_PATH,
-            $this->origConfigValue
-        );
-    }
-
-    /**
-     * Execute method with correct directory path and file name to check that files under WYSIWYG media directory
-     * can be removed.
-     *
-     * @param string $filename
-     * @return void
-     * @dataProvider executeDataProvider
-     */
-    public function testExecute(string $filename)
-    {
-        $filePath =  $this->fullDirectoryPath . DIRECTORY_SEPARATOR . $filename;
-        $fixtureDir = realpath(__DIR__ . '/../../../../../Catalog/_files');
-        copy($fixtureDir . '/' . $this->fileName, $filePath);
-
-        $this->model->getRequest()->setMethod('POST')
-            ->setPostValue('files', [$this->imagesHelper->idEncode($filename)]);
-        $this->model->getStorage()->getSession()->setCurrentPath($this->fullDirectoryPath);
-        $this->model->execute();
-
-        $this->assertFalse(
-            $this->mediaDirectory->isExist(
-                $this->mediaDirectory->getRelativePath($this->fullDirectoryPath . '/' . $filename)
-            )
-        );
-    }
-
-    /**
-     * DataProvider for testExecute
-     *
-     * @return array
-     */
-    public function executeDataProvider(): array
-    {
-        return [
-            ['name with spaces.jpg'],
-            ['name with, comma.jpg'],
-            ['name with* asterisk.jpg'],
-            ['name with[ bracket.jpg'],
-            ['magento_small_image.jpg'],
-            ['_.jpg'],
-            [' - .jpg'],
-            ['-.jpg'],
-        ];
-    }
-
-    /**
-     * Check that htaccess file couldn't be removed via
-     * \Magento\Cms\Controller\Adminhtml\Wysiwyg\Images\DeleteFiles::execute method
-     *
-     * @return void
-     */
-    public function testDeleteHtaccess()
-    {
         $this->model->getRequest()->setMethod('POST')
             ->setPostValue('files', [$this->imagesHelper->idEncode('.htaccess')]);
-        $this->model->getStorage()->getSession()->setCurrentPath($this->fullDirectoryPath);
+        $this->model->getStorage()->getSession()->setCurrentPath($testDir);
         $this->model->execute();
 
         $this->assertTrue(
             $this->bypassDenyListWrite->isExist(
-                $this->bypassDenyListWrite->getRelativePath($this->fullDirectoryPath . '/' . '.htaccess')
+                $this->bypassDenyListWrite->getRelativePath($testDir . '/' . '.htaccess')
             )
         );
     }
