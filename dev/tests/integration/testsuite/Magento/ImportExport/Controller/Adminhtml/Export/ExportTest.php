<?php
/**
 * Copyright © Magento, Inc. All rights reserved.
 * See COPYING.txt for license details.
 */
declare(strict_types=1);

namespace Magento\ImportExport\Controller\Adminhtml\Export;

use Magento\Catalog\Api\Data\ProductAttributeInterface;
use Magento\Framework\App\Request\Http;
<<<<<<< HEAD
use Magento\Framework\Locale\ResolverInterface as LocaleResolver;
=======
use Magento\Framework\MessageQueue\DefaultValueProvider;
use Magento\Framework\MessageQueue\Envelope;
use Magento\Framework\MessageQueue\QueueRepository;
>>>>>>> 76ca8220
use Magento\Framework\Serialize\SerializerInterface;
use Magento\TestFramework\MessageQueue\ClearQueueProcessor;
use Magento\TestFramework\TestCase\AbstractBackendController;

/**
 * Test for export controller
 *
 * @see \Magento\ImportExport\Controller\Adminhtml\Export\Export
 *
 * @magentoAppArea adminhtml
 * @magentoDbIsolation enabled
 */
class ExportTest extends AbstractBackendController
{
    private const TOPIC_NAME = 'import_export.export';

    /** @var SerializerInterface */
    private $json;

<<<<<<< HEAD
    /** @var LocaleResolver */
    private $localeResolver;

    /** @var DeleteTopicRelatedMessages */
    private $deleteTopicRelatedMessages;
=======
    /** @var ClearQueueProcessor */
    private $clearQueueProcessor;

    /**
     * @var QueueRepository
     */
    private $queueRepository;

    /**
     * @var DefaultValueProvider
     */
    private $defaultValueProvider;
>>>>>>> 76ca8220

    /**
     * @inheridoc
     */
    protected function setUp(): void
    {
        parent::setUp();
        $this->json = $this->_objectManager->get(SerializerInterface::class);
<<<<<<< HEAD
        $this->localeResolver = $this->_objectManager->get(LocaleResolver::class);
        $this->deleteTopicRelatedMessages = $this->_objectManager->get(DeleteTopicRelatedMessages::class);
        $this->deleteTopicRelatedMessages->execute(self::TOPIC_NAME);
=======
        $this->clearQueueProcessor = $this->_objectManager->get(ClearQueueProcessor::class);
        $this->clearQueueProcessor->execute('exportProcessor');
        $this->queueRepository = $this->_objectManager->get(QueueRepository::class);
        $this->defaultValueProvider = $this->_objectManager->get(DefaultValueProvider::class);
>>>>>>> 76ca8220
    }

    /**
     * @inheritdoc
     */
    protected function tearDown(): void
    {
        $this->clearQueueProcessor->execute('exportProcessor');

        parent::tearDown();
    }

    /**
     * @magentoConfigFixture default_store admin/security/use_form_key 1
     *
     * @return void
     */
    public function testExecute(): void
    {
        $expectedSessionMessage = (string)__('Message is added to queue, wait to get your file soon.'
            . ' Make sure your cron job is running to export the file');
        $locale = $this->localeResolver->getLocale();
        $fileFormat = 'csv';
        $filter = ['price' => [0, 1000]];
        $this->getRequest()->setMethod(Http::METHOD_POST)
            ->setPostValue(['export_filter' => [$filter]])
            ->setParams(
                [
                    'entity' => ProductAttributeInterface::ENTITY_TYPE_CODE,
                    'file_format' => $fileFormat,
                ]
            );
        $this->dispatch('backend/admin/export/export');
        $this->assertSessionMessages($this->containsEqual($expectedSessionMessage));
        $this->assertRedirect($this->stringContains('/export/index/key/'));
        $queue = $this->queueRepository->get($this->defaultValueProvider->getConnection(), 'export');
        /** @var Envelope $message */
        $message = $queue->dequeue();
        $this->assertEquals(self::TOPIC_NAME, $message->getProperties()['topic_name']);
        $body = $this->json->unserialize($message->getBody());
        $this->assertStringContainsString(ProductAttributeInterface::ENTITY_TYPE_CODE, $body['file_name']);
        $this->assertEquals($fileFormat, $body['file_format']);
        $actualFilter = $this->json->unserialize($body['export_filter']);
        $this->assertCount(1, $actualFilter);
        $this->assertEquals($filter, reset($actualFilter));
        $this->assertNotEmpty($body['locale']);
        $this->assertEquals($locale, $body['locale']);
    }
}<|MERGE_RESOLUTION|>--- conflicted
+++ resolved
@@ -9,13 +9,10 @@
 
 use Magento\Catalog\Api\Data\ProductAttributeInterface;
 use Magento\Framework\App\Request\Http;
-<<<<<<< HEAD
 use Magento\Framework\Locale\ResolverInterface as LocaleResolver;
-=======
 use Magento\Framework\MessageQueue\DefaultValueProvider;
 use Magento\Framework\MessageQueue\Envelope;
 use Magento\Framework\MessageQueue\QueueRepository;
->>>>>>> 76ca8220
 use Magento\Framework\Serialize\SerializerInterface;
 use Magento\TestFramework\MessageQueue\ClearQueueProcessor;
 use Magento\TestFramework\TestCase\AbstractBackendController;
@@ -35,13 +32,6 @@
     /** @var SerializerInterface */
     private $json;
 
-<<<<<<< HEAD
-    /** @var LocaleResolver */
-    private $localeResolver;
-
-    /** @var DeleteTopicRelatedMessages */
-    private $deleteTopicRelatedMessages;
-=======
     /** @var ClearQueueProcessor */
     private $clearQueueProcessor;
 
@@ -54,7 +44,9 @@
      * @var DefaultValueProvider
      */
     private $defaultValueProvider;
->>>>>>> 76ca8220
+
+    /** @var LocaleResolver */
+    private $localeResolver;
 
     /**
      * @inheridoc
@@ -63,16 +55,11 @@
     {
         parent::setUp();
         $this->json = $this->_objectManager->get(SerializerInterface::class);
-<<<<<<< HEAD
-        $this->localeResolver = $this->_objectManager->get(LocaleResolver::class);
-        $this->deleteTopicRelatedMessages = $this->_objectManager->get(DeleteTopicRelatedMessages::class);
-        $this->deleteTopicRelatedMessages->execute(self::TOPIC_NAME);
-=======
         $this->clearQueueProcessor = $this->_objectManager->get(ClearQueueProcessor::class);
         $this->clearQueueProcessor->execute('exportProcessor');
         $this->queueRepository = $this->_objectManager->get(QueueRepository::class);
         $this->defaultValueProvider = $this->_objectManager->get(DefaultValueProvider::class);
->>>>>>> 76ca8220
+        $this->localeResolver = $this->_objectManager->get(LocaleResolver::class);
     }
 
     /**
