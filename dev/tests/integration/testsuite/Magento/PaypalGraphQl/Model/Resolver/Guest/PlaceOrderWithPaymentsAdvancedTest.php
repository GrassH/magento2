--- conflicted
+++ resolved
@@ -173,15 +173,9 @@
         $paymentMethod = 'payflow_advanced';
         $cartId = $this->getMaskedQuoteIdByReservedOrderId->execute('test_quote');
 
-<<<<<<< HEAD
-        $responseData = $this->setPaymentMethodAndPlaceOrderWithInValidUrl($cartId, $paymentMethod);
-
-        $expectedExceptionMessage = "Invalid Url.";
-
-=======
+
         $responseData = $this->setPaymentMethodWithInValidUrl($cartId, $paymentMethod);
         $expectedExceptionMessage = "Invalid Url.";
->>>>>>> 39a08f08
         $this->assertArrayHasKey('errors', $responseData);
         $actualError = $responseData['errors'][0];
         $this->assertEquals($expectedExceptionMessage, $actualError['message']);
@@ -257,19 +251,12 @@
       cart_id: "$cartId"
       payment_method: {
           code: "$paymentMethod"
-<<<<<<< HEAD
           payflow_link: {
-             cancel_url:"paypal/payflowadvanced/cancel"
-             return_url:"paypal/payflowadvanced/return"
-             error_url:"paypal/payflowadvanced/error"
-=======
-              payflow_link: {
-                 cancel_url:"paypal/payflowadvanced/customcancel"
-                 return_url:"paypal/payflowadvanced/customreturn"
-                 error_url:"paypal/payflowadvanced/customerror"
-              }
->>>>>>> 39a08f08
+             cancel_url:"paypal/payflowadvanced/customcancel"
+             return_url:"paypal/payflowadvanced/customreturn"
+             error_url:"paypal/payflowadvanced/customerror"
           }
+      }
   }) {    
        cart {
           selected_payment_method {
@@ -308,19 +295,12 @@
       cart_id: "$cartId"
       payment_method: {
           code: "$paymentMethod"
-<<<<<<< HEAD
           payflow_link: {
              cancel_url:"paypal/payflowadvanced/cancel"
              return_url:"http://localhost/paypal/payflowadvanced/return"
              error_url:"paypal/payflowadvanced/error"
-=======
-              payflow_link: {
-                return_url:"http://magento.com/paypal/payflowadvanced/return"
-                cancel_url:"http://magento.com/paypal/payflowadvanced/cancel"
-                error_url:"http://magento.com/paypal/payflowadvanced/lerror"
-              }
->>>>>>> 39a08f08
           }
+      }
   }) {    
        cart {
           selected_payment_method {
