<?php
/**
 * Copyright © Magento, Inc. All rights reserved.
 * See COPYING.txt for license details.
 */
declare(strict_types=1);

namespace Magento\Reports\Block\Adminhtml\Config\Form\Field;

use Magento\TestFramework\TestCase\AbstractBackendController;

/**
 * Test for \Magento\Reports\Block\Adminhtml\Config\Form\Field\YtdStart.
 *
 * @magentoAppArea adminhtml
 */
class YtdStartTest extends AbstractBackendController
{
    /**
     * @var array
     */
    private $monthNumbers = ['01', '02', '03', '04', '05', '06', '07', '08', '09', '10', '11', '12'];

    /**
     * Test Get Month and Day Element renderer
     *
     * @return void
     * @magentoAppIsolation enabled
     * @magentoDbIsolation enabled
     */
    public function testGetElementHtml(): void
    {
        $this->dispatch('backend/admin/system_config/edit/section/reports/');
        $body = $this->getResponse()->getBody();

<<<<<<< HEAD
        $this->assertStringContainsString($this->getOptionsHtml('01'), $body);
=======
        $this->assertOptionSelected('01', $body);
>>>>>>> 055bd0a7
    }

    /**
     * Assert that given option is selected.
     *
     * @param string $option Option value.
     * @param string $content HTML content
     * @return void
     */
    private function assertOptionSelected(string $option, string $content): void
    {
        foreach ($this->monthNumbers as $monthNumber) {
            $regEx = "\<option[^\>]+value\=\\\"$monthNumber\\\"[^\>]*?";
            if ($monthNumber ===  $option) {
                $regEx .= 'selected\=\"selected\"[^\>]*?';
            }
            $regEx .= "\>$monthNumber\<\/option\>";
            $this->assertRegExp("#$regEx#", $content);
        }
    }
}<|MERGE_RESOLUTION|>--- conflicted
+++ resolved
@@ -33,11 +33,7 @@
         $this->dispatch('backend/admin/system_config/edit/section/reports/');
         $body = $this->getResponse()->getBody();
 
-<<<<<<< HEAD
-        $this->assertStringContainsString($this->getOptionsHtml('01'), $body);
-=======
         $this->assertOptionSelected('01', $body);
->>>>>>> 055bd0a7
     }
 
     /**
