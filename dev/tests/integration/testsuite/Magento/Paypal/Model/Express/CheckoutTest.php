--- conflicted
+++ resolved
@@ -5,15 +5,7 @@
  */
 namespace Magento\Paypal\Model\Express;
 
-<<<<<<< HEAD
 use Magento\Framework\ObjectManagerInterface;
-=======
-use Magento\Paypal\Model\Api\Nvp;
-use Magento\Paypal\Model\Api\Type\Factory;
-use Magento\Paypal\Model\Config;
-use Magento\Paypal\Model\Express\Checkout;
-use Magento\Paypal\Model\Info;
->>>>>>> 3f75faca
 use Magento\Quote\Model\Quote;
 use Magento\Checkout\Model\Type\Onepage;
 use Magento\Quote\Model\ResourceModel\Quote\Collection;
@@ -229,11 +221,7 @@
      */
     protected function _getCheckout(Quote $quote)
     {
-<<<<<<< HEAD
         return $this->objectManager->create(
-=======
-        return $this->_objectManager->create(
->>>>>>> 3f75faca
             Checkout::class,
             [
                 'params' => [
@@ -256,7 +244,6 @@
     public function testReturnFromPaypal()
     {
         $quote = $this->_getFixtureQuote();
-<<<<<<< HEAD
         $this->checkoutModel = $this->objectManager->create(
             Checkout::class,
             [
@@ -266,44 +253,6 @@
             ]
         );
 
-=======
-        $paypalConfig = $this->getMockBuilder(Config::class)
-            ->disableOriginalConstructor()
-            ->getMock();
-
-        $apiTypeFactory = $this->getMockBuilder(Factory::class)
-            ->disableOriginalConstructor()
-            ->setMethods(['create'])
-            ->getMock();
-
-        $paypalInfo = $this->getMockBuilder(Info::class)
-            ->disableOriginalConstructor()
-            ->setMethods(['importToPayment'])
-            ->getMock();
-
-        $checkoutModel = $this->_objectManager->create(
-            Checkout::class,
-            [
-                'params' => ['quote' => $quote, 'config' => $paypalConfig],
-                'apiTypeFactory' => $apiTypeFactory,
-                'paypalInfo' => $paypalInfo
-            ]
-        );
-
-        $api = $this->getMockBuilder(Nvp::class)
-            ->disableOriginalConstructor()
-            ->setMethods(['call', 'getExportedShippingAddress', 'getExportedBillingAddress'])
-            ->getMock();
-
-        $api->expects($this->any())
-            ->method('call')
-            ->will($this->returnValue([]));
-
-        $apiTypeFactory->expects($this->any())
-            ->method('create')
-            ->will($this->returnValue($api));
-
->>>>>>> 3f75faca
         $exportedBillingAddress = $this->_getExportedAddressFixture($quote->getBillingAddress()->getData());
         $this->api->expects($this->any())
             ->method('getExportedBillingAddress')
@@ -317,12 +266,8 @@
         $this->paypalInfo->expects($this->once())->method('importToPayment')->with($this->api, $quote->getPayment());
 
         $quote->getPayment()->setAdditionalInformation(Checkout::PAYMENT_INFO_BUTTON, 1);
-<<<<<<< HEAD
 
         $this->checkoutModel->returnFromPaypal('token');
-=======
-        $checkoutModel->returnFromPaypal('token');
->>>>>>> 3f75faca
 
         $billingAddress = $quote->getBillingAddress();
         $this->assertContains('exported', $billingAddress->getFirstname());
@@ -345,7 +290,6 @@
     }
 
     /**
-<<<<<<< HEAD
      * The case when handling address data from Paypal button.
      * System's address fields are replacing from export Paypal data.
      *
@@ -451,8 +395,6 @@
     }
 
     /**
-     * Prepare fixture for exported address
-=======
      * Verify that guest customer quota has set type of checkout.
      *
      * @magentoDataFixture Magento/Paypal/_files/quote_payment_express.php
@@ -521,7 +463,6 @@
 
     /**
      * Prepare fixture for exported address.
->>>>>>> 3f75faca
      *
      * @param array $addressData
      * @return \Magento\Framework\DataObject
@@ -550,13 +491,8 @@
      */
     protected function _getFixtureQuote()
     {
-<<<<<<< HEAD
         /** @var \Magento\Quote\Model\ResourceModel\Quote\Collection $quoteCollection */
         $quoteCollection = $this->objectManager->create(\Magento\Quote\Model\ResourceModel\Quote\Collection::class);
-=======
-        /** @var Collection $quoteCollection */
-        $quoteCollection = $this->_objectManager->create(Collection::class);
->>>>>>> 3f75faca
 
         return $quoteCollection->getLastItem();
     }
