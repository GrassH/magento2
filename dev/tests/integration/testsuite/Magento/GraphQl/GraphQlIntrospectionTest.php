--- conflicted
+++ resolved
@@ -102,21 +102,23 @@
             [
                'name' => 'ProductFilterInput',
                'fields' => [
-<<<<<<< HEAD
-                   'attributeA' =>['type' => Type::nonNull(Type::string()), 'description' =>'testDescriptionForA'],
-                   'attributeB' => ['type' => Type::listOf(Type::string())],
-                   'attributeC' => ['type' => Type::string(), 'defaultValue' => null ],
+                   'attributeA' => [
+                       'type' => \GraphQL\Type\Definition\Type::nonNull(
+                           \GraphQL\Type\Definition\Type::string()
+                       ),
+                       'description' => 'testDescriptionForA'
+                   ],
+                   'attributeB' => [
+                       'type' => \GraphQL\Type\Definition\Type::listOf(
+                           \GraphQL\Type\Definition\Type::string()
+                       )
+                   ],
+                   'attributeC' => ['type' => \GraphQL\Type\Definition\Type::string(), 'defaultValue' => null],
                    'attributeD' => [
-                       'type' => Type::string(),
+                       'type' => \GraphQL\Type\Definition\Type::string(),
                        'defaultValue' => 'test',
                        'description' => 'testDescriptionForD'
                    ],
-=======
-                   'attributeA' =>['type' => \GraphQL\Type\Definition\Type::nonNull(\GraphQL\Type\Definition\Type::string()), 'description' =>'testDescriptionForA'],
-                   'attributeB' => ['type' => \GraphQL\Type\Definition\Type::listOf(\GraphQL\Type\Definition\Type::string())],
-                   'attributeC' => ['type' => \GraphQL\Type\Definition\Type::string(), 'defaultValue' => null ],
-                   'attributeD' => ['type' => \GraphQL\Type\Definition\Type::string(), 'defaultValue' => 'test', 'description' =>'testDescriptionForD'],
->>>>>>> 2c218dea
 
                ]
             ]
