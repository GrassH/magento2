--- conflicted
+++ resolved
@@ -69,12 +69,8 @@
      */
     public function testAddSimpleProductToCart()
     {
-<<<<<<< HEAD
         $cartId1 = $this->graphQlStateDiff->getCartIdHash('test_quote1');
         $cartId2 = $this->graphQlStateDiff->getCartIdHash('test_quote2');
-=======
-        $cartId = $this->graphQlStateDiff->getCartIdHash('test_quote');
->>>>>>> 5c69f9b3
         $query = $this->getAddProductToCartQuery();
         $this->graphQlStateDiff->testState(
             $query,
@@ -142,12 +138,8 @@
      */
     public function testAddVirtualProductToCart()
     {
-<<<<<<< HEAD
         $cartId1 = $this->graphQlStateDiff->getCartIdHash('test_quote1');
         $cartId2 = $this->graphQlStateDiff->getCartIdHash('test_quote2');
-=======
-        $cartId = $this->graphQlStateDiff->getCartIdHash('test_quote');
->>>>>>> 5c69f9b3
         $query = $this->getAddVirtualProductToCartQuery();
         $this->graphQlStateDiff->testState(
             $query,
@@ -167,14 +159,9 @@
      */
     public function testAddBundleProductToCart()
     {
-<<<<<<< HEAD
         $cartId1 = $this->graphQlStateDiff->getCartIdHash('test_quote1');
         $cartId2 = $this->graphQlStateDiff->getCartIdHash('test_quote2');
         $query = $this->getAddBundleProductToCartQuery('bundle-product');
-=======
-        $cartId = $this->graphQlStateDiff->getCartIdHash('test_quote');
-        $query = $this->getAddBundleProductToCartQuery($cartId, 'bundle-product');
->>>>>>> 5c69f9b3
         $this->graphQlStateDiff->testState(
             $query,
             ['cartId' => $cartId1],
@@ -193,12 +180,8 @@
      */
     public function testAddConfigurableProductToCart(): void
     {
-<<<<<<< HEAD
         $cartId1 = $this->graphQlStateDiff->getCartIdHash('test_quote1');
         $cartId2 = $this->graphQlStateDiff->getCartIdHash('test_quote2');
-=======
-        $cartId = $this->graphQlStateDiff->getCartIdHash('test_quote');
->>>>>>> 5c69f9b3
         $query = $this->getAddConfigurableProductToCartQuery();
         $this->graphQlStateDiff->testState(
             $query,
@@ -218,12 +201,8 @@
      */
     public function testAddDownloadableProductToCart(): void
     {
-<<<<<<< HEAD
         $cartId1 = $this->graphQlStateDiff->getCartIdHash('test_quote1');
         $cartId2 = $this->graphQlStateDiff->getCartIdHash('test_quote2');
-=======
-        $cartId = $this->graphQlStateDiff->getCartIdHash('test_quote');
->>>>>>> 5c69f9b3
         $sku = 'downloadable-product-with-purchased-separately-links';
         $links = $this->getProductsLinks($sku);
         $linkId = key($links);
