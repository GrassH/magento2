<?php
/**
 * Copyright © Magento, Inc. All rights reserved.
 * See COPYING.txt for license details.
 */
declare(strict_types=1);

namespace Magento\GraphQl\App;

use Magento\Catalog\Api\ProductRepositoryInterface;
use Magento\GraphQl\App\State\GraphQlStateDiff;

/**
 * Tests the dispatch method in the GraphQl Controller class using a simple product query
 *
 * @SuppressWarnings(PHPMD.CouplingBetweenObjects)
 * @magentoDbIsolation disabled
 * @magentoAppIsolation enabled
 * @magentoAppArea graphql
 */
class GraphQlCheckoutMutationsStateTest extends \PHPUnit\Framework\TestCase
{
    /**
     * @var GraphQlStateDiff|null
     */
    private ?GraphQlStateDiff $graphQlStateDiff = null;

    /**
     * @inheritDoc
     */
    protected function setUp(): void
    {
        $this->graphQlStateDiff = new GraphQlStateDiff();
        parent::setUp();
    }

    /**
     * @inheritDoc
     */
    protected function tearDown(): void
    {
        $this->graphQlStateDiff->tearDown();
        $this->graphQlStateDiff = null;
        parent::tearDown();
    }

    /**
     * @return void
     */
    public function testCreateEmptyCart() : void
    {
        $this->graphQlStateDiff->testState(
            $this->getEmptyCart(),
            [],
            [],
            [],
            'createEmptyCart',
            '"data":{"createEmptyCart":',
            $this
        );
    }

    /**
     * @magentoDataFixture Magento/GraphQl/Quote/_files/guest/create_two_empty_carts.php
     * @magentoDataFixture Magento/GraphQl/Catalog/_files/simple_product.php
     * @return void
     */
    public function testAddSimpleProductToCart()
    {
<<<<<<< HEAD
        $cartId1 = $this->graphQlStateDiff->getCartIdHash('test_quote1');
        $cartId2 = $this->graphQlStateDiff->getCartIdHash('test_quote2');
=======
        $this->markTestSkipped('Fixing in ACPT-1552');
        $cartId = $this->graphQlStateDiff->getCartIdHash('test_quote');
>>>>>>> 5d5edd1b
        $query = $this->getAddProductToCartQuery();
        $this->graphQlStateDiff->testState(
            $query,
            ['cartId' => $cartId1, 'qty' => 1, 'sku' => 'simple_product'],
            ['cartId' => $cartId2, 'qty' => 1, 'sku' => 'simple_product'],
            [],
            'addSimpleProductsToCart',
            '"data":{"addSimpleProductsToCart":',
            $this
        );
    }

    /**
     * @magentoDataFixture Magento/GraphQl/Quote/_files/guest/create_empty_cart.php
     * @magentoDataFixture Magento/GraphQl/Catalog/_files/simple_product.php
     * @magentoDataFixture Magento/GraphQl/Quote/_files/add_simple_product.php
     * @magentoDataFixture Magento/SalesRule/_files/coupon_code_with_wildcard.php
     * @magentoDataFixture Magento/SalesRule/_files/coupon_cart_fixed_discount.php
     * @return void
     */
    public function testAddCouponToCart()
    {
        $cartId = $this->graphQlStateDiff->getCartIdHash('test_quote');
        $query = $this->getAddCouponToCartQuery();
        $this->graphQlStateDiff->testState(
            $query,
            ['cartId' => $cartId, 'couponCode' => '2?ds5!2d'],
            ['cartId' => $cartId, 'couponCode' => 'CART_FIXED_DISCOUNT_15'],
            [],
            'applyCouponToCart',
            '"data":{"applyCouponToCart":',
            $this
        );
    }

    /**
     * @magentoDataFixture Magento/GraphQl/Quote/_files/guest/create_two_empty_carts.php
     * @magentoDataFixture Magento/GraphQl/Catalog/_files/virtual_product.php
     * @return void
     */
    public function testAddVirtualProductToCart()
    {
<<<<<<< HEAD
        $cartId1 = $this->graphQlStateDiff->getCartIdHash('test_quote1');
        $cartId2 = $this->graphQlStateDiff->getCartIdHash('test_quote2');
=======
        $this->markTestSkipped('Fixing in ACPT-1552');
        $cartId = $this->graphQlStateDiff->getCartIdHash('test_quote');
>>>>>>> 5d5edd1b
        $query = $this->getAddVirtualProductToCartQuery();
        $this->graphQlStateDiff->testState(
            $query,
            ['cartId' => $cartId1, 'quantity' => 1, 'sku' => 'virtual_product'],
            ['cartId' => $cartId2, 'quantity' => 1, 'sku' => 'virtual_product'],
            [],
            'addVirtualProductsToCart',
            '"data":{"addVirtualProductsToCart":',
            $this
        );
    }

    /**
     * @magentoDataFixture Magento/GraphQl/Quote/_files/guest/create_two_empty_carts.php
     * @magentoDataFixture Magento/Bundle/_files/product.php
     * @return void
     */
    public function testAddBundleProductToCart()
    {
<<<<<<< HEAD
        $cartId1 = $this->graphQlStateDiff->getCartIdHash('test_quote1');
        $cartId2 = $this->graphQlStateDiff->getCartIdHash('test_quote2');
        $query = $this->getAddBundleProductToCartQuery('bundle-product');
=======
        $this->markTestSkipped('Fixing in ACPT-1552');
        $cartId = $this->graphQlStateDiff->getCartIdHash('test_quote');
        $query = $this->getAddBundleProductToCartQuery($cartId, 'bundle-product');
>>>>>>> 5d5edd1b
        $this->graphQlStateDiff->testState(
            $query,
            ['cartId' => $cartId1],
            ['cartId' => $cartId2],
            [],
            'addBundleProductsToCart',
            '"data":{"addBundleProductsToCart":',
            $this
        );
    }

    /**
     * @magentoDataFixture Magento/GraphQl/Quote/_files/guest/create_two_empty_carts.php
     * @magentoDataFixture Magento/ConfigurableProduct/_files/product_configurable.php
     * @return void
     */
    public function testAddConfigurableProductToCart(): void
    {
<<<<<<< HEAD
        $cartId1 = $this->graphQlStateDiff->getCartIdHash('test_quote1');
        $cartId2 = $this->graphQlStateDiff->getCartIdHash('test_quote2');
=======
        $this->markTestSkipped('Fixing in ACPT-1552');
        $cartId = $this->graphQlStateDiff->getCartIdHash('test_quote');
>>>>>>> 5d5edd1b
        $query = $this->getAddConfigurableProductToCartQuery();
        $this->graphQlStateDiff->testState(
            $query,
            ['cartId' => $cartId1, 'quantity' => 2, 'parentSku' => 'configurable', 'childSku' => 'simple_20'],
            ['cartId' => $cartId2, 'quantity' => 2, 'parentSku' => 'configurable', 'childSku' => 'simple_20'],
            [],
            'addConfigurableProductsToCart',
            '"data":{"addConfigurableProductsToCart":',
            $this
        );
    }

    /**
     * @magentoDataFixture Magento/GraphQl/Quote/_files/guest/create_two_empty_carts.php
     * @magentoDataFixture Magento/Downloadable/_files/product_downloadable_with_purchased_separately_links.php
     * @return void
     */
    public function testAddDownloadableProductToCart(): void
    {
<<<<<<< HEAD
        $cartId1 = $this->graphQlStateDiff->getCartIdHash('test_quote1');
        $cartId2 = $this->graphQlStateDiff->getCartIdHash('test_quote2');
=======
        $this->markTestSkipped('Fixing in ACPT-1552');
        $cartId = $this->graphQlStateDiff->getCartIdHash('test_quote');
>>>>>>> 5d5edd1b
        $sku = 'downloadable-product-with-purchased-separately-links';
        $links = $this->getProductsLinks($sku);
        $linkId = key($links);
        $query = $this->getAddDownloadableProductToCartQuery();
        $this->graphQlStateDiff->testState(
            $query,
            ['cartId' => $cartId1, 'qty' => 1, 'sku' => $sku, 'linkId' => $linkId],
            ['cartId' => $cartId2, 'qty' => 1, 'sku' => $sku, 'linkId' => $linkId],
            [],
            'addDownloadableProductsToCart',
            '"data":{"addDownloadableProductsToCart":',
            $this
        );
    }

    /**
     * @magentoDataFixture Magento/GraphQl/Catalog/_files/simple_product.php
     * @magentoDataFixture Magento/GraphQl/Quote/_files/guest/create_empty_cart.php
     * @magentoDataFixture Magento/GraphQl/Quote/_files/add_simple_product.php
     * @return void
     */
    public function testSetShippingAddressOnCart(): void
    {
        $this->markTestSkipped('Fix this later');
        $cartId = $this->graphQlStateDiff->getCartIdHash('test_quote');
        $query = $this->getShippingAddressQuery();
        $this->graphQlStateDiff->testState(
            $query,
            ['cartId' => $cartId],
            [],
            [],
            'setShippingAddressesOnCart',
            '"data":{"setShippingAddressesOnCart":',
            $this
        );
    }

    /**
     * @magentoDataFixture Magento/GraphQl/Catalog/_files/simple_product.php
     * @magentoDataFixture Magento/GraphQl/Quote/_files/guest/create_empty_cart.php
     * @magentoDataFixture Magento/GraphQl/Quote/_files/add_simple_product.php
     * @magentoDataFixture Magento/GraphQl/Quote/_files/set_new_shipping_address.php
     * @return void
     */
    public function testSetBillingAddressOnCart(): void
    {
        $cartId = $this->graphQlStateDiff->getCartIdHash('test_quote');
        $query = $this->getBillingAddressQuery();
        $this->graphQlStateDiff->testState(
            $query,
            ['cartId' => $cartId],
            [],
            [],
            'setBillingAddressOnCart',
            '"data":{"setBillingAddressOnCart":',
            $this
        );
    }

    /**
     * @magentoDataFixture Magento/GraphQl/Catalog/_files/simple_product.php
     * @magentoDataFixture Magento/GraphQl/Quote/_files/guest/create_empty_cart.php
     * @magentoDataFixture Magento/GraphQl/Quote/_files/add_simple_product.php
     * @magentoDataFixture Magento/GraphQl/Quote/_files/set_new_shipping_address.php
     * @magentoDataFixture Magento/GraphQl/Quote/_files/set_new_billing_address.php
     * @return void
     */
    public function testSetShippingMethodsOnCart(): void
    {
        $cartId = $this->graphQlStateDiff->getCartIdHash('test_quote');
        $query = $this->getShippingMethodsQuery();
        $this->graphQlStateDiff->testState(
            $query,
            ['cartId' => $cartId, 'shippingMethod' => 'flatrate'],
            [],
            [],
            'setShippingMethodsOnCart',
            '"data":{"setShippingMethodsOnCart":',
            $this
        );
    }

    /**
     * @magentoDataFixture Magento/GraphQl/Catalog/_files/simple_product.php
     * @magentoDataFixture Magento/GraphQl/Quote/_files/guest/create_empty_cart.php
     * @magentoDataFixture Magento/GraphQl/Quote/_files/add_simple_product.php
     * @magentoDataFixture Magento/GraphQl/Quote/_files/set_new_shipping_address.php
     * @magentoDataFixture Magento/GraphQl/Quote/_files/set_new_billing_address.php
     * @magentoDataFixture Magento/GraphQl/Quote/_files/set_flatrate_shipping_method.php
     */
    public function testSetPaymentMethodOnCart(): void
    {
        $cartId = $this->graphQlStateDiff->getCartIdHash('test_quote');
        $query = $this->getPaymentMethodQuery();
        $this->graphQlStateDiff->testState(
            $query,
            ['cartId' => $cartId],
            [],
            [],
            'setPaymentMethodOnCart',
            '"data":{"setPaymentMethodOnCart":',
            $this
        );
    }

    /**
     * @magentoDataFixture Magento/GraphQl/Catalog/_files/simple_product.php
     * @magentoDataFixture Magento/GraphQl/Quote/_files/guest/create_empty_cart.php
     * @magentoDataFixture Magento/GraphQl/Quote/_files/add_simple_product.php
     * @magentoDataFixture Magento/GraphQl/Quote/_files/set_new_shipping_address.php
     * @magentoDataFixture Magento/GraphQl/Quote/_files/set_new_billing_address.php
     * @magentoDataFixture Magento/GraphQl/Quote/_files/set_flatrate_shipping_method.php
     * @magentoDataFixture Magento/GraphQl/Quote/_files/set_checkmo_payment_method.php
     * @magentoDataFixture Magento/GraphQl/Quote/_files/guest/set_guest_email.php
     */
    public function testPlaceOrder(): void
    {
        $cartId = $this->graphQlStateDiff->getCartIdHash('test_quote');
        $query = $this->getPlaceOrderQuery();
        $this->graphQlStateDiff->testState(
            $query,
            ['cartId' => $cartId],
            [],
            [],
            'placeOrder',
            '"data":{"placeOrder":',
            $this
        );
    }

    private function getBillingAddressQuery(): string
    {
        return <<<'QUERY'
            mutation($cartId: String!) {
              setBillingAddressOnCart(
                input: {
                  cart_id: $cartId
                  billing_address: {
                    address: {
                      firstname: "John"
                      lastname: "Doe"
                      street: ["123 Main Street"]
                      city: "New York"
                      region: "NY"
                      postcode: "10001"
                      country_code: "US"
                      telephone: "555-555-5555"
                    }
                  }
                }
              ) {
                cart {
                  id
                  billing_address {
                    firstname
                    lastname
                    street
                    city
                    region {
                      code
                      label
                    }
                    postcode
                    country {
                      code
                      label
                    }
                    telephone
                  }
                }
              }
            }
            QUERY;
    }

    private function getShippingAddressQuery(): string
    {
        return <<<'QUERY'
            mutation($cartId: String!) {
              setShippingAddressesOnCart(
                input: {
                  cart_id: $cartId
                  shipping_addresses: [
                    {
                      address: {
                        firstname: "John"
                        lastname: "Doe"
                        street: ["123 Main Street"]
                        city: "New York"
                        region: "NY"
                        postcode: "10001"
                        country_code: "US"
                        telephone: "555-555-5555"
                      }
                    }
                  ]
                }
              ) {
                cart {
                  id
                  shipping_addresses {
                    firstname
                    lastname
                    street
                    city
                    region {
                      code
                      label
                    }
                    postcode
                    country {
                      code
                      label
                    }
                    telephone
                    available_shipping_methods {
                      carrier_code
                      method_code
                      amount {
                        value
                      }
                    }
                  }
                }
              }
            }
            QUERY;
    }
    /**
     * Function returns array of all product's links
     *
     * @param string $sku
     * @return array
     */
    private function getProductsLinks(string $sku) : array
    {
        $result = [];
        $productRepository = $this->graphQlStateDiff->getTestObjectManager()
            ->get(ProductRepositoryInterface::class);
        $product = $productRepository->get($sku, false, null, true);

        foreach ($product->getDownloadableLinks() as $linkObject) {
            $result[$linkObject->getLinkId()] = [
                'title' => $linkObject->getTitle(),
                'link_type' => null, //deprecated field
                'price' => $linkObject->getPrice(),
            ];
        }
        return $result;
    }

    private function getAddDownloadableProductToCartQuery(): string
    {
        return <<<'MUTATION'
                    mutation($cartId: String!, $qty: Float!, $sku: String!, $linkId: Int!) {
                        addDownloadableProductsToCart(
                            input: {
                                cart_id: $cartId,
                                cart_items: [
                                    {
                                        data: {
                                            quantity: $qty,
                                            sku: $sku
                                        },
                                        downloadable_product_links: [
                                            {
                                                link_id: $linkId
                                            }
                                        ]
                                    }
                                ]
                            }
                        ) {
                            cart {
                                items {
                                    quantity
                                    ... on DownloadableCartItem {
                                        links {
                                            title
                                            link_type
                                            price
                                        }
                                        samples {
                                            id
                                            title
                                        }
                                    }
                                }
                            }
                        }
                    }
                MUTATION;
    }

    private function getAddConfigurableProductToCartQuery(): string
    {
        return <<<'QUERY'
            mutation($cartId: String!, $quantity: Float!, $parentSku: String!, $childSku: String!) {
              addConfigurableProductsToCart(
                input:{
                  cart_id: $cartId
                  cart_items:{
                    parent_sku: $parentSku
                    data:{
                      sku: $childSku
                      quantity:$quantity
                    }
                  }
                }
              ) {
                cart {
                  id
                  items {
                    id
                    quantity
                    product {
                      sku
                    }
                    ... on ConfigurableCartItem {
                      configurable_options {
                        id
                        option_label
                        value_id
                        value_label
                      }
                    }
                  }
                }
              }
            }
            QUERY;
    }

    private function getAddBundleProductToCartQuery(string $sku)
    {
        $productRepository = $this->graphQlStateDiff->getTestObjectManager()->get(ProductRepositoryInterface::class);
        $product = $productRepository->get($sku);
        /** @var $typeInstance \Magento\Bundle\Model\Product\Type */
        $typeInstance = $product->getTypeInstance();
        $typeInstance->setStoreFilter($product->getStoreId(), $product);
        /** @var $option \Magento\Bundle\Model\Option */
        $option = $typeInstance->getOptionsCollection($product)->getFirstItem();
        /** @var \Magento\Catalog\Model\Product $selection */
        $selection = $typeInstance->getSelectionsCollection([$option->getId()], $product)->getFirstItem();
        $optionId = $option->getId();
        $selectionId = $selection->getSelectionId();

        return <<<QUERY
            mutation(\$cartId: String!) {
              addBundleProductsToCart(input:{
                cart_id:\$cartId
                cart_items:[
                  {
                    data:{
                      sku:"{$sku}"
                      quantity:1
                    }
                    bundle_options:[
                      {
                        id:{$optionId}
                        quantity:1
                        value:[
                          "{$selectionId}"
                        ]
                      }
                    ]
                  }
                ]
              }) {
                cart {
                  items {
                    id
                    uid
                    quantity
                    product {
                      sku
                    }
                    ... on BundleCartItem {
                      bundle_options {
                        id
                        uid
                        label
                        type
                        values {
                          id
                          uid
                          label
                          price
                          quantity
                        }
                      }
                    }
                  }
                }
              }
            }
            QUERY;
    }

    /**
     * @return string
     */
    private function getAddProductToCartQuery(): string
    {
        return <<<'QUERY'
            mutation($cartId: String!, $qty: Float!, $sku: String!) {
              addSimpleProductsToCart(
                input: {
                  cart_id: $cartId
                  cart_items: [
                    {
                      data: {
                        quantity: $qty
                        sku: $sku
                      }
                    }
                  ]
                }
              ) {
                cart {
                  items {
                    quantity
                    product {
                      sku
                    }
                  }
                }
              }
            }
        QUERY;
    }

    /**
     * @return string
     */
    private function getAddVirtualProductToCartQuery(): string
    {
        return <<<'QUERY'
            mutation($cartId: String!, $quantity: Float!, $sku: String!) {
              addVirtualProductsToCart(
                input: {
                  cart_id: $cartId
                  cart_items: [
                    {
                      data: {
                        quantity: $quantity
                        sku: $sku
                      }
                    }
                  ]
                }
              ) {
                cart {
                  id
                  items {
                    quantity
                    product {
                      sku
                    }
                  }
                }
              }
            }
            QUERY;
    }

    /**
     * @return string
     */
    private function getEmptyCart(): string
    {
        return <<<QUERY
                 mutation {
                    createEmptyCart
                 }
            QUERY;
    }

    /**
     * @return string
     */
    private function getShippingMethodsQuery()
    {
        return <<<'QUERY'
            mutation($cartId: String!, $shippingMethod: String!) {
              setShippingMethodsOnCart(
                input: {
                  cart_id: $cartId
                  shipping_methods: [
                    {
                      carrier_code: $shippingMethod
                      method_code: $shippingMethod
                    }
                  ]
                }
              ) {
                cart {
                  id
                  shipping_addresses {
                    selected_shipping_method {
                      carrier_code
                      method_code
                      carrier_title
                      method_title
                    }
                  }
                }
              }
            }
            QUERY;
    }

    /**
     * @return string
     */
    private function getPaymentMethodQuery()
    {
        return <<<'QUERY'
            mutation($cartId: String!) {
              setPaymentMethodOnCart(
                input: {
                  cart_id: $cartId
                  payment_method: {
                    code: "checkmo"
                  }
                }
              ) {
                cart {
                  id
                  selected_payment_method {
                    code
                    title
                  }
                }
              }
            }
            QUERY;
    }

    /**
     * @return string
     */
    private function getPlaceOrderQuery(): string
    {
        return <<<'QUERY'
            mutation($cartId: String!) {
              placeOrder(
                input: {
                  cart_id: $cartId
                }
              ) {
                order {
                  order_number
                }
              }
            }
            QUERY;
    }

    /**
     * @return string
     */
    private function getAddCouponToCartQuery(): string
    {
        return <<<'QUERY'
            mutation($cartId: String!, $couponCode: String!) {
              applyCouponToCart(
                input: {
                  cart_id: $cartId
                  coupon_code: $couponCode
                }
              ) {
                cart {
                  id
                  applied_coupons {
                    code
                  }
                }
              }
            }
            QUERY;
    }
}<|MERGE_RESOLUTION|>--- conflicted
+++ resolved
@@ -67,13 +67,8 @@
      */
     public function testAddSimpleProductToCart()
     {
-<<<<<<< HEAD
         $cartId1 = $this->graphQlStateDiff->getCartIdHash('test_quote1');
         $cartId2 = $this->graphQlStateDiff->getCartIdHash('test_quote2');
-=======
-        $this->markTestSkipped('Fixing in ACPT-1552');
-        $cartId = $this->graphQlStateDiff->getCartIdHash('test_quote');
->>>>>>> 5d5edd1b
         $query = $this->getAddProductToCartQuery();
         $this->graphQlStateDiff->testState(
             $query,
@@ -116,13 +111,8 @@
      */
     public function testAddVirtualProductToCart()
     {
-<<<<<<< HEAD
         $cartId1 = $this->graphQlStateDiff->getCartIdHash('test_quote1');
         $cartId2 = $this->graphQlStateDiff->getCartIdHash('test_quote2');
-=======
-        $this->markTestSkipped('Fixing in ACPT-1552');
-        $cartId = $this->graphQlStateDiff->getCartIdHash('test_quote');
->>>>>>> 5d5edd1b
         $query = $this->getAddVirtualProductToCartQuery();
         $this->graphQlStateDiff->testState(
             $query,
@@ -142,15 +132,9 @@
      */
     public function testAddBundleProductToCart()
     {
-<<<<<<< HEAD
         $cartId1 = $this->graphQlStateDiff->getCartIdHash('test_quote1');
         $cartId2 = $this->graphQlStateDiff->getCartIdHash('test_quote2');
         $query = $this->getAddBundleProductToCartQuery('bundle-product');
-=======
-        $this->markTestSkipped('Fixing in ACPT-1552');
-        $cartId = $this->graphQlStateDiff->getCartIdHash('test_quote');
-        $query = $this->getAddBundleProductToCartQuery($cartId, 'bundle-product');
->>>>>>> 5d5edd1b
         $this->graphQlStateDiff->testState(
             $query,
             ['cartId' => $cartId1],
@@ -169,13 +153,8 @@
      */
     public function testAddConfigurableProductToCart(): void
     {
-<<<<<<< HEAD
         $cartId1 = $this->graphQlStateDiff->getCartIdHash('test_quote1');
         $cartId2 = $this->graphQlStateDiff->getCartIdHash('test_quote2');
-=======
-        $this->markTestSkipped('Fixing in ACPT-1552');
-        $cartId = $this->graphQlStateDiff->getCartIdHash('test_quote');
->>>>>>> 5d5edd1b
         $query = $this->getAddConfigurableProductToCartQuery();
         $this->graphQlStateDiff->testState(
             $query,
@@ -195,13 +174,8 @@
      */
     public function testAddDownloadableProductToCart(): void
     {
-<<<<<<< HEAD
         $cartId1 = $this->graphQlStateDiff->getCartIdHash('test_quote1');
         $cartId2 = $this->graphQlStateDiff->getCartIdHash('test_quote2');
-=======
-        $this->markTestSkipped('Fixing in ACPT-1552');
-        $cartId = $this->graphQlStateDiff->getCartIdHash('test_quote');
->>>>>>> 5d5edd1b
         $sku = 'downloadable-product-with-purchased-separately-links';
         $links = $this->getProductsLinks($sku);
         $linkId = key($links);
