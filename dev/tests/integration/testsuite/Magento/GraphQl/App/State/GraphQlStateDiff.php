--- conflicted
+++ resolved
@@ -165,11 +165,6 @@
      * @throws LocalizedException
      * @throws \Magento\Framework\Exception\AuthenticationException
      */
-<<<<<<< HEAD
-    private function request(string $query, string $operationName, array $authInfo, TestCase $test, bool $firstRequest = false): string
-    {
-        $this->objectManagerForTest->_resetState();
-=======
     private function request(
         string $query,
         string $operationName,
@@ -177,8 +172,7 @@
         TestCase $test,
         bool $firstRequest = false
     ): string {
-        $this->objectManagerForTest->resetStateSharedInstances();
->>>>>>> a41a1392
+        $this->objectManagerForTest->_resetState();
         $this->comparator->rememberObjectsStateBefore($firstRequest);
         $response = $this->doRequest($query, $authInfo);
         $this->objectManagerForTest->_resetState();
