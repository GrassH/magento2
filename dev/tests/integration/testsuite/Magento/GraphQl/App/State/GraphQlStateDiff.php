--- conflicted
+++ resolved
@@ -91,11 +91,8 @@
             foreach($variables as $cartId) {
                 $this->reactivateCart($cartId);
             }
-<<<<<<< HEAD
-=======
         } elseif ($operationName==='applyCouponToCart') {
             $this->removeCouponFromCart($variables);
->>>>>>> 7b74caac
         } elseif ($operationName==='resetPassword') {
             $variables2['resetPasswordToken'] = $this->getResetPasswordToken($variables['email']);
             $variables2['email'] = $variables['email'];
