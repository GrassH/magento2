<?php
/**
 * Copyright © Magento, Inc. All rights reserved.
 * See COPYING.txt for license details.
 */
namespace Magento\User\Controller\Adminhtml\Locks;

<<<<<<< HEAD
/**
 * Testing users grid.
 *
 * @magentoAppArea adminhtml
 */
class GridTest extends \Magento\TestFramework\TestCase\AbstractBackendController
=======
use Magento\TestFramework\TestCase\AbstractBackendController;

/**
 * Testing the list of locked users.
 *
 * @magentoAppArea adminhtml
 */
class GridTest extends AbstractBackendController
>>>>>>> 7ffabd07
{
    /**
     * Test index action
     *
     * @magentoDbIsolation enabled
     * @magentoDataFixture Magento/User/_files/locked_users.php
     */
    public function testGridAction()
    {
        $this->dispatch('backend/admin/locks/grid');

        $body = $this->getResponse()->getBody();
        $this->assertContains('data-column="username"', $body);
        $this->assertContains('data-column="last_login"', $body);
        $this->assertContains('data-column="last_login"', $body);
        $this->assertContains('data-column="failures_num"', $body);
        $this->assertContains('data-column="lock_expires"', $body);
        $this->assertRegExp(
            '/<td data-column\="username"\s*class\="[^"]*col-name[^"]*col-username[^"]*"\s*>\s*adminUser1\s*<\/td>/',
            $body
        );
        $this->assertRegExp(
            '/<td data-column\="username"\s*class\="[^"]*col-name[^"]*col-username[^"]*"\s*>\s*adminUser2\s*<\/td>/',
            $body
        );
    }
}<|MERGE_RESOLUTION|>--- conflicted
+++ resolved
@@ -5,14 +5,6 @@
  */
 namespace Magento\User\Controller\Adminhtml\Locks;
 
-<<<<<<< HEAD
-/**
- * Testing users grid.
- *
- * @magentoAppArea adminhtml
- */
-class GridTest extends \Magento\TestFramework\TestCase\AbstractBackendController
-=======
 use Magento\TestFramework\TestCase\AbstractBackendController;
 
 /**
@@ -21,7 +13,6 @@
  * @magentoAppArea adminhtml
  */
 class GridTest extends AbstractBackendController
->>>>>>> 7ffabd07
 {
     /**
      * Test index action
