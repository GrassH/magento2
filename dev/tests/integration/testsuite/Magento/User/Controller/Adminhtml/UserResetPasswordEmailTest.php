<?php
/**
 * Copyright © Magento, Inc. All rights reserved.
 * See COPYING.txt for license details.
 */
declare(strict_types=1);

namespace Magento\User\Controller\Adminhtml;

<<<<<<< HEAD
use Magento\Framework\App\Area;
=======
use Magento\Framework\App\Config\Storage\WriterInterface;
>>>>>>> 17e2d72e
use Magento\Framework\Exception\LocalizedException;
use Magento\Framework\Mail\EmailMessage;
use Magento\Framework\Message\MessageInterface;
use Magento\Store\Model\Store;
use Magento\TestFramework\Fixture\Config as Config;
use Magento\TestFramework\Fixture\DataFixture;
use Magento\TestFramework\Fixture\DataFixtureStorage;
use Magento\TestFramework\Fixture\DataFixtureStorageManager;
use Magento\TestFramework\Fixture\DbIsolation;
use Magento\TestFramework\Helper\Bootstrap;
use Magento\TestFramework\Mail\Template\TransportBuilderMock;
use Magento\TestFramework\TestCase\AbstractBackendController;
use Magento\User\Model\User as UserModel;
use Magento\User\Model\UserFactory;
use Magento\User\Test\Fixture\User as UserDataFixture;
use Magento\User\Model\UserFactory;

/**
 * Test class for user reset password email
<<<<<<< HEAD
 *
=======
>>>>>>> 17e2d72e
 * @SuppressWarnings(PHPMD.CouplingBetweenObjects)
 * @magentoAppArea adminhtml
 */
class UserResetPasswordEmailTest extends AbstractBackendController
{
    /**
     * @var DataFixtureStorage
     */
    private $fixtures;

    /**
     * @var UserModel
     */
    protected $userModel;

    /**
     * @var UserFactory
     */
    private $userFactory;

    /**
<<<<<<< HEAD
     * @var \Magento\Framework\Mail\MessageInterfaceFactory
     */
    private $messageFactory;

    /**
     * @var \Magento\Framework\Mail\TransportInterfaceFactory
     */
    private $transportFactory;
=======
     * @var WriterInterface
     */
    private $configWriter;
>>>>>>> 17e2d72e

    /**
     * @throws LocalizedException
     */
    protected function setUp(): void
    {
        parent::setUp();
        $this->fixtures = DataFixtureStorageManager::getStorage();
        $this->userModel = $this->_objectManager->create(UserModel::class);
<<<<<<< HEAD
        $this->messageFactory = $this->_objectManager->get(\Magento\Framework\Mail\MessageInterfaceFactory::class);
        $this->transportFactory = $this->_objectManager->get(\Magento\Framework\Mail\TransportInterfaceFactory::class);
        $this->userFactory = \Magento\TestFramework\Helper\Bootstrap::getObjectManager()->create(UserFactory::class);
=======
        $this->userFactory = \Magento\TestFramework\Helper\Bootstrap::getObjectManager()->create(UserFactory::class);
        $this->configWriter = $this->_objectManager->get(WriterInterface::class);
>>>>>>> 17e2d72e
    }

    #[
        Config('admin/emails/forgot_email_template', 'admin_emails_forgot_email_template'),
        Config('admin/emails/forgot_email_identity', 'general'),
        Config('web/url/use_store', 1),
        DataFixture(UserDataFixture::class, ['role_id' => 1], 'user')
    ]
    public function testUserResetPasswordEmail()
    {
        $user = $this->fixtures->get('user');
        $userEmail = $user->getDataByKey('email');
        $transportMock = $this->_objectManager->get(TransportBuilderMock::class);
        $this->getRequest()->setPostValue('email', $userEmail);
        $this->dispatch('backend/admin/auth/forgotpassword');
        $message = $transportMock->getSentMessage();
        $this->assertNotEmpty($message);
        $this->assertEquals('backend/admin/auth/resetpassword', $this->getResetPasswordUri($message));
    }

    private function getResetPasswordUri(EmailMessage $message): string
    {
        $store = $this->_objectManager->get(Store::class);
        $emailParts = $message->getBody()->getParts();
        $messageContent = current($emailParts)->getRawContent();
        $pattern = '#\bhttps?://[^,\s()<>]+(?:\([\w\d]+\)|([^,[:punct:]\s]|/))#';
        preg_match_all($pattern, $messageContent, $match);
        $urlString = trim($match[0][0], $store->getBaseUrl('web'));
        return substr($urlString, 0, strpos($urlString, "/key"));
    }

    /**
<<<<<<< HEAD
     * Test admin email notification after password change
     *
     * @throws LocalizedException
     * @return void
     */
    #[
        DataFixture(UserDataFixture::class, ['role_id' => 1], 'user')
    ]
    public function testAdminEmailNotificationAfterPasswordChange(): void
=======
     * @return void
     * @throws LocalizedException
     */
    #[
        DbIsolation(false),
        Config(
            'admin/security/min_time_between_password_reset_requests',
            '0',
            'store'
        ),
        DataFixture(UserDataFixture::class, ['role_id' => 1], 'user')
    ]
    public function testEnablePasswordChangeFrequencyLimit(): void
>>>>>>> 17e2d72e
    {
        // Load admin user
        $user = $this->fixtures->get('user');
        $username = $user->getDataByKey('username');
        $adminEmail = $user->getDataByKey('email');

<<<<<<< HEAD
        // login with old credentials
        $adminUser = $this->userFactory->create();
        $adminUser->login($username, \Magento\TestFramework\Bootstrap::ADMIN_PASSWORD);

        // Change password
        $adminUser->setPassword('newPassword123');
        $adminUser->save();

        /** @var TransportBuilderMock $transportBuilderMock */
        $transportBuilderMock = $this->_objectManager->get(TransportBuilderMock::class);
        $transportBuilderMock->setTemplateIdentifier(
            'customer_password_reset_password_template'
        )->setTemplateVars([
            'customer' => [
                'name' => $user->getDataByKey('firstname') . ' ' . $user->getDataByKey('lastname')
            ]
        ])->setTemplateOptions([
            'area' => Area::AREA_FRONTEND,
            'store' => \Magento\Store\Model\Store::DEFAULT_STORE_ID
        ])
        ->addTo($adminEmail)
        ->getTransport();

        $message = $transportBuilderMock->getSentMessage();

        // Verify an email was dispatched to the correct user
        $this->assertNotNull($transportBuilderMock->getSentMessage());
        $this->assertEquals($adminEmail, $message->getTo()[0]->getEmail());
=======
        // login admin
        $adminUser = $this->userFactory->create();
        $adminUser->login($username, \Magento\TestFramework\Bootstrap::ADMIN_PASSWORD);

        // Resetting password multiple times
        for ($i = 0; $i < 5; $i++) {
            $this->getRequest()->setPostValue('email', $adminEmail);
            $this->dispatch('backend/admin/auth/forgotpassword');
        }

        /** @var TransportBuilderMock $transportMock */
        $transportMock = Bootstrap::getObjectManager()->get(
            TransportBuilderMock::class
        );
        $sendMessage = $transportMock->getSentMessage()->getBody()->getParts()[0]->getRawContent();

        $this->assertStringContainsString(
            'There was recently a request to change the password for your account',
            $sendMessage
        );

        // Setting the limit to greater than 0
        $this->configWriter->save('admin/security/min_time_between_password_reset_requests', 2);

        // Resetting password multiple times
        for ($i = 0; $i < 5; $i++) {
            $this->getRequest()->setPostValue('email', $adminEmail);
            $this->dispatch('backend/admin/auth/forgotpassword');
        }

        $this->assertSessionMessages(
            $this->equalTo(
                ['We received too many requests for password resets.'
                . ' Please wait and try again later or contact hello@example.com.']
            ),
            MessageInterface::TYPE_ERROR
        );

        // Wait for 2 minutes before resetting password
        sleep(120);

        $this->getRequest()->setPostValue('email', $adminEmail);
        $this->dispatch('backend/admin/auth/forgotpassword');

        $sendMessage = $transportMock->getSentMessage()->getBody()->getParts()[0]->getRawContent();
        $this->assertStringContainsString(
            'There was recently a request to change the password for your account',
            $sendMessage
        );
>>>>>>> 17e2d72e
    }
}<|MERGE_RESOLUTION|>--- conflicted
+++ resolved
@@ -7,11 +7,8 @@
 
 namespace Magento\User\Controller\Adminhtml;
 
-<<<<<<< HEAD
 use Magento\Framework\App\Area;
-=======
 use Magento\Framework\App\Config\Storage\WriterInterface;
->>>>>>> 17e2d72e
 use Magento\Framework\Exception\LocalizedException;
 use Magento\Framework\Mail\EmailMessage;
 use Magento\Framework\Message\MessageInterface;
@@ -27,14 +24,10 @@
 use Magento\User\Model\User as UserModel;
 use Magento\User\Model\UserFactory;
 use Magento\User\Test\Fixture\User as UserDataFixture;
-use Magento\User\Model\UserFactory;
 
 /**
  * Test class for user reset password email
-<<<<<<< HEAD
  *
-=======
->>>>>>> 17e2d72e
  * @SuppressWarnings(PHPMD.CouplingBetweenObjects)
  * @magentoAppArea adminhtml
  */
@@ -56,7 +49,6 @@
     private $userFactory;
 
     /**
-<<<<<<< HEAD
      * @var \Magento\Framework\Mail\MessageInterfaceFactory
      */
     private $messageFactory;
@@ -65,11 +57,11 @@
      * @var \Magento\Framework\Mail\TransportInterfaceFactory
      */
     private $transportFactory;
-=======
+
+    /**
      * @var WriterInterface
      */
     private $configWriter;
->>>>>>> 17e2d72e
 
     /**
      * @throws LocalizedException
@@ -79,14 +71,10 @@
         parent::setUp();
         $this->fixtures = DataFixtureStorageManager::getStorage();
         $this->userModel = $this->_objectManager->create(UserModel::class);
-<<<<<<< HEAD
         $this->messageFactory = $this->_objectManager->get(\Magento\Framework\Mail\MessageInterfaceFactory::class);
         $this->transportFactory = $this->_objectManager->get(\Magento\Framework\Mail\TransportInterfaceFactory::class);
         $this->userFactory = \Magento\TestFramework\Helper\Bootstrap::getObjectManager()->create(UserFactory::class);
-=======
-        $this->userFactory = \Magento\TestFramework\Helper\Bootstrap::getObjectManager()->create(UserFactory::class);
         $this->configWriter = $this->_objectManager->get(WriterInterface::class);
->>>>>>> 17e2d72e
     }
 
     #[
@@ -119,7 +107,6 @@
     }
 
     /**
-<<<<<<< HEAD
      * Test admin email notification after password change
      *
      * @throws LocalizedException
@@ -129,28 +116,12 @@
         DataFixture(UserDataFixture::class, ['role_id' => 1], 'user')
     ]
     public function testAdminEmailNotificationAfterPasswordChange(): void
-=======
-     * @return void
-     * @throws LocalizedException
-     */
-    #[
-        DbIsolation(false),
-        Config(
-            'admin/security/min_time_between_password_reset_requests',
-            '0',
-            'store'
-        ),
-        DataFixture(UserDataFixture::class, ['role_id' => 1], 'user')
-    ]
-    public function testEnablePasswordChangeFrequencyLimit(): void
->>>>>>> 17e2d72e
     {
         // Load admin user
         $user = $this->fixtures->get('user');
         $username = $user->getDataByKey('username');
         $adminEmail = $user->getDataByKey('email');
 
-<<<<<<< HEAD
         // login with old credentials
         $adminUser = $this->userFactory->create();
         $adminUser->login($username, \Magento\TestFramework\Bootstrap::ADMIN_PASSWORD);
@@ -179,7 +150,28 @@
         // Verify an email was dispatched to the correct user
         $this->assertNotNull($transportBuilderMock->getSentMessage());
         $this->assertEquals($adminEmail, $message->getTo()[0]->getEmail());
-=======
+    }
+
+    /**
+     * @return void
+     * @throws LocalizedException
+     */
+    #[
+        DbIsolation(false),
+        Config(
+            'admin/security/min_time_between_password_reset_requests',
+            '0',
+            'store'
+        ),
+        DataFixture(UserDataFixture::class, ['role_id' => 1], 'user')
+    ]
+    public function testEnablePasswordChangeFrequencyLimit(): void
+    {
+        // Load admin user
+        $user = $this->fixtures->get('user');
+        $username = $user->getDataByKey('username');
+        $adminEmail = $user->getDataByKey('email');
+
         // login admin
         $adminUser = $this->userFactory->create();
         $adminUser->login($username, \Magento\TestFramework\Bootstrap::ADMIN_PASSWORD);
@@ -229,6 +221,5 @@
             'There was recently a request to change the password for your account',
             $sendMessage
         );
->>>>>>> 17e2d72e
     }
 }