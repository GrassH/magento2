<?php
/**
 * Copyright © Magento, Inc. All rights reserved.
 * See COPYING.txt for license details.
 */
declare(strict_types=1);

namespace Magento\Directory\Model;

use Magento\Directory\Model\ResourceModel\Region\CollectionFactory as RegionCollectionFactory;
use Magento\Directory\Setup\Patch\Data\UpdateRegionNamesForSwitzerland as SwitzerlandRegionData;
use Magento\Framework\AppInterface;
use Magento\TestFramework\Helper\Bootstrap;
use PHPUnit\Framework\ExpectationFailedException;
use PHPUnit\Framework\TestCase;
use SebastianBergmann\RecursionContext\InvalidArgumentException;
use Magento\Framework\Exception\LocalizedException;

class RegionTest extends TestCase
{
    /**
     * @var Country
     */
    private $country;

    /**
     * @var RegionCollectionFactory
     */
    private $regionCollectionFactory;

    /**
     * @inheritDoc
     */
    protected function setUp(): void
    {
        $this->country = Bootstrap::getObjectManager()->create(Country::class);
        $this->regionCollectionFactory = Bootstrap::getObjectManager()->create(RegionCollectionFactory::class);
    }

    /**
     * Verify country has regions.
     *
     * @param string $countryId
     * @dataProvider getCountryIdDataProvider
     *
     * @throws ExpectationFailedException
     * @throws InvalidArgumentException
     * @throws LocalizedException
     */
    public function testCountryHasRegions(string $countryId): void
    {
        $country = $this->country->loadByCode($countryId);
        $region = $country->getRegions()->getItems();

        $this->assertNotEmpty($region, 'Country ' . $countryId . ' not have regions');
    }

    /**
     * Data provider for testCountryHasRegions
     *
     * @return array
     */
    public function getCountryIdDataProvider(): array
    {
        return [
            ['countryId' => 'US'],
            ['countryId' => 'CA'],
            ['countryId' => 'CN'],
            ['countryId' => 'IN'],
            ['countryId' => 'AU'],
            ['countryId' => 'BE'],
            ['countryId' => 'CO'],
            ['countryId' => 'MX'],
            ['countryId' => 'PL'],
            ['countryId' => 'IT'],
            ['countryId' => 'BG'],
            ['countryId' => 'AR'],
            ['countryId' => 'BO'],
            ['countryId' => 'CL'],
            ['countryId' => 'EC'],
            ['countryId' => 'GY'],
            ['countryId' => 'PY'],
            ['countryId' => 'PE'],
            ['countryId' => 'SR'],
            ['countryId' => 'VE'],
            ['countryId' => 'PT'],
            ['countryId' => 'IS'],
            ['countryId' => 'SE'],
            ['countryId' => 'GR'],
            ['countryId' => 'DK'],
            ['countryId' => 'AL'],
<<<<<<< HEAD
            ['countryId' => 'UA'],
=======
            ['countryId' => 'BY'],
>>>>>>> 8de016a3
        ];
    }

    /**
     * Verify updated Switzerland regions
     *
     * @throws ExpectationFailedException
     * @throws InvalidArgumentException
     */
    public function testUpdatedSwitzerlandRegions(): void
    {
        $regionCollection = $this->regionCollectionFactory->create();
        $regionCollection->addCountryFilter(SwitzerlandRegionData::SWITZERLAND_COUNTRY_CODE);
        $regionCollection->addRegionCodeFilter(
            array_keys(SwitzerlandRegionData::SWITZERLAND_COUNTRY_REGION_DATA_TO_UPDATE)
        );
        $regionCollection->addBindParam(':region_locale', AppInterface::DISTRO_LOCALE_CODE);
        foreach ($regionCollection->getItems() as $regionItem) {
            $code = $regionItem->getData('code');
            $expectRegionName = SwitzerlandRegionData::SWITZERLAND_COUNTRY_REGION_DATA_TO_UPDATE[$code] ?? null;
            $this->assertEquals($expectRegionName, $regionItem->getData('default_name'));
            $this->assertEquals($expectRegionName, $regionItem->getData('name'));
        }
    }
}<|MERGE_RESOLUTION|>--- conflicted
+++ resolved
@@ -89,11 +89,8 @@
             ['countryId' => 'GR'],
             ['countryId' => 'DK'],
             ['countryId' => 'AL'],
-<<<<<<< HEAD
+            ['countryId' => 'BY'],
             ['countryId' => 'UA'],
-=======
-            ['countryId' => 'BY'],
->>>>>>> 8de016a3
         ];
     }
 
