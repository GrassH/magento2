<?php
/**
 * Copyright © Magento, Inc. All rights reserved.
 * See COPYING.txt for license details.
 */

namespace Magento\Directory\Model\Country\Postcode\Config;

use Magento\TestFramework\Helper\Bootstrap;
use PHPUnit\Framework\TestCase;

class ReaderTest extends TestCase
{
    /**
     * @var Reader
     */
    private $reader;

    protected function setUp(): void
    {
        $this->reader = Bootstrap::getObjectManager()
            ->create(Reader::class);
    }

    public function testRead()
    {
        $result = $this->reader->read();

        $this->assertArrayHasKey('NL', $result);
        $this->assertArrayHasKey('pattern_1', $result['NL']);
        $this->assertArrayHasKey('pattern_2', $result['NL']);

        $this->assertEquals('test1', $result['NL']['pattern_1']['example']);
        $this->assertEquals('^[0-9]{4}\s[a-zA-Z]{2}$', $result['NL']['pattern_1']['pattern']);

        $this->assertEquals('test2', $result['NL']['pattern_2']['example']);
        $this->assertEquals('^[0-5]{4}[a-z]{2}$', $result['NL']['pattern_2']['pattern']);

        $this->assertArrayHasKey('NL_NEW', $result);
        $this->assertArrayHasKey('pattern_1', $result['NL_NEW']);

        $this->assertEquals('test1', $result['NL_NEW']['pattern_1']['example']);
        $this->assertEquals('^[0-2]{4}[A-Z]{2}$', $result['NL_NEW']['pattern_1']['pattern']);

        $this->assertArrayHasKey('AR', $result);
        $this->assertArrayHasKey('pattern_1', $result['AR']);
        $this->assertArrayHasKey('pattern_2', $result['AR']);
        $this->assertEquals('1234', $result['AR']['pattern_1']['example']);
        $this->assertEquals('^[0-9]{4}$', $result['AR']['pattern_1']['pattern']);
        $this->assertEquals('A1234BCD', $result['AR']['pattern_2']['example']);
        $this->assertEquals('^[a-zA-z]{1}[0-9]{4}[a-zA-z]{3}$', $result['AR']['pattern_2']['pattern']);
<<<<<<< HEAD
=======

        $this->assertArrayHasKey('KR', $result);
        $this->assertArrayHasKey('pattern_1', $result['KR']);
        $this->assertArrayHasKey('pattern_2', $result['KR']);
        $this->assertEquals('123-456', $result['KR']['pattern_1']['example']);
        $this->assertEquals('^[0-9]{3}-[0-9]{3}$', $result['KR']['pattern_1']['pattern']);
        $this->assertEquals('12345', $result['KR']['pattern_2']['example']);
        $this->assertEquals('^[0-9]{5}$', $result['KR']['pattern_2']['pattern']);
>>>>>>> 0761e1ad
    }
}<|MERGE_RESOLUTION|>--- conflicted
+++ resolved
@@ -49,8 +49,6 @@
         $this->assertEquals('^[0-9]{4}$', $result['AR']['pattern_1']['pattern']);
         $this->assertEquals('A1234BCD', $result['AR']['pattern_2']['example']);
         $this->assertEquals('^[a-zA-z]{1}[0-9]{4}[a-zA-z]{3}$', $result['AR']['pattern_2']['pattern']);
-<<<<<<< HEAD
-=======
 
         $this->assertArrayHasKey('KR', $result);
         $this->assertArrayHasKey('pattern_1', $result['KR']);
@@ -59,6 +57,5 @@
         $this->assertEquals('^[0-9]{3}-[0-9]{3}$', $result['KR']['pattern_1']['pattern']);
         $this->assertEquals('12345', $result['KR']['pattern_2']['example']);
         $this->assertEquals('^[0-9]{5}$', $result['KR']['pattern_2']['pattern']);
->>>>>>> 0761e1ad
     }
 }