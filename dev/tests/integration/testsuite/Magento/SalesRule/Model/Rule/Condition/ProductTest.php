<?php
/**
 * Copyright © Magento, Inc. All rights reserved.
 * See COPYING.txt for license details.
 */

namespace Magento\SalesRule\Model\Rule\Condition;

<<<<<<< HEAD
use Magento\Quote\Api\CartRepositoryInterface;
use Magento\Framework\Api\SearchCriteriaBuilder;
use Magento\Quote\Api\Data\CartInterface;
use Magento\SalesRule\Api\RuleRepositoryInterface;

use Magento\Framework\Registry;
use Magento\SalesRule\Model\Rule;

=======
>>>>>>> 06a0dd0d
/**
 * @SuppressWarnings(PHPMD.CouplingBetweenObjects)
 */
class ProductTest extends \PHPUnit\Framework\TestCase
{
    use ConditionHelper;

    /**
     * @var \Magento\Framework\ObjectManagerInterface
     */
    private $objectManager;

    /**
     * @inheritDoc
     */
    protected function setUp()
    {
        $this->objectManager = \Magento\TestFramework\Helper\Bootstrap::getObjectManager();
    }

    /**
     * Ensure that SalesRules filtering on category validates children products of configurables
     *
     * 1. Load a quote with a configured product and a sales rule set to filter based on category
     * 2. Set product's associated category according to test case
     * 3. Attempt to validate the sales rule against the quote and assert the output is as expected
     *
     * @magentoAppIsolation enabled
     * @param int $categoryId
     * @param bool $expectedResult
     *
     * @magentoDataFixture Magento/ConfigurableProduct/_files/quote_with_configurable_product.php
     * @magentoDataFixture Magento/SalesRule/_files/rules_category.php
     * @dataProvider validateProductConditionDataProvider
     * @magentoDbIsolation disabled
     */
    public function testValidateCategorySalesRuleIncludesChildren($categoryId, $expectedResult)
    {
        // Load the quote that contains a child of a configurable product
        /** @var \Magento\Quote\Model\Quote  $quote */
        $quote = $this->objectManager->create(\Magento\Quote\Model\Quote::class)
            ->load('test_cart_with_configurable', 'reserved_order_id');

        // Load the SalesRule looking for products in a specific category
        /** @var $rule Rule */
        $rule = $this->objectManager->get(Registry::class)
            ->registry('_fixture/Magento_SalesRule_Category');

        // Prepare the parent product with the given category setting
        /** @var $product \Magento\Catalog\Model\Product */
        $product = $this->objectManager->create(\Magento\Catalog\Api\ProductRepositoryInterface::class)
            ->get('configurable');
        $product->setCategoryIds([$categoryId]);
        $product->save();

        // Assert the validation result matches the expected result given the child product and category rule
        $this->assertEquals($expectedResult, $rule->validate($quote));
    }

    /**
     * @magentoDbIsolation disabled
     * @magentoDataFixture Magento/Bundle/_files/order_item_with_bundle_and_options.php
     * @magentoDataFixture Magento/SalesRule/_files/rules_sku_exclude.php
     *
     * @return void
     */
    public function testValidateSalesRuleExcludesBundleChildren(): void
    {
        // Load the quote that contains a child of a bundle product
        /** @var \Magento\Quote\Model\Quote  $quote */
        $quote = $this->objectManager->create(\Magento\Quote\Model\Quote::class)
            ->load('test_cart_with_bundle_and_options', 'reserved_order_id');

        // Load the SalesRule looking for excluding products with selected sku
        /** @var $rule Rule */
        $rule = $this->objectManager->get(Registry::class)
            ->registry('_fixture/Magento_SalesRule_Sku_Exclude');

        $this->assertEquals(false, $rule->validate($quote));
    }

    /**
     * @return array
     */
    public function validateProductConditionDataProvider()
    {
        $validCategoryId = 66;
        $invalidCategoryId = 2;
        return [
            [
                'categoryId' => $validCategoryId,
                'expectedResult' => true
            ],
            [
                'categoryId' => $invalidCategoryId,
                'expectedResult' => false
            ]
        ];
    }

    /**
     * Ensure that SalesRules filtering on quote items quantity validates configurable product correctly
     *
     * 1. Load a quote with a configured product and a sales rule set to filter items with quantity 2.
     * 2. Attempt to validate the sales rule against the quote and assert the output is negative.
     *
     * @magentoDataFixture Magento/ConfigurableProduct/_files/quote_with_configurable_product.php
     * @magentoDataFixture Magento/SalesRule/_files/cart_rule_10_percent_off.php
     */
    public function testValidateQtySalesRuleWithConfigurable()
    {
        // Load the quote that contains a child of a configurable product with quantity 1.
        $quote = $this->getQuote('test_cart_with_configurable');

        // Load the SalesRule looking for products with quantity 2.
        $rule = $this->getSalesRule('10% Off on orders with two items');

        $this->assertFalse(
            $rule->validate($quote->getBillingAddress())
        );
    }
<<<<<<< HEAD

    /**
     * Gets quote by reserved order id.
     *
     * @param string $reservedOrderId
     * @return CartInterface
     */
    private function getQuote($reservedOrderId)
    {
        /** @var SearchCriteriaBuilder $searchCriteriaBuilder */
        $searchCriteriaBuilder = $this->objectManager->get(SearchCriteriaBuilder::class);
        $searchCriteria = $searchCriteriaBuilder->addFilter('reserved_order_id', $reservedOrderId)
            ->create();

        /** @var CartRepositoryInterface $quoteRepository */
        $quoteRepository = $this->objectManager->get(CartRepositoryInterface::class);
        $items = $quoteRepository->getList($searchCriteria)->getItems();
        return array_pop($items);
    }

    /**
     * Gets rule by name.
     *
     * @param string $name
     * @return \Magento\SalesRule\Model\Rule
     * @throws \Magento\Framework\Exception\InputException
     * @throws \Magento\Framework\Exception\NoSuchEntityException
     */
    private function getSalesRule(string $name): \Magento\SalesRule\Model\Rule
    {
        /** @var SearchCriteriaBuilder $searchCriteriaBuilder */
        $searchCriteriaBuilder = $this->objectManager->get(SearchCriteriaBuilder::class);
        $searchCriteria = $searchCriteriaBuilder->addFilter('name', $name)
            ->create();

        /** @var CartRepositoryInterface $quoteRepository */
        $ruleRepository = $this->objectManager->get(RuleRepositoryInterface::class);
        $items = $ruleRepository->getList($searchCriteria)->getItems();

        $rule = array_pop($items);
        /** @var \Magento\SalesRule\Model\Converter\ToModel $converter */
        $converter = $this->objectManager->get(\Magento\SalesRule\Model\Converter\ToModel::class);

        return $converter->toModel($rule);
    }

    /**
     * Ensure that SalesRules filtering on quote items quantity validates configurable product parent category correctly
     *
     * @magentoDataFixture Magento/ConfigurableProduct/_files/quote_with_configurable_product.php
     * @magentoDataFixture Magento/SalesRule/_files/rules_parent_category.php
     */
    public function testValidateParentCategoryWithConfigurable()
    {
        $quote = $this->getQuote('test_cart_with_configurable');
        $registry = $this->objectManager->get(Registry::class);
        /** @var Rule $rule */
        $rule = $this->objectManager->create(Rule::class);
        $ruleId = $registry->registry('50% Off on Configurable parent category');
        $rule->load($ruleId);

        $this->assertFalse(
            $rule->validate($quote->getBillingAddress()),
            'Cart price rule validation failed.'
        );
    }
=======
>>>>>>> 06a0dd0d
}<|MERGE_RESOLUTION|>--- conflicted
+++ resolved
@@ -6,24 +6,18 @@
 
 namespace Magento\SalesRule\Model\Rule\Condition;
 
-<<<<<<< HEAD
 use Magento\Quote\Api\CartRepositoryInterface;
 use Magento\Framework\Api\SearchCriteriaBuilder;
 use Magento\Quote\Api\Data\CartInterface;
 use Magento\SalesRule\Api\RuleRepositoryInterface;
-
 use Magento\Framework\Registry;
 use Magento\SalesRule\Model\Rule;
 
-=======
->>>>>>> 06a0dd0d
 /**
  * @SuppressWarnings(PHPMD.CouplingBetweenObjects)
  */
 class ProductTest extends \PHPUnit\Framework\TestCase
 {
-    use ConditionHelper;
-
     /**
      * @var \Magento\Framework\ObjectManagerInterface
      */
@@ -138,7 +132,6 @@
             $rule->validate($quote->getBillingAddress())
         );
     }
-<<<<<<< HEAD
 
     /**
      * Gets quote by reserved order id.
@@ -205,6 +198,4 @@
             'Cart price rule validation failed.'
         );
     }
-=======
->>>>>>> 06a0dd0d
 }