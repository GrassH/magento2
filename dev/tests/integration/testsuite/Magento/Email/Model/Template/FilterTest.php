--- conflicted
+++ resolved
@@ -284,11 +284,7 @@
             'File with compilation error results in error message' => [
                 TemplateTypesInterface::TYPE_HTML,
                 'file="css/file-with-error.css"',
-<<<<<<< HEAD
-                Oyejorge::ERROR_MESSAGE_PREFIX,
-=======
                 \Magento\Framework\Css\PreProcessor\AdapterInterface::ERROR_MESSAGE_PREFIX,
->>>>>>> fd8de5cd
             ],
         ];
     }
@@ -370,11 +366,7 @@
             ],
             'Developer mode - File with compilation error results in error message' => [
                 '<html><p></p> {{inlinecss file="css/file-with-error.css"}}</html>',
-<<<<<<< HEAD
-                Oyejorge::ERROR_MESSAGE_PREFIX,
-=======
                 \Magento\Framework\Css\PreProcessor\AdapterInterface::ERROR_MESSAGE_PREFIX,
->>>>>>> fd8de5cd
                 false,
             ],
         ];
