--- conflicted
+++ resolved
@@ -17,11 +17,7 @@
     protected $_model = null;
 
     /**
-<<<<<<< HEAD
      * @var \Magento\TestFramework\ObjectManager
-=======
-     * @var \Magento\Framework\ObjectManagerInterface
->>>>>>> d22dc067
      */
     protected $_objectManager;
 
@@ -32,7 +28,6 @@
         $this->_model = $this->_objectManager->create(
             'Magento\Email\Model\Template\Filter'
         );
-        $this->_objectManager = \Magento\TestFramework\Helper\Bootstrap::getObjectManager();
     }
 
     /**
@@ -150,45 +145,28 @@
             'area parameter - omitted' => [
                 'adminhtml',
                 'handle="email_template_test_handle"',
-<<<<<<< HEAD
-                'E-mail content for frontend/Magento/default theme',
-=======
                 'Email content for frontend/Magento/default theme',
->>>>>>> d22dc067
             ],
             'area parameter - frontend' => [
                 'adminhtml',
                 'handle="email_template_test_handle" area="frontend"',
-<<<<<<< HEAD
-                'E-mail content for frontend/Magento/default theme',
-=======
                 'Email content for frontend/Magento/default theme',
->>>>>>> d22dc067
             ],
             'area parameter - backend' => [
                 'frontend',
                 'handle="email_template_test_handle" area="adminhtml"',
-<<<<<<< HEAD
-                'E-mail content for adminhtml/Magento/default theme',
-=======
                 'Email content for adminhtml/Magento/default theme',
->>>>>>> d22dc067
             ],
             'custom parameter' => [
                 'frontend',
                 'handle="email_template_test_handle" template="Magento_Email::sample_email_content_custom.phtml"',
-<<<<<<< HEAD
-                'Custom E-mail content for frontend/Magento/default theme',
-=======
                 'Custom Email content for frontend/Magento/default theme',
->>>>>>> d22dc067
             ],
         ];
         return $result;
     }
 
     /**
-<<<<<<< HEAD
      * @param $directive
      * @param $translations
      * @param $expectedResult
@@ -237,8 +215,6 @@
     }
 
     /**
-=======
->>>>>>> d22dc067
      * Ensures that the css directive will successfully compile and output contents of a LESS file,
      * as well as supporting loading files from a theme fallback structure.
      *
