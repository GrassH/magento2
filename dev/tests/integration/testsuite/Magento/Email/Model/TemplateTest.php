--- conflicted
+++ resolved
@@ -53,15 +53,6 @@
                 $objectManager->get('Magento\Framework\Registry'),
                 $objectManager->get('Magento\Store\Model\App\Emulation'),
                 $objectManager->get('Magento\Store\Model\StoreManager'),
-<<<<<<< HEAD
-                $filesystem,
-                $objectManager->create('Magento\Framework\View\Asset\Repository'),
-                $objectManager->create('Magento\Framework\App\Config\ScopeConfigInterface'),
-                $objectManager->get('Magento\Framework\ObjectManagerInterface'),
-                $objectManager->get('Magento\Email\Model\Template\Config'),
-                $objectManager->get('Magento\Email\Model\Template\FilterFactory'),
-                $objectManager->get('Magento\Email\Model\TemplateFactory')
-=======
                 $objectManager->create('Magento\Framework\View\Asset\Repository'),
                 $filesystem,
                 $objectManager->create('Magento\Framework\App\Config\ScopeConfigInterface'),
@@ -69,7 +60,6 @@
                 $objectManager->get('Magento\Email\Model\Template\Config'),
                 $objectManager->get('Magento\Email\Model\TemplateFactory'),
                 $objectManager->get('Magento\Email\Model\Template\FilterFactory')
->>>>>>> e713b68e
             ]
         )->getMock();
         $objectManager->get('Magento\Framework\App\State')->setAreaCode('frontend');
@@ -180,171 +170,6 @@
     }
 
     /**
-<<<<<<< HEAD
-     * Ensures that the css directive will successfully compile and output contents of a LESS file,
-     * as well as supporting loading files from a theme fallback structure. The css directive must be tested within
-     * the context of a Magento\Email\Model\AbstractTemplate class, as it uses its methods to load the CSS.
-     *
-     * @magentoDataFixture Magento/Store/_files/core_fixturestore.php
-     * @magentoDataFixture Magento/Email/Model/_files/design/themes.php
-     * @magentoAppIsolation enabled
-     * @dataProvider cssDirectiveDataProvider
-     *
-     * @param $area
-     * @param $templateText
-     * @param $expectedOutput
-     */
-    public function testCssDirective($area, $templateText, $expectedOutput)
-    {
-        $this->_mockModel();
-        $this->setUpThemeFallback($area);
-        $this->_model->setTemplateText($templateText);
-
-        $this->assertContains($expectedOutput, $this->_model->getProcessedTemplate());
-    }
-
-    /**
-     * @return array
-     */
-    public function cssDirectiveDataProvider()
-    {
-        return [
-            'CSS from theme - adminhtml' => [
-                \Magento\Backend\App\Area\FrontNameResolver::AREA_CODE,
-                '<html>{{css file="css/email-1.css"}}</html>',
-                'color: #111;'
-            ],
-            'CSS from theme - frontend' => [
-                \Magento\Framework\App\Area::AREA_FRONTEND,
-                '<html>{{css file="css/email-1.css"}}</html>',
-                'color: #111;'
-            ],
-            'CSS from parent theme - adminhtml' => [
-                \Magento\Backend\App\Area\FrontNameResolver::AREA_CODE,
-                '<html>{{css file="css/email-2.css"}}</html>',
-                'color: #222;'
-            ],
-            'CSS from parent theme - frontend' => [
-                \Magento\Framework\App\Area::AREA_FRONTEND,
-                '<html>{{css file="css/email-2.css"}}</html>',
-                'color: #222;'
-            ],
-            'CSS from grandparent theme - adminhtml' => [
-                \Magento\Backend\App\Area\FrontNameResolver::AREA_CODE,
-                '<html>{{css file="css/email-3.css"}}</html>',
-                'color: #333;'
-            ],
-            'CSS from grandparent theme - frontend' => [
-                \Magento\Framework\App\Area::AREA_FRONTEND,
-                '<html>{{css file="css/email-3.css"}}</html>',
-                'color: #333;'
-            ],
-            'Missing file argument' => [
-                \Magento\Framework\App\Area::AREA_FRONTEND,
-                '<html>{{css}}</html>',
-                '/* "file" argument must be specified */'
-            ],
-            'Empty or missing file' => [
-                \Magento\Framework\App\Area::AREA_FRONTEND,
-                '<html>{{css file="css/non-existent-file.css"}}</html>',
-                '/* Contents of css/non-existent-file.css could not be loaded or is empty */'
-            ],
-            'File with compilation error results in error message' => [
-                \Magento\Framework\App\Area::AREA_FRONTEND,
-                '<html>{{inlinecss file="css/file-with-error.css"}}</html>',
-                \Magento\Framework\Css\PreProcessor\Adapter\Oyejorge::ERROR_MESSAGE_PREFIX,
-            ],
-        ];
-    }
-
-    /**
-     * Ensures that the inlinecss directive will successfully load and inline CSS to HTML markup,
-     * as well as supporting loading files from a theme fallback structure. The inlinecss directive must be tested within
-     * the context of a Magento\Email\Model\AbstractTemplate class, as it uses its methods to load the CSS.
-     *
-     * @magentoDataFixture Magento/Store/_files/core_fixturestore.php
-     * @magentoDataFixture Magento/Email/Model/_files/design/themes.php
-     * @magentoAppIsolation enabled
-     * @dataProvider inlinecssDirectiveDataProvider
-     *
-     * @param string $area
-     * @param string $templateText
-     * @param string $expectedOutput
-     * @param bool $productionMode
-     */
-    public function testInlinecssDirective($area, $templateText, $expectedOutput, $productionMode = false)
-    {
-        $this->_mockModel();
-        $this->setUpThemeFallback($area);
-        $this->_model->setTemplateText($templateText);
-
-        if ($productionMode) {
-            \Magento\TestFramework\Helper\Bootstrap::getObjectManager()->get('Magento\Framework\App\State')
-                ->setMode(\Magento\Framework\App\State::MODE_PRODUCTION);
-        }
-
-        $this->assertContains($expectedOutput, $this->_model->getProcessedTemplate());
-    }
-
-    /**
-     * @return array
-     */
-    public function inlinecssDirectiveDataProvider()
-    {
-        return [
-            'CSS from theme - adminhtml' => [
-                \Magento\Backend\App\Area\FrontNameResolver::AREA_CODE,
-                '<html><p></p> {{inlinecss file="css/email-inline-1.css"}}</html>',
-                '<p style="color: #111; text-align: left;">'
-            ],
-            'CSS from theme - frontend' => [
-                \Magento\Framework\App\Area::AREA_FRONTEND,
-                '<html><p></p> {{inlinecss file="css/email-inline-1.css"}}</html>',
-                '<p style="color: #111; text-align: left;">'
-            ],
-            'CSS from parent theme - adminhtml' => [
-                \Magento\Backend\App\Area\FrontNameResolver::AREA_CODE,
-                '<html><p></p> {{inlinecss file="css/email-inline-2.css"}}</html>',
-                '<p style="color: #222; text-align: left;">'
-            ],
-            'CSS from parent theme - frontend' => [
-                \Magento\Framework\App\Area::AREA_FRONTEND,
-                '<html><p></p> {{inlinecss file="css/email-inline-2.css"}}</html>',
-                '<p style="color: #222; text-align: left;">'
-            ],
-            'CSS from grandparent theme - adminhtml' => [
-                \Magento\Backend\App\Area\FrontNameResolver::AREA_CODE,
-                '<html><p></p> {{inlinecss file="css/email-inline-3.css"}}</html>',
-                '<p style="color: #333; text-align: left;">'
-            ],
-            'CSS from grandparent theme - frontend' => [
-                \Magento\Framework\App\Area::AREA_FRONTEND,
-                '<html><p></p> {{inlinecss file="css/email-inline-3.css"}}</html>',
-                '<p style="color: #333; text-align: left;">'
-            ],
-            'Non-existent file results in unmodified markup' => [
-                \Magento\Framework\App\Area::AREA_FRONTEND,
-                '<html><p></p> {{inlinecss file="css/non-existent-file.css"}}</html>',
-                '<html><p></p> </html>',
-            ],
-            'Production mode - File with compilation error results in unmodified markup' => [
-                \Magento\Framework\App\Area::AREA_FRONTEND,
-                '<html><p></p> {{inlinecss file="css/file-with-error.css"}}</html>',
-                '<html><p></p> </html>',
-                true,
-            ],
-            'Developer mode - File with compilation error results in error message' => [
-                \Magento\Framework\App\Area::AREA_FRONTEND,
-                '<html><p></p> {{inlinecss file="css/file-with-error.css"}}</html>',
-                \Magento\Framework\Css\PreProcessor\Adapter\Oyejorge::ERROR_MESSAGE_PREFIX,
-                false,
-            ],
-        ];
-    }
-
-    /**
-=======
->>>>>>> e713b68e
      * Test template directive to ensure that templates can be loaded from modules, overridden in backend, and
      * overridden in themes
      *
