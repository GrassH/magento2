<?php
/**
 * Copyright © 2015 Magento. All rights reserved.
 * See COPYING.txt for license details.
 */
namespace Magento\Email\Model;

use Magento\Framework\App\Filesystem\DirectoryList;

/**
 * @SuppressWarnings(PHPMD.CouplingBetweenObjects)
 */
class TemplateTest extends \PHPUnit_Framework_TestCase
{
    /**
     * @var \Magento\Email\Model\Template|\PHPUnit_Framework_MockObject_MockObject
     */
    protected $model;

    /**
     * @var \Zend_Mail|\PHPUnit_Framework_MockObject_MockObject
     */
    protected $mail;

    /**
     * @var \Magento\Framework\ObjectManagerInterface
     */
    protected $objectManager;

    protected function setUp()
    {
        $this->objectManager = \Magento\TestFramework\Helper\Bootstrap::getObjectManager();
    }

    protected function mockModel($filesystem = null)
    {
        $objectManager = \Magento\TestFramework\Helper\Bootstrap::getObjectManager();
        if (!$filesystem) {
            $filesystem = $objectManager->create('Magento\Framework\Filesystem');
        }

        $this->mail = $this->getMock(
            'Zend_Mail',
            ['send', 'addTo', 'addBcc', 'setReturnPath', 'setReplyTo'],
            ['utf-8']
        );
        $this->model = $this->getMockBuilder(
            'Magento\Email\Model\Template'
        )->setMethods(
            ['_getMail']
        )->setConstructorArgs(
            [
                $objectManager->get('Magento\Framework\Model\Context'),
                $objectManager->get('Magento\Framework\View\DesignInterface'),
                $objectManager->get('Magento\Framework\Registry'),
                $objectManager->get('Magento\Store\Model\App\Emulation'),
                $objectManager->get('Magento\Store\Model\StoreManager'),
                $objectManager->create('Magento\Framework\View\Asset\Repository'),
                $filesystem,
                $objectManager->create('Magento\Framework\App\Config\ScopeConfigInterface'),
                $objectManager->get('Magento\Framework\ObjectManagerInterface'),
                $objectManager->get('Magento\Email\Model\Template\Config'),
                $objectManager->get('Magento\Email\Model\TemplateFactory'),
                $objectManager->get('Magento\Email\Model\Template\FilterFactory'),
            ]
        )->getMock();
        $objectManager->get('Magento\Framework\App\State')->setAreaCode('frontend');
        $this->model->expects($this->any())->method('_getMail')->will($this->returnCallback([$this, 'getMail']));
        $this->model->setSenderName('sender')->setSenderEmail('sender@example.com')->setTemplateSubject('Subject');
    }

    /**
     * Return a disposable \Zend_Mail instance
     *
     * @return \PHPUnit_Framework_MockObject_MockObject|\Zend_Mail
     */
    public function getMail()
    {
        return clone $this->mail;
    }

    public function testSetGetTemplateFilter()
    {
        $this->mockModel();
        $filter = $this->model->getTemplateFilter();
        $this->assertSame($filter, $this->model->getTemplateFilter());
        $this->assertEquals(
            \Magento\TestFramework\Helper\Bootstrap::getObjectManager()->get(
                'Magento\Store\Model\StoreManagerInterface'
            )->getStore()->getId(),
            $filter->getStoreId()
        );

        $filter = \Magento\TestFramework\Helper\Bootstrap::getObjectManager()->create(
            'Magento\Email\Model\Template\Filter'
        );
        $this->model->setTemplateFilter($filter);
        $this->assertSame($filter, $this->model->getTemplateFilter());
    }

    public function testLoadDefault()
    {
<<<<<<< HEAD
        $this->_mockModel();
        $this->_model->loadDefault('customer_create_account_email_template');
        $this->assertNotEmpty($this->_model->getTemplateText());
        $this->assertNotEmpty($this->_model->getTemplateSubject());
        $this->assertNotEmpty($this->_model->getOrigTemplateVariables());
        $this->assertInternalType('array', \Zend_Json::decode($this->_model->getOrigTemplateVariables()));
=======
        $this->mockModel();
        $this->model->loadDefault('customer_create_account_email_template');
        $this->assertNotEmpty($this->model->getTemplateText());
        $this->assertNotEmpty($this->model->getTemplateSubject());
        $this->assertNotEmpty($this->model->getOrigTemplateVariables());
        $this->assertInternalType('array', \Zend_Json::decode($this->model->getOrigTemplateVariables()));
>>>>>>> 95465c94
    }

    /**
     * @magentoAppIsolation enabled
     * @magentoDataFixture Magento/Store/_files/core_fixturestore.php
     */
    public function testGetProcessedTemplate()
    {
        $this->mockModel();
        \Magento\TestFramework\Helper\Bootstrap::getObjectManager()->get(
            'Magento\Framework\App\AreaList'
        )->getArea(
            \Magento\Framework\App\Area::AREA_FRONTEND
        )->load();
        $this->setNotDefaultThemeForFixtureStore();
        $expectedViewUrl = 'static/frontend/Magento/luma/en_US/Magento_Theme/favicon.ico';
        $this->model->setTemplateText('{{view url="Magento_Theme::favicon.ico"}}');
        $this->assertStringEndsNotWith($expectedViewUrl, $this->model->getProcessedTemplate());
        $this->model->setDesignConfig(
            [
                'area' => 'frontend',
                'store' => \Magento\TestFramework\Helper\Bootstrap::getObjectManager()->get(
                    'Magento\Store\Model\StoreManagerInterface'
                )->getStore(
                    'fixturestore'
                )->getId(),
            ]
        );
        $this->assertStringEndsWith($expectedViewUrl, $this->model->getProcessedTemplate());
    }

    /**
     * Test template directive to ensure that templates can be loaded from modules
     *
     * @magentoDataFixture Magento/Store/_files/core_fixturestore.php
     * @magentoDataFixture Magento/Email/Model/_files/design/themes.php
     * @magentoAppIsolation enabled
     * @dataProvider templateFallbackDataProvider
     *
     * @param $area
     * @param $templateId
     * @param $expectedOutput
     * @param bool $mockThemeFallback
     */
    public function testTemplateFallback($area, $templateId, $expectedOutput, $mockThemeFallback = false)
    {
        $this->mockModel();

        if ($mockThemeFallback == \Magento\Backend\App\Area\FrontNameResolver::AREA_CODE) {
            $this->setUpAdminThemeFallback();
        } elseif ($mockThemeFallback == \Magento\Framework\App\Area::AREA_FRONTEND) {
            $this->setUpThemeFallback($area);
        }

        $this->model->setId($templateId);

        $this->assertContains($expectedOutput, $this->model->processTemplate());
    }

    /**
     * @return array
     */
    public function templateFallbackDataProvider()
    {
        return [
            'Template from module - admin' => [
                \Magento\Backend\App\Area\FrontNameResolver::AREA_CODE,
                'customer_create_account_email_template',
                'If you have any questions about your account',
            ],
            'Template from module - frontend' => [
                \Magento\Framework\App\Area::AREA_FRONTEND,
                'customer_create_account_email_template',
                'If you have any questions about your account',
            ],
            'Template from theme - frontend' => [
                \Magento\Framework\App\Area::AREA_FRONTEND,
                'customer_create_account_email_template',
                'customer_create_account_email_template template from Vendor/custom_theme',
                \Magento\Framework\App\Area::AREA_FRONTEND,
            ],
            'Template from parent theme - frontend' => [
                \Magento\Framework\App\Area::AREA_FRONTEND,
                'customer_create_account_email_confirmation_template',
                'customer_create_account_email_confirmation_template template from Vendor/default',
                \Magento\Framework\App\Area::AREA_FRONTEND,
            ],
            'Template from grandparent theme - frontend' => [
                \Magento\Framework\App\Area::AREA_FRONTEND,
                'customer_create_account_email_confirmed_template',
                'customer_create_account_email_confirmed_template template from Magento/default',
                \Magento\Framework\App\Area::AREA_FRONTEND,
            ],
            'Template from grandparent theme - adminhtml' => [
                \Magento\Backend\App\Area\FrontNameResolver::AREA_CODE,
                'catalog_productalert_cron_error_email_template',
                'catalog_productalert_cron_error_email_template template from Magento/default',
                \Magento\Backend\App\Area\FrontNameResolver::AREA_CODE,
            ],

        ];
    }

    /**
     * Test template directive to ensure that templates can be loaded from modules, overridden in backend, and
     * overridden in themes
     *
     * @magentoDataFixture Magento/Store/_files/core_fixturestore.php
     * @magentoDataFixture Magento/Email/Model/_files/design/themes.php
     * @magentoAppIsolation enabled
     * @dataProvider templateDirectiveDataProvider
     *
     * @param $area
     * @param $templateText
     * @param $expectedOutput
     * @param $storeConfigPath
     * @param $mockAdminTheme
     */
    public function testTemplateDirective(
        $area,
        $templateText,
        $expectedOutput,
        $storeConfigPath = null,
        $mockAdminTheme = false
    ) {
        $this->mockModel();

        if ($mockAdminTheme) {
            $this->setUpAdminThemeFallback();
        } else {
            $this->setUpThemeFallback($area);
        }

        $this->model->setTemplateText($templateText);

        // Allows for testing of templates overridden in backend
        if ($storeConfigPath) {
            $template = $this->objectManager->create('Magento\Email\Model\Template');
            $templateData = [
                'template_code' => 'some_unique_code',
                'template_type' => \Magento\Email\Model\Template::TYPE_HTML,
                'template_text' => $expectedOutput,
            ];
            $template->setData($templateData);
            $template->save();
            $templateId = $template->getId();

            // Store the ID of the newly created template in the system config so that this template will be loaded
            $this->objectManager->get(
                'Magento\Framework\App\Config\MutableScopeConfigInterface'
            )->setValue(
                $storeConfigPath,
                $templateId,
                \Magento\Store\Model\ScopeInterface::SCOPE_STORE,
                'fixturestore'
            );
        }

        $this->assertContains($expectedOutput, $this->model->getProcessedTemplate());
    }

    /**
     * @return array
     */
    public function templateDirectiveDataProvider()
    {
        return [
            'Template from module folder - adminhtml' => [
                \Magento\Backend\App\Area\FrontNameResolver::AREA_CODE,
                '{{template config_path="design/email/footer_template"}}',
                '<!-- End wrapper table -->',
            ],
            'Template from module folder - frontend' => [
                \Magento\Framework\App\Area::AREA_FRONTEND,
                '{{template config_path="design/email/footer_template"}}',
                '<!-- End wrapper table -->',
            ],
            'Template overridden in backend - adminhtml' => [
                \Magento\Backend\App\Area\FrontNameResolver::AREA_CODE,
                '{{template config_path="design/email/footer_template"}}',
                'Footer configured in backend - email loaded via adminhtml',
                'design/email/footer_template',
            ],
            'Template overridden in backend - frontend' => [
                \Magento\Framework\App\Area::AREA_FRONTEND,
                '{{template config_path="design/email/footer_template"}}',
                'Footer configured in backend - email loaded via frontend',
                'design/email/footer_template',
            ],
            'Template from theme - frontend' => [
                \Magento\Framework\App\Area::AREA_FRONTEND,
                '{{template config_path="customer/create_account/email_template"}}',
                'customer_create_account_email_template template from Vendor/custom_theme',
            ],
            'Template from parent theme - frontend' => [
                \Magento\Framework\App\Area::AREA_FRONTEND,
                '{{template config_path="customer/create_account/email_confirmation_template"}}',
                'customer_create_account_email_confirmation_template template from Vendor/default',
            ],
            'Template from grandparent theme - frontend' => [
                \Magento\Framework\App\Area::AREA_FRONTEND,
                '{{template config_path="customer/create_account/email_confirmed_template"}}',
                'customer_create_account_email_confirmed_template template from Magento/default',
            ],
            'Template from grandparent theme - adminhtml' => [
                \Magento\Backend\App\Area\FrontNameResolver::AREA_CODE,
                '{{template config_path="catalog/productalert_cron/error_email_template"}}',
                'catalog_productalert_cron_error_email_template template from Magento/default',
                null,
                true,
            ],
        ];
    }

    /**
     * Ensure that the template_styles variable contains styles from either <!--@styles @--> or the "Template Styles"
     * textarea in backend, depending on whether template was loaded from filesystem or DB.
     *
     * @magentoDataFixture Magento/Store/_files/core_fixturestore.php
     * @magentoDataFixture Magento/Email/Model/_files/design/themes.php
     * @magentoAppIsolation enabled
     * @dataProvider templateStylesVariableDataProvider
     *
     * @param string $area
     * @param string $expectedOutput
     * @param array $unexpectedOutputs
     * @param array $templateForDatabase
     */
    public function testTemplateStylesVariable($area, $expectedOutput, $unexpectedOutputs, $templateForDatabase = [])
    {
        if (count($templateForDatabase)) {
            $this->mockModel();
            $this->setUpThemeFallback($area);

            $template = $this->objectManager->create('Magento\Email\Model\Template');
            $template->setData($templateForDatabase);
            $template->save();
            $templateId = $template->getId();

            $this->model->load($templateId);
        } else {
            // <!--@styles @--> parsing only via the loadDefault method. Since email template files won't contain
            // @styles comments by default, it is necessary to mock an object to return testable contents
            $themeDirectory = $this->getMockBuilder('Magento\Framework\Filesystem\Directory\ReadInterface')
                ->disableOriginalConstructor()
                ->setMethods([
                    'readFile',
                ])
                ->getMockForAbstractClass();

            $themeDirectory->expects($this->once())
                ->method('readFile')
                ->will($this->returnValue('<!--@styles p { color: #111; } @--> {{var template_styles}}'));

            $filesystem = $this->getMockBuilder('\Magento\Framework\Filesystem')
                ->disableOriginalConstructor()
                ->setMethods(['getDirectoryRead'])
                ->getMock();

            $filesystem->expects($this->once())
                ->method('getDirectoryRead')
                ->with(DirectoryList::ROOT)
                ->will($this->returnValue($themeDirectory));

            $this->mockModel($filesystem);

            $this->model->loadDefault('design_email_header_template');
        }

        $processedTemplate = $this->model->getProcessedTemplate();

        foreach ($unexpectedOutputs as $unexpectedOutput) {
            $this->assertNotContains($unexpectedOutput, $processedTemplate);
        }

        $this->assertContains($expectedOutput, $processedTemplate);
    }

    /**
     * @return array
     */
    public function templateStylesVariableDataProvider()
    {
        return [
            'Styles from <!--@styles @--> comment - adminhtml' => [
                \Magento\Backend\App\Area\FrontNameResolver::AREA_CODE,
                'p { color: #111; }',
                [
                    '<!--@styles',
                    '{{var template_styles}}',
                ],
            ],
            'Styles from <!--@styles @--> comment - frontend' => [
                \Magento\Framework\App\Area::AREA_FRONTEND,
                'p { color: #111; }',
                [
                    '<!--@styles',
                    '{{var template_styles}}',
                ],
            ],
            'Styles from "Template Styles" textarea from backend - adminhtml' => [
                \Magento\Backend\App\Area\FrontNameResolver::AREA_CODE,
                'p { color: #222; }',
                ['{{var template_styles}}'],
                [
                    'template_code' => 'some_unique_code',
                    'template_type' => \Magento\Email\Model\Template::TYPE_HTML,
                    'template_text' => 'Footer from database {{var template_styles}}',
                    'template_styles' => 'p { color: #222; }',
                ],
            ],
            'Styles from "Template Styles" textarea from backend - frontend' => [
                \Magento\Framework\App\Area::AREA_FRONTEND,
                'p { color: #333; }',
                ['{{var template_styles}}'],
                [
                    'template_code' => 'some_unique_code',
                    'template_type' => \Magento\Email\Model\Template::TYPE_HTML,
                    'template_text' => 'Footer from database {{var template_styles}}',
                    'template_styles' => 'p { color: #333; }',
                ],
            ],
        ];
    }

    /**
     * Setup the theme fallback structure and set the Vendor/custom_theme as the current theme for 'fixturestore' store
     */
    protected function setUpAdminThemeFallback()
    {
        // The Vendor/custom_theme adminhtml theme is set in the
        // dev/tests/integration/testsuite/Magento/Email/Model/_files/design/themes.php file, as it must be set
        // before the adminhtml area is loaded below.

        \Magento\TestFramework\Helper\Bootstrap::getInstance()
            ->loadArea(\Magento\Backend\App\Area\FrontNameResolver::AREA_CODE);

        $adminStore = $this->objectManager->create('Magento\Store\Model\Store')
            ->load(\Magento\Store\Model\Store::ADMIN_CODE);

        $this->model->setDesignConfig(
            [
                'area' => 'adminhtml',
                'store' => $adminStore->getId(),
            ]
        );
    }

    /**
     * Setup the theme fallback structure and set the Vendor/custom_theme as the current theme for 'fixturestore' store
     *
     * @param $area
     */
    protected function setUpThemeFallback($area)
    {
        $themes = ['frontend' => 'Vendor/custom_theme'];
        $design = $this->objectManager->create('Magento\Theme\Model\View\Design', ['themes' => $themes]);
        $this->objectManager->addSharedInstance($design, 'Magento\Theme\Model\View\Design');

        // It is important to test from both areas, as emails will get sent from both, so we need to ensure that the
        // inline CSS files get loaded properly from both areas.
        \Magento\TestFramework\Helper\Bootstrap::getInstance()->loadArea($area);

        $collection = $this->objectManager->create('Magento\Theme\Model\Resource\Theme\Collection');

        // Hard-coding theme as we want to test the fallback structure to ensure that the parent/grandparent themes of
        // Vendor/custom_theme will be checked for CSS files
        $themeId = $collection->getThemeByFullPath('frontend/Vendor/custom_theme')->getId();

        $this->objectManager->get(
            'Magento\Framework\App\Config\MutableScopeConfigInterface'
        )->setValue(
            \Magento\Framework\View\DesignInterface::XML_PATH_THEME_ID,
            $themeId,
            \Magento\Store\Model\ScopeInterface::SCOPE_STORE,
            'fixturestore'
        );

        $this->model->setDesignConfig(
            [
                'area' => 'frontend',
                'store' => $this->objectManager->get(
                    'Magento\Store\Model\StoreManagerInterface'
                )->getStore(
                    'fixturestore'
                )->getId(),
            ]
        );
    }

    /**
     * Set 'Magento/luma' for the 'fixturestore' store.
     * Application isolation is required, if a test uses this method.
     */
    protected function setNotDefaultThemeForFixtureStore()
    {
        $theme = \Magento\TestFramework\Helper\Bootstrap::getObjectManager()->create(
            'Magento\Framework\View\Design\ThemeInterface'
        );
        $theme->load('Magento/luma', 'theme_path');
        \Magento\TestFramework\Helper\Bootstrap::getObjectManager()->get(
            'Magento\Framework\App\Config\MutableScopeConfigInterface'
        )->setValue(
            \Magento\Framework\View\DesignInterface::XML_PATH_THEME_ID,
            $theme->getId(),
            \Magento\Store\Model\ScopeInterface::SCOPE_STORE,
            'fixturestore'
        );
    }

    /**
     * @magentoAppIsolation enabled
     * @magentoDataFixture Magento/Store/_files/core_fixturestore.php
     */
    public function testGetProcessedTemplateSubject()
    {
        $this->mockModel();
        \Magento\TestFramework\Helper\Bootstrap::getObjectManager()->get(
            'Magento\Framework\App\AreaList'
        )->getArea(
            \Magento\Framework\App\Area::AREA_FRONTEND
        )->load();
        $this->setNotDefaultThemeForFixtureStore();
        $expectedViewUrl = 'static/frontend/Magento/luma/en_US/Magento_Theme/favicon.ico';
        $this->model->setTemplateSubject('{{view url="Magento_Theme::favicon.ico"}}');
        $this->assertStringEndsNotWith($expectedViewUrl, $this->model->getProcessedTemplateSubject([]));
        $this->model->setDesignConfig(
            [
                'area' => 'frontend',
                'store' => \Magento\TestFramework\Helper\Bootstrap::getObjectManager()->get(
                    'Magento\Store\Model\StoreManagerInterface'
                )->getStore(
                    'fixturestore'
                )->getId(),
            ]
        );
        $this->assertStringEndsWith($expectedViewUrl, $this->model->getProcessedTemplateSubject([]));
    }

    /**
     * @magentoAppIsolation enabled
     */
    public function testGetDefaultEmailLogo()
    {
        $this->mockModel();
        \Magento\TestFramework\Helper\Bootstrap::getObjectManager()->get(
            'Magento\Framework\App\AreaList'
        )->getArea(
            \Magento\Framework\App\Area::AREA_FRONTEND
        )->load();
        $this->assertStringEndsWith(
            'static/frontend/Magento/blank/en_US/Magento_Email/logo_email.png',
            $this->model->getDefaultEmailLogo()
        );
    }

    /**
     * @dataProvider setDesignConfigExceptionDataProvider
     * @expectedException \Magento\Framework\Exception\LocalizedException
     */
    public function testSetDesignConfigException($config)
    {
        $this->mockModel();
        // \Magento\Email\Model\Template is an abstract class
        $model = \Magento\TestFramework\Helper\Bootstrap::getObjectManager()
            ->create('Magento\Email\Model\Template');
        $model->setDesignConfig($config);
    }

    public function setDesignConfigExceptionDataProvider()
    {
        $this->mockModel();
        $storeId = \Magento\TestFramework\Helper\Bootstrap::getObjectManager()
            ->get('Magento\Store\Model\StoreManagerInterface')->getStore()->getId();
        return [
            [[]],
            [['area' => 'frontend']],
            [['store' => $storeId]],
        ];
    }

    public function testSetAndGetId()
    {
        $this->mockModel();
        $testId = 9999;
        $this->model->setId($testId);
        $this->assertEquals($testId, $this->model->getId());
    }

    public function testIsValidForSend()
    {
        $this->mockModel();
        $this->assertTrue($this->model->isValidForSend());
    }

    /**
     * @expectedException \UnexpectedValueException
     * @expectedExceptionMessage Email template 'foo' is not defined.
     */
    public function testGetTypeNonExistentType()
    {
        $this->mockModel();
        $this->model->setId('foo');
        $this->model->getType();
    }

    public function testGetTypeHtml()
    {
        $this->mockModel();
        $this->model->setId('customer_create_account_email_template');
        $this->assertEquals(\Magento\Framework\App\TemplateTypesInterface::TYPE_HTML, $this->model->getType());
    }

    public function testGetType()
    {
        $this->mockModel();
        $templateTypeId = 'test_template';
        $this->model->setTemplateType($templateTypeId);
        $this->assertEquals($templateTypeId, $this->model->getType());
    }

    public function testGetSendingException()
    {
        $this->mockModel();
        $this->assertNull($this->model->getSendingException());
    }

    public function testGetVariablesOptionArray()
    {
        $this->mockModel();
        $testTemplateVariables = '{"var data.name":"Sender Name","var data.email":"Sender Email"}';
        $this->model->setOrigTemplateVariables($testTemplateVariables);
        $variablesOptionArray = $this->model->getVariablesOptionArray();
        $this->assertEquals('{{var data.name}}', $variablesOptionArray[0]['value']);
        $this->assertEquals('Sender Name', $variablesOptionArray[0]['label']->getArguments()[0]);
        $this->assertEquals('{{var data.email}}', $variablesOptionArray[1]['value']);
        $this->assertEquals('Sender Email', $variablesOptionArray[1]['label']->getArguments()[0]);
    }

    public function testGetVariablesOptionArrayInGroup()
    {
        $this->mockModel();
        $testTemplateVariables = '{"var data.name":"Sender Name","var data.email":"Sender Email"}';
        $this->model->setOrigTemplateVariables($testTemplateVariables);
        $variablesOptionArray = $this->model->getVariablesOptionArray(true);
        $this->assertEquals('Template Variables', $variablesOptionArray['label']->getText());
        $this->assertEquals($this->model->getVariablesOptionArray(), $variablesOptionArray['value']);
    }

    /**
     * @expectedException \Magento\Framework\Exception\MailException
     * @expectedExceptionMessage The template Name must not be empty.
     */
    public function testBeforeSaveEmptyTemplateCode()
    {
        $this->mockModel();
        $this->model->beforeSave();
    }

    public function testBeforeSave()
    {
        $this->mockModel();
        $this->model->setTemplateCode('test template code');
        $this->model->beforeSave();
    }

    public function testProcessTemplate()
    {
<<<<<<< HEAD
        $this->_mockModel();
        $this->_model->setId('customer_create_account_email_template');
        $this->assertContains('<body', $this->_model->processTemplate());
=======
        $this->mockModel();
        $this->model->setId('customer_create_account_email_template');
        $this->assertContains('<body style', $this->model->processTemplate());
>>>>>>> 95465c94
    }

    public function testGetSubject()
    {
        $this->mockModel();
        $this->model->setVars(['foo', 'bar', 'baz']);
        $this->assertEquals('Subject', $this->model->getSubject());
    }

    public function testSetOptions()
    {
        $this->mockModel();
        $options = ['area' => 'test area', 'store' => 1];
        $this->model->setOptions($options);
        $this->assertEquals($options, $this->model->getDesignConfig()->getData());
    }
}<|MERGE_RESOLUTION|>--- conflicted
+++ resolved
@@ -100,21 +100,12 @@
 
     public function testLoadDefault()
     {
-<<<<<<< HEAD
-        $this->_mockModel();
-        $this->_model->loadDefault('customer_create_account_email_template');
-        $this->assertNotEmpty($this->_model->getTemplateText());
-        $this->assertNotEmpty($this->_model->getTemplateSubject());
-        $this->assertNotEmpty($this->_model->getOrigTemplateVariables());
-        $this->assertInternalType('array', \Zend_Json::decode($this->_model->getOrigTemplateVariables()));
-=======
         $this->mockModel();
         $this->model->loadDefault('customer_create_account_email_template');
         $this->assertNotEmpty($this->model->getTemplateText());
         $this->assertNotEmpty($this->model->getTemplateSubject());
         $this->assertNotEmpty($this->model->getOrigTemplateVariables());
         $this->assertInternalType('array', \Zend_Json::decode($this->model->getOrigTemplateVariables()));
->>>>>>> 95465c94
     }
 
     /**
@@ -683,15 +674,9 @@
 
     public function testProcessTemplate()
     {
-<<<<<<< HEAD
-        $this->_mockModel();
-        $this->_model->setId('customer_create_account_email_template');
-        $this->assertContains('<body', $this->_model->processTemplate());
-=======
         $this->mockModel();
         $this->model->setId('customer_create_account_email_template');
-        $this->assertContains('<body style', $this->model->processTemplate());
->>>>>>> 95465c94
+        $this->assertContains('<body', $this->model->processTemplate());
     }
 
     public function testGetSubject()
