<?php
/**
 * Copyright © 2015 Magento. All rights reserved.
 * See COPYING.txt for license details.
 */
namespace Magento\Email\Model;

use Magento\Framework\App\Filesystem\DirectoryList;

/**
 * @SuppressWarnings(PHPMD.CouplingBetweenObjects)
 */
class TemplateTest extends \PHPUnit_Framework_TestCase
{
    /**
     * @var \Magento\Email\Model\Template|\PHPUnit_Framework_MockObject_MockObject
     */
    protected $model;

    /**
     * @var \Zend_Mail|\PHPUnit_Framework_MockObject_MockObject
     */
    protected $mail;

    /**
     * @var \Magento\Framework\ObjectManagerInterface
     */
    protected $objectManager;

    protected function setUp()
    {
        $this->objectManager = \Magento\TestFramework\Helper\Bootstrap::getObjectManager();
    }

    protected function mockModel($filesystem = null)
    {
        $objectManager = \Magento\TestFramework\Helper\Bootstrap::getObjectManager();
        if (!$filesystem) {
            $filesystem = $objectManager->create('Magento\Framework\Filesystem');
        }

        $this->mail = $this->getMock(
            'Zend_Mail',
            ['send', 'addTo', 'addBcc', 'setReturnPath', 'setReplyTo'],
            ['utf-8']
        );
        $this->model = $this->getMockBuilder(
            'Magento\Email\Model\Template'
        )->setMethods(
            ['_getMail']
        )->setConstructorArgs(
            [
                $objectManager->get('Magento\Framework\Model\Context'),
                $objectManager->get('Magento\Framework\View\DesignInterface'),
                $objectManager->get('Magento\Framework\Registry'),
                $objectManager->get('Magento\Store\Model\App\Emulation'),
                $objectManager->get('Magento\Store\Model\StoreManager'),
                $objectManager->create('Magento\Framework\View\Asset\Repository'),
                $filesystem,
                $objectManager->create('Magento\Framework\App\Config\ScopeConfigInterface'),
                $objectManager->get('Magento\Framework\ObjectManagerInterface'),
                $objectManager->get('Magento\Email\Model\Template\Config'),
                $objectManager->get('Magento\Email\Model\TemplateFactory'),
                $objectManager->get('Magento\Email\Model\Template\FilterFactory'),
            ]
        )->getMock();
        $objectManager->get('Magento\Framework\App\State')->setAreaCode('frontend');
<<<<<<< HEAD
        $this->model->expects($this->any())->method('_getMail')->will($this->returnCallback([$this, 'getMail']));
        $this->model->setSenderName('sender')->setSenderEmail('sender@example.com')->setTemplateSubject('Subject');
=======
        $this->_model->expects($this->any())->method('_getMail')->will($this->returnCallback([$this, 'getMail']));
        $this->_model->setSenderName('sender')->setSenderEmail('sender@example.com')->setTemplateSubject('Subject');
    }

    /**
     * Manually set a module directory to allow for testing the loading of email templates from module directories.
     * TODO: Improve this method of mocking module folders, as it is fragile/error-prone
     *
     * @return \Magento\Framework\Filesystem
     */
    protected function _getMockedFilesystem($vendor = 'Magento', $module = 'Email', $type = 'view')
    {
        /* @var $moduleReader \Magento\Framework\Module\Dir\Reader */
        $moduleReader = $this->_objectManager->get('Magento\Framework\Module\Dir\Reader');
        $moduleReader->setModuleDir(
            $vendor . '_' . $module,
            $type,
            realpath(__DIR__) . "/_files/code/$vendor/$module/$type"
        );
        $directoryList = \Magento\TestFramework\Helper\Bootstrap::getObjectManager()->create(
            'Magento\Framework\App\Filesystem\DirectoryList',
            [
                'root' => DirectoryList::ROOT,
                'config' => [
                    DirectoryList::MODULES => [
                        DirectoryList::PATH => realpath(__DIR__) . '/_files/code',
                    ],
                ],
            ]
        );
        $filesystem = \Magento\TestFramework\Helper\Bootstrap::getObjectManager()->create(
            'Magento\Framework\Filesystem',
            ['directoryList' => $directoryList]
        );
        return $filesystem;
>>>>>>> 9bc1d1cd
    }

    /**
     * Return a disposable \Zend_Mail instance
     *
     * @return \PHPUnit_Framework_MockObject_MockObject|\Zend_Mail
     */
    public function getMail()
    {
        return clone $this->mail;
    }

    public function testSetGetTemplateFilter()
    {
        $this->mockModel();
        $filter = $this->model->getTemplateFilter();
        $this->assertSame($filter, $this->model->getTemplateFilter());
        $this->assertEquals(
            \Magento\TestFramework\Helper\Bootstrap::getObjectManager()->get(
                'Magento\Store\Model\StoreManagerInterface'
            )->getStore()->getId(),
            $filter->getStoreId()
        );

        $filter = \Magento\TestFramework\Helper\Bootstrap::getObjectManager()->create(
            'Magento\Email\Model\Template\Filter'
        );
        $this->model->setTemplateFilter($filter);
        $this->assertSame($filter, $this->model->getTemplateFilter());
    }

    public function testLoadDefault()
    {
        $this->mockModel();
        $this->model->loadDefault('customer_create_account_email_template');
        $this->assertNotEmpty($this->model->getTemplateText());
        $this->assertNotEmpty($this->model->getTemplateSubject());
        $this->assertNotEmpty($this->model->getOrigTemplateVariables());
        $this->assertInternalType('array', \Zend_Json::decode($this->model->getOrigTemplateVariables()));
    }

    /**
     * @magentoAppIsolation enabled
     * @magentoDataFixture Magento/Store/_files/core_fixturestore.php
     */
    public function testGetProcessedTemplate()
    {
        $this->mockModel();
        \Magento\TestFramework\Helper\Bootstrap::getObjectManager()->get(
            'Magento\Framework\App\AreaList'
        )->getArea(
            \Magento\Framework\App\Area::AREA_FRONTEND
        )->load();
        $this->setNotDefaultThemeForFixtureStore();
        $expectedViewUrl = 'static/frontend/Magento/luma/en_US/Magento_Theme/favicon.ico';
        $this->model->setTemplateText('{{view url="Magento_Theme::favicon.ico"}}');
        $this->assertStringEndsNotWith($expectedViewUrl, $this->model->getProcessedTemplate());
        $this->model->setDesignConfig(
            [
                'area' => 'frontend',
                'store' => \Magento\TestFramework\Helper\Bootstrap::getObjectManager()->get(
                    'Magento\Store\Model\StoreManagerInterface'
                )->getStore(
                    'fixturestore'
                )->getId(),
            ]
        );
        $this->assertStringEndsWith($expectedViewUrl, $this->model->getProcessedTemplate());
    }

    /**
     * Test template directive to ensure that templates can be loaded from modules
     *
     * @magentoDataFixture Magento/Store/_files/core_fixturestore.php
     * @magentoDataFixture Magento/Email/Model/_files/design/themes.php
     * @magentoAppIsolation enabled
     * @dataProvider templateFallbackDataProvider
     *
     * @param $area
     * @param $templateId
     * @param $expectedOutput
     * @param bool $mockThemeFallback
     */
    public function testTemplateFallback($area, $templateId, $expectedOutput, $mockThemeFallback = false)
    {
        $this->mockModel();

        if ($mockThemeFallback == \Magento\Backend\App\Area\FrontNameResolver::AREA_CODE) {
            $this->setUpAdminThemeFallback();
        } elseif ($mockThemeFallback == \Magento\Framework\App\Area::AREA_FRONTEND) {
            $this->setUpThemeFallback($area);
        }

        $this->model->setId($templateId);

        $this->assertContains($expectedOutput, $this->model->processTemplate());
    }

    /**
     * @return array
     */
    public function templateFallbackDataProvider()
    {
        return [
            'Template from module - admin' => [
                \Magento\Backend\App\Area\FrontNameResolver::AREA_CODE,
                'customer_create_account_email_template',
                'If you have any questions about your account',
            ],
            'Template from module - frontend' => [
                \Magento\Framework\App\Area::AREA_FRONTEND,
                'customer_create_account_email_template',
                'If you have any questions about your account',
            ],
            'Template from theme - frontend' => [
                \Magento\Framework\App\Area::AREA_FRONTEND,
                'customer_create_account_email_template',
                'customer_create_account_email_template template from Vendor/custom_theme',
                \Magento\Framework\App\Area::AREA_FRONTEND,
            ],
            'Template from parent theme - frontend' => [
                \Magento\Framework\App\Area::AREA_FRONTEND,
                'customer_create_account_email_confirmation_template',
                'customer_create_account_email_confirmation_template template from Vendor/default',
                \Magento\Framework\App\Area::AREA_FRONTEND,
            ],
            'Template from grandparent theme - frontend' => [
                \Magento\Framework\App\Area::AREA_FRONTEND,
                'customer_create_account_email_confirmed_template',
                'customer_create_account_email_confirmed_template template from Magento/default',
                \Magento\Framework\App\Area::AREA_FRONTEND,
            ],
            'Template from grandparent theme - adminhtml' => [
                \Magento\Backend\App\Area\FrontNameResolver::AREA_CODE,
                'catalog_productalert_cron_error_email_template',
                'catalog_productalert_cron_error_email_template template from Magento/default',
                \Magento\Backend\App\Area\FrontNameResolver::AREA_CODE,
            ],

        ];
    }

    /**
     * Test template directive to ensure that templates can be loaded from modules, overridden in backend, and
     * overridden in themes
     *
     * @magentoDataFixture Magento/Store/_files/core_fixturestore.php
     * @magentoDataFixture Magento/Email/Model/_files/design/themes.php
     * @magentoAppIsolation enabled
     * @dataProvider templateDirectiveDataProvider
     *
     * @param $area
     * @param $templateText
     * @param $expectedOutput
     * @param $storeConfigPath
     * @param $mockAdminTheme
     */
    public function testTemplateDirective(
        $area,
        $templateText,
        $expectedOutput,
        $storeConfigPath = null,
        $mockAdminTheme = false
    ) {
        $this->mockModel();

        if ($mockAdminTheme) {
            $this->setUpAdminThemeFallback();
        } else {
            $this->setUpThemeFallback($area);
        }

        $this->model->setTemplateText($templateText);

        // Allows for testing of templates overridden in backend
        if ($storeConfigPath) {
            $template = $this->objectManager->create('Magento\Email\Model\Template');
            $templateData = [
                'template_code' => 'some_unique_code',
                'template_type' => \Magento\Email\Model\Template::TYPE_HTML,
                'template_text' => $expectedOutput,
            ];
            $template->setData($templateData);
            $template->save();
            $templateId = $template->getId();

            // Store the ID of the newly created template in the system config so that this template will be loaded
            $this->objectManager->get(
                'Magento\Framework\App\Config\MutableScopeConfigInterface'
            )->setValue(
                $storeConfigPath,
                $templateId,
                \Magento\Store\Model\ScopeInterface::SCOPE_STORE,
                'fixturestore'
            );
        }

        $this->assertContains($expectedOutput, $this->model->getProcessedTemplate());
    }

    /**
     * @return array
     */
    public function templateDirectiveDataProvider()
    {
        return [
            'Template from module folder - adminhtml' => [
                \Magento\Backend\App\Area\FrontNameResolver::AREA_CODE,
                '{{template config_path="design/email/footer_template"}}',
                '<!-- End wrapper table -->',
            ],
            'Template from module folder - frontend' => [
                \Magento\Framework\App\Area::AREA_FRONTEND,
                '{{template config_path="design/email/footer_template"}}',
                '<!-- End wrapper table -->',
            ],
            'Template overridden in backend - adminhtml' => [
                \Magento\Backend\App\Area\FrontNameResolver::AREA_CODE,
                '{{template config_path="design/email/footer_template"}}',
                'Footer configured in backend - email loaded via adminhtml',
                'design/email/footer_template',
            ],
            'Template overridden in backend - frontend' => [
                \Magento\Framework\App\Area::AREA_FRONTEND,
                '{{template config_path="design/email/footer_template"}}',
                'Footer configured in backend - email loaded via frontend',
                'design/email/footer_template',
            ],
            'Template from theme - frontend' => [
                \Magento\Framework\App\Area::AREA_FRONTEND,
                '{{template config_path="customer/create_account/email_template"}}',
                'customer_create_account_email_template template from Vendor/custom_theme',
            ],
            'Template from parent theme - frontend' => [
                \Magento\Framework\App\Area::AREA_FRONTEND,
                '{{template config_path="customer/create_account/email_confirmation_template"}}',
                'customer_create_account_email_confirmation_template template from Vendor/default',
            ],
            'Template from grandparent theme - frontend' => [
                \Magento\Framework\App\Area::AREA_FRONTEND,
                '{{template config_path="customer/create_account/email_confirmed_template"}}',
                'customer_create_account_email_confirmed_template template from Magento/default',
            ],
            'Template from grandparent theme - adminhtml' => [
                \Magento\Backend\App\Area\FrontNameResolver::AREA_CODE,
                '{{template config_path="catalog/productalert_cron/error_email_template"}}',
                'catalog_productalert_cron_error_email_template template from Magento/default',
                null,
                true,
            ],
        ];
    }

    /**
     * Ensure that the template_styles variable contains styles from either <!--@styles @--> or the "Template Styles"
     * textarea in backend, depending on whether template was loaded from filesystem or DB.
     *
     * @magentoDataFixture Magento/Store/_files/core_fixturestore.php
     * @magentoDataFixture Magento/Email/Model/_files/design/themes.php
     * @magentoAppIsolation enabled
     * @dataProvider templateStylesVariableDataProvider
     *
     * @param string $area
     * @param string $expectedOutput
     * @param array $unexpectedOutputs
     * @param array $templateForDatabase
     */
    public function testTemplateStylesVariable($area, $expectedOutput, $unexpectedOutputs, $templateForDatabase = [])
    {
        if (count($templateForDatabase)) {
            $this->mockModel();
            $this->setUpThemeFallback($area);

            $template = $this->objectManager->create('Magento\Email\Model\Template');
            $template->setData($templateForDatabase);
            $template->save();
            $templateId = $template->getId();

            $this->model->load($templateId);
        } else {
            // <!--@styles @--> parsing only via the loadDefault method. Since email template files won't contain
            // @styles comments by default, it is necessary to mock an object to return testable contents
            $themeDirectory = $this->getMockBuilder('Magento\Framework\Filesystem\Directory\ReadInterface')
                ->disableOriginalConstructor()
                ->setMethods([
                    'readFile',
                ])
                ->getMockForAbstractClass();

            $themeDirectory->expects($this->once())
                ->method('readFile')
                ->will($this->returnValue('<!--@styles p { color: #111; } @--> {{var template_styles}}'));

            $filesystem = $this->getMockBuilder('\Magento\Framework\Filesystem')
                ->disableOriginalConstructor()
                ->setMethods(['getDirectoryRead'])
                ->getMock();

            $filesystem->expects($this->once())
                ->method('getDirectoryRead')
                ->with(DirectoryList::ROOT)
                ->will($this->returnValue($themeDirectory));

            $this->mockModel($filesystem);

            $this->model->loadDefault('design_email_header_template');
        }

        $processedTemplate = $this->model->getProcessedTemplate();

        foreach ($unexpectedOutputs as $unexpectedOutput) {
            $this->assertNotContains($unexpectedOutput, $processedTemplate);
        }

        $this->assertContains($expectedOutput, $processedTemplate);
    }

    /**
     * @return array
     */
    public function templateStylesVariableDataProvider()
    {
        return [
            'Styles from <!--@styles @--> comment - adminhtml' => [
                \Magento\Backend\App\Area\FrontNameResolver::AREA_CODE,
                'p { color: #111; }',
                [
                    '<!--@styles',
                    '{{var template_styles}}',
                ],
            ],
            'Styles from <!--@styles @--> comment - frontend' => [
                \Magento\Framework\App\Area::AREA_FRONTEND,
                'p { color: #111; }',
                [
                    '<!--@styles',
                    '{{var template_styles}}',
                ],
            ],
            'Styles from "Template Styles" textarea from backend - adminhtml' => [
                \Magento\Backend\App\Area\FrontNameResolver::AREA_CODE,
                'p { color: #222; }',
                ['{{var template_styles}}'],
                [
                    'template_code' => 'some_unique_code',
                    'template_type' => \Magento\Email\Model\Template::TYPE_HTML,
                    'template_text' => 'Footer from database {{var template_styles}}',
                    'template_styles' => 'p { color: #222; }',
                ],
            ],
            'Styles from "Template Styles" textarea from backend - frontend' => [
                \Magento\Framework\App\Area::AREA_FRONTEND,
                'p { color: #333; }',
                ['{{var template_styles}}'],
                [
                    'template_code' => 'some_unique_code',
                    'template_type' => \Magento\Email\Model\Template::TYPE_HTML,
                    'template_text' => 'Footer from database {{var template_styles}}',
                    'template_styles' => 'p { color: #333; }',
                ],
            ],
        ];
    }

    /**
     * Setup the theme fallback structure and set the Vendor/custom_theme as the current theme for 'fixturestore' store
     */
    protected function setUpAdminThemeFallback()
    {
        // The Vendor/custom_theme adminhtml theme is set in the
        // dev/tests/integration/testsuite/Magento/Email/Model/_files/design/themes.php file, as it must be set
        // before the adminhtml area is loaded below.

        \Magento\TestFramework\Helper\Bootstrap::getInstance()
            ->loadArea(\Magento\Backend\App\Area\FrontNameResolver::AREA_CODE);

        $adminStore = $this->objectManager->create('Magento\Store\Model\Store')
            ->load(\Magento\Store\Model\Store::ADMIN_CODE);

        $this->model->setDesignConfig(
            [
                'area' => 'adminhtml',
                'store' => $adminStore->getId(),
            ]
        );
    }

    /**
     * Setup the theme fallback structure and set the Vendor/custom_theme as the current theme for 'fixturestore' store
     *
     * @param $area
     */
    protected function setUpThemeFallback($area)
    {
        $themes = ['frontend' => 'Vendor/custom_theme'];
        $design = $this->objectManager->create('Magento\Theme\Model\View\Design', ['themes' => $themes]);
        $this->objectManager->addSharedInstance($design, 'Magento\Theme\Model\View\Design');

        // It is important to test from both areas, as emails will get sent from both, so we need to ensure that the
        // inline CSS files get loaded properly from both areas.
        \Magento\TestFramework\Helper\Bootstrap::getInstance()->loadArea($area);

        $collection = $this->objectManager->create('Magento\Theme\Model\Resource\Theme\Collection');

        // Hard-coding theme as we want to test the fallback structure to ensure that the parent/grandparent themes of
        // Vendor/custom_theme will be checked for CSS files
        $themeId = $collection->getThemeByFullPath('frontend/Vendor/custom_theme')->getId();

        $this->objectManager->get(
            'Magento\Framework\App\Config\MutableScopeConfigInterface'
        )->setValue(
            \Magento\Framework\View\DesignInterface::XML_PATH_THEME_ID,
            $themeId,
            \Magento\Store\Model\ScopeInterface::SCOPE_STORE,
            'fixturestore'
        );

        $this->model->setDesignConfig(
            [
                'area' => 'frontend',
                'store' => $this->objectManager->get(
                    'Magento\Store\Model\StoreManagerInterface'
                )->getStore(
                    'fixturestore'
                )->getId(),
            ]
        );
    }

    /**
     * Set 'Magento/luma' for the 'fixturestore' store.
     * Application isolation is required, if a test uses this method.
     */
    protected function setNotDefaultThemeForFixtureStore()
    {
        $theme = \Magento\TestFramework\Helper\Bootstrap::getObjectManager()->create(
            'Magento\Framework\View\Design\ThemeInterface'
        );
        $theme->load('Magento/luma', 'theme_path');
        \Magento\TestFramework\Helper\Bootstrap::getObjectManager()->get(
            'Magento\Framework\App\Config\MutableScopeConfigInterface'
        )->setValue(
            \Magento\Framework\View\DesignInterface::XML_PATH_THEME_ID,
            $theme->getId(),
            \Magento\Store\Model\ScopeInterface::SCOPE_STORE,
            'fixturestore'
        );
    }

    /**
     * @magentoAppIsolation enabled
     * @magentoDataFixture Magento/Store/_files/core_fixturestore.php
     */
    public function testGetProcessedTemplateSubject()
    {
        $this->mockModel();
        \Magento\TestFramework\Helper\Bootstrap::getObjectManager()->get(
            'Magento\Framework\App\AreaList'
        )->getArea(
            \Magento\Framework\App\Area::AREA_FRONTEND
        )->load();
        $this->setNotDefaultThemeForFixtureStore();
        $expectedViewUrl = 'static/frontend/Magento/luma/en_US/Magento_Theme/favicon.ico';
        $this->model->setTemplateSubject('{{view url="Magento_Theme::favicon.ico"}}');
        $this->assertStringEndsNotWith($expectedViewUrl, $this->model->getProcessedTemplateSubject([]));
        $this->model->setDesignConfig(
            [
                'area' => 'frontend',
                'store' => \Magento\TestFramework\Helper\Bootstrap::getObjectManager()->get(
                    'Magento\Store\Model\StoreManagerInterface'
                )->getStore(
                    'fixturestore'
                )->getId(),
            ]
        );
        $this->assertStringEndsWith($expectedViewUrl, $this->model->getProcessedTemplateSubject([]));
    }

    /**
     * @magentoAppIsolation enabled
     */
    public function testGetDefaultEmailLogo()
    {
        $this->mockModel();
        \Magento\TestFramework\Helper\Bootstrap::getObjectManager()->get(
            'Magento\Framework\App\AreaList'
        )->getArea(
            \Magento\Framework\App\Area::AREA_FRONTEND
        )->load();
        $this->assertStringEndsWith(
            'static/frontend/Magento/blank/en_US/Magento_Email/logo_email.png',
            $this->model->getDefaultEmailLogo()
        );
    }

    /**
     * @dataProvider setDesignConfigExceptionDataProvider
     * @expectedException \Magento\Framework\Exception\LocalizedException
     */
    public function testSetDesignConfigException($config)
    {
        $this->mockModel();
        // \Magento\Email\Model\Template is an abstract class
        $model = \Magento\TestFramework\Helper\Bootstrap::getObjectManager()
            ->create('Magento\Email\Model\Template');
        $model->setDesignConfig($config);
    }

    public function setDesignConfigExceptionDataProvider()
    {
        $this->mockModel();
        $storeId = \Magento\TestFramework\Helper\Bootstrap::getObjectManager()
            ->get('Magento\Store\Model\StoreManagerInterface')->getStore()->getId();
        return [
            [[]],
            [['area' => 'frontend']],
            [['store' => $storeId]],
        ];
    }

    public function testSetAndGetId()
    {
        $this->mockModel();
        $testId = 9999;
        $this->model->setId($testId);
        $this->assertEquals($testId, $this->model->getId());
    }

    public function testIsValidForSend()
    {
        $this->mockModel();
        $this->assertTrue($this->model->isValidForSend());
    }

    /**
     * @expectedException \UnexpectedValueException
     * @expectedExceptionMessage Email template 'foo' is not defined.
     */
    public function testGetTypeNonExistentType()
    {
        $this->mockModel();
        $this->model->setId('foo');
        $this->model->getType();
    }

    public function testGetTypeHtml()
    {
        $this->mockModel();
        $this->model->setId('customer_create_account_email_template');
        $this->assertEquals(\Magento\Framework\App\TemplateTypesInterface::TYPE_HTML, $this->model->getType());
    }

    public function testGetType()
    {
        $this->mockModel();
        $templateTypeId = 'test_template';
        $this->model->setTemplateType($templateTypeId);
        $this->assertEquals($templateTypeId, $this->model->getType());
    }

    public function testGetSendingException()
    {
        $this->mockModel();
        $this->assertNull($this->model->getSendingException());
    }

    public function testGetVariablesOptionArray()
    {
        $this->mockModel();
        $testTemplateVariables = '{"var data.name":"Sender Name","var data.email":"Sender Email"}';
        $this->model->setOrigTemplateVariables($testTemplateVariables);
        $variablesOptionArray = $this->model->getVariablesOptionArray();
        $this->assertEquals('{{var data.name}}', $variablesOptionArray[0]['value']);
        $this->assertEquals('Sender Name', $variablesOptionArray[0]['label']->getArguments()[0]);
        $this->assertEquals('{{var data.email}}', $variablesOptionArray[1]['value']);
        $this->assertEquals('Sender Email', $variablesOptionArray[1]['label']->getArguments()[0]);
    }

    public function testGetVariablesOptionArrayInGroup()
    {
        $this->mockModel();
        $testTemplateVariables = '{"var data.name":"Sender Name","var data.email":"Sender Email"}';
        $this->model->setOrigTemplateVariables($testTemplateVariables);
        $variablesOptionArray = $this->model->getVariablesOptionArray(true);
        $this->assertEquals('Template Variables', $variablesOptionArray['label']->getText());
        $this->assertEquals($this->model->getVariablesOptionArray(), $variablesOptionArray['value']);
    }

    /**
     * @expectedException \Magento\Framework\Exception\MailException
     * @expectedExceptionMessage The template Name must not be empty.
     */
    public function testBeforeSaveEmptyTemplateCode()
    {
        $this->mockModel();
        $this->model->beforeSave();
    }

    public function testBeforeSave()
    {
        $this->mockModel();
        $this->model->setTemplateCode('test template code');
        $this->model->beforeSave();
    }

    public function testProcessTemplate()
    {
        $this->mockModel();
        $this->model->setId('customer_create_account_email_template');
        $this->assertContains('<body style', $this->model->processTemplate());
    }

    public function testGetSubject()
    {
        $this->mockModel();
        $this->model->setVars(['foo', 'bar', 'baz']);
        $this->assertEquals('Subject', $this->model->getSubject());
    }

    public function testSetOptions()
    {
        $this->mockModel();
        $options = ['area' => 'test area', 'store' => 1];
        $this->model->setOptions($options);
        $this->assertEquals($options, $this->model->getDesignConfig()->getData());
    }
}<|MERGE_RESOLUTION|>--- conflicted
+++ resolved
@@ -65,12 +65,8 @@
             ]
         )->getMock();
         $objectManager->get('Magento\Framework\App\State')->setAreaCode('frontend');
-<<<<<<< HEAD
         $this->model->expects($this->any())->method('_getMail')->will($this->returnCallback([$this, 'getMail']));
         $this->model->setSenderName('sender')->setSenderEmail('sender@example.com')->setTemplateSubject('Subject');
-=======
-        $this->_model->expects($this->any())->method('_getMail')->will($this->returnCallback([$this, 'getMail']));
-        $this->_model->setSenderName('sender')->setSenderEmail('sender@example.com')->setTemplateSubject('Subject');
     }
 
     /**
@@ -104,7 +100,6 @@
             ['directoryList' => $directoryList]
         );
         return $filesystem;
->>>>>>> 9bc1d1cd
     }
 
     /**
