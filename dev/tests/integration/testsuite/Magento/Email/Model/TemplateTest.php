<?php
/**
 * Copyright © 2015 Magento. All rights reserved.
 * See COPYING.txt for license details.
 */
namespace Magento\Email\Model;

use Magento\Framework\App\Bootstrap;
use Magento\Framework\App\Filesystem\DirectoryList;

class TemplateTest extends \PHPUnit_Framework_TestCase
{
    /**
     * @var \Magento\Email\Model\Template|\PHPUnit_Framework_MockObject_MockObject
     */
    protected $model;

    /**
     * @var \Zend_Mail|\PHPUnit_Framework_MockObject_MockObject
     */
    protected $mail;

    /**
     * @var \Magento\Framework\ObjectManagerInterface
     */
    protected $objectManager;

    protected function setUp()
    {
        $this->objectManager = \Magento\TestFramework\Helper\Bootstrap::getObjectManager();
    }

    protected function mockModel($filesystem = null)
    {
        $objectManager = \Magento\TestFramework\Helper\Bootstrap::getObjectManager();
        if (!$filesystem) {
            $filesystem = $objectManager->create('Magento\Framework\Filesystem');
        }

        $this->mail = $this->getMock(
            'Zend_Mail',
            ['send', 'addTo', 'addBcc', 'setReturnPath', 'setReplyTo'],
            ['utf-8']
        );
        $this->model = $this->getMockBuilder(
            'Magento\Email\Model\Template'
        )->setMethods(
            ['_getMail']
        )->setConstructorArgs(
            [
                $objectManager->get('Magento\Framework\Model\Context'),
                $objectManager->get('Magento\Framework\View\DesignInterface'),
                $objectManager->get('Magento\Framework\Registry'),
                $objectManager->get('Magento\Store\Model\App\Emulation'),
                $objectManager->get('Magento\Store\Model\StoreManager'),
                $filesystem,
                $objectManager->create('Magento\Framework\View\Asset\Repository'),
                $objectManager->create('Magento\Framework\App\Config\ScopeConfigInterface'),
                $objectManager->get('Magento\Framework\ObjectManagerInterface'),
                $objectManager->get('Magento\Email\Model\Template\Config'),
                $objectManager->get('Magento\Email\Model\Template\FilterFactory'),
                $objectManager->get('Magento\Email\Model\TemplateFactory')
            ]
        )->getMock();
        $objectManager->get('Magento\Framework\App\State')->setAreaCode('frontend');
        $this->model->expects($this->any())->method('_getMail')->will($this->returnCallback([$this, 'getMail']));
        $this->model->setSenderName('sender')->setSenderEmail('sender@example.com')->setTemplateSubject('Subject');
    }

    /**
     * Manually set a module directory to allow for testing the loading of email templates from module directories.
     * TODO: Improve this method of mocking module folders, as it is fragile/error-prone
     *
     * @return \Magento\Framework\Filesystem
     */
    protected function getMockedFilesystem($vendor = 'Magento', $module = 'Email', $type = 'view', $area = 'frontend')
    {

        //TODO - add area into path -- need to test both frontend and adminhtml

        /* @var $moduleReader \Magento\Framework\Module\Dir\Reader */
        $moduleReader = $this->objectManager->get('Magento\Framework\Module\Dir\Reader');
        $moduleReader->setModuleDir(
            $vendor . '_' . $module,
            $type,
            realpath(__DIR__) . "/_files/code/$vendor/$module/$type/$area"
        );

        $directoryList = \Magento\TestFramework\Helper\Bootstrap::getObjectManager()->create(
            'Magento\Framework\App\Filesystem\DirectoryList',
            [
                'root' => BP,
                'config' => [
                    DirectoryList::MODULES => [
                        DirectoryList::PATH => realpath(__DIR__) . '/_files/code'
                    ],
                ]
            ]
        );
        $filesystem = \Magento\TestFramework\Helper\Bootstrap::getObjectManager()->create(
            'Magento\Framework\Filesystem',
            ['directoryList' => $directoryList]
        );
        return $filesystem;
    }

    /**
     * Return a disposable \Zend_Mail instance
     *
     * @return \PHPUnit_Framework_MockObject_MockObject|\Zend_Mail
     */
    public function getMail()
    {
        return clone $this->mail;
    }

    public function testSetGetTemplateFilter()
    {
        $this->mockModel();
        $filter = $this->model->getTemplateFilter();
        $this->assertSame($filter, $this->model->getTemplateFilter());
        $this->assertEquals(
            \Magento\TestFramework\Helper\Bootstrap::getObjectManager()->get(
                'Magento\Store\Model\StoreManagerInterface'
            )->getStore()->getId(),
            $filter->getStoreId()
        );

        $filter = \Magento\TestFramework\Helper\Bootstrap::getObjectManager()->create(
            'Magento\Email\Model\Template\Filter'
        );
        $this->model->setTemplateFilter($filter);
        $this->assertSame($filter, $this->model->getTemplateFilter());
    }

    public function testLoadDefault()
    {
        $this->mockModel();
        $this->model->loadDefault('customer_create_account_email_template');
        $this->assertNotEmpty($this->model->getTemplateText());
        $this->assertNotEmpty($this->model->getTemplateSubject());
        $this->assertNotEmpty($this->model->getOrigTemplateVariables());
        $this->assertInternalType('array', \Zend_Json::decode($this->model->getOrigTemplateVariables()));
        $this->assertNotEmpty($this->model->getTemplateStyles());
    }

    /**
     * @magentoAppIsolation enabled
     * @magentoDataFixture Magento/Store/_files/core_fixturestore.php
     */
    public function testGetProcessedTemplate()
    {
        $this->mockModel();
        \Magento\TestFramework\Helper\Bootstrap::getObjectManager()->get(
            'Magento\Framework\App\AreaList'
        )->getArea(
            \Magento\Framework\App\Area::AREA_FRONTEND
        )->load();
        $this->setNotDefaultThemeForFixtureStore();
        $expectedViewUrl = 'static/frontend/Magento/luma/en_US/Magento_Theme/favicon.ico';
        $this->model->setTemplateText('{{view url="Magento_Theme::favicon.ico"}}');
        $this->assertStringEndsNotWith($expectedViewUrl, $this->model->getProcessedTemplate());
        $this->model->setDesignConfig(
            [
                'area' => 'frontend',
                'store' => \Magento\TestFramework\Helper\Bootstrap::getObjectManager()->get(
                    'Magento\Store\Model\StoreManagerInterface'
                )->getStore(
                    'fixturestore'
                )->getId()
            ]
        );
        $this->assertStringEndsWith($expectedViewUrl, $this->model->getProcessedTemplate());
    }

    /**
     * Ensures that the css directive will successfully compile and output contents of a LESS file,
     * as well as supporting loading files from a theme fallback structure. The css directive must be tested within
     * the context of a Magento\Email\Model\AbstractTemplate class, as it uses its methods to load the CSS.
     *
     * @magentoDataFixture Magento/Store/_files/core_fixturestore.php
     * @magentoDataFixture Magento/Email/Model/_files/design/themes.php
     * @magentoAppIsolation enabled
     * @dataProvider cssDirectiveDataProvider
     *
     * @param $area
     * @param $templateText
     * @param $expectedOutput
     */
    public function testCssDirective($area, $templateText, $expectedOutput)
    {
        $this->mockModel();
        $this->setUpThemeFallback($area);
        $this->model->setTemplateText($templateText);

        $this->assertContains($expectedOutput, $this->model->getProcessedTemplate());
    }

    /**
     * @return array
     */
    public function cssDirectiveDataProvider()
    {
        return [
            'CSS from theme - adminhtml' => [
                \Magento\Backend\App\Area\FrontNameResolver::AREA_CODE,
                '<html>{{css file="css/email-1.css"}}</html>',
                'color: #111;'
            ],
            'CSS from theme - frontend' => [
                \Magento\Framework\App\Area::AREA_FRONTEND,
                '<html>{{css file="css/email-1.css"}}</html>',
                'color: #111;'
            ],
            'CSS from parent theme - adminhtml' => [
                \Magento\Backend\App\Area\FrontNameResolver::AREA_CODE,
                '<html>{{css file="css/email-2.css"}}</html>',
                'color: #222;'
            ],
            'CSS from parent theme - frontend' => [
                \Magento\Framework\App\Area::AREA_FRONTEND,
                '<html>{{css file="css/email-2.css"}}</html>',
                'color: #222;'
            ],
            'CSS from grandparent theme - adminhtml' => [
                \Magento\Backend\App\Area\FrontNameResolver::AREA_CODE,
                '<html>{{css file="css/email-3.css"}}</html>',
                'color: #333;'
            ],
            'CSS from grandparent theme - frontend' => [
                \Magento\Framework\App\Area::AREA_FRONTEND,
                '<html>{{css file="css/email-3.css"}}</html>',
                'color: #333;'
            ],
            'Missing file argument' => [
                \Magento\Framework\App\Area::AREA_FRONTEND,
                '<html>{{css}}</html>',
                '/* "file" argument must be specified */'
            ],
            'Empty or missing file' => [
                \Magento\Framework\App\Area::AREA_FRONTEND,
                '<html>{{css file="css/non-existent-file.css"}}</html>',
                '/* Contents of css/non-existent-file.css could not be loaded or is empty */'
            ],
            'File with compilation error results in error message' => [
                \Magento\Framework\App\Area::AREA_FRONTEND,
                '<html>{{inlinecss file="css/file-with-error.css"}}</html>',
                \Magento\Framework\Css\PreProcessor\Adapter\Oyejorge::ERROR_MESSAGE_PREFIX,
            ],
        ];
    }

    /**
     * Ensures that the inlinecss directive will successfully load and inline CSS to HTML markup,
     * as well as supporting loading files from a theme fallback structure. The inlinecss directive must be tested within
     * the context of a Magento\Email\Model\AbstractTemplate class, as it uses its methods to load the CSS.
     *
     * @magentoDataFixture Magento/Store/_files/core_fixturestore.php
     * @magentoDataFixture Magento/Email/Model/_files/design/themes.php
     * @magentoAppIsolation enabled
     * @dataProvider inlinecssDirectiveDataProvider
     *
     * @param string $area
     * @param string $templateText
     * @param string $expectedOutput
     * @param bool $productionMode
     */
    public function testInlinecssDirective($area, $templateText, $expectedOutput, $productionMode = false)
    {
        $this->mockModel();
        $this->setUpThemeFallback($area);
        $this->model->setTemplateText($templateText);

<<<<<<< HEAD
        $this->assertContains($expectedOutput, $this->model->getProcessedTemplate());
=======
        if ($productionMode) {
            \Magento\TestFramework\Helper\Bootstrap::getObjectManager()->get('Magento\Framework\App\State')
                ->setMode(\Magento\Framework\App\State::MODE_PRODUCTION);
        }

        $this->assertContains($expectedOutput, $this->_model->getProcessedTemplate());
>>>>>>> a018b3c3
    }

    /**
     * @return array
     */
    public function inlinecssDirectiveDataProvider()
    {
        return [
            'CSS from theme - adminhtml' => [
                \Magento\Backend\App\Area\FrontNameResolver::AREA_CODE,
                '<html><p></p> {{inlinecss file="css/email-inline-1.css"}}</html>',
                '<p style="color: #111; text-align: left;">'
            ],
            'CSS from theme - frontend' => [
                \Magento\Framework\App\Area::AREA_FRONTEND,
                '<html><p></p> {{inlinecss file="css/email-inline-1.css"}}</html>',
                '<p style="color: #111; text-align: left;">'
            ],
            'CSS from parent theme - adminhtml' => [
                \Magento\Backend\App\Area\FrontNameResolver::AREA_CODE,
                '<html><p></p> {{inlinecss file="css/email-inline-2.css"}}</html>',
                '<p style="color: #222; text-align: left;">'
            ],
            'CSS from parent theme - frontend' => [
                \Magento\Framework\App\Area::AREA_FRONTEND,
                '<html><p></p> {{inlinecss file="css/email-inline-2.css"}}</html>',
                '<p style="color: #222; text-align: left;">'
            ],
            'CSS from grandparent theme - adminhtml' => [
                \Magento\Backend\App\Area\FrontNameResolver::AREA_CODE,
                '<html><p></p> {{inlinecss file="css/email-inline-3.css"}}</html>',
                '<p style="color: #333; text-align: left;">'
            ],
            'CSS from grandparent theme - frontend' => [
                \Magento\Framework\App\Area::AREA_FRONTEND,
                '<html><p></p> {{inlinecss file="css/email-inline-3.css"}}</html>',
                '<p style="color: #333; text-align: left;">'
            ],
            'Non-existent file results in unmodified markup' => [
                \Magento\Framework\App\Area::AREA_FRONTEND,
                '<html><p></p> {{inlinecss file="css/non-existent-file.css"}}</html>',
                '<html><p></p> </html>',
            ],
            'Production mode - File with compilation error results in unmodified markup' => [
                \Magento\Framework\App\Area::AREA_FRONTEND,
                '<html><p></p> {{inlinecss file="css/file-with-error.css"}}</html>',
                '<html><p></p> </html>',
                true,
            ],
            'Developer mode - File with compilation error results in error message' => [
                \Magento\Framework\App\Area::AREA_FRONTEND,
                '<html><p></p> {{inlinecss file="css/file-with-error.css"}}</html>',
                \Magento\Framework\Css\PreProcessor\Adapter\Oyejorge::ERROR_MESSAGE_PREFIX,
                false,
            ],
        ];
    }

    /**
     * Test template directive to ensure that templates can be loaded from modules
     *
     *
     * @magentoDataFixture Magento/Store/_files/core_fixturestore.php
     * @magentoDataFixture Magento/Email/Model/_files/design/themes.php
     * @magentoAppIsolation enabled
     * @dataProvider templateFallbackDataProvider
     *
     * @param $area
     * @param $templateId
     * @param $expectedOutput
     * @param $defaultTheme
     */
    public function testTemplateFallback($area, $templateId, $expectedOutput, $defaultTheme = true)
    {
        $this->mockModel();

        $filesystem = $this->getMockedFilesystem('Magento','Email','view', $area);
        $this->mockModel($filesystem);
        $this->setUpThemeFallback($area);

        $this->model->setId($templateId);

        if (!$defaultTheme)
        {
            $this->setNotDefaultThemeForFixtureStore();
        }

        $this->assertContains($expectedOutput, $this->model->processTemplate());
    }

    /**
     * @return array
     */
    public function templateFallbackDataProvider()
    {
        return [
            'Template from module - admin' => [
                \Magento\Backend\App\Area\FrontNameResolver::AREA_CODE,
                'customer_create_account_email_template',
                'If you have any questions about your account',
            ],
            'Template from module - frontend' => [
                \Magento\Framework\App\Area::AREA_FRONTEND,
                'customer_create_account_email_template',
                'If you have any questions about your account',
            ],
            'Template from theme - frontend' => [
                \Magento\Framework\App\Area::AREA_FRONTEND,
                'customer_create_account_email_template',
                'If you have any questions about your account',
                false
            ],

        ];
    }

    /**
     * Test template directive to ensure that templates can be loaded from modules, overridden in backend, and
     * overridden in themes
     *
     * @magentoDataFixture Magento/Store/_files/core_fixturestore.php
     * @magentoDataFixture Magento/Email/Model/_files/design/themes.php
     * @magentoAppIsolation enabled
     * @dataProvider templateDirectiveDataProvider
     *
     * @param $area
     * @param $templateText
     * @param $expectedOutput
     * @param $storeConfigPath
     */
    public function testTemplateDirective($area, $templateText, $expectedOutput, $storeConfigPath = null)
    {
        $filesystem = $this->getMockedFilesystem('Magento','Email','view', $area);
        $this->mockModel($filesystem);
        $this->setUpThemeFallback($area);

        $this->model->setTemplateText($templateText);

        // Allows for testing of templates overridden in backend
        if ($storeConfigPath) {
            $template = $this->objectManager->create('Magento\Email\Model\Template');
            $templateData = [
                'template_code' => 'some_unique_code',
                'template_type' => \Magento\Email\Model\Template::TYPE_HTML,
                'template_text' => $expectedOutput,
            ];
            $template->setData($templateData);
            $template->save();
            $templateId = $template->getId();

            // Store the ID of the newly created template in the system config so that this template will be loaded
            $this->objectManager->get(
                'Magento\Framework\App\Config\MutableScopeConfigInterface'
            )->setValue(
                $storeConfigPath,
                $templateId,
                \Magento\Store\Model\ScopeInterface::SCOPE_STORE,
                'fixturestore'
            );
        }

        $this->assertContains($expectedOutput, $this->model->getProcessedTemplate());
    }

    /**
     * @return array
     */
    public function templateDirectiveDataProvider()
    {
        return [
             'Template from module folder - adminhtml' => [
                \Magento\Backend\App\Area\FrontNameResolver::AREA_CODE,
                '{{template config_path="design/email/footer_template"}}',
                '<!-- End wrapper table -->',
            ],
            'Template from module folder - frontend' => [
                \Magento\Framework\App\Area::AREA_FRONTEND,
                '{{template config_path="design/email/footer_template"}}',
                '<!-- End wrapper table -->',
            ],
            'Template overridden in backend - adminhtml' => [
                \Magento\Backend\App\Area\FrontNameResolver::AREA_CODE,
                '{{template config_path="design/email/footer_template"}}',
                'Footer configured in backend - email loaded via adminhtml',
                'design/email/footer_template',
            ],
            'Template overridden in backend - frontend' => [
                \Magento\Framework\App\Area::AREA_FRONTEND,
                '{{template config_path="design/email/footer_template"}}',
                'Footer configured in backend - email loaded via frontend',
                'design/email/footer_template',
            ],
        ];
    }

    /**
     * Ensure that the template_styles variable contains styles from either <!--@styles @--> or the "Template Styles"
     * textarea in backend, depending on whether template was loaded from filesystem or DB.
     *
     * @magentoDataFixture Magento/Store/_files/core_fixturestore.php
     * @magentoDataFixture Magento/Email/Model/_files/design/themes.php
     * @magentoAppIsolation enabled
     * @dataProvider templateStylesVariableDataProvider
     *
     * @param string $area
     * @param string $expectedOutput
     * @param array $unexpectedOutputs
     * @param array $templateForDatabase
     */
    public function testTemplateStylesVariable($area, $expectedOutput, $unexpectedOutputs, $templateForDatabase = [])
    {
        $this->mockModel($this->getMockedFilesystem());
        $this->setUpThemeFallback($area);

        if (count($templateForDatabase)) {
            $template = $this->objectManager->create('Magento\Email\Model\Template');
            $template->setData($templateForDatabase);
            $template->save();
            $templateId = $template->getId();

            $this->model->load($templateId);
        } else {
            // <!--@styles @--> parsing only happens when template is loaded from filesystem
            $this->model->loadDefault('design_email_header_template');
        }

        $processedTemplate = $this->model->getProcessedTemplate();

        foreach ($unexpectedOutputs as $unexpectedOutput) {
            $this->assertNotContains($unexpectedOutput, $processedTemplate);
        }

        $this->assertContains($expectedOutput, $processedTemplate);
    }

    /**
     * @return array
     */
    public function templateStylesVariableDataProvider()
    {
        return [
            'Styles from <!--@styles @--> comment - adminhtml' => [
                \Magento\Backend\App\Area\FrontNameResolver::AREA_CODE,
                'p { color: #111; }',
                [
                    '<!--@styles',
                    '{{var template_styles}}',
                ]
            ],
            'Styles from <!--@styles @--> comment - frontend' => [
                \Magento\Framework\App\Area::AREA_FRONTEND,
                'p { color: #111; }',
                [
                    '<!--@styles',
                    '{{var template_styles}}',
                ]
            ],
            'Styles from "Template Styles" textarea from backend - adminhtml' => [
                \Magento\Backend\App\Area\FrontNameResolver::AREA_CODE,
                'p { color: #222; }',
                ['{{var template_styles}}'],
                [
                    'template_code' => 'some_unique_code',
                    'template_type' => \Magento\Email\Model\Template::TYPE_HTML,
                    'template_text' => 'Footer from database {{var template_styles}}',
                    'template_styles' => 'p { color: #222; }',
                ],
            ],
            'Styles from "Template Styles" textarea from backend - frontend' => [
                \Magento\Framework\App\Area::AREA_FRONTEND,
                'p { color: #333; }',
                ['{{var template_styles}}'],
                [
                    'template_code' => 'some_unique_code',
                    'template_type' => \Magento\Email\Model\Template::TYPE_HTML,
                    'template_text' => 'Footer from database {{var template_styles}}',
                    'template_styles' => 'p { color: #333; }',
                ],
            ],
        ];
    }

    /**
     * Setup the theme fallback structure and set the Vendor/custom_theme as the current theme for 'fixturestore' store
     *
     * @param $area
     */
    protected function setUpThemeFallback($area)
    {
        $themes = ['frontend' => 'Vendor/custom_theme'];
        $design = $this->objectManager->create('Magento\Theme\Model\View\Design', ['themes' => $themes]);
        $this->objectManager->addSharedInstance($design, 'Magento\Theme\Model\View\Design');

        // It is important to test from both areas, as emails will get sent from both, so we need to ensure that the
        // inline CSS files get loaded properly from both areas.
        \Magento\TestFramework\Helper\Bootstrap::getInstance()->loadArea($area);

        $collection = $this->objectManager->create('Magento\Theme\Model\Resource\Theme\Collection');

        // Hard-coding theme as we want to test the fallback structure to ensure that the parent/grandparent themes of
        // Vendor/custom_theme will be checked for CSS files
        $themeId = $collection->getThemeByFullPath('frontend/Vendor/custom_theme')->getId();

        $this->objectManager->get(
            'Magento\Framework\App\Config\MutableScopeConfigInterface'
        )->setValue(
            \Magento\Framework\View\DesignInterface::XML_PATH_THEME_ID,
            $themeId,
            \Magento\Store\Model\ScopeInterface::SCOPE_STORE,
            'fixturestore'
        );

        $this->model->setDesignConfig(
            [
                'area' => 'frontend',
                'store' => $this->objectManager->get(
                    'Magento\Store\Model\StoreManagerInterface'
                )->getStore(
                    'fixturestore'
                )->getId()
            ]
        );
    }

    /**
     * Set 'Magento/luma' for the 'fixturestore' store.
     * Application isolation is required, if a test uses this method.
     */
    protected function setNotDefaultThemeForFixtureStore()
    {
        $theme = \Magento\TestFramework\Helper\Bootstrap::getObjectManager()->create(
            'Magento\Framework\View\Design\ThemeInterface'
        );
        $theme->load('Magento/luma', 'theme_path');
        \Magento\TestFramework\Helper\Bootstrap::getObjectManager()->get(
            'Magento\Framework\App\Config\MutableScopeConfigInterface'
        )->setValue(
            \Magento\Framework\View\DesignInterface::XML_PATH_THEME_ID,
            $theme->getId(),
            \Magento\Store\Model\ScopeInterface::SCOPE_STORE,
            'fixturestore'
        );
    }

    /**
     * @magentoAppIsolation enabled
     * @magentoDataFixture Magento/Store/_files/core_fixturestore.php
     */
    public function testGetProcessedTemplateSubject()
    {
        $this->mockModel();
        \Magento\TestFramework\Helper\Bootstrap::getObjectManager()->get(
            'Magento\Framework\App\AreaList'
        )->getArea(
            \Magento\Framework\App\Area::AREA_FRONTEND
        )->load();
        $this->setNotDefaultThemeForFixtureStore();
        $expectedViewUrl = 'static/frontend/Magento/luma/en_US/Magento_Theme/favicon.ico';
        $this->model->setTemplateSubject('{{view url="Magento_Theme::favicon.ico"}}');
        $this->assertStringEndsNotWith($expectedViewUrl, $this->model->getProcessedTemplateSubject([]));
        $this->model->setDesignConfig(
            [
                'area' => 'frontend',
                'store' => \Magento\TestFramework\Helper\Bootstrap::getObjectManager()->get(
                    'Magento\Store\Model\StoreManagerInterface'
                )->getStore(
                    'fixturestore'
                )->getId()
            ]
        );
        $this->assertStringEndsWith($expectedViewUrl, $this->model->getProcessedTemplateSubject([]));
    }

    /**
     * @magentoAppIsolation enabled
     */
    public function testGetDefaultEmailLogo()
    {
        $this->mockModel();
        \Magento\TestFramework\Helper\Bootstrap::getObjectManager()->get(
            'Magento\Framework\App\AreaList'
        )->getArea(
            \Magento\Framework\App\Area::AREA_FRONTEND
        )->load();
        $this->assertStringEndsWith(
            'static/frontend/Magento/blank/en_US/Magento_Email/logo_email.png',
            $this->model->getDefaultEmailLogo()
        );
    }

    /**
     * @dataProvider setDesignConfigExceptionDataProvider
     * @expectedException \Magento\Framework\Exception\LocalizedException
     */
    public function testSetDesignConfigException($config)
    {
        $this->mockModel();
        // \Magento\Email\Model\Template is an abstract class
        $model = \Magento\TestFramework\Helper\Bootstrap::getObjectManager()
            ->create('Magento\Email\Model\Template');
        $model->setDesignConfig($config);
    }

    public function setDesignConfigExceptionDataProvider()
    {
        $this->mockModel();
        $storeId = \Magento\TestFramework\Helper\Bootstrap::getObjectManager()
            ->get('Magento\Store\Model\StoreManagerInterface')->getStore()->getId();
        return [
            [[]],
            [['area' => 'frontend']],
            [['store' => $storeId]],
        ];
    }

    public function testSetAndGetId()
    {
        $this->mockModel();
        $testId = 9999;
        $this->model->setId($testId);
        $this->assertEquals($testId, $this->model->getId());
    }

    public function testIsValidForSend()
    {
        $this->mockModel();
        $this->assertTrue($this->model->isValidForSend());
    }

    /**
     * @expectedException \UnexpectedValueException
     * @expectedExceptionMessage Email template 'foo' is not defined.
     */
    public function testGetTypeNonExistentType()
    {
        $this->mockModel();
        $this->model->setId('foo');
        $this->model->getType();
    }

    public function testGetTypeHtml()
    {
        $this->mockModel();
        $this->model->setId('customer_create_account_email_template');
        $this->assertEquals(\Magento\Framework\App\TemplateTypesInterface::TYPE_HTML, $this->model->getType());
    }

    public function testGetType()
    {
        $this->mockModel();
        $templateTypeId = 'test_template';
        $this->model->setTemplateType($templateTypeId);
        $this->assertEquals($templateTypeId, $this->model->getType());
    }

    public function testGetSendingException()
    {
        $this->mockModel();
        $this->assertNull($this->model->getSendingException());
    }

    public function testGetVariablesOptionArray()
    {
        $this->mockModel();
        $testTemplateVariables = '{"var data.name":"Sender Name","var data.email":"Sender Email"}';
        $this->model->setOrigTemplateVariables($testTemplateVariables);
        $variablesOptionArray = $this->model->getVariablesOptionArray();
        $this->assertEquals('{{var data.name}}', $variablesOptionArray[0]['value']);
        $this->assertEquals('Sender Name', $variablesOptionArray[0]['label']->getArguments()[0]);
        $this->assertEquals('{{var data.email}}', $variablesOptionArray[1]['value']);
        $this->assertEquals('Sender Email', $variablesOptionArray[1]['label']->getArguments()[0]);
    }

    public function testGetVariablesOptionArrayInGroup()
    {
        $this->mockModel();
        $testTemplateVariables = '{"var data.name":"Sender Name","var data.email":"Sender Email"}';
        $this->model->setOrigTemplateVariables($testTemplateVariables);
        $variablesOptionArray = $this->model->getVariablesOptionArray(true);
        $this->assertEquals('Template Variables', $variablesOptionArray['label']->getText());
        $this->assertEquals($this->model->getVariablesOptionArray(), $variablesOptionArray['value']);
    }

    /**
     * @expectedException \Magento\Framework\Exception\MailException
     * @expectedExceptionMessage The template Name must not be empty.
     */
    public function testBeforeSaveEmptyTemplateCode()
    {
        $this->mockModel();
        $this->model->beforeSave();
    }

    public function testBeforeSave()
    {
        $this->mockModel();
        $this->model->setTemplateCode('test template code');
        $this->model->beforeSave();
    }

    public function testProcessTemplate()
    {
        $this->mockModel();
        $this->model->setId('customer_create_account_email_template');
        $this->assertContains('<body style', $this->model->processTemplate());
    }

    public function testGetSubject()
    {
        $this->mockModel();
        $this->model->setVars(['foo', 'bar', 'baz']);
        $this->assertEquals('Subject', $this->model->getSubject());
    }

    public function testSetOptions()
    {
        $this->mockModel();
        $options = ['area' => 'test area', 'store' => 1];
        $this->model->setOptions($options);
        $this->assertEquals($options, $this->model->getDesignConfig()->getData());
    }
}<|MERGE_RESOLUTION|>--- conflicted
+++ resolved
@@ -271,16 +271,12 @@
         $this->setUpThemeFallback($area);
         $this->model->setTemplateText($templateText);
 
-<<<<<<< HEAD
-        $this->assertContains($expectedOutput, $this->model->getProcessedTemplate());
-=======
         if ($productionMode) {
             \Magento\TestFramework\Helper\Bootstrap::getObjectManager()->get('Magento\Framework\App\State')
                 ->setMode(\Magento\Framework\App\State::MODE_PRODUCTION);
         }
 
-        $this->assertContains($expectedOutput, $this->_model->getProcessedTemplate());
->>>>>>> a018b3c3
+        $this->assertContains($expectedOutput, $this->model->getProcessedTemplate());
     }
 
     /**
