<?php
/**
 * Copyright © 2013-2017 Magento, Inc. All rights reserved.
 * See COPYING.txt for license details.
 */

namespace Magento\Bundle\Model\Product;

use \Magento\Bundle\Api\Data\LinkInterface;

/**
 * @magentoDataFixture Magento/Bundle/_files/PriceCalculator/fixed_bundle_product_with_special_price.php
 * @magentoAppArea frontend
 */
class FixedBundleWithSpecialPriceCalculatorTest extends BundlePriceAbstract
{
    /**
     * @param array $strategyModifiers
     * @param array $expectedResults
     * @dataProvider getTestCases
     * @magentoAppIsolation enabled
     */
    public function testPriceForFixedBundle(array $strategyModifiers, array $expectedResults)
    {
        $this->prepareFixture($strategyModifiers, 'bundle_product');
        $bundleProduct = $this->productRepository->get('bundle_product', false, null, true);

        /** @var \Magento\Framework\Pricing\PriceInfo\Base $priceInfo */
        $priceInfo = $bundleProduct->getPriceInfo();
        $priceCode = \Magento\Catalog\Pricing\Price\FinalPrice::PRICE_CODE;

        $priceInfoFromIndexer = $this->productCollectionFactory->create()
            ->addFieldToFilter('sku', 'bundle_product')
            ->addPriceData()
            ->load()
            ->getFirstItem();
        $this->assertEquals(
            $expectedResults['minimalPrice'],
            $priceInfo->getPrice($priceCode)->getMinimalPrice()->getValue(),
            'Failed to check minimal price on product'
        );

        $this->assertEquals(
            $expectedResults['maximalPrice'],
            $priceInfo->getPrice($priceCode)->getMaximalPrice()->getValue(),
            'Failed to check maximal price on product'
        );
        $this->assertEquals($expectedResults['indexerMinimalPrice'], $priceInfoFromIndexer->getMinimalPrice());
<<<<<<< HEAD

        //This verification is skipped due to MAGETWO-64406, so in some cases 'indexerMaximumPrice' key was commented.
        if (isset($expectedResults['indexerMaximumPrice'])) {
            $this->assertEquals($expectedResults['indexerMaximumPrice'], $priceInfoFromIndexer->getMaxPrice());
        }
=======
>>>>>>> 757fd496
    }

    /**
     * Test cases for current test
     * @return array
     * @SuppressWarnings(PHPMD.ExcessiveMethodLength)
     */
    public function getTestCases()
    {
        return [
            '
                #1 Testing price for fixed bundle product
                with special price and without any sub items and options
            ' => [
                'strategy' => $this->getBundleConfiguration1(),
                'expectedResults' => [
                    // 110 * 0.5
                    'minimalPrice' => 55,

                    // 110 * 0.5
                    'maximalPrice' => 55,
<<<<<<< HEAD
                    'indexerMinimalPrice' => null,
                    'indexerMaximumPrice' => null
=======
                    'indexerMinimalPrice' => null
>>>>>>> 757fd496
                ]
            ],

            '
                #2 Testing price for fixed bundle product
                with special price, fixed sub items and fixed options
            ' => [
                'strategy' => $this->getBundleConfiguration2(
                    LinkInterface::PRICE_TYPE_FIXED,
                    self::CUSTOM_OPTION_PRICE_TYPE_FIXED
                ),
                'expectedResults' => [
                    // 0.5 * (110 + 1 * 20) + 100
                    'minimalPrice' => 165,

                    // 0.5 * (110 + 1 * 20) + 100
                    'maximalPrice' => 165,
<<<<<<< HEAD
                    'indexerMinimalPrice' => 130,
                    //'indexerMaximumPrice' => 230
=======
                    'indexerMinimalPrice' => 130
>>>>>>> 757fd496
                ]
            ],

            '
                #3 Testing price for fixed bundle product
                with special price, percent sub items and percent options
            ' => [
                'strategy' => $this->getBundleConfiguration2(
                    LinkInterface::PRICE_TYPE_PERCENT,
                    self::CUSTOM_OPTION_PRICE_TYPE_PERCENT
                ),
                'expectedResults' => [
                    // 0.5 * (110 + 110 * 0.2 + 110 * 1)
                    'minimalPrice' => 121,

                    // 0.5 * (110 + 110 * 0.2 + 110 * 1)
                    'maximalPrice' => 121,
<<<<<<< HEAD
                    'indexerMinimalPrice' => 132,
                    //'indexerMaximumPrice' => 242
=======
                    'indexerMinimalPrice' => 132
>>>>>>> 757fd496
                ]
            ],

            '
                #4 Testing price for fixed bundle product
                with special price, fixed sub items and percent options
            ' => [
                'strategy' => $this->getBundleConfiguration2(
                    LinkInterface::PRICE_TYPE_FIXED,
                    self::CUSTOM_OPTION_PRICE_TYPE_PERCENT
                ),
                'expectedResults' => [
                    // 0.5 * (110 + 1 * 20 + 110 * 1)
                    'minimalPrice' => 120,

                    // 0.5 * (110 + 1 * 20 + 110 * 1)
                    'maximalPrice' => 120,
<<<<<<< HEAD
                    'indexerMinimalPrice' => 130,
                    //'indexerMaximumPrice' => 240
=======
                    'indexerMinimalPrice' => 130
>>>>>>> 757fd496
                ]
            ],

            '
                #5 Testing price for fixed bundle product
                with special price, percent sub items and fixed options
            ' => [
                'strategy' => $this->getBundleConfiguration2(
                    LinkInterface::PRICE_TYPE_PERCENT,
                    self::CUSTOM_OPTION_PRICE_TYPE_FIXED
                ),
                'expectedResults' => [
                    // 0.5 * (110 + 110 * 0.2) + 100
                    'minimalPrice' => 166,

                    // 0.5 * (110 + 110 * 0.2) + 100
                    'maximalPrice' => 166,
<<<<<<< HEAD
                    'indexerMinimalPrice' => 132,
                    //'indexerMaximumPrice' => 232
=======
                    'indexerMinimalPrice' => 132
>>>>>>> 757fd496
                ]
            ],

            '
                #6 Testing price for fixed bundle product
                with special price, fixed sub items and fixed options
            ' => [
                'strategy' => $this->getBundleConfiguration3(
                    LinkInterface::PRICE_TYPE_FIXED,
                    self::CUSTOM_OPTION_PRICE_TYPE_FIXED
                ),
                'expectedResults' => [
                    // 0.5 * 110 + 100
                    'minimalPrice' => 155,

                    // 0.5 * (110 + 2 * 20) + 100
                    'maximalPrice' => 175,
<<<<<<< HEAD
                    'indexerMinimalPrice' => 150,
                    //'indexerMaximumPrice' => 250
=======
                    'indexerMinimalPrice' => 150
>>>>>>> 757fd496
                ]
            ],

            '
                #7 Testing price for fixed bundle product
                with special price, percent sub items and percent options
            ' => [
                'strategy' => $this->getBundleConfiguration3(
                    LinkInterface::PRICE_TYPE_PERCENT,
                    self::CUSTOM_OPTION_PRICE_TYPE_PERCENT
                ),
                'expectedResults' => [
                    // 0.5 * (110 + 110 * 1)
                    'minimalPrice' => 110,

                    // 0.5 * (110 + 2 * 110 * 0.2 + 1 * 110)
                    'maximalPrice' => 132,
<<<<<<< HEAD
                    'indexerMinimalPrice' => 154,
                    //'indexerMaximumPrice' => 264
=======
                    'indexerMinimalPrice' => 154
>>>>>>> 757fd496
                ]
            ],

            '
                #8 Testing price for fixed bundle product
                with special price, fixed sub items and percent options
            ' => [
                'strategy' => $this->getBundleConfiguration3(
                    LinkInterface::PRICE_TYPE_FIXED,
                    self::CUSTOM_OPTION_PRICE_TYPE_PERCENT
                ),
                'expectedResults' => [
                    // 0.5 * (110 + 1 * 110)
                    'minimalPrice' => 110,

                    // 0.5 * (110 + 2 * 20 + 1 * 110)
                    'maximalPrice' => 130,
<<<<<<< HEAD
                    'indexerMinimalPrice' => 150,
                    //'indexerMaximumPrice' => 260
=======
                    'indexerMinimalPrice' => 150
>>>>>>> 757fd496
                ]
            ],

            '
                #9 Testing price for fixed bundle product
                with special price, percent sub items and fixed options
            ' => [
                'strategy' => $this->getBundleConfiguration3(
                    LinkInterface::PRICE_TYPE_PERCENT,
                    self::CUSTOM_OPTION_PRICE_TYPE_FIXED
                ),
                'expectedResults' => [
                    // 0.5 * 110 + 100
                    'minimalPrice' => 155,

                    // 0.5 * (110 + 2 * 0.2 * 110) + 100
                    'maximalPrice' => 177,
<<<<<<< HEAD
                    'indexerMinimalPrice' => 154,
                    //'indexerMaximumPrice' => 254
=======
                    'indexerMinimalPrice' => 154
>>>>>>> 757fd496
                ]
            ],

            '
                #10 Testing price for fixed bundle product
                with special price, fixed sub items and fixed options
            ' => [
                'strategy' => $this->getBundleConfiguration4(
                    LinkInterface::PRICE_TYPE_FIXED,
                    self::CUSTOM_OPTION_PRICE_TYPE_FIXED
                ),
                'expectedResults' => [
                    // 0.5 * (110 + 3 * 10) + 100
                    'minimalPrice' => 170,

                    // 0.5 * (110 + 3 * 10 + 1 * 40) + 100
                    'maximalPrice' => 190,
<<<<<<< HEAD
                    'indexerMinimalPrice' => 140,
                    //'indexerMaximumPrice' => 280
=======
                    'indexerMinimalPrice' => 140
>>>>>>> 757fd496
                ]
            ],

            '
                #11 Testing price for fixed bundle product
                with special price, percent sub items and percent options
            ' => [
                'strategy' => $this->getBundleConfiguration4(
                    LinkInterface::PRICE_TYPE_PERCENT,
                    self::CUSTOM_OPTION_PRICE_TYPE_PERCENT
                ),
                'expectedResults' => [
                    // 0.5 * (110 + 3 * 110 * 0.1 + 110 * 1)
                    'minimalPrice' => 126.5,

                    // 0.5 * (110 + 3 * 110 * 0.1 + 1 * 110 * 0.4 + 110 * 1)
                    'maximalPrice' => 148.5,
<<<<<<< HEAD
                    'indexerMinimalPrice' => 143,
                    //'indexerMaximumPrice' => 297
=======
                    'indexerMinimalPrice' => 143
>>>>>>> 757fd496
                ]
            ],

            '
                #12 Testing price for fixed bundle product
                with special price, fixed sub items and percent options
            ' => [
                'strategy' => $this->getBundleConfiguration4(
                    LinkInterface::PRICE_TYPE_FIXED,
                    self::CUSTOM_OPTION_PRICE_TYPE_PERCENT
                ),
                'expectedResults' => [
                    // 0.5 * (110 + 3 * 10 + 1 * 110)
                    'minimalPrice' => 125,

                    // 0.5 * (110 + 3 * 10 + 1 * 40 + 1 * 110)
                    'maximalPrice' => 145,
<<<<<<< HEAD
                    'indexerMinimalPrice' => 140,
                    //'indexerMaximumPrice' => 290
=======
                    'indexerMinimalPrice' => 140
>>>>>>> 757fd496
                ]
            ],

            '
                #13 Testing price for fixed bundle product
                with special price, percent sub items and fixed options
            ' => [
                'strategy' => $this->getBundleConfiguration4(
                    LinkInterface::PRICE_TYPE_PERCENT,
                    self::CUSTOM_OPTION_PRICE_TYPE_FIXED
                ),
                'expectedResults' => [
                    // 0.5 * (110 + 3 * 110 * 0.1) + 100
                    'minimalPrice' => 171.5,

                    // 0.5 * (110 + 3 * 110 * 0.1 + 1 * 110 * 0.4) + 100
                    'maximalPrice' => 193.5,
<<<<<<< HEAD
                    'indexerMinimalPrice' => 143,
                    //'indexerMaximumPrice' => 287
=======
                    'indexerMinimalPrice' => 143
>>>>>>> 757fd496
                ]
            ],

            '
                #14 Testing price for fixed bundle product
                with special price, fixed sub items and fixed options
            ' => [
                'strategy' => $this->getBundleConfiguration5(
                    LinkInterface::PRICE_TYPE_FIXED,
                    self::CUSTOM_OPTION_PRICE_TYPE_FIXED
                ),
                'expectedResults' => [
                    // 0.5 * (110 + 1 * 40) + 100
                    'minimalPrice' => 175,

                    // 0.5 * (110 + 1 * 40 + 3 * 15) + 100
                    'maximalPrice' => 197.5,
<<<<<<< HEAD
                    'indexerMinimalPrice' => 150,
                    //'indexerMaximumPrice' => 295
=======
                    'indexerMinimalPrice' => 150
>>>>>>> 757fd496
                ]
            ],

            '
                #15 Testing price for fixed bundle product
                with special price, percent sub items and percent options
            ' => [
                'strategy' => $this->getBundleConfiguration5(
                    LinkInterface::PRICE_TYPE_PERCENT,
                    self::CUSTOM_OPTION_PRICE_TYPE_PERCENT
                ),
                'expectedResults' => [
                    // 0.5 * (110 + 1 * 110 * 0.4 + 1 * 110)
                    'minimalPrice' => 132,

                    // 0.5 * (110 + 1 * 110 * 0.4 + 3 * 110 * 0.15 + 110 * 1)
                    'maximalPrice' => 156.75,
<<<<<<< HEAD
                    'indexerMinimalPrice' => 154,
                    //'indexerMaximumPrice' => 313.5
=======
                    'indexerMinimalPrice' => 154
>>>>>>> 757fd496
                ]
            ],

            '
                #16 Testing price for fixed bundle product
                with special price, fixed sub items and percent options
            ' => [
                'strategy' => $this->getBundleConfiguration5(
                    LinkInterface::PRICE_TYPE_FIXED,
                    self::CUSTOM_OPTION_PRICE_TYPE_PERCENT
                ),
                'expectedResults' => [
                    // 0.5 * (110 + 1 * 40 + 1 * 110)
                    'minimalPrice' => 130,

                    // 0.5 * (110 + 1 * 40 + 3 * 15 + 1 * 110)
                    'maximalPrice' => 152.5,
<<<<<<< HEAD
                    'indexerMinimalPrice' => 150,
                    //'indexerMaximumPrice' => 305
=======
                    'indexerMinimalPrice' => 150
>>>>>>> 757fd496
                ]
            ],

            '
                #17 Testing price for fixed bundle product
                with special price, percent sub items and fixed options
            ' => [
                'strategy' => $this->getBundleConfiguration5(
                    LinkInterface::PRICE_TYPE_PERCENT,
                    self::CUSTOM_OPTION_PRICE_TYPE_FIXED
                ),
                'expectedResults' => [
                    // 0.5 * (110 + 1 * 110 * 0.4) + 100
                    'minimalPrice' => 177,

                    // 0.5 * (110 + 1 * 110 * 0.4 + 3 * 110 * 0.15) + 100
                    'maximalPrice' => 201.75,
<<<<<<< HEAD
                    'indexerMinimalPrice' => 154,
                    //'indexerMaximumPrice' => 303.5
=======
                    'indexerMinimalPrice' => 154
>>>>>>> 757fd496
                ]
            ],

            '
                #18 Testing price for fixed bundle product
                with special price, fixed sub items and fixed options
            ' => [
                'strategy' => $this->getBundleConfiguration6(
                    LinkInterface::PRICE_TYPE_FIXED,
                    self::CUSTOM_OPTION_PRICE_TYPE_FIXED
                ),
                'expectedResults' => [
                    // 0.5 * (110 + 1 * 40) + 100
                    'minimalPrice' => 175,

                    // 0.5 * (110 + 3 * 15) + 100
                    'maximalPrice' => 177.5,
<<<<<<< HEAD
                    'indexerMinimalPrice' => 150,
                    //'indexerMaximumPrice' => 255
=======
                    'indexerMinimalPrice' => 150
>>>>>>> 757fd496
                ]
            ],

            '
                #19 Testing price for fixed bundle product
                with special price, percent sub items and percent options
            ' => [
                'strategy' => $this->getBundleConfiguration6(
                    LinkInterface::PRICE_TYPE_PERCENT,
                    self::CUSTOM_OPTION_PRICE_TYPE_PERCENT
                ),
                'expectedResults' => [
                    // 0.5 * (110 + 1 * 110 * 0.4 + 1 * 110)
                    'minimalPrice' => 132,

                    // 0.5 * (110 + 3 * 110 * 0.15 + 1 * 110)
                    'maximalPrice' => 134.75,
<<<<<<< HEAD
                    'indexerMinimalPrice' => 154,
                    //'indexerMaximumPrice' => 269.5
=======
                    'indexerMinimalPrice' => 154
>>>>>>> 757fd496
                ]
            ],

            '
                #20 Testing price for fixed bundle product
                with special price, fixed sub items and percent options
            ' => [
                'strategy' => $this->getBundleConfiguration6(
                    LinkInterface::PRICE_TYPE_FIXED,
                    self::CUSTOM_OPTION_PRICE_TYPE_PERCENT
                ),
                'expectedResults' => [
                    // 0.5 * (110 + 1 * 40 + 110 * 1)
                    'minimalPrice' => 130,

                    // 0.5 * (110 + 3 * 15 + 110 * 1)
                    'maximalPrice' => 132.5,
<<<<<<< HEAD
                    'indexerMinimalPrice' => 150,
                    //'indexerMaximumPrice' => 265
=======
                    'indexerMinimalPrice' => 150
>>>>>>> 757fd496
                ]
            ],

            '
                #21 Testing price for fixed bundle product
                with special price, percent sub items and fixed options
            ' => [
                'strategy' => $this->getBundleConfiguration6(
                    LinkInterface::PRICE_TYPE_PERCENT,
                    self::CUSTOM_OPTION_PRICE_TYPE_FIXED
                ),
                'expectedResults' => [
                    // 0.5 * (110 + 1 * 110 * 0.4) + 100
                    'minimalPrice' => 177,

                    // 0.5 * (110 + 3 * 110 * 0.15) + 100
                    'maximalPrice' => 179.75,
<<<<<<< HEAD
                    'indexerMinimalPrice' => 154,
                    //'indexerMaximumPrice' => 259.5
=======
                    'indexerMinimalPrice' => 154
>>>>>>> 757fd496
                ]
            ],

            '
                #22 Testing price for fixed bundle product
                with special price, fixed sub items and fixed options
            ' => [
                'strategy' => $this->getBundleConfiguration7(
                    LinkInterface::PRICE_TYPE_FIXED,
                    self::CUSTOM_OPTION_PRICE_TYPE_FIXED
                ),
                'expectedResults' => [
                    // 0.5 * (110 + 1 * 40 + 1 * 20) + 100
                    'minimalPrice' => 185,

                    // 0.5 * (110 + 3 * 15 + 1 * 20 + 3 * 10) + 100
                    'maximalPrice' => 202.5,
<<<<<<< HEAD
                    'indexerMinimalPrice' => 170,
                    //'indexerMaximumPrice' => 305
=======
                    'indexerMinimalPrice' => 170
>>>>>>> 757fd496
                ]
            ],

            '
                #23 Testing price for fixed bundle product
                with special price, percent sub items and percent options
            ' => [
                'strategy' => $this->getBundleConfiguration7(
                    LinkInterface::PRICE_TYPE_PERCENT,
                    self::CUSTOM_OPTION_PRICE_TYPE_PERCENT
                ),
                'expectedResults' => [
                    // 0.5 * (110 + 1 * 110 * 0.4 + 1 * 110 * 0.2 + 110 * 1)
                    'minimalPrice' => 143,

                    // 0.5 * (110 + 3 * 110 * 0.15 + 1 * 110 * 0.2 + 3 * 110 * 0.1 + 110 * 1)
                    'maximalPrice' => 162.25,
<<<<<<< HEAD
                    'indexerMinimalPrice' => 176,
                    //'indexerMaximumPrice' => 324.5
=======
                    'indexerMinimalPrice' => 176
>>>>>>> 757fd496
                ]
            ],

            '
                #24 Testing price for fixed bundle product 
                with special price, fixed sub items and percent options
            ' => [
                'strategy' => $this->getBundleConfiguration7(
                    LinkInterface::PRICE_TYPE_FIXED,
                    self::CUSTOM_OPTION_PRICE_TYPE_PERCENT
                ),
                'expectedResults' => [
                    // 0.5 * (110 + 1 * 40 + 1 * 20 + 1 * 110)
                    'minimalPrice' => 140,

                    // 0.5 * (110 + 3 * 15 + 1 * 20 + 3 * 10 + 1 * 110)
                    'maximalPrice' => 157.5,
                    'indexerMinimalPrice' => 170,
<<<<<<< HEAD
                    //'indexerMaximumPrice' => 315
=======
>>>>>>> 757fd496
                ]
            ],

            '
                #25 Testing price for fixed bundle product 
                with special price, percent sub items and fixed options
            ' => [
                'strategy' => $this->getBundleConfiguration7(
                    LinkInterface::PRICE_TYPE_PERCENT,
                    self::CUSTOM_OPTION_PRICE_TYPE_FIXED
                ),
                'expectedResults' => [
                    // 0.5 * (110 + 1 * 110 * 0.4 + 1 * 110 * 0.2) + 100
                    'minimalPrice' => 188,

                    // 0.5 * (110 + 3 * 110 * 0.15 + 1 * 110 * 0.2 + 3 * 110 * 0.1) + 100
                    'maximalPrice' => 207.25,
<<<<<<< HEAD
                    'indexerMinimalPrice' => 176,
                    //'indexerMaximumPrice' => 314.5
=======
                    'indexerMinimalPrice' => 176
>>>>>>> 757fd496
                ]
            ],
        ];
    }

    /**
     * Fixed bundle product with special price and without any sub items and options
     * @return array
     */
    private function getBundleConfiguration1()
    {
        return [];
    }

    /**
     * Fixed bundle product with required option, custom option and with special price
     * @param $selectionsPriceType
     * @param $customOptionsPriceType
     * @return array
     */
    private function getBundleConfiguration2(
        $selectionsPriceType,
        $customOptionsPriceType
    ) {
        $optionsData = [
            [
                'title' => 'Op1',
                'required' => true,
                'type' => 'checkbox',
                'links' => [
                    [
                        'sku' => 'simple1',
                        'qty' => 1,
                        'price' => 20,
                        'price_type' => $selectionsPriceType
                    ],
                ]
            ]
        ];

        $customOptionsData = [
            [
                'price_type' => $customOptionsPriceType,
                'title' => 'Test Field',
                'type' => 'field',
                'is_require' => 1,
                'price' => 100,
                'sku' => '1-text',
            ]
        ];

        return [
            [
                'modifierName' => 'addSimpleProduct',
                'data' => [$optionsData]
            ],
            [
                'modifierName' => 'addCustomOption',
                'data' => [$customOptionsData]
            ],
        ];
    }

    /**
     * Fixed bundle product with non required option, custom option and with special price
     * @param $selectionsPriceType
     * @param $customOptionsPriceType
     * @return array
     */
    private function getBundleConfiguration3(
        $selectionsPriceType,
        $customOptionsPriceType
    ) {
        $optionsData = [
            [
                'title' => 'Op1',
                'type' => 'checkbox',
                'required' => false,
                'links' => [
                    [
                        'sku' => 'simple1',
                        'price' => 20,
                        'qty' => 2,
                        'price_type' => $selectionsPriceType
                    ],
                ]
            ]
        ];

        $customOptionsData = [
            [
                'price_type' => $customOptionsPriceType,
                'title' => 'Test Field',
                'type' => 'field',
                'is_require' => 1,
                'price' => 100,
                'sku' => '1-text',
            ]
        ];

        return [
            [
                'modifierName' => 'addSimpleProduct',
                'data' => [$optionsData]
            ],
            [
                'modifierName' => 'addCustomOption',
                'data' => [$customOptionsData]
            ],
        ];
    }

    /**
     * Fixed bundle product with checkbox type option, custom option and with special price
     * @param $selectionsPriceType
     * @param $customOptionsPriceType
     * @return array
     */
    private function getBundleConfiguration4(
        $selectionsPriceType,
        $customOptionsPriceType
    ) {
        $optionsData = [
            [
                'title' => 'Op1',
                'required' => true,
                'type' => 'checkbox',
                'links' => [
                    [
                        'sku' => 'simple1',
                        'qty' => 1,
                        'price' => 40,
                        'price_type' => $selectionsPriceType
                    ],
                    [
                        'sku' => 'simple2',
                        'price' => 10,
                        'qty' => 3,
                        'price_type' => $selectionsPriceType
                    ],
                ]
            ]
        ];

        $customOptionsData = [
            [
                'price_type' => $customOptionsPriceType,
                'title' => 'Test Field',
                'type' => 'field',
                'is_require' => 1,
                'price' => 100,
                'sku' => '1-text',
            ]
        ];

        return [
            [
                'modifierName' => 'addSimpleProduct',
                'data' => [$optionsData]
            ],
            [
                'modifierName' => 'addCustomOption',
                'data' => [$customOptionsData]
            ],
        ];
    }

    /**
     * Fixed bundle product with multi type option, custom option and with special price
     * @param $selectionsPriceType
     * @param $customOptionsPriceType
     * @return array
     */
    private function getBundleConfiguration5(
        $selectionsPriceType,
        $customOptionsPriceType
    ) {
        $optionsData = [
            [
                'title' => 'Op1',
                'required' => true,
                'type' => 'multi',
                'links' => [
                    [
                        'sku' => 'simple1',
                        'qty' => 1,
                        'price' => 40,
                        'price_type' => $selectionsPriceType
                    ],
                    [
                        'sku' => 'simple2',
                        'price' => 15,
                        'qty' => 3,
                        'price_type' => $selectionsPriceType
                    ],
                ]
            ]
        ];

        $customOptionsData = [
            [
                'price_type' => $customOptionsPriceType,
                'title' => 'Test Field',
                'type' => 'field',
                'is_require' => 1,
                'price' => 100,
                'sku' => '1-text',
            ]
        ];

        return [
            [
                'modifierName' => 'addSimpleProduct',
                'data' => [$optionsData]
            ],
            [
                'modifierName' => 'addCustomOption',
                'data' => [$customOptionsData]
            ],
        ];
    }

    /**
     * Fixed bundle product with radio type option, custom option and with special price
     * @param $selectionsPriceType
     * @param $customOptionsPriceType
     * @return array
     */
    private function getBundleConfiguration6(
        $selectionsPriceType,
        $customOptionsPriceType
    ) {
        $optionsData = [
            [
                'title' => 'Op1',
                'required' => true,
                'type' => 'radio',
                'links' => [
                    [
                        'sku' => 'simple1',
                        'qty' => 1,
                        'price' => 40,
                        'price_type' => $selectionsPriceType
                    ],
                    [
                        'sku' => 'simple2',
                        'price' => 15,
                        'qty' => 3,
                        'price_type' => $selectionsPriceType
                    ],
                ]
            ]
        ];

        $customOptionsData = [
            [
                'price_type' => $customOptionsPriceType,
                'title' => 'Test Field',
                'type' => 'field',
                'is_require' => 1,
                'price' => 100,
                'sku' => '1-text',
            ]
        ];

        return [
            [
                'modifierName' => 'addSimpleProduct',
                'data' => [$optionsData]
            ],
            [
                'modifierName' => 'addCustomOption',
                'data' => [$customOptionsData]
            ],
        ];
    }

    /**
     * Fixed bundle product with two required options, custom option and with special price
     * @param $selectionsPriceType
     * @param $customOptionsPriceType
     * @return array
     */
    private function getBundleConfiguration7(
        $selectionsPriceType,
        $customOptionsPriceType
    ) {
        $optionsData = [
            [
                'title' => 'Op1',
                'required' => true,
                'type' => 'radio',
                'links' => [
                    [
                        'sku' => 'simple1',
                        'qty' => 1,
                        'price' => 40,
                        'price_type' => $selectionsPriceType
                    ],
                    [
                        'sku' => 'simple2',
                        'price' => 15,
                        'qty' => 3,
                        'price_type' => $selectionsPriceType
                    ],
                ]
            ],
            [
                'title' => 'Op2',
                'required' => true,
                'type' => 'checkbox',
                'links' => [
                    [
                        'sku' => 'simple1',
                        'qty' => 1,
                        'price' => 20,
                        'price_type' => $selectionsPriceType
                    ],
                    [
                        'sku' => 'simple2',
                        'price' => 10,
                        'qty' => 3,
                        'price_type' => $selectionsPriceType
                    ],
                ]
            ]
        ];

        $customOptionsData = [
            [
                'price_type' => $customOptionsPriceType,
                'title' => 'Test Field',
                'type' => 'field',
                'is_require' => 1,
                'price' => 100,
                'sku' => '1-text',
            ]
        ];

        return [
            [
                'modifierName' => 'addSimpleProduct',
                'data' => [$optionsData]
            ],
            [
                'modifierName' => 'addCustomOption',
                'data' => [$customOptionsData]
            ],
        ];
    }
}<|MERGE_RESOLUTION|>--- conflicted
+++ resolved
@@ -46,14 +46,6 @@
             'Failed to check maximal price on product'
         );
         $this->assertEquals($expectedResults['indexerMinimalPrice'], $priceInfoFromIndexer->getMinimalPrice());
-<<<<<<< HEAD
-
-        //This verification is skipped due to MAGETWO-64406, so in some cases 'indexerMaximumPrice' key was commented.
-        if (isset($expectedResults['indexerMaximumPrice'])) {
-            $this->assertEquals($expectedResults['indexerMaximumPrice'], $priceInfoFromIndexer->getMaxPrice());
-        }
-=======
->>>>>>> 757fd496
     }
 
     /**
@@ -75,12 +67,7 @@
 
                     // 110 * 0.5
                     'maximalPrice' => 55,
-<<<<<<< HEAD
-                    'indexerMinimalPrice' => null,
-                    'indexerMaximumPrice' => null
-=======
                     'indexerMinimalPrice' => null
->>>>>>> 757fd496
                 ]
             ],
 
@@ -98,12 +85,7 @@
 
                     // 0.5 * (110 + 1 * 20) + 100
                     'maximalPrice' => 165,
-<<<<<<< HEAD
-                    'indexerMinimalPrice' => 130,
-                    //'indexerMaximumPrice' => 230
-=======
                     'indexerMinimalPrice' => 130
->>>>>>> 757fd496
                 ]
             ],
 
@@ -121,12 +103,7 @@
 
                     // 0.5 * (110 + 110 * 0.2 + 110 * 1)
                     'maximalPrice' => 121,
-<<<<<<< HEAD
-                    'indexerMinimalPrice' => 132,
-                    //'indexerMaximumPrice' => 242
-=======
                     'indexerMinimalPrice' => 132
->>>>>>> 757fd496
                 ]
             ],
 
@@ -144,12 +121,7 @@
 
                     // 0.5 * (110 + 1 * 20 + 110 * 1)
                     'maximalPrice' => 120,
-<<<<<<< HEAD
-                    'indexerMinimalPrice' => 130,
-                    //'indexerMaximumPrice' => 240
-=======
                     'indexerMinimalPrice' => 130
->>>>>>> 757fd496
                 ]
             ],
 
@@ -167,12 +139,7 @@
 
                     // 0.5 * (110 + 110 * 0.2) + 100
                     'maximalPrice' => 166,
-<<<<<<< HEAD
-                    'indexerMinimalPrice' => 132,
-                    //'indexerMaximumPrice' => 232
-=======
                     'indexerMinimalPrice' => 132
->>>>>>> 757fd496
                 ]
             ],
 
@@ -190,12 +157,7 @@
 
                     // 0.5 * (110 + 2 * 20) + 100
                     'maximalPrice' => 175,
-<<<<<<< HEAD
-                    'indexerMinimalPrice' => 150,
-                    //'indexerMaximumPrice' => 250
-=======
                     'indexerMinimalPrice' => 150
->>>>>>> 757fd496
                 ]
             ],
 
@@ -213,12 +175,7 @@
 
                     // 0.5 * (110 + 2 * 110 * 0.2 + 1 * 110)
                     'maximalPrice' => 132,
-<<<<<<< HEAD
-                    'indexerMinimalPrice' => 154,
-                    //'indexerMaximumPrice' => 264
-=======
                     'indexerMinimalPrice' => 154
->>>>>>> 757fd496
                 ]
             ],
 
@@ -236,12 +193,7 @@
 
                     // 0.5 * (110 + 2 * 20 + 1 * 110)
                     'maximalPrice' => 130,
-<<<<<<< HEAD
-                    'indexerMinimalPrice' => 150,
-                    //'indexerMaximumPrice' => 260
-=======
                     'indexerMinimalPrice' => 150
->>>>>>> 757fd496
                 ]
             ],
 
@@ -259,12 +211,7 @@
 
                     // 0.5 * (110 + 2 * 0.2 * 110) + 100
                     'maximalPrice' => 177,
-<<<<<<< HEAD
-                    'indexerMinimalPrice' => 154,
-                    //'indexerMaximumPrice' => 254
-=======
                     'indexerMinimalPrice' => 154
->>>>>>> 757fd496
                 ]
             ],
 
@@ -282,12 +229,7 @@
 
                     // 0.5 * (110 + 3 * 10 + 1 * 40) + 100
                     'maximalPrice' => 190,
-<<<<<<< HEAD
-                    'indexerMinimalPrice' => 140,
-                    //'indexerMaximumPrice' => 280
-=======
                     'indexerMinimalPrice' => 140
->>>>>>> 757fd496
                 ]
             ],
 
@@ -305,12 +247,7 @@
 
                     // 0.5 * (110 + 3 * 110 * 0.1 + 1 * 110 * 0.4 + 110 * 1)
                     'maximalPrice' => 148.5,
-<<<<<<< HEAD
-                    'indexerMinimalPrice' => 143,
-                    //'indexerMaximumPrice' => 297
-=======
                     'indexerMinimalPrice' => 143
->>>>>>> 757fd496
                 ]
             ],
 
@@ -328,12 +265,7 @@
 
                     // 0.5 * (110 + 3 * 10 + 1 * 40 + 1 * 110)
                     'maximalPrice' => 145,
-<<<<<<< HEAD
-                    'indexerMinimalPrice' => 140,
-                    //'indexerMaximumPrice' => 290
-=======
                     'indexerMinimalPrice' => 140
->>>>>>> 757fd496
                 ]
             ],
 
@@ -351,12 +283,7 @@
 
                     // 0.5 * (110 + 3 * 110 * 0.1 + 1 * 110 * 0.4) + 100
                     'maximalPrice' => 193.5,
-<<<<<<< HEAD
-                    'indexerMinimalPrice' => 143,
-                    //'indexerMaximumPrice' => 287
-=======
                     'indexerMinimalPrice' => 143
->>>>>>> 757fd496
                 ]
             ],
 
@@ -374,12 +301,7 @@
 
                     // 0.5 * (110 + 1 * 40 + 3 * 15) + 100
                     'maximalPrice' => 197.5,
-<<<<<<< HEAD
-                    'indexerMinimalPrice' => 150,
-                    //'indexerMaximumPrice' => 295
-=======
                     'indexerMinimalPrice' => 150
->>>>>>> 757fd496
                 ]
             ],
 
@@ -397,12 +319,7 @@
 
                     // 0.5 * (110 + 1 * 110 * 0.4 + 3 * 110 * 0.15 + 110 * 1)
                     'maximalPrice' => 156.75,
-<<<<<<< HEAD
-                    'indexerMinimalPrice' => 154,
-                    //'indexerMaximumPrice' => 313.5
-=======
                     'indexerMinimalPrice' => 154
->>>>>>> 757fd496
                 ]
             ],
 
@@ -420,12 +337,7 @@
 
                     // 0.5 * (110 + 1 * 40 + 3 * 15 + 1 * 110)
                     'maximalPrice' => 152.5,
-<<<<<<< HEAD
-                    'indexerMinimalPrice' => 150,
-                    //'indexerMaximumPrice' => 305
-=======
                     'indexerMinimalPrice' => 150
->>>>>>> 757fd496
                 ]
             ],
 
@@ -443,12 +355,7 @@
 
                     // 0.5 * (110 + 1 * 110 * 0.4 + 3 * 110 * 0.15) + 100
                     'maximalPrice' => 201.75,
-<<<<<<< HEAD
-                    'indexerMinimalPrice' => 154,
-                    //'indexerMaximumPrice' => 303.5
-=======
                     'indexerMinimalPrice' => 154
->>>>>>> 757fd496
                 ]
             ],
 
@@ -466,12 +373,7 @@
 
                     // 0.5 * (110 + 3 * 15) + 100
                     'maximalPrice' => 177.5,
-<<<<<<< HEAD
-                    'indexerMinimalPrice' => 150,
-                    //'indexerMaximumPrice' => 255
-=======
                     'indexerMinimalPrice' => 150
->>>>>>> 757fd496
                 ]
             ],
 
@@ -489,12 +391,7 @@
 
                     // 0.5 * (110 + 3 * 110 * 0.15 + 1 * 110)
                     'maximalPrice' => 134.75,
-<<<<<<< HEAD
-                    'indexerMinimalPrice' => 154,
-                    //'indexerMaximumPrice' => 269.5
-=======
                     'indexerMinimalPrice' => 154
->>>>>>> 757fd496
                 ]
             ],
 
@@ -512,12 +409,7 @@
 
                     // 0.5 * (110 + 3 * 15 + 110 * 1)
                     'maximalPrice' => 132.5,
-<<<<<<< HEAD
-                    'indexerMinimalPrice' => 150,
-                    //'indexerMaximumPrice' => 265
-=======
                     'indexerMinimalPrice' => 150
->>>>>>> 757fd496
                 ]
             ],
 
@@ -535,12 +427,7 @@
 
                     // 0.5 * (110 + 3 * 110 * 0.15) + 100
                     'maximalPrice' => 179.75,
-<<<<<<< HEAD
-                    'indexerMinimalPrice' => 154,
-                    //'indexerMaximumPrice' => 259.5
-=======
                     'indexerMinimalPrice' => 154
->>>>>>> 757fd496
                 ]
             ],
 
@@ -558,12 +445,7 @@
 
                     // 0.5 * (110 + 3 * 15 + 1 * 20 + 3 * 10) + 100
                     'maximalPrice' => 202.5,
-<<<<<<< HEAD
-                    'indexerMinimalPrice' => 170,
-                    //'indexerMaximumPrice' => 305
-=======
                     'indexerMinimalPrice' => 170
->>>>>>> 757fd496
                 ]
             ],
 
@@ -581,12 +463,7 @@
 
                     // 0.5 * (110 + 3 * 110 * 0.15 + 1 * 110 * 0.2 + 3 * 110 * 0.1 + 110 * 1)
                     'maximalPrice' => 162.25,
-<<<<<<< HEAD
-                    'indexerMinimalPrice' => 176,
-                    //'indexerMaximumPrice' => 324.5
-=======
                     'indexerMinimalPrice' => 176
->>>>>>> 757fd496
                 ]
             ],
 
@@ -605,10 +482,6 @@
                     // 0.5 * (110 + 3 * 15 + 1 * 20 + 3 * 10 + 1 * 110)
                     'maximalPrice' => 157.5,
                     'indexerMinimalPrice' => 170,
-<<<<<<< HEAD
-                    //'indexerMaximumPrice' => 315
-=======
->>>>>>> 757fd496
                 ]
             ],
 
@@ -626,12 +499,7 @@
 
                     // 0.5 * (110 + 3 * 110 * 0.15 + 1 * 110 * 0.2 + 3 * 110 * 0.1) + 100
                     'maximalPrice' => 207.25,
-<<<<<<< HEAD
-                    'indexerMinimalPrice' => 176,
-                    //'indexerMaximumPrice' => 314.5
-=======
                     'indexerMinimalPrice' => 176
->>>>>>> 757fd496
                 ]
             ],
         ];
