<?php
/**
 * Copyright © 2013-2017 Magento, Inc. All rights reserved.
 * See COPYING.txt for license details.
 */

namespace Magento\Bundle\Model\Product;

use \Magento\Bundle\Api\Data\LinkInterface;

/**
 * @magentoDataFixture Magento/Bundle/_files/PriceCalculator/fixed_bundle_product.php
 * @magentoAppArea frontend
 */
class FixedBundlePriceCalculatorTest extends BundlePriceAbstract
{
    /**
     * @param array $strategyModifiers
     * @param array $expectedResults
     * @dataProvider getTestCases
     * @magentoAppIsolation enabled
     */
    public function testPriceForFixedBundle(array $strategyModifiers, array $expectedResults)
    {
        $this->prepareFixture($strategyModifiers, 'bundle_product');
        $bundleProduct = $this->productRepository->get('bundle_product', false, null, true);

        /** @var \Magento\Framework\Pricing\PriceInfo\Base $priceInfo */
        $priceInfo = $bundleProduct->getPriceInfo();
        $priceCode = \Magento\Catalog\Pricing\Price\FinalPrice::PRICE_CODE;

        $priceInfoFromIndexer = $this->productCollectionFactory->create()
            ->addIdFilter([42])
            ->addPriceData()
            ->load()
            ->getFirstItem();
        $this->assertEquals(
            $expectedResults['minimalPrice'],
            $priceInfo->getPrice($priceCode)->getMinimalPrice()->getValue(),
            'Failed to check minimal price on product'
        );

        $this->assertEquals(
            $expectedResults['maximalPrice'],
            $priceInfo->getPrice($priceCode)->getMaximalPrice()->getValue(),
            'Failed to check maximal price on product'
        );
        $this->assertEquals($expectedResults['indexerMinimalPrice'], $priceInfoFromIndexer->getMinimalPrice());
<<<<<<< HEAD
        //This verification is skipped due to MAGETWO-64406, so in some cases 'indexerMaximumPrice' key was commented.
        if (isset($expectedResults['indexerMaximumPrice'])) {
            $this->assertEquals($expectedResults['indexerMaximumPrice'], $priceInfoFromIndexer->getMaxPrice());
        }
=======
>>>>>>> 757fd496
    }

    /**
     * @param array $strategyModifiers
     * @param array $expectedResults
     * @dataProvider getTestCases
     * @magentoAppIsolation enabled
     * @magentoConfigFixture current_store catalog/price/scope 1
     */
    public function testPriceForFixedBundleInWebsiteScope(array $strategyModifiers, array $expectedResults)
    {
        $this->prepareFixture($strategyModifiers, 'bundle_product');
        $bundleProduct = $this->productRepository->get('bundle_product', false, null, true);

        /** @var \Magento\Framework\Pricing\PriceInfo\Base $priceInfo */
        $priceInfo = $bundleProduct->getPriceInfo();
        $priceCode = \Magento\Catalog\Pricing\Price\FinalPrice::PRICE_CODE;

        $priceInfoFromIndexer = $this->productCollectionFactory->create()
            ->addFieldToFilter('sku', 'bundle_product')
            ->addPriceData()
            ->load()
            ->getFirstItem();
        $this->assertEquals(
            $expectedResults['minimalPrice'],
            $priceInfo->getPrice($priceCode)->getMinimalPrice()->getValue(),
            'Failed to check minimal price on product'
        );

        $this->assertEquals(
            $expectedResults['maximalPrice'],
            $priceInfo->getPrice($priceCode)->getMaximalPrice()->getValue(),
            'Failed to check maximal price on product'
        );
        $this->assertEquals($expectedResults['indexerMinimalPrice'], $priceInfoFromIndexer->getMinimalPrice());
<<<<<<< HEAD

        //This verification is skipped due to MAGETWO-64406, so in some cases 'indexerMaximumPrice' key was commented.
        if (isset($expectedResults['indexerMaximumPrice'])) {
            $this->assertEquals($expectedResults['indexerMaximumPrice'], $priceInfoFromIndexer->getMaxPrice());
        }
=======
>>>>>>> 757fd496
    }

    /**
     * Test cases for current test
     * @return array
     * @SuppressWarnings(PHPMD.ExcessiveMethodLength)
     */
    public function getTestCases()
    {
        return [
            '#1 Testing price for fixed bundle product with one simple' => [
                'strategy' => $this->getProductWithOneSimple(),
                'expectedResults' => [
                    //  110 + 10 (price from simple1)
                    'minimalPrice' => 120,
                    // 110 + 10 (sum of simple price)
                    'maximalPrice' => 120,
<<<<<<< HEAD
                    'indexerMinimalPrice' => 120,
                    'indexerMaximumPrice' => 120
=======
                    'indexerMinimalPrice' => 120
>>>>>>> 757fd496
                ]
            ],

            '#2 Testing price for fixed bundle product with three simples and different qty' => [
                'strategy' => $this->getProductWithDifferentQty(),
                'expectedResults' => [
                    // 110 + 10 (min price from simples)
                    'minimalPrice' => 120,
                    //  110 + (3 * 10) + (2 * 10) + 10
                    'maximalPrice' => 170,
<<<<<<< HEAD
                    'indexerMinimalPrice' => 120,
                    'indexerMaximumPrice' => 170
=======
                    'indexerMinimalPrice' => 120
>>>>>>> 757fd496
                ]
            ],

            '#3 Testing price for fixed bundle product with three simples and different price' => [
                'strategy' => $this->getProductWithDifferentPrice(),
                'expectedResults' => [
                    //  110 + 10
                    'minimalPrice' => 120,
                    // 110 + 60
                    'maximalPrice' => 170,
<<<<<<< HEAD
                    'indexerMinimalPrice' => 120,
                    'indexerMaximumPrice' => 170
=======
                    'indexerMinimalPrice' => 120
>>>>>>> 757fd496
                ]
            ],

            '#4 Testing price for fixed bundle product with three simples' => [
                'strategy' => $this->getProductWithSamePrice(),
                'expectedResults' => [
                    //  110 + 10
                    'minimalPrice' => 120,
                    // 110 + 30
                    'maximalPrice' => 140,
<<<<<<< HEAD
                    'indexerMinimalPrice' => 120,
                    'indexerMaximumPrice' => 140
=======
                    'indexerMinimalPrice' => 120
>>>>>>> 757fd496
                ]
            ],

            '
                #5 Testing price for fixed bundle product 
                with fixed sub items, fixed options and without any discounts
            ' => [
                'strategy' => $this->getBundleConfiguration3(
                    LinkInterface::PRICE_TYPE_FIXED,
                    self::CUSTOM_OPTION_PRICE_TYPE_FIXED
                ),
                'expectedResults' => [
                    // 110 + 1 * 20 + 100
                    'minimalPrice' => 230,

                    // 110 + 1 * 20 + 100
                    'maximalPrice' => 230,
<<<<<<< HEAD
                    'indexerMinimalPrice' => 130,
                    //'indexerMaximumPrice' => 230
=======
                    'indexerMinimalPrice' => 130
>>>>>>> 757fd496
                ]
            ],

            '
                #6 Testing price for fixed bundle product 
                with percent sub items, percent options and without any discounts
            ' => [
                'strategy' => $this->getBundleConfiguration3(
                    LinkInterface::PRICE_TYPE_PERCENT,
                    self::CUSTOM_OPTION_PRICE_TYPE_PERCENT
                ),
                'expectedResults' => [
                    // 110 + 110 * 0.2 + 110 * 1
                    'minimalPrice' => 242,

                    // 110 + 110 * 0.2 + 110 * 1
                    'maximalPrice' => 242,
<<<<<<< HEAD
                    'indexerMinimalPrice' => 132,
                    //'indexerMaximumPrice' => 242
=======
                    'indexerMinimalPrice' => 132
>>>>>>> 757fd496
                ]
            ],

            '
                #7 Testing price for fixed bundle product 
                with fixed sub items, percent options and without any discounts
            ' => [
                'strategy' => $this->getBundleConfiguration3(
                    LinkInterface::PRICE_TYPE_FIXED,
                    self::CUSTOM_OPTION_PRICE_TYPE_PERCENT
                ),
                'expectedResults' => [
                    // 110 + 1 * 20 + 110 * 1
                    'minimalPrice' => 240,

                    // 110 + 1 * 20 + 110 * 1
                    'maximalPrice' => 240,
<<<<<<< HEAD
                    'indexerMinimalPrice' => 130,
                    //'indexerMaximumPrice' => 240
=======
                    'indexerMinimalPrice' => 130
>>>>>>> 757fd496
                ]
            ],

            '
                #8 Testing price for fixed bundle product 
                with percent sub items, fixed options and without any discounts
            ' => [
                'strategy' => $this->getBundleConfiguration3(
                    LinkInterface::PRICE_TYPE_PERCENT,
                    self::CUSTOM_OPTION_PRICE_TYPE_FIXED
                ),
                'expectedResults' => [
                    // 110 + 110 * 0.2 + 100
                    'minimalPrice' => 232,

                    // 110 + 110 * 0.2 + 100
                    'maximalPrice' => 232,
<<<<<<< HEAD
                    'indexerMinimalPrice' => 132,
                    //'indexerMaximumPrice' => 232
=======
                    'indexerMinimalPrice' => 132
>>>>>>> 757fd496
                ]
            ],
        ];
    }

    /**
     * Fixed bundle product with one simple
     * @return array
     */
    private function getProductWithOneSimple()
    {
        $optionsData = [
            [
                'title' => 'Op1',
                'required' => true,
                'type' => 'checkbox',
                'links' => [
                    [
                        'sku' => 'simple1',
                        'price' => 10,
                        'qty' => 1,
                        'price_type' => LinkInterface::PRICE_TYPE_FIXED,
                    ],
                ]
            ],
        ];

        return [
            [
                'modifierName' => 'addSimpleProduct',
                'data' => [$optionsData]
            ],
        ];
    }

    /**
     * Fixed bundle product with three simples and different qty
     * @return array
     */
    private function getProductWithDifferentQty()
    {
        $optionsData = [
            [
                'title' => 'Op1',
                'required' => true,
                'type' => 'checkbox',
                'links' => [
                    [
                        'sku' => 'simple1',
                        'price' => 10,
                        'qty' => 3,
                        'price_type' => LinkInterface::PRICE_TYPE_FIXED,
                    ],
                    [
                        'sku' => 'simple2',
                        'price' => 10,
                        'qty' => 2,
                        'price_type' => LinkInterface::PRICE_TYPE_FIXED,
                    ],
                    [
                        'sku' => 'simple3',
                        'price' => 10,
                        'qty' => 1,
                        'price_type' => LinkInterface::PRICE_TYPE_FIXED,
                    ],
                ]
            ]
        ];

        return [
            [
                'modifierName' => 'addSimpleProduct',
                'data' => [$optionsData]
            ],
        ];
    }

    /**
     * Fixed bundle product with three simples and different price
     * @return array
     */
    private function getProductWithSamePrice()
    {
        $optionsData = [
            [
                'title' => 'Op1',
                'required' => true,
                'type' => 'checkbox',
                'links' => [
                    [
                        'sku' => 'simple1',
                        'price' => 10,
                        'qty' => 1,
                        'price_type' => LinkInterface::PRICE_TYPE_FIXED,
                    ],
                    [
                        'sku' => 'simple2',
                        'price' => 10,
                        'qty' => 1,
                        'price_type' => LinkInterface::PRICE_TYPE_FIXED,
                    ],
                    [
                        'sku' => 'simple3',
                        'price' => 10,
                        'qty' => 1,
                        'price_type' => LinkInterface::PRICE_TYPE_FIXED,
                    ]
                ]
            ]
        ];

        return [
            [
                'modifierName' => 'addSimpleProduct',
                'data' => [$optionsData]
            ],
        ];
    }

    /**
     * Fixed bundle product with three simples
     * @return array
     */
    private function getProductWithDifferentPrice()
    {
        $optionsData = [
            [
                'title' => 'Op1',
                'required' => true,
                'type' => 'checkbox',
                'links' => [
                    [
                        'sku' => 'simple1',
                        'price' => 10,
                        'qty' => 1,
                        'price_type' => LinkInterface::PRICE_TYPE_FIXED,
                    ],
                    [
                        'sku' => 'simple2',
                        'price' => 20,
                        'qty' => 1,
                        'price_type' => LinkInterface::PRICE_TYPE_FIXED,
                    ],
                    [
                        'sku' => 'simple3',
                        'price' => 30,
                        'qty' => 1,
                        'price_type' => LinkInterface::PRICE_TYPE_FIXED,
                    ]
                ]
            ]
        ];

        return [
            [
                'modifierName' => 'addSimpleProduct',
                'data' => [$optionsData]
            ],
        ];
    }

    /**
     * Fixed bundle product with required option, custom option and without any discounts
     * @param $selectionsPriceType
     * @param $customOptionsPriceType
     * @return array
     */
    private function getBundleConfiguration3($selectionsPriceType, $customOptionsPriceType)
    {
        $optionsData = [
            [
                'title' => 'Op1',
                'required' => true,
                'type' => 'checkbox',
                'links' => [
                    [
                        'sku' => 'simple1',
                        'qty' => 1,
                        'price' => 20,
                        'price_type' => $selectionsPriceType
                    ],
                ]
            ],
        ];

        $customOptionsData = [
            [
                'price_type' => $customOptionsPriceType,
                'title' => 'Test Field',
                'type' => 'field',
                'is_require' => 1,
                'price' => 100,
                'sku' => '1-text',
            ]
        ];

        return [
            [
                'modifierName' => 'addSimpleProduct',
                'data' => [$optionsData]
            ],
            [
                'modifierName' => 'addCustomOption',
                'data' => [$customOptionsData]
            ],
        ];
    }
}<|MERGE_RESOLUTION|>--- conflicted
+++ resolved
@@ -46,13 +46,6 @@
             'Failed to check maximal price on product'
         );
         $this->assertEquals($expectedResults['indexerMinimalPrice'], $priceInfoFromIndexer->getMinimalPrice());
-<<<<<<< HEAD
-        //This verification is skipped due to MAGETWO-64406, so in some cases 'indexerMaximumPrice' key was commented.
-        if (isset($expectedResults['indexerMaximumPrice'])) {
-            $this->assertEquals($expectedResults['indexerMaximumPrice'], $priceInfoFromIndexer->getMaxPrice());
-        }
-=======
->>>>>>> 757fd496
     }
 
     /**
@@ -88,14 +81,6 @@
             'Failed to check maximal price on product'
         );
         $this->assertEquals($expectedResults['indexerMinimalPrice'], $priceInfoFromIndexer->getMinimalPrice());
-<<<<<<< HEAD
-
-        //This verification is skipped due to MAGETWO-64406, so in some cases 'indexerMaximumPrice' key was commented.
-        if (isset($expectedResults['indexerMaximumPrice'])) {
-            $this->assertEquals($expectedResults['indexerMaximumPrice'], $priceInfoFromIndexer->getMaxPrice());
-        }
-=======
->>>>>>> 757fd496
     }
 
     /**
@@ -113,12 +98,7 @@
                     'minimalPrice' => 120,
                     // 110 + 10 (sum of simple price)
                     'maximalPrice' => 120,
-<<<<<<< HEAD
-                    'indexerMinimalPrice' => 120,
-                    'indexerMaximumPrice' => 120
-=======
                     'indexerMinimalPrice' => 120
->>>>>>> 757fd496
                 ]
             ],
 
@@ -129,12 +109,7 @@
                     'minimalPrice' => 120,
                     //  110 + (3 * 10) + (2 * 10) + 10
                     'maximalPrice' => 170,
-<<<<<<< HEAD
-                    'indexerMinimalPrice' => 120,
-                    'indexerMaximumPrice' => 170
-=======
                     'indexerMinimalPrice' => 120
->>>>>>> 757fd496
                 ]
             ],
 
@@ -145,12 +120,7 @@
                     'minimalPrice' => 120,
                     // 110 + 60
                     'maximalPrice' => 170,
-<<<<<<< HEAD
-                    'indexerMinimalPrice' => 120,
-                    'indexerMaximumPrice' => 170
-=======
                     'indexerMinimalPrice' => 120
->>>>>>> 757fd496
                 ]
             ],
 
@@ -161,12 +131,7 @@
                     'minimalPrice' => 120,
                     // 110 + 30
                     'maximalPrice' => 140,
-<<<<<<< HEAD
-                    'indexerMinimalPrice' => 120,
-                    'indexerMaximumPrice' => 140
-=======
                     'indexerMinimalPrice' => 120
->>>>>>> 757fd496
                 ]
             ],
 
@@ -184,12 +149,7 @@
 
                     // 110 + 1 * 20 + 100
                     'maximalPrice' => 230,
-<<<<<<< HEAD
-                    'indexerMinimalPrice' => 130,
-                    //'indexerMaximumPrice' => 230
-=======
                     'indexerMinimalPrice' => 130
->>>>>>> 757fd496
                 ]
             ],
 
@@ -207,12 +167,7 @@
 
                     // 110 + 110 * 0.2 + 110 * 1
                     'maximalPrice' => 242,
-<<<<<<< HEAD
-                    'indexerMinimalPrice' => 132,
-                    //'indexerMaximumPrice' => 242
-=======
                     'indexerMinimalPrice' => 132
->>>>>>> 757fd496
                 ]
             ],
 
@@ -230,12 +185,7 @@
 
                     // 110 + 1 * 20 + 110 * 1
                     'maximalPrice' => 240,
-<<<<<<< HEAD
-                    'indexerMinimalPrice' => 130,
-                    //'indexerMaximumPrice' => 240
-=======
                     'indexerMinimalPrice' => 130
->>>>>>> 757fd496
                 ]
             ],
 
@@ -253,12 +203,7 @@
 
                     // 110 + 110 * 0.2 + 100
                     'maximalPrice' => 232,
-<<<<<<< HEAD
-                    'indexerMinimalPrice' => 132,
-                    //'indexerMaximumPrice' => 232
-=======
                     'indexerMinimalPrice' => 132
->>>>>>> 757fd496
                 ]
             ],
         ];
