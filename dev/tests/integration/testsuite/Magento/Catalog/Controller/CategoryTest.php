--- conflicted
+++ resolved
@@ -7,20 +7,15 @@
 
 namespace Magento\Catalog\Controller;
 
-<<<<<<< HEAD
 use Magento\Catalog\Api\CategoryRepositoryInterface;
 use Magento\Catalog\Model\Category;
 use Magento\TestFramework\Catalog\Model\CategoryLayoutUpdateManager;
 use Magento\TestFramework\Helper\Bootstrap;
-=======
-use Magento\Catalog\Model\Category;
 use Magento\Catalog\Model\Session;
 use Magento\Framework\ObjectManagerInterface;
-use Magento\Framework\Registry as Registry;
+use Magento\Framework\Registry;
 use Magento\Framework\View\LayoutInterface;
-use Magento\TestFramework\Helper\Bootstrap;
 use Magento\TestFramework\TestCase\AbstractController;
->>>>>>> 6f1c7e37
 
 /**
  * Responsible for testing category view action on strorefront.
@@ -30,16 +25,24 @@
  */
 class CategoryTest extends AbstractController
 {
-    /** @var ObjectManagerInterface */
+    /**
+     * @var ObjectManagerInterface
+     */
     private $objectManager;
 
-    /** @var Registry */
+    /**
+     * @var Registry
+     */
     private $registry;
 
-    /** @var Session */
+    /**
+     * @var Session
+     */
     private $session;
 
-    /** @var LayoutInterface */
+    /**
+     * @var LayoutInterface
+     */
     private $layout;
 
     /**
@@ -154,7 +157,20 @@
     }
 
     /**
-<<<<<<< HEAD
+     * Checks that disabled category is not available in storefront
+     *
+     * @magentoDbIsolation enabled
+     * @magentoDataFixture Magento/Catalog/_files/inactive_category.php
+     * @return void
+     */
+    public function testViewActionDisabledCategory(): void
+    {
+        $this->dispatch('catalog/category/view/id/111');
+
+        $this->assert404NotFound();
+    }
+
+    /**
      * Check that custom layout update files is employed.
      *
      * @magentoDataFixture Magento/CatalogUrlRewrite/_files/categories_with_product_ids.php
@@ -182,18 +198,5 @@
             ->getUpdate()
             ->getHandles();
         $this->assertContains("catalog_category_view_selectable_{$categoryId}_{$file}", $handles);
-=======
-     * Checks that disabled category is not available in storefront
-     *
-     * @magentoDbIsolation enabled
-     * @magentoDataFixture Magento/Catalog/_files/inactive_category.php
-     * @return void
-     */
-    public function testViewActionDisabledCategory(): void
-    {
-        $this->dispatch('catalog/category/view/id/111');
-
-        $this->assert404NotFound();
->>>>>>> 6f1c7e37
     }
 }