<?php
/**
 * Copyright © Magento, Inc. All rights reserved.
 * See COPYING.txt for license details.
 */
declare(strict_types=1);

namespace Magento\Catalog\Controller\Product;

use Magento\Catalog\Api\Data\ProductInterface;
use Magento\Catalog\Api\ProductRepositoryInterface;
<<<<<<< HEAD
use Magento\Catalog\Model\Product\Visibility;
use Magento\Framework\Registry;
use Magento\TestFramework\Response;
use Magento\TestFramework\TestCase\AbstractController;

/**
 * Checks product visibility on storefront
 *
 * @magentoDbIsolation enabled
=======
use Magento\Catalog\Model\Product;
use Magento\Eav\Model\AttributeSetSearchResults;
use Magento\Eav\Model\Entity\Attribute\Set;
use Magento\Framework\Api\SearchCriteriaBuilder;
use Magento\Framework\Api\SortOrderBuilder;
use Magento\Framework\Data\Collection;
use Magento\Catalog\Api\AttributeSetRepositoryInterface;
use Magento\Eav\Model\Entity\Type;
use PHPUnit\Framework\MockObject\MockObject;
use Psr\Log\LoggerInterface;
use Magento\Catalog\Api\Data\ProductAttributeInterface;
use Magento\Catalog\Api\ProductAttributeRepositoryInterface;
use Magento\Framework\Logger\Monolog as MagentoMonologLogger;

/**
 * Integration test for product view front action.
 *
 * @magentoAppArea frontend
 * @SuppressWarnings(PHPMD.CouplingBetweenObjects)
>>>>>>> dac1ea5e
 */
class ViewTest extends AbstractController
{
    /** @var ProductRepositoryInterface */
    private $productRepository;

    /** @var Registry */
    private $registry;

    /**
<<<<<<< HEAD
=======
     * @var ProductRepositoryInterface $productRepository
     */
    private $productRepository;

    /**
     * @var AttributeSetRepositoryInterface $attributeSetRepository
     */
    private $attributeSetRepository;

    /**
     * @var ProductAttributeRepositoryInterface $attributeSetRepository
     */
    private $attributeRepository;

    /**
     * @var Type $productEntityType
     */
    private $productEntityType;

    /**
>>>>>>> dac1ea5e
     * @inheritdoc
     */
    protected function setUp()
    {
        parent::setUp();

        $this->productRepository = $this->_objectManager->create(ProductRepositoryInterface::class);
<<<<<<< HEAD
        $this->registry = $this->_objectManager->get(Registry::class);
    }

    /**
=======
        $this->attributeSetRepository = $this->_objectManager->create(AttributeSetRepositoryInterface::class);
        $this->attributeRepository = $this->_objectManager->create(ProductAttributeRepositoryInterface::class);
        $this->productEntityType = $this->_objectManager->create(Type::class)
            ->loadByCode(Product::ENTITY);
    }

    /**
     * @magentoDbIsolation disabled
>>>>>>> dac1ea5e
     * @magentoDataFixture Magento/Catalog/controllers/_files/products.php
     * @magentoConfigFixture current_store catalog/seo/product_canonical_tag 1
     * @return void
     */
    public function testViewActionWithCanonicalTag(): void
    {
        $this->markTestSkipped(
            'MAGETWO-40724: Canonical url from tests sometimes does not equal canonical url from action'
        );
        $this->dispatch('catalog/product/view/id/1/');

        $this->assertContains(
            '<link  rel="canonical" href="http://localhost/index.php/catalog/product/view/_ignore_category/1/id/1/" />',
            $this->getResponse()->getBody()
        );
    }

    /**
<<<<<<< HEAD
     * @magentoDataFixture Magento/Quote/_files/is_not_salable_product.php
     * @return void
     */
    public function testDisabledProductInvisibility(): void
    {
        $product = $this->productRepository->get('simple-99');
        $this->dispatch(sprintf('catalog/product/view/id/%s/', $product->getId()));

        $this->assert404NotFound();
    }

    /**
     * @magentoDataFixture Magento/Catalog/_files/second_product_simple.php
     * @dataProvider productVisibilityDataProvider
     * @param int $visibility
     * @return void
     */
    public function testProductVisibility(int $visibility): void
    {
        $product = $this->updateProductVisibility('simple2', $visibility);
        $this->dispatch(sprintf('catalog/product/view/id/%s/', $product->getId()));

        $this->assertProductIsVisible($product);
    }

    /**
     * @return array
     */
    public function productVisibilityDataProvider(): array
    {
        return [
            'catalog_search' => [Visibility::VISIBILITY_BOTH],
            'search' => [Visibility::VISIBILITY_IN_SEARCH],
            'catalog' => [Visibility::VISIBILITY_IN_CATALOG],
        ];
    }

    /**
     * @magentoDataFixture Magento/Catalog/_files/simple_products_not_visible_individually.php
     */
    public function testProductNotVisibleIndividually(): void
    {
        $product = $this->updateProductVisibility('simple_not_visible_1', Visibility::VISIBILITY_NOT_VISIBLE);
        $this->dispatch(sprintf('catalog/product/view/id/%s/', $product->getId()));

        $this->assert404NotFound();
    }

    /**
     * @inheritdoc
     */
    public function assert404NotFound()
    {
        parent::assert404NotFound();

        $this->assertNull($this->registry->registry('current_product'));
    }

    /**
     * Assert that product is available in storefront
     *
     * @param ProductInterface $product
     * @return void
     */
    private function assertProductIsVisible(ProductInterface $product): void
    {
        $this->assertEquals(
            Response::STATUS_CODE_200,
            $this->getResponse()->getHttpResponseCode(),
            'Wrong response code is returned'
        );
        $this->assertEquals(
            $product->getSku(),
            $this->registry->registry('current_product')->getSku(),
            'Wrong product is registered'
        );
    }

    /**
     * Update product visibility
     *
     * @param string $sku
     * @param int $visibility
     * @return ProductInterface
     */
    private function updateProductVisibility(string $sku, int $visibility): ProductInterface
    {
        $product = $this->productRepository->get($sku);
        $product->setVisibility($visibility);

        return $this->productRepository->save($product);
=======
     * View product with custom attribute when attribute removed from it.
     *
     * It tests that after changing product attribute set from Default to Custom
     * there are no warning messages in log in case Custom not contains attribute from Default.
     *
     * @magentoDataFixture Magento/Catalog/_files/product_simple_with_country_of_manufacture.php
     * @magentoDataFixture Magento/Catalog/_files/attribute_set_based_on_default_without_country_of_manufacture.php
     * @return void
     */
    public function testViewActionCustomAttributeSetWithoutCountryOfManufacture(): void
    {
        /** @var MockObject|LoggerInterface $logger */
        $logger = $this->setupLoggerMock();

        $product = $this->getProductBySku('simple_with_com');
        $attributeSetCustom = $this->getProductAttributeSetByName('custom_attribute_set_wout_com');
        $product->setAttributeSetId($attributeSetCustom->getAttributeSetId());
        $this->productRepository->save($product);

        /** @var ProductAttributeInterface $attributeCountryOfManufacture */
        $attributeCountryOfManufacture = $this->attributeRepository->get('country_of_manufacture');
        $logger->expects($this->never())
            ->method('warning')
            ->with(
                "Attempt to load value of nonexistent EAV attribute",
                [
                    'attribute_id' =>  $attributeCountryOfManufacture->getAttributeId(),
                    'entity_type' => ProductInterface::class,
                ]
            );

        $this->dispatch(sprintf('catalog/product/view/id/%s/', $product->getId()));
    }

    /**
     * Setup logger mock to check there are no warning messages logged.
     *
     * @return MockObject
     */
    private function setupLoggerMock() : MockObject
    {
        $logger = $this->getMockBuilder(LoggerInterface::class)
            ->disableOriginalConstructor()
            ->getMock();
        $this->_objectManager->addSharedInstance($logger, MagentoMonologLogger::class);

        return $logger;
    }

    /**
     * Get product instance by sku.
     *
     * @param string $sku
     * @return Product
     */
    private function getProductBySku(string $sku): Product
    {
        return $this->productRepository->get($sku);
    }

    /**
     * Get product attribute set by name.
     *
     * @param string $attributeSetName
     * @return Set|null
     */
    private function getProductAttributeSetByName(string $attributeSetName): ?Set
    {
        /** @var SortOrderBuilder $sortOrderBuilder */
        $sortOrderBuilder = $this->_objectManager->create(SortOrderBuilder::class);
        /** @var SearchCriteriaBuilder $searchCriteriaBuilder */
        $searchCriteriaBuilder = $this->_objectManager->get(SearchCriteriaBuilder::class);
        $searchCriteriaBuilder->addFilter('attribute_set_name', $attributeSetName);
        $searchCriteriaBuilder->addFilter('entity_type_id', $this->productEntityType->getId());
        $attributeSetIdSortOrder = $sortOrderBuilder
            ->setField('attribute_set_id')
            ->setDirection(Collection::SORT_ORDER_DESC)
            ->create();
        $searchCriteriaBuilder->addSortOrder($attributeSetIdSortOrder);
        $searchCriteriaBuilder->setPageSize(1);
        $searchCriteriaBuilder->setCurrentPage(1);

        /** @var AttributeSetSearchResults $searchResult */
        $searchResult = $this->attributeSetRepository->getList($searchCriteriaBuilder->create());
        $items = $searchResult->getItems();

        if (count($items) > 0) {
            return reset($items);
        }

        return null;
>>>>>>> dac1ea5e
    }
}<|MERGE_RESOLUTION|>--- conflicted
+++ resolved
@@ -9,23 +9,14 @@
 
 use Magento\Catalog\Api\Data\ProductInterface;
 use Magento\Catalog\Api\ProductRepositoryInterface;
-<<<<<<< HEAD
+use Magento\Catalog\Model\Product;
 use Magento\Catalog\Model\Product\Visibility;
-use Magento\Framework\Registry;
-use Magento\TestFramework\Response;
-use Magento\TestFramework\TestCase\AbstractController;
-
-/**
- * Checks product visibility on storefront
- *
- * @magentoDbIsolation enabled
-=======
-use Magento\Catalog\Model\Product;
 use Magento\Eav\Model\AttributeSetSearchResults;
 use Magento\Eav\Model\Entity\Attribute\Set;
 use Magento\Framework\Api\SearchCriteriaBuilder;
 use Magento\Framework\Api\SortOrderBuilder;
 use Magento\Framework\Data\Collection;
+use Magento\Framework\Registry;
 use Magento\Catalog\Api\AttributeSetRepositoryInterface;
 use Magento\Eav\Model\Entity\Type;
 use PHPUnit\Framework\MockObject\MockObject;
@@ -33,46 +24,41 @@
 use Magento\Catalog\Api\Data\ProductAttributeInterface;
 use Magento\Catalog\Api\ProductAttributeRepositoryInterface;
 use Magento\Framework\Logger\Monolog as MagentoMonologLogger;
+use Magento\TestFramework\Response;
+use Magento\TestFramework\TestCase\AbstractController;
 
 /**
  * Integration test for product view front action.
  *
  * @magentoAppArea frontend
  * @SuppressWarnings(PHPMD.CouplingBetweenObjects)
->>>>>>> dac1ea5e
  */
 class ViewTest extends AbstractController
 {
-    /** @var ProductRepositoryInterface */
+    /**
+     * @var ProductRepositoryInterface $productRepository
+     */
     private $productRepository;
+
+    /**
+     * @var AttributeSetRepositoryInterface $attributeSetRepository
+     */
+    private $attributeSetRepository;
+
+    /**
+     * @var ProductAttributeRepositoryInterface $attributeSetRepository
+     */
+    private $attributeRepository;
+
+    /**
+     * @var Type $productEntityType
+     */
+    private $productEntityType;
 
     /** @var Registry */
     private $registry;
 
     /**
-<<<<<<< HEAD
-=======
-     * @var ProductRepositoryInterface $productRepository
-     */
-    private $productRepository;
-
-    /**
-     * @var AttributeSetRepositoryInterface $attributeSetRepository
-     */
-    private $attributeSetRepository;
-
-    /**
-     * @var ProductAttributeRepositoryInterface $attributeSetRepository
-     */
-    private $attributeRepository;
-
-    /**
-     * @var Type $productEntityType
-     */
-    private $productEntityType;
-
-    /**
->>>>>>> dac1ea5e
      * @inheritdoc
      */
     protected function setUp()
@@ -80,21 +66,15 @@
         parent::setUp();
 
         $this->productRepository = $this->_objectManager->create(ProductRepositoryInterface::class);
-<<<<<<< HEAD
-        $this->registry = $this->_objectManager->get(Registry::class);
-    }
-
-    /**
-=======
         $this->attributeSetRepository = $this->_objectManager->create(AttributeSetRepositoryInterface::class);
         $this->attributeRepository = $this->_objectManager->create(ProductAttributeRepositoryInterface::class);
         $this->productEntityType = $this->_objectManager->create(Type::class)
             ->loadByCode(Product::ENTITY);
+        $this->registry = $this->_objectManager->get(Registry::class);
     }
 
     /**
      * @magentoDbIsolation disabled
->>>>>>> dac1ea5e
      * @magentoDataFixture Magento/Catalog/controllers/_files/products.php
      * @magentoConfigFixture current_store catalog/seo/product_canonical_tag 1
      * @return void
@@ -113,99 +93,6 @@
     }
 
     /**
-<<<<<<< HEAD
-     * @magentoDataFixture Magento/Quote/_files/is_not_salable_product.php
-     * @return void
-     */
-    public function testDisabledProductInvisibility(): void
-    {
-        $product = $this->productRepository->get('simple-99');
-        $this->dispatch(sprintf('catalog/product/view/id/%s/', $product->getId()));
-
-        $this->assert404NotFound();
-    }
-
-    /**
-     * @magentoDataFixture Magento/Catalog/_files/second_product_simple.php
-     * @dataProvider productVisibilityDataProvider
-     * @param int $visibility
-     * @return void
-     */
-    public function testProductVisibility(int $visibility): void
-    {
-        $product = $this->updateProductVisibility('simple2', $visibility);
-        $this->dispatch(sprintf('catalog/product/view/id/%s/', $product->getId()));
-
-        $this->assertProductIsVisible($product);
-    }
-
-    /**
-     * @return array
-     */
-    public function productVisibilityDataProvider(): array
-    {
-        return [
-            'catalog_search' => [Visibility::VISIBILITY_BOTH],
-            'search' => [Visibility::VISIBILITY_IN_SEARCH],
-            'catalog' => [Visibility::VISIBILITY_IN_CATALOG],
-        ];
-    }
-
-    /**
-     * @magentoDataFixture Magento/Catalog/_files/simple_products_not_visible_individually.php
-     */
-    public function testProductNotVisibleIndividually(): void
-    {
-        $product = $this->updateProductVisibility('simple_not_visible_1', Visibility::VISIBILITY_NOT_VISIBLE);
-        $this->dispatch(sprintf('catalog/product/view/id/%s/', $product->getId()));
-
-        $this->assert404NotFound();
-    }
-
-    /**
-     * @inheritdoc
-     */
-    public function assert404NotFound()
-    {
-        parent::assert404NotFound();
-
-        $this->assertNull($this->registry->registry('current_product'));
-    }
-
-    /**
-     * Assert that product is available in storefront
-     *
-     * @param ProductInterface $product
-     * @return void
-     */
-    private function assertProductIsVisible(ProductInterface $product): void
-    {
-        $this->assertEquals(
-            Response::STATUS_CODE_200,
-            $this->getResponse()->getHttpResponseCode(),
-            'Wrong response code is returned'
-        );
-        $this->assertEquals(
-            $product->getSku(),
-            $this->registry->registry('current_product')->getSku(),
-            'Wrong product is registered'
-        );
-    }
-
-    /**
-     * Update product visibility
-     *
-     * @param string $sku
-     * @param int $visibility
-     * @return ProductInterface
-     */
-    private function updateProductVisibility(string $sku, int $visibility): ProductInterface
-    {
-        $product = $this->productRepository->get($sku);
-        $product->setVisibility($visibility);
-
-        return $this->productRepository->save($product);
-=======
      * View product with custom attribute when attribute removed from it.
      *
      * It tests that after changing product attribute set from Default to Custom
@@ -297,6 +184,99 @@
         }
 
         return null;
->>>>>>> dac1ea5e
+    }
+
+    /**
+     * @magentoDataFixture Magento/Quote/_files/is_not_salable_product.php
+     * @return void
+     */
+    public function testDisabledProductInvisibility(): void
+    {
+        $product = $this->productRepository->get('simple-99');
+        $this->dispatch(sprintf('catalog/product/view/id/%s/', $product->getId()));
+
+        $this->assert404NotFound();
+    }
+
+    /**
+     * @magentoDataFixture Magento/Catalog/_files/second_product_simple.php
+     * @dataProvider productVisibilityDataProvider
+     * @param int $visibility
+     * @return void
+     */
+    public function testProductVisibility(int $visibility): void
+    {
+        $product = $this->updateProductVisibility('simple2', $visibility);
+        $this->dispatch(sprintf('catalog/product/view/id/%s/', $product->getId()));
+
+        $this->assertProductIsVisible($product);
+    }
+
+    /**
+     * @return array
+     */
+    public function productVisibilityDataProvider(): array
+    {
+        return [
+            'catalog_search' => [Visibility::VISIBILITY_BOTH],
+            'search' => [Visibility::VISIBILITY_IN_SEARCH],
+            'catalog' => [Visibility::VISIBILITY_IN_CATALOG],
+        ];
+    }
+
+    /**
+     * @magentoDataFixture Magento/Catalog/_files/simple_products_not_visible_individually.php
+     */
+    public function testProductNotVisibleIndividually(): void
+    {
+        $product = $this->updateProductVisibility('simple_not_visible_1', Visibility::VISIBILITY_NOT_VISIBLE);
+        $this->dispatch(sprintf('catalog/product/view/id/%s/', $product->getId()));
+
+        $this->assert404NotFound();
+    }
+
+    /**
+     * @inheritdoc
+     */
+    public function assert404NotFound()
+    {
+        parent::assert404NotFound();
+
+        $this->assertNull($this->registry->registry('current_product'));
+    }
+
+    /**
+     * Assert that product is available in storefront
+     *
+     * @param ProductInterface $product
+     * @return void
+     */
+    private function assertProductIsVisible(ProductInterface $product): void
+    {
+        $this->assertEquals(
+            Response::STATUS_CODE_200,
+            $this->getResponse()->getHttpResponseCode(),
+            'Wrong response code is returned'
+        );
+        $this->assertEquals(
+            $product->getSku(),
+            $this->registry->registry('current_product')->getSku(),
+            'Wrong product is registered'
+        );
+    }
+
+    /**
+     * Update product visibility
+     *
+     * @param string $sku
+     * @param int $visibility
+     * @return ProductInterface
+     */
+    private function updateProductVisibility(string $sku, int $visibility): ProductInterface
+    {
+        $product = $this->productRepository->get($sku);
+        $product->setVisibility($visibility);
+
+        return $this->productRepository->save($product);
     }
 }