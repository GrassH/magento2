--- conflicted
+++ resolved
@@ -46,21 +46,9 @@
             )
         );
 
-<<<<<<< HEAD
-        /** @var $messageManager \Magento\Framework\Message\Manager */
-        $messageManager = $objectManager->get(\Magento\Framework\Message\Manager::class);
-        $this->assertInstanceOf(
-            \Magento\Framework\Message\Success::class,
-            $messageManager->getMessages()->getLastAddedMessage()
-        );
-        $this->assertContains(
-            'Simple Product 1 Name',
-            (string)$messageManager->getMessages()->getLastAddedMessage()->getText()
-=======
         $this->assertSessionMessages(
             $this->equalTo(['You added product Simple Product 1 Name to the comparison list.']),
             MessageInterface::TYPE_SUCCESS
->>>>>>> f5539378
         );
 
         $this->assertRedirect();
@@ -85,22 +73,9 @@
         $product = $this->productRepository->get('simple_product_2');
         $this->dispatch('catalog/product_compare/remove/product/' . $product->getEntityId());
 
-<<<<<<< HEAD
-        /** @var $messageManager \Magento\Framework\Message\Manager */
-        $messageManager = \Magento\TestFramework\Helper\Bootstrap::getObjectManager()
-            ->get(\Magento\Framework\Message\Manager::class);
-        $this->assertInstanceOf(
-            \Magento\Framework\Message\Success::class,
-            $messageManager->getMessages()->getLastAddedMessage()
-        );
-        $this->assertContains(
-            'Simple Product 2 Name',
-            (string)$messageManager->getMessages()->getLastAddedMessage()->getText()
-=======
         $this->assertSessionMessages(
             $this->equalTo(['You removed product Simple Product 2 Name from the comparison list.']),
             MessageInterface::TYPE_SUCCESS
->>>>>>> f5539378
         );
 
         $this->assertRedirect();
@@ -114,19 +89,10 @@
         $product = $this->productRepository->get('simple_product_1');
         $this->dispatch('catalog/product_compare/remove/product/' . $product->getEntityId());
         $secondProduct = $this->productRepository->get('simple_product_2');
-<<<<<<< HEAD
-        /** @var $messageManager \Magento\Framework\Message\Manager */
-        $messageManager = \Magento\TestFramework\Helper\Bootstrap::getObjectManager()
-            ->get(\Magento\Framework\Message\Manager::class);
-        $this->assertInstanceOf(
-            \Magento\Framework\Message\Success::class,
-            $messageManager->getMessages()->getLastAddedMessage()
-=======
 
         $this->assertSessionMessages(
             $this->equalTo(['You removed product Simple Product 1 Name from the comparison list.']),
             MessageInterface::TYPE_SUCCESS
->>>>>>> f5539378
         );
 
         $this->assertRedirect();
@@ -166,18 +132,9 @@
 
         $this->dispatch('catalog/product_compare/clear');
 
-<<<<<<< HEAD
-        /** @var $messageManager \Magento\Framework\Message\Manager */
-        $messageManager = \Magento\TestFramework\Helper\Bootstrap::getObjectManager()
-            ->get(\Magento\Framework\Message\Manager::class);
-        $this->assertInstanceOf(
-            \Magento\Framework\Message\Success::class,
-            $messageManager->getMessages()->getLastAddedMessage()
-=======
         $this->assertSessionMessages(
             $this->equalTo(['You cleared the comparison list.']),
             MessageInterface::TYPE_SUCCESS
->>>>>>> f5539378
         );
 
         $this->assertRedirect();
@@ -193,19 +150,6 @@
         $this->_prepareCompareListWithProductNameXss();
         $product = $this->productRepository->get('product-with-xss');
         $this->dispatch('catalog/product_compare/remove/product/' . $product->getEntityId() . '?nocookie=1');
-<<<<<<< HEAD
-        $messages = \Magento\TestFramework\Helper\Bootstrap::getObjectManager()->get(
-            \Magento\Framework\Message\Manager::class
-        )->getMessages()->getItems();
-        $isProductNamePresent = false;
-        foreach ($messages as $message) {
-            if (strpos($message->getText(), '&lt;script&gt;alert(&quot;xss&quot;);&lt;/script&gt;') !== false) {
-                $isProductNamePresent = true;
-            }
-            $this->assertNotContains('<script>alert("xss");</script>', (string)$message->getText());
-        }
-        $this->assertTrue($isProductNamePresent, 'Product name was not found in session messages');
-=======
 
         $this->assertSessionMessages(
             $this->equalTo(
@@ -213,7 +157,6 @@
             ),
             MessageInterface::TYPE_SUCCESS
         );
->>>>>>> f5539378
     }
 
     protected function _prepareCompareListWithProductNameXss()
