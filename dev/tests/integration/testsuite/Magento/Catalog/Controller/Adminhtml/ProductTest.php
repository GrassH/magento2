<?php
/**
 * Copyright © Magento, Inc. All rights reserved.
 * See COPYING.txt for license details.
 */
declare(strict_types=1);

namespace Magento\Catalog\Controller\Adminhtml;

use Magento\Framework\App\Request\DataPersistorInterface;
use Magento\Framework\Message\Manager;
use Magento\Framework\App\Request\Http as HttpRequest;
use Magento\Catalog\Api\ProductRepositoryInterface;
use Magento\Framework\Message\MessageInterface;
use Magento\Catalog\Model\Product;
use Magento\TestFramework\Helper\CacheCleaner;

/**
 * Test class for Product adminhtml actions
 *
 * @magentoAppArea adminhtml
 */
class ProductTest extends \Magento\TestFramework\TestCase\AbstractBackendController
{
    /**
     * Test calling save with invalid product's ID.
     */
    public function testSaveActionWithDangerRequest()
    {
        $this->getRequest()->setMethod(HttpRequest::METHOD_POST);
        $this->getRequest()->setPostValue(['product' => ['entity_id' => 15]]);
        $this->dispatch('backend/catalog/product/save');
        $this->assertSessionMessages(
            $this->equalTo(['The product was unable to be saved. Please try again.']),
            MessageInterface::TYPE_ERROR
        );
        $this->assertRedirect($this->stringContains('/backend/catalog/product/new'));
    }

    /**
     * Test saving existing product and specifying that we want redirect to new product form.
     *
     * @magentoDataFixture Magento/Catalog/_files/product_simple.php
     */
    public function testSaveActionAndNew()
    {
        $this->getRequest()->setPostValue(['back' => 'new']);
        $repository = $this->_objectManager->create(\Magento\Catalog\Model\ProductRepository::class);
        $product = $repository->get('simple');
        $this->getRequest()->setMethod(HttpRequest::METHOD_POST);
        $this->dispatch('backend/catalog/product/save/id/' . $product->getEntityId());
        $this->assertRedirect($this->stringStartsWith('http://localhost/index.php/backend/catalog/product/new/'));
        $this->assertSessionMessages(
            $this->contains('You saved the product.'),
            MessageInterface::TYPE_SUCCESS
        );
    }

    /**
     * Test saving existing product and specifying that
     * we want redirect to new product form with saved product's data applied.
     *
     * @magentoDataFixture Magento/Catalog/_files/product_simple.php
     */
    public function testSaveActionAndDuplicate()
    {
        $repository = $this->_objectManager->create(\Magento\Catalog\Model\ProductRepository::class);
        /** @var Product $product */
        $product = $repository->get('simple');
        $this->assertSaveAndDuplicateAction($product);
        $this->assertRedirect($this->stringStartsWith('http://localhost/index.php/backend/catalog/product/edit/'));
        $this->assertRedirect(
            $this->logicalNot(
                $this->stringStartsWith(
                    'http://localhost/index.php/backend/catalog/product/edit/id/' . $product->getEntityId() . '/'
                )
            )
        );
    }

    /**
<<<<<<< HEAD
     * Test saving and duplicate existing product after the script execution.
=======
     * Tests of saving and duplicating existing product after the script execution.
>>>>>>> f4330fb9
     *
     * @magentoDataFixture Magento/Catalog/_files/product_simple.php
     */
    public function testSaveActionAndDuplicateWithUrlPathAttribute()
    {
        $repository = $this->_objectManager->create(\Magento\Catalog\Model\ProductRepository::class);
        /** @var Product $product */
        $product = $repository->get('simple');

        // set url_path attribute and check it
        $product->setData('url_path', $product->getSku());
        $repository->save($product);
        $urlPathAttribute = $product->getCustomAttribute('url_path');
        $this->assertEquals($urlPathAttribute->getValue(), $product->getSku());

        // clean cache
        CacheCleaner::cleanAll();

        // dispatch Save&Duplicate action and check it
        $this->assertSaveAndDuplicateAction($product);
    }

    /**
     * Testing Add Product button showing.
     */
    public function testIndexAction()
    {
        $this->dispatch('backend/catalog/product');
        $body = $this->getResponse()->getBody();

        $this->assertEquals(
            1,
            \Magento\TestFramework\Helper\Xpath::getElementsCountForXpath(
                '//*[@id="add_new_product"]',
                $body
            ),
            '"Add Product" button container should be present on Manage Products page, if the limit is not  reached'
        );
        $this->assertEquals(
            1,
            \Magento\TestFramework\Helper\Xpath::getElementsCountForXpath(
                '//*[@id="add_new_product-button"]',
                $body
            ),
            '"Add Product" button should be present on Manage Products page, if the limit is not reached'
        );
        $this->assertEquals(
            0,
            \Magento\TestFramework\Helper\Xpath::getElementsCountForXpath(
                '//*[@id="add_new_product-button" and contains(@class,"disabled")]',
                $body
            ),
            '"Add Product" button should be enabled on Manage Products page, if the limit is not reached'
        );
        $this->assertEquals(
            1,
            \Magento\TestFramework\Helper\Xpath::getElementsCountForXpath(
                '//*[@id="add_new_product"]/*[contains(@class,"action-toggle")]',
                $body
            ),
            '"Add Product" button split should be present on Manage Products page, if the limit is not reached'
        );
    }

    /**
     * Testing existing product edit page.
     *
     * @magentoDataFixture Magento/Catalog/_files/product_simple.php
     */
    public function testEditAction()
    {
        $repository = $this->_objectManager->create(\Magento\Catalog\Model\ProductRepository::class);
        $product = $repository->get('simple');
        $this->dispatch('backend/catalog/product/edit/id/' . $product->getEntityId());
        $body = $this->getResponse()->getBody();

        $this->assertEquals(
            1,
            \Magento\TestFramework\Helper\Xpath::getElementsCountForXpath(
                '//*[@id="save-button"]',
                $body
            ),
            '"Save" button isn\'t present on Edit Product page'
        );

        $this->assertEquals(
            1,
            \Magento\TestFramework\Helper\Xpath::getElementsCountForXpath(
                '//*[@id="save_and_new"]',
                $body
            ),
            '"Save & New" button isn\'t present on Edit Product page'
        );

        $this->assertEquals(
            1,
            \Magento\TestFramework\Helper\Xpath::getElementsCountForXpath(
                '//*[@id="save_and_duplicate"]',
                $body
            ),
            '"Save & Duplicate" button isn\'t present on Edit Product page'
        );
    }

    /**
     * Test create product with already existing url key.
     *
     * @dataProvider saveActionWithAlreadyExistingUrlKeyDataProvider
     * @magentoDataFixture Magento/Catalog/_files/product_image.php
     * @magentoDataFixture Magento/Catalog/_files/product_simple.php
     * @magentoDbIsolation disabled
     * @param array $postData
     * @return void
     */
    public function testSaveActionWithAlreadyExistingUrlKey(array $postData)
    {
        $this->getRequest()->setPostValue($postData);
        $this->getRequest()->setMethod(HttpRequest::METHOD_POST);
        $this->dispatch('backend/catalog/product/save');
        /** @var Manager $messageManager */
        $messageManager = $this->_objectManager->get(Manager::class);
        $messages = $messageManager->getMessages();
        $errors = $messages->getItemsByType('error');
        $this->assertNotEmpty($errors);
        $message = array_shift($errors);
        $this->assertSame('URL key for specified store already exists.', $message->getText());
        $this->assertRedirect($this->stringContains('/backend/catalog/product/new'));
        /** @var DataPersistorInterface $dataPersistor */
        $dataPersistor = $this->_objectManager->get(DataPersistorInterface::class);
        $productData = $dataPersistor->get('catalog_product')['product'];
        $image = array_shift($productData['media_gallery']['images']);
        $this->assertStringEndsNotWith('.tmp', $image['file']);
        $this->assertStringEndsNotWith('.tmp', $productData['image']);
        $this->assertStringEndsNotWith('.tmp', $productData['small_image']);
        $this->assertStringEndsNotWith('.tmp', $productData['thumbnail']);
        $this->assertStringEndsNotWith('.tmp', $productData['swatch_image']);
    }

    /**
     * Provide test data for testSaveActionWithAlreadyExistingUrlKey().
     *
     * @return array
     */
    public function saveActionWithAlreadyExistingUrlKeyDataProvider()
    {
        return [
            [
                'post_data' => [
                    'product' =>
                        [
                            'attribute_set_id' => '4',
                            'status' => '1',
                            'name' => 's2',
                            'url_key' => 'simple-product',
                            'quantity_and_stock_status' =>
                                [
                                    'qty' => '10',
                                    'is_in_stock' => '1',
                                ],
                            'website_ids' =>
                                [
                                    1 => '1',
                                ],
                            'sku' => 's2',
                            'price' => '3',
                            'tax_class_id' => '2',
                            'product_has_weight' => '0',
                            'visibility' => '4',
                            'media_gallery' =>
                                [
                                    'images' =>
                                        [
                                            'h17hftqohrd' =>
                                                [
                                                    'position' => '1',
                                                    'media_type' => 'image',
                                                    'video_provider' => '',
                                                    'file' => '/m/a//magento_image.jpg.tmp',
                                                    'value_id' => '',
                                                    'label' => '',
                                                    'disabled' => '0',
                                                    'removed' => '',
                                                    'role' => '',
                                                ],
                                        ],
                                ],
                            'image' => '/m/a//magento_image.jpg.tmp',
                            'small_image' => '/m/a//magento_image.jpg.tmp',
                            'thumbnail' => '/m/a//magento_image.jpg.tmp',
                            'swatch_image' => '/m/a//magento_image.jpg.tmp',
                        ],
                ]
            ]
        ];
    }

    /**
     * Test product save with selected tier price
     *
     * @dataProvider saveActionTierPriceDataProvider
     * @param array $postData
     * @param array $tierPrice
     * @magentoDataFixture Magento/Catalog/_files/product_has_tier_price_show_as_low_as.php
     * @magentoConfigFixture current_store catalog/price/scope 1
     */
    public function testSaveActionTierPrice(array $postData, array $tierPrice)
    {
        $postData['product'] = $this->getProductData($tierPrice);
        $this->getRequest()->setMethod(HttpRequest::METHOD_POST);
        $this->getRequest()->setPostValue($postData);
        $this->dispatch('backend/catalog/product/save/id/' . $postData['id']);
        $this->assertSessionMessages(
            $this->contains('You saved the product.'),
            MessageInterface::TYPE_SUCCESS
        );
    }

    /**
     * Provide test data for testSaveActionWithAlreadyExistingUrlKey().
     *
     * @return array
     */
    public function saveActionTierPriceDataProvider()
    {
        return [
            [
                'post_data' => [
                    'id' => '1',
                    'type' => 'simple',
                    'store' => '0',
                    'set' => '4',
                    'back' => 'edit',
                    'product' => [],
                    'is_downloadable' => '0',
                    'affect_configurable_product_attributes' => '1',
                    'new_variation_attribute_set_id' => '4',
                    'use_default' => [
                        'gift_message_available' => '0',
                        'gift_wrapping_available' => '0'
                    ],
                    'configurable_matrix_serialized' => '[]',
                    'associated_product_ids_serialized' => '[]'
                ],
                'tier_price_for_request' => [
                    [
                        'price_id' => '1',
                        'website_id' => '0',
                        'cust_group' => '32000',
                        'price' => '111.00',
                        'price_qty' => '100',
                        'website_price' => '111.0000',
                        'initialize' => 'true',
                        'record_id' => '1',
                        'value_type' => 'fixed'
                    ],
                    [
                        'price_id' => '2',
                        'website_id' => '1',
                        'cust_group' => '32000',
                        'price' => '222.00',
                        'price_qty' => '200',
                        'website_price' => '111.0000',
                        'initialize' => 'true',
                        'record_id' => '2',
                        'value_type' => 'fixed'
                    ],
                    [
                        'price_id' => '3',
                        'website_id' => '1',
                        'cust_group' => '32000',
                        'price' => '333.00',
                        'price_qty' => '300',
                        'website_price' => '111.0000',
                        'initialize' => 'true',
                        'record_id' => '3',
                        'value_type' => 'fixed'
                    ]
                ]
            ]
        ];
    }

    /**
     * Return product data for test without entity_id for further save
     *
     * @param array $tierPrice
     * @return array
     */
    private function getProductData(array $tierPrice)
    {
        $productRepositoryInterface = $this->_objectManager->get(ProductRepositoryInterface::class);
        $product = $productRepositoryInterface->get('tier_prices')->getData();
        $product['tier_price'] = $tierPrice;
        unset($product['entity_id']);
        return $product;
    }

    /**
     * Dispatch Save&Duplicate action and check it
     *
     * @param Product $product
     */
    private function assertSaveAndDuplicateAction(Product $product)
    {
        $this->getRequest()->setPostValue(['back' => 'duplicate']);
        $this->getRequest()->setMethod(HttpRequest::METHOD_POST);
        $this->dispatch('backend/catalog/product/save/id/' . $product->getEntityId());
        $this->assertSessionMessages(
            $this->contains('You saved the product.'),
            MessageInterface::TYPE_SUCCESS
        );
        $this->assertSessionMessages(
            $this->contains('You duplicated the product.'),
            MessageInterface::TYPE_SUCCESS
        );
    }
}<|MERGE_RESOLUTION|>--- conflicted
+++ resolved
@@ -79,11 +79,7 @@
     }
 
     /**
-<<<<<<< HEAD
-     * Test saving and duplicate existing product after the script execution.
-=======
      * Tests of saving and duplicating existing product after the script execution.
->>>>>>> f4330fb9
      *
      * @magentoDataFixture Magento/Catalog/_files/product_simple.php
      */
