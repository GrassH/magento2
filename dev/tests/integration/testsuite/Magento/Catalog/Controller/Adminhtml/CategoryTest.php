<?php
/**
 * Copyright © Magento, Inc. All rights reserved.
 * See COPYING.txt for license details.
 */
declare(strict_types=1);

namespace Magento\Catalog\Controller\Adminhtml;

<<<<<<< HEAD
use Magento\Catalog\Api\CategoryRepositoryInterface;
use Magento\Catalog\Model\Category as Category;
use Magento\Catalog\Model\ResourceModel\Product as ProductResource;
use Magento\Framework\App\Request\Http as HttpRequest;
use Magento\Framework\Message\MessageInterface;
use Magento\Framework\Serialize\Serializer\Json;
use Magento\Store\Api\StoreRepositoryInterface;
use Magento\Catalog\Model\ResourceModel\Product;
use Magento\TestFramework\TestCase\AbstractBackendController;
=======
use Magento\Backend\App\Area\FrontNameResolver;
use Magento\Catalog\Model\ResourceModel\Product;
use Magento\Framework\App\Request\Http as HttpRequest;
use Magento\Framework\Message\MessageInterface;
use Magento\Catalog\Api\CategoryRepositoryInterface;
use Magento\Framework\Exception\NoSuchEntityException;
use Magento\TestFramework\Helper\Bootstrap;
use Magento\Store\Model\Store;
>>>>>>> 99f206f0

/**
 * Test for category backend actions
 *
 * @magentoAppArea adminhtml
 */
class CategoryTest extends AbstractBackendController
{
    /**
     * @var ProductResource
     */
    protected $productResource;

    /** @var CategoryRepositoryInterface */
    private $categoryRepository;

    /** @var StoreRepositoryInterface */
    private $storeRepository;

    /** @var Json */
    private $json;

    /**
     * @inheritdoc
     */
    protected function setUp()
    {
        parent::setUp();
        /** @var ProductResource $productResource */
        $this->productResource = $this->_objectManager->get(ProductResource::class);
        $this->categoryRepository = $this->_objectManager->get(CategoryRepositoryInterface::class);
        $this->storeRepository = $this->_objectManager->get(StoreRepositoryInterface::class);
        $this->json = $this->_objectManager->get(Json::class);
    }

    /**
     * Test save action.
     *
     * @magentoDataFixture Magento/Store/_files/core_fixturestore.php
     * @magentoDbIsolation enabled
     * @magentoConfigFixture current_store catalog/frontend/flat_catalog_product 1
     * @dataProvider saveActionDataProvider
     * @param array $inputData
     * @param array $defaultAttributes
     * @param array $attributesSaved
     * @return void
     */
    public function testSaveAction(array $inputData, array $defaultAttributes, array $attributesSaved = []): void
    {
<<<<<<< HEAD
        $store = $this->storeRepository->get('fixturestore');
=======
        /** @var $store \Magento\Store\Model\Store */
        $store = Bootstrap::getObjectManager()->create(\Magento\Store\Model\Store::class);
        $store->load('fixturestore', 'code');
>>>>>>> 99f206f0
        $storeId = $store->getId();
        $this->getRequest()->setMethod(HttpRequest::METHOD_POST);
        $this->getRequest()->setPostValue($inputData);
        $this->getRequest()->setParam('store', $storeId);
        $this->getRequest()->setParam('id', 2);
        $this->dispatch('backend/catalog/category/save');
<<<<<<< HEAD
        $this->assertSessionMessages(
            $this->equalTo(['You saved the category.']),
            MessageInterface::TYPE_SUCCESS
        );
        /** @var $category Category */
        $category = $this->categoryRepository->get(2, $storeId);
=======

        if ($isSuccess) {
            $this->assertSessionMessages(
                $this->equalTo(['You saved the category.']),
                MessageInterface::TYPE_SUCCESS
            );
        }

        /** @var $category \Magento\Catalog\Model\Category */
        $category = Bootstrap::getObjectManager()->create(\Magento\Catalog\Model\Category::class);
        $category->setStoreId($storeId);
        $category->load(2);

>>>>>>> 99f206f0
        $errors = [];
        foreach ($attributesSaved as $attribute => $value) {
            $actualValue = $category->getData($attribute);
            if ($value !== $actualValue) {
                $errors[] = "value for '{$attribute}' attribute must be '{$value}'"
                    . ", but '{$actualValue}' is found instead";
            }
        }

        foreach ($defaultAttributes as $attribute => $exists) {
            if ($exists !== $category->getExistsStoreValueFlag($attribute)) {
                if ($exists) {
                    $errors[] = "custom value for '{$attribute}' attribute is not found";
                } elseif (!$exists && $category->getCustomAttribute($attribute) !== null) {
                    $errors[] = "custom value for '{$attribute}' attribute is found, but default one must be used";
                }
            }
        }

        $this->assertEmpty($errors, "\n" . join("\n", $errors));
    }

    /**
     * Check default value for category url path
     *
     * @magentoDbIsolation enabled
     * @magentoDataFixture Magento/CatalogUrlRewrite/_files/categories.php
     * @return void
     */
    public function testDefaultValueForCategoryUrlPath(): void
    {
        $categoryId = 3;
        $category = $this->categoryRepository->get($categoryId);
        $newUrlPath = 'test_url_path';
        $defaultUrlPath = $category->getData('url_path');

        // update url_path and check it
        $category->setStoreId(1);
        $category->setUrlKey($newUrlPath);
        $category->setUrlPath($newUrlPath);
        $this->categoryRepository->save($category);
        $this->assertEquals($newUrlPath, $category->getUrlPath());

        // set default url_path and check it
        $this->getRequest()->setMethod(HttpRequest::METHOD_POST);
        $postData = $category->getData();
        $postData['use_default'] = [
            'available_sort_by' => 1,
            'default_sort_by' => 1,
            'url_key' => 1,
        ];
        $this->getRequest()->setPostValue($postData);
        $this->dispatch('backend/catalog/category/save');
        $this->assertSessionMessages(
            $this->equalTo([(string)__('You saved the category.')]),
            MessageInterface::TYPE_SUCCESS
        );
        $category = $this->categoryRepository->get($categoryId);
        $this->assertEquals($defaultUrlPath, $category->getData('url_path'));
    }

    /**
     * Test save action from product form page
     *
     * @param array $postData
     * @dataProvider categoryCreatedFromProductCreationPageDataProvider
     * @magentoDbIsolation enabled
     * @return void
     */
    public function testSaveActionFromProductCreationPage(array $postData): void
    {
        $this->getRequest()->setMethod(HttpRequest::METHOD_POST);
        $this->getRequest()->setPostValue($postData);

        $this->dispatch('backend/catalog/category/save');
        $body = $this->getResponse()->getBody();

        if (empty($postData['return_session_messages_only'])) {
            $this->assertRedirect(
                $this->stringContains('http://localhost/index.php/backend/catalog/category/edit/')
            );
        } else {
            $result = $this->json->unserialize($body);
            $this->assertArrayHasKey('messages', $result);
            $this->assertFalse($result['error']);
            $category = $result['category'];
            $this->assertEquals('Category Created From Product Creation Page', $category['name']);
            $this->assertEquals(1, $category['is_active']);
            $this->assertEquals(0, $category['include_in_menu']);
            $this->assertEquals(2, $category['parent_id']);
            $this->assertNull($category['available_sort_by']);
            $this->assertNull($category['default_sort_by']);
        }
    }

    /**
     * Get category post data
     *
     * @static
     * @return array
     */
    public static function categoryCreatedFromProductCreationPageDataProvider(): array
    {
        /* Keep in sync with new-category-dialog.js */
        $postData = [
            'name' => 'Category Created From Product Creation Page',
            'is_active' => 1,
            'include_in_menu' => 0,
            'use_config' => [
                'available_sort_by' => 1,
                'default_sort_by' => 1
            ],
            'parent' => 2,
        ];

        return [[$postData], [$postData + ['return_session_messages_only' => 1]]];
    }

    /**
     * Test SuggestCategories finds any categories.
     *
     * @return void
     */
    public function testSuggestCategoriesActionDefaultCategoryFound(): void
    {
        $this->getRequest()->setParam('label_part', 'Default');
        $this->dispatch('backend/catalog/category/suggestCategories');
        $this->assertEquals(
            '[{"id":"2","children":[],"is_active":"1","label":"Default Category"}]',
            $this->getResponse()->getBody()
        );
    }

    /**
     * Test SuggestCategories properly processes search by label.
     *
     * @return void
     */
    public function testSuggestCategoriesActionNoSuggestions(): void
    {
        $this->getRequest()->setParam('label_part', strrev('Default'));
        $this->dispatch('backend/catalog/category/suggestCategories');
        $this->assertEquals('[]', $this->getResponse()->getBody());
    }

    /**
     * Save action data provider
     *
     * @SuppressWarnings(PHPMD.ExcessiveMethodLength)
     * @return array
     */
    public function saveActionDataProvider(): array
    {
        return [
            'default values' => [
                [
                    'id' => '2',
                    'entity_id' => '2',
                    'path' => '1/2',
                    'url_key' => 'default-category',
                    'is_anchor' => false,
                    'use_default' => [
                        'name' => 1,
                        'is_active' => 1,
                        'thumbnail' => 1,
                        'description' => 1,
                        'image' => 1,
                        'meta_title' => 1,
                        'meta_keywords' => 1,
                        'meta_description' => 1,
                        'include_in_menu' => 1,
                        'display_mode' => 1,
                        'landing_page' => 1,
                        'available_sort_by' => 1,
                        'default_sort_by' => 1,
                        'filter_price_range' => 1,
                        'custom_apply_to_products' => 1,
                        'custom_design' => 1,
                        'custom_design_from' => 1,
                        'custom_design_to' => 1,
                        'page_layout' => 1,
                        'custom_layout_update' => 1,
                    ],
                ],
                [
                    'name' => false,
                    'default_sort_by' => false,
                    'display_mode' => false,
                    'meta_title' => false,
                    'custom_design' => false,
                    'page_layout' => false,
                    'is_active' => false,
                    'include_in_menu' => false,
                    'landing_page' => false,
                    'is_anchor' => false,
                    'custom_apply_to_products' => false,
                    'available_sort_by' => false,
                    'description' => false,
                    'meta_keywords' => false,
                    'meta_description' => false,
                    'custom_layout_update' => false,
                    'custom_design_from' => false,
                    'custom_design_to' => false,
                    'filter_price_range' => false
                ],
            ],
            'custom values' => [
                [
                    'id' => '2',
                    'entity_id' => '2',
                    'path' => '1/2',
                    'name' => 'Custom Name',
                    'is_active' => '0',
                    'description' => 'Custom Description',
                    'meta_title' => 'Custom Title',
                    'meta_keywords' => 'Custom keywords',
                    'meta_description' => 'Custom meta description',
                    'include_in_menu' => '0',
                    'url_key' => 'default-category',
                    'display_mode' => 'PRODUCTS',
                    'landing_page' => '1',
                    'is_anchor' => true,
                    'custom_apply_to_products' => '0',
                    'custom_design' => 'Magento/blank',
                    'custom_design_from' => '5/21/2015',
                    'custom_design_to' => '5/29/2015',
                    'page_layout' => '',
                    'custom_layout_update' => '',
                    'use_config' => [
                        'available_sort_by' => 1,
                        'default_sort_by' => 1,
                        'filter_price_range' => 1,
                    ],
                ],
                [
                    'name' => true,
                    'default_sort_by' => false,
                    'display_mode' => true,
                    'meta_title' => true,
                    'custom_design' => true,
                    'page_layout' => true,
                    'is_active' => true,
                    'include_in_menu' => true,
                    'landing_page' => true,
                    'custom_apply_to_products' => true,
                    'available_sort_by' => false,
                    'description' => true,
                    'meta_keywords' => true,
                    'meta_description' => true,
                    'custom_layout_update' => true,
                    'custom_design_from' => true,
                    'custom_design_to' => true,
                    'filter_price_range' => false
                ],
                [
                    'name' => 'Custom Name',
                    'default_sort_by' => null,
                    'display_mode' => 'PRODUCTS',
                    'meta_title' => 'Custom Title',
                    'custom_design' => 'Magento/blank',
                    'page_layout' => null,
                    'is_active' => '0',
                    'include_in_menu' => '0',
                    'landing_page' => '1',
                    'custom_apply_to_products' => '0',
                    'available_sort_by' => null,
                    'description' => 'Custom Description',
                    'meta_keywords' => 'Custom keywords',
                    'meta_description' => 'Custom meta description',
                    'custom_layout_update' => null,
                    'custom_design_from' => '2015-05-21 00:00:00',
                    'custom_design_to' => '2015-05-29 00:00:00',
                    'filter_price_range' => null
                ],
            ],
        ];
    }

    /**
     * @magentoDbIsolation enabled
     * @return void
     */
    public function testIncorrectDateFrom(): void
    {
        $data = [
            'name' => 'Test Category',
            'attribute_set_id' => '3',
            'parent_id' => 2,
            'path' => '1/2',
            'is_active' => true,
            'custom_design_from' => '5/29/2015',
            'custom_design_to' => '5/21/2015',
        ];
        $this->getRequest()->setMethod(HttpRequest::METHOD_POST);
        $this->getRequest()->setPostValue($data);
        $this->dispatch('backend/catalog/category/save');
        $this->assertSessionMessages(
            $this->equalTo([(string)__('Make sure the To Date is later than or the same as the From Date.')]),
            MessageInterface::TYPE_ERROR
        );
    }

    /**
     * Test validation.
     *
     * @return void
     */
    public function testSaveActionCategoryWithDangerRequest(): void
    {
        $this->getRequest()->setMethod(HttpRequest::METHOD_POST);
        $this->getRequest()->setPostValue(
            [
                'general' => [
                    'path' => '1',
                    'name' => 'test',
                    'is_active' => '1',
                    'entity_id' => 1500,
                    'include_in_menu' => '1',
                    'available_sort_by' => 'name',
                    'default_sort_by' => 'name',
                ],
            ]
        );
        $this->dispatch('backend/catalog/category/save');
        $this->assertSessionMessages(
            $this->equalTo(['The "Name" attribute value is empty. Set the attribute and try again.']),
            MessageInterface::TYPE_ERROR
        );
    }

    /**
     * Test move action.
     *
     * @magentoDataFixture Magento/Catalog/_files/category_tree.php
     * @dataProvider moveActionDataProvider
     *
     * @param int $parentId
     * @param int $childId
     * @param string $childUrlKey
     * @param int $grandChildId
     * @param string $grandChildUrlKey
     * @param boolean $error
     * @return void
     */
    public function testMoveAction(
        int $parentId,
        int $childId,
        string $childUrlKey,
        int $grandChildId,
        string $grandChildUrlKey,
        bool $error
    ): void {
        $urlKeys = [
            $childId => $childUrlKey,
            $grandChildId => $grandChildUrlKey,
        ];
        foreach ($urlKeys as $categoryId => $urlKey) {
            /** @var $category Category */
            $category = $this->_objectManager->create(Category::class);
            if ($categoryId > 0) {
                $category->load($categoryId)
                    ->setUrlKey($urlKey)
                    ->save();
            }
        }
        $this->getRequest()
            ->setPostValue('id', $grandChildId)
            ->setPostValue('pid', $parentId)
            ->setMethod(HttpRequest::METHOD_POST);
        $this->dispatch('backend/catalog/category/move');
        $jsonResponse = $this->json->unserialize($this->getResponse()->getBody());
        $this->assertNotNull($jsonResponse);
        $this->assertEquals($error, $jsonResponse['error']);
    }

    /**
     * Move action data provider
     *
     * @return array
     */
    public function moveActionDataProvider(): array
    {
        return [
            [400, 401, 'first_url_key', 402, 'second_url_key', false],
            [400, 401, 'duplicated_url_key', 402, 'duplicated_url_key', false],
            [0, 401, 'first_url_key', 402, 'second_url_key', true],
            [400, 401, 'first_url_key', 0, 'second_url_key', true],
        ];
    }

    /**
     * Test save category with product position.
     *
     * @magentoDataFixture Magento/Catalog/_files/products_in_different_stores.php
     * @magentoDbIsolation disabled
     * @dataProvider saveActionWithDifferentWebsitesDataProvider
     *
     * @param array $postData
     */
    public function testSaveCategoryWithProductPosition(array $postData): void
    {
        $store = $this->storeRepository->get('fixturestore');
        $storeId = $store->getId();
        $oldCategoryProductsCount = $this->getCategoryProductsCount();
        $this->getRequest()->setParam('store', $storeId);
        $this->getRequest()->setMethod(HttpRequest::METHOD_POST);
        $this->getRequest()->setParam('id', 96377);
        $this->getRequest()->setPostValue($postData);
        $this->dispatch('backend/catalog/category/save');
        $this->assertSessionMessages(
            $this->equalTo([(string)__('You saved the category.')]),
            MessageInterface::TYPE_SUCCESS
        );
        $newCategoryProductsCount = $this->getCategoryProductsCount();
        $this->assertEquals(
            $oldCategoryProductsCount,
            $newCategoryProductsCount,
            'After changing product position number of records from catalog_category_product has changed'
        );
    }

    /**
     * Save action data provider
     *
     * @SuppressWarnings(PHPMD.ExcessiveMethodLength)
     * @return array
     */
    public function saveActionWithDifferentWebsitesDataProvider(): array
    {
        return [
            'default_values' => [
                [
                    'store_id' => '1',
                    'entity_id' => '96377',
                    'attribute_set_id' => '4',
                    'parent_id' => '2',
                    'created_at' => '2018-11-29 08:28:37',
                    'updated_at' => '2018-11-29 08:57:43',
                    'path' => '1/2/96377',
                    'level' => '2',
                    'children_count' => '0',
                    'row_id' => '96377',
                    'name' => 'Category 1',
                    'display_mode' => 'PRODUCTS',
                    'url_key' => 'category-1',
                    'url_path' => 'category-1',
                    'automatic_sorting' => '0',
                    'is_active' => '1',
                    'is_anchor' => '1',
                    'include_in_menu' => '1',
                    'custom_use_parent_settings' => '0',
                    'custom_apply_to_products' => '0',
                    'path_ids' => [
                        0 => '1',
                        1 => '2',
                        2 => '96377'
                    ],
                    'use_config' => [
                        'available_sort_by' => 'true',
                        'default_sort_by' => 'true',
                        'filter_price_range' => 'true'
                    ],
                    'id' => '',
                    'parent' => '0',
                    'use_default' => [
                        'name' => '1',
                        'url_key' => '1',
                        'meta_title' => '1',
                        'is_active' => '1',
                        'include_in_menu' => '1',
                        'custom_use_parent_settings' => '1',
                        'custom_apply_to_products' => '1',
                        'description' => '1',
                        'landing_page' => '1',
                        'display_mode' => '1',
                        'custom_design' => '1',
                        'page_layout' => '1',
                        'meta_keywords' => '1',
                        'meta_description' => '1',
                        'custom_layout_update' => '1',
                        'image' => '1'
                    ],
                    'filter_price_range' => false,
                    'meta_title' => false,
                    'url_key_create_redirect' => 'category-1',
                    'description' => false,
                    'landing_page' => false,
                    'default_sort_by' => 'position',
                    'available_sort_by' => false,
                    'custom_design' => false,
                    'page_layout' => false,
                    'meta_keywords' => false,
                    'meta_description' => false,
                    'custom_layout_update' => false,
                    'position_cache_key' => '5c069248346ac',
                    'is_smart_category' => '0',
                    'smart_category_rules' => false,
                    'sort_order' => '0',
                    'vm_category_products' => '{"1":1,"3":0}'
                ]
            ]
        ];
    }

    /**
     * Get items count from catalog_category_product.
     *
     * @return int
     */
    private function getCategoryProductsCount(): int
    {
        $oldCategoryProducts = $this->productResource->getConnection()->select()->from(
            $this->productResource->getTable('catalog_category_product'),
            'product_id'
        );
        return count(
            $this->productResource->getConnection()->fetchAll($oldCategoryProducts)
        );
    }

    /**
     * Verify that the category cannot be saved if the category url matches the admin url.
     *
     * @magentoConfigFixture admin/url/use_custom_path 1
     * @magentoConfigFixture admin/url/custom_path backend
     */
    public function testSaveWithCustomBackendNameAction()
    {
        $frontNameResolver = Bootstrap::getObjectManager()->create(FrontNameResolver::class);
        $urlKey = $frontNameResolver->getFrontName();
        $inputData = [
            'id' => '2',
            'url_key' => $urlKey,
            'use_config' => [
                'available_sort_by' => 1,
                'default_sort_by' => 1
            ]
        ];
        $this->getRequest()->setMethod(HttpRequest::METHOD_POST);
        $this->getRequest()->setPostValue($inputData);
        $this->dispatch('backend/catalog/category/save');
        $this->assertSessionMessages(
            $this->equalTo(
                [
                    'URL key "backend" matches a reserved endpoint name '
                    . '(admin, soap, rest, graphql, standard, backend). Use another URL key.'
                ]
            ),
            MessageInterface::TYPE_ERROR
        );
    }
}<|MERGE_RESOLUTION|>--- conflicted
+++ resolved
@@ -7,26 +7,22 @@
 
 namespace Magento\Catalog\Controller\Adminhtml;
 
-<<<<<<< HEAD
 use Magento\Catalog\Api\CategoryRepositoryInterface;
 use Magento\Catalog\Model\Category as Category;
 use Magento\Catalog\Model\ResourceModel\Product as ProductResource;
+use Magento\Backend\App\Area\FrontNameResolver;
+use Magento\Catalog\Model\ResourceModel\Product;
 use Magento\Framework\App\Request\Http as HttpRequest;
 use Magento\Framework\Message\MessageInterface;
 use Magento\Framework\Serialize\Serializer\Json;
 use Magento\Store\Api\StoreRepositoryInterface;
 use Magento\Catalog\Model\ResourceModel\Product;
 use Magento\TestFramework\TestCase\AbstractBackendController;
-=======
-use Magento\Backend\App\Area\FrontNameResolver;
-use Magento\Catalog\Model\ResourceModel\Product;
-use Magento\Framework\App\Request\Http as HttpRequest;
 use Magento\Framework\Message\MessageInterface;
 use Magento\Catalog\Api\CategoryRepositoryInterface;
 use Magento\Framework\Exception\NoSuchEntityException;
 use Magento\TestFramework\Helper\Bootstrap;
 use Magento\Store\Model\Store;
->>>>>>> 99f206f0
 
 /**
  * Test for category backend actions
@@ -76,41 +72,19 @@
      */
     public function testSaveAction(array $inputData, array $defaultAttributes, array $attributesSaved = []): void
     {
-<<<<<<< HEAD
         $store = $this->storeRepository->get('fixturestore');
-=======
-        /** @var $store \Magento\Store\Model\Store */
-        $store = Bootstrap::getObjectManager()->create(\Magento\Store\Model\Store::class);
-        $store->load('fixturestore', 'code');
->>>>>>> 99f206f0
         $storeId = $store->getId();
         $this->getRequest()->setMethod(HttpRequest::METHOD_POST);
         $this->getRequest()->setPostValue($inputData);
         $this->getRequest()->setParam('store', $storeId);
         $this->getRequest()->setParam('id', 2);
         $this->dispatch('backend/catalog/category/save');
-<<<<<<< HEAD
         $this->assertSessionMessages(
             $this->equalTo(['You saved the category.']),
             MessageInterface::TYPE_SUCCESS
         );
         /** @var $category Category */
         $category = $this->categoryRepository->get(2, $storeId);
-=======
-
-        if ($isSuccess) {
-            $this->assertSessionMessages(
-                $this->equalTo(['You saved the category.']),
-                MessageInterface::TYPE_SUCCESS
-            );
-        }
-
-        /** @var $category \Magento\Catalog\Model\Category */
-        $category = Bootstrap::getObjectManager()->create(\Magento\Catalog\Model\Category::class);
-        $category->setStoreId($storeId);
-        $category->load(2);
-
->>>>>>> 99f206f0
         $errors = [];
         foreach ($attributesSaved as $attribute => $value) {
             $actualValue = $category->getData($attribute);
