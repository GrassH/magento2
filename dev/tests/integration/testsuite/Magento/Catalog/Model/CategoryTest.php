<?php
/**
 * Copyright © 2015 Magento. All rights reserved.
 * See COPYING.txt for license details.
 */
namespace Magento\Catalog\Model;

/**
 * Test class for \Magento\Catalog\Model\Category.
 * - general behaviour is tested
 *
 * @see \Magento\Catalog\Model\CategoryTreeTest
 * @magentoDataFixture Magento/Catalog/_files/categories.php
 */
class CategoryTest extends \PHPUnit_Framework_TestCase
{
    /**
     * @var \Magento\Store\Model\Store
     */
    protected $_store;

    /**
     * @var \Magento\Catalog\Model\Category
     */
    protected $_model;

    protected function setUp()
    {
        $objectManager = \Magento\TestFramework\Helper\Bootstrap::getObjectManager();
        /** @var $storeManager \Magento\Store\Model\StoreManagerInterface */
<<<<<<< HEAD
        $storeManager = $objectManager->get('Magento\Framework\Store\StoreManagerInterface');
=======
        $storeManager = $objectManager->get('Magento\Store\Model\StoreManagerInterface');
>>>>>>> baadf057
        $this->_store = $storeManager->getStore();
        $this->_model = $objectManager->create('Magento\Catalog\Model\Category');
    }

    public function testGetUrlInstance()
    {
        $instance = $this->_model->getUrlInstance();
        $this->assertInstanceOf('Magento\Framework\Url', $instance);
        $this->assertSame($instance, $this->_model->getUrlInstance());
    }

    public function testGetTreeModel()
    {
        $model = $this->_model->getTreeModel();
        $this->assertInstanceOf('Magento\Catalog\Model\Resource\Category\Tree', $model);
        $this->assertNotSame($model, $this->_model->getTreeModel());
    }

    public function testGetTreeModelInstance()
    {
        $model = $this->_model->getTreeModelInstance();
        $this->assertInstanceOf('Magento\Catalog\Model\Resource\Category\Tree', $model);
        $this->assertSame($model, $this->_model->getTreeModelInstance());
    }

    public function testGetDefaultAttributeSetId()
    {
        /* based on value installed in DB */
        $this->assertEquals(3, $this->_model->getDefaultAttributeSetId());
    }

    public function testGetProductCollection()
    {
        $collection = $this->_model->getProductCollection();
        $this->assertInstanceOf('Magento\Catalog\Model\Resource\Product\Collection', $collection);
        $this->assertEquals($this->_model->getStoreId(), $collection->getStoreId());
    }

    public function testGetAttributes()
    {
        $attributes = $this->_model->getAttributes();
        $this->assertArrayHasKey('name', $attributes);
        $this->assertArrayHasKey('custom_design', $attributes);

        $attributes = $this->_model->getAttributes(true);
        $this->assertArrayHasKey('name', $attributes);
        $this->assertArrayNotHasKey('custom_design', $attributes);
    }

    public function testGetProductsPosition()
    {
        $this->assertEquals([], $this->_model->getProductsPosition());
        $this->_model->unsetData();
        $this->_model->load(6);
        $this->assertEquals([], $this->_model->getProductsPosition());

        $this->_model->unsetData();
        $this->_model->load(4);
        $this->assertContains(1, $this->_model->getProductsPosition());
    }

    public function testGetStoreIds()
    {
        $this->_model->load(3);
        /* id from fixture */
        $this->assertContains(
            \Magento\TestFramework\Helper\Bootstrap::getObjectManager()->get(
                'Magento\Store\Model\StoreManagerInterface'
            )->getStore()->getId(),
            $this->_model->getStoreIds()
        );
    }

    public function testSetGetStoreId()
    {
        $this->assertEquals(
            \Magento\TestFramework\Helper\Bootstrap::getObjectManager()->get(
                'Magento\Store\Model\StoreManagerInterface'
            )->getStore()->getId(),
            $this->_model->getStoreId()
        );
        $this->_model->setStoreId(1000);
        $this->assertEquals(1000, $this->_model->getStoreId());
    }

    /**
     * @magentoDataFixture Magento/Core/_files/store.php
     * @magentoAppIsolation enabled
     * @magentoConfigFixture current_store catalog/frontend/flat_catalog_product 1
     */
    public function testSetStoreIdWithNonNumericValue()
    {
        /** @var $store \Magento\Store\Model\Store */
        $store = \Magento\TestFramework\Helper\Bootstrap::getObjectManager()->create('Magento\Store\Model\Store');
        $store->load('fixturestore');

        $this->assertNotEquals($this->_model->getStoreId(), $store->getId());

        $this->_model->setStoreId('fixturestore');

        $this->assertEquals($this->_model->getStoreId(), $store->getId());
    }

    public function testGetUrl()
    {
        $this->assertStringEndsWith('catalog/category/view/', $this->_model->getUrl());

        $this->_model->setUrl('test_url');
        $this->assertEquals('test_url', $this->_model->getUrl());

        $this->_model->setUrl(null);
        $this->_model->setRequestPath('test_path');
        $this->assertStringEndsWith('test_path', $this->_model->getUrl());

        $this->_model->setUrl(null);
        $this->_model->setRequestPath(null);
        $this->_model->setId(1000);
        $this->assertStringEndsWith('catalog/category/view/id/1000/', $this->_model->getUrl());
    }

    public function testGetCategoryIdUrl()
    {
        $this->assertStringEndsWith('catalog/category/view/', $this->_model->getCategoryIdUrl());
        $this->_model->setUrlKey('test_key');
        $this->assertStringEndsWith('catalog/category/view/s/test_key/', $this->_model->getCategoryIdUrl());
    }

    public function testFormatUrlKey()
    {
        $this->assertEquals('test', $this->_model->formatUrlKey('test'));
        $this->assertEquals('test-some-chars-5', $this->_model->formatUrlKey('test-some#-chars^5'));
        $this->assertEquals('test', $this->_model->formatUrlKey('test-????????'));
    }

    public function testGetImageUrl()
    {
        $this->assertFalse($this->_model->getImageUrl());
        $this->_model->setImage('test.gif');
        $this->assertStringEndsWith('media/catalog/category/test.gif', $this->_model->getImageUrl());
    }

    public function testGetCustomDesignDate()
    {
        $dates = $this->_model->getCustomDesignDate();
        $this->assertArrayHasKey('from', $dates);
        $this->assertArrayHasKey('to', $dates);
    }

    public function testGetDesignAttributes()
    {
        $attributes = $this->_model->getDesignAttributes();
        $this->assertContains('custom_design_from', array_keys($attributes));
        $this->assertContains('custom_design_to', array_keys($attributes));
    }

    public function testCheckId()
    {
        $this->assertEquals(4, $this->_model->checkId(4));
        $this->assertFalse($this->_model->checkId(111));
    }

    public function testVerifyIds()
    {
        $ids = $this->_model->verifyIds([1, 2, 3, 4, 100]);
        $this->assertContains(4, $ids);
        $this->assertNotContains(100, $ids);
    }

    public function testHasChildren()
    {
        $this->_model->load(3);
        $this->assertTrue($this->_model->hasChildren());
        $this->_model->load(5);
        $this->assertFalse($this->_model->hasChildren());
    }

    public function testGetRequestPath()
    {
        $this->assertNull($this->_model->getRequestPath());
        $this->_model->setData('request_path', 'test');
        $this->assertEquals('test', $this->_model->getRequestPath());
    }

    public function testGetName()
    {
        $this->assertNull($this->_model->getName());
        $this->_model->setData('name', 'test');
        $this->assertEquals('test', $this->_model->getName());
    }

    public function testGetProductCount()
    {
        $this->_model->load(6);
        $this->assertEquals(0, $this->_model->getProductCount());
        $this->_model->setData([]);
        $this->_model->load(3);
        $this->assertEquals(1, $this->_model->getProductCount());
    }

    public function testGetAvailableSortBy()
    {
        $this->assertEquals([], $this->_model->getAvailableSortBy());
        $this->_model->setData('available_sort_by', 'test,and,test');
        $this->assertEquals(['test', 'and', 'test'], $this->_model->getAvailableSortBy());
    }

    public function testGetAvailableSortByOptions()
    {
        $options = $this->_model->getAvailableSortByOptions();
        $this->assertContains('price', array_keys($options));
        $this->assertContains('position', array_keys($options));
        $this->assertContains('name', array_keys($options));
    }

    public function testGetDefaultSortBy()
    {
        $this->assertEquals('position', $this->_model->getDefaultSortBy());
    }

    public function testValidate()
    {
        $this->_model->addData([
            "include_in_menu" => false,
            "is_active" => false,
            'name' => 'test',
        ]);
        $this->assertNotEmpty($this->_model->validate());
    }

    /**
     * @magentoDataFixture Magento/Catalog/_files/category_with_position.php
     */
    public function testSaveCategoryWithPosition()
    {
        $category = $this->_model->load('444');
        $this->assertEquals('5', $category->getPosition());
    }
}<|MERGE_RESOLUTION|>--- conflicted
+++ resolved
@@ -28,11 +28,7 @@
     {
         $objectManager = \Magento\TestFramework\Helper\Bootstrap::getObjectManager();
         /** @var $storeManager \Magento\Store\Model\StoreManagerInterface */
-<<<<<<< HEAD
-        $storeManager = $objectManager->get('Magento\Framework\Store\StoreManagerInterface');
-=======
         $storeManager = $objectManager->get('Magento\Store\Model\StoreManagerInterface');
->>>>>>> baadf057
         $this->_store = $storeManager->getStore();
         $this->_model = $objectManager->create('Magento\Catalog\Model\Category');
     }
