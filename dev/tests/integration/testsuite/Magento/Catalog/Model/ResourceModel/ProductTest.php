--- conflicted
+++ resolved
@@ -155,11 +155,7 @@
 
     /**
      * @magentoAppArea adminhtml
-<<<<<<< HEAD
-     * @magentoDataFixture Magento\Catalog\Fixture\CreateSimpleProduct with:{"sku": "simple", "custom_attributes":[{"attribute_code":"special_price","value":5.99}]}
-=======
-     * @magentoDataFixture Magento\Catalog\Fixture\CreateSimpleProduct with:{"custom_attributes":{"special_price":5.99}}
->>>>>>> 2a0fe1f7
+     * @magentoDataFixture Magento\Catalog\Fixture\CreateSimpleProduct with:{"sku":"simple","custom_attributes":{"special_price":5.99}}
      * @magentoAppIsolation enabled
      * @magentoConfigFixture default_store catalog/price/scope 1
      */
