--- conflicted
+++ resolved
@@ -8,7 +8,6 @@
 use Magento\Eav\Api\AttributeRepositoryInterface;
 use Magento\Eav\Api\Data\AttributeInterface;
 use Magento\Eav\Model\Config;
-use Magento\Framework\Exception\LocalizedException;
 use Magento\Framework\ObjectManagerInterface;
 use Magento\TestFramework\Helper\Bootstrap;
 
@@ -72,13 +71,9 @@
      */
     public function testAttributeSaveWithChangedEntityType(): void
     {
-<<<<<<< HEAD
-        $this->expectException(LocalizedException::class);
-=======
         $this->expectException(
             \Magento\Framework\Exception\LocalizedException::class
         );
->>>>>>> a0178bfc
         $this->expectExceptionMessage('Do not change entity type.');
 
         $attribute = $this->attributeRepository->get($this->catalogProductEntityType, 'test_attribute_code_333');
