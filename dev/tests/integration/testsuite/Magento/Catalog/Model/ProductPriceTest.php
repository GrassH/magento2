<?php
/**
 * Copyright © Magento, Inc. All rights reserved.
 * See COPYING.txt for license details.
 */
namespace Magento\Catalog\Model;

use Magento\TestFramework\Helper\Bootstrap;
use Magento\Catalog\Api\ProductRepositoryInterface;
use Magento\Catalog\Model\ResourceModel\Product\Collection;
use Magento\CatalogInventory\Api\StockRegistryInterface;

/**
 * Tests product model:
 * - pricing behaviour is tested
 *
 * @see \Magento\Catalog\Model\ProductTest
 * @see \Magento\Catalog\Model\ProductExternalTest
 */
class ProductPriceTest extends \PHPUnit\Framework\TestCase
{
    /**
     * @var \Magento\Catalog\Model\Product
     */
    protected $_model;

    /**
     * @var ProductRepositoryInterface
     */
    private $productRepository;

    /**
<<<<<<< HEAD
     * Class dependencies initialization
     *
=======
>>>>>>> 1cb92356
     * @return void
     */
    protected function setUp()
    {
        $this->_model = Bootstrap::getObjectManager()->create(Product::class);
        $this->productRepository = Bootstrap::getObjectManager()->create(ProductRepositoryInterface::class);
    }

    /**
     * @return void
     */
    public function testGetPrice()
    {
        $this->assertEmpty($this->_model->getPrice());
        $this->_model->setPrice(10.0);
        $this->assertEquals(10.0, $this->_model->getPrice());
    }

    /**
     * @return void
     */
    public function testGetPriceModel()
    {
        $default = $this->_model->getPriceModel();
        $this->assertInstanceOf(\Magento\Catalog\Model\Product\Type\Price::class, $default);
        $this->assertSame($default, $this->_model->getPriceModel());
    }

    /**
     * See detailed tests at \Magento\Catalog\Model\Product\Type*_PriceTest
     */
    public function testGetTierPrice()
    {
        $this->assertEquals([], $this->_model->getTierPrice());
    }

    /**
     * See detailed tests at \Magento\Catalog\Model\Product\Type*_PriceTest
     */
    public function testGetTierPriceCount()
    {
        $this->assertEquals(0, $this->_model->getTierPriceCount());
    }

    /**
     * See detailed tests at \Magento\Catalog\Model\Product\Type*_PriceTest
     */
    public function testGetFormatedPrice()
    {
        $this->assertEquals('<span class="price">$0.00</span>', $this->_model->getFormatedPrice());
    }

    /**
     * @return void
     */
    public function testSetGetFinalPrice()
    {
        $this->assertEquals(0, $this->_model->getFinalPrice());
        $this->_model->setPrice(10);
        $this->_model->setFinalPrice(10);
        $this->assertEquals(10, $this->_model->getFinalPrice());
    }

    /**
     * @magentoDbIsolation disabled
     * @magentoDataFixture Magento/Catalog/_files/product_with_options.php
     * @return void
     */
    public function testGetMinPrice(): void
    {
        $product = $this->productRepository->get('simple');
        $collection = Bootstrap::getObjectManager()->create(Collection::class);
        $collection->addIdFilter($product->getId());
        $collection->addPriceData();
        $collection->load();
        /** @var \Magento\Catalog\Model\Product $product */
        $product = $collection->getFirstItem();
        $this->assertEquals(323, $product->getData('min_price'));
    }

    /**
     * @magentoDbIsolation disabled
     * @magentoDataFixture Magento/ConfigurableProduct/_files/product_configurable_sku.php
     */
    public function testGetMinPriceForComposite(): void
    {
        $confProduct = $this->productRepository->get('configurable');
        $collection = Bootstrap::getObjectManager()->create(Collection::class);
        $collection->addIdFilter($confProduct->getId());
        $collection->addPriceData();
        $collection->load();
        $product = $collection->getFirstItem();
        $this->assertEquals(10, $product->getData('min_price'));

        $childProduct = $this->productRepository->get('simple_10');
        $stockRegistry = Bootstrap::getObjectManager()->get(StockRegistryInterface::class);
        $stockItem = $stockRegistry->getStockItem($childProduct->getId());
        $stockItem->setIsInStock(false);
        $stockRegistry->updateStockItemBySku($childProduct->getSku(), $stockItem);
        $collection->clear()->load();
        $product = $collection->getFirstItem();
        $this->assertEquals(20, $product->getData('min_price'));
    }
}<|MERGE_RESOLUTION|>--- conflicted
+++ resolved
@@ -30,12 +30,7 @@
     private $productRepository;
 
     /**
-<<<<<<< HEAD
-     * Class dependencies initialization
-     *
-=======
->>>>>>> 1cb92356
-     * @return void
+     * @inheritdoc
      */
     protected function setUp()
     {
