<?php
/**
 * Copyright © Magento, Inc. All rights reserved.
 * See COPYING.txt for license details.
 */
declare(strict_types=1);

namespace Magento\Catalog\Model;

use Magento\Backend\Model\Auth;
use Magento\Catalog\Api\ProductRepositoryInterface;
<<<<<<< HEAD
=======
use Magento\Catalog\Model\ResourceModel\Product as ProductResource;
>>>>>>> 7ffabd07
use Magento\Framework\Api\SearchCriteriaBuilder;
use Magento\TestFramework\Helper\Bootstrap;
use Magento\TestFramework\Bootstrap as TestBootstrap;
use Magento\Framework\Acl\Builder;

/**
 * Provide tests for ProductRepository model.
 *
 * @magentoDbIsolation enabled
 * @magentoAppIsolation enabled
<<<<<<< HEAD
 *
=======
>>>>>>> 7ffabd07
 * @SuppressWarnings(PHPMD.CouplingBetweenObjects)
 */
class ProductRepositoryTest extends \PHPUnit\Framework\TestCase
{
    /**
     * Test subject.
     *
     * @var ProductRepositoryInterface
     */
    private $productRepository;

    /**
     * @var SearchCriteriaBuilder
     */
    private $searchCriteriaBuilder;

    /**
<<<<<<< HEAD
=======
     * @var ProductFactory
     */
    private $productFactory;

    /**
     * @var ProductResource
     */
    private $productResource;

    /*
>>>>>>> 7ffabd07
     * @var Auth
     */
    private $auth;

    /**
     * @var Builder
     */
    private $aclBuilder;

    /**
     * Sets up common objects
     */
    protected function setUp()
    {
        $this->productRepository = Bootstrap::getObjectManager()->create(ProductRepositoryInterface::class);
        $this->searchCriteriaBuilder = Bootstrap::getObjectManager()->get(SearchCriteriaBuilder::class);
        $this->auth = Bootstrap::getObjectManager()->get(Auth::class);
        $this->aclBuilder = Bootstrap::getObjectManager()->get(Builder::class);
<<<<<<< HEAD
    }

    /**
     * @inheritDoc
     */
    protected function tearDown()
    {
        parent::tearDown();

=======
        $this->productFactory = Bootstrap::getObjectManager()->get(ProductFactory::class);
        $this->productResource = Bootstrap::getObjectManager()->get(ProductResource::class);
    }

    /**
     * @inheritDoc
     */
    protected function tearDown()
    {
        parent::tearDown();

>>>>>>> 7ffabd07
        $this->auth->logout();
        $this->aclBuilder->resetRuntimeAcl();
    }

    /**
     * Checks filtering by store_id
     *
     * @magentoDataFixture Magento/Catalog/Model/ResourceModel/_files/product_simple.php
     */
    public function testFilterByStoreId()
    {
        $searchCriteria = $this->searchCriteriaBuilder
            ->addFilter('store_id', '1', 'eq')
            ->create();
        $list = $this->productRepository->getList($searchCriteria);
        $count = $list->getTotalCount();

        $this->assertGreaterThanOrEqual(1, $count);
    }

    /**
     * Check a case when product should be retrieved with different SKU variations.
     *
     * @param string $sku
     * @return void
     * @magentoDataFixture Magento/Catalog/_files/product_simple.php
     * @dataProvider skuDataProvider
     */
    public function testGetProduct(string $sku) : void
    {
        $expectedSku = 'simple';
        $product = $this->productRepository->get($sku);

        self::assertNotEmpty($product);
        self::assertEquals($expectedSku, $product->getSku());
    }

    /**
     * Get list of SKU variations for the same product.
     *
     * @return array
     */
    public function skuDataProvider(): array
    {
        return [
            ['sku' => 'simple'],
            ['sku' => 'Simple'],
            ['sku' => 'simple '],
        ];
    }

    /**
     * Test save product with gallery image
     *
     * @magentoDataFixture Magento/Catalog/_files/product_simple_with_image.php
     *
     * @throws \Magento\Framework\Exception\CouldNotSaveException
     * @throws \Magento\Framework\Exception\InputException
     * @throws \Magento\Framework\Exception\StateException
     */
    public function testSaveProductWithGalleryImage(): void
    {
        /** @var $mediaConfig \Magento\Catalog\Model\Product\Media\Config */
        $mediaConfig = Bootstrap::getObjectManager()
            ->get(\Magento\Catalog\Model\Product\Media\Config::class);

        /** @var $mediaDirectory \Magento\Framework\Filesystem\Directory\WriteInterface */
        $mediaDirectory = Bootstrap::getObjectManager()
            ->get(\Magento\Framework\Filesystem::class)
            ->getDirectoryWrite(\Magento\Framework\App\Filesystem\DirectoryList::MEDIA);

        $product = Bootstrap::getObjectManager()->create(\Magento\Catalog\Model\Product::class);
        $product->load(1);

        $path = $mediaConfig->getBaseMediaPath() . '/magento_image.jpg';
        $absolutePath = $mediaDirectory->getAbsolutePath() . $path;
        $product->addImageToMediaGallery(
            $absolutePath,
            [
            'image',
            'small_image',
            ],
            false,
            false
        );

        /** @var \Magento\Catalog\Api\ProductRepositoryInterface $productRepository */
        $productRepository = Bootstrap::getObjectManager()
            ->create(\Magento\Catalog\Api\ProductRepositoryInterface::class);
        $productRepository->save($product);

        $gallery = $product->getData('media_gallery');
        $this->assertArrayHasKey('images', $gallery);
        $images = array_values($gallery['images']);

        $this->assertNotEmpty($gallery);
        $this->assertTrue(isset($images[0]['file']));
        $this->assertStringStartsWith('/m/a/magento_image', $images[0]['file']);
        $this->assertArrayHasKey('media_type', $images[0]);
        $this->assertEquals('image', $images[0]['media_type']);
        $this->assertStringStartsWith('/m/a/magento_image', $product->getData('image'));
        $this->assertStringStartsWith('/m/a/magento_image', $product->getData('small_image'));
    }

    /**
<<<<<<< HEAD
=======
     * Test Product Repository can change(update) "sku" for given product.
     *
     * @magentoDataFixture Magento/Catalog/_files/product_simple.php
     * @magentoDbIsolation enabled
     * @magentoAppArea adminhtml
     */
    public function testUpdateProductSku()
    {
        $newSku = 'simple-edited';
        $productId = $this->productResource->getIdBySku('simple');
        $initialProduct = $this->productFactory->create();
        $this->productResource->load($initialProduct, $productId);

        $initialProduct->setSku($newSku);
        $this->productRepository->save($initialProduct);

        $updatedProduct = $this->productFactory->create();
        $this->productResource->load($updatedProduct, $productId);
        self::assertSame($newSku, $updatedProduct->getSku());

        //clean up.
        $this->productRepository->delete($updatedProduct);
    }

    /**
>>>>>>> 7ffabd07
     * Test authorization when saving product's design settings.
     *
     * @magentoDataFixture Magento/Catalog/_files/product_simple.php
     * @magentoAppArea adminhtml
     */
    public function testSaveDesign()
    {
        $product = $this->productRepository->get('simple');
        $this->auth->login(TestBootstrap::ADMIN_NAME, TestBootstrap::ADMIN_PASSWORD);

        //Admin doesn't have access to product's design.
        $this->aclBuilder->getAcl()->deny(null, 'Magento_Catalog::edit_product_design');

        $product->setCustomAttribute('custom_design', 2);
        $product = $this->productRepository->save($product);
        $this->assertEmpty($product->getCustomAttribute('custom_design'));

        //Admin has access to products' design.
        $this->aclBuilder->getAcl()
            ->allow(null, ['Magento_Catalog::products','Magento_Catalog::edit_product_design']);

        $product->setCustomAttribute('custom_design', 2);
        $product = $this->productRepository->save($product);
        $this->assertNotEmpty($product->getCustomAttribute('custom_design'));
        $this->assertEquals(2, $product->getCustomAttribute('custom_design')->getValue());
    }
}<|MERGE_RESOLUTION|>--- conflicted
+++ resolved
@@ -9,10 +9,7 @@
 
 use Magento\Backend\Model\Auth;
 use Magento\Catalog\Api\ProductRepositoryInterface;
-<<<<<<< HEAD
-=======
 use Magento\Catalog\Model\ResourceModel\Product as ProductResource;
->>>>>>> 7ffabd07
 use Magento\Framework\Api\SearchCriteriaBuilder;
 use Magento\TestFramework\Helper\Bootstrap;
 use Magento\TestFramework\Bootstrap as TestBootstrap;
@@ -23,10 +20,6 @@
  *
  * @magentoDbIsolation enabled
  * @magentoAppIsolation enabled
-<<<<<<< HEAD
- *
-=======
->>>>>>> 7ffabd07
  * @SuppressWarnings(PHPMD.CouplingBetweenObjects)
  */
 class ProductRepositoryTest extends \PHPUnit\Framework\TestCase
@@ -44,8 +37,6 @@
     private $searchCriteriaBuilder;
 
     /**
-<<<<<<< HEAD
-=======
      * @var ProductFactory
      */
     private $productFactory;
@@ -56,7 +47,6 @@
     private $productResource;
 
     /*
->>>>>>> 7ffabd07
      * @var Auth
      */
     private $auth;
@@ -75,17 +65,6 @@
         $this->searchCriteriaBuilder = Bootstrap::getObjectManager()->get(SearchCriteriaBuilder::class);
         $this->auth = Bootstrap::getObjectManager()->get(Auth::class);
         $this->aclBuilder = Bootstrap::getObjectManager()->get(Builder::class);
-<<<<<<< HEAD
-    }
-
-    /**
-     * @inheritDoc
-     */
-    protected function tearDown()
-    {
-        parent::tearDown();
-
-=======
         $this->productFactory = Bootstrap::getObjectManager()->get(ProductFactory::class);
         $this->productResource = Bootstrap::getObjectManager()->get(ProductResource::class);
     }
@@ -97,7 +76,6 @@
     {
         parent::tearDown();
 
->>>>>>> 7ffabd07
         $this->auth->logout();
         $this->aclBuilder->resetRuntimeAcl();
     }
@@ -203,8 +181,6 @@
     }
 
     /**
-<<<<<<< HEAD
-=======
      * Test Product Repository can change(update) "sku" for given product.
      *
      * @magentoDataFixture Magento/Catalog/_files/product_simple.php
@@ -230,7 +206,6 @@
     }
 
     /**
->>>>>>> 7ffabd07
      * Test authorization when saving product's design settings.
      *
      * @magentoDataFixture Magento/Catalog/_files/product_simple.php
