<?php
/**
 * Copyright © Magento, Inc. All rights reserved.
 * See COPYING.txt for license details.
 */
declare(strict_types=1);

namespace Magento\Catalog\Model;

use Magento\Catalog\Api\ProductRepositoryInterface;
use Magento\Catalog\Model\Product\Media\ConfigInterface;
use Magento\Catalog\Model\ResourceModel\Product as ProductResource;
use Magento\Framework\Api\SearchCriteriaBuilder;
use Magento\Framework\App\Filesystem\DirectoryList;
use Magento\Framework\Exception\CouldNotSaveException;
use Magento\Framework\Exception\InputException;
use Magento\Framework\Exception\LocalizedException;
use Magento\Framework\Exception\NoSuchEntityException;
use Magento\Framework\Exception\StateException;
use Magento\Framework\Filesystem;
use Magento\Framework\Filesystem\Directory\WriteInterface;
use Magento\Framework\ObjectManagerInterface;
use Magento\TestFramework\Catalog\Model\ProductLayoutUpdateManager;
use Magento\TestFramework\Helper\Bootstrap;
<<<<<<< HEAD
=======
use PHPUnit\Framework\TestCase;
>>>>>>> eb500021

/**
 * Provide tests for ProductRepository model.
 *
 * @magentoDbIsolation enabled
 * @magentoAppIsolation enabled
 * @SuppressWarnings(PHPMD.CouplingBetweenObjects)
 */
class ProductRepositoryTest extends TestCase
{
    private const STUB_STORE_ID = 1;

    private const STUB_STORE_ID_GLOBAL = 0;

    private const STUB_PRODUCT_NAME = 'Simple Product';

    private const STUB_UPDATED_PRODUCT_NAME = 'updated';

    private const STUB_PRODUCT_SKU = 'simple';

    /**
     * @var ObjectManagerInterface
     */
    private $objectManager;

    /**
     * Test subject.
     *
     * @var ProductRepositoryInterface
     */
    private $productRepository;

    /**
     * @var SearchCriteriaBuilder
     */
    private $searchCriteriaBuilder;

    /**
     * @var ProductFactory
     */
    private $productFactory;

    /**
     * @var ProductResource
     */
    private $productResource;

    /**
     * @var ProductLayoutUpdateManager
     */
    private $layoutManager;

    /**
     * @var ConfigInterface
     */
    private $mediaConfig;

    /**
     * @var WriteInterface
     */
    private $mediaDirectory;

    /**
     * @var array
     */
    private $productSkusToDelete = [];

    /**
     * @inheritdoc
     */
    protected function setUp(): void
    {
        parent::setUp();

        Bootstrap::getObjectManager()->configure([
            'preferences' => [
                \Magento\Catalog\Model\Product\Attribute\LayoutUpdateManager::class =>
                    \Magento\TestFramework\Catalog\Model\ProductLayoutUpdateManager::class
            ]
        ]);
        $this->objectManager = Bootstrap::getObjectManager();
        $this->productRepository = $this->objectManager->get(ProductRepositoryInterface::class);
        $this->productRepository->cleanCache();
        $this->searchCriteriaBuilder = $this->objectManager->get(SearchCriteriaBuilder::class);
        $this->productFactory = $this->objectManager->get(ProductFactory::class);
        $this->productResource = $this->objectManager->get(ProductResource::class);
        $this->layoutManager = $this->objectManager->get(ProductLayoutUpdateManager::class);
        $this->mediaConfig = $this->objectManager->get(ConfigInterface::class);
        $this->mediaDirectory = $this->objectManager->get(Filesystem::class)
            ->getDirectoryWrite(DirectoryList::MEDIA);
    }

    /**
     * @inheritdoc
     */
    protected function tearDown(): void
    {
        foreach ($this->productSkusToDelete as $productSku) {
            try {
                $this->productRepository->deleteById($productSku);
            } catch (NoSuchEntityException $e) {
                //Product already removed
            }
        }

        parent::tearDown();
    }

    /**
     * Checks filtering by store_id
     *
     * @magentoDataFixture Magento/Catalog/Model/ResourceModel/_files/product_simple.php
     * @return void
     */
    public function testFilterByStoreId(): void
    {
        $searchCriteria = $this->searchCriteriaBuilder
            ->addFilter('store_id', '1', 'eq')
            ->create();
        $list = $this->productRepository->getList($searchCriteria);
        $count = $list->getTotalCount();
        $this->assertGreaterThanOrEqual(1, $count);
    }

    /**
     * Check a case when product should be retrieved with different SKU variations.
     *
     * @param string $sku
     * @return void
     * @magentoDataFixture Magento/Catalog/_files/product_simple.php
     * @dataProvider skuDataProvider
     */
    public function testGetProduct(string $sku): void
    {
        $expectedSku = 'simple';
        $product = $this->productRepository->get($sku);
        $this->assertEquals($expectedSku, $product->getSku());
    }

    /**
     * Get list of SKU variations for the same product.
     *
     * @return array
     */
    public function skuDataProvider(): array
    {
        return [
            ['sku' => 'simple'],
            ['sku' => 'Simple'],
            ['sku' => 'simple '],
        ];
    }

    /**
     * Test save product with gallery image
     *
     * @magentoDataFixture Magento/Catalog/_files/product_simple_with_image.php
     *
     * @return void
     * @throws CouldNotSaveException
     * @throws InputException
     * @throws StateException
     */
    public function testSaveProductWithGalleryImage(): void
    {
        $product = $this->productRepository->get('simple');
        $path = $this->mediaConfig->getBaseMediaPath() . '/magento_image.jpg';
        $absolutePath = $this->mediaDirectory->getAbsolutePath() . $path;
        $product->addImageToMediaGallery(
            $absolutePath,
            [
                'image',
                'small_image',
            ],
            false,
            false
        );
        $this->productRepository->save($product);
        $gallery = $product->getData('media_gallery');
        $this->assertArrayHasKey('images', $gallery);
        $images = array_values($gallery['images']);
        $this->assertNotEmpty($gallery);
        $this->assertTrue(isset($images[0]['file']));
        $this->assertStringStartsWith('/m/a/magento_image', $images[0]['file']);
        $this->assertArrayHasKey('media_type', $images[0]);
        $this->assertEquals('image', $images[0]['media_type']);
        $this->assertStringStartsWith('/m/a/magento_image', $product->getData('image'));
        $this->assertStringStartsWith('/m/a/magento_image', $product->getData('small_image'));
    }

    /**
     * Test Product Repository can change(update) "sku" for given product.
     *
     * @magentoDataFixture Magento/Catalog/_files/product_simple.php
     * @magentoAppArea adminhtml
     * @return void
     */
    public function testUpdateProductSku(): void
    {
        $newSku = 'simple-edited';
        $productId = $this->productResource->getIdBySku('simple');
        $initialProduct = $this->productFactory->create();
        $this->productResource->load($initialProduct, $productId);
        $initialProduct->setSku($newSku);
        $this->productRepository->save($initialProduct);
        $this->productSkusToDelete[] = $newSku;
        $updatedProduct = $this->productFactory->create();
        $this->productResource->load($updatedProduct, $productId);
        $this->assertSame($newSku, $updatedProduct->getSku());
    }

    /**
     * Test that custom layout file attribute is saved.
     *
     * @magentoDataFixture Magento/Catalog/_files/product_simple.php
     * @return void
     * @throws \Throwable
     */
    public function testCustomLayout(): void
    {
        $product = $this->productRepository->get('simple');
        $newFile = 'test';
        $this->layoutManager->setFakeFiles((int)$product->getId(), [$newFile]);
        $product->setCustomAttribute('custom_layout_update_file', $newFile);
        $this->productRepository->save($product);
        $product = $this->productRepository->get('simple');
        $this->assertEquals($newFile, $product->getCustomAttribute('custom_layout_update_file')->getValue());
        $newFile = 'does not exist';
        $product->setCustomAttribute('custom_layout_update_file', $newFile);
        $this->expectException(LocalizedException::class);
        $this->productRepository->save($product);
    }

    /**
     * @magentoDataFixture Magento/Catalog/_files/product_simple_duplicated.php
     * @magentoAppArea adminhtml
     *
     * @return void
     */
    public function testDeleteByIdSimpleProduct(): void
    {
        $productSku = 'simple-1';
        $result = $this->productRepository->deleteById($productSku);
        $this->assertTrue($result);
        $this->assertProductNotExist($productSku);
    }

    /**
     * Assert that product does not exist.
     *
     * @param string $sku
     * @return void
     */
    private function assertProductNotExist(string $sku): void
    {
        $this->expectExceptionObject(new NoSuchEntityException(
            __("The product that was requested doesn't exist. Verify the product and try again.")
        ));
        $this->productRepository->get($sku);
    }

    /**
     * Tests product repository update
     *
     * @dataProvider productUpdateDataProvider
     * @magentoDataFixture Magento/Catalog/_files/product_simple.php
     * @param int $storeId
     * @param int $checkStoreId
     * @param string $expectedNameStore
     * @param string $expectedNameCheckedStore
     */
    public function testProductUpdate(
        int $storeId,
        int $checkStoreId,
        string $expectedNameStore,
        string $expectedNameCheckedStore
    ): void {
        $sku = self::STUB_PRODUCT_SKU;

        $product = $this->productRepository->get($sku, false, $storeId);
        $product->setName(self::STUB_UPDATED_PRODUCT_NAME);
        $this->productRepository->save($product);
        $productNameStoreId = $this->productRepository->get($sku, false, $storeId)->getName();
        $productNameCheckedStoreId = $this->productRepository->get($sku, false, $checkStoreId)->getName();

        $this->assertEquals($expectedNameStore, $productNameStoreId);
        $this->assertEquals($expectedNameCheckedStore, $productNameCheckedStoreId);
    }

    /**
     * Product update data provider
     *
     * @return array
     */
    public function productUpdateDataProvider(): array
    {
        return [
            'Updating for global store' => [
                self::STUB_STORE_ID_GLOBAL,
                self::STUB_STORE_ID,
                self::STUB_UPDATED_PRODUCT_NAME,
                self::STUB_UPDATED_PRODUCT_NAME,
            ],
            'Updating for store' => [
                self::STUB_STORE_ID,
                self::STUB_STORE_ID_GLOBAL,
                self::STUB_UPDATED_PRODUCT_NAME,
                self::STUB_PRODUCT_NAME,
            ],
        ];
    }
}<|MERGE_RESOLUTION|>--- conflicted
+++ resolved
@@ -22,10 +22,7 @@
 use Magento\Framework\ObjectManagerInterface;
 use Magento\TestFramework\Catalog\Model\ProductLayoutUpdateManager;
 use Magento\TestFramework\Helper\Bootstrap;
-<<<<<<< HEAD
-=======
 use PHPUnit\Framework\TestCase;
->>>>>>> eb500021
 
 /**
  * Provide tests for ProductRepository model.
@@ -37,13 +34,9 @@
 class ProductRepositoryTest extends TestCase
 {
     private const STUB_STORE_ID = 1;
-
     private const STUB_STORE_ID_GLOBAL = 0;
-
     private const STUB_PRODUCT_NAME = 'Simple Product';
-
     private const STUB_UPDATED_PRODUCT_NAME = 'updated';
-
     private const STUB_PRODUCT_SKU = 'simple';
 
     /**
