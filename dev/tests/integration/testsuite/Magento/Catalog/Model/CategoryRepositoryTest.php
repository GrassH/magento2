--- conflicted
+++ resolved
@@ -8,18 +8,11 @@
 namespace Magento\Catalog\Model;
 
 use Magento\Catalog\Api\CategoryRepositoryInterface;
-<<<<<<< HEAD
 use Magento\Catalog\Api\CategoryRepositoryInterfaceFactory;
 use Magento\Framework\Exception\LocalizedException;
 use Magento\TestFramework\Catalog\Model\CategoryLayoutUpdateManager;
-=======
-use Magento\Catalog\Api\Data\CategoryInterface;
-use Magento\Catalog\Api\Data\CategoryInterfaceFactory;
 use Magento\Catalog\Model\ResourceModel\Category\CollectionFactory as CategoryCollectionFactory;
 use Magento\Catalog\Model\ResourceModel\Product\CollectionFactory;
-use Magento\Framework\Acl\Builder;
-use Magento\Framework\ObjectManagerInterface;
->>>>>>> 6f1c7e37
 use Magento\TestFramework\Helper\Bootstrap;
 use PHPUnit\Framework\TestCase;
 
@@ -38,13 +31,14 @@
      */
     private $repositoryFactory;
 
-    /** @var CollectionFactory */
+    /**
+     * @var CollectionFactory
+     */
     private $productCollectionFactory;
 
-    /** @var ObjectManagerInterface */
-    private $objectManager;
-
-    /** @var CategoryCollectionFactory */
+    /**
+     * @var CategoryCollectionFactory
+     */
     private $categoryCollectionFactory;
 
     /**
@@ -54,18 +48,10 @@
      */
     protected function setUp()
     {
-<<<<<<< HEAD
         $this->repositoryFactory = Bootstrap::getObjectManager()->get(CategoryRepositoryInterfaceFactory::class);
         $this->layoutManager = Bootstrap::getObjectManager()->get(CategoryLayoutUpdateManager::class);
-=======
-        $this->objectManager = Bootstrap::getObjectManager();
-        $this->repo = $this->objectManager->create(CategoryRepositoryInterface::class);
-        $this->auth = $this->objectManager->get(Auth::class);
-        $this->aclBuilder = $this->objectManager->get(Builder::class);
-        $this->categoryFactory = $this->objectManager->get(CategoryInterfaceFactory::class);
-        $this->productCollectionFactory = $this->objectManager->get(CollectionFactory::class);
-        $this->categoryCollectionFactory = $this->objectManager->create(CategoryCollectionFactory::class);
->>>>>>> 6f1c7e37
+        $this->productCollectionFactory = Bootstrap::getObjectManager()->get(CollectionFactory::class);
+        $this->categoryCollectionFactory = Bootstrap::getObjectManager()->create(CategoryCollectionFactory::class);
     }
 
     /**
@@ -86,13 +72,8 @@
      * @magentoDataFixture Magento/Catalog/_files/category.php
      * @magentoDbIsolation enabled
      * @magentoAppIsolation enabled
-     * @return void
      */
-<<<<<<< HEAD
     public function testCustomLayout(): void
-=======
-    public function testSaveDesign(): void
->>>>>>> 6f1c7e37
     {
         //New valid value
         $repo = $this->createRepo();
@@ -118,6 +99,8 @@
     }
 
     /**
+     * Test removal of categories.
+     *
      * @magentoDbIsolation enabled
      * @magentoDataFixture Magento/Catalog/_files/categories.php
      * @magentoAppArea adminhtml
@@ -128,7 +111,7 @@
         $productCollection = $this->productCollectionFactory->create();
         $deletedCategories = ['3', '4', '5', '13'];
         $categoryCollectionIds = $this->categoryCollectionFactory->create()->getAllIds();
-        $this->repo->deleteByIdentifier(3);
+        $this->createRepo()->deleteByIdentifier(3);
         $this->assertEquals(
             0,
             $productCollection->addCategoriesFilter(['in' => $deletedCategories])->getSize(),
