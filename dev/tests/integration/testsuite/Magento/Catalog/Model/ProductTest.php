<?php
/**
 * Copyright © Magento, Inc. All rights reserved.
 * See COPYING.txt for license details.
 */

declare(strict_types=1);

namespace Magento\Catalog\Model;

<<<<<<< HEAD
use Magento\Eav\Model\Config as EavConfig;
use Magento\Framework\App\Filesystem\DirectoryList;
use Magento\TestFramework\ObjectManager;
=======
use Magento\Catalog\Model\Product;
use Magento\Framework\App\Filesystem\DirectoryList;
use Magento\Catalog\Api\ProductRepositoryInterface;
use Magento\Catalog\Model\Product\Attribute\Source\Status;
use Magento\Framework\ObjectManagerInterface;
use Magento\TestFramework\Helper\Bootstrap;
>>>>>>> 01ab2cde

/**
 * Tests product model:
 * - general behaviour is tested (external interaction and pricing is not tested there)
 *
 * @see \Magento\Catalog\Model\ProductExternalTest
 * @see \Magento\Catalog\Model\ProductPriceTest
 * @magentoDataFixture Magento/Catalog/_files/categories.php
 * @magentoDbIsolation enabled
 * @magentoAppIsolation enabled
 * @SuppressWarnings(PHPMD.CouplingBetweenObjects)
 * @SuppressWarnings(PHPMD.TooManyMethods)
 * @SuppressWarnings(PHPMD.TooManyPublicMethods)
 */
class ProductTest extends \PHPUnit\Framework\TestCase
{
    /**
     * @var ProductRepositoryInterface
     */
    protected $productRepository;

    /**
     * @var Product
     */
    protected $_model;

    /**
     * @var ObjectManagerInterface
     */
    private $objectManager;

    /**
     * @inheritdoc
     */
    protected function setUp()
    {
        $this->objectManager = Bootstrap::getObjectManager();
        $this->productRepository = $this->objectManager->create(ProductRepositoryInterface::class);
        $this->_model = $this->objectManager->create(Product::class);
    }

    /**
<<<<<<< HEAD
     * @return void
     * @throws \Magento\Framework\Exception\FileSystemException
=======
     * @inheritdoc
>>>>>>> 01ab2cde
     */
    public static function tearDownAfterClass()
    {
        $objectManager = \Magento\TestFramework\Helper\Bootstrap::getObjectManager();
        /** @var \Magento\Catalog\Model\Product\Media\Config $config */
        $config = $objectManager->get(\Magento\Catalog\Model\Product\Media\Config::class);

        /** @var \Magento\Framework\Filesystem\Directory\WriteInterface $mediaDirectory */
        $mediaDirectory = $objectManager->get(
            \Magento\Framework\Filesystem::class
        )->getDirectoryWrite(
            DirectoryList::MEDIA
        );

        if ($mediaDirectory->isExist($config->getBaseMediaPath())) {
            $mediaDirectory->delete($config->getBaseMediaPath());
        }
        if ($mediaDirectory->isExist($config->getBaseTmpMediaPath())) {
            $mediaDirectory->delete($config->getBaseTmpMediaPath());
        }
    }

    /**
     * Test can affect options
     *
     * @return void
     */
    public function testCanAffectOptions()
    {
        $this->assertFalse($this->_model->canAffectOptions());
        $this->_model->canAffectOptions(true);
        $this->assertTrue($this->_model->canAffectOptions());
    }

    /**
     * Test CRUD
     *
     * @magentoDbIsolation enabled
     * @magentoAppIsolation enabled
     * @magentoAppArea adminhtml
     */
    public function testCRUD()
    {
        $this->_model->setTypeId(
            'simple'
        )->setAttributeSetId(
            4
        )->setName(
            'Simple Product 1'
        )->setSku(
            uniqid()
        )->setPrice(
            10
        )->setMetaTitle(
            'meta title'
        )->setMetaKeyword(
            'meta keyword'
        )->setMetaDescription(
            'meta description'
        )->setVisibility(
            \Magento\Catalog\Model\Product\Visibility::VISIBILITY_BOTH
        )->setStatus(
            \Magento\Catalog\Model\Product\Attribute\Source\Status::STATUS_ENABLED
        );
        $crud = new \Magento\TestFramework\Entity($this->_model, ['sku' => uniqid()]);
        $crud->testCrud();
    }

    /**
     * Test clean cache
     *
     * @return void
     */
    public function testCleanCache()
    {
        \Magento\TestFramework\Helper\Bootstrap::getObjectManager()->get(
            \Magento\Framework\App\CacheInterface::class
        )->save(
            'test',
            'catalog_product_999',
            ['catalog_product_999']
        );
        // potential bug: it cleans by cache tags, generated from its ID, which doesn't make much sense
        $this->_model->setId(999)->cleanCache();
        $this->assertFalse(
            \Magento\TestFramework\Helper\Bootstrap::getObjectManager()->get(
                \Magento\Framework\App\CacheInterface::class
            )->load(
                'catalog_product_999'
            )
        );
    }

    /**
     * Test add image to media gallery
     *
     * @return void
     */
    public function testAddImageToMediaGallery()
    {
        // Model accepts only files in tmp media path, we need to copy fixture file there
        $mediaFile = $this->_copyFileToBaseTmpMediaPath(dirname(__DIR__) . '/_files/magento_image.jpg');

        $this->_model->addImageToMediaGallery($mediaFile);
        $gallery = $this->_model->getData('media_gallery');
        $this->assertNotEmpty($gallery);
        $this->assertTrue(isset($gallery['images'][0]['file']));
        $this->assertStringStartsWith('/m/a/magento_image', $gallery['images'][0]['file']);
        $this->assertTrue(isset($gallery['images'][0]['position']));
        $this->assertTrue(isset($gallery['images'][0]['disabled']));
        $this->assertArrayHasKey('label', $gallery['images'][0]);
    }

    /**
     * Copy file to media tmp directory and return it's name
     *
     * @param string $sourceFile
     * @return string
     */
    protected function _copyFileToBaseTmpMediaPath($sourceFile)
    {
        $objectManager = \Magento\TestFramework\Helper\Bootstrap::getObjectManager();
        /** @var \Magento\Catalog\Model\Product\Media\Config $config */
        $config = $objectManager->get(\Magento\Catalog\Model\Product\Media\Config::class);

        /** @var \Magento\Framework\Filesystem\Directory\WriteInterface $mediaDirectory */
        $mediaDirectory = $objectManager->get(
            \Magento\Framework\Filesystem::class
        )->getDirectoryWrite(
            DirectoryList::MEDIA
        );

        $mediaDirectory->create($config->getBaseTmpMediaPath());
        $targetFile = $config->getTmpMediaPath(basename($sourceFile));
        copy($sourceFile, $mediaDirectory->getAbsolutePath($targetFile));

        return $targetFile;
    }

    /**
     * Test duplicate method
     *
     * @magentoAppIsolation enabled
     * @magentoAppArea adminhtml
     */
    public function testDuplicate()
    {
        $this->_model = $this->productRepository->get('simple');

        // fixture
        /** @var \Magento\Catalog\Model\Product\Copier $copier */
        $copier = \Magento\TestFramework\Helper\Bootstrap::getObjectManager()->get(
            \Magento\Catalog\Model\Product\Copier::class
        );
        $duplicate = $copier->copy($this->_model);
        try {
            $this->assertNotEmpty($duplicate->getId());
            $this->assertNotEquals($duplicate->getId(), $this->_model->getId());
            $this->assertNotEquals($duplicate->getSku(), $this->_model->getSku());
            $this->assertEquals(
                \Magento\Catalog\Model\Product\Attribute\Source\Status::STATUS_DISABLED,
                $duplicate->getStatus()
            );
            $this->assertEquals(\Magento\Store\Model\Store::DEFAULT_STORE_ID, $duplicate->getStoreId());
            $this->_undo($duplicate);
        } catch (\Exception $e) {
            $this->_undo($duplicate);
            throw $e;
        }
    }

    /**
     * Test duplicate sku generation
     *
     * @magentoAppArea adminhtml
     */
    public function testDuplicateSkuGeneration()
    {
        $this->_model = $this->productRepository->get('simple');

        $this->assertEquals('simple', $this->_model->getSku());
        /** @var \Magento\Catalog\Model\Product\Copier $copier */
        $copier = \Magento\TestFramework\Helper\Bootstrap::getObjectManager()->get(
            \Magento\Catalog\Model\Product\Copier::class
        );
        $duplicate = $copier->copy($this->_model);
        $this->assertEquals('simple-5', $duplicate->getSku());
    }

    /**
     * Delete model
     *
     * @param \Magento\Framework\Model\AbstractModel $duplicate
     */
    protected function _undo($duplicate)
    {
        \Magento\TestFramework\Helper\Bootstrap::getObjectManager()->get(
            \Magento\Store\Model\StoreManagerInterface::class
        )->getStore()->setId(
            \Magento\Store\Model\Store::DEFAULT_STORE_ID
        );
        $duplicate->delete();
    }

    /**
     * Test visibility api
     *
     * @covers \Magento\Catalog\Model\Product::getVisibleInCatalogStatuses
     * @covers \Magento\Catalog\Model\Product::getVisibleStatuses
     * @covers \Magento\Catalog\Model\Product::isVisibleInCatalog
     * @covers \Magento\Catalog\Model\Product::getVisibleInSiteVisibilities
     * @covers \Magento\Catalog\Model\Product::isVisibleInSiteVisibility
     */
    public function testVisibilityApi()
    {
        $this->assertEquals(
            [\Magento\Catalog\Model\Product\Attribute\Source\Status::STATUS_ENABLED],
            $this->_model->getVisibleInCatalogStatuses()
        );
        $this->assertEquals(
            [\Magento\Catalog\Model\Product\Attribute\Source\Status::STATUS_ENABLED],
            $this->_model->getVisibleStatuses()
        );

        $this->_model->setStatus(\Magento\Catalog\Model\Product\Attribute\Source\Status::STATUS_DISABLED);
        $this->assertFalse($this->_model->isVisibleInCatalog());

        $this->_model->setStatus(\Magento\Catalog\Model\Product\Attribute\Source\Status::STATUS_ENABLED);
        $this->assertTrue($this->_model->isVisibleInCatalog());

        $this->assertEquals(
            [
                \Magento\Catalog\Model\Product\Visibility::VISIBILITY_IN_SEARCH,
                \Magento\Catalog\Model\Product\Visibility::VISIBILITY_IN_CATALOG,
                \Magento\Catalog\Model\Product\Visibility::VISIBILITY_BOTH,
            ],
            $this->_model->getVisibleInSiteVisibilities()
        );

        $this->assertFalse($this->_model->isVisibleInSiteVisibility());
        $this->_model->setVisibility(\Magento\Catalog\Model\Product\Visibility::VISIBILITY_IN_SEARCH);
        $this->assertTrue($this->_model->isVisibleInSiteVisibility());
        $this->_model->setVisibility(\Magento\Catalog\Model\Product\Visibility::VISIBILITY_IN_CATALOG);
        $this->assertTrue($this->_model->isVisibleInSiteVisibility());
        $this->_model->setVisibility(\Magento\Catalog\Model\Product\Visibility::VISIBILITY_BOTH);
        $this->assertTrue($this->_model->isVisibleInSiteVisibility());
    }

    /**
     * Test isDuplicable and setIsDuplicable methods
     *
     * @covers \Magento\Catalog\Model\Product::isDuplicable
     * @covers \Magento\Catalog\Model\Product::setIsDuplicable
     */
    public function testIsDuplicable()
    {
        $this->assertTrue($this->_model->isDuplicable());
        $this->_model->setIsDuplicable(0);
        $this->assertFalse($this->_model->isDuplicable());
    }

    /**
     * Test isSalable, isSaleable, isAvailable and isInStock methods
     *
     * @covers \Magento\Catalog\Model\Product::isSalable
     * @covers \Magento\Catalog\Model\Product::isSaleable
     * @covers \Magento\Catalog\Model\Product::isAvailable
     * @covers \Magento\Catalog\Model\Product::isInStock
     */
    public function testIsSalable()
    {
        $this->_model = $this->productRepository->get('simple');

        // fixture
        $this->assertTrue((bool) $this->_model->isSalable());
        $this->assertTrue((bool) $this->_model->isSaleable());
        $this->assertTrue((bool) $this->_model->isAvailable());
        $this->assertTrue($this->_model->isInStock());
    }

    /**
     * Test isSalable method when Status is disabled
     *
     * @covers \Magento\Catalog\Model\Product::isSalable
     * @covers \Magento\Catalog\Model\Product::isSaleable
     * @covers \Magento\Catalog\Model\Product::isAvailable
     * @covers \Magento\Catalog\Model\Product::isInStock
     */
    public function testIsNotSalableWhenStatusDisabled()
    {
        $this->_model = $this->productRepository->get('simple');

        $this->_model->setStatus(0);
        $this->assertFalse((bool) $this->_model->isSalable());
        $this->assertFalse((bool) $this->_model->isSaleable());
        $this->assertFalse((bool) $this->_model->isAvailable());
        $this->assertFalse($this->_model->isInStock());
    }

    /**
     * Test isVirtual and getIsVirtual methods
     *
     * @covers \Magento\Catalog\Model\Product::isVirtual
     * @covers \Magento\Catalog\Model\Product::getIsVirtual
     */
    public function testIsVirtual()
    {
        $this->assertFalse($this->_model->isVirtual());
        $this->assertFalse($this->_model->getIsVirtual());

        /** @var $model \Magento\Catalog\Model\Product */
        $model = \Magento\TestFramework\Helper\Bootstrap::getObjectManager()->create(
            \Magento\Catalog\Model\Product::class,
            ['data' => ['type_id' => \Magento\Catalog\Model\Product\Type::TYPE_VIRTUAL]]
        );
        $this->assertTrue($model->isVirtual());
        $this->assertTrue($model->getIsVirtual());
    }

    /**
     * Test toArray method
     *
     * @return void
     */
    public function testToArray()
    {
        $this->assertEquals([], $this->_model->toArray());
        $this->_model->setSku('sku')->setName('name');
        $this->assertEquals(['sku' => 'sku', 'name' => 'name'], $this->_model->toArray());
    }

    /**
     * Test fromArray method
     *
     * @return void
     */
    public function testFromArray()
    {
        $this->_model->fromArray(['sku' => 'sku', 'name' => 'name', 'stock_item' => ['key' => 'value']]);
        $this->assertEquals(['sku' => 'sku', 'name' => 'name'], $this->_model->getData());
    }

    /**
     * Test set original data backend
     *
     * @magentoAppArea adminhtml
     */
    public function testSetOrigDataBackend()
    {
        $this->assertEmpty($this->_model->getOrigData());
        $this->_model->setOrigData('key', 'value');
        $this->assertEquals('value', $this->_model->getOrigData('key'));
    }

    /**
     * Test reset method
     *
     * @magentoAppArea frontend
     */
    public function testReset()
    {
        $model = $this->_model;

        $this->_assertEmpty($model);

        $this->_model->setData('key', 'value');
        $this->_model->reset();
        $this->_assertEmpty($model);

        $this->_model->setOrigData('key', 'value');
        $this->_model->reset();
        $this->_assertEmpty($model);

        $this->_model->addCustomOption('key', 'value');
        $this->_model->reset();
        $this->_assertEmpty($model);

        $this->_model->canAffectOptions(true);
        $this->_model->reset();
        $this->_assertEmpty($model);
    }

    /**
     * Check is model empty or not
     *
     * @param \Magento\Framework\Model\AbstractModel $model
     */
    protected function _assertEmpty($model)
    {
        $this->assertEquals([], $model->getData());
        $this->assertEmpty($model->getOrigData());
        $this->assertEquals([], $model->getCustomOptions());
        // impossible to test $_optionInstance
        $this->assertFalse($model->canAffectOptions());
    }

    /**
     * Test is products has sku
     *
     * @magentoDataFixture Magento/Catalog/_files/multiple_products.php
     */
    public function testIsProductsHasSku()
    {
        $product1 = $this->productRepository->get('simple1');
        $product2 = $this->productRepository->get('simple2');

        $this->assertTrue(
            $this->_model->isProductsHasSku(
                [$product1->getId(), $product2->getId()]
            )
        );
    }

    /**
     * Test process by request
     *
     * @return void
     */
    public function testProcessBuyRequest()
    {
        $request = new \Magento\Framework\DataObject();
        $result = $this->_model->processBuyRequest($request);
        $this->assertInstanceOf(\Magento\Framework\DataObject::class, $result);
        $this->assertArrayHasKey('errors', $result->getData());
    }

    /**
     * Test validate method
     *
     * @return void
     */
    public function testValidate()
    {
        $this->_model->setTypeId(
            'simple'
        )->setAttributeSetId(
            4
        )->setName(
            'Simple Product'
        )->setSku(
            uniqid('', true) . uniqid('', true) . uniqid('', true)
        )->setPrice(
            10
        )->setMetaTitle(
            'meta title'
        )->setMetaKeyword(
            'meta keyword'
        )->setMetaDescription(
            'meta description'
        )->setVisibility(
            \Magento\Catalog\Model\Product\Visibility::VISIBILITY_BOTH
        )->setStatus(
            \Magento\Catalog\Model\Product\Attribute\Source\Status::STATUS_ENABLED
        )->setCollectExceptionMessages(
            true
        );
        $validationResult = $this->_model->validate();
        $this->assertEquals('SKU length should be 64 characters maximum.', $validationResult['sku']);
        unset($validationResult['sku']);
        foreach ($validationResult as $error) {
            $this->assertTrue($error);
        }
    }

    /**
     * Test validate unique input attribute value
     *
     * @magentoDbIsolation enabled
     * @magentoDataFixture Magento/Catalog/_files/products_with_unique_input_attribute.php
     */
    public function testValidateUniqueInputAttributeValue()
    {
        /** @var \Magento\Catalog\Model\ResourceModel\Eav\Attribute $attribute */
        $attribute = \Magento\TestFramework\Helper\Bootstrap::getObjectManager()
            ->get(\Magento\Catalog\Model\ResourceModel\Eav\Attribute::class)
            ->loadByCode(\Magento\Catalog\Model\Product::ENTITY, 'unique_input_attribute');
        $this->_model->setTypeId(
            'simple'
        )->setAttributeSetId(
            4
        )->setName(
            'Simple Product with non-unique value'
        )->setSku(
            'some product SKU'
        )->setPrice(
            10
        )->setMetaTitle(
            'meta title'
        )->setData(
            $attribute->getAttributeCode(),
            'unique value'
        )->setVisibility(
            \Magento\Catalog\Model\Product\Visibility::VISIBILITY_BOTH
        )->setStatus(
            \Magento\Catalog\Model\Product\Attribute\Source\Status::STATUS_ENABLED
        )->setCollectExceptionMessages(
            true
        );

        $validationResult = $this->_model->validate();
        $this->assertCount(1, $validationResult);

        $this->assertContains(
            'The value of the "' . $attribute->getDefaultFrontendLabel() .
            '" attribute isn\'t unique. Set a unique value and try again.',
            $validationResult
        );
    }

    /**
     * Test validate unique input attribute value on the same product
     *
     * @magentoDbIsolation enabled
     * @magentoDataFixture Magento/Catalog/_files/products_with_unique_input_attribute.php
     */
    public function testValidateUniqueInputAttributeOnTheSameProduct()
    {
        /** @var \Magento\Catalog\Model\ResourceModel\Eav\Attribute $attribute */
        $attribute = \Magento\TestFramework\Helper\Bootstrap::getObjectManager()
            ->get(\Magento\Catalog\Model\ResourceModel\Eav\Attribute::class)
            ->loadByCode(\Magento\Catalog\Model\Product::ENTITY, 'unique_input_attribute');
        $this->_model = $this->_model->loadByAttribute(
            'sku',
            'simple product with unique input attribute'
        );
        $this->_model->setTypeId(
            'simple'
        )->setAttributeSetId(
            4
        )->setName(
            'Simple Product with non-unique value'
        )->setSku(
            'some product SKU'
        )->setPrice(
            10
        )->setMetaTitle(
            'meta title'
        )->setData(
            $attribute->getAttributeCode(),
            'unique value'
        )->setVisibility(
            \Magento\Catalog\Model\Product\Visibility::VISIBILITY_BOTH
        )->setStatus(
            \Magento\Catalog\Model\Product\Attribute\Source\Status::STATUS_ENABLED
        )->setCollectExceptionMessages(
            true
        );

        $validationResult = $this->_model->validate();
        $this->assertTrue($validationResult);
    }

    /**
     * Tests Customizable Options price values including negative value.
     *
     * @magentoDataFixture Magento/Catalog/_files/product_simple_with_custom_options.php
     * @magentoAppIsolation enabled
     */
    public function testGetOptions()
    {
        $this->_model = $this->productRepository->get('simple_with_custom_options');
        $options = $this->_model->getOptions();
        $this->assertNotEmpty($options);
        $expectedValue = [
            '3-1-select' => -3000.00,
            '3-2-select' => 5000.00,
            '4-1-radio' => 600.234,
            '4-2-radio' => 40000.00
        ];
        foreach ($options as $option) {
            if (!$option->getValues()) {
                continue;
            }
            foreach ($option->getValues() as $value) {
                $this->assertEquals($expectedValue[$value->getSku()], (float) $value->getPrice());
            }
        }
    }

    /**
     * Check stock status changing if backorders functionality enabled.
     *
     * @magentoDataFixture Magento/Catalog/_files/product_simple_out_of_stock.php
     * @dataProvider productWithBackordersDataProvider
     * @param int $qty
     * @param int $stockStatus
     * @param bool $expectedStockStatus
     *
     * @return void
     */
    public function testSaveWithBackordersEnabled(int $qty, int $stockStatus, bool $expectedStockStatus): void
    {
        $product = $this->productRepository->get('simple-out-of-stock', true, null, true);
        $stockItem = $product->getExtensionAttributes()->getStockItem();
        $this->assertEquals(false, $stockItem->getIsInStock());
        $stockData = [
            'backorders' => 1,
            'qty' => $qty,
            'is_in_stock' => $stockStatus,
        ];
        $product->setStockData($stockData);
        $product->save();
        $stockItem = $product->getExtensionAttributes()->getStockItem();

        $this->assertEquals($expectedStockStatus, $stockItem->getIsInStock());
    }

    /**
     * Checking enable/disable product when Catalog Flat Product is enabled
     *
     * @magentoAppArea frontend
     * @magentoDbIsolation disabled
     * @magentoConfigFixture current_store catalog/frontend/flat_catalog_product 1
     * @magentoDataFixture Magento/Catalog/_files/product_simple.php
     *
     * @return void
     * @throws \Magento\Framework\Exception\CouldNotSaveException
     * @throws \Magento\Framework\Exception\InputException
     * @throws \Magento\Framework\Exception\NoSuchEntityException
     * @throws \Magento\Framework\Exception\StateException
     */
    public function testProductStatusWhenCatalogFlatProductIsEnabled()
    {
        // check if product flat table is enabled
        $productFlatState = $this->objectManager->get(\Magento\Catalog\Model\Indexer\Product\Flat\State::class);
        $this->assertTrue($productFlatState->isFlatEnabled());
        // run reindex to create product flat table
        $productFlatProcessor = $this->objectManager->get(\Magento\Catalog\Model\Indexer\Product\Flat\Processor::class);
        $productFlatProcessor->reindexAll();
        // get created simple product
        $product = $this->productRepository->get('simple');
        // get db connection and the product flat table name
        $resource = $this->objectManager->get(\Magento\Framework\App\ResourceConnection::class);
        /** @var \Magento\Framework\DB\Adapter\AdapterInterface $connection */
        $connection = $resource->getConnection();
        $productFlatTableName = $productFlatState->getFlatIndexerHelper()->getFlatTableName(1);
        // generate sql query to find created simple product in the flat table
        $sql = $connection->select()->from($productFlatTableName)->where('sku =?', $product->getSku());
        // check if the product exists in the product flat table
        $products = $connection->fetchAll($sql);
        $this->assertEquals(Status::STATUS_ENABLED, $product->getStatus());
        $this->assertNotEmpty($products);
        // disable product
        $product->setStatus(Status::STATUS_DISABLED);
        $product = $this->productRepository->save($product);
        // check if the product exists in the product flat table
        $products = $connection->fetchAll($sql);
        $this->assertEquals(Status::STATUS_DISABLED, $product->getStatus());
        $this->assertEmpty($products);
    }

    /**
     * DataProvider for the testSaveWithBackordersEnabled()
     *
     * @return array
     */
    public function productWithBackordersDataProvider(): array
    {
        return [
            [0, 0, false],
            [0, 1, true],
            [-1, 0, false],
            [-1, 1, true],
            [1, 1, true],
        ];
    }

    public function testConstructionWithCustomAttributesMapInData()
    {
        $data = [
            'custom_attributes' => [
                'tax_class_id' => '3',
                'category_ids' => '1,2'
            ],
        ];

        /** @var Product $product */
        $product = ObjectManager::getInstance()->create(Product::class, ['data' => $data]);
        $this->assertSame($product->getCustomAttribute('tax_class_id')->getValue(), '3');
        $this->assertSame($product->getCustomAttribute('category_ids')->getValue(), '1,2');
    }

    public function testConstructionWithCustomAttributesArrayInData()
    {
        $data = [
            'custom_attributes' => [
                [
                    'attribute_code' => 'tax_class_id',
                    'value' => '3'
                ],
                [
                    'attribute_code' => 'category_ids',
                    'value' => '1,2'
                ]
            ],
        ];

        /** @var Product $product */
        $product = ObjectManager::getInstance()->create(Product::class, ['data' => $data]);
        $this->assertSame($product->getCustomAttribute('tax_class_id')->getValue(), '3');
        $this->assertSame($product->getCustomAttribute('category_ids')->getValue(), '1,2');
    }
}<|MERGE_RESOLUTION|>--- conflicted
+++ resolved
@@ -8,18 +8,14 @@
 
 namespace Magento\Catalog\Model;
 
-<<<<<<< HEAD
 use Magento\Eav\Model\Config as EavConfig;
+use Magento\Catalog\Model\Product;
 use Magento\Framework\App\Filesystem\DirectoryList;
 use Magento\TestFramework\ObjectManager;
-=======
-use Magento\Catalog\Model\Product;
-use Magento\Framework\App\Filesystem\DirectoryList;
 use Magento\Catalog\Api\ProductRepositoryInterface;
 use Magento\Catalog\Model\Product\Attribute\Source\Status;
 use Magento\Framework\ObjectManagerInterface;
 use Magento\TestFramework\Helper\Bootstrap;
->>>>>>> 01ab2cde
 
 /**
  * Tests product model:
@@ -62,12 +58,7 @@
     }
 
     /**
-<<<<<<< HEAD
-     * @return void
-     * @throws \Magento\Framework\Exception\FileSystemException
-=======
      * @inheritdoc
->>>>>>> 01ab2cde
      */
     public static function tearDownAfterClass()
     {
