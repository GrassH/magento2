--- conflicted
+++ resolved
@@ -11,10 +11,7 @@
 use Magento\Catalog\Api\ProductRepositoryInterface;
 use Magento\Catalog\Model\Product;
 use Magento\Catalog\Model\Product\Option;
-<<<<<<< HEAD
-=======
 use Magento\Customer\Model\Session;
->>>>>>> 5ad40faa
 use Magento\Framework\DataObject;
 use Magento\TestFramework\Helper\Bootstrap;
 use Magento\TestFramework\ObjectManager;
@@ -44,48 +41,18 @@
     private $productRepository;
 
     /**
-<<<<<<< HEAD
+     * @var Session
+     */
+    private $customerSession;
+
+    /**
      * @inheritdoc
      */
-    protected function setUp()
-=======
-     * @var Session
-     */
-    private $customerSession;
-
-    /**
-     * @inheritdoc
-     */
     protected function setUp(): void
->>>>>>> 5ad40faa
     {
         $this->objectManager = Bootstrap::getObjectManager();
         $this->productPrice = $this->objectManager->create(Price::class);
         $this->productRepository = $this->objectManager->create(ProductRepositoryInterface::class);
-<<<<<<< HEAD
-    }
-
-    /**
-     * Get price from custom object.
-     *
-     * @return void
-     */
-    public function testGetPrice(): void
-    {
-        $objectWithPrice = $this->objectManager->create(DataObject::class, ['data' => ['price' => 9.0]]);
-        $this->assertEquals(9.0, $this->productPrice->getPrice($objectWithPrice));
-    }
-
-    /**
-     * Get base price from product.
-     *
-     * @return void
-     */
-    public function testGetBasePrice(): void
-    {
-        $product = $this->productRepository->get('simple');
-        $this->assertSame(10.0, $this->productPrice->getBasePrice($product));
-=======
         $this->customerSession = $this->objectManager->get(Session::class);
     }
 
@@ -146,7 +113,6 @@
     {
         $objectWithPrice = $this->objectManager->create(DataObject::class, ['data' => ['price' => 'test']]);
         $this->assertEquals('test', $this->productPrice->getPrice($objectWithPrice));
->>>>>>> 5ad40faa
     }
 
     /**
@@ -157,10 +123,6 @@
     public function testGetFinalPrice(): void
     {
         $product = $this->productRepository->get('simple');
-<<<<<<< HEAD
-        // fixture
-=======
->>>>>>> 5ad40faa
 
         // regular & tier prices
         $this->assertEquals(10.0, $this->productPrice->getFinalPrice(1, $product));
@@ -186,10 +148,6 @@
     public function testGetFormatedPrice(): void
     {
         $product = $this->productRepository->get('simple');
-<<<<<<< HEAD
-        // fixture
-=======
->>>>>>> 5ad40faa
         $this->assertEquals('<span class="price">$10.00</span>', $this->productPrice->getFormatedPrice($product));
     }
 
@@ -199,7 +157,6 @@
      * @return void
      */
     public function testCalculatePrice(): void
-<<<<<<< HEAD
     {
         $this->assertEquals(
             10,
@@ -218,36 +175,6 @@
      */
     public function testCalculateSpecialPrice(): void
     {
-        $this->assertSame(
-            10.0,
-            $this->productPrice->calculateSpecialPrice(10.0, 8.0, '1970-12-12 23:59:59', '1971-01-01 01:01:01')
-        );
-        $this->assertSame(
-            8.0,
-            $this->productPrice->calculateSpecialPrice(10.0, 8.0, '1970-12-12 23:59:59', '2034-01-01 01:01:01')
-        );
-    }
-
-    /**
-=======
-    {
-        $this->assertEquals(
-            10,
-            $this->productPrice->calculatePrice(10, 8, '1970-12-12 23:59:59', '1971-01-01 01:01:01')
-        );
-        $this->assertEquals(
-            8,
-            $this->productPrice->calculatePrice(10, 8, '1970-12-12 23:59:59', '2034-01-01 01:01:01')
-        );
-    }
-
-    /**
-     * Test calculate price by date.
-     *
-     * @return void
-     */
-    public function testCalculateSpecialPrice(): void
-    {
         $this->assertEquals(
             10,
             $this->productPrice->calculateSpecialPrice(10, 8, '1970-12-12 23:59:59', '1971-01-01 01:01:01')
@@ -259,7 +186,6 @@
     }
 
     /**
->>>>>>> 5ad40faa
      * Assert that product tier price is fixed.
      *
      * @return void
@@ -278,11 +204,7 @@
     private function prepareBuyRequest(Product $product): DataObject
     {
         $options = [];
-<<<<<<< HEAD
-        /** @var $option Option */
-=======
         /** @var Option $option */
->>>>>>> 5ad40faa
         foreach ($product->getOptions() as $option) {
             switch ($option->getGroupByType()) {
                 case ProductCustomOptionInterface::OPTION_GROUP_DATE:
@@ -298,10 +220,6 @@
             $options[$option->getId()] = $value;
         }
 
-<<<<<<< HEAD
-        return new DataObject(['qty' => 1, 'options' => $options]);
-=======
         return $this->objectManager->create(DataObject::class, ['data' => ['qty' => 1, 'options' => $options]]);
->>>>>>> 5ad40faa
     }
 }