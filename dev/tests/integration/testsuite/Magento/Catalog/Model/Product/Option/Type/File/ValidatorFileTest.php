<?php
/**
 * Copyright © 2015 Magento. All rights reserved.
 * See COPYING.txt for license details.
 */
namespace Magento\Catalog\Model\Product\Option\Type\File;

/**
 * @magentoDataFixture Magento/Catalog/_files/validate_image.php
 */
class ValidatorFileTest extends \PHPUnit_Framework_TestCase
{
    /**
     * @var ValidatorFile
     */
    protected $model;

    /**
     * @var \Magento\Framework\ObjectManager
     */
    protected $objectManager;

    /**
     * @var \Magento\Framework\HTTP\Adapter\FileTransferFactory|\PHPUnit_Framework_MockObject_MockObject
     */
    protected $httpFactoryMock;

    /** @var int */
    protected $maxFileSizeInMb;

    /** @var int */
    protected $maxFileSize;

    protected function setUp()
    {
        $this->objectManager = \Magento\TestFramework\Helper\Bootstrap::getObjectManager();
        $this->httpFactoryMock = $this->getMock('Magento\Framework\HTTP\Adapter\FileTransferFactory', ['create']);
        /** @var \Magento\Framework\File\Size $fileSize */
        $fileSize = $this->objectManager->create('Magento\Framework\File\Size');
        $this->maxFileSize = $fileSize->getMaxFileSize();
        $this->maxFileSizeInMb = $fileSize->getMaxFileSizeInMb();

        $this->model = $this->objectManager->create(
            'Magento\Catalog\Model\Product\Option\Type\File\ValidatorFile',
            [
                'httpFactory' => $this->httpFactoryMock
            ]
        );
    }

    /**
     * @expectedException \Magento\Framework\Validator\ValidatorException
     * @return void
     */
    public function testRunValidationException()
    {
        $httpAdapterMock = $this->getMock('Zend_File_Transfer_Adapter_Http', ['isValid']);
        $this->httpFactoryMock->expects($this->once())->method('create')->will($this->returnValue($httpAdapterMock));

        $this->model->validate(
            $this->objectManager->create('Magento\Framework\Object'),
            $this->getProductOption(['is_require' => false])
        );
    }

    /**
<<<<<<< HEAD
=======
     * @expectedException \Magento\Framework\Exception\File\LargeSizeException
     * @expectedExceptionMessage The file you uploaded is larger than 2 Megabytes allowed by server
>>>>>>> 71cd40d1
     * @return void
     */
    public function testLargeSizeException()
    {
        $this->setExpectedException(
            '\Magento\Catalog\Model\Product\Option\Type\File\LargeSizeException',
            sprintf('The file you uploaded is larger than %s Megabytes allowed by server', $this->maxFileSizeInMb)
        );
        $this->prepareEnv();
        $_SERVER['CONTENT_LENGTH'] = $this->maxFileSize + 1;
        $httpAdapterMock = $this->getMock('Zend_File_Transfer_Adapter_Http', ['getFileInfo']);
        $exception = function () {
            throw new \Exception();
        };
        $httpAdapterMock->expects($this->once())->method('getFileInfo')->will($this->returnCallback($exception));
        $this->httpFactoryMock->expects($this->once())->method('create')->will($this->returnValue($httpAdapterMock));

        $this->model->validate(
            $this->objectManager->create('Magento\Framework\Object'),
            $this->getProductOption(['is_require' => false])
        );
    }

    /**
     * @expectedException \Magento\Catalog\Model\Product\Exception
     * @return void
     */
    public function testOptionRequiredException()
    {
        $this->prepareEnv();
        $httpAdapterMock = $this->getMock('Zend_File_Transfer_Adapter_Http', ['getFileInfo']);
        $exception = function () {
            throw new \Exception();
        };
        $httpAdapterMock->expects($this->once())->method('getFileInfo')->will($this->returnCallback($exception));
        $this->httpFactoryMock->expects($this->once())->method('create')->will($this->returnValue($httpAdapterMock));

        $this->model->validate(
            $this->objectManager->create('Magento\Framework\Object'),
            $this->getProductOption(['is_require' => false])
        );
    }

    /**
     * @expectedException \Magento\Framework\Exception\File\ValidatorException
     * @expectedExceptionMessage Please specify the product's required option(s).
     * @return void
     */
    public function testException()
    {
        $this->prepareEnv();
        $httpAdapterMock = $this->getMock('Zend_File_Transfer_Adapter_Http', ['isUploaded']);
        $httpAdapterMock->expects($this->once())->method('isUploaded')->will($this->returnValue(false));
        $this->httpFactoryMock->expects($this->once())->method('create')->will($this->returnValue($httpAdapterMock));

        $this->model->validate(
            $this->objectManager->create('Magento\Framework\Object'),
            $this->getProductOption()
        );
    }

    /**
     * @return void
     */
    public function testInvalidateFile()
    {
        $this->setExpectedException(
            '\Magento\Framework\Exception\File\ValidatorException',
            "The file 'test.jpg' for 'MediaOption' has an invalid extension.\n"
            . "The file 'test.jpg' for 'MediaOption' has an invalid extension.\n"
            . "Maximum allowed image size for 'MediaOption' is 2000x2000 px.\n"
            . sprintf(
                "The file 'test.jpg' you uploaded is larger than the %s megabytes allowed by our server.",
                $this->maxFileSizeInMb
            )
        );
        $this->prepareEnv();
        $httpAdapterMock = $this->getMock('Zend_File_Transfer_Adapter_Http', ['isValid', 'getErrors']);
        $httpAdapterMock->expects($this->once())->method('isValid')->will($this->returnValue(false));
        $httpAdapterMock->expects($this->exactly(2))->method('getErrors')->will($this->returnValue([
            \Zend_Validate_File_ExcludeExtension::FALSE_EXTENSION,
            \Zend_Validate_File_Extension::FALSE_EXTENSION,
            \Zend_Validate_File_ImageSize::WIDTH_TOO_BIG,
            \Zend_Validate_File_FilesSize::TOO_BIG,
        ]));
        $this->httpFactoryMock->expects($this->once())->method('create')->will($this->returnValue($httpAdapterMock));

        $this->model->validate(
            $this->objectManager->create('Magento\Framework\Object'),
            $this->getProductOption()
        );
    }

    /**
     * @return void
     */
    public function testValidate()
    {
        $this->prepareEnv();
        $httpAdapterMock = $this->getMock('Zend_File_Transfer_Adapter_Http', ['isValid']);
        $httpAdapterMock->expects($this->once())->method('isValid')->will($this->returnValue(true));
        $this->httpFactoryMock->expects($this->once())->method('create')->will($this->returnValue($httpAdapterMock));

        $result = $this->model->validate(
            $this->objectManager->create('Magento\Framework\Object'),
            $this->getProductOption()
        );
        unset($result['fullpath'], $result['secret_key']);
        $this->assertEquals($this->expectedValidate(), $result);
    }

    /**
     * @param array $options
     * @return \Magento\Catalog\Model\Product\Option
     */
    protected function getProductOption(array $options = [])
    {
        $data = [
            'option_id' => '1',
            'product_id' => '4',
            'type' => 'file',
            'is_require' => '1',
            'sku' => null,
            'max_characters' => null,
            'file_extension' => null,
            'image_size_x' => '2000',
            'image_size_y' => '2000',
            'sort_order' => '0',
            'default_title' => 'MediaOption',
            'store_title' => null,
            'title' => 'MediaOption',
            'default_price' => '5.0000',
            'default_price_type' => 'fixed',
            'store_price' => null,
            'store_price_type' => null,
            'price' => '5.0000',
            'price_type' => 'fixed',
        ];
        $option = $this->objectManager->create(
            'Magento\Catalog\Model\Product\Option',
            [
                'data' => array_merge($data, $options)
            ]
        );

        return $option;
    }

    /**
     * @return void
     */
    protected function prepareEnv()
    {
        $file = 'magento_small_image.jpg';

        /** @var \Magento\Framework\Filesystem $filesystem */
        $filesystem = $this->objectManager->get('Magento\Framework\Filesystem');
        $tmpDirectory = $filesystem->getDirectoryWrite(\Magento\Framework\App\Filesystem\DirectoryList::SYS_TMP);
        $filePath = $tmpDirectory->getAbsolutePath($file);

        $_FILES['options_1_file'] = [
            'name' => 'test.jpg',
            'type' => 'image/jpeg',
            'tmp_name' => $filePath,
            'error' => 0,
            'size' => 12500,
        ];
    }

    /**
     * @return array
     */
    protected function expectedValidate()
    {
        return [
            'type' => 'image/jpeg',
            'title' => 'test.jpg',
            'quote_path' => 'pub/media/custom_options/quote/t/e/e1d601731b4b1a84163cd0e9370a4fcb.jpg',
            'order_path' => 'pub/media/custom_options/order/t/e/e1d601731b4b1a84163cd0e9370a4fcb.jpg',
            'size' => '3300',
            'width' => 136,
            'height' => 131,
        ];
    }
}<|MERGE_RESOLUTION|>--- conflicted
+++ resolved
@@ -64,19 +64,12 @@
     }
 
     /**
-<<<<<<< HEAD
-=======
      * @expectedException \Magento\Framework\Exception\File\LargeSizeException
      * @expectedExceptionMessage The file you uploaded is larger than 2 Megabytes allowed by server
->>>>>>> 71cd40d1
      * @return void
      */
     public function testLargeSizeException()
     {
-        $this->setExpectedException(
-            '\Magento\Catalog\Model\Product\Option\Type\File\LargeSizeException',
-            sprintf('The file you uploaded is larger than %s Megabytes allowed by server', $this->maxFileSizeInMb)
-        );
         $this->prepareEnv();
         $_SERVER['CONTENT_LENGTH'] = $this->maxFileSize + 1;
         $httpAdapterMock = $this->getMock('Zend_File_Transfer_Adapter_Http', ['getFileInfo']);
