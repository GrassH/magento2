<?php
/**
 * Copyright © Magento, Inc. All rights reserved.
 * See COPYING.txt for license details.
 */

declare(strict_types=1);

namespace Magento\Catalog\Model\Product\Gallery;

use Magento\Catalog\Api\Data\ProductInterface;
use Magento\Catalog\Api\ProductRepositoryInterface;
use Magento\Catalog\Model\Product;
use Magento\Catalog\Model\Product\Media\Config;
use Magento\Catalog\Model\ResourceModel\Product as ProductResource;
use Magento\Catalog\Model\ResourceModel\Product\Gallery;
use Magento\Framework\App\Filesystem\DirectoryList;
use Magento\Framework\Filesystem;
use Magento\Framework\Filesystem\Directory\WriteInterface;
use Magento\Framework\ObjectManagerInterface;
use Magento\Store\Api\StoreRepositoryInterface;
use Magento\Store\Model\Store;
use Magento\Store\Model\StoreManagerInterface;
use Magento\TestFramework\Helper\Bootstrap;

/**
 * Provides tests for media gallery images update during product save.
 *
 * @SuppressWarnings(PHPMD.CouplingBetweenObjects)
 */
class UpdateHandlerTest extends \PHPUnit\Framework\TestCase
{
    /**
     * @var ObjectManagerInterface
     */
    private $objectManager;

    /**
     * @var UpdateHandler
     */
    private $updateHandler;

    /**
     * @var ProductRepositoryInterface
     */
    private $productRepository;

    /**
     * @var StoreRepositoryInterface
     */
    private $storeRepository;

    /**
     * @var Gallery
     */
    private $galleryResource;

    /**
     * @var ProductResource
     */
    private $productResource;

    /**
     * @var WriteInterface
     */
    private $mediaDirectory;

    /**
     * @var Config
     */
    private $config;

    /**
     * @var string
     */
    private $fileName;

    /**
     * @var int
     */
    private $mediaAttributeId;
    /**
     * @var \Magento\Eav\Model\ResourceModel\UpdateHandler
     */
    private $eavUpdateHandler;

    /**
     * @var StoreManagerInterface
     */
    private $storeManager;
    /**
     * @var int
     */
    private $currentStoreId;

    /**
     * @inheritdoc
     */
    protected function setUp(): void
    {
        $this->fileName = 'image.txt';
        $this->objectManager = Bootstrap::getObjectManager();
        $this->updateHandler = $this->objectManager->create(UpdateHandler::class);
        $this->productRepository = $this->objectManager->create(ProductRepositoryInterface::class);
        $this->storeRepository = $this->objectManager->create(StoreRepositoryInterface::class);
        $this->galleryResource = $this->objectManager->create(Gallery::class);
        $this->productResource = $this->objectManager->create(ProductResource::class);
        $this->mediaAttributeId = (int)$this->productResource->getAttribute('media_gallery')->getAttributeId();
        $this->config = $this->objectManager->get(Config::class);
        $this->storeManager = $this->objectManager->create(StoreManagerInterface::class);
        $this->currentStoreId = $this->storeManager->getStore()->getId();
        $this->mediaDirectory = $this->objectManager->get(Filesystem::class)
            ->getDirectoryWrite(DirectoryList::MEDIA);
        $this->mediaDirectory->writeFile($this->fileName, 'Test');
        $this->updateHandler = $this->objectManager->create(UpdateHandler::class);
        $this->eavUpdateHandler = $this->objectManager->create(\Magento\Eav\Model\ResourceModel\UpdateHandler::class);
    }

    /**
     * Tests updating image with illegal filename during product save.
     *
     * @magentoDataFixture Magento/Catalog/_files/product_simple.php
     * @magentoDataFixture Magento/Catalog/_files/product_image.php
     *
     * @return void
     */
    public function testExecuteWithIllegalFilename(): void
    {
        $product = $this->getProduct();
        $product->setData(
            'media_gallery',
            [
                'images' => [
                    'image' => [
                        'value_id' => '100',
                        'file' => '/../..' . DIRECTORY_SEPARATOR . $this->fileName,
                        'label' => 'New image',
                        'removed' => 1,
                    ],
                ],
            ]
        );
        $this->updateHandler->execute($product);
        $this->assertFileExists($this->mediaDirectory->getAbsolutePath($this->fileName));
    }

    /**
     * Tests updating image label, position and disabling during product save.
     *
     * @magentoDataFixture Magento/Catalog/_files/product_with_image.php
     * @magentoDbIsolation enabled
     * @return void
     */
    public function testExecuteWithOneImage(): void
    {
        $product = $this->getProduct();
        $this->updateProductGalleryImages($product, ['label' => 'New image', 'disabled' => '1']);
        $this->updateHandler->execute($product);
        $productImages = $this->galleryResource->loadProductGalleryByAttributeId($product, $this->mediaAttributeId);
        $updatedImage = reset($productImages);
        $this->assertIsArray($updatedImage);
        $this->assertEquals('New image', $updatedImage['label']);
        $this->assertEquals('New image', $updatedImage['label_default']);
        $this->assertEquals('1', $updatedImage['disabled']);
        $this->assertEquals('1', $updatedImage['disabled_default']);
    }

    /**
     * Tests updating image roles during product save.
     *
     * @magentoDataFixture Magento/Catalog/_files/product_with_multiple_images.php
     * @dataProvider executeWithTwoImagesAndRolesDataProvider
     * @magentoDbIsolation enabled
     * @param array $roles
     * @return void
     */
    public function testExecuteWithTwoImagesAndDifferentRoles(array $roles): void
    {
        $imageRoles = ['image', 'small_image', 'thumbnail', 'swatch_image'];
        $product = $this->getProduct();
        $product->addData($roles);
        $this->updateHandler->execute($product);
        $productsImageData = $this->productResource->getAttributeRawValue(
            $product->getId(),
            $imageRoles,
            $product->getStoreId()
        );
        $this->assertEquals($roles, $productsImageData);
    }

    /**
     * Tests updating image roles during product save on non default store view.
     *
     * @magentoDataFixture Magento/Catalog/_files/product_with_multiple_images.php
     * @magentoDataFixture Magento/Store/_files/second_store.php
     * @dataProvider executeWithTwoImagesAndRolesDataProvider
     * @magentoDbIsolation enabled
     * @param array $roles
     * @return void
     */
    public function testExecuteWithTwoImagesAndDifferentRolesOnStoreView(array $roles): void
    {
        $secondStoreId = (int)$this->storeRepository->get('fixture_second_store')->getId();
        $imageRoles = ['image', 'small_image', 'thumbnail', 'swatch_image'];
        $product = $this->getProduct($secondStoreId);
        $entityIdField = $product->getResource()->getLinkField();
        $entityData = [];
        $entityData['store_id'] = $product->getStoreId();
        $entityData[$entityIdField] = $product->getData($entityIdField);
        $entityData = array_merge($entityData, $roles);
        $this->eavUpdateHandler->execute(
            \Magento\Catalog\Api\Data\ProductInterface::class,
            $entityData
        );
        $product->addData($roles);
        $this->updateHandler->execute($product);

        $storeImages = $this->productResource->getAttributeRawValue(
            $product->getId(),
            $imageRoles,
            $secondStoreId
        );
        $this->assertEquals($roles, $storeImages);

        $defaultImages = $this->productResource->getAttributeRawValue(
            $product->getId(),
            $imageRoles,
            Store::DEFAULT_STORE_ID
        );
        $this->assertEquals('/m/a/magento_image.jpg', $defaultImages['image']);
        $this->assertEquals('/m/a/magento_image.jpg', $defaultImages['small_image']);
        $this->assertEquals('/m/a/magento_thumbnail.jpg', $defaultImages['thumbnail']);
        $this->assertEquals('/m/a/magento_thumbnail.jpg', $defaultImages['swatch_image']);
    }

    /**
     * @return array
     */
    public function executeWithTwoImagesAndRolesDataProvider(): array
    {
        return [
            'unassign_all_roles' => [
                'roles' => [
                    'image' => 'no_selection',
                    'small_image' =>'no_selection',
                    'thumbnail' => 'no_selection',
                    'swatch_image' => 'no_selection',
                ],
            ],
            'assign_already_used_role' => [
                'roles' => [
                    'image' => '/m/a/magento_image.jpg',
                    'small_image' => '/m/a/magento_thumbnail.jpg',
                    'thumbnail' => '/m/a/magento_thumbnail.jpg',
                    'swatch_image' => '/m/a/magento_image.jpg',
                ],
            ],
        ];
    }

    /**
     * Tests updating image position during product save.
     *
     * @magentoDataFixture Magento/Catalog/_files/product_with_multiple_images.php
     * @magentoDbIsolation enabled
     * @return void
     */
    public function testExecuteWithTwoImagesAndChangedPosition(): void
    {
        $positionMap = [
            '/m/a/magento_image.jpg' => '2',
            '/m/a/magento_thumbnail.jpg' => '1',
        ];
        $product = $this->getProduct();
        $images = $product->getData('media_gallery')['images'];
        foreach ($images as &$image) {
            $image['position'] = $positionMap[$image['file']];
        }
        $product->setData('store_id', Store::DEFAULT_STORE_ID);
        $product->setData('media_gallery', ['images' => $images]);
        $this->updateHandler->execute($product);
        $productImages = $this->galleryResource->loadProductGalleryByAttributeId($product, $this->mediaAttributeId);
        foreach ($productImages as $updatedImage) {
            $this->assertEquals($positionMap[$updatedImage['file']], $updatedImage['position']);
            $this->assertEquals($positionMap[$updatedImage['file']], $updatedImage['position_default']);
        }
    }

    /**
     * Tests image remove during product save.
     *
     * @magentoDataFixture Magento/Catalog/_files/product_with_image.php
     * @magentoDbIsolation enabled
     * @return void
     */
    public function testExecuteWithImageToDelete(): void
    {
        $product = $this->getProduct();
        $image = $product->getImage();
        $this->updateProductGalleryImages($product, ['removed' => '1']);
        $this->updateHandler->execute($product);
        $productImages = $this->galleryResource->loadProductGalleryByAttributeId($product, $this->mediaAttributeId);
        $this->assertCount(0, $productImages);
        $this->assertFileDoesNotExist(
            $this->mediaDirectory->getAbsolutePath($this->config->getBaseMediaPath() . $image)
        );
        $defaultImages = $this->productResource->getAttributeRawValue(
            $product->getId(),
            ['image', 'small_image', 'thumbnail', 'swatch_image'],
            Store::DEFAULT_STORE_ID
        );
        $this->assertEquals('no_selection', $defaultImages['image']);
        $this->assertEquals('no_selection', $defaultImages['small_image']);
        $this->assertEquals('no_selection', $defaultImages['thumbnail']);
    }

    /**
     * Tests updating images data during product save on non default store view.
     *
     * @magentoDataFixture Magento/Catalog/_files/product_with_multiple_images.php
     * @magentoDataFixture Magento/Store/_files/second_store.php
     * @magentoDbIsolation enabled
     * @return void
     */
    public function testExecuteWithTwoImagesOnStoreView(): void
    {
        $secondStoreId = (int)$this->storeRepository->get('fixture_second_store')->getId();
        $storeImages = [
            '/m/a/magento_image.jpg' => [
                'label' => 'Store image',
                'label_default' => 'Image Alt Text',
                'disabled' => '1',
                'disabled_default' => '0',
                'position' => '2',
                'position_default' => '1',
            ],
            '/m/a/magento_thumbnail.jpg' => [
                'label' => 'Store thumbnail',
                'label_default' => 'Thumbnail Image',
                'disabled' => '0',
                'disabled_default' => '0',
                'position' => '1',
                'position_default' => '2',
            ],
        ];
        $product = $this->getProduct($secondStoreId);
        $images = $product->getData('media_gallery')['images'];
        foreach ($images as &$image) {
            $image['label'] = $storeImages[$image['file']]['label'];
            $image['disabled'] = $storeImages[$image['file']]['disabled'];
            $image['position'] = $storeImages[$image['file']]['position'];
        }
        $product->setData('media_gallery', ['images' => $images]);
        $this->updateHandler->execute($product);
        $productImages = $this->galleryResource->loadProductGalleryByAttributeId($product, $this->mediaAttributeId);
        foreach ($productImages as $image) {
            $imageToAssert = [
                'label' => $image['label'],
                'label_default' =>$image['label_default'],
                'disabled' =>$image['disabled'],
                'disabled_default' => $image['disabled_default'],
                'position' => $image['position'],
                'position_default' => $image['position_default'],
            ];
            $this->assertEquals($storeImages[$image['file']], $imageToAssert);
        }
    }

    /**
     * @inheritdoc
     */
    protected function tearDown(): void
    {
        $this->storeManager->setCurrentStore($this->currentStoreId);
        parent::tearDown();
        $this->mediaDirectory->getDriver()->deleteFile($this->mediaDirectory->getAbsolutePath($this->fileName));
        $this->galleryResource->getConnection()
            ->delete($this->galleryResource->getTable(Gallery::GALLERY_TABLE));
        $this->galleryResource->getConnection()
            ->delete($this->galleryResource->getTable(Gallery::GALLERY_VALUE_TABLE));
        $this->galleryResource->getConnection()
            ->delete($this->galleryResource->getTable(Gallery::GALLERY_VALUE_TO_ENTITY_TABLE));
    }

    /**
     * Returns current product.
     *
     * @param int|null $storeId
     * @return ProductInterface|Product
     */
    private function getProduct(?int $storeId = null): ProductInterface
    {
        return $this->productRepository->get('simple', false, $storeId, true);
    }

    /**
     * @param ProductInterface|Product $product
     * @param array $imageData
     * @return void
     */
    private function updateProductGalleryImages(ProductInterface $product, array $imageData): void
    {
        $images = $product->getData('media_gallery')['images'];
        $image = reset($images) ?: [];
        $product->setData('store_id', Store::DEFAULT_STORE_ID);
        $product->setData('media_gallery', ['images' => ['image' => array_merge($image, $imageData)]]);
    }

    /**
     * @magentoDataFixture Magento/Catalog/_files/product_with_image.php
     * @magentoDataFixture Magento/Store/_files/second_website_with_two_stores.php
     * @magentoDbIsolation disabled
     * @return void
     */
    public function testDeleteWithMultiWebsites(): void
    {
        $defaultWebsiteId = (int) $this->storeManager->getWebsite('base')->getId();
        $secondWebsiteId = (int) $this->storeManager->getWebsite('test')->getId();
        $defaultStoreId = (int) $this->storeManager->getStore('default')->getId();
        $secondStoreId = (int) $this->storeManager->getStore('fixture_second_store')->getId();
        $imageRoles = ['image', 'small_image', 'thumbnail'];
        $globalScopeId = Store::DEFAULT_STORE_ID;
        $this->storeManager->setCurrentStore(Store::DEFAULT_STORE_ID);
        $product = $this->getProduct($globalScopeId);
        // Assert that product has images
        $this->assertNotEmpty($product->getMediaGalleryEntries());
        $image = $product->getImage();
        $path = $this->mediaDirectory->getAbsolutePath($this->config->getBaseMediaPath() . $image);
        $this->assertFileExists($path);
        // Assign product to default and second website and save changes
        $product->setWebsiteIds([$defaultWebsiteId, $secondWebsiteId]);
        $this->productRepository->save($product);
        // Assert that product image has roles in global scope only
        $imageRolesPerStore = $this->getProductStoreImageRoles($product, $imageRoles);
        $this->assertEquals($image, $imageRolesPerStore[$globalScopeId]['image']);
        $this->assertEquals($image, $imageRolesPerStore[$globalScopeId]['small_image']);
        $this->assertEquals($image, $imageRolesPerStore[$globalScopeId]['thumbnail']);
        $this->assertArrayNotHasKey($defaultStoreId, $imageRolesPerStore);
        $this->assertArrayNotHasKey($secondStoreId, $imageRolesPerStore);
        // Assign roles to product image on second store and save changes
        $this->storeManager->setCurrentStore($secondStoreId);
        $product = $this->getProduct($secondStoreId);
        $product->addData(array_fill_keys($imageRoles, $image));
        $this->productRepository->save($product);
        // Assert that roles are assigned to product image for second store
        $imageRolesPerStore = $this->getProductStoreImageRoles($product, $imageRoles);
        $this->assertEquals($image, $imageRolesPerStore[$globalScopeId]['image']);
        $this->assertEquals($image, $imageRolesPerStore[$globalScopeId]['small_image']);
        $this->assertEquals($image, $imageRolesPerStore[$globalScopeId]['thumbnail']);
        $this->assertArrayNotHasKey($defaultStoreId, $imageRolesPerStore);
        $this->assertEquals($image, $imageRolesPerStore[$secondStoreId]['image']);
        $this->assertEquals($image, $imageRolesPerStore[$secondStoreId]['small_image']);
        $this->assertEquals($image, $imageRolesPerStore[$secondStoreId]['thumbnail']);
        // Delete existing images and save changes
        $this->storeManager->setCurrentStore($globalScopeId);
        $product = $this->getProduct($globalScopeId);
        $product->setMediaGalleryEntries([]);
        $this->productRepository->save($product);
        $product = $this->getProduct($globalScopeId);
        // Assert that image was not deleted as it has roles in second store
        $this->assertNotEmpty($product->getMediaGalleryEntries());
        $this->assertFileExists($path);
        // Unlink second website, delete existing images and save changes
        $product->setWebsiteIds([$defaultWebsiteId]);
        $product->setMediaGalleryEntries([]);
        $this->productRepository->save($product);
        $product = $this->getProduct($globalScopeId);
        // Assert that image was deleted and product has no images
        $this->assertEmpty($product->getMediaGalleryEntries());
        $this->assertFileDoesNotExist($path);
        // Load image roles
        $imageRolesPerStore = $this->getProductStoreImageRoles($product, $imageRoles);
        // Assert that image roles are reset on global scope and removed on second store
        // as the product is no longer assigned to second website
        $this->assertEquals('no_selection', $imageRolesPerStore[$globalScopeId]['image']);
        $this->assertEquals('no_selection', $imageRolesPerStore[$globalScopeId]['small_image']);
        $this->assertEquals('no_selection', $imageRolesPerStore[$globalScopeId]['thumbnail']);
        $this->assertArrayNotHasKey($defaultStoreId, $imageRolesPerStore);
        $this->assertArrayNotHasKey($secondStoreId, $imageRolesPerStore);
    }

    /**
     * @param Product $product
<<<<<<< HEAD
     * @paarm array $roles
=======
     * @param array $roles
>>>>>>> bc8e51d1
     * @return array
     */
    private function getProductStoreImageRoles(Product $product, array $roles = []): array
    {
        $imageRolesPerStore = [];
        $stores = array_keys($this->storeManager->getStores(true));
        foreach ($this->galleryResource->getProductImages($product, $stores) as $role) {
            if (empty($roles) || in_array($role['attribute_code'], $roles)) {
                $imageRolesPerStore[$role['store_id']][$role['attribute_code']] = $role['filepath'];
            }
        }
        return $imageRolesPerStore;
    }
}<|MERGE_RESOLUTION|>--- conflicted
+++ resolved
@@ -481,11 +481,7 @@
 
     /**
      * @param Product $product
-<<<<<<< HEAD
-     * @paarm array $roles
-=======
      * @param array $roles
->>>>>>> bc8e51d1
      * @return array
      */
     private function getProductStoreImageRoles(Product $product, array $roles = []): array
