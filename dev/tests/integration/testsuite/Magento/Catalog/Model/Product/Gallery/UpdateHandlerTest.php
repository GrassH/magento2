--- conflicted
+++ resolved
@@ -120,12 +120,9 @@
         $this->mediaDirectory = $this->objectManager->get(Filesystem::class)
             ->getDirectoryWrite(DirectoryList::MEDIA);
         $this->mediaDirectory->writeFile($this->fileName, 'Test');
-<<<<<<< HEAD
+        $this->metadataPool = $this->objectManager->get(MetadataPool::class);
         $this->updateHandler = $this->objectManager->create(UpdateHandler::class);
         $this->eavUpdateHandler = $this->objectManager->create(\Magento\Eav\Model\ResourceModel\UpdateHandler::class);
-=======
-        $this->metadataPool = $this->objectManager->get(MetadataPool::class);
->>>>>>> 39244bf0
     }
 
     /**
