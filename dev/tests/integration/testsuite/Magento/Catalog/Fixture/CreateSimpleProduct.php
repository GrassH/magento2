<?php
/**
 * Copyright © Magento, Inc. All rights reserved.
 * See COPYING.txt for license details.
 */
declare(strict_types=1);

namespace Magento\Catalog\Fixture;

use Magento\Catalog\Api\ProductRepositoryInterface;
use Magento\Catalog\Model\Product\Attribute\Source\Status;
use Magento\Catalog\Model\Product\Type;
use Magento\Catalog\Model\Product\Visibility;
use Magento\TestFramework\Fixture\Api\ServiceFactory;
use Magento\TestFramework\Fixture\RevertibleDataFixtureInterface;
use Magento\TestFramework\Fixture\Data\ProcessorInterface;

/**
 * Create simple product fixture
 */
class CreateSimpleProduct implements RevertibleDataFixtureInterface
{
    private const DEFAULT_DATA = [
        'type_id' => Type::TYPE_SIMPLE,
        'attribute_set_id' => 4,
        'name' => 'Simple Product %uniqid%',
        'sku' => 'simple_%uniqid%',
        'price' => 10,
        'weight' => 1,
        'visibility' => Visibility::VISIBILITY_BOTH,
        'status' => Status::STATUS_ENABLED,
        'custom_attributes' => [
<<<<<<< HEAD
            [
                'attribute_code' => 'tax_class_id',
                'value' => '2',
            ],
            [
                'attribute_code' => 'url_key',
                'value' => 'simple_url_key_%uniqid%',
            ]
=======
            'tax_class_id' => '2'
>>>>>>> 2a0fe1f7
        ],
        'extension_attributes' => [
            'website_ids' => [1],
            'stock_item' => [
                'use_config_manage_stock' => true,
                'qty' => 100,
                'is_qty_decimal' => false,
                'is_in_stock' => true,
            ]
        ],
    ];

    /**
     * @var ServiceFactory
     */
    private $serviceFactory;

    /**
     * @var ProcessorInterface
     */
    private $dataProcessor;

    /**
     * @param ServiceFactory $serviceFactory
     * @param ProcessorInterface $dataProcessor
     */
    public function __construct(
        ServiceFactory $serviceFactory,
        ProcessorInterface $dataProcessor
    ) {
        $this->serviceFactory = $serviceFactory;
        $this->dataProcessor = $dataProcessor;
    }

    /**
     * @inheritdoc
     */
    public function apply(array $data = []): ?array
    {
        $service = $this->serviceFactory->create(ProductRepositoryInterface::class, 'save');
        $fixtureData = array_merge(self::DEFAULT_DATA, $data);
        $result = $service->execute(
            [
<<<<<<< HEAD
                'product' => $this->dataProcessor->process($this, $fixtureData)
=======
                'product' => $this->prepareData($data)
>>>>>>> 2a0fe1f7
            ]
        );

        return [
            'product' => $result
        ];
    }

    /**
     * @inheritdoc
     */
    public function revert(array $data = []): void
    {
        $service = $this->serviceFactory->create(ProductRepositoryInterface::class, 'deleteById');
        $service->execute(
            [
                'sku' => $data['product']->getSku()
            ]
        );
    }

    /**
     * Prepare product data
     *
     * @param array $data
     * @return array
     */
    private function prepareData(array $data): array
    {
        $default = self::DEFAULT_DATA;
        return $this->merge($default, $data);
    }

    /**
     * Recursively merge product data
     *
     * @param array $arrays
     * @return array
     */
    private function merge(array ...$arrays): array
    {
        $result = [];
        while ($arrays) {
            $array = array_shift($arrays);
            // is array an associative array
            if (array_values($array) !== $array) {
                foreach ($array as $key => $value) {
                    if (is_array($value) && array_key_exists($key, $result) && is_array($result[$key])) {
                        $result[$key] = $this->merge($result[$key], $value);
                    } else {
                        $result[$key] = $value;
                    }
                }
            } elseif ($array) {
                $result = $array;
            }
        }

        return $result;
    }
}<|MERGE_RESOLUTION|>--- conflicted
+++ resolved
@@ -30,18 +30,7 @@
         'visibility' => Visibility::VISIBILITY_BOTH,
         'status' => Status::STATUS_ENABLED,
         'custom_attributes' => [
-<<<<<<< HEAD
-            [
-                'attribute_code' => 'tax_class_id',
-                'value' => '2',
-            ],
-            [
-                'attribute_code' => 'url_key',
-                'value' => 'simple_url_key_%uniqid%',
-            ]
-=======
             'tax_class_id' => '2'
->>>>>>> 2a0fe1f7
         ],
         'extension_attributes' => [
             'website_ids' => [1],
@@ -82,14 +71,9 @@
     public function apply(array $data = []): ?array
     {
         $service = $this->serviceFactory->create(ProductRepositoryInterface::class, 'save');
-        $fixtureData = array_merge(self::DEFAULT_DATA, $data);
         $result = $service->execute(
             [
-<<<<<<< HEAD
-                'product' => $this->dataProcessor->process($this, $fixtureData)
-=======
-                'product' => $this->prepareData($data)
->>>>>>> 2a0fe1f7
+                'product' => $this->dataProcessor->process($this, $this->prepareData($data))
             ]
         );
 
