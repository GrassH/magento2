--- conflicted
+++ resolved
@@ -6,17 +6,13 @@
 
 namespace Magento\Framework\Data\Argument\Interpreter;
 
-<<<<<<< HEAD
-class StringUtilsTest extends \PHPUnit\Framework\TestCase
-=======
 use Magento\Framework\Phrase\RendererInterface;
 use Magento\Framework\Stdlib\BooleanUtils;
 
 /**
  * @covers \Magento\Framework\Data\Argument\Interpreter\StringUtils
  */
-class StringUtilsTest extends \PHPUnit_Framework_TestCase
->>>>>>> d63d7e73
+class StringUtilsTest extends \PHPUnit\Framework\TestCase
 {
     /**
      * @var \Magento\Framework\Data\Argument\Interpreter\StringUtils
@@ -33,13 +29,8 @@
      */
     protected function setUp()
     {
-<<<<<<< HEAD
         $this->_booleanUtils = $this->createMock(\Magento\Framework\Stdlib\BooleanUtils::class);
         $this->_booleanUtils->expects(
-=======
-        $this->booleanUtils = $this->getMock(BooleanUtils::class);
-        $this->booleanUtils->expects(
->>>>>>> d63d7e73
             $this->any()
         )->method(
             'toBoolean'
@@ -50,7 +41,9 @@
         $baseStringUtils = new BaseStringUtils($this->booleanUtils);
         $this->model = new StringUtils($this->booleanUtils, $baseStringUtils);
         /** @var RendererInterface|\PHPUnit_Framework_MockObject_MockObject $translateRenderer */
-        $translateRenderer = $this->getMockForAbstractClass(RendererInterface::class);
+        $translateRenderer = $this->getMockBuilder(RendererInterface::class)
+          ->setMethods(['render'])
+          ->getMockForAbstractClass();
         $translateRenderer->expects($this->any())->method('render')->will(
             $this->returnCallback(
                 function ($input) {
