<?php
/**
 * @copyright Copyright (c) 2014 X.commerce, Inc. (http://www.magentocommerce.com)
 */

/**
 * Tests for \Magento\Framework\Data\Form\Element\Date
 */
namespace Magento\Framework\Data\Form\Element;

class DateTest extends \PHPUnit_Framework_TestCase
{
    /**
     * @var \Magento\Framework\Data\Form\ElementFactory
     */
    protected $_elementFactory;

    /**
     * @var \Magento\Framework\Stdlib\DateTime\TimezoneInterface
     */
    protected $_localeDate;

    protected function setUp()
    {
        $objectManager = \Magento\TestFramework\Helper\Bootstrap::getObjectManager();
        $this->_elementFactory = $objectManager->create('Magento\Framework\Data\Form\ElementFactory');
        $this->_localeDate = $objectManager->get('Magento\Framework\Stdlib\DateTime\Timezone');
    }

    /**
     * @dataProvider getValueDataProvider
     */
    public function testGetValue(array $data, $expect)
    {
        if (isset($data['date_format'])) {
            $data['date_format'] = $this->_localeDate->getDateFormat($data['date_format']);
        }
        if (isset($data['time_format'])) {
            $data['time_format'] = $this->_localeDate->getTimeFormat($data['time_format']);
        }
        /** @var $date \Magento\Framework\Data\Form\Element\Date*/
        $date = $this->_elementFactory->create('Magento\Framework\Data\Form\Element\Date', $data);
        $this->assertEquals($expect, $date->getValue());
    }

    /**
     * @return array
     */
    public function getValueDataProvider()
    {
        $testTimestamp = strtotime('2014-05-18 12:08:16');
        return [
            [
                [
                    'date_format' => \Magento\Framework\Stdlib\DateTime\TimezoneInterface::FORMAT_TYPE_SHORT,
                    'time_format' => \Magento\Framework\Stdlib\DateTime\TimezoneInterface::FORMAT_TYPE_SHORT,
                    'value' => $testTimestamp,
                ],
<<<<<<< HEAD
                date('n/j/y g:i A', $currentTime),
=======
                date('n/j/y g:i A', $testTimestamp),
>>>>>>> ce71c378
            ],
            [
                [
                    'time_format' => \Magento\Framework\Stdlib\DateTime\TimezoneInterface::FORMAT_TYPE_SHORT,
                    'value' => $testTimestamp,
                ],
                date('g:i A', $testTimestamp)
            ],
            [
                [
                    'date_format' => \Magento\Framework\Stdlib\DateTime\TimezoneInterface::FORMAT_TYPE_SHORT,
                    'value' => $testTimestamp,
                ],
<<<<<<< HEAD
                date('n/j/y', $currentTime)
=======
                date('n/j/y', $testTimestamp)
>>>>>>> ce71c378
            ]
        ];
    }
}<|MERGE_RESOLUTION|>--- conflicted
+++ resolved
@@ -56,11 +56,7 @@
                     'time_format' => \Magento\Framework\Stdlib\DateTime\TimezoneInterface::FORMAT_TYPE_SHORT,
                     'value' => $testTimestamp,
                 ],
-<<<<<<< HEAD
-                date('n/j/y g:i A', $currentTime),
-=======
                 date('n/j/y g:i A', $testTimestamp),
->>>>>>> ce71c378
             ],
             [
                 [
@@ -74,11 +70,7 @@
                     'date_format' => \Magento\Framework\Stdlib\DateTime\TimezoneInterface::FORMAT_TYPE_SHORT,
                     'value' => $testTimestamp,
                 ],
-<<<<<<< HEAD
-                date('n/j/y', $currentTime)
-=======
                 date('n/j/y', $testTimestamp)
->>>>>>> ce71c378
             ]
         ];
     }
