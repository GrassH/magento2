--- conflicted
+++ resolved
@@ -291,20 +291,12 @@
     {
         return self::_prepareData(
             [
-<<<<<<< HEAD
                 [self::_getFixture('image_adapters_test.png'), [150, 70]],
                 [self::_getFixture('image_adapters_test.png'), [null, 70]],
                 [self::_getFixture('image_adapters_test.png'), [100, null]],
                 [self::_getFixture('image_adapters_test.png'), [null, null]],
                 [self::_getFixture('image_adapters_test.png'), [-100, -50]],
-=======
-                [$this->_getFixture('image_adapters_test.png'), [150, 70]],
-                [$this->_getFixture('image_adapters_test.png'), [null, 70]],
-                [$this->_getFixture('image_adapters_test.png'), [100, null]],
-                [$this->_getFixture('image_adapters_test.png'), [null, null]],
-                [$this->_getFixture('image_adapters_test.png'), [-100, -50]],
-                [$this->_getFixture('image_adapters_test.png'), [200, 0]]
->>>>>>> 6f4805f8
+                [self::_getFixture('image_adapters_test.png'), [200, 0]]
             ]
         );
     }
