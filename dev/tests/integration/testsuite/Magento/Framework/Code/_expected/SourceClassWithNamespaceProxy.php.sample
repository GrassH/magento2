<?php
namespace Magento\Framework\Code\GeneratorTest\SourceClassWithNamespace;

/**
 * Proxy class for @see \Magento\Framework\Code\GeneratorTest\SourceClassWithNamespace
 *
 * Copyright © Magento, Inc. All rights reserved.
 * See COPYING.txt for license details.
 */
class Proxy extends \Magento\Framework\Code\GeneratorTest\SourceClassWithNamespace implements \Magento\Framework\ObjectManager\NoninterceptableInterface
{
    /**
     * Object Manager instance
     *
     * @var \Magento\Framework\ObjectManagerInterface
     */
    protected $_objectManager = null;

    /**
     * Proxied instance name
     *
     * @var string
     */
    protected $_instanceName = null;

    /**
     * Proxied instance
     *
     * @var \Magento\Framework\Code\GeneratorTest\SourceClassWithNamespace
     */
    protected $_subject = null;

    /**
     * Instance shareability flag
     *
     * @var bool
     */
    protected $_isShared = null;

    /**
     * Proxy constructor
     *
     * @param \Magento\Framework\ObjectManagerInterface $objectManager
     * @param string $instanceName
     * @param bool $shared
     */
    public function __construct(\Magento\Framework\ObjectManagerInterface $objectManager, $instanceName = '\\Magento\\Framework\\Code\\GeneratorTest\\SourceClassWithNamespace', $shared = true)
    {
        $this->_objectManager = $objectManager;
        $this->_instanceName = $instanceName;
        $this->_isShared = $shared;
    }

    /**
     * @return array
     */
    public function __sleep()
    {
        return ['_subject', '_isShared', '_instanceName'];
    }

    /**
     * Retrieve ObjectManager from global scope
     */
    public function __wakeup()
    {
        $this->_objectManager = \Magento\Framework\App\ObjectManager::getInstance();
    }

    /**
     * Clone proxied instance
     */
    public function __clone()
    {
        $this->_subject = clone $this->_getSubject();
    }

    /**
     * Get proxied instance
     *
     * @return \Magento\Framework\Code\GeneratorTest\SourceClassWithNamespace
     */
    protected function _getSubject()
    {
        if (!$this->_subject) {
            $this->_subject = true === $this->_isShared
                ? $this->_objectManager->get($this->_instanceName)
                : $this->_objectManager->create($this->_instanceName);
        }
        return $this->_subject;
    }

    /**
     * {@inheritdoc}
     */
    public function publicChildMethod(\Zend\Code\Generator\ClassGenerator $classGenerator, $param1 = '', $param2 = '\\', $param3 = '\'', array $array = [])
    {
        return $this->_getSubject()->publicChildMethod($classGenerator, $param1, $param2, $param3, $array);
    }

    /**
     * {@inheritdoc}
     */
    public function publicMethodWithReference(\Zend\Code\Generator\ClassGenerator &$classGenerator, &$param1, array &$array)
    {
        return $this->_getSubject()->publicMethodWithReference($classGenerator, $param1, $array);
    }

    /**
     * {@inheritdoc}
     */
    public function publicChildWithoutParameters()
    {
        return $this->_getSubject()->publicChildWithoutParameters();
    }

    /**
     * {@inheritdoc}
     */
<<<<<<< HEAD
    public function public71($arg1, string $arg2, ?int $arg3, ?int $arg4 = null) : void
    {
        $this->_getSubject()->public71($arg1, $arg2, $arg3, $arg4);
    }

    /**
     * {@inheritdoc}
     */
    public function public71Another(?\DateTime $arg1, $arg2 = false) : ?string
    {
        return $this->_getSubject()->public71Another($arg1, $arg2);
    }

    /**
     * {@inheritdoc}
     */
    public function publicParentMethod(\Zend\Code\Generator\DocBlockGenerator $docBlockGenerator, $param1 = '', $param2 = '\\', $param3 = '\'', array $array = array())
=======
    public function publicParentMethod(\Zend\Code\Generator\DocBlockGenerator $docBlockGenerator, $param1 = '', $param2 = '\\', $param3 = '\'', array $array = [])
>>>>>>> 6a69901b
    {
        return $this->_getSubject()->publicParentMethod($docBlockGenerator, $param1, $param2, $param3, $array);
    }

    /**
     * {@inheritdoc}
     */
    public function publicParentWithoutParameters()
    {
        return $this->_getSubject()->publicParentWithoutParameters();
    }
}<|MERGE_RESOLUTION|>--- conflicted
+++ resolved
@@ -117,7 +117,6 @@
     /**
      * {@inheritdoc}
      */
-<<<<<<< HEAD
     public function public71($arg1, string $arg2, ?int $arg3, ?int $arg4 = null) : void
     {
         $this->_getSubject()->public71($arg1, $arg2, $arg3, $arg4);
@@ -134,10 +133,7 @@
     /**
      * {@inheritdoc}
      */
-    public function publicParentMethod(\Zend\Code\Generator\DocBlockGenerator $docBlockGenerator, $param1 = '', $param2 = '\\', $param3 = '\'', array $array = array())
-=======
     public function publicParentMethod(\Zend\Code\Generator\DocBlockGenerator $docBlockGenerator, $param1 = '', $param2 = '\\', $param3 = '\'', array $array = [])
->>>>>>> 6a69901b
     {
         return $this->_getSubject()->publicParentMethod($docBlockGenerator, $param1, $param2, $param3, $array);
     }
