--- conflicted
+++ resolved
@@ -2,8 +2,6 @@
 namespace Magento\Framework\Code\GeneratorTest\SourceClassWithNamespace;
 
 /**
- * Interceptor class for @see \Magento\Framework\Code\GeneratorTest\SourceClassWithNamespace
- *
  * Copyright © Magento, Inc. All rights reserved.
  * See COPYING.txt for license details.
  */
@@ -59,7 +57,6 @@
     /**
      * {@inheritdoc}
      */
-<<<<<<< HEAD
     public function public71($arg1, string $arg2, ?int $arg3, ?int $arg4 = null) : void
     {
         $pluginInfo = $this->pluginList->getNext($this->subjectType, 'public71');
@@ -86,10 +83,7 @@
     /**
      * {@inheritdoc}
      */
-    public function publicParentMethod(\Zend\Code\Generator\DocBlockGenerator $docBlockGenerator, $param1 = '', $param2 = '\\', $param3 = '\'', array $array = array())
-=======
     public function publicParentMethod(\Zend\Code\Generator\DocBlockGenerator $docBlockGenerator, $param1 = '', $param2 = '\\', $param3 = '\'', array $array = [])
->>>>>>> 6a69901b
     {
         $pluginInfo = $this->pluginList->getNext($this->subjectType, 'publicParentMethod');
         if (!$pluginInfo) {
