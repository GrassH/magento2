--- conflicted
+++ resolved
@@ -35,12 +35,8 @@
                                 'description' => 'Returns the attribute type, given an attribute code and entity type',
                                 'cache' => [
                                     'cacheTag' => 'cat_test',
-<<<<<<< HEAD
-                                    'cacheIdentity' => 'Magento\\EavGraphQl\\Model\\Resolver\\CustomAttributeMetadata'
-=======
-                                    'cacheIdentityResolver' =>
+                                    'cacheIdentity' =>
                                         Magento\EavGraphQl\Model\Resolver\CustomAttributeMetadata::class
->>>>>>> 0d6692fe
                                 ]
                         ],
                         'products' => [
