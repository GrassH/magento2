<?php
/**
 * Copyright © Magento, Inc. All rights reserved.
 * See COPYING.txt for license details.
 */
namespace Magento\Framework\View;

use Magento\Framework\App\State;
use Magento\Framework\Exception\LocalizedException;
use Magento\Framework\View\Layout\Element;
use Magento\TestFramework\Helper\Bootstrap;
use PHPUnit\Framework\TestCase;

/**
 * Class to test Layout model functionality with exceptions
 */
class LayoutTestWithExceptions extends TestCase
{
    /**
     * @var Layout
     */
    protected $layout;

<<<<<<< HEAD
=======
    /**
     * @inheritdoc
     */
>>>>>>> 56e17b8c
    protected function setUp(): void
    {
        $objectManager = Bootstrap::getObjectManager();
        $layoutFactory = $objectManager->get(LayoutFactory::class);
        $this->layout = $layoutFactory->create();
        $layoutElement = new Element(
            __DIR__ . '/_files/layout_with_exceptions/layout.xml',
            0,
            true
        );

        $this->layout->setXml($layoutElement);
        $objectManager->get(\Magento\Framework\App\Cache\Type\Layout::class)->clean();
    }

    /**
     * Test to Create structure of elements from the loaded XML configuration with exception
     */
    public function testProcessWithExceptionsDeveloperMode()
    {
        $this->expectException(LocalizedException::class);
        $this->expectExceptionMessage('Construction problem.');

        $this->layout->generateElements();
    }

    /**
     * Test to Get all blocks marked for output with exceptions
     *
     * @magentoAppIsolation enabled
     */
    public function testProcessWithExceptions()
    {
        Bootstrap::getObjectManager()->get(State::class)
            ->setMode(State::MODE_DEFAULT);

        $this->layout->generateElements();

        $this->layout->addOutputElement('block.with.broken.constructor');
        $this->layout->addOutputElement('block.with.broken.layout');
        $this->layout->addOutputElement('block.with.broken.action');

        $this->assertEmpty($this->layout->getOutput());
    }
}<|MERGE_RESOLUTION|>--- conflicted
+++ resolved
@@ -21,12 +21,9 @@
      */
     protected $layout;
 
-<<<<<<< HEAD
-=======
     /**
      * @inheritdoc
      */
->>>>>>> 56e17b8c
     protected function setUp(): void
     {
         $objectManager = Bootstrap::getObjectManager();
