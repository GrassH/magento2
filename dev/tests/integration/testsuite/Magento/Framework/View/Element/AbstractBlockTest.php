--- conflicted
+++ resolved
@@ -481,26 +481,6 @@
         $this->assertStringMatchesFormat('http://localhost/pub/static/frontend/%s/en_US/css/styles.css', $actualResult);
     }
 
-<<<<<<< HEAD
-    public function testFormatDate()
-    {
-        $locale = \Magento\TestFramework\Helper\Bootstrap::getObjectManager()->get(
-            'Magento\Framework\Stdlib\DateTime\TimezoneInterface'
-        );
-        $this->assertEquals($locale->formatDate(), $this->_block->formatDate());
-    }
-
-    public function testFormatTime()
-    {
-        $locale = \Magento\TestFramework\Helper\Bootstrap::getObjectManager()->get(
-            'Magento\Framework\Stdlib\DateTime\TimezoneInterface'
-        );
-        $time = new \DateTime('@' . time());
-        $this->assertEquals($locale->formatTime($time), $this->_block->formatTime($time));
-    }
-
-=======
->>>>>>> d11ab6d8
     public function testGetModuleName()
     {
         $this->assertEquals('Magento_Core', $this->_block->getModuleName());
