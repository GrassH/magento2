--- conflicted
+++ resolved
@@ -35,12 +35,8 @@
         if ($sessionManager->isSessionExists()) {
             $sessionManager->writeClose();
         }
-<<<<<<< HEAD
         $this->deploymentConfigMock = $this->getMock(\Magento\Framework\App\DeploymentConfig::class, [], [], '', false);
-=======
-        $this->deploymentConfigMock = $this->getMock('Magento\Framework\App\DeploymentConfig', [], [], '', false);
-
->>>>>>> f5539378
+
         $this->deploymentConfigMock->expects($this->at(0))
             ->method('get')
             ->with(Config::PARAM_SESSION_SAVE_PATH)
