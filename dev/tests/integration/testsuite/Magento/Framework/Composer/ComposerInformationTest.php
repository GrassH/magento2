<?php
/**
 * Copyright © 2016 Magento. All rights reserved.
 * See COPYING.txt for license details.
 */

namespace Magento\Framework\Composer;

use Magento\Framework\App\Filesystem\DirectoryList;
use Magento\TestFramework\Helper\Bootstrap;

/**
 * Tests Magento\Framework\ComposerInformation
 */
class ComposerInformationTest extends \PHPUnit_Framework_TestCase
{
    /**
     * @var \Magento\Framework\ObjectManagerInterface
     */
    private $objectManager;

    /**
     * @var \PHPUnit_Framework_MockObject_MockObject|\Magento\Framework\App\Filesystem\DirectoryList
     */
    private $directoryList;

    /**
     * @var ComposerJsonFinder
     */
    private $composerJsonFinder;

    /**
     * @var ComposerFactory
     */
    private $composerFactory;

    public function setUp()
    {
        $this->objectManager = Bootstrap::getObjectManager();
    }

    /**
     * Setup DirectoryList, Filesystem, and ComposerJsonFinder to use a specified directory for reading composer files
     *
     * @param $composerDir string Directory under _files that contains composer files
     */
    private function setupDirectory($composerDir)
    {
        $directories = [
            DirectoryList::CONFIG => [DirectoryList::PATH => __DIR__ . '/_files/'],
            DirectoryList::ROOT => [DirectoryList::PATH => __DIR__ . '/_files/' . $composerDir],
            DirectoryList::COMPOSER_HOME => [DirectoryList::PATH => __DIR__ . '/_files/' . $composerDir],
        ];

        $this->directoryList = $this->objectManager->create(
            \Magento\Framework\App\Filesystem\DirectoryList::class,
            ['root' => __DIR__ . '/_files/' . $composerDir, 'config' => $directories]
        );

        $this->filesystem = $this->objectManager->create(
            \Magento\Framework\Filesystem::class,
            ['directoryList' => $this->directoryList]
        );

        $this->composerJsonFinder = new ComposerJsonFinder($this->directoryList);
        $this->composerFactory = new ComposerFactory($this->directoryList, $this->composerJsonFinder);
    }

    /**
     * @param $composerDir string Directory under _files that contains composer files
     *
     * @dataProvider getRequiredPhpVersionDataProvider
     */
    public function testGetRequiredPhpVersion($composerDir)
    {
        $this->setupDirectory($composerDir);

        /** @var \Magento\Framework\Composer\ComposerInformation $composerInfo */
        $composerInfo = $this->objectManager->create(
<<<<<<< HEAD
            \Magento\Framework\Composer\ComposerInformation::class,
            [
                'applicationFactory' => new MagentoComposerApplicationFactory(
                    $this->composerJsonFinder,
                    $this->directoryList
                )
            ]
=======
            'Magento\Framework\Composer\ComposerInformation',
            ['composerFactory' => $this->composerFactory]
>>>>>>> f5539378
        );

        $this->assertEquals("~5.5.0|~5.6.0|~7.0.0", $composerInfo->getRequiredPhpVersion());
    }

    /**
     * @param $composerDir string Directory under _files that contains composer files
     *
     * @dataProvider getRequiredPhpVersionDataProvider
     */
    public function testGetRequiredExtensions($composerDir)
    {
        $this->setupDirectory($composerDir);
        $expectedExtensions = ['ctype', 'gd', 'spl', 'dom', 'simplexml', 'mcrypt', 'hash', 'curl', 'iconv', 'intl'];

        /** @var \Magento\Framework\Composer\ComposerInformation $composerInfo */
        $composerInfo = $this->objectManager->create(
<<<<<<< HEAD
            \Magento\Framework\Composer\ComposerInformation::class,
            [
                'applicationFactory' => new MagentoComposerApplicationFactory(
                    $this->composerJsonFinder,
                    $this->directoryList
                )
            ]
=======
            'Magento\Framework\Composer\ComposerInformation',
            ['composerFactory' => $this->composerFactory]
>>>>>>> f5539378
        );

        $actualRequiredExtensions = $composerInfo->getRequiredExtensions();
        foreach ($expectedExtensions as $expectedExtension) {
            $this->assertContains($expectedExtension, $actualRequiredExtensions);
        }
    }

    /**
     * @param $composerDir string Directory under _files that contains composer files
     *
     * @dataProvider getRequiredPhpVersionDataProvider
     */
    public function testGetSuggestedPackages($composerDir)
    {
        $this->setupDirectory($composerDir);
        $composerInfo = $this->objectManager->create(
<<<<<<< HEAD
            \Magento\Framework\Composer\ComposerInformation::class,
            [
                'applicationFactory' => new MagentoComposerApplicationFactory(
                    $this->composerJsonFinder,
                    $this->directoryList
                )
            ]
=======
            'Magento\Framework\Composer\ComposerInformation',
            ['composerFactory' => $this->composerFactory]
>>>>>>> f5539378
        );
        $actualSuggestedExtensions = $composerInfo->getSuggestedPackages();
        $this->assertArrayHasKey('psr/log', $actualSuggestedExtensions);
    }

    /**
     * @param $composerDir string Directory under _files that contains composer files
     *
     * @dataProvider getRequiredPhpVersionDataProvider
     */
    public function testGetRootRequiredPackagesAndTypes($composerDir)
    {
        $this->setupDirectory($composerDir);

        /** @var \Magento\Framework\Composer\ComposerInformation $composerInfo */
        $composerInfo = $this->objectManager->create(
<<<<<<< HEAD
            \Magento\Framework\Composer\ComposerInformation::class,
            [
                'applicationFactory' => new MagentoComposerApplicationFactory(
                    $this->composerJsonFinder,
                    $this->directoryList
                )
            ]
=======
            'Magento\Framework\Composer\ComposerInformation',
            ['composerFactory' => $this->composerFactory]
>>>>>>> f5539378
        );

        $requiredPackagesAndTypes = $composerInfo->getRootRequiredPackageTypesByName();

        $this->assertArrayHasKey('composer/composer', $requiredPackagesAndTypes);
        $this->assertEquals('library', $requiredPackagesAndTypes['composer/composer']);
    }

    /**
     * Data provider that returns directories containing different types of composer files.
     *
     * @return array
     */
    public function getRequiredPhpVersionDataProvider()
    {
        return [
            'Skeleton Composer' => ['testSkeleton'],
            'Composer.json from git clone' => ['testFromClone'],
            'Composer.json from git create project' => ['testFromCreateProject'],
        ];
    }

<<<<<<< HEAD
    /**
     * @expectedException \Exception
     * @expectedExceptionMessage Composer file not found
     */
    public function testNoLock()
    {
        $this->setupDirectory('notARealDirectory');
        $this->objectManager->create(
            \Magento\Framework\Composer\ComposerInformation::class,
            [
                'applicationFactory' => new MagentoComposerApplicationFactory(
                    $this->composerJsonFinder,
                    $this->directoryList
                )
            ]
        );
    }

=======
>>>>>>> f5539378
    public function testIsPackageInComposerJson()
    {
        $this->setupDirectory('testSkeleton');

        /** @var \Magento\Framework\Composer\ComposerInformation $composerInfo */
        $composerInfo = $this->objectManager->create(
<<<<<<< HEAD
            \Magento\Framework\Composer\ComposerInformation::class,
            [
                'applicationFactory' => new MagentoComposerApplicationFactory(
                    $this->composerJsonFinder,
                    $this->directoryList
                )
            ]
=======
            'Magento\Framework\Composer\ComposerInformation',
            ['composerFactory' => $this->composerFactory]
>>>>>>> f5539378
        );

        $packageName = 'magento/sample-module-minimal';
        $this->assertTrue($composerInfo->isPackageInComposerJson($packageName));
        $packageName = 'magento/wrong-module-name';
        $this->assertFalse($composerInfo->isPackageInComposerJson($packageName));
    }

    /**
     * @param $composerDir string Directory under _files that contains composer files
     *
     * @dataProvider getRequiredPhpVersionDataProvider
     */
    public function testGetRootRepositories($composerDir)
    {
        $this->setupDirectory($composerDir);

        /** @var \Magento\Framework\Composer\ComposerInformation $composerInfo */
        $composerInfo = $this->objectManager->create(
<<<<<<< HEAD
            \Magento\Framework\Composer\ComposerInformation::class,
            [
                'applicationFactory' => new MagentoComposerApplicationFactory(
                    $this->composerJsonFinder,
                    $this->directoryList
                )
            ]
=======
            'Magento\Framework\Composer\ComposerInformation',
            ['composerFactory' => $this->composerFactory]
>>>>>>> f5539378
        );
        if ($composerDir === 'testFromCreateProject') {
            $this->assertEquals(['https://repo.magento.com/'], $composerInfo->getRootRepositories());
        } else {
            $this->assertEquals([], $composerInfo->getRootRepositories());
        }
    }

    /**
     * @param $composerDir string Directory under _files that contains composer files
     *
     * @dataProvider getRequiredPhpVersionDataProvider
     */
    public function testIsMagentoRoot($composerDir)
    {
        $this->setupDirectory($composerDir);

        /** @var \Magento\Framework\Composer\ComposerInformation $composerInfo */
        $composerInfo = $this->objectManager->create(
            'Magento\Framework\Composer\ComposerInformation',
            ['composerFactory' => $this->composerFactory]
        );
        if ($composerDir === 'testFromClone') {
            $this->assertTrue($composerInfo->isMagentoRoot());
        } else {
            $this->assertFalse($composerInfo->isMagentoRoot());
        }
    }
}<|MERGE_RESOLUTION|>--- conflicted
+++ resolved
@@ -77,18 +77,8 @@
 
         /** @var \Magento\Framework\Composer\ComposerInformation $composerInfo */
         $composerInfo = $this->objectManager->create(
-<<<<<<< HEAD
-            \Magento\Framework\Composer\ComposerInformation::class,
-            [
-                'applicationFactory' => new MagentoComposerApplicationFactory(
-                    $this->composerJsonFinder,
-                    $this->directoryList
-                )
-            ]
-=======
-            'Magento\Framework\Composer\ComposerInformation',
-            ['composerFactory' => $this->composerFactory]
->>>>>>> f5539378
+            \Magento\Framework\Composer\ComposerInformation::class,
+            ['composerFactory' => $this->composerFactory]
         );
 
         $this->assertEquals("~5.5.0|~5.6.0|~7.0.0", $composerInfo->getRequiredPhpVersion());
@@ -106,18 +96,8 @@
 
         /** @var \Magento\Framework\Composer\ComposerInformation $composerInfo */
         $composerInfo = $this->objectManager->create(
-<<<<<<< HEAD
-            \Magento\Framework\Composer\ComposerInformation::class,
-            [
-                'applicationFactory' => new MagentoComposerApplicationFactory(
-                    $this->composerJsonFinder,
-                    $this->directoryList
-                )
-            ]
-=======
-            'Magento\Framework\Composer\ComposerInformation',
-            ['composerFactory' => $this->composerFactory]
->>>>>>> f5539378
+            \Magento\Framework\Composer\ComposerInformation::class,
+            ['composerFactory' => $this->composerFactory]
         );
 
         $actualRequiredExtensions = $composerInfo->getRequiredExtensions();
@@ -135,18 +115,8 @@
     {
         $this->setupDirectory($composerDir);
         $composerInfo = $this->objectManager->create(
-<<<<<<< HEAD
-            \Magento\Framework\Composer\ComposerInformation::class,
-            [
-                'applicationFactory' => new MagentoComposerApplicationFactory(
-                    $this->composerJsonFinder,
-                    $this->directoryList
-                )
-            ]
-=======
-            'Magento\Framework\Composer\ComposerInformation',
-            ['composerFactory' => $this->composerFactory]
->>>>>>> f5539378
+            \Magento\Framework\Composer\ComposerInformation::class,
+            ['composerFactory' => $this->composerFactory]
         );
         $actualSuggestedExtensions = $composerInfo->getSuggestedPackages();
         $this->assertArrayHasKey('psr/log', $actualSuggestedExtensions);
@@ -163,18 +133,8 @@
 
         /** @var \Magento\Framework\Composer\ComposerInformation $composerInfo */
         $composerInfo = $this->objectManager->create(
-<<<<<<< HEAD
-            \Magento\Framework\Composer\ComposerInformation::class,
-            [
-                'applicationFactory' => new MagentoComposerApplicationFactory(
-                    $this->composerJsonFinder,
-                    $this->directoryList
-                )
-            ]
-=======
-            'Magento\Framework\Composer\ComposerInformation',
-            ['composerFactory' => $this->composerFactory]
->>>>>>> f5539378
+            \Magento\Framework\Composer\ComposerInformation::class,
+            ['composerFactory' => $this->composerFactory]
         );
 
         $requiredPackagesAndTypes = $composerInfo->getRootRequiredPackageTypesByName();
@@ -197,45 +157,14 @@
         ];
     }
 
-<<<<<<< HEAD
-    /**
-     * @expectedException \Exception
-     * @expectedExceptionMessage Composer file not found
-     */
-    public function testNoLock()
-    {
-        $this->setupDirectory('notARealDirectory');
-        $this->objectManager->create(
-            \Magento\Framework\Composer\ComposerInformation::class,
-            [
-                'applicationFactory' => new MagentoComposerApplicationFactory(
-                    $this->composerJsonFinder,
-                    $this->directoryList
-                )
-            ]
-        );
-    }
-
-=======
->>>>>>> f5539378
     public function testIsPackageInComposerJson()
     {
         $this->setupDirectory('testSkeleton');
 
         /** @var \Magento\Framework\Composer\ComposerInformation $composerInfo */
         $composerInfo = $this->objectManager->create(
-<<<<<<< HEAD
-            \Magento\Framework\Composer\ComposerInformation::class,
-            [
-                'applicationFactory' => new MagentoComposerApplicationFactory(
-                    $this->composerJsonFinder,
-                    $this->directoryList
-                )
-            ]
-=======
-            'Magento\Framework\Composer\ComposerInformation',
-            ['composerFactory' => $this->composerFactory]
->>>>>>> f5539378
+            \Magento\Framework\Composer\ComposerInformation::class,
+            ['composerFactory' => $this->composerFactory]
         );
 
         $packageName = 'magento/sample-module-minimal';
@@ -255,18 +184,8 @@
 
         /** @var \Magento\Framework\Composer\ComposerInformation $composerInfo */
         $composerInfo = $this->objectManager->create(
-<<<<<<< HEAD
-            \Magento\Framework\Composer\ComposerInformation::class,
-            [
-                'applicationFactory' => new MagentoComposerApplicationFactory(
-                    $this->composerJsonFinder,
-                    $this->directoryList
-                )
-            ]
-=======
-            'Magento\Framework\Composer\ComposerInformation',
-            ['composerFactory' => $this->composerFactory]
->>>>>>> f5539378
+            \Magento\Framework\Composer\ComposerInformation::class,
+            ['composerFactory' => $this->composerFactory]
         );
         if ($composerDir === 'testFromCreateProject') {
             $this->assertEquals(['https://repo.magento.com/'], $composerInfo->getRootRepositories());
@@ -286,7 +205,7 @@
 
         /** @var \Magento\Framework\Composer\ComposerInformation $composerInfo */
         $composerInfo = $this->objectManager->create(
-            'Magento\Framework\Composer\ComposerInformation',
+            \Magento\Framework\Composer\ComposerInformation::class,
             ['composerFactory' => $this->composerFactory]
         );
         if ($composerDir === 'testFromClone') {
