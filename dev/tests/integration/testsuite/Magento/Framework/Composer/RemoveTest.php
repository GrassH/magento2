<?php
/**
 * Copyright © 2015 Magento. All rights reserved.
 * See COPYING.txt for license details.
 */
namespace Magento\Framework\Composer;

use Magento\Framework\App\Filesystem\DirectoryList;

class RemoveTest extends \PHPUnit_Framework_TestCase
{
    public function testRemove()
    {
        $composerApp = $this->getMock(
            'Composer\Console\Application',
<<<<<<< HEAD
            ['resetComposer', 'setAutoExit', 'run'],
=======
            ['setAutoExit', 'resetComposer', 'run'],
>>>>>>> b6654abb
            [],
            '',
            false
        );
        $directoryList = $this->getMock('Magento\Framework\App\Filesystem\DirectoryList', [], [], '', false);
        $directoryList->expects($this->once())->method('getRoot');
        $directoryList->expects($this->once())
            ->method('getPath')
            ->with(DirectoryList::CONFIG)
            ->willReturn(BP . '/app/etc');
        $composerApp->expects($this->once())->method('resetComposer');
        $composerApp->expects($this->once())->method('setAutoExit')->with(false);
        $composerApp->expects($this->once())->method('run');
        $remove = new Remove($composerApp, $directoryList);
        $remove->remove(['magento/package-a', 'magento/package-b']);
    }
}<|MERGE_RESOLUTION|>--- conflicted
+++ resolved
@@ -13,11 +13,7 @@
     {
         $composerApp = $this->getMock(
             'Composer\Console\Application',
-<<<<<<< HEAD
-            ['resetComposer', 'setAutoExit', 'run'],
-=======
             ['setAutoExit', 'resetComposer', 'run'],
->>>>>>> b6654abb
             [],
             '',
             false
@@ -28,7 +24,6 @@
             ->method('getPath')
             ->with(DirectoryList::CONFIG)
             ->willReturn(BP . '/app/etc');
-        $composerApp->expects($this->once())->method('resetComposer');
         $composerApp->expects($this->once())->method('setAutoExit')->with(false);
         $composerApp->expects($this->once())->method('run');
         $remove = new Remove($composerApp, $directoryList);
