--- conflicted
+++ resolved
@@ -77,11 +77,7 @@
         if (is_dir($generatedPath)) {
             $this->assertTrue($this->driver->deleteDirectory($generatedPathBase));
         }
-<<<<<<< HEAD
-        $this->assertTrue($this->driver->createDirectory($generatedPath, '755'));
-=======
         $this->assertTrue($this->driver->createDirectory($generatedPath, DriverInterface::WRITEABLE_DIRECTORY_MODE));
->>>>>>> 53a52ec2
         $this->assertTrue(is_dir($generatedPath));
     }
 }