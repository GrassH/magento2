--- conflicted
+++ resolved
@@ -34,11 +34,7 @@
         $componentRegistrar = new ComponentRegistrar();
         $dirSearch = \Magento\TestFramework\Helper\Bootstrap::getObjectManager()
             ->create('Magento\Framework\Component\DirSearch');
-<<<<<<< HEAD
-        $this->model = new Files($componentRegistrar, $dirSearch, BP);
-=======
         $this->model = new Files($componentRegistrar, $dirSearch);
->>>>>>> 07fa800c
         foreach ($componentRegistrar->getPaths(ComponentRegistrar::MODULE) as $moduleDir) {
             $this->moduleTests[] = '#' . $moduleDir . '/Test#';
         }
