<?php
/**
 * Copyright © Magento, Inc. All rights reserved.
 * See COPYING.txt for license details.
 */
declare(strict_types=1);

namespace Magento\Framework\File;

use Magento\Customer\Model\FileProcessor;
use Magento\Framework\App\Filesystem\DirectoryList;

/**
 * Test for \Magento\Framework\File\Uploader
 */
class UploaderTest extends \PHPUnit\Framework\TestCase
{
    /**
     * @var \Magento\MediaStorage\Model\File\UploaderFactory
     */
    private $uploaderFactory;

    /**
     * @var \Magento\Framework\Filesystem
     */
    private $filesystem;

    /**
     * @inheritdoc
     */
    protected function setUp(): void
    {
        $this->uploaderFactory = \Magento\TestFramework\Helper\Bootstrap::getObjectManager()
            ->get(\Magento\MediaStorage\Model\File\UploaderFactory::class);

        $this->filesystem = \Magento\TestFramework\Helper\Bootstrap::getObjectManager()
            ->get(\Magento\Framework\Filesystem::class);
    }

    /**
     * @return void
     */
    public function testUploadFileFromAllowedFolder(): void
    {
        $mediaDirectory = $this->filesystem->getDirectoryWrite(DirectoryList::MEDIA);
        $fileName = 'text.txt';
        $uploader = $this->createUploader($fileName);

        $uploader->save($mediaDirectory->getAbsolutePath(FileProcessor::TMP_DIR));

        $this->assertTrue($mediaDirectory->isFile(FileProcessor::TMP_DIR . DIRECTORY_SEPARATOR . $fileName));
    }

    /**
     * @return void
     */
    public function testUploadFileFromNotAllowedFolder(): void
    {
        $this->expectException(\InvalidArgumentException::class);
        $this->expectExceptionMessage('Invalid parameter given. A valid $fileId[tmp_name] is expected.');

        $fileName = 'text.txt';
        $tmpDir = 'tmp';
        $tmpDirectory = $this->filesystem->getDirectoryWrite(DirectoryList::LOG);
        $filePath = $tmpDirectory->getAbsolutePath() . $tmpDir . DIRECTORY_SEPARATOR . $fileName;

        $tmpDirectory->writeFile($tmpDir . DIRECTORY_SEPARATOR . $fileName, 'just a text');

        $type = [
            'tmp_name' => $filePath,
            'name' => $fileName,
        ];

        $this->uploaderFactory->create(['fileId' => $type]);
    }

    /**
<<<<<<< HEAD
     * @return void
     */
    public function testUploadFileWithExcessiveFolderName(): void
    {
        $this->expectException(\InvalidArgumentException::class);
        $this->expectExceptionMessage('Destination folder path is too long; must be 255 characters or less');

        $uploader = $this->createUploader('text.txt');
        $longStringFilePath = __DIR__ . '/_files/fixture_with_long_string.txt';
        $longDirectoryFolderName = file_get_contents($longStringFilePath);

        $uploader->save($longDirectoryFolderName);
=======
     * Upload file test when `Old Media Gallery` is disabled
     *
     * @magentoConfigFixture system/media_gallery/enabled 1
     * @magentoAppArea adminhtml
     * @dataProvider dirCodeDataProvider
     *
     * @param string $directoryCode
     * @return void
     */
    public function testUploadFileWhenOldMediaGalleryDisabled(string $directoryCode): void
    {
        $destinationDirectory = $this->filesystem->getDirectoryWrite($directoryCode);
        $tmpDirectory = $this->filesystem->getDirectoryWrite(DirectoryList::SYS_TMP);

        $fileName = 'file.txt';
        $destinationDir = 'tmp';
        $filePath = $tmpDirectory->getAbsolutePath($fileName);

        $tmpDirectory->writeFile($fileName, 'some data');

        $type = [
            'tmp_name' => $filePath,
            'name' => $fileName,
        ];

        $uploader = $this->uploaderFactory->create(['fileId' => $type]);
        $uploader->save($destinationDirectory->getAbsolutePath($destinationDir));

        $this->assertTrue($destinationDirectory->isFile($destinationDir . DIRECTORY_SEPARATOR . $fileName));
    }

    /**
     * DataProvider for testUploadFileWhenOldMediaGalleryDisabled
     *
     * @return array
     */
    public function dirCodeDataProvider(): array
    {
        return [
            'media destination' => [DirectoryList::MEDIA],
            'non-media destination' => [DirectoryList::VAR_DIR],
        ];
>>>>>>> 91aaeec6
    }

    /**
     * @inheritdoc
     */
    protected function tearDown(): void
    {
        parent::tearDown();

        $tmpDir = 'tmp';
        $mediaDirectory = $this->filesystem->getDirectoryWrite(DirectoryList::MEDIA);
        $mediaDirectory->delete($tmpDir);

        $logDirectory = $this->filesystem->getDirectoryWrite(DirectoryList::LOG);
        $logDirectory->delete($tmpDir);
    }

    /**
     * Create uploader instance for testing purposes.
     *
     * @param string $fileName
     *
     * @return Uploader
     */
    private function createUploader(string $fileName): Uploader
    {
        $tmpDirectory = $this->filesystem->getDirectoryWrite(DirectoryList::SYS_TMP);

        $filePath = $tmpDirectory->getAbsolutePath($fileName);

        $tmpDirectory->writeFile($fileName, 'just a text');

        $type = [
            'tmp_name' => $filePath,
            'name' => $fileName,
        ];

        return $this->uploaderFactory->create(['fileId' => $type]);
    }
}<|MERGE_RESOLUTION|>--- conflicted
+++ resolved
@@ -75,7 +75,6 @@
     }
 
     /**
-<<<<<<< HEAD
      * @return void
      */
     public function testUploadFileWithExcessiveFolderName(): void
@@ -88,7 +87,9 @@
         $longDirectoryFolderName = file_get_contents($longStringFilePath);
 
         $uploader->save($longDirectoryFolderName);
-=======
+    }
+
+    /**
      * Upload file test when `Old Media Gallery` is disabled
      *
      * @magentoConfigFixture system/media_gallery/enabled 1
@@ -131,7 +132,6 @@
             'media destination' => [DirectoryList::MEDIA],
             'non-media destination' => [DirectoryList::VAR_DIR],
         ];
->>>>>>> 91aaeec6
     }
 
     /**
