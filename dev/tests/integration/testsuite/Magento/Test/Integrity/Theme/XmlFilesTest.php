<?php
/**
 * Copyright © 2015 Magento. All rights reserved.
 * See COPYING.txt for license details.
 */
namespace Magento\Test\Integrity\Theme;

use Magento\Framework\Component\ComponentRegistrar;

class XmlFilesTest extends \PHPUnit_Framework_TestCase
{
    /**
     * @var \Magento\Framework\Config\ValidationStateInterface
     */
    protected $validationStateMock;

    public function setUp()
    {
        $this->validationStateMock = $this->getMock(
            'Magento\Framework\Config\ValidationStateInterface',
            [],
            [],
            '',
            false
        );
        $this->validationStateMock->method('isValidationRequired')
            ->willReturn(true);
    }

    /**
     * @param string $file
     * @dataProvider viewConfigFileDataProvider
     */
    public function testViewConfigFile($file)
    {
<<<<<<< HEAD
        $reader = \Magento\TestFramework\Helper\Bootstrap::getObjectManager()->get(
            'Magento\Framework\View\Xsd\Reader'
        );
        $mergeXsd = $reader->read();
        $domConfig = new \Magento\Framework\Config\Dom(
            file_get_contents($file),
            $this->validationStateMock
        );
        $errors = [];
        $result = $domConfig->validate($mergeXsd, $errors);
=======
        $domConfig = new \Magento\Framework\Config\Dom(file_get_contents($file));
        $urnResolver = new \Magento\Framework\Config\Dom\UrnResolver();
        $result = $domConfig->validate(
            $urnResolver->getRealPath('urn:magento:framework:Config/etc/view.xsd'),
            $errors
        );
>>>>>>> 550f10ef
        $this->assertTrue($result, "Invalid XML-file: {$file}\n" . join("\n", $errors));
    }

    /**
     * @return array
     */
    public function viewConfigFileDataProvider()
    {
        $result = [];
        /** @var \Magento\Framework\Component\DirSearch $componentDirSearch */
        $componentDirSearch = \Magento\TestFramework\Helper\Bootstrap::getObjectManager()
            ->get('Magento\Framework\Component\DirSearch');
        $files = $componentDirSearch->collectFiles(ComponentRegistrar::THEME, 'etc/view.xml');
        foreach ($files as $file) {
            $result[substr($file, strlen(BP))] = [$file];
        }
        return $result;
    }

    /**
     * @param string $themeDir
     * @dataProvider themeConfigFileExistsDataProvider
     */
    public function testThemeConfigFileExists($themeDir)
    {
        $this->assertFileExists($themeDir . '/theme.xml');
    }

    /**
     * @return array
     */
    public function themeConfigFileExistsDataProvider()
    {
        $result = [];
        /** @var \Magento\Framework\Component\ComponentRegistrar $componentRegistrar */
        $componentRegistrar = \Magento\TestFramework\Helper\Bootstrap::getObjectManager()
            ->get('\Magento\Framework\Component\ComponentRegistrar');
        foreach ($componentRegistrar->getPaths(ComponentRegistrar::THEME) as $themeDir) {
            $result[substr($themeDir, strlen(BP))] = [$themeDir];
        }
        return $result;
    }

    /**
     * @param string $file
     * @dataProvider themeConfigFileDataProvider
     */
    public function testThemeConfigFileSchema($file)
    {
        $domConfig = new \Magento\Framework\Config\Dom(file_get_contents($file), $this->validationStateMock);
        $errors = [];
        $result = $domConfig->validate('urn:magento:framework:Config/etc/theme.xsd', $errors);
        $this->assertTrue($result, "Invalid XML-file: {$file}\n" . join("\n", $errors));
    }

    /**
     * Configuration should declare a single package/theme that corresponds to the file system directories
     *
     * @param string $file
     * @dataProvider themeConfigFileDataProvider
     */
    public function testThemeConfigFileHasSingleTheme($file)
    {
        /** @var $configXml \SimpleXMLElement */
        $configXml = simplexml_load_file($file);
        $actualThemes = $configXml->xpath('/theme');
        $this->assertCount(1, $actualThemes, 'Single theme declaration is expected.');
    }

    /**
     * @return array
     */
    public function themeConfigFileDataProvider()
    {
        $result = [];
        /** @var \Magento\Framework\Component\DirSearch $componentDirSearch */
        $componentDirSearch = \Magento\TestFramework\Helper\Bootstrap::getObjectManager()
            ->get('Magento\Framework\Component\DirSearch');
        $files = $componentDirSearch->collectFiles(ComponentRegistrar::THEME, 'theme.xml');
        foreach ($files as $file) {
            $result[substr($file, strlen(BP))] = [$file];
        }
        return $result;
    }
}<|MERGE_RESOLUTION|>--- conflicted
+++ resolved
@@ -33,25 +33,16 @@
      */
     public function testViewConfigFile($file)
     {
-<<<<<<< HEAD
-        $reader = \Magento\TestFramework\Helper\Bootstrap::getObjectManager()->get(
-            'Magento\Framework\View\Xsd\Reader'
-        );
-        $mergeXsd = $reader->read();
         $domConfig = new \Magento\Framework\Config\Dom(
             file_get_contents($file),
             $this->validationStateMock
         );
         $errors = [];
-        $result = $domConfig->validate($mergeXsd, $errors);
-=======
-        $domConfig = new \Magento\Framework\Config\Dom(file_get_contents($file));
         $urnResolver = new \Magento\Framework\Config\Dom\UrnResolver();
         $result = $domConfig->validate(
             $urnResolver->getRealPath('urn:magento:framework:Config/etc/view.xsd'),
             $errors
         );
->>>>>>> 550f10ef
         $this->assertTrue($result, "Invalid XML-file: {$file}\n" . join("\n", $errors));
     }
 
