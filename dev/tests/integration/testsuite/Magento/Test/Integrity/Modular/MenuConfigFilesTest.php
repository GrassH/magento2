--- conflicted
+++ resolved
@@ -16,15 +16,8 @@
 
     protected function setUp()
     {
-<<<<<<< HEAD
-        $moduleReader = \Magento\TestFramework\Helper\Bootstrap::getObjectManager()->create(
-            'Magento\Framework\Module\Dir\Reader'
-        );
-        $schemaFile = $moduleReader->getModuleDir(Dir::MODULE_ETC_DIR, 'Magento_Backend') . '/menu.xsd';
-=======
         $urnResolver = new \Magento\Framework\Config\Dom\UrnResolver();
         $schemaFile = $urnResolver->getRealPath('urn:magento:module:Magento_Backend:etc/menu.xsd');
->>>>>>> 02f67f0c
         $this->_model = \Magento\TestFramework\Helper\Bootstrap::getObjectManager()->create(
             'Magento\Backend\Model\Menu\Config\Reader',
             ['perFileSchema' => $schemaFile, 'isValidated' => true]
