--- conflicted
+++ resolved
@@ -18,15 +18,8 @@
 
     protected function setUp()
     {
-<<<<<<< HEAD
-        $moduleReader = \Magento\TestFramework\Helper\Bootstrap::getObjectManager()->create(
-            'Magento\Framework\Module\Dir\Reader'
-        );
-        $schemaFile = $moduleReader->getModuleDir(Dir::MODULE_ETC_DIR, 'Magento_Config') . '/system.xsd';
-=======
         $urnResolver = new \Magento\Framework\Config\Dom\UrnResolver();
         $schemaFile = $urnResolver->getRealPath('urn:magento:module:Magento_Config:etc/system.xsd');
->>>>>>> 02f67f0c
         $this->_reader = \Magento\TestFramework\Helper\Bootstrap::getObjectManager()->create(
             'Magento\Config\Model\Config\Structure\Reader',
             ['perFileSchema' => $schemaFile, 'isValidated' => true]
