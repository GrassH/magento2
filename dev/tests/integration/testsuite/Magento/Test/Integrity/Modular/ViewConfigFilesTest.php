<?php
/**
 * Copyright © 2015 Magento. All rights reserved.
 * See COPYING.txt for license details.
 */
namespace Magento\Test\Integrity\Modular;

class ViewConfigFilesTest extends \PHPUnit_Framework_TestCase
{
    /**
     * @param string $file
     * @dataProvider viewConfigFileDataProvider
     */
    public function testViewConfigFile($file)
    {
<<<<<<< HEAD
        /** @var \Magento\Framework\View\Xsd\Reader $reader */
        $reader = \Magento\TestFramework\Helper\Bootstrap::getObjectManager()->get(
            'Magento\Framework\View\Xsd\Reader'
        );
        $mergeXsd = $reader->read();
        $validationStateMock = $this->getMock('\Magento\Framework\Config\ValidationStateInterface', [], [], '', false);
        $validationStateMock->method('isValidationRequired')
            ->willReturn(true);
        $domConfig = new \Magento\Framework\Config\Dom($file, $validationStateMock);
=======
        $domConfig = new \Magento\Framework\Config\Dom($file);
        $urnResolver = new \Magento\Framework\Config\Dom\UrnResolver();
>>>>>>> 550f10ef
        $result = $domConfig->validate(
            $urnResolver->getRealPath('urn:magento:framework:Config/etc/view.xsd'),
            $errors
        );
        $message = "Invalid XML-file: {$file}\n";
        foreach ($errors as $error) {
            $message .= "{$error->message} Line: {$error->line}\n";
        }
        $this->assertTrue($result, $message);
    }

    /**
     * @return array
     */
    public function viewConfigFileDataProvider()
    {
        $result = [];
        $files = \Magento\TestFramework\Helper\Bootstrap::getObjectManager()->get(
            'Magento\Framework\Module\Dir\Reader'
        )->getConfigurationFiles(
            'view.xml'
        );
        foreach ($files as $file) {
            $result[] = [$file];
        }
        return $result;
    }
}<|MERGE_RESOLUTION|>--- conflicted
+++ resolved
@@ -13,20 +13,11 @@
      */
     public function testViewConfigFile($file)
     {
-<<<<<<< HEAD
-        /** @var \Magento\Framework\View\Xsd\Reader $reader */
-        $reader = \Magento\TestFramework\Helper\Bootstrap::getObjectManager()->get(
-            'Magento\Framework\View\Xsd\Reader'
-        );
-        $mergeXsd = $reader->read();
         $validationStateMock = $this->getMock('\Magento\Framework\Config\ValidationStateInterface', [], [], '', false);
         $validationStateMock->method('isValidationRequired')
             ->willReturn(true);
         $domConfig = new \Magento\Framework\Config\Dom($file, $validationStateMock);
-=======
-        $domConfig = new \Magento\Framework\Config\Dom($file);
         $urnResolver = new \Magento\Framework\Config\Dom\UrnResolver();
->>>>>>> 550f10ef
         $result = $domConfig->validate(
             $urnResolver->getRealPath('urn:magento:framework:Config/etc/view.xsd'),
             $errors
