<?php
/**
 * Copyright © Magento, Inc. All rights reserved.
 * See COPYING.txt for license details.
 */
namespace Magento\Setup\Console\Command;

use Symfony\Component\Console\Tester\CommandTester;

class DependenciesShowFrameworkCommandTest extends \PHPUnit_Framework_TestCase
{
    /**
     * @var DependenciesShowFrameworkCommand
     */
    private $command;

    /**
     * @var CommandTester
     */
    private $commandTester;

    public function setUp()
    {
        $modules = [
            'Magento_A' => __DIR__ . '/_files/root/app/code/Magento/A',
            'Magento_B' => __DIR__ . '/_files/root/app/code/Magento/B'
        ];
        $objectManagerProvider = $this->getMock(\Magento\Setup\Model\ObjectManagerProvider::class, [], [], '', false);
        $objectManager = $this->getMock(\Magento\Framework\App\ObjectManager::class, [], [], '', false);
        $objectManagerProvider->expects($this->once())->method('get')->willReturn($objectManager);

        $themePackageListMock = $this->getMock(
            \Magento\Framework\View\Design\Theme\ThemePackageList::class,
            [],
            [],
            '',
            false
        );
        $componentRegistrarMock = $this->getMock(
            \Magento\Framework\Component\ComponentRegistrar::class,
            [],
            [],
            '',
            false
        );
        $componentRegistrarMock->expects($this->any())->method('getPaths')->will($this->returnValue($modules));
        $dirSearchMock = $this->getMock(\Magento\Framework\Component\DirSearch::class, [], [], '', false);
        $dirSearchMock->expects($this->once())->method('collectFiles')->willReturn(
            [
                __DIR__ . '/_files/root/app/code/Magento/A/etc/module.xml',
                __DIR__ . '/_files/root/app/code/Magento/B/etc/module.xml'
            ]
        );
        $objectManager->expects($this->any())->method('get')->will($this->returnValueMap([
            [\Magento\Framework\View\Design\Theme\ThemePackageList::class, $themePackageListMock],
            [\Magento\Framework\Component\ComponentRegistrar::class, $componentRegistrarMock],
            [\Magento\Framework\Component\DirSearch::class, $dirSearchMock]
        ]));

        $this->command = new DependenciesShowFrameworkCommand($componentRegistrarMock, $objectManagerProvider);
        $this->commandTester = new CommandTester($this->command);
    }

    public function tearDown()
    {
        if (file_exists(__DIR__ . '/_files/output/framework.csv')) {
            unlink(__DIR__ . '/_files/output/framework.csv');
        }
    }

    public function testExecute()
    {
        $this->commandTester->execute(
            ['--output' => __DIR__ . '/_files/output/framework.csv']
        );
        $this->assertEquals('Report successfully processed.' . PHP_EOL, $this->commandTester->getDisplay());
        $fileContents = file_get_contents(__DIR__ . '/_files/output/framework.csv');
        $this->assertContains(
            '"Dependencies of framework:","Total number"' . PHP_EOL . ',2' . PHP_EOL,
            $fileContents
        );
        $this->assertContains('"Dependencies for each module:",' . PHP_EOL, $fileContents);
<<<<<<< HEAD
        $this->assertContains('"Magento\A",1' . PHP_EOL . '" -- Magento\Framework",2' . PHP_EOL, $fileContents);
        $this->assertContains('"Magento\B",1' . PHP_EOL . '" -- Magento\Framework",2' . PHP_EOL, $fileContents);

=======
        $this->assertContains('"Magento\A",1' . PHP_EOL . '" -- Magento\Framework",3' . PHP_EOL, $fileContents);
        $this->assertContains('"Magento\B",1' . PHP_EOL . '" -- Magento\Framework",3' . PHP_EOL, $fileContents);
>>>>>>> c17c5df9
    }
}<|MERGE_RESOLUTION|>--- conflicted
+++ resolved
@@ -80,13 +80,7 @@
             $fileContents
         );
         $this->assertContains('"Dependencies for each module:",' . PHP_EOL, $fileContents);
-<<<<<<< HEAD
-        $this->assertContains('"Magento\A",1' . PHP_EOL . '" -- Magento\Framework",2' . PHP_EOL, $fileContents);
-        $this->assertContains('"Magento\B",1' . PHP_EOL . '" -- Magento\Framework",2' . PHP_EOL, $fileContents);
-
-=======
         $this->assertContains('"Magento\A",1' . PHP_EOL . '" -- Magento\Framework",3' . PHP_EOL, $fileContents);
         $this->assertContains('"Magento\B",1' . PHP_EOL . '" -- Magento\Framework",3' . PHP_EOL, $fileContents);
->>>>>>> c17c5df9
     }
 }