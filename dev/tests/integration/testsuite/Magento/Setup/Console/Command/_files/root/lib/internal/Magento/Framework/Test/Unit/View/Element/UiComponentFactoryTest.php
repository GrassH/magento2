--- conflicted
+++ resolved
@@ -29,15 +29,6 @@
     /** @var \Magento\Framework\Config\DataInterfaceFactory|MockObject */
     protected $dataInterfaceFactoryMock;
 
-<<<<<<< HEAD
-    /** @var \SafeReflectionClass|MockObject */
-    protected $safeReflectionClassMock;
-
-    /** @var \SafeReflectionClass|MockObject */
-    protected $safeReflectionClassMock2;
-
-=======
->>>>>>> f70f71c3
     /** @var \Magento\Ui\Config\Reader\Definition\Data|MockObject */
     protected $dataMock;
 
