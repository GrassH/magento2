--- conflicted
+++ resolved
@@ -101,19 +101,8 @@
             '',
             false
         );
-<<<<<<< HEAD
-        $this->packageInfo = $this->getMock(
-            'Magento\Framework\Module\PackageInfo',
-            [],
-            [],
-            '',
-            false
-        );
-        $this->updatePackagesCacheMock = $this->getMock('Magento\Setup\Model\UpdatePackagesCache', [], [], '', false );
-=======
         $this->packageInfo = $this->getMock('Magento\Framework\Module\PackageInfo', [], [], '', false);
         $this->updatePackagesCacheMock = $this->getMock('Magento\Setup\Model\UpdatePackagesCache', [], [], '', false);
->>>>>>> eaf129e9
 
         $objectManagerProvider->expects($this->any())->method('get')->willReturn($objectManager);
 
