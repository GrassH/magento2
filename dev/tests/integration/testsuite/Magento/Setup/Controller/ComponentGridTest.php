<?php
/**
 * Copyright © 2015 Magento. All rights reserved.
 * See COPYING.txt for license details.
 */

namespace Magento\Setup\Controller;

use Magento\Framework\Composer\ComposerInformation;
use Magento\Framework\Module\PackageInfo;
<<<<<<< HEAD
use Magento\Framework\Module\ModuleList;
use Magento\Framework\Module\FullModuleList;
=======
use Magento\Setup\Model\UpdatePackagesCache;
>>>>>>> 91eeac1a

class ComponentGridTest extends \PHPUnit_Framework_TestCase
{
    /**
     * @var ComposerInformation|\PHPUnit_Framework_MockObject_MockObject
     */
    private $composerInformationMock;

    /**
     * @var UpdatePackagesCache|\PHPUnit_Framework_MockObject_MockObject
     */
    private $updatePackagesCacheMock;

    /**
     * Module package info
     *
     * @var PackageInfo
     */
    private $packageInfo;

    /**
     * enabled module list
     *
     * @var ModuleList
     */
    private $moduleList;

    /**
     * all modules
     *
     * @var FullModuleList
     */
    private $fullModuleList;

    /**
     * Controller
     *
     * @var ComponentGrid
     */
    private $controller;

    /**
     * @var array
     */
    private $componentData = [];

    /**
     * @var array
     */
    private $lastSyncData = [];

    public function __construct()
    {
        $this->lastSyncData = [
            "lastSyncDate" => "2015/08/10 21:05:34",
            "packages" => [
                'magento/sample-module1' => [
                    'name' => 'magento/sample-module1',
                    'type' => 'magento2-module',
                    'version' => '1.0.0'
                ]
            ]
        ];

        $this->componentData = [
            'magento/sample-module1' => [
                'name' => 'magento/sample-module1',
                'type' => 'magento2-module',
                'version' => '1.0.0'
            ]
        ];
        $this->composerInformationMock = $this->getMock(
            'Magento\Framework\Composer\ComposerInformation',
            [],
            [],
            '',
            false
        );
        $objectManagerProvider = $this->getMock(
            'Magento\Setup\Model\ObjectManagerProvider',
            [],
            [],
            '',
            false
        );
        $objectManager = $this->getMock(
            'Magento\Framework\ObjectManagerInterface',
            [],
            [],
            '',
            false
        );
<<<<<<< HEAD
        $objectManagerProvider->expects($this->once())->method('get')->willReturn($objectManager);

        $packageInfoFactory = $this->getMock('Magento\Framework\Module\PackageInfoFactory', [], [], '', false);
        $this->moduleList = $this->getMock('Magento\Framework\Module\ModuleList', [], [], '', false);
        $this->fullModuleList = $this->getMock('Magento\Framework\Module\FullModuleList', [], [], '', false);
        $objectValueMap = [
            ['Magento\Framework\Module\PackageInfoFactory', $packageInfoFactory],
            ['Magento\Framework\Module\ModuleList', $this->moduleList],
            ['Magento\Framework\Module\FullModuleList', $this->fullModuleList]
        ];

        $objectManager->expects($this->exactly(3))->method('get')->will($this->returnValueMap($objectValueMap));

        $this->packageInfo = $this->getMock('Magento\Framework\Module\PackageInfo', [], [], '', false);
        $packageInfoFactory->expects($this->once())->method('create')->willReturn($this->packageInfo);
        $this->controller = new ComponentGrid($this->composerInformationMock, $objectManagerProvider);
=======
        $objectManagerProvider->expects($this->once())
            ->method('get')
            ->willReturn($objectManager);
        $packageInfoFactory = $this->getMock(
            'Magento\Framework\Module\PackageInfoFactory',
            [],
            [],
            '',
            false
        );
        $objectManager->expects($this->once())
            ->method('get')
            ->willReturn($packageInfoFactory);
        $this->packageInfo = $this->getMock(
            'Magento\Framework\Module\PackageInfo',
            [],
            [],
            '',
            false
        );
        $this->updatePackagesCacheMock = $this->getMock(
            'Magento\Setup\Model\UpdatePackagesCache',
            [],
            [],
            '',
            false
        );

        $packageInfoFactory->expects($this->once())
            ->method('create')
            ->willReturn($this->packageInfo);
        $this->controller = new ComponentGrid(
            $this->composerInformationMock,
            $objectManagerProvider,
            $this->updatePackagesCacheMock
        );
>>>>>>> 91eeac1a
    }

    public function testIndexAction()
    {
        $viewModel = $this->controller->indexAction();
        $this->assertInstanceOf('Zend\View\Model\ViewModel', $viewModel);
        $this->assertTrue($viewModel->terminate());
    }

    public function testComponentsAction()
    {
        $this->composerInformationMock->expects($this->once())
            ->method('getPackagesForUpdate')
            ->willReturn($this->lastSyncData);
        $this->composerInformationMock->expects($this->once())
            ->method('getInstalledMagentoPackages')
            ->willReturn($this->componentData);
        $this->fullModuleList->expects($this->once())
            ->method('getNames')
            ->willReturn(['Sample_Module_From_Filesystem_One', 'Sample_Module_From_Filesystem_Two']);
        $objectValueMap = [
            ['Sample_Module_From_Filesystem_One', 'magento/ModuleFromFilesystemOne'],
            ['Sample_Module_From_Filesystem_Two', 'magento/ModuleFromFilesystemTwo'],
        ];
        $this->packageInfo->expects($this->exactly(2))
            ->method('getPackageName')
            ->will($this->returnValueMap($objectValueMap));
        $objectValueMap = [
            ['Sample_Module_From_Filesystem_One', '1.0.0'],
            ['Sample_Module_From_Filesystem_Two', '2.0.0'],
        ];
        $this->packageInfo->expects($this->exactly(2))
            ->method('getVersion')
            ->will($this->returnValueMap($objectValueMap));
        $objectValueMap = [
            ['magento/ModuleFromFilesystemOne', 'Sample_Module_From_Filesystem_One'],
            ['magento/ModuleFromFilesystemTwo', 'Sample_Module_From_Filesystem_Two'],
            ['magento/sample-module1', 'Sample_Module'],
        ];
        $this->packageInfo->expects($this->exactly(3))
            ->method('getModuleName')
            ->will($this->returnValueMap($objectValueMap));

        $objectValueMap = [
            ['magento/ModuleFromFilesystemOne', false],
            ['magento/ModuleFromFilesystemTwo', false],
            ['magento/sample-module1', true],
        ];
        $this->composerInformationMock->expects($this->exactly(3))
            ->method('isPackageInComposerJson')
<<<<<<< HEAD
            ->will($this->returnValueMap($objectValueMap));

        $objectValueMap = [
            ['Sample_Module_From_Filesystem_One', true],
            ['Sample_Module_From_Filesystem_Two', false],
            ['Sample_Module', true],
        ];
        $this->moduleList->expects($this->exactly(3))
            ->method('has')
            ->will($this->returnValueMap($objectValueMap));

=======
            ->willReturn(true);
        $this->updatePackagesCacheMock->expects($this->once())
            ->method('getPackagesForUpdate')
            ->willReturn($this->lastSyncData);
>>>>>>> 91eeac1a
        $jsonModel = $this->controller->componentsAction();
        $this->assertInstanceOf('Zend\View\Model\JsonModel', $jsonModel);
        $variables = $jsonModel->getVariables();
        $this->assertArrayHasKey('success', $variables);
        $this->assertTrue($variables['success']);
        $expected = [
            [
                'name' => 'magento/sample-module1',
                'type' => 'magento2-module',
                'version' => '1.0.0',
                'update' => false,
                'uninstall' => true,
                'moduleName' => 'Sample_Module',
                'enable'   => true,
                'disable'   => false,
                'vendor' => 'magento',
            ],
            [
                'name' => 'magento/ModuleFromFilesystemOne',
                'type' => 'magento2-module',
                'version' => '1.0.0',
                'update' => false,
                'uninstall' => false,
                'moduleName' => 'Sample_Module_From_Filesystem_One',
                'enable'   => true,
                'disable'   => false,
                'vendor' => 'magento',
            ],
            [
                'name' => 'magento/ModuleFromFilesystemTwo',
                'type' => 'magento2-module',
                'version' => '2.0.0',
                'update' => false,
                'uninstall' => false,
                'moduleName' => 'Sample_Module_From_Filesystem_Two',
                'enable'   => false,
                'disable'   => true,
                'vendor' => 'magento',
            ],
        ];
        $this->assertEquals($expected, $variables['components']);
        $this->assertArrayHasKey('total', $variables);
        $this->assertEquals(3, $variables['total']);
        $this->assertEquals($this->lastSyncData, $variables['lastSyncData']);
    }

    public function testSyncAction()
    {
        $this->updatePackagesCacheMock->expects($this->once())
            ->method('syncPackagesForUpdate');
        $this->updatePackagesCacheMock->expects($this->once())
            ->method('getPackagesForUpdate')
            ->willReturn($this->lastSyncData);
        $jsonModel = $this->controller->syncAction();
        $this->assertInstanceOf('Zend\View\Model\JsonModel', $jsonModel);
        $variables = $jsonModel->getVariables();
        $this->assertArrayHasKey('success', $variables);
        $this->assertTrue($variables['success']);
        $this->assertEquals($this->lastSyncData, $variables['lastSyncData']);
    }
}<|MERGE_RESOLUTION|>--- conflicted
+++ resolved
@@ -8,12 +8,7 @@
 
 use Magento\Framework\Composer\ComposerInformation;
 use Magento\Framework\Module\PackageInfo;
-<<<<<<< HEAD
-use Magento\Framework\Module\ModuleList;
-use Magento\Framework\Module\FullModuleList;
-=======
 use Magento\Setup\Model\UpdatePackagesCache;
->>>>>>> 91eeac1a
 
 class ComponentGridTest extends \PHPUnit_Framework_TestCase
 {
@@ -33,20 +28,6 @@
      * @var PackageInfo
      */
     private $packageInfo;
-
-    /**
-     * enabled module list
-     *
-     * @var ModuleList
-     */
-    private $moduleList;
-
-    /**
-     * all modules
-     *
-     * @var FullModuleList
-     */
-    private $fullModuleList;
 
     /**
      * Controller
@@ -106,24 +87,6 @@
             '',
             false
         );
-<<<<<<< HEAD
-        $objectManagerProvider->expects($this->once())->method('get')->willReturn($objectManager);
-
-        $packageInfoFactory = $this->getMock('Magento\Framework\Module\PackageInfoFactory', [], [], '', false);
-        $this->moduleList = $this->getMock('Magento\Framework\Module\ModuleList', [], [], '', false);
-        $this->fullModuleList = $this->getMock('Magento\Framework\Module\FullModuleList', [], [], '', false);
-        $objectValueMap = [
-            ['Magento\Framework\Module\PackageInfoFactory', $packageInfoFactory],
-            ['Magento\Framework\Module\ModuleList', $this->moduleList],
-            ['Magento\Framework\Module\FullModuleList', $this->fullModuleList]
-        ];
-
-        $objectManager->expects($this->exactly(3))->method('get')->will($this->returnValueMap($objectValueMap));
-
-        $this->packageInfo = $this->getMock('Magento\Framework\Module\PackageInfo', [], [], '', false);
-        $packageInfoFactory->expects($this->once())->method('create')->willReturn($this->packageInfo);
-        $this->controller = new ComponentGrid($this->composerInformationMock, $objectManagerProvider);
-=======
         $objectManagerProvider->expects($this->once())
             ->method('get')
             ->willReturn($objectManager);
@@ -160,7 +123,6 @@
             $objectManagerProvider,
             $this->updatePackagesCacheMock
         );
->>>>>>> 91eeac1a
     }
 
     public function testIndexAction()
@@ -172,106 +134,35 @@
 
     public function testComponentsAction()
     {
-        $this->composerInformationMock->expects($this->once())
-            ->method('getPackagesForUpdate')
-            ->willReturn($this->lastSyncData);
+        $this->packageInfo->expects($this->once())
+            ->method('getModuleName')
+            ->willReturn('Sample_Module');
         $this->composerInformationMock->expects($this->once())
             ->method('getInstalledMagentoPackages')
             ->willReturn($this->componentData);
-        $this->fullModuleList->expects($this->once())
-            ->method('getNames')
-            ->willReturn(['Sample_Module_From_Filesystem_One', 'Sample_Module_From_Filesystem_Two']);
-        $objectValueMap = [
-            ['Sample_Module_From_Filesystem_One', 'magento/ModuleFromFilesystemOne'],
-            ['Sample_Module_From_Filesystem_Two', 'magento/ModuleFromFilesystemTwo'],
-        ];
-        $this->packageInfo->expects($this->exactly(2))
-            ->method('getPackageName')
-            ->will($this->returnValueMap($objectValueMap));
-        $objectValueMap = [
-            ['Sample_Module_From_Filesystem_One', '1.0.0'],
-            ['Sample_Module_From_Filesystem_Two', '2.0.0'],
-        ];
-        $this->packageInfo->expects($this->exactly(2))
-            ->method('getVersion')
-            ->will($this->returnValueMap($objectValueMap));
-        $objectValueMap = [
-            ['magento/ModuleFromFilesystemOne', 'Sample_Module_From_Filesystem_One'],
-            ['magento/ModuleFromFilesystemTwo', 'Sample_Module_From_Filesystem_Two'],
-            ['magento/sample-module1', 'Sample_Module'],
-        ];
-        $this->packageInfo->expects($this->exactly(3))
-            ->method('getModuleName')
-            ->will($this->returnValueMap($objectValueMap));
-
-        $objectValueMap = [
-            ['magento/ModuleFromFilesystemOne', false],
-            ['magento/ModuleFromFilesystemTwo', false],
-            ['magento/sample-module1', true],
-        ];
-        $this->composerInformationMock->expects($this->exactly(3))
+        $this->composerInformationMock->expects($this->once())
             ->method('isPackageInComposerJson')
-<<<<<<< HEAD
-            ->will($this->returnValueMap($objectValueMap));
-
-        $objectValueMap = [
-            ['Sample_Module_From_Filesystem_One', true],
-            ['Sample_Module_From_Filesystem_Two', false],
-            ['Sample_Module', true],
-        ];
-        $this->moduleList->expects($this->exactly(3))
-            ->method('has')
-            ->will($this->returnValueMap($objectValueMap));
-
-=======
             ->willReturn(true);
         $this->updatePackagesCacheMock->expects($this->once())
             ->method('getPackagesForUpdate')
             ->willReturn($this->lastSyncData);
->>>>>>> 91eeac1a
         $jsonModel = $this->controller->componentsAction();
         $this->assertInstanceOf('Zend\View\Model\JsonModel', $jsonModel);
         $variables = $jsonModel->getVariables();
         $this->assertArrayHasKey('success', $variables);
         $this->assertTrue($variables['success']);
-        $expected = [
-            [
-                'name' => 'magento/sample-module1',
-                'type' => 'magento2-module',
-                'version' => '1.0.0',
-                'update' => false,
-                'uninstall' => true,
-                'moduleName' => 'Sample_Module',
-                'enable'   => true,
-                'disable'   => false,
-                'vendor' => 'magento',
-            ],
-            [
-                'name' => 'magento/ModuleFromFilesystemOne',
-                'type' => 'magento2-module',
-                'version' => '1.0.0',
-                'update' => false,
-                'uninstall' => false,
-                'moduleName' => 'Sample_Module_From_Filesystem_One',
-                'enable'   => true,
-                'disable'   => false,
-                'vendor' => 'magento',
-            ],
-            [
-                'name' => 'magento/ModuleFromFilesystemTwo',
-                'type' => 'magento2-module',
-                'version' => '2.0.0',
-                'update' => false,
-                'uninstall' => false,
-                'moduleName' => 'Sample_Module_From_Filesystem_Two',
-                'enable'   => false,
-                'disable'   => true,
-                'vendor' => 'magento',
-            ],
-        ];
+        $expected = [[
+            'name' => 'magento/sample-module1',
+            'type' => 'magento2-module',
+            'version' => '1.0.0',
+            'update' => false,
+            'uninstall' => true,
+            'vendor' => 'magento',
+            'moduleName' => 'Sample_Module'
+        ]];
         $this->assertEquals($expected, $variables['components']);
         $this->assertArrayHasKey('total', $variables);
-        $this->assertEquals(3, $variables['total']);
+        $this->assertEquals(1, $variables['total']);
         $this->assertEquals($this->lastSyncData, $variables['lastSyncData']);
     }
 
