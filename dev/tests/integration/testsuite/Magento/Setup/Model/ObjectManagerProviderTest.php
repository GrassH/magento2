<?php
/**
 * Copyright © 2016 Magento. All rights reserved.
 * See COPYING.txt for license details.
 */

namespace Magento\Setup\Model;

use Magento\Setup\Mvc\Bootstrap\InitParamListener;

class ObjectManagerProviderTest extends \PHPUnit_Framework_TestCase
{
    /**
     * @var ObjectManagerProvider
     */
    private $object;

    /**
     * @var \Zend\ServiceManager\ServiceLocatorInterface|\PHPUnit_Framework_MockObject_MockObject
     */
    private $locator;

    protected function setUp()
    {
<<<<<<< HEAD
        $this->locator = $this->getMockForAbstractClass(\Zend\ServiceManager\ServiceLocatorInterface::class);
        $this->object = new ObjectManagerProvider($this->locator);
=======
        $this->locator = $this->getMockForAbstractClass('Zend\ServiceManager\ServiceLocatorInterface');
        $this->object = new ObjectManagerProvider($this->locator, new Bootstrap());
>>>>>>> a7bcac33
    }

    public function testGet()
    {
        $this->locator->expects($this->once())->method('get')->with(InitParamListener::BOOTSTRAP_PARAM)->willReturn([]);
        $objectManager = $this->object->get();
        $this->assertInstanceOf(\Magento\Framework\ObjectManagerInterface::class, $objectManager);
        $this->assertSame($objectManager, $this->object->get());
    }
}<|MERGE_RESOLUTION|>--- conflicted
+++ resolved
@@ -22,13 +22,8 @@
 
     protected function setUp()
     {
-<<<<<<< HEAD
         $this->locator = $this->getMockForAbstractClass(\Zend\ServiceManager\ServiceLocatorInterface::class);
-        $this->object = new ObjectManagerProvider($this->locator);
-=======
-        $this->locator = $this->getMockForAbstractClass('Zend\ServiceManager\ServiceLocatorInterface');
         $this->object = new ObjectManagerProvider($this->locator, new Bootstrap());
->>>>>>> a7bcac33
     }
 
     public function testGet()
