--- conflicted
+++ resolved
@@ -36,19 +36,11 @@
     }
 
     /**
-<<<<<<< HEAD
-     * Get default redirect object
-     *
-     * @return void
-     */
-    public function getDefaultRedirect()
-=======
      * Get default result object
      *
      * @return void
      */
     public function getDefaultResult()
->>>>>>> 7d5fec50
     {
     }
 }