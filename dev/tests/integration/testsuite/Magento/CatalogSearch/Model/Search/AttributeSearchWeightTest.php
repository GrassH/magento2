--- conflicted
+++ resolved
@@ -95,21 +95,6 @@
     public function attributeSearchWeightDataProvider(): array
     {
         return [
-<<<<<<< HEAD
-            // TODO: This test need stabilization MC-29260
-            //'sku_order_more_than_name' => [
-            //    'Nintendo Wii',
-            //    [
-            //        'sku' => 6,
-            //        'name' => 5,
-            //    ],
-            //    [
-            //        'Xbox',
-            //        'Nintendo Wii',
-            //    ],
-            //],
-=======
->>>>>>> 3ffb0672
             'name_order_more_than_sku' => [
                 'Nintendo Wii',
                 [
@@ -138,19 +123,6 @@
             ],
             'search_by_attribute_option' => [
                 'Xbox',
-<<<<<<< HEAD
-                [
-                    'name' => 10,
-                    'description' => 9,
-                    'test_searchable_attribute' => 7,
-                    'sku' => 2,
-                ],
-                [
-                    'Nintendo Wii',
-                    'Xbox',
-                    'Console description',
-                    'Gamecube attribute',
-=======
                 [
                     'name' => 10,
                     'description' => 9,
@@ -173,12 +145,10 @@
                 [
                     'Xbox',
                     'Nintendo Wii',
->>>>>>> 3ffb0672
                 ],
                 'incomplete_reason' => 'MC-33824:'
                     . 'Stabilize skipped test cases for Integration AttributeSearchWeightTest with elasticsearch',
             ],
-
         ];
     }
 
