--- conflicted
+++ resolved
@@ -1,74 +1,49 @@
-<<<<<<< HEAD
-<?php
-/**
- * Copyright © 2016 Magento. All rights reserved.
- * See COPYING.txt for license details.
- */
-
-// @codingStandardsIgnoreFile
-
-namespace Magento\Multishipping\Block\Checkout\Address;
-
-use Magento\TestFramework\Helper\Bootstrap;
-
-/**
- * @magentoAppArea frontend
- */
-class SelectTest extends \PHPUnit_Framework_TestCase
-{
-    /** @var \Magento\Multishipping\Block\Checkout\Address\Select */
-    protected $_selectBlock;
-
-    protected function setUp()
-    {
-=======
-<?php
-/**
- * Copyright © 2013-2017 Magento, Inc. All rights reserved.
- * See COPYING.txt for license details.
- */
-
-// @codingStandardsIgnoreFile
-
-namespace Magento\Multishipping\Block\Checkout\Address;
-
-use Magento\TestFramework\Helper\Bootstrap;
-
-/**
- * @magentoAppArea frontend
- */
-class SelectTest extends \PHPUnit_Framework_TestCase
-{
-    /** @var \Magento\Multishipping\Block\Checkout\Address\Select */
-    protected $_selectBlock;
-
-    protected function setUp()
-    {
->>>>>>> 06dd04b5
-        $this->_selectBlock = Bootstrap::getObjectManager()->create(
-            \Magento\Multishipping\Block\Checkout\Address\Select::class
-        );
-        parent::setUp();
-    }
-
-    /**
-     * @magentoDataFixture Magento/Customer/_files/customer.php
-     * @magentoDataFixture Magento/Customer/_files/customer_two_addresses.php
-     */
-    public function testGetAddressAsHtml()
-    {
-        /** @var \Magento\Customer\Api\AddressRepositoryInterface $addressRepository */
-        $addressRepository = Bootstrap::getObjectManager()->create(
-            \Magento\Customer\Api\AddressRepositoryInterface::class
-        );
-        $fixtureAddressId = 1;
-        $address = $addressRepository->getById($fixtureAddressId);
-        $addressAsHtml = $this->_selectBlock->getAddressAsHtml($address);
-        $this->assertEquals(
-            "John Smith<br />CompanyName<br />Green str, 67<br />CityM,  Alabama, 75477"
-                . "<br />United States<br />T: <a href=\"tel:3468676\">3468676</a>",
-            str_replace("\n", '', $addressAsHtml),
-            "Address was represented as HTML incorrectly"
-        );
-    }
-}
+<?php
+/**
+ * Copyright © 2013-2017 Magento, Inc. All rights reserved.
+ * See COPYING.txt for license details.
+ */
+
+// @codingStandardsIgnoreFile
+
+namespace Magento\Multishipping\Block\Checkout\Address;
+
+use Magento\TestFramework\Helper\Bootstrap;
+
+/**
+ * @magentoAppArea frontend
+ */
+class SelectTest extends \PHPUnit_Framework_TestCase
+{
+    /** @var \Magento\Multishipping\Block\Checkout\Address\Select */
+    protected $_selectBlock;
+
+    protected function setUp()
+    {
+        $this->_selectBlock = Bootstrap::getObjectManager()->create(
+            \Magento\Multishipping\Block\Checkout\Address\Select::class
+        );
+        parent::setUp();
+    }
+
+    /**
+     * @magentoDataFixture Magento/Customer/_files/customer.php
+     * @magentoDataFixture Magento/Customer/_files/customer_two_addresses.php
+     */
+    public function testGetAddressAsHtml()
+    {
+        /** @var \Magento\Customer\Api\AddressRepositoryInterface $addressRepository */
+        $addressRepository = Bootstrap::getObjectManager()->create(
+            \Magento\Customer\Api\AddressRepositoryInterface::class
+        );
+        $fixtureAddressId = 1;
+        $address = $addressRepository->getById($fixtureAddressId);
+        $addressAsHtml = $this->_selectBlock->getAddressAsHtml($address);
+        $this->assertEquals(
+            "John Smith<br />CompanyName<br />Green str, 67<br />CityM,  Alabama, 75477"
+                . "<br />United States<br />T: <a href=\"tel:3468676\">3468676</a>",
+            str_replace("\n", '', $addressAsHtml),
+            "Address was represented as HTML incorrectly"
+        );
+    }
+}