<?php
/**
 * Copyright © Magento, Inc. All rights reserved.
 * See COPYING.txt for license details.
 */
namespace Magento\Backend\Block;

/**
 * Test class for \Magento\Backend\Block\Widget
 *
 * @magentoAppArea adminhtml
 */
class WidgetTest extends \PHPUnit\Framework\TestCase
{
    /**
     * @covers \Magento\Backend\Block\Widget::getButtonHtml
     */
    public function testGetButtonHtml()
    {
        $layout = \Magento\TestFramework\Helper\Bootstrap::getObjectManager()->create(
            \Magento\Framework\View\Layout::class,
            ['area' => \Magento\Backend\App\Area\FrontNameResolver::AREA_CODE]
        );
        $layout->getUpdate()->load();
        $layout->generateXml()->generateElements();

        $widget = $layout->createBlock(\Magento\Backend\Block\Widget::class);

<<<<<<< HEAD
        $this->assertMatchesRegularExpression(
            '/<button.*onclick\=\"this.form.submit\(\)\".*\>[\s\S]*Button Label[\s\S]*<\/button>/iu',
=======
        $this->assertRegExp(
            '/\<button.*\>[\s\S]*Button Label[\s\S]*<\/button>'
                . '.*?\<script.*?\>.*?this\.form\.submit\(\).*?\<\/script\>/is',
>>>>>>> 055bd0a7
            $widget->getButtonHtml('Button Label', 'this.form.submit()')
        );
    }

    /**
     * Case when two buttons will be created in same parent block
     *
     * @covers \Magento\Backend\Block\Widget::getButtonHtml
     */
    public function testGetButtonHtmlForTwoButtonsInOneBlock()
    {
        $layout = \Magento\TestFramework\Helper\Bootstrap::getObjectManager()->create(
            \Magento\Framework\View\Layout::class,
            ['area' => \Magento\Backend\App\Area\FrontNameResolver::AREA_CODE]
        );
        $layout->getUpdate()->load();
        $layout->generateXml()->generateElements();

        $widget = $layout->createBlock(\Magento\Backend\Block\Widget::class);

<<<<<<< HEAD
        $this->assertMatchesRegularExpression(
            '/<button.*onclick\=\"this.form.submit\(\)\".*\>[\s\S]*Button Label[\s\S]*<\/button>/iu',
            $widget->getButtonHtml('Button Label', 'this.form.submit()')
        );

        $this->assertMatchesRegularExpression(
            '/<button.*onclick\=\"this.form.submit\(\)\".*\>[\s\S]*Button Label2[\s\S]*<\/button>/iu',
=======
        $this->assertRegExp(
            '/<button.*\>[\s\S]*Button Label[\s\S]*<\/button>'
                . '.*?\<script.*?\>.*?this\.form\.submit\(\).*?\<\/script\>/ius',
            $widget->getButtonHtml('Button Label', 'this.form.submit()')
        );

        $this->assertRegExp(
            '/<button.*\>[\s\S]*Button Label2[\s\S]*<\/button>'
                . '.*?\<script.*?\>.*?this\.form\.submit\(\).*?\<\/script\>/ius',
>>>>>>> 055bd0a7
            $widget->getButtonHtml('Button Label2', 'this.form.submit()')
        );
    }

    public function testGetSuffixId()
    {
        $block = \Magento\TestFramework\Helper\Bootstrap::getObjectManager()
            ->create(\Magento\Backend\Block\Widget::class);
        $this->assertStringEndsNotWith('_test', $block->getSuffixId('suffix'));
        $this->assertStringEndsWith('_test', $block->getSuffixId('test'));
    }
}<|MERGE_RESOLUTION|>--- conflicted
+++ resolved
@@ -26,14 +26,9 @@
 
         $widget = $layout->createBlock(\Magento\Backend\Block\Widget::class);
 
-<<<<<<< HEAD
         $this->assertMatchesRegularExpression(
-            '/<button.*onclick\=\"this.form.submit\(\)\".*\>[\s\S]*Button Label[\s\S]*<\/button>/iu',
-=======
-        $this->assertRegExp(
             '/\<button.*\>[\s\S]*Button Label[\s\S]*<\/button>'
                 . '.*?\<script.*?\>.*?this\.form\.submit\(\).*?\<\/script\>/is',
->>>>>>> 055bd0a7
             $widget->getButtonHtml('Button Label', 'this.form.submit()')
         );
     }
@@ -54,25 +49,15 @@
 
         $widget = $layout->createBlock(\Magento\Backend\Block\Widget::class);
 
-<<<<<<< HEAD
         $this->assertMatchesRegularExpression(
-            '/<button.*onclick\=\"this.form.submit\(\)\".*\>[\s\S]*Button Label[\s\S]*<\/button>/iu',
-            $widget->getButtonHtml('Button Label', 'this.form.submit()')
-        );
-
-        $this->assertMatchesRegularExpression(
-            '/<button.*onclick\=\"this.form.submit\(\)\".*\>[\s\S]*Button Label2[\s\S]*<\/button>/iu',
-=======
-        $this->assertRegExp(
             '/<button.*\>[\s\S]*Button Label[\s\S]*<\/button>'
                 . '.*?\<script.*?\>.*?this\.form\.submit\(\).*?\<\/script\>/ius',
             $widget->getButtonHtml('Button Label', 'this.form.submit()')
         );
 
-        $this->assertRegExp(
+        $this->assertMatchesRegularExpression(
             '/<button.*\>[\s\S]*Button Label2[\s\S]*<\/button>'
                 . '.*?\<script.*?\>.*?this\.form\.submit\(\).*?\<\/script\>/ius',
->>>>>>> 055bd0a7
             $widget->getButtonHtml('Button Label2', 'this.form.submit()')
         );
     }
