--- conflicted
+++ resolved
@@ -134,25 +134,12 @@
     }
 
     /**
-<<<<<<< HEAD
-=======
      * phpcs:disable Generic.Files.LineLength.TooLong
      *
->>>>>>> 953f776c
      * @magentoConfigFixture default_store carriers/tablerate/active 1
      * @magentoConfigFixture default_store carriers/flatrate/active 0
      * @magentoConfigFixture current_store carriers/tablerate/condition_name package_value_with_discount
      * @magentoConfigFixture default_store carriers/tablerate/include_virtual_price 0
-<<<<<<< HEAD
-     * @magentoDataFixture Magento/Sales/_files/quote_with_simple_and_virtual_product.php
-     * @magentoDataFixture Magento/OfflineShipping/_files/tablerates_price.php
-     * @return void
-     */
-    public function testTableRateWithoutIncludingVirtualProduct()
-    {
-        $quote = $this->getQuote('quoteWithVirtualProduct');
-        $cartId = $quote->getId();
-=======
      * @magentoDataFixture Magento\Catalog\Test\Fixture\Product with:{"sku":"simple", "type_id":"simple"} as:p1
      * @magentoDataFixture Magento\Catalog\Test\Fixture\Product with:{"sku":"virtual", "type_id":"virtual", "weight":0} as:p2
      * @magentoDataFixture Magento\Quote\Test\Fixture\GuestCart as:cart
@@ -167,24 +154,11 @@
     public function testTableRateWithoutIncludingVirtualProduct()
     {
         $cartId = (int)$this->fixtures->get('cart')->getId();
->>>>>>> 953f776c
 
         if (!$cartId) {
             $this->fail('quote fixture failed');
         }
 
-<<<<<<< HEAD
-        /** @var QuoteIdMask $quoteIdMask */
-        $quoteIdMask = $this->objectManager
-            ->create(QuoteIdMaskFactory::class)
-            ->create()
-            ->load($cartId, 'quote_id');
-
-        /** @var  GuestShippingMethodManagementInterface $shippingEstimation */
-        $shippingEstimation = $this->objectManager->get(GuestShippingMethodManagementInterface::class);
-        $result = $shippingEstimation->estimateByExtendedAddress(
-            $quoteIdMask->getMaskedId(),
-=======
         /** @var QuoteRepository $quoteRepository */
         $quoteRepository = $this->objectManager->get(QuoteRepository::class);
         $quote = $quoteRepository->get($cartId);
@@ -196,7 +170,6 @@
         $shippingEstimation = $this->objectManager->get(GuestShippingMethodManagementInterface::class);
         $result = $shippingEstimation->estimateByExtendedAddress(
             $maskedQuoteId,
->>>>>>> 953f776c
             $quote->getShippingAddress()
         );
 
