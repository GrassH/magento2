<?php
/**
 * \Magento\Payment\Model\Config
 *
 * Copyright © 2016 Magento. All rights reserved.
 * See COPYING.txt for license details.
 */
namespace Magento\Payment\Model;

use Magento\Payment\Model\Config;
use Magento\TestFramework\Helper\Bootstrap;

/**
 * Class ConfigTest
 */
class ConfigTest extends \PHPUnit_Framework_TestCase
{
    /**
     * @var Config
     */
    private $model = null;

    protected function setUp()
    {
        $objectManager = Bootstrap::getObjectManager();
        /** @var $cache \Magento\Framework\App\Cache */
        $cache = $objectManager->create(\Magento\Framework\App\Cache::class);
        $cache->clean();
        $fileResolverMock = $this->getMockBuilder(
            \Magento\Framework\Config\FileResolverInterface::class
        )->disableOriginalConstructor()->getMock();
        $fileList = [
            file_get_contents(__DIR__ . '/_files/payment.xml'),
            file_get_contents(__DIR__ . '/_files/payment2.xml'),
        ];
        $fileResolverMock->expects($this->any())->method('get')->will($this->returnValue($fileList));
        $reader = $objectManager->create(
            \Magento\Payment\Model\Config\Reader::class,
            ['fileResolver' => $fileResolverMock]
        );
<<<<<<< HEAD
        $data = $objectManager->create(\Magento\Payment\Model\Config\Data::class, ['reader' => $reader]);
        $this->_model = $objectManager->create(\Magento\Payment\Model\Config::class, ['dataStorage' => $data]);
=======
        $data = $objectManager->create('Magento\Payment\Model\Config\Data', ['reader' => $reader]);
        $this->model = $objectManager->create(Config::class, ['dataStorage' => $data]);
    }

    /**
     * @covers \Magento\Payment\Model\Config::getActiveMethods
     */
    public function testGetActiveMethods()
    {
        $paymentMethods = $this->model->getActiveMethods();
        static::assertNotEmpty($paymentMethods);

        /** @var \Magento\Payment\Model\MethodInterface $method */
        foreach ($paymentMethods as $method) {
            static::assertNotEmpty($method->getCode());
            static::assertTrue($method->isActive());
            static::assertEquals(0, $method->getStore());
        }
>>>>>>> 532dcd55
    }

    public function testGetCcTypes()
    {
        $expected = ['AE' => 'American Express', 'SM' => 'Switch/Maestro', 'SO' => 'Solo'];
        $ccTypes = $this->model->getCcTypes();
        $this->assertEquals($expected, $ccTypes);
    }

    public function testGetGroups()
    {
        $expected = ['any_payment' => 'Any Payment Methods', 'offline' => 'Offline Payment Methods'];
        $groups = $this->model->getGroups();
        $this->assertEquals($expected, $groups);
    }

    protected function tearDown()
    {
        $objectManager = Bootstrap::getObjectManager();
        /** @var $cache \Magento\Framework\App\Cache */
        $cache = $objectManager->create(\Magento\Framework\App\Cache::class);
        $cache->clean();
    }
}<|MERGE_RESOLUTION|>--- conflicted
+++ resolved
@@ -38,11 +38,7 @@
             \Magento\Payment\Model\Config\Reader::class,
             ['fileResolver' => $fileResolverMock]
         );
-<<<<<<< HEAD
         $data = $objectManager->create(\Magento\Payment\Model\Config\Data::class, ['reader' => $reader]);
-        $this->_model = $objectManager->create(\Magento\Payment\Model\Config::class, ['dataStorage' => $data]);
-=======
-        $data = $objectManager->create('Magento\Payment\Model\Config\Data', ['reader' => $reader]);
         $this->model = $objectManager->create(Config::class, ['dataStorage' => $data]);
     }
 
@@ -60,7 +56,6 @@
             static::assertTrue($method->isActive());
             static::assertEquals(0, $method->getStore());
         }
->>>>>>> 532dcd55
     }
 
     public function testGetCcTypes()
