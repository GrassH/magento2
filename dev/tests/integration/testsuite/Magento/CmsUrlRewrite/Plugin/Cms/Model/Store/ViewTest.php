--- conflicted
+++ resolved
@@ -3,7 +3,6 @@
  * Copyright © Magento, Inc. All rights reserved.
  * See COPYING.txt for license details.
  */
-
 declare(strict_types=1);
 
 namespace Magento\CmsUrlRewrite\Plugin\Cms\Model\Store;
@@ -22,10 +21,7 @@
 use Magento\UrlRewrite\Model\UrlFinderInterface;
 use Magento\UrlRewrite\Model\UrlPersistInterface;
 use Magento\UrlRewrite\Service\V1\Data\UrlRewrite;
-<<<<<<< HEAD
-=======
 use Magento\UrlRewrite\Service\V1\Data\UrlRewriteFactory;
->>>>>>> f571e903
 use PHPUnit\Framework\TestCase;
 
 /**
@@ -90,20 +86,14 @@
      *
      * @magentoDataFixture Magento/Cms/_files/two_cms_page_with_same_url_for_different_stores.php
      * @magentoDataFixture Magento/Cms/_files/pages.php
-     *
-     * @return void
      */
     public function testUrlRewritesChangesAfterStoreSave(): void
     {
         $storeId = $this->createStore();
         $this->assertUrlRewritesCount($storeId, 'page100', 1);
-<<<<<<< HEAD
-        $this->assertUrlRewritesCount($storeId, 'page1', 0);
-=======
         $this->editUrlRewrite($storeId, 'page100');
         $this->saveStore($storeId);
         $this->assertUrlRewritesCount($storeId, 'page100-test', 1);
->>>>>>> f571e903
         $this->deleteStore($storeId);
         $this->assertUrlRewritesCount($storeId, 'page100', 0);
     }
@@ -112,25 +102,13 @@
      * Assert url rewrites count by store id and request path
      *
      * @param int $storeId
-<<<<<<< HEAD
      * @param string $requestPath
-=======
-     * @param string $pageIdentifier
->>>>>>> f571e903
      * @param int $expectedCount
-     * @return void
      */
-<<<<<<< HEAD
     private function assertUrlRewritesCount(int $storeId, string $requestPath, int $expectedCount): void
     {
         $data = [
             UrlRewrite::REQUEST_PATH => $requestPath,
-=======
-    private function assertUrlRewritesCount(int $storeId, string $pageIdentifier, int $expectedCount): void
-    {
-        $data = [
-            UrlRewrite::REQUEST_PATH => $pageIdentifier,
->>>>>>> f571e903
             UrlRewrite::STORE_ID => $storeId
         ];
         $urlRewrites = $this->urlFinder->findAllByData($data);
