<?php
/**
 * Copyright © Magento, Inc. All rights reserved.
 * See COPYING.txt for license details.
 */

namespace Magento\Newsletter\Model;

<<<<<<< HEAD
use Magento\TestFramework\Mail\Template\TransportBuilderMock;

class SubscriberTest extends \PHPUnit_Framework_TestCase
=======
class SubscriberTest extends \PHPUnit\Framework\TestCase
>>>>>>> 9c98f61b
{
    /**
     * @var Subscriber
     */
    protected $_model;

    protected function setUp()
    {
        $this->_model = \Magento\TestFramework\Helper\Bootstrap::getObjectManager()->create(
            \Magento\Newsletter\Model\Subscriber::class
        );
    }

    /**
     * @magentoDataFixture Magento/Newsletter/_files/subscribers.php
     * @magentoConfigFixture current_store newsletter/subscription/confirm 1
     */
    public function testEmailConfirmation()
    {
        $this->_model->subscribe('customer_confirm@example.com');
        /** @var TransportBuilderMock $transportBuilder */
        $transportBuilder = \Magento\TestFramework\Helper\Bootstrap::getObjectManager()
            ->get(\Magento\TestFramework\Mail\Template\TransportBuilderMock::class);
        // confirmationCode 'ysayquyajua23iq29gxwu2eax2qb6gvy' is taken from fixture
        $this->assertContains(
            '/newsletter/subscriber/confirm/id/' . $this->_model->getSubscriberId()
            . '/code/ysayquyajua23iq29gxwu2eax2qb6gvy',
            $transportBuilder->getSentMessage()->getRawMessage()
        );
        $this->assertEquals(Subscriber::STATUS_NOT_ACTIVE, $this->_model->getSubscriberStatus());
    }

    /**
     * @magentoDataFixture Magento/Newsletter/_files/subscribers.php
     */
    public function testLoadByCustomerId()
    {
        $this->assertSame($this->_model, $this->_model->loadByCustomerId(1));
        $this->assertEquals('customer@example.com', $this->_model->getSubscriberEmail());
    }

    /**
     * @magentoDataFixture Magento/Newsletter/_files/subscribers.php
     * @magentoAppArea     frontend
     */
    public function testUnsubscribeSubscribe()
    {
        // Unsubscribe and verify
        $this->assertSame($this->_model, $this->_model->loadByCustomerId(1));
        $this->assertEquals($this->_model, $this->_model->unsubscribe());
        $this->assertEquals(Subscriber::STATUS_UNSUBSCRIBED, $this->_model->getSubscriberStatus());

        // Subscribe and verify
        $this->assertEquals(Subscriber::STATUS_SUBSCRIBED, $this->_model->subscribe('customer@example.com'));
        $this->assertEquals(Subscriber::STATUS_SUBSCRIBED, $this->_model->getSubscriberStatus());
    }

    /**
     * @magentoDataFixture Magento/Newsletter/_files/subscribers.php
     * @magentoAppArea     frontend
     */
    public function testUnsubscribeSubscribeByCustomerId()
    {
        // Unsubscribe and verify
        $this->assertSame($this->_model, $this->_model->unsubscribeCustomerById(1));
        $this->assertEquals(Subscriber::STATUS_UNSUBSCRIBED, $this->_model->getSubscriberStatus());

        // Subscribe and verify
        $this->assertSame($this->_model, $this->_model->subscribeCustomerById(1));
        $this->assertEquals(Subscriber::STATUS_SUBSCRIBED, $this->_model->getSubscriberStatus());
    }
}<|MERGE_RESOLUTION|>--- conflicted
+++ resolved
@@ -3,16 +3,11 @@
  * Copyright © Magento, Inc. All rights reserved.
  * See COPYING.txt for license details.
  */
-
 namespace Magento\Newsletter\Model;
 
-<<<<<<< HEAD
 use Magento\TestFramework\Mail\Template\TransportBuilderMock;
 
-class SubscriberTest extends \PHPUnit_Framework_TestCase
-=======
 class SubscriberTest extends \PHPUnit\Framework\TestCase
->>>>>>> 9c98f61b
 {
     /**
      * @var Subscriber
