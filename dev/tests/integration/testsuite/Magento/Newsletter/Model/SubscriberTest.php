<?php
/**
 * Copyright © Magento, Inc. All rights reserved.
 * See COPYING.txt for license details.
 */
declare(strict_types=1);

namespace Magento\Newsletter\Model;

use Magento\Customer\Api\CustomerRepositoryInterface;
<<<<<<< HEAD
use Magento\Framework\Mail\EmailMessage;
=======
use Magento\Framework\Exception\LocalizedException;
use Magento\Framework\Exception\NoSuchEntityException;
>>>>>>> 9fa16c7e
use Magento\Framework\ObjectManagerInterface;
use Magento\TestFramework\Helper\Bootstrap;
use Magento\TestFramework\Mail\Template\TransportBuilderMock;
use PHPUnit\Framework\TestCase;

/**
 * Class checks subscription behavior.
 *
 * @see \Magento\Newsletter\Model\Subscriber
 */
class SubscriberTest extends TestCase
{
    private const CONFIRMATION_SUBSCRIBE = 'You have been successfully subscribed to our newsletter.';
    private const CONFIRMATION_UNSUBSCRIBE = 'You have been unsubscribed from the newsletter.';

    /** @var ObjectManagerInterface */
    private $objectManager;

    /** @var SubscriberFactory */
    private $subscriberFactory;

    /** @var TransportBuilderMock */
    private $transportBuilder;

    /** @var CustomerRepositoryInterface */
    private $customerRepository;

    /**
     * @inheritdoc
     */
    protected function setUp(): void
    {
        $this->objectManager = Bootstrap::getObjectManager();
        $this->subscriberFactory = $this->objectManager->get(SubscriberFactory::class);
        $this->transportBuilder = $this->objectManager->get(TransportBuilderMock::class);
        $this->customerRepository = $this->objectManager->get(CustomerRepositoryInterface::class);
    }

    /**
     * @magentoConfigFixture current_store newsletter/subscription/confirm 1
     *
     * @magentoDataFixture Magento/Newsletter/_files/subscribers.php
     *
     * @return void
     */
    public function testEmailConfirmation(): void
    {
        $subscriber = $this->subscriberFactory->create();
        $subscriber->subscribe('customer_confirm@example.com');
        // confirmationCode 'ysayquyajua23iq29gxwu2eax2qb6gvy' is taken from fixture
        $this->assertStringContainsString(
            '/newsletter/subscriber/confirm/id/' . $subscriber->getSubscriberId()
            . '/code/ysayquyajua23iq29gxwu2eax2qb6gvy',
            $this->transportBuilder->getSentMessage()->getBody()->getParts()[0]->getRawContent()
        );
        $this->assertEquals(Subscriber::STATUS_NOT_ACTIVE, $subscriber->getSubscriberStatus());
    }

    /**
     * @magentoDataFixture Magento/Newsletter/_files/subscribers.php
     *
     * @return void
     */
    public function testLoadByCustomerId(): void
    {
        $subscriber = $this->subscriberFactory->create();
        $this->assertSame($subscriber, $subscriber->loadByCustomerId(1));
        $this->assertEquals('customer@example.com', $subscriber->getSubscriberEmail());
    }

    /**
     * @magentoDataFixture Magento/Newsletter/_files/subscribers.php
     *
     * @magentoAppArea frontend
     *
     * @return void
     */
    public function testUnsubscribeSubscribe(): void
    {
        $subscriber = $this->subscriberFactory->create();
        $this->assertSame($subscriber, $subscriber->loadByCustomerId(1));
        $this->assertEquals($subscriber, $subscriber->unsubscribe());
<<<<<<< HEAD
        $this->assertConfirmationParagraphExists(
            self::CONFIRMATION_UNSUBSCRIBE,
            $this->transportBuilder->getSentMessage()
=======
        $this->assertStringContainsString(
            'You have been unsubscribed from the newsletter.',
            $this->getFilteredRawMessage($this->transportBuilder)
>>>>>>> 9fa16c7e
        );

        $this->assertEquals(Subscriber::STATUS_UNSUBSCRIBED, $subscriber->getSubscriberStatus());
        // Subscribe and verify
        $this->assertEquals(Subscriber::STATUS_SUBSCRIBED, $subscriber->subscribe('customer@example.com'));
        $this->assertEquals(Subscriber::STATUS_SUBSCRIBED, $subscriber->getSubscriberStatus());
<<<<<<< HEAD

        $this->assertConfirmationParagraphExists(
            self::CONFIRMATION_SUBSCRIBE,
            $this->transportBuilder->getSentMessage()
=======
        $this->assertStringContainsString(
            'You have been successfully subscribed to our newsletter.',
            $this->getFilteredRawMessage($this->transportBuilder)
>>>>>>> 9fa16c7e
        );
    }

    /**
     * @param TransportBuilderMock $transportBuilderMock
     * @return string
     */
    private function getFilteredRawMessage(TransportBuilderMock $transportBuilderMock): string
    {
        return $transportBuilderMock->getSentMessage()->getBody()->getParts()[0]->getRawContent();
    }

    /**
     * @magentoDataFixture Magento/Newsletter/_files/subscribers.php
     *
     * @magentoAppArea frontend
     *
     * @return void
     */
    public function testUnsubscribeSubscribeByCustomerId(): void
    {
        $subscriber = $this->subscriberFactory->create();
        // Unsubscribe and verify
        $this->assertSame($subscriber, $subscriber->unsubscribeCustomerById(1));
        $this->assertEquals(Subscriber::STATUS_UNSUBSCRIBED, $subscriber->getSubscriberStatus());
<<<<<<< HEAD
        $this->assertConfirmationParagraphExists(
            self::CONFIRMATION_UNSUBSCRIBE,
            $this->transportBuilder->getSentMessage()
=======
        $this->assertStringContainsString(
            'You have been unsubscribed from the newsletter.',
            $this->getFilteredRawMessage($this->transportBuilder)
>>>>>>> 9fa16c7e
        );

        // Subscribe and verify
        $this->assertSame($subscriber, $subscriber->subscribeCustomerById(1));
        $this->assertEquals(Subscriber::STATUS_SUBSCRIBED, $subscriber->getSubscriberStatus());
<<<<<<< HEAD
        $this->assertConfirmationParagraphExists(
            self::CONFIRMATION_SUBSCRIBE,
            $this->transportBuilder->getSentMessage()
=======
        $this->assertStringContainsString(
            'You have been successfully subscribed to our newsletter.',
            $this->getFilteredRawMessage($this->transportBuilder)
>>>>>>> 9fa16c7e
        );
    }

    /**
     * @magentoConfigFixture current_store newsletter/subscription/confirm 1
     *
     * @magentoDataFixture Magento/Newsletter/_files/subscribers.php
     *
     * @return void
     */
    public function testConfirm(): void
    {
        $subscriber = $this->subscriberFactory->create();
        $customerEmail = 'customer_confirm@example.com';
        $subscriber->subscribe($customerEmail);
        $subscriber->loadByEmail($customerEmail);
        $subscriber->confirm($subscriber->getSubscriberConfirmCode());
<<<<<<< HEAD

        $this->assertConfirmationParagraphExists(
            self::CONFIRMATION_SUBSCRIBE,
            $this->transportBuilder->getSentMessage()
=======
        $this->assertStringContainsString(
            'You have been successfully subscribed to our newsletter.',
            $this->getFilteredRawMessage($this->transportBuilder)
>>>>>>> 9fa16c7e
        );
    }

    /**
     * @magentoDataFixture Magento/Customer/_files/customer_confirmation_config_enable.php
     * @magentoDataFixture Magento/Newsletter/_files/newsletter_unconfirmed_customer.php
     *
     * @return void
     * @throws LocalizedException
     * @throws NoSuchEntityException
     */
    public function testSubscribeUnconfirmedCustomerWithSubscription(): void
    {
        $customer = $this->customerRepository->get('unconfirmedcustomer@example.com');
        $subscriber = $this->subscriberFactory->create();
        $subscriber->subscribeCustomerById($customer->getId());
        $this->assertEquals(Subscriber::STATUS_SUBSCRIBED, $subscriber->getStatus());
    }

    /**
     * @magentoDataFixture Magento/Customer/_files/customer_confirmation_config_enable.php
     * @magentoDataFixture Magento/Customer/_files/unconfirmed_customer.php
     *
     * @return void
     * @throws LocalizedException
     * @throws NoSuchEntityException
     */
    public function testSubscribeUnconfirmedCustomerWithoutSubscription(): void
    {
        $customer = $this->customerRepository->get('unconfirmedcustomer@example.com');
        $subscriber = $this->subscriberFactory->create();
        $subscriber->subscribeCustomerById($customer->getId());
        $this->assertEquals(Subscriber::STATUS_UNCONFIRMED, $subscriber->getStatus());
    }

    /**
     * Verifies if Paragraph with specified message is in e-mail
     *
     * @param string $expectedMessage
     * @param EmailMessage $message
     */
    private function assertConfirmationParagraphExists(string $expectedMessage, EmailMessage $message): void
    {
        $messageContent = $this->getMessageRawContent($message);

        $emailDom = new \DOMDocument();
        $emailDom->loadHTML($messageContent);

        $emailXpath = new \DOMXPath($emailDom);
        $greeting = $emailXpath->query("//p[contains(text(), '$expectedMessage')]");

        $this->assertSame(1, $greeting->length, "Cannot find the confirmation paragraph in e-mail contents");
    }

    /**
     * Returns raw content of provided message
     *
     * @param EmailMessage $message
     * @return string
     */
    private function getMessageRawContent(EmailMessage $message): string
    {
        $emailParts = $message->getBody()->getParts();
        return current($emailParts)->getRawContent();
    }
}<|MERGE_RESOLUTION|>--- conflicted
+++ resolved
@@ -8,12 +8,9 @@
 namespace Magento\Newsletter\Model;
 
 use Magento\Customer\Api\CustomerRepositoryInterface;
-<<<<<<< HEAD
 use Magento\Framework\Mail\EmailMessage;
-=======
 use Magento\Framework\Exception\LocalizedException;
 use Magento\Framework\Exception\NoSuchEntityException;
->>>>>>> 9fa16c7e
 use Magento\Framework\ObjectManagerInterface;
 use Magento\TestFramework\Helper\Bootstrap;
 use Magento\TestFramework\Mail\Template\TransportBuilderMock;
@@ -96,41 +93,20 @@
         $subscriber = $this->subscriberFactory->create();
         $this->assertSame($subscriber, $subscriber->loadByCustomerId(1));
         $this->assertEquals($subscriber, $subscriber->unsubscribe());
-<<<<<<< HEAD
         $this->assertConfirmationParagraphExists(
             self::CONFIRMATION_UNSUBSCRIBE,
             $this->transportBuilder->getSentMessage()
-=======
-        $this->assertStringContainsString(
-            'You have been unsubscribed from the newsletter.',
-            $this->getFilteredRawMessage($this->transportBuilder)
->>>>>>> 9fa16c7e
         );
 
         $this->assertEquals(Subscriber::STATUS_UNSUBSCRIBED, $subscriber->getSubscriberStatus());
         // Subscribe and verify
         $this->assertEquals(Subscriber::STATUS_SUBSCRIBED, $subscriber->subscribe('customer@example.com'));
         $this->assertEquals(Subscriber::STATUS_SUBSCRIBED, $subscriber->getSubscriberStatus());
-<<<<<<< HEAD
 
         $this->assertConfirmationParagraphExists(
             self::CONFIRMATION_SUBSCRIBE,
             $this->transportBuilder->getSentMessage()
-=======
-        $this->assertStringContainsString(
-            'You have been successfully subscribed to our newsletter.',
-            $this->getFilteredRawMessage($this->transportBuilder)
->>>>>>> 9fa16c7e
-        );
-    }
-
-    /**
-     * @param TransportBuilderMock $transportBuilderMock
-     * @return string
-     */
-    private function getFilteredRawMessage(TransportBuilderMock $transportBuilderMock): string
-    {
-        return $transportBuilderMock->getSentMessage()->getBody()->getParts()[0]->getRawContent();
+        );
     }
 
     /**
@@ -146,29 +122,17 @@
         // Unsubscribe and verify
         $this->assertSame($subscriber, $subscriber->unsubscribeCustomerById(1));
         $this->assertEquals(Subscriber::STATUS_UNSUBSCRIBED, $subscriber->getSubscriberStatus());
-<<<<<<< HEAD
         $this->assertConfirmationParagraphExists(
             self::CONFIRMATION_UNSUBSCRIBE,
             $this->transportBuilder->getSentMessage()
-=======
-        $this->assertStringContainsString(
-            'You have been unsubscribed from the newsletter.',
-            $this->getFilteredRawMessage($this->transportBuilder)
->>>>>>> 9fa16c7e
         );
 
         // Subscribe and verify
         $this->assertSame($subscriber, $subscriber->subscribeCustomerById(1));
         $this->assertEquals(Subscriber::STATUS_SUBSCRIBED, $subscriber->getSubscriberStatus());
-<<<<<<< HEAD
         $this->assertConfirmationParagraphExists(
             self::CONFIRMATION_SUBSCRIBE,
             $this->transportBuilder->getSentMessage()
-=======
-        $this->assertStringContainsString(
-            'You have been successfully subscribed to our newsletter.',
-            $this->getFilteredRawMessage($this->transportBuilder)
->>>>>>> 9fa16c7e
         );
     }
 
@@ -186,16 +150,10 @@
         $subscriber->subscribe($customerEmail);
         $subscriber->loadByEmail($customerEmail);
         $subscriber->confirm($subscriber->getSubscriberConfirmCode());
-<<<<<<< HEAD
 
         $this->assertConfirmationParagraphExists(
             self::CONFIRMATION_SUBSCRIBE,
             $this->transportBuilder->getSentMessage()
-=======
-        $this->assertStringContainsString(
-            'You have been successfully subscribed to our newsletter.',
-            $this->getFilteredRawMessage($this->transportBuilder)
->>>>>>> 9fa16c7e
         );
     }
 
