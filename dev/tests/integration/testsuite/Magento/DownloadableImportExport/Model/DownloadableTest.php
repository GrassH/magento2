<?php
/**
 * Copyright © 2015 Magento. All rights reserved.
 * See COPYING.txt for license details.
 */
namespace Magento\DownloadableImportExport\Model;

use Magento\CatalogImportExport\Model\AbstractProductExportImportTestCase;

class DownloadableTest extends AbstractProductExportImportTestCase
{
    public function exportImportDataProvider()
    {
        return [
            'downloadable-product' => [
                [
                    'Magento/Downloadable/_files/product_downloadable.php'
                ],
                [
                    'downloadable-product',
                ],
            ],
            'downloadable-product-with-files' => [
                [
                    'Magento/Downloadable/_files/product_downloadable_with_files.php'
                ],
                [
                    'downloadable-product',
                ],
            ],
        ];
    }

    public function importReplaceDataProvider()
    {
        return $this->exportImportDataProvider();
    }

    /**
     * @param array $fixtures
     * @param string[] $skus
     * @param string[] $skippedAttributes
     * @dataProvider exportImportDataProvider
     * @SuppressWarnings(PHPMD.UnusedFormalParameter)
     *
     * @todo remove after MAGETWO-49467 resolved
     */
    public function testExport($fixtures, $skus, $skippedAttributes = [], $rollbackFixtures = [])
    {
        $this->markTestSkipped('Uncomment after MAGETWO-49467 resolved');
    }

    /**
     * @param array $fixtures
     * @param string[] $skus
     * @dataProvider exportImportDataProvider
     * @SuppressWarnings(PHPMD.UnusedFormalParameter)
     *
     * @todo remove after MAGETWO-49467 resolved
     */
    public function testImportDelete($fixtures, $skus, $skippedAttributes = [], $rollbackFixtures = [])
    {
        $this->markTestSkipped('Uncomment after MAGETWO-49467 resolved');
    }

    /**
<<<<<<< HEAD
     * @magentoAppArea adminhtml
     * @magentoDbIsolation enabled
     * @magentoAppIsolation enabled
     *
     * @param array $fixtures
     * @param string[] $skus
     * @param string[] $skippedAttributes
     * @dataProvider importReplaceDataProvider
     *
     * @todo remove after MAGETWO-49467 resolved
     */
    public function testImportReplace($fixtures, $skus, $skippedAttributes = [], $rollbackFixtures = [])
    {
        $this->markTestSkipped('Uncomment after MAGETWO-49467 resolved');
=======
     * @param \Magento\Catalog\Model\Product $expectedProduct
     * @param \Magento\Catalog\Model\Product $actualProduct
     */
    protected function assertEqualsSpecificAttributes($expectedProduct, $actualProduct)
    {
        $expectedProductLinks   = $expectedProduct->getExtensionAttributes()->getDownloadableProductLinks();
        $expectedProductSamples = $expectedProduct->getExtensionAttributes()->getDownloadableProductSamples();

        $actualProductLinks   = $actualProduct->getExtensionAttributes()->getDownloadableProductLinks();
        $actualProductSamples = $actualProduct->getExtensionAttributes()->getDownloadableProductSamples();

        $this->assertEquals(count($expectedProductLinks), count($actualProductLinks));
        $this->assertEquals(count($expectedProductSamples), count($actualProductSamples));

        $expectedLinksArray = [];
        foreach ($expectedProductLinks as $link) {
            $expectedLinksArray[] = $link->getData();
        }
        foreach ($actualProductLinks as $link) {
            $this->assertContains($link->getData(), $expectedLinksArray);
        }

        $expectedSamplesArray = [];
        foreach ($expectedProductSamples as $sample) {
            $expectedSamplesArray[] = $sample->getData();
        }
        foreach ($actualProductSamples as $sample) {
            $this->assertContains($sample->getData(), $expectedSamplesArray);
        }
>>>>>>> dd00df39
    }
}<|MERGE_RESOLUTION|>--- conflicted
+++ resolved
@@ -64,7 +64,6 @@
     }
 
     /**
-<<<<<<< HEAD
      * @magentoAppArea adminhtml
      * @magentoDbIsolation enabled
      * @magentoAppIsolation enabled
@@ -79,7 +78,9 @@
     public function testImportReplace($fixtures, $skus, $skippedAttributes = [], $rollbackFixtures = [])
     {
         $this->markTestSkipped('Uncomment after MAGETWO-49467 resolved');
-=======
+    }
+
+    /**
      * @param \Magento\Catalog\Model\Product $expectedProduct
      * @param \Magento\Catalog\Model\Product $actualProduct
      */
@@ -109,6 +110,5 @@
         foreach ($actualProductSamples as $sample) {
             $this->assertContains($sample->getData(), $expectedSamplesArray);
         }
->>>>>>> dd00df39
     }
 }