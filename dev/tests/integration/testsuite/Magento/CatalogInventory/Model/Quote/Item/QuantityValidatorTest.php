--- conflicted
+++ resolved
@@ -259,13 +259,8 @@
     /**
      * Gets \Magento\Quote\Model\Quote\Item from \Magento\Quote\Model\Quote by product id
      *
-<<<<<<< HEAD
-     * @param \Magento\Quote\Model\Quote $quote
+     * @param Quote $quote
      * @param int $productId
-=======
-     * @param Quote $quote
-     * @param $productId
->>>>>>> 75cacce2
      * @return \Magento\Quote\Model\Quote\Item
      */
     private function _getQuoteItemIdByProductId($quote, $productId)
