<?php
/**
 * Copyright © 2015 Magento. All rights reserved.
 * See COPYING.txt for license details.
 */
namespace Magento\CatalogImportExport\Model\Export;

/**
 * @magentoDataFixtureBeforeTransaction Magento/Catalog/_files/enable_reindex_schedule.php
 */
class ProductTest extends \PHPUnit_Framework_TestCase
{
    /**
     * @var \Magento\CatalogImportExport\Model\Export\Product
     */
    protected $model;

    /**
     * @var \Magento\Framework\ObjectManagerInterface
     */
    protected $objectManager;

    /**
     * @var \Magento\Framework\Filesystem
     */
    protected $fileSystem;

    /**
     * Stock item attributes which must be exported
     *
     * @var array
     */
    public static $stockItemAttributes = [
        'qty',
        'min_qty',
        'use_config_min_qty',
        'is_qty_decimal',
        'backorders',
        'use_config_backorders',
        'min_sale_qty',
        'use_config_min_sale_qty',
        'max_sale_qty',
        'use_config_max_sale_qty',
        'is_in_stock',
        'notify_stock_qty',
        'use_config_notify_stock_qty',
        'manage_stock',
        'use_config_manage_stock',
        'use_config_qty_increments',
        'qty_increments',
        'use_config_enable_qty_inc',
        'enable_qty_increments',
        'is_decimal_divided'
    ];

    protected function setUp()
    {
        parent::setUp();

        $this->objectManager = \Magento\TestFramework\Helper\Bootstrap::getObjectManager();
        $this->fileSystem = $this->objectManager->get(\Magento\Framework\Filesystem::class);
        $this->model = $this->objectManager->create(
            \Magento\CatalogImportExport\Model\Export\Product::class
        );
<<<<<<< HEAD
=======
        $exportData = $this->_model->export();
        $this->assertContains('New Product', $exportData);

        $this->markTestIncomplete('Test must be unskiped after implementation MAGETWO-49018');
        $this->assertContains('Option 1 Value 1', $exportData);
        $this->assertContains('test_option_code_2', $exportData);
        $this->assertContains('max_characters=10', $exportData);
>>>>>>> c98c73db
    }

    /**
     * Verify that all stock item attribute values are exported (aren't equal to empty string)
     *
     * @covers \Magento\CatalogImportExport\Model\Export\Product::export
     * @magentoDataFixture Magento/CatalogImportExport/_files/product_export_data.php
     */
    public function testExportStockItemAttributesAreFilled()
    {
        $fileWrite = $this->getMock(\Magento\Framework\Filesystem\File\Write::class, [], [], '', false);
        $directoryMock = $this->getMock(\Magento\Framework\Filesystem\Directory\Write::class, [], [], '', false);
        $directoryMock->expects($this->any())->method('getParentDirectory')->will($this->returnValue('some#path'));
        $directoryMock->expects($this->any())->method('isWritable')->will($this->returnValue(true));
        $directoryMock->expects($this->any())->method('isFile')->will($this->returnValue(true));
        $directoryMock->expects(
            $this->any()
        )->method(
            'readFile'
        )->will(
            $this->returnValue('some string read from file')
        );
        $directoryMock->expects($this->once())->method('openFile')->will($this->returnValue($fileWrite));

        $filesystemMock = $this->getMock(\Magento\Framework\Filesystem::class, [], [], '', false);
        $filesystemMock->expects($this->once())->method('getDirectoryWrite')->will($this->returnValue($directoryMock));

        $exportAdapter = new \Magento\ImportExport\Model\Export\Adapter\Csv($filesystemMock);

        $this->model->setWriter($exportAdapter)->export();
    }

    /**
     * Verify header columns (that stock item attributes column headers are present)
     *
     * @param array $headerColumns
     */
    public function verifyHeaderColumns(array $headerColumns)
    {
        foreach (self::$stockItemAttributes as $stockItemAttribute) {
            $this->assertContains(
                $stockItemAttribute,
                $headerColumns,
                "Stock item attribute {$stockItemAttribute} is absent among header columns"
            );
        }
    }

    /**
     * Verify row data (stock item attribute values)
     *
     * @param array $rowData
     */
    public function verifyRow(array $rowData)
    {
        foreach (self::$stockItemAttributes as $stockItemAttribute) {
            $this->assertNotSame(
                '',
                $rowData[$stockItemAttribute],
                "Stock item attribute {$stockItemAttribute} value is empty string"
            );
        }
    }

    /**
     * Verifies if exception processing works properly
     *
     * @magentoDataFixture Magento/CatalogImportExport/_files/product_export_data.php
     */
    public function testExceptionInGetExportData()
    {
        $exception = new \Exception('Error');

        $rowCustomizerMock =
            $this->getMockBuilder(\Magento\CatalogImportExport\Model\Export\RowCustomizerInterface::class)
            ->disableOriginalConstructor()
            ->getMock();

        $loggerMock = $this->getMockBuilder(\Psr\Log\LoggerInterface::class)->getMock();

        $directoryMock = $this->getMock(\Magento\Framework\Filesystem\Directory\Write::class, [], [], '', false);
        $directoryMock->expects($this->any())->method('getParentDirectory')->will($this->returnValue('some#path'));
        $directoryMock->expects($this->any())->method('isWritable')->will($this->returnValue(true));

        $filesystemMock = $this->getMock(\Magento\Framework\Filesystem::class, [], [], '', false);
        $filesystemMock->expects($this->once())->method('getDirectoryWrite')->will($this->returnValue($directoryMock));

        $exportAdapter = new \Magento\ImportExport\Model\Export\Adapter\Csv($filesystemMock);

        $rowCustomizerMock->expects($this->once())->method('prepareData')->willThrowException($exception);
        $loggerMock->expects($this->once())->method('critical')->with($exception);

        $collection = \Magento\TestFramework\Helper\Bootstrap::getObjectManager()->create(
            \Magento\Catalog\Model\ResourceModel\Product\Collection::class
        );

        /** @var \Magento\CatalogImportExport\Model\Export\Product $model */
        $model = \Magento\TestFramework\Helper\Bootstrap::getObjectManager()->create(
            \Magento\CatalogImportExport\Model\Export\Product::class,
            [
                'rowCustomizer' => $rowCustomizerMock,
                'logger' => $loggerMock,
                'collection' => $collection
            ]
        );

        $data = $model->setWriter($exportAdapter)->export();
        $this->assertEmpty($data);
    }
}<|MERGE_RESOLUTION|>--- conflicted
+++ resolved
@@ -62,16 +62,24 @@
         $this->model = $this->objectManager->create(
             \Magento\CatalogImportExport\Model\Export\Product::class
         );
-<<<<<<< HEAD
-=======
-        $exportData = $this->_model->export();
+    }
+
+    /**
+     * @magentoDataFixture Magento/CatalogImportExport/_files/product_export_data.php
+     */
+    public function testExport()
+    {
+        $this->model->setWriter(
+            $this->objectManager->create(
+                \Magento\ImportExport\Model\Export\Adapter\Csv::class
+            )
+        );
+        $exportData = $this->model->export();
         $this->assertContains('New Product', $exportData);
 
-        $this->markTestIncomplete('Test must be unskiped after implementation MAGETWO-49018');
         $this->assertContains('Option 1 Value 1', $exportData);
         $this->assertContains('test_option_code_2', $exportData);
         $this->assertContains('max_characters=10', $exportData);
->>>>>>> c98c73db
     }
 
     /**
