--- conflicted
+++ resolved
@@ -57,20 +57,17 @@
 
         $this->objectManager = \Magento\TestFramework\Helper\Bootstrap::getObjectManager();
         $this->fileSystem = $this->objectManager->get('Magento\Framework\Filesystem');
+        $this->model = $this->objectManager->create(
+            'Magento\CatalogImportExport\Model\Export\Product'
+        );
         $this->productResource = $this->objectManager->create(
             'Magento\Catalog\Model\ResourceModel\Product'
         );
     }
 
-<<<<<<< HEAD
-    protected function initExportModel()
-    {
-        $this->model = $this->objectManager->create('Magento\CatalogImportExport\Model\Export\Product');
-=======
     protected function tearDown()
     {
         $this->executeFixtures($this->rollbackFixtures);
->>>>>>> 13f34601
     }
 
     /**
@@ -87,7 +84,6 @@
     {
         $this->rollbackFixtures = $rollbackFixtures;
         $this->executeFixtures($fixtures, $skus);
-        $this->initExportModel();
         $skippedAttributes = array_merge(self::$skippedAttributes, $skippedAttributes);
         $this->executeExportTest($skus, $skippedAttributes);
     }
@@ -154,13 +150,11 @@
     {
         $this->rollbackFixtures = $rollbackFixtures;
         $this->executeFixtures($fixtures, $skus);
-        $this->initExportModel();
         $this->executeImportDeleteTest($skus);
     }
 
     protected function executeImportDeleteTest($skus)
     {
-        $this->initExportModel();
         $csvfile = $this->exportProducts();
         $this->importProducts($csvfile, \Magento\ImportExport\Model\Import::BEHAVIOR_DELETE);
         /** @var \Magento\Catalog\Model\Product $product */
@@ -213,7 +207,6 @@
     {
         $this->rollbackFixtures = $rollbackFixtures;
         $this->executeFixtures($fixtures, $skus);
-        $this->initExportModel();
         $skippedAttributes = array_merge(self::$skippedAttributes, $skippedAttributes);
         $this->executeImportReplaceTest($skus, $skippedAttributes);
     }
