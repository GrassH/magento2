<?php
/**
 * Copyright © Magento, Inc. All rights reserved.
 * See COPYING.txt for license details.
 */
declare(strict_types=1);

/**
 * Test class for \Magento\CatalogImportExport\Model\Import\Product
 *
 * The "CouplingBetweenObjects" warning is caused by tremendous complexity of the original class
 */
namespace Magento\CatalogImportExport\Model\Import;

use Magento\Catalog\Api\Data\ProductInterface;
use Magento\Catalog\Api\ProductCustomOptionRepositoryInterface;
use Magento\Catalog\Api\ProductRepositoryInterface;
use Magento\Catalog\Model\Category;
use Magento\CatalogImportExport\Model\Import\Product\RowValidatorInterface;
use Magento\Framework\App\Bootstrap;
use Magento\Framework\App\Filesystem\DirectoryList;
use Magento\Framework\App\ObjectManager;
use Magento\Framework\DataObject;
use Magento\Framework\Exception\NoSuchEntityException;
use Magento\Framework\Filesystem;
use Magento\Framework\Registry;
use Magento\ImportExport\Model\Import;
use Magento\ImportExport\Model\Import\Source\Csv;
use Magento\Store\Model\Store;
use Magento\UrlRewrite\Model\ResourceModel\UrlRewriteCollection;
use Psr\Log\LoggerInterface;

/**
 * Class ProductTest
 * @magentoAppIsolation enabled
 * @magentoDbIsolation enabled
 * @magentoAppArea adminhtml
 * @magentoDataFixtureBeforeTransaction Magento/Catalog/_files/enable_reindex_schedule.php
 * @magentoDataFixtureBeforeTransaction Magento/Catalog/_files/enable_catalog_product_reindex_schedule.php
 * @SuppressWarnings(PHPMD.CouplingBetweenObjects)
 * @SuppressWarnings(PHPMD.ExcessiveClassComplexity)
 * @SuppressWarnings(PHPMD.ExcessivePublicCount)
 * phpcs:disable Generic.PHP.NoSilencedErrors, Generic.Metrics.NestingLevel, Magento2.Functions.StaticFunction
 */
class ProductTest extends \Magento\TestFramework\Indexer\TestCase
{
    /**
     * @var \Magento\CatalogImportExport\Model\Import\Product
     */
    protected $_model;

    /**
     * @var \Magento\CatalogImportExport\Model\Import\Uploader
     */
    protected $_uploader;

    /**
     * @var \Magento\CatalogImportExport\Model\Import\UploaderFactory
     */
    protected $_uploaderFactory;

    /**
     * @var \Magento\CatalogInventory\Model\Spi\StockStateProviderInterface|\PHPUnit_Framework_MockObject_MockObject
     */
    protected $_stockStateProvider;

    /**
     * @var \Magento\Framework\ObjectManagerInterface
     */
    protected $objectManager;

    /**
     * @var LoggerInterface|\PHPUnit_Framework_MockObject_MockObject
     */
    private $logger;

    protected function setUp()
    {
        $this->objectManager = \Magento\TestFramework\Helper\Bootstrap::getObjectManager();
        $this->logger = $this->getMockBuilder(LoggerInterface::class)
            ->disableOriginalConstructor()
            ->getMock();
        $this->_model = \Magento\TestFramework\Helper\Bootstrap::getObjectManager()->create(
            \Magento\CatalogImportExport\Model\Import\Product::class,
            ['logger' => $this->logger]
        );
        $this->importedProducts = [];

        parent::setUp();
    }

    protected function tearDown()
    {
        /* We rollback here the products created during the Import because they were
           created during test execution and we do not have the rollback for them */
        /** @var ProductRepositoryInterface $productRepository */
        $productRepository = $this->objectManager->create(ProductRepositoryInterface::class);
        foreach ($this->importedProducts as $productSku) {
            try {
                $product = $productRepository->get($productSku, false, null, true);
                $productRepository->delete($product);
                // phpcs:disable Magento2.CodeAnalysis.EmptyBlock.DetectedCatch
            } catch (NoSuchEntityException $e) {
                // nothing to delete
            }
        }
    }

    /**
     * @var array
     */
    private $importedProducts;

    /**
     * Options for assertion
     *
     * @var array
     */
    protected $_assertOptions = [
        'is_require' => 'required',
        'price' => 'price',
        'sku' => 'sku',
        'sort_order' => 'order',
        'max_characters' => 'max_characters',
    ];

    /**
     * Option values for assertion
     *
     * @var array
     */
    protected $_assertOptionValues = [
        'title' => 'option_title',
        'price' => 'price',
        'sku' => 'sku',
    ];

    /**
     * List of specific custom option types
     *
     * @var array
     */
    private $specificTypes = [
        'drop_down',
        'radio',
        'checkbox',
        'multiple',
    ];

    /**
     * Test if visibility properly saved after import
     *
     * @magentoDataFixture Magento/Catalog/_files/multiple_products.php
     * @magentoAppIsolation enabled
     */
    public function testSaveProductsVisibility()
    {
        /** @var \Magento\Catalog\Api\ProductRepositoryInterface $productRepository */
        $productRepository = \Magento\TestFramework\Helper\Bootstrap::getObjectManager()->create(
            \Magento\Catalog\Api\ProductRepositoryInterface::class
        );
        $id1 = $productRepository->get('simple1')->getId();
        $id2 = $productRepository->get('simple2')->getId();
        $id3 = $productRepository->get('simple3')->getId();
        $existingProductIds = [$id1, $id2, $id3];
        $productsBeforeImport = [];
        foreach ($existingProductIds as $productId) {
            $product = \Magento\TestFramework\Helper\Bootstrap::getObjectManager()->create(
                \Magento\Catalog\Model\Product::class
            );
            $product->load($productId);
            $productsBeforeImport[] = $product;
        }

        $filesystem = \Magento\TestFramework\Helper\Bootstrap::getObjectManager()
            ->create(\Magento\Framework\Filesystem::class);
        $directory = $filesystem->getDirectoryWrite(DirectoryList::ROOT);

        $source = $this->objectManager->create(
            \Magento\ImportExport\Model\Import\Source\Csv::class,
            [
                'file' => __DIR__ . '/_files/products_to_import.csv',
                'directory' => $directory
            ]
        );
        $errors = $this->_model->setParameters(
            ['behavior' => \Magento\ImportExport\Model\Import::BEHAVIOR_APPEND, 'entity' => 'catalog_product']
        )->setSource(
            $source
        )->validateData();

        $this->assertTrue($errors->getErrorsCount() == 0);

        $this->_model->importData();

        /** @var $productBeforeImport \Magento\Catalog\Model\Product */
        foreach ($productsBeforeImport as $productBeforeImport) {
            /** @var $productAfterImport \Magento\Catalog\Model\Product */
            $productAfterImport = \Magento\TestFramework\Helper\Bootstrap::getObjectManager()->create(
                \Magento\Catalog\Model\Product::class
            );
            $productAfterImport->load($productBeforeImport->getId());

            $this->assertEquals($productBeforeImport->getVisibility(), $productAfterImport->getVisibility());
            unset($productAfterImport);
        }

        unset($productsBeforeImport, $product);
    }

    /**
     * Test if stock item quantity properly saved after import
     *
     * @magentoDataFixture Magento/Catalog/_files/multiple_products.php
     * @magentoAppIsolation enabled
     */
    public function testSaveStockItemQty()
    {
        /** @var \Magento\Catalog\Api\ProductRepositoryInterface $productRepository */
        $productRepository = \Magento\TestFramework\Helper\Bootstrap::getObjectManager()->create(
            \Magento\Catalog\Api\ProductRepositoryInterface::class
        );
        $id1 = $productRepository->get('simple1')->getId();
        $id2 = $productRepository->get('simple2')->getId();
        $id3 = $productRepository->get('simple3')->getId();
        $existingProductIds = [$id1, $id2, $id3];
        $stockItems = [];
        foreach ($existingProductIds as $productId) {
            /** @var $stockRegistry \Magento\CatalogInventory\Model\StockRegistry */
            $stockRegistry = \Magento\TestFramework\Helper\Bootstrap::getObjectManager()->create(
                \Magento\CatalogInventory\Model\StockRegistry::class
            );

            $stockItem = $stockRegistry->getStockItem($productId, 1);
            $stockItems[$productId] = $stockItem;
        }

        $filesystem = \Magento\TestFramework\Helper\Bootstrap::getObjectManager()
            ->create(\Magento\Framework\Filesystem::class);
        $directory = $filesystem->getDirectoryWrite(DirectoryList::ROOT);
        $source = $this->objectManager->create(
            \Magento\ImportExport\Model\Import\Source\Csv::class,
            [
                'file' => __DIR__ . '/_files/products_to_import.csv',
                'directory' => $directory
            ]
        );
        $errors = $this->_model->setParameters(
            ['behavior' => \Magento\ImportExport\Model\Import::BEHAVIOR_APPEND, 'entity' => 'catalog_product']
        )->setSource(
            $source
        )->validateData();

        $this->assertTrue($errors->getErrorsCount() == 0);

        $this->_model->importData();

        /** @var $stockItmBeforeImport \Magento\CatalogInventory\Model\Stock\Item */
        foreach ($stockItems as $productId => $stockItmBeforeImport) {
            /** @var $stockRegistry \Magento\CatalogInventory\Model\StockRegistry */
            $stockRegistry = \Magento\TestFramework\Helper\Bootstrap::getObjectManager()->create(
                \Magento\CatalogInventory\Model\StockRegistry::class
            );

            $stockItemAfterImport = $stockRegistry->getStockItem($productId, 1);

            $this->assertEquals($stockItmBeforeImport->getQty(), $stockItemAfterImport->getQty());
            $this->assertEquals(1, $stockItemAfterImport->getIsInStock());
            unset($stockItemAfterImport);
        }

        unset($stockItems, $stockItem);
    }

    /**
     * Test if stock state properly changed after import
     *
     * @magentoDataFixture Magento/Catalog/_files/multiple_products.php
     * @magentoAppIsolation enabled
     */
    public function testStockState()
    {
        $filesystem = \Magento\TestFramework\Helper\Bootstrap::getObjectManager()
            ->create(\Magento\Framework\Filesystem::class);
        $directory = $filesystem->getDirectoryWrite(DirectoryList::ROOT);
        $source = $this->objectManager->create(
            \Magento\ImportExport\Model\Import\Source\Csv::class,
            [
                'file' => __DIR__ . '/_files/products_to_import_with_qty.csv',
                'directory' => $directory
            ]
        );

        $errors = $this->_model->setParameters(
            ['behavior' => \Magento\ImportExport\Model\Import::BEHAVIOR_APPEND, 'entity' => 'catalog_product']
        )->setSource(
            $source
        )->validateData();

        $this->assertTrue($errors->getErrorsCount() == 0);
        $this->_model->importData();
    }

    /**
     * Tests adding of custom options with existing and new product.
     *
     * @magentoDataFixture Magento/Catalog/_files/product_simple.php
     * @dataProvider getBehaviorDataProvider
     * @param string $importFile
     * @param string $sku
     * @param int $expectedOptionsQty
     * @throws \Magento\Framework\Exception\LocalizedException
     * @throws \Magento\Framework\Exception\NoSuchEntityException
     * @magentoAppIsolation enabled

     *
     * @return void
     */
    public function testSaveCustomOptions(string $importFile, string $sku, int $expectedOptionsQty): void
    {
        $pathToFile = __DIR__ . '/_files/' . $importFile;
        $importModel = $this->createImportModel($pathToFile);
        $errors = $importModel->validateData();

        $this->assertTrue($errors->getErrorsCount() == 0);
        $importModel->importData();

        /** @var \Magento\Catalog\Api\ProductRepositoryInterface $productRepository */
        $productRepository = \Magento\TestFramework\Helper\Bootstrap::getObjectManager()->create(
            \Magento\Catalog\Api\ProductRepositoryInterface::class
        );
        $product = $productRepository->get($sku);

        $this->assertInstanceOf(\Magento\Catalog\Model\Product::class, $product);
        $options = $product->getOptionInstance()->getProductOptions($product);

        $expectedData = $this->getExpectedOptionsData($pathToFile);
        $expectedData = $this->mergeWithExistingData($expectedData, $options);
        $actualData = $this->getActualOptionsData($options);

        // assert of equal type+titles
        $expectedOptions = $expectedData['options'];
        // we need to save key values
        $actualOptions = $actualData['options'];
        sort($expectedOptions);
        sort($actualOptions);
        $this->assertEquals($expectedOptions, $actualOptions);

        // assert of options data
        $this->assertCount(count($expectedData['data']), $actualData['data']);
        $this->assertCount(count($expectedData['values']), $actualData['values']);
        $this->assertCount($expectedOptionsQty, $actualData['options']);
        foreach ($expectedData['options'] as $expectedId => $expectedOption) {
            $elementExist = false;
            // find value in actual options and values
            foreach ($actualData['options'] as $actualId => $actualOption) {
                if ($actualOption == $expectedOption) {
                    $elementExist = true;
                    $this->assertEquals($expectedData['data'][$expectedId], $actualData['data'][$actualId]);
                    if (array_key_exists($expectedId, $expectedData['values'])) {
                        $this->assertEquals($expectedData['values'][$expectedId], $actualData['values'][$actualId]);
                    }
                    unset($actualData['options'][$actualId]);
                    // remove value in case of duplicating key values
                    break;
                }
            }
            $this->assertTrue($elementExist, 'Element must exist.');
        }

        // Make sure that after importing existing options again, option IDs and option value IDs are not changed
        $customOptionValues = $this->getCustomOptionValues($sku);
        $this->createImportModel($pathToFile)->importData();
        $this->assertEquals($customOptionValues, $this->getCustomOptionValues($sku));
    }

    /**
     * Tests adding of custom options with multiple store views
     *
     * @magentoConfigFixture current_store catalog/price/scope 1
     * @magentoDataFixture Magento/Store/_files/core_second_third_fixturestore.php
     * @magentoAppIsolation enabled
     */
    public function testSaveCustomOptionsWithMultipleStoreViews()
    {
        $objectManager = \Magento\TestFramework\Helper\Bootstrap::getObjectManager();
        /** @var \Magento\Store\Model\StoreManagerInterface $storeManager */
        $storeManager = $objectManager->get(\Magento\Store\Model\StoreManagerInterface::class);
        $storeCodes = [
            'admin',
            'default',
            'secondstore',
        ];
        /** @var \Magento\Store\Model\StoreManagerInterface $storeManager */
        $importFile = 'product_with_custom_options_and_multiple_store_views.csv';
        $sku = 'simple';
        $pathToFile = __DIR__ . '/_files/' . $importFile;
        $importModel = $this->createImportModel($pathToFile);
        $errors = $importModel->validateData();
        $this->assertTrue($errors->getErrorsCount() == 0);
        $importModel->importData();
        /** @var \Magento\Catalog\Api\ProductRepositoryInterface $productRepository */
        $productRepository = \Magento\TestFramework\Helper\Bootstrap::getObjectManager()->create(
            \Magento\Catalog\Api\ProductRepositoryInterface::class
        );
        foreach ($storeCodes as $storeCode) {
            $storeManager->setCurrentStore($storeCode);
            $product = $productRepository->get($sku);
            $options = $product->getOptionInstance()->getProductOptions($product);
            $expectedData = $this->getExpectedOptionsData($pathToFile, $storeCode);
            $expectedData = $this->mergeWithExistingData($expectedData, $options);
            $actualData = $this->getActualOptionsData($options);
            // assert of equal type+titles
            $expectedOptions = $expectedData['options'];
            // we need to save key values
            $actualOptions = $actualData['options'];
            sort($expectedOptions);
            sort($actualOptions);
            $this->assertEquals($expectedOptions, $actualOptions);

            // assert of options data
            $this->assertCount(count($expectedData['data']), $actualData['data']);
            $this->assertCount(count($expectedData['values']), $actualData['values']);
            foreach ($expectedData['options'] as $expectedId => $expectedOption) {
                $elementExist = false;
                // find value in actual options and values
                foreach ($actualData['options'] as $actualId => $actualOption) {
                    if ($actualOption == $expectedOption) {
                        $elementExist = true;
                        $this->assertEquals($expectedData['data'][$expectedId], $actualData['data'][$actualId]);
                        if (array_key_exists($expectedId, $expectedData['values'])) {
                            $this->assertEquals($expectedData['values'][$expectedId], $actualData['values'][$actualId]);
                        }
                        unset($actualData['options'][$actualId]);
                        // remove value in case of duplicating key values
                        break;
                    }
                }
                $this->assertTrue($elementExist, 'Element must exist.');
            }

            // Make sure that after importing existing options again, option IDs and option value IDs are not changed
            $customOptionValues = $this->getCustomOptionValues($sku);
            $this->createImportModel($pathToFile)->importData();
            $this->assertEquals($customOptionValues, $this->getCustomOptionValues($sku));
        }
    }

    /**
     * @return array
     */
    public function getBehaviorDataProvider(): array
    {
        return [
            'Append behavior with existing product' => [
                'importFile' => 'product_with_custom_options.csv',
                'sku' => 'simple',
                'expectedOptionsQty' => 6,
            ],
            'Append behavior with existing product and without options in import file' => [
                'importFile' => 'product_without_custom_options.csv',
                'sku' => 'simple',
                'expectedOptionsQty' => 0,
            ],
            'Append behavior with new product' => [
                'importFile' => 'product_with_custom_options_new.csv',
                'sku' => 'simple_new',
                'expectedOptionsQty' => 5,
            ],
        ];
    }

    /**
     * @param string $pathToFile
     * @param string $behavior
     * @return \Magento\CatalogImportExport\Model\Import\Product
     */
    private function createImportModel($pathToFile, $behavior = \Magento\ImportExport\Model\Import::BEHAVIOR_APPEND)
    {
        $filesystem = \Magento\TestFramework\Helper\Bootstrap::getObjectManager()
            ->create(\Magento\Framework\Filesystem::class);
        $directory = $filesystem->getDirectoryWrite(DirectoryList::ROOT);

        /** @var \Magento\ImportExport\Model\Import\Source\Csv $source */
        $source = $this->objectManager->create(
            \Magento\ImportExport\Model\Import\Source\Csv::class,
            [
                'file' => $pathToFile,
                'directory' => $directory
            ]
        );

        /** @var \Magento\CatalogImportExport\Model\Import\Product $importModel */
        $importModel = \Magento\TestFramework\Helper\Bootstrap::getObjectManager()->create(
            \Magento\CatalogImportExport\Model\Import\Product::class
        );
        $importModel->setParameters(['behavior' => $behavior, 'entity' => 'catalog_product'])->setSource($source);

        return $importModel;
    }

    /**
     * @param string $productSku
     * @return array ['optionId' => ['optionValueId' => 'optionValueTitle', ...], ...]
     */
    private function getCustomOptionValues($productSku)
    {
        /** @var ProductRepositoryInterface $productRepository */
        $productRepository = $this->objectManager->get(ProductRepositoryInterface::class);
        /** @var ProductCustomOptionRepositoryInterface $customOptionRepository */
        $customOptionRepository = $this->objectManager->get(ProductCustomOptionRepositoryInterface::class);
        $simpleProduct = $productRepository->get($productSku, false, null, true);
        $originalProductOptions = $customOptionRepository->getProductOptions($simpleProduct);
        $optionValues = [];
        foreach ($originalProductOptions as $productOption) {
            foreach ((array)$productOption->getValues() as $optionValue) {
                $optionValues[$productOption->getOptionId()][$optionValue->getOptionTypeId()]
                    = $optionValue->getTitle();
            }
        }
        return $optionValues;
    }

    /**
     * Test if datetime properly saved after import
     *
     * @magentoDataFixture Magento/Catalog/_files/multiple_products.php
     * @magentoAppIsolation enabled
     */
    public function testSaveDatetimeAttribute()
    {
        /** @var \Magento\Catalog\Api\ProductRepositoryInterface $productRepository */
        $productRepository = \Magento\TestFramework\Helper\Bootstrap::getObjectManager()->create(
            \Magento\Catalog\Api\ProductRepositoryInterface::class
        );
        $id1 = $productRepository->get('simple1')->getId();
        $id2 = $productRepository->get('simple2')->getId();
        $id3 = $productRepository->get('simple3')->getId();
        $existingProductIds = [$id1, $id2, $id3];
        $productsBeforeImport = [];
        foreach ($existingProductIds as $productId) {
            $product = \Magento\TestFramework\Helper\Bootstrap::getObjectManager()->create(
                \Magento\Catalog\Model\Product::class
            );
            $product->load($productId);
            $productsBeforeImport[$product->getSku()] = $product;
        }

        $filesystem = \Magento\TestFramework\Helper\Bootstrap::getObjectManager()
            ->create(\Magento\Framework\Filesystem::class);
        $directory = $filesystem->getDirectoryWrite(DirectoryList::ROOT);

        $source = $this->objectManager->create(
            \Magento\ImportExport\Model\Import\Source\Csv::class,
            [
                'file' => __DIR__ . '/_files/products_to_import_with_datetime.csv',
                'directory' => $directory
            ]
        );
        $errors = $this->_model->setParameters(
            ['behavior' => \Magento\ImportExport\Model\Import::BEHAVIOR_APPEND, 'entity' => 'catalog_product']
        )->setSource(
            $source
        )->validateData();

        $this->assertTrue($errors->getErrorsCount() == 0);

        $this->_model->importData();

        $source->rewind();
        foreach ($source as $row) {
            /** @var $productAfterImport \Magento\Catalog\Model\Product */
            $productBeforeImport = $productsBeforeImport[$row['sku']];

            /** @var $productAfterImport \Magento\Catalog\Model\Product */
            $productAfterImport = \Magento\TestFramework\Helper\Bootstrap::getObjectManager()->create(
                \Magento\Catalog\Model\Product::class
            );
            $productAfterImport->load($productBeforeImport->getId());
            $this->assertEquals(
                @strtotime(date('m/d/Y', @strtotime($row['news_from_date']))),
                @strtotime($productAfterImport->getNewsFromDate())
            );
            $this->assertEquals(
                @strtotime($row['news_to_date']),
                @strtotime($productAfterImport->getNewsToDate())
            );
            unset($productAfterImport);
        }
        unset($productsBeforeImport, $product);
    }

    /**
     * Returns expected product data: current id, options, options data and option values
     *
     * @param string $pathToFile
     * @param string $storeCode
     * @return array
     * @SuppressWarnings(PHPMD.CyclomaticComplexity)
     * @SuppressWarnings(PHPMD.NPathComplexity)
     */
    protected function getExpectedOptionsData(string $pathToFile, string $storeCode = ''): array
    {
        // phpcs:disable Magento2.Functions.DiscouragedFunction
        $productData = $this->csvToArray(file_get_contents($pathToFile));
        $expectedOptionId = 0;
        $expectedOptions = [];
        // array of type and title types, key is element ID
        $expectedData = [];
        // array of option data
        $expectedValues = [];
        $storeRowId = null;
        foreach ($productData['data'] as $rowId => $rowData) {
            $storeCode = ($storeCode == 'admin') ? '' : $storeCode;
            if ($rowData['store_view_code'] == $storeCode) {
                $storeRowId = $rowId;
                break;
            }
        }
        if (!empty($productData['data'][$storeRowId]['custom_options'])) {
            foreach (explode('|', $productData['data'][$storeRowId]['custom_options']) as $optionData) {
                $option = array_values(
                    array_map(
                        function ($input) {
                            $data = explode('=', $input);
                            return [$data[0] => $data[1]];
                        },
                        explode(',', $optionData)
                    )
                );
                // phpcs:ignore Magento2.Performance.ForeachArrayMerge
                $option = array_merge(...$option);

                if (!empty($option['type']) && !empty($option['name'])) {
                    $lastOptionKey = $option['type'] . '|' . $option['name'];
                    if (!isset($expectedOptions[$expectedOptionId])
                        || $expectedOptions[$expectedOptionId] != $lastOptionKey) {
                        $expectedOptionId++;
                        $expectedOptions[$expectedOptionId] = $lastOptionKey;
                        $expectedData[$expectedOptionId] = [];
                        foreach ($this->_assertOptions as $assertKey => $assertFieldName) {
                            if (array_key_exists($assertFieldName, $option)
                                && !(($assertFieldName == 'price' || $assertFieldName == 'sku')
                                    && in_array($option['type'], $this->specificTypes))
                            ) {
                                $expectedData[$expectedOptionId][$assertKey] = $option[$assertFieldName];
                            }
                        }
                    }
                }
                $optionValue = [];
                if (!empty($option['name']) && !empty($option['option_title'])) {
                    foreach ($this->_assertOptionValues as $assertKey => $assertFieldName) {
                        if (isset($option[$assertFieldName])) {
                            $optionValue[$assertKey] = $option[$assertFieldName];
                        }
                    }
                    $expectedValues[$expectedOptionId][] = $optionValue;
                }
            }
        }

        return [
            'id' => $expectedOptionId,
            'options' => $expectedOptions,
            'data' => $expectedData,
            'values' => $expectedValues,
        ];
    }

    /**
     * Updates expected options data array with existing unique options data
     *
     * @param array $expected
     * @param \Magento\Catalog\Model\ResourceModel\Product\Option\Collection $options
     * @return array
     */
    protected function mergeWithExistingData(
        array $expected,
        $options
    ) {
        $expectedOptionId = $expected['id'];
        $expectedOptions = $expected['options'];
        $expectedData = $expected['data'];
        $expectedValues = $expected['values'];
        foreach ($options as $option) {
            $optionKey = $option->getType() . '|' . $option->getTitle();
            $optionValues = $this->getOptionValues($option);
            if (!in_array($optionKey, $expectedOptions)) {
                $expectedOptionId++;
                $expectedOptions[$expectedOptionId] = $optionKey;
                $expectedData[$expectedOptionId] = $this->getOptionData($option);
                if ($optionValues) {
                    $expectedValues[$expectedOptionId] = $optionValues;
                }
            } else {
                $existingOptionId = array_search($optionKey, $expectedOptions);
                // phpcs:ignore Magento2.Performance.ForeachArrayMerge
                $expectedData[$existingOptionId] = array_merge(
                    $this->getOptionData($option),
                    $expectedData[$existingOptionId]
                );
                if ($optionValues) {
                    foreach ($optionValues as $optionKey => $optionValue) {
                        // phpcs:ignore Magento2.Performance.ForeachArrayMerge
                        $expectedValues[$existingOptionId][$optionKey] = array_merge(
                            $optionValue,
                            $expectedValues[$existingOptionId][$optionKey]
                        );
                    }
                }
            }
        }

        return [
            'id' => $expectedOptionId,
            'options' => $expectedOptions,
            'data' => $expectedData,
            'values' => $expectedValues
        ];
    }

    /**
     *  Returns actual product data: current id, options, options data and option values
     *
     * @param \Magento\Catalog\Model\ResourceModel\Product\Option\Collection $options
     * @return array
     */
    protected function getActualOptionsData($options)
    {
        $actualOptionId = 0;
        $actualOptions = [];
        // array of type and title types, key is element ID
        $actualData = [];
        // array of option data
        $actualValues = [];
        // array of option values data
        /** @var $option \Magento\Catalog\Model\Product\Option */
        foreach ($options as $option) {
            $lastOptionKey = $option->getType() . '|' . $option->getTitle();
            $actualOptionId++;
            if (!in_array($lastOptionKey, $actualOptions)) {
                $actualOptions[$actualOptionId] = $lastOptionKey;
                $actualData[$actualOptionId] = $this->getOptionData($option);
                if ($optionValues = $this->getOptionValues($option)) {
                    $actualValues[$actualOptionId] = $optionValues;
                }
            }
        }
        return [
            'id' => $actualOptionId,
            'options' => $actualOptions,
            'data' => $actualData,
            'values' => $actualValues
        ];
    }

    /**
     * Retrieve option data
     *
     * @param \Magento\Catalog\Model\Product\Option $option
     * @return array
     */
    protected function getOptionData(\Magento\Catalog\Model\Product\Option $option)
    {
        $result = [];
        foreach (array_keys($this->_assertOptions) as $assertKey) {
            $result[$assertKey] = $option->getData($assertKey);
        }
        return $result;
    }

    /**
     * Retrieve option values or false for options which has no values
     *
     * @param \Magento\Catalog\Model\Product\Option $option
     * @return array|bool
     */
    protected function getOptionValues(\Magento\Catalog\Model\Product\Option $option)
    {
        $values = $option->getValues();
        if (!empty($values)) {
            $result = [];
            /** @var $value \Magento\Catalog\Model\Product\Option\Value */
            foreach ($values as $value) {
                $optionData = [];
                foreach (array_keys($this->_assertOptionValues) as $assertKey) {
                    if ($value->hasData($assertKey)) {
                        $optionData[$assertKey] = $value->getData($assertKey);
                    }
                }
                $result[] = $optionData;
            }
            return $result;
        }

        return false;
    }

    /**
     * Test that product import with images works properly
     *
     * @magentoDataFixture mediaImportImageFixture
     * @magentoAppIsolation enabled
     * @SuppressWarnings(PHPMD.ExcessiveMethodLength)
     */
    public function testSaveMediaImage()
    {
        $this->importDataForMediaTest('import_media.csv');

        $product = $this->getProductBySku('simple_new');

        $this->assertEquals('/m/a/magento_image.jpg', $product->getData('image'));
        $this->assertEquals('/m/a/magento_small_image.jpg', $product->getData('small_image'));
        $this->assertEquals('/m/a/magento_thumbnail.jpg', $product->getData('thumbnail'));
        $this->assertEquals('/m/a/magento_image.jpg', $product->getData('swatch_image'));

        $gallery = $product->getMediaGalleryImages();
        $this->assertInstanceOf(\Magento\Framework\Data\Collection::class, $gallery);

        $items = $gallery->getItems();
        $this->assertCount(5, $items);

        $imageItem = array_shift($items);
        $this->assertInstanceOf(\Magento\Framework\DataObject::class, $imageItem);
        $this->assertEquals('/m/a/magento_image.jpg', $imageItem->getFile());
        $this->assertEquals('Image Label', $imageItem->getLabel());

        $smallImageItem = array_shift($items);
        $this->assertInstanceOf(\Magento\Framework\DataObject::class, $smallImageItem);
        $this->assertEquals('/m/a/magento_small_image.jpg', $smallImageItem->getFile());
        $this->assertEquals('Small Image Label', $smallImageItem->getLabel());

        $thumbnailItem = array_shift($items);
        $this->assertInstanceOf(\Magento\Framework\DataObject::class, $thumbnailItem);
        $this->assertEquals('/m/a/magento_thumbnail.jpg', $thumbnailItem->getFile());
        $this->assertEquals('Thumbnail Label', $thumbnailItem->getLabel());

        $additionalImageOneItem = array_shift($items);
        $this->assertInstanceOf(\Magento\Framework\DataObject::class, $additionalImageOneItem);
        $this->assertEquals('/m/a/magento_additional_image_one.jpg', $additionalImageOneItem->getFile());
        $this->assertEquals('Additional Image Label One', $additionalImageOneItem->getLabel());

        $additionalImageTwoItem = array_shift($items);
        $this->assertInstanceOf(\Magento\Framework\DataObject::class, $additionalImageTwoItem);
        $this->assertEquals('/m/a/magento_additional_image_two.jpg', $additionalImageTwoItem->getFile());
        $this->assertEquals('Additional Image Label Two', $additionalImageTwoItem->getLabel());
    }

    /**
     * Tests that "hide_from_product_page" attribute is hidden after importing product images.
     *
     * @magentoDataFixture mediaImportImageFixture
     * @magentoAppIsolation enabled
     */
    public function testSaveHiddenImages()
    {
        $this->importDataForMediaTest('import_media_hidden_images.csv');
        $product = $this->getProductBySku('simple_new');
        $images = $product->getMediaGalleryEntries();

        $hiddenImages = array_filter(
            $images,
            static function (DataObject $image) {
                return (int)$image->getDisabled() === 1;
            }
        );

        $this->assertCount(3, $hiddenImages);

        $imageItem = array_shift($hiddenImages);
        $this->assertEquals('/m/a/magento_image.jpg', $imageItem->getFile());

        $imageItem = array_shift($hiddenImages);
        $this->assertEquals('/m/a/magento_thumbnail.jpg', $imageItem->getFile());

        $imageItem = array_shift($hiddenImages);
        $this->assertEquals('/m/a/magento_additional_image_two.jpg', $imageItem->getFile());
    }

    /**
     * Test that new images should be added after the existing ones.
     *
     * @magentoDataFixture mediaImportImageFixture
     * @magentoAppIsolation enabled
     * @SuppressWarnings(PHPMD.ExcessiveMethodLength)
     */
    public function testNewImagesShouldBeAddedAfterExistingOnes()
    {
        $this->importDataForMediaTest('import_media.csv');

        $product = $this->getProductBySku('simple_new');

        $items = array_values($product->getMediaGalleryImages()->getItems());

        $images = [
            ['file' => '/m/a/magento_image.jpg', 'label' => 'Image Label'],
            ['file' => '/m/a/magento_small_image.jpg', 'label' => 'Small Image Label'],
            ['file' => '/m/a/magento_thumbnail.jpg', 'label' => 'Thumbnail Label'],
            ['file' => '/m/a/magento_additional_image_one.jpg', 'label' => 'Additional Image Label One'],
            ['file' => '/m/a/magento_additional_image_two.jpg', 'label' => 'Additional Image Label Two'],
        ];

        $this->assertCount(5, $items);
        $this->assertEquals(
            $images,
            array_map(
                function (\Magento\Framework\DataObject $item) {
                    return $item->toArray(['file', 'label']);
                },
                $items
            )
        );

        $this->importDataForMediaTest('import_media_additional_images.csv');
        $product->cleanModelCache();
        $product = $this->getProductBySku('simple_new');
        $items = array_values($product->getMediaGalleryImages()->getItems());
        $images[] = ['file' => '/m/a/magento_additional_image_three.jpg', 'label' => ''];
        $images[] = ['file' => '/m/a/magento_additional_image_four.jpg', 'label' => ''];
        $this->assertCount(7, $items);
        $this->assertEquals(
            $images,
            array_map(
                function (\Magento\Framework\DataObject $item) {
                    return $item->toArray(['file', 'label']);
                },
                $items
            )
        );
    }

    /**
     * Test that errors occurred during importing images are logged.
     *
     * @magentoAppIsolation enabled
     * @magentoDataFixture mediaImportImageFixture
     * @magentoDataFixture mediaImportImageFixtureError
     * @SuppressWarnings(PHPMD.ExcessiveMethodLength)
     */
    public function testSaveMediaImageError()
    {
        $this->logger->expects(self::once())->method('critical');
        $this->importDataForMediaTest('import_media.csv', 1);
    }

    /**
     * Copy fixture images into media import directory
     */
    public static function mediaImportImageFixture()
    {
        /** @var \Magento\Framework\Filesystem\Directory\Write $mediaDirectory */
        $mediaDirectory = \Magento\TestFramework\Helper\Bootstrap::getObjectManager()->get(
            \Magento\Framework\Filesystem::class
        )->getDirectoryWrite(
            DirectoryList::MEDIA
        );

        $mediaDirectory->create('import');
        $dirPath = $mediaDirectory->getAbsolutePath('import');

        $items = [
            [
                'source' => __DIR__ . '/../../../../Magento/Catalog/_files/magento_image.jpg',
                'dest' => $dirPath . '/magento_image.jpg',
            ],
            [
                'source' => __DIR__ . '/../../../../Magento/Catalog/_files/magento_small_image.jpg',
                'dest' => $dirPath . '/magento_small_image.jpg',
            ],
            [
                'source' => __DIR__ . '/../../../../Magento/Catalog/_files/magento_thumbnail.jpg',
                'dest' => $dirPath . '/magento_thumbnail.jpg',
            ],
            [
                'source' => __DIR__ . '/_files/magento_additional_image_one.jpg',
                'dest' => $dirPath . '/magento_additional_image_one.jpg',
            ],
            [
                'source' => __DIR__ . '/_files/magento_additional_image_two.jpg',
                'dest' => $dirPath . '/magento_additional_image_two.jpg',
            ],
            [
                'source' => __DIR__ . '/_files/magento_additional_image_three.jpg',
                'dest' => $dirPath . '/magento_additional_image_three.jpg',
            ],
            [
                'source' => __DIR__ . '/_files/magento_additional_image_four.jpg',
                'dest' => $dirPath . '/magento_additional_image_four.jpg',
            ],
        ];

        foreach ($items as $item) {
            copy($item['source'], $item['dest']);
        }
    }

    /**
     * Cleanup media import and catalog directories
     */
    public static function mediaImportImageFixtureRollback()
    {
        /** @var \Magento\Framework\Filesystem\Directory\Write $mediaDirectory */
        $mediaDirectory = \Magento\TestFramework\Helper\Bootstrap::getObjectManager()->get(
            \Magento\Framework\Filesystem::class
        )->getDirectoryWrite(
            DirectoryList::MEDIA
        );
        $mediaDirectory->delete('import');
        $mediaDirectory->delete('catalog');
    }

    /**
     * Copy incorrect fixture image into media import directory.
     */
    public static function mediaImportImageFixtureError()
    {
        /** @var \Magento\Framework\Filesystem\Directory\Write $mediaDirectory */
        $mediaDirectory = \Magento\TestFramework\Helper\Bootstrap::getObjectManager()->get(
            \Magento\Framework\Filesystem::class
        )->getDirectoryWrite(
            DirectoryList::MEDIA
        );
        $dirPath = $mediaDirectory->getAbsolutePath('import');
        $items = [
            [
                'source' => __DIR__ . '/_files/magento_additional_image_error.jpg',
                'dest' => $dirPath . '/magento_additional_image_two.jpg',
            ],
        ];
        foreach ($items as $item) {
            copy($item['source'], $item['dest']);
        }
    }

    /**
     * Export CSV string to array
     *
     * @param string $content
     * @param mixed $entityId
     * @return array
     */
    protected function csvToArray($content, $entityId = null)
    {
        $data = ['header' => [], 'data' => []];

        $lines = str_getcsv($content, "\n");
        foreach ($lines as $index => $line) {
            if ($index == 0) {
                $data['header'] = str_getcsv($line);
            } else {
                $row = array_combine($data['header'], str_getcsv($line));
                if ($entityId !== null && !empty($row[$entityId])) {
                    $data['data'][$row[$entityId]] = $row;
                } else {
                    $data['data'][] = $row;
                }
            }
        }
        return $data;
    }

    /**
     * Tests that no products imported if source file contains errors
     *
     * In this case, the second product data has an invalid attribute set.
     *
     * @magentoDbIsolation enabled
     */
    public function testInvalidSkuLink()
    {
        // import data from CSV file
        $pathToFile = __DIR__ . '/_files/products_to_import_invalid_attribute_set.csv';
        $filesystem = \Magento\TestFramework\Helper\Bootstrap::getObjectManager()->create(
            \Magento\Framework\Filesystem::class
        );
        $directory = $filesystem->getDirectoryWrite(DirectoryList::ROOT);
        $source = $this->objectManager->create(
            \Magento\ImportExport\Model\Import\Source\Csv::class,
            [
                'file' => $pathToFile,
                'directory' => $directory
            ]
        );
        $errors = $this->_model->setParameters(
            [
                'behavior' => \Magento\ImportExport\Model\Import::BEHAVIOR_APPEND,
                Import::FIELD_NAME_VALIDATION_STRATEGY => null,
                'entity' => 'catalog_product'
            ]
        )->setSource(
            $source
        )->validateData();

        $this->assertTrue($errors->getErrorsCount() == 1);
        $this->assertEquals(
            'Invalid value for Attribute Set column (set doesn\'t exist?)',
            $errors->getErrorByRowNumber(1)[0]->getErrorMessage()
        );
        $this->_model->importData();

        $productCollection = \Magento\TestFramework\Helper\Bootstrap::getObjectManager()->create(
            \Magento\Catalog\Model\ResourceModel\Product\Collection::class
        );

        $products = [];
        /** @var $product \Magento\Catalog\Model\Product */
        foreach ($productCollection as $product) {
            $products[$product->getSku()] = $product;
        }
        $this->assertArrayNotHasKey("simple1", $products, "Simple Product should not have been imported");
        $this->assertArrayNotHasKey("simple3", $products, "Simple Product 3 should not have been imported");
        $this->assertArrayNotHasKey("simple2", $products, "Simple Product2 should not have been imported");
    }

    /**
     * @magentoDataFixture Magento/Catalog/_files/products_with_multiselect_attribute.php
     * @magentoAppIsolation enabled
     * @magentoDbIsolation enabled
     */
    public function testValidateInvalidMultiselectValues()
    {
        $filesystem = \Magento\TestFramework\Helper\Bootstrap::getObjectManager()->create(
            \Magento\Framework\Filesystem::class
        );
        $directory = $filesystem->getDirectoryWrite(DirectoryList::ROOT);
        $source = $this->objectManager->create(
            \Magento\ImportExport\Model\Import\Source\Csv::class,
            [
                'file' => __DIR__ . '/_files/products_with_invalid_multiselect_values.csv',
                'directory' => $directory
            ]
        );
        $errors = $this->_model->setParameters(
            ['behavior' => \Magento\ImportExport\Model\Import::BEHAVIOR_APPEND, 'entity' => 'catalog_product']
        )->setSource(
            $source
        )->validateData();

        $this->assertTrue($errors->getErrorsCount() == 1);
        $this->assertEquals(
            "Value for 'multiselect_attribute' attribute contains incorrect value, "
            . "see acceptable values on settings specified for Admin",
            $errors->getErrorByRowNumber(1)[0]->getErrorMessage()
        );
    }

    /**
     * @magentoDataFixture Magento/Catalog/_files/categories.php
     * @magentoDataFixture Magento/Store/_files/website.php
     * @magentoDataFixture Magento/Store/_files/core_fixturestore.php
     * @magentoDataFixture Magento/Catalog/Model/Layer/Filter/_files/attribute_with_option.php
     * @magentoDataFixture Magento/ConfigurableProduct/_files/configurable_attribute.php
     * @magentoDbIsolation disabled
     * @magentoAppIsolation enabled
     */
    public function testProductsWithMultipleStores()
    {
        $objectManager = \Magento\TestFramework\Helper\Bootstrap::getObjectManager();

        $filesystem = $objectManager->create(\Magento\Framework\Filesystem::class);
        $directory = $filesystem->getDirectoryWrite(DirectoryList::ROOT);
        $source = $this->objectManager->create(
            \Magento\ImportExport\Model\Import\Source\Csv::class,
            [
                'file' => __DIR__ . '/_files/products_multiple_stores.csv',
                'directory' => $directory
            ]
        );
        $errors = $this->_model->setParameters(
            ['behavior' => \Magento\ImportExport\Model\Import::BEHAVIOR_APPEND, 'entity' => 'catalog_product']
        )->setSource(
            $source
        )->validateData();

        $this->assertTrue($errors->getErrorsCount() == 0);

        $this->_model->importData();

        /** @var \Magento\Catalog\Model\Product $product */
        $product = $objectManager->create(\Magento\Catalog\Model\Product::class);
        $id = $product->getIdBySku('Configurable 03');
        $product->load($id);
        $this->assertEquals('1', $product->getHasOptions());

        $objectManager->get(\Magento\Store\Model\StoreManagerInterface::class)->setCurrentStore('fixturestore');

        /** @var \Magento\Catalog\Model\Product $simpleProduct */
        $simpleProduct = $objectManager->create(\Magento\Catalog\Model\Product::class);
        $id = $simpleProduct->getIdBySku('Configurable 03-Option 1');
        $simpleProduct->load($id);
        $this->assertTrue(count($simpleProduct->getWebsiteIds()) == 2);
        $this->assertEquals('Option Label', $simpleProduct->getAttributeText('attribute_with_option'));
    }

    /**
     * Test url keys properly generated in multistores environment.
     *
     * @magentoConfigFixture current_store catalog/seo/product_use_categories 1
     * @magentoDataFixture Magento/Store/_files/core_fixturestore.php
     * @magentoDataFixture Magento/Catalog/_files/category_with_two_stores.php
     * @magentoDbIsolation enabled
     * @magentoAppIsolation enabled
     */
    public function testGenerateUrlsWithMultipleStores()
    {
        $objectManager = \Magento\TestFramework\Helper\Bootstrap::getObjectManager();

        $filesystem = $objectManager->create(\Magento\Framework\Filesystem::class);
        $directory = $filesystem->getDirectoryWrite(DirectoryList::ROOT);
        $source = $this->objectManager->create(
            \Magento\ImportExport\Model\Import\Source\Csv::class,
            [
                'file' => __DIR__ . '/_files/products_to_import_with_two_stores.csv',
                'directory' => $directory
            ]
        );
        $errors = $this->_model->setParameters(
            ['behavior' => \Magento\ImportExport\Model\Import::BEHAVIOR_ADD_UPDATE, 'entity' => 'catalog_product']
        )->setSource(
            $source
        )->validateData();

        $this->assertTrue($errors->getErrorsCount() == 0);

        $this->_model->importData();
        $this->assertProductRequestPath('default', 'category-defaultstore/product-default.html');
        $this->assertProductRequestPath('fixturestore', 'category-fixturestore/product-fixture.html');
    }

    /**
     * Check product request path considering store scope.
     *
     * @param string $storeCode
     * @param string $expected
     * @return void
     */
    private function assertProductRequestPath($storeCode, $expected)
    {
        $objectManager = \Magento\TestFramework\Helper\Bootstrap::getObjectManager();
        /** @var Store $storeCode */
        $store = $objectManager->get(Store::class);
        $storeId = $store->load($storeCode)->getId();

        /** @var Category $category */
        $category = $objectManager->get(Category::class);
        $category->setStoreId($storeId);
        $category->load(555);

        /** @var Registry $registry */
        $registry = $objectManager->get(Registry::class);
        $registry->register('current_category', $category);

        /** @var \Magento\Catalog\Model\Product $product */
        $product = $objectManager->create(\Magento\Catalog\Model\Product::class);
        $id = $product->getIdBySku('product');
        $product->setStoreId($storeId);
        $product->load($id);
        $product->getProductUrl();
        self::assertEquals($expected, $product->getRequestPath());
        $registry->unregister('current_category');
    }

    /**
     * @magentoDbIsolation enabled
     */
    public function testProductWithInvalidWeight()
    {
        // import data from CSV file
        $pathToFile = __DIR__ . '/_files/product_to_import_invalid_weight.csv';
        $filesystem = \Magento\TestFramework\Helper\Bootstrap::getObjectManager()->create(
            \Magento\Framework\Filesystem::class
        );

        $directory = $filesystem->getDirectoryWrite(DirectoryList::ROOT);
        $source = $this->objectManager->create(
            \Magento\ImportExport\Model\Import\Source\Csv::class,
            [
                'file' => $pathToFile,
                'directory' => $directory
            ]
        );
        $errors = $this->_model->setSource(
            $source
        )->setParameters(
            ['behavior' => \Magento\ImportExport\Model\Import::BEHAVIOR_APPEND]
        )->validateData();

        $this->assertTrue($errors->getErrorsCount() == 1);
        $this->assertEquals(
            "Value for 'weight' attribute contains incorrect value",
            $errors->getErrorByRowNumber(1)[0]->getErrorMessage()
        );
    }

    /**
     * @magentoAppArea adminhtml
     * @dataProvider categoryTestDataProvider
     * @magentoDbIsolation enabled
     * @magentoAppIsolation enabled
     */
    public function testProductCategories($fixture, $separator)
    {
        // import data from CSV file
        $pathToFile = __DIR__ . '/_files/' . $fixture;
        $filesystem = \Magento\TestFramework\Helper\Bootstrap::getObjectManager()->create(
            \Magento\Framework\Filesystem::class
        );

        $directory = $filesystem->getDirectoryWrite(DirectoryList::ROOT);
        $source = $this->objectManager->create(
            \Magento\ImportExport\Model\Import\Source\Csv::class,
            [
                'file' => $pathToFile,
                'directory' => $directory
            ]
        );
        $errors = $this->_model->setSource(
            $source
        )->setParameters(
            [
                'behavior' => \Magento\ImportExport\Model\Import::BEHAVIOR_APPEND,
                'entity' => 'catalog_product',
                Import::FIELD_FIELD_MULTIPLE_VALUE_SEPARATOR => $separator
            ]
        )->validateData();

        $this->assertTrue($errors->getErrorsCount() == 0);
        $this->_model->importData();

        $objectManager = \Magento\TestFramework\Helper\Bootstrap::getObjectManager();
        $resource = $objectManager->get(\Magento\Catalog\Model\ResourceModel\Product::class);
        $productId = $resource->getIdBySku('simple1');
        $this->assertTrue(is_numeric($productId));
        /** @var \Magento\Catalog\Model\Product $product */
        $product = \Magento\TestFramework\Helper\Bootstrap::getObjectManager()->create(
            \Magento\Catalog\Model\Product::class
        );
        $product->load($productId);
        $this->assertFalse($product->isObjectNew());
        $categories = $product->getCategoryIds();
        $this->assertTrue(count($categories) == 2);
    }

    /**
     * @magentoAppArea adminhtml
     * @magentoDbIsolation disabled
     * @magentoAppIsolation enabled
     * @magentoDataFixture Magento/Catalog/_files/multiple_products.php
     * @magentoDataFixture Magento/Catalog/_files/category.php
     */
    public function testProductPositionInCategory()
    {
        /* @var \Magento\Catalog\Model\ResourceModel\Category\Collection $collection */
        $collection = $this->objectManager->create(\Magento\Catalog\Model\ResourceModel\Category\Collection::class);
        $collection->addNameToResult()->load();
        /** @var Category $category */
        $category = $collection->getItemByColumnValue('name', 'Category 1');

        /** @var ProductRepositoryInterface $productRepository */
        $productRepository = $this->objectManager->create(ProductRepositoryInterface::class);

        $categoryProducts = [];
        $i = 51;
        foreach (['simple1', 'simple2', 'simple3'] as $sku) {
            $categoryProducts[$productRepository->get($sku)->getId()] = $i++;
        }
        $category->setPostedProducts($categoryProducts);
        $category->save();

        $filesystem = \Magento\TestFramework\Helper\Bootstrap::getObjectManager()->create(
            \Magento\Framework\Filesystem::class
        );

        $directory = $filesystem->getDirectoryWrite(DirectoryList::ROOT);
        $source = $this->objectManager->create(
            \Magento\ImportExport\Model\Import\Source\Csv::class,
            [
                'file' => __DIR__ . '/_files/products_to_import.csv',
                'directory' => $directory
            ]
        );
        $errors = $this->_model->setSource(
            $source
        )->setParameters(
            [
                'behavior' => \Magento\ImportExport\Model\Import::BEHAVIOR_APPEND,
                'entity' => 'catalog_product'
            ]
        )->validateData();

        $this->assertTrue($errors->getErrorsCount() == 0);
        $this->_model->importData();

        /** @var \Magento\Framework\App\ResourceConnection $resourceConnection */
        $resourceConnection = \Magento\TestFramework\Helper\Bootstrap::getObjectManager()->get(
            \Magento\Framework\App\ResourceConnection::class
        );
        $tableName = $resourceConnection->getTableName('catalog_category_product');
        $select = $resourceConnection->getConnection()->select()->from($tableName)
            ->where('category_id = ?', $category->getId());
        $items = $resourceConnection->getConnection()->fetchAll($select);
        $this->assertCount(3, $items);
        foreach ($items as $item) {
            $this->assertGreaterThan(50, $item['position']);
        }
    }

    /**
     * @return array
     */
    public function categoryTestDataProvider()
    {
        return [
            ['import_new_categories_default_separator.csv', ','],
            ['import_new_categories_custom_separator.csv', '|']
        ];
    }

    /**
     * @magentoAppArea adminhtml
     * @magentoDbIsolation disabled
     * @magentoAppIsolation enabled
     * @magentoDataFixture Magento/CatalogImportExport/_files/update_category_duplicates.php
     */
    public function testProductDuplicateCategories()
    {
        $csvFixture = 'products_duplicate_category.csv';
        // import data from CSV file
        $pathToFile = __DIR__ . '/_files/' . $csvFixture;
        $filesystem = \Magento\TestFramework\Helper\Bootstrap::getObjectManager()->create(
            \Magento\Framework\Filesystem::class
        );

        $directory = $filesystem->getDirectoryWrite(DirectoryList::ROOT);
        $source = $this->objectManager->create(
            \Magento\ImportExport\Model\Import\Source\Csv::class,
            [
                'file' => $pathToFile,
                'directory' => $directory
            ]
        );
        $errors = $this->_model->setSource($source)->setParameters(
            [
                'behavior' => \Magento\ImportExport\Model\Import::BEHAVIOR_APPEND,
                'entity' => 'catalog_product'
            ]
        )->validateData();

        $this->assertTrue($errors->getErrorsCount() === 0);

        $this->_model->importData();

        $errorProcessor = \Magento\TestFramework\Helper\Bootstrap::getObjectManager()->get(
            \Magento\ImportExport\Model\Import\ErrorProcessing\ProcessingErrorAggregator::class
        );
        $errorCount = count($errorProcessor->getAllErrors());
        $this->assertTrue($errorCount === 1, 'Error expected');

        $errorMessage = $errorProcessor->getAllErrors()[0]->getErrorMessage();
        $this->assertContains('URL key for specified store already exists', $errorMessage);
        $this->assertContains('Default Category/Category 2', $errorMessage);

        $categoryAfter = $this->loadCategoryByName('Category 2');
        $this->assertTrue($categoryAfter === null);

        /** @var \Magento\Catalog\Model\Product $product */
        $product = \Magento\TestFramework\Helper\Bootstrap::getObjectManager()->create(
            \Magento\Catalog\Model\Product::class
        );
        $product->load(1);
        $categories = $product->getCategoryIds();
        $this->assertTrue(count($categories) == 1);
    }

    protected function loadCategoryByName($categoryName)
    {
        /* @var \Magento\Catalog\Model\ResourceModel\Category\Collection $collection */
        $collection = $this->objectManager->create(\Magento\Catalog\Model\ResourceModel\Category\Collection::class);
        $collection->addNameToResult()->load();
        return $collection->getItemByColumnValue('name', $categoryName);
    }

    /**
     * @magentoDataFixture Magento/Catalog/Model/ResourceModel/_files/product_simple.php
     * @magentoAppIsolation enabled
     * @dataProvider validateUrlKeysDataProvider
     * @param $importFile string
     * @param $expectedErrors array
     * @throws \Magento\Framework\Exception\LocalizedException
     */
    public function testValidateUrlKeys($importFile, $expectedErrors)
    {
        $filesystem = \Magento\TestFramework\Helper\Bootstrap::getObjectManager()->create(
            \Magento\Framework\Filesystem::class
        );
        $directory = $filesystem->getDirectoryWrite(DirectoryList::ROOT);

        $source = $this->objectManager->create(
            \Magento\ImportExport\Model\Import\Source\Csv::class,
            [
                'file' => __DIR__ . '/_files/' . $importFile,
                'directory' => $directory
            ]
        );
        /** @var \Magento\ImportExport\Model\Import\ErrorProcessing\ProcessingErrorAggregatorInterface $errors */
        $errors = $this->_model->setParameters(
            ['behavior' => \Magento\ImportExport\Model\Import::BEHAVIOR_APPEND, 'entity' => 'catalog_product']
        )->setSource(
            $source
        )->validateData();
        $this->assertEquals(
            $expectedErrors[RowValidatorInterface::ERROR_DUPLICATE_URL_KEY],
            count($errors->getErrorsByCode([RowValidatorInterface::ERROR_DUPLICATE_URL_KEY]))
        );
    }

    /**
     * @return array
     */
    public function validateUrlKeysDataProvider()
    {
        return [
            [
                'products_to_check_valid_url_keys.csv',
                 [
                     RowValidatorInterface::ERROR_DUPLICATE_URL_KEY => 0
                 ]
            ],
            [
                'products_to_check_duplicated_url_keys.csv',
                [
                    RowValidatorInterface::ERROR_DUPLICATE_URL_KEY => 2
                ]
            ],
            [
                'products_to_check_duplicated_names.csv' ,
                [
                    RowValidatorInterface::ERROR_DUPLICATE_URL_KEY => 1
                ]
            ]
        ];
    }

    /**
     * @magentoDataFixture Magento/Store/_files/website.php
     * @magentoDataFixture Magento/Store/_files/core_fixturestore.php
     * @magentoDataFixture Magento/Catalog/Model/ResourceModel/_files/product_simple.php
     * @magentoAppIsolation enabled
     * @magentoDbIsolation enabled
     */
    public function testValidateUrlKeysMultipleStores()
    {
        $filesystem = \Magento\TestFramework\Helper\Bootstrap::getObjectManager()->create(
            \Magento\Framework\Filesystem::class
        );
        $directory = $filesystem->getDirectoryWrite(DirectoryList::ROOT);

        $source = $this->objectManager->create(
            \Magento\ImportExport\Model\Import\Source\Csv::class,
            [
                'file' => __DIR__ . '/_files/products_to_check_valid_url_keys_multiple_stores.csv',
                'directory' => $directory
            ]
        );
        $errors = $this->_model->setParameters(
            ['behavior' => \Magento\ImportExport\Model\Import::BEHAVIOR_APPEND, 'entity' => 'catalog_product']
        )->setSource(
            $source
        )->validateData();

        $this->assertTrue($errors->getErrorsCount() == 0);
    }

    /**
     * @magentoAppArea adminhtml
     * @magentoDbIsolation enabled
     * @magentoAppIsolation enabled
     */
    public function testProductWithLinks()
    {
        $linksData = [
            'upsell' => [
                'simple1' => '3',
                'simple3' => '1'
            ],
            'crosssell' => [
                'simple2' => '1',
                'simple3' => '2'
            ],
            'related' => [
                'simple1' => '2',
                'simple2' => '1'
            ]
        ];
        // import data from CSV file
        $pathToFile = __DIR__ . '/_files/products_to_import_with_product_links.csv';
        $filesystem = \Magento\TestFramework\Helper\Bootstrap::getObjectManager()->create(
            \Magento\Framework\Filesystem::class
        );

        $directory = $filesystem->getDirectoryWrite(DirectoryList::ROOT);
        $source = $this->objectManager->create(
            \Magento\ImportExport\Model\Import\Source\Csv::class,
            [
                'file' => $pathToFile,
                'directory' => $directory
            ]
        );
        $errors = $this->_model->setSource(
            $source
        )->setParameters(
            [
                'behavior' => \Magento\ImportExport\Model\Import::BEHAVIOR_APPEND,
                'entity' => 'catalog_product'
            ]
        )->validateData();

        $this->assertTrue($errors->getErrorsCount() == 0);
        $this->_model->importData();

        $objectManager = \Magento\TestFramework\Helper\Bootstrap::getObjectManager();
        $resource = $objectManager->get(\Magento\Catalog\Model\ResourceModel\Product::class);
        $productId = $resource->getIdBySku('simple4');
        /** @var \Magento\Catalog\Model\Product $product */
        $product = \Magento\TestFramework\Helper\Bootstrap::getObjectManager()->create(
            \Magento\Catalog\Model\Product::class
        );
        $product->load($productId);
        $productLinks = [
            'upsell' => $product->getUpSellProducts(),
            'crosssell' => $product->getCrossSellProducts(),
            'related' => $product->getRelatedProducts()
        ];
        $importedProductLinks = [];
        foreach ($productLinks as $linkType => $linkedProducts) {
            foreach ($linkedProducts as $linkedProductData) {
                $importedProductLinks[$linkType][$linkedProductData->getSku()] = $linkedProductData->getPosition();
            }
        }
        $this->assertEquals($linksData, $importedProductLinks);
    }

    /**
     * @magentoDataFixture Magento/Catalog/_files/product_simple_with_url_key.php
     * @magentoDbIsolation disabled
     * @magentoAppIsolation enabled
     */
    public function testExistingProductWithUrlKeys()
    {
        $products = [
            'simple1' => 'url-key1',
            'simple2' => 'url-key2',
            'simple3' => 'url-key3'
        ];
        $filesystem = \Magento\TestFramework\Helper\Bootstrap::getObjectManager()
            ->create(\Magento\Framework\Filesystem::class);
        $directory = $filesystem->getDirectoryWrite(DirectoryList::ROOT);
        $source = $this->objectManager->create(
            \Magento\ImportExport\Model\Import\Source\Csv::class,
            [
                'file' => __DIR__ . '/_files/products_to_import_with_valid_url_keys.csv',
                'directory' => $directory
            ]
        );

        $errors = $this->_model->setParameters(
            ['behavior' => \Magento\ImportExport\Model\Import::BEHAVIOR_APPEND, 'entity' => 'catalog_product']
        )->setSource(
            $source
        )->validateData();

        $this->assertTrue($errors->getErrorsCount() == 0);
        $this->_model->importData();

        $productRepository = \Magento\TestFramework\Helper\Bootstrap::getObjectManager()->create(
            \Magento\Catalog\Api\ProductRepositoryInterface::class
        );
        foreach ($products as $productSku => $productUrlKey) {
            $this->assertEquals($productUrlKey, $productRepository->get($productSku)->getUrlKey());
        }
    }

    /**
     * @magentoDataFixture Magento/Catalog/_files/product_simple_with_wrong_url_key.php
     * @magentoDbIsolation disabled
     * @magentoAppIsolation enabled
     */
    public function testAddUpdateProductWithInvalidUrlKeys() : void
    {
        $products = [
            'simple1' => 'cuvée merlot-cabernet igp pays d\'oc frankrijk',
            'simple2' => 'normal-url',
            'simple3' => 'some!wrong\'url'
        ];
        $filesystem = \Magento\TestFramework\Helper\Bootstrap::getObjectManager()
            ->create(\Magento\Framework\Filesystem::class);
        $directory = $filesystem->getDirectoryWrite(DirectoryList::ROOT);
        $source = $this->objectManager->create(
            \Magento\ImportExport\Model\Import\Source\Csv::class,
            [
                'file' => __DIR__ . '/_files/products_to_import_with_invalid_url_keys.csv',
                'directory' => $directory
            ]
        );

        $errors = $this->_model->setParameters(
            ['behavior' => \Magento\ImportExport\Model\Import::BEHAVIOR_ADD_UPDATE, 'entity' => 'catalog_product']
        )->setSource(
            $source
        )->validateData();

        $this->assertTrue($errors->getErrorsCount() == 0);
        $this->_model->importData();

        $productRepository = \Magento\TestFramework\Helper\Bootstrap::getObjectManager()->create(
            \Magento\Catalog\Api\ProductRepositoryInterface::class
        );
        foreach ($products as $productSku => $productUrlKey) {
            $this->assertEquals($productUrlKey, $productRepository->get($productSku)->getUrlKey());
        }
    }

    /**
     * Make sure the non existing image in the csv file won't erase the qty key of the existing products.
     *
     * @magentoDbIsolation enabled
     * @magentoAppIsolation enabled
     */
    public function testImportWithNonExistingImage()
    {
        $products = [
            'simple_new' => 100,
        ];

        $this->importFile('products_to_import_with_non_existing_image.csv');

        $productRepository = $this->objectManager->create(\Magento\Catalog\Api\ProductRepositoryInterface::class);
        foreach ($products as $productSku => $productQty) {
            $product = $productRepository->get($productSku);
            $stockItem = $product->getExtensionAttributes()->getStockItem();
            $this->assertEquals($productQty, $stockItem->getQty());
        }
    }

    /**
     * @magentoDataFixture Magento/Catalog/_files/product_without_options.php
     * @magentoDbIsolation enabled
     * @magentoAppIsolation enabled
     */
    public function testUpdateUrlRewritesOnImport()
    {
        $filesystem = $this->objectManager->create(\Magento\Framework\Filesystem::class);

        $directory = $filesystem->getDirectoryWrite(DirectoryList::ROOT);

        $source = $this->objectManager->create(
            \Magento\ImportExport\Model\Import\Source\Csv::class,
            [
                'file' => __DIR__ . '/_files/products_to_import_with_category.csv',
                'directory' => $directory
            ]
        );
        $errors = $this->_model->setParameters(
            [
                'behavior' => \Magento\ImportExport\Model\Import::BEHAVIOR_APPEND,
                'entity' => \Magento\Catalog\Model\Product::ENTITY
            ]
        )->setSource(
            $source
        )->validateData();

        $this->assertTrue($errors->getErrorsCount() == 0);

        $this->_model->importData();

        /** @var \Magento\Catalog\Model\Product $product */
        $product = $this->objectManager->create(\Magento\Catalog\Model\ProductRepository::class)->get('simple');
        $listOfProductUrlKeys = [
            sprintf('%s.html', $product->getUrlKey()),
            sprintf('men/tops/%s.html', $product->getUrlKey()),
            sprintf('men/%s.html', $product->getUrlKey())
        ];
        $repUrlRewriteCol = $this->objectManager->create(
            UrlRewriteCollection::class
        );

        /** @var UrlRewriteCollection $collUrlRewrite */
        $collUrlRewrite = $repUrlRewriteCol->addFieldToSelect(['request_path'])
            ->addFieldToFilter('entity_id', ['eq'=> $product->getEntityId()])
            ->addFieldToFilter('entity_type', ['eq'=> 'product'])
            ->load();
        $listOfUrlRewriteIds = $collUrlRewrite->getAllIds();
        $this->assertCount(3, $collUrlRewrite);

        foreach ($listOfUrlRewriteIds as $key => $id) {
            $this->assertEquals(
                $listOfProductUrlKeys[$key],
                $collUrlRewrite->getItemById($id)->getRequestPath()
            );
        }
    }

    /**
     * @magentoDataFixture Magento/Catalog/_files/product_simple_with_url_key.php
     * @magentoDbIsolation enabled
     * @magentoAppIsolation enabled
     */
    public function testImportWithoutChangingUrlKeys()
    {
        $filesystem = $this->objectManager->create(Filesystem::class);
        $directory = $filesystem->getDirectoryWrite(DirectoryList::ROOT);
        $source = $this->objectManager->create(
            Csv::class,
            [
                'file' => __DIR__ . '/_files/products_to_import_without_url_key_column.csv',
                'directory' => $directory
            ]
        );

        $errors = $this->_model->setParameters(
            ['behavior' => Import::BEHAVIOR_APPEND, 'entity' => 'catalog_product']
        )
            ->setSource($source)
            ->validateData();

        $this->assertTrue($errors->getErrorsCount() == 0);
        $this->_model->importData();
        $productRepository = $this->objectManager->create(ProductRepositoryInterface::class);
        $this->assertEquals('url-key', $productRepository->get('simple1')->getUrlKey());
    }

    /**
     * @magentoDataFixture Magento/Catalog/_files/product_simple_with_url_key.php
     * @magentoDbIsolation disabled
     * @magentoAppIsolation enabled
     */
    public function testImportWithoutUrlKeys()
    {
        $products = [
            'simple1' => 'simple-1',
            'simple2' => 'simple-2',
            'simple3' => 'simple-3'
        ];
        $filesystem = $this->objectManager->create(\Magento\Framework\Filesystem::class);
        $directory = $filesystem->getDirectoryWrite(DirectoryList::ROOT);
        $source = $this->objectManager->create(
            \Magento\ImportExport\Model\Import\Source\Csv::class,
            [
                'file' => __DIR__ . '/_files/products_to_import_without_url_keys.csv',
                'directory' => $directory
            ]
        );

        $errors = $this->_model->setParameters(
            ['behavior' => \Magento\ImportExport\Model\Import::BEHAVIOR_APPEND, 'entity' => 'catalog_product']
        )
            ->setSource($source)
            ->validateData();

        $this->assertTrue($errors->getErrorsCount() == 0);
        $this->_model->importData();

        $productRepository = $this->objectManager->create(\Magento\Catalog\Api\ProductRepositoryInterface::class);
        foreach ($products as $productSku => $productUrlKey) {
            $this->assertEquals($productUrlKey, $productRepository->get($productSku)->getUrlKey());
        }
    }

    /**
     * @magentoDataFixture Magento/Catalog/_files/product_simple_with_non_latin_url_key.php
     * @magentoDbIsolation disabled
     * @magentoAppIsolation enabled
     * @return void
     * @throws \Magento\Framework\Exception\LocalizedException
     */
    public function testImportWithNonLatinUrlKeys()
    {
        $productsCreatedByFixture = [
            'ukrainian-with-url-key' => 'nove-im-ja-pislja-importu-scho-stane-url-key',
            'ukrainian-without-url-key' => 'новий url key після імпорту',
        ];
        $productsImportedByCsv = [
            'imported-ukrainian-with-url-key' => 'імпортований продукт',
            'imported-ukrainian-without-url-key' => 'importovanij-produkt-bez-url-key',
        ];
        $productSkuMap = array_merge($productsCreatedByFixture, $productsImportedByCsv);
        $this->importedProducts = array_keys($productsImportedByCsv);

        $filesystem = $this->objectManager->create(\Magento\Framework\Filesystem::class);
        $directory = $filesystem->getDirectoryWrite(DirectoryList::ROOT);
        $source = $this->objectManager->create(
            \Magento\ImportExport\Model\Import\Source\Csv::class,
            [
                'file' => __DIR__ . '/_files/products_to_import_with_non_latin_url_keys.csv',
                'directory' => $directory,
            ]
        );

        $errors = $this->_model->setParameters(
            ['behavior' => \Magento\ImportExport\Model\Import::BEHAVIOR_ADD_UPDATE, 'entity' => 'catalog_product']
        )
            ->setSource($source)
            ->validateData();

        $this->assertEquals($errors->getErrorsCount(), 0);
        $this->_model->importData();

        /** @var ProductRepositoryInterface $productRepository */
        $productRepository = $this->objectManager->create(ProductRepositoryInterface::class);
        foreach ($productSkuMap as $productSku => $productUrlKey) {
            $this->assertEquals($productUrlKey, $productRepository->get($productSku)->getUrlKey());
        }
    }

    /**
     * Make sure the absence of a url_key column in the csv file won't erase the url key of the existing products.
     * To reach the goal we need to not send the name column, as the url key is generated from it.
     *
     * @magentoDataFixture Magento/Catalog/_files/product_simple_with_url_key.php
     * @magentoDbIsolation disabled
     * @magentoAppIsolation enabled
     */
    public function testImportWithoutUrlKeysAndName()
    {
        $products = [
            'simple1' => 'url-key',
            'simple2' => 'url-key2',
        ];
        $filesystem = $this->objectManager->create(\Magento\Framework\Filesystem::class);
        $directory = $filesystem->getDirectoryWrite(DirectoryList::ROOT);
        $source = $this->objectManager->create(
            \Magento\ImportExport\Model\Import\Source\Csv::class,
            [
                'file' => __DIR__ . '/_files/products_to_import_without_url_keys_and_name.csv',
                'directory' => $directory
            ]
        );

        $errors = $this->_model->setParameters(
            ['behavior' => \Magento\ImportExport\Model\Import::BEHAVIOR_APPEND, 'entity' => 'catalog_product']
        )
            ->setSource($source)
            ->validateData();

        $this->assertTrue($errors->getErrorsCount() == 0);
        $this->_model->importData();

        $productRepository = $this->objectManager->create(\Magento\Catalog\Api\ProductRepositoryInterface::class);
        foreach ($products as $productSku => $productUrlKey) {
            $this->assertEquals($productUrlKey, $productRepository->get($productSku)->getUrlKey());
        }
    }

    /**
     * @magentoAppIsolation enabled
     */
    public function testProductWithUseConfigSettings()
    {
        $products = [
            'simple1' => true,
            'simple2' => true,
            'simple3' => false
        ];
        $filesystem = \Magento\TestFramework\Helper\Bootstrap::getObjectManager()
            ->create(\Magento\Framework\Filesystem::class);
        $directory = $filesystem->getDirectoryWrite(DirectoryList::ROOT);
        $source = $this->objectManager->create(
            \Magento\ImportExport\Model\Import\Source\Csv::class,
            [
                'file' => __DIR__ . '/_files/products_to_import_with_use_config_settings.csv',
                'directory' => $directory
            ]
        );

        $errors = $this->_model->setParameters(
            ['behavior' => \Magento\ImportExport\Model\Import::BEHAVIOR_APPEND, 'entity' => 'catalog_product']
        )->setSource(
            $source
        )->validateData();

        $this->assertTrue($errors->getErrorsCount() == 0);
        $this->_model->importData();

        foreach ($products as $sku => $manageStockUseConfig) {
            /** @var \Magento\CatalogInventory\Model\StockRegistry $stockRegistry */
            $stockRegistry = \Magento\TestFramework\Helper\Bootstrap::getObjectManager()->create(
                \Magento\CatalogInventory\Model\StockRegistry::class
            );
            $stockItem = $stockRegistry->getStockItemBySku($sku);
            $this->assertEquals($manageStockUseConfig, $stockItem->getUseConfigManageStock());
        }
    }

    /**
     * @magentoDataFixture Magento/Store/_files/website.php
     * @magentoDataFixture Magento/Store/_files/core_fixturestore.php
     * @magentoDbIsolation disabled
     * @magentoAppIsolation enabled
     */
    public function testProductWithMultipleStoresInDifferentBunches()
    {
        $products = [
            'simple1',
            'simple2',
            'simple3'
        ];

        $importExportData = $this->getMockBuilder(\Magento\ImportExport\Helper\Data::class)
            ->disableOriginalConstructor()
            ->getMock();
        $importExportData->expects($this->atLeastOnce())
            ->method('getBunchSize')
            ->willReturn(1);
        $this->_model = $this->objectManager->create(
            \Magento\CatalogImportExport\Model\Import\Product::class,
            ['importExportData' => $importExportData]
        );

        $filesystem = $this->objectManager->create(\Magento\Framework\Filesystem::class);
        $directory = $filesystem->getDirectoryWrite(DirectoryList::ROOT);
        $source = $this->objectManager->create(
            \Magento\ImportExport\Model\Import\Source\Csv::class,
            [
                'file' => __DIR__ . '/_files/products_to_import_with_multiple_store.csv',
                'directory' => $directory
            ]
        );
        $errors = $this->_model->setParameters(
            ['behavior' => \Magento\ImportExport\Model\Import::BEHAVIOR_APPEND, 'entity' => 'catalog_product']
        )->setSource(
            $source
        )->validateData();

        $this->assertTrue($errors->getErrorsCount() == 0);

        $this->_model->importData();
        $productCollection = $this->objectManager
            ->create(\Magento\Catalog\Model\ResourceModel\Product\Collection::class);
        $this->assertCount(3, $productCollection->getItems());
        $actualProductSkus = array_map(
            function (ProductInterface $item) {
                return $item->getSku();
            },
            $productCollection->getItems()
        );
        sort($products);
        $result = array_values($actualProductSkus);
        sort($result);
        $this->assertEquals(
            $products,
            $result
        );

        /** @var \Magento\Framework\Registry $registry */
        $registry = $this->objectManager->get(\Magento\Framework\Registry::class);

        $registry->unregister('isSecureArea');
        $registry->register('isSecureArea', true);

        $productSkuList = ['simple1', 'simple2', 'simple3'];
        foreach ($productSkuList as $sku) {
            try {
                $productRepository = \Magento\TestFramework\Helper\Bootstrap::getObjectManager()
                    ->get(\Magento\Catalog\Api\ProductRepositoryInterface::class);
                $product = $productRepository->get($sku, true);
                if ($product->getId()) {
                    $productRepository->delete($product);
                }
                // phpcs:ignore Magento2.CodeAnalysis.EmptyBlock
            } catch (\Magento\Framework\Exception\NoSuchEntityException $e) {
                //Product already removed
            }
        }

        $registry->unregister('isSecureArea');
        $registry->register('isSecureArea', false);
    }

    /**
     * @magentoDataFixture Magento/Catalog/_files/multiselect_attribute_with_incorrect_values.php
     * @magentoDataFixture Magento/Catalog/_files/product_text_attribute.php
     * @magentoAppIsolation enabled
     * @magentoDbIsolation enabled
     */
    public function testProductWithWrappedAdditionalAttributes()
    {
        $filesystem = $this->objectManager->create(\Magento\Framework\Filesystem::class);
        $directory = $filesystem->getDirectoryWrite(DirectoryList::ROOT);
        $source = $this->objectManager->create(
            \Magento\ImportExport\Model\Import\Source\Csv::class,
            [
                'file' => __DIR__ . '/_files/products_to_import_with_additional_attributes.csv',
                'directory' => $directory
            ]
        );
        $errors = $this->_model->setParameters(
            [
                'behavior' => \Magento\ImportExport\Model\Import::BEHAVIOR_APPEND,
                'entity' => 'catalog_product',
                \Magento\ImportExport\Model\Import::FIELDS_ENCLOSURE => 1
            ]
        )->setSource(
            $source
        )->validateData();

        $this->assertTrue($errors->getErrorsCount() == 0);

        $this->_model->importData();

        /** @var \Magento\Catalog\Api\ProductRepositoryInterface $productRepository */
        $productRepository = \Magento\TestFramework\Helper\Bootstrap::getObjectManager()->create(
            \Magento\Catalog\Api\ProductRepositoryInterface::class
        );

        /** @var \Magento\Eav\Api\AttributeOptionManagementInterface $multiselectOptions */
        $multiselectOptions = $this->objectManager->get(\Magento\Eav\Api\AttributeOptionManagementInterface::class)
            ->getItems(\Magento\Catalog\Model\Product::ENTITY, 'multiselect_attribute');

        $product1 = $productRepository->get('simple1');
        $this->assertEquals('\'", =|', $product1->getData('text_attribute'));
        $this->assertEquals(
            implode(',', [$multiselectOptions[3]->getValue(), $multiselectOptions[2]->getValue()]),
            $product1->getData('multiselect_attribute')
        );

        $product2 = $productRepository->get('simple2');
        $this->assertEquals('', $product2->getData('text_attribute'));
        $this->assertEquals(
            implode(',', [$multiselectOptions[1]->getValue(), $multiselectOptions[2]->getValue()]),
            $product2->getData('multiselect_attribute')
        );
    }

    /**
     * Import and check data from file.
     *
     * @param string $fileName
     * @param int $expectedErrors
     * @return void
     */
    private function importDataForMediaTest(string $fileName, int $expectedErrors = 0)
    {
        $filesystem = $this->objectManager->create(\Magento\Framework\Filesystem::class);
        $directory = $filesystem->getDirectoryWrite(DirectoryList::ROOT);

        $source = $this->objectManager->create(
            \Magento\ImportExport\Model\Import\Source\Csv::class,
            [
                'file' => __DIR__ . '/_files/' . $fileName,
                'directory' => $directory
            ]
        );
        $this->_model->setParameters(
            [
                'behavior' => \Magento\ImportExport\Model\Import::BEHAVIOR_APPEND,
                'entity' => 'catalog_product',
                'import_images_file_dir' => 'pub/media/import'
            ]
        );
        $appParams = \Magento\TestFramework\Helper\Bootstrap::getInstance()
            ->getBootstrap()
            ->getApplication()
            ->getInitParams()[Bootstrap::INIT_PARAM_FILESYSTEM_DIR_PATHS];
        $uploader = $this->_model->getUploader();

        $mediaPath = $appParams[DirectoryList::MEDIA][DirectoryList::PATH];
        $destDir = $directory->getRelativePath($mediaPath . '/catalog/product');
        $tmpDir = $directory->getRelativePath($mediaPath . '/import');

        $directory->create($destDir);
        $this->assertTrue($uploader->setDestDir($destDir));
        $this->assertTrue($uploader->setTmpDir($tmpDir));
        $errors = $this->_model->setSource(
            $source
        )->validateData();
        $this->assertTrue($errors->getErrorsCount() == 0);

        $this->_model->importData();
        $this->assertEquals(
            $expectedErrors,
            $this->_model->getErrorAggregator()->getErrorsCount(),
            array_reduce(
                $this->_model->getErrorAggregator()->getAllErrors(),
                function ($output, $error) {
                    return "$output\n{$error->getErrorMessage()}";
                },
                ''
            )
        );
    }

    /**
     * Load product by given product sku
     *
     * @param string $sku
     * @return \Magento\Catalog\Model\Product
     */
    private function getProductBySku($sku)
    {
        $resource = $this->objectManager->get(\Magento\Catalog\Model\ResourceModel\Product::class);
        $productId = $resource->getIdBySku($sku);
        $product = $this->objectManager->create(\Magento\Catalog\Model\Product::class);
        $product->load($productId);

        return $product;
    }

    /**
     * @param array $row
     * @param string|null $behavior
     * @param bool $expectedResult
     * @magentoAppArea adminhtml
     * @magentoAppIsolation enabled
     * @magentoDbIsolation enabled
     * @magentoDataFixture Magento/Catalog/Model/ResourceModel/_files/product_simple.php
     * @dataProvider validateRowDataProvider
     */
    public function testValidateRow(array $row, $behavior, $expectedResult)
    {
        $this->_model->setParameters(['behavior' => $behavior, 'entity' => 'catalog_product']);
        $this->assertSame($expectedResult, $this->_model->validateRow($row, 1));
    }

    /**
     * @return array
     */
    public function validateRowDataProvider()
    {
        return [
            [
                'row' => ['sku' => 'simple products'],
                'behavior' => null,
                'expectedResult' => true,
            ],
            [
                'row' => ['sku' => 'simple products absent'],
                'behavior' => null,
                'expectedResult' => false,
            ],
            [
                'row' => [
                    'sku' => 'simple products absent',
                    'name' => 'Test',
                    'product_type' => 'simple',
                    '_attribute_set' => 'Default',
                    'price' => 10.20,
                ],
                'behavior' => null,
                'expectedResult' => true,
            ],
            [
                'row' => ['sku' => 'simple products'],
                'behavior' => Import::BEHAVIOR_ADD_UPDATE,
                'expectedResult' => true,
            ],
            [
                'row' => ['sku' => 'simple products absent'],
                'behavior' => Import::BEHAVIOR_ADD_UPDATE,
                'expectedResult' => false,
            ],
            [
                'row' => [
                    'sku' => 'simple products absent',
                    'name' => 'Test',
                    'product_type' => 'simple',
                    '_attribute_set' => 'Default',
                    'price' => 10.20,
                ],
                'behavior' => Import::BEHAVIOR_ADD_UPDATE,
                'expectedResult' => true,
            ],
            [
                'row' => ['sku' => 'simple products'],
                'behavior' => Import::BEHAVIOR_DELETE,
                'expectedResult' => true,
            ],
            [
                'row' => ['sku' => 'simple products absent'],
                'behavior' => Import::BEHAVIOR_DELETE,
                'expectedResult' => false,
            ],
            [
                'row' => ['sku' => 'simple products'],
                'behavior' => Import::BEHAVIOR_REPLACE,
                'expectedResult' => false,
            ],
            [
                'row' => ['sku' => 'simple products absent'],
                'behavior' => Import::BEHAVIOR_REPLACE,
                'expectedResult' => false,
            ],
            [
                'row' => [
                    'sku' => 'simple products absent',
                    'name' => 'Test',
                    'product_type' => 'simple',
                    '_attribute_set' => 'Default',
                    'price' => 10.20,
                ],
                'behavior' => Import::BEHAVIOR_REPLACE,
                'expectedResult' => false,
            ],
            [
                'row' => [
                    'sku' => 'simple products',
                    'name' => 'Test',
                    'product_type' => 'simple',
                    '_attribute_set' => 'Default',
                    'price' => 10.20,
                ],
                'behavior' => Import::BEHAVIOR_REPLACE,
                'expectedResult' => true,
            ],
        ];
    }

    /**
     * @covers \Magento\ImportExport\Model\Import\Entity\AbstractEntity::_saveValidatedBunches
     */
    public function testValidateData()
    {
        $filesystem = \Magento\TestFramework\Helper\Bootstrap::getObjectManager()
            ->create(\Magento\Framework\Filesystem::class);
        $directory = $filesystem->getDirectoryWrite(DirectoryList::ROOT);

        $source = $this->objectManager->create(
            \Magento\ImportExport\Model\Import\Source\Csv::class,
            [
                'file' => __DIR__ . '/_files/products_to_import.csv',
                'directory' => $directory
            ]
        );

        $errors = $this->_model->setParameters(
            ['behavior' => \Magento\ImportExport\Model\Import::BEHAVIOR_APPEND, 'entity' => 'catalog_product']
        )->setSource($source)->validateData();

        $this->assertTrue($errors->getErrorsCount() == 0);
    }

    /**
     * Tests situation when images for importing products are already present in filesystem.
     *
     * @magentoDataFixture Magento/CatalogImportExport/Model/Import/_files/import_with_filesystem_images.php
     * @magentoAppIsolation enabled
     */
    public function testImportWithFilesystemImages()
    {
        /** @var Filesystem $filesystem */
        $filesystem = ObjectManager::getInstance()->get(Filesystem::class);
        /** @var \Magento\Framework\Filesystem\Directory\WriteInterface $writeAdapter */
        $writeAdapter = $filesystem->getDirectoryWrite(DirectoryList::MEDIA);

        if (!$writeAdapter->isWritable()) {
            $this->markTestSkipped('Due to unwritable media directory');
        }

        $this->importDataForMediaTest('import_media_existing_images.csv');
    }

    /**
     * Test if we can change attribute set for product via import.
     *
     * @magentoDataFixture Magento/Catalog/_files/attribute_set_with_renamed_group.php
     * @magentoDataFixture Magento/Catalog/_files/product_without_options.php
     * @magentoDataFixture Magento/Catalog/_files/second_product_simple.php
     */
    public function testImportDataChangeAttributeSet()
    {
        $filesystem = \Magento\TestFramework\Helper\Bootstrap::getObjectManager()
            ->create(\Magento\Framework\Filesystem::class);

        $directory = $filesystem->getDirectoryWrite(DirectoryList::ROOT);

        $source = $this->objectManager->create(
            \Magento\ImportExport\Model\Import\Source\Csv::class,
            [
                'file' => __DIR__ . '/_files/products_to_import_with_new_attribute_set.csv',
                'directory' => $directory
            ]
        );
        $errors = $this->_model->setParameters(
            [
                'behavior' => \Magento\ImportExport\Model\Import::BEHAVIOR_APPEND,
                'entity' => \Magento\Catalog\Model\Product::ENTITY
            ]
        )->setSource(
            $source
        )->validateData();

        $this->assertTrue($errors->getErrorsCount() == 0);

        $this->_model->importData();

        /** @var \Magento\Catalog\Model\Product[] $products */
        $products[] = \Magento\TestFramework\Helper\Bootstrap::getObjectManager()
            ->create(\Magento\Catalog\Model\ProductRepository::class)->get('simple');
        $products[] = \Magento\TestFramework\Helper\Bootstrap::getObjectManager()
            ->create(\Magento\Catalog\Model\ProductRepository::class)->get('simple2');

        /** @var \Magento\Catalog\Model\Config $catalogConfig */
        $catalogConfig = \Magento\TestFramework\Helper\Bootstrap::getObjectManager()
            ->create(\Magento\Catalog\Model\Config::class);

        /** @var \Magento\Eav\Model\Config $eavConfig */
        $eavConfig = \Magento\TestFramework\Helper\Bootstrap::getObjectManager()
            ->create(\Magento\Eav\Model\Config::class);

        $entityTypeId = (int)$eavConfig->getEntityType(\Magento\Catalog\Model\Product::ENTITY)
            ->getId();

        foreach ($products as $product) {
            $attributeSetName = $catalogConfig->getAttributeSetName($entityTypeId, $product->getAttributeSetId());
            $this->assertEquals('attribute_set_test', $attributeSetName);
        }
    }

    /**
     * Test importing products with changed SKU letter case.
     */
    public function testImportWithDifferentSkuCase()
    {
        /** @var \Magento\Catalog\Api\ProductRepositoryInterface $productRepository */
        $productRepository = \Magento\TestFramework\Helper\Bootstrap::getObjectManager()->create(
            \Magento\Catalog\Api\ProductRepositoryInterface::class
        );
        /** @var \Magento\Framework\Api\SearchCriteria $searchCriteria */
        $searchCriteria = \Magento\TestFramework\Helper\Bootstrap::getObjectManager()
            ->create(\Magento\Framework\Api\SearchCriteria::class);

        $importedPrices = [
            'simple1' => 25,
            'simple2' => 34,
            'simple3' => 58,
        ];
        $updatedPrices = [
            'simple1' => 111,
            'simple2' => 222,
            'simple3' => 333,
        ];

        $filesystem = \Magento\TestFramework\Helper\Bootstrap::getObjectManager()
            ->create(\Magento\Framework\Filesystem::class);

        $directory = $filesystem->getDirectoryWrite(DirectoryList::ROOT);

        $source = $this->objectManager->create(
            \Magento\ImportExport\Model\Import\Source\Csv::class,
            [
                'file' => __DIR__ . '/_files/products_to_import.csv',
                'directory' => $directory
            ]
        );
        $errors = $this->_model->setParameters(
            [
                'behavior' => \Magento\ImportExport\Model\Import::BEHAVIOR_ADD_UPDATE,
                'entity' => \Magento\Catalog\Model\Product::ENTITY
            ]
        )->setSource($source)->validateData();

        $this->assertTrue($errors->getErrorsCount() == 0);

        $this->_model->importData();

        $this->assertEquals(
            3,
            count($productRepository->getList($searchCriteria)->getItems())
        );
        foreach ($importedPrices as $sku => $expectedPrice) {
            $this->assertEquals($expectedPrice, $productRepository->get($sku)->getPrice());
        }

        $source = $this->objectManager->create(
            \Magento\ImportExport\Model\Import\Source\Csv::class,
            [
                'file' => __DIR__ . '/_files/products_to_import_with_changed_sku_case.csv',
                'directory' => $directory
            ]
        );
        $errors = $this->_model->setParameters(
            [
                'behavior' => \Magento\ImportExport\Model\Import::BEHAVIOR_ADD_UPDATE,
                'entity' => \Magento\Catalog\Model\Product::ENTITY
            ]
        )->setSource($source)->validateData();

        $this->assertTrue($errors->getErrorsCount() == 0);

        $this->_model->importData();

        $this->assertEquals(
            3,
            count($productRepository->getList($searchCriteria)->getItems()),
            'Ensures that new products were not created'
        );
        foreach ($updatedPrices as $sku => $expectedPrice) {
            $this->assertEquals(
                $expectedPrice,
                $productRepository->get($sku, false, null, true)->getPrice(),
                'Check that all products were updated'
            );
        }
    }

    /**
     * Test that product import with images for non-default store works properly.
     *
     * @magentoDataFixture mediaImportImageFixture
     * @magentoAppIsolation enabled
     */
    public function testImportImageForNonDefaultStore()
    {
        $this->importDataForMediaTest('import_media_two_stores.csv');
        $product = $this->getProductBySku('simple_with_images');
        $mediaGallery = $product->getData('media_gallery');
        foreach ($mediaGallery['images'] as $image) {
            $image['file'] === '/m/a/magento_image.jpg'
                ? self::assertSame('1', $image['disabled'])
                : self::assertSame('0', $image['disabled']);
        }
    }

    /**
     * Test import product into multistore system when media is disabled.
     *
     * @magentoDataFixture Magento/CatalogImportExport/Model/Import/_files/custom_category_store_media_disabled.php
     * @magentoDbIsolation enabled
     * @magentoAppIsolation enabled
     * @return void
     */
    public function testProductsWithMultipleStoresWhenMediaIsDisabled(): void
    {
        $this->loginAdminUserWithUsername(\Magento\TestFramework\Bootstrap::ADMIN_NAME);

        $filesystem = $this->objectManager->create(\Magento\Framework\Filesystem::class);
        $directory = $filesystem->getDirectoryWrite(DirectoryList::ROOT);
        $source = $this->objectManager->create(
            \Magento\ImportExport\Model\Import\Source\Csv::class,
            [
                'file' => __DIR__ . '/_files/product_with_custom_store_media_disabled.csv',
                'directory' => $directory,
            ]
        );
        $errors = $this->_model->setParameters(
            [
                'behavior' => \Magento\ImportExport\Model\Import::BEHAVIOR_APPEND,
                'entity' => 'catalog_product',
            ]
        )->setSource(
            $source
        )->validateData();

        $this->assertTrue($errors->getErrorsCount() === 0);
        $this->assertTrue($this->_model->importData());
    }

    /**
     * Test that imported product stock status with backorders functionality enabled can be set to 'out of stock'.
     *
     * @magentoDbIsolation enabled
     * @magentoAppIsolation enabled
     *
     * @return void
     */
    public function testImportWithBackordersEnabled(): void
    {
        $this->importFile('products_to_import_with_backorders_enabled_and_0_qty.csv');
        $product = $this->getProductBySku('simple_new');
        $this->assertFalse($product->getDataByKey('quantity_and_stock_status')['is_in_stock']);
    }

    /**
     * Test that imported product stock status with stock quantity > 0 and backorders functionality disabled
     * can be set to 'out of stock'.
     *
     * @magentoDbIsolation enabled
     * @magentoAppIsolation enabled
     */
    public function testImportWithBackordersDisabled(): void
    {
        $this->importFile('products_to_import_with_backorders_disabled_and_not_0_qty.csv');
        $product = $this->getProductBySku('simple_new');
        $this->assertFalse($product->getDataByKey('quantity_and_stock_status')['is_in_stock']);
    }

    /**
     * Import file by providing import filename in parameters.
     *
     * @param string $fileName
     * @return void
     */
    private function importFile(string $fileName): void
    {
        $filesystem = $this->objectManager->create(\Magento\Framework\Filesystem::class);
        $directory = $filesystem->getDirectoryWrite(DirectoryList::ROOT);
        $source = $this->objectManager->create(
            \Magento\ImportExport\Model\Import\Source\Csv::class,
            [
                'file' => __DIR__ . '/_files/' . $fileName,
                'directory' => $directory,
            ]
        );
        $errors = $this->_model->setParameters(
            [
                'behavior' => \Magento\ImportExport\Model\Import::BEHAVIOR_APPEND,
                'entity' => 'catalog_product',
                \Magento\ImportExport\Model\Import::FIELDS_ENCLOSURE => 1,
            ]
        )
        ->setSource($source)
        ->validateData();

        $this->assertTrue($errors->getErrorsCount() == 0);

        $this->_model->importData();
    }

    /**
<<<<<<< HEAD
     * Checking product images after Add/Update import failure
     *
     * @magentoDataFixture mediaImportImageFixture
     * @magentoDataFixture Magento/CatalogImportExport/Model/Import/_files/import_with_filesystem_images.php
     * @magentoDbIsolation enabled
     * @magentoAppIsolation enabled
     *
     * @return void
     */
    public function testProductBaseImageAfterImport()
    {
        $this->importDataForMediaTest('import_media.csv');

        $this->testImportWithNonExistingImage();

        /** @var $productAfterImport \Magento\Catalog\Model\Product */
        $productAfterImport = $this->getProductBySku('simple_new');
        $this->assertNotEquals('/no/exists/image/magento_image.jpg', $productAfterImport->getData('image'));
=======
     * Set the current admin session user based on a username
     *
     * @param string $username
     */
    private function loginAdminUserWithUsername(string $username)
    {
        $user = \Magento\TestFramework\Helper\Bootstrap::getObjectManager()->create(
            \Magento\User\Model\User::class
        )->loadByUsername($username);

        /** @var $session \Magento\Backend\Model\Auth\Session */
        $session = \Magento\TestFramework\Helper\Bootstrap::getObjectManager()->get(
            \Magento\Backend\Model\Auth\Session::class
        );
        $session->setUser($user);
>>>>>>> f2eaa1d8
    }
}<|MERGE_RESOLUTION|>--- conflicted
+++ resolved
@@ -2617,7 +2617,6 @@
     }
 
     /**
-<<<<<<< HEAD
      * Checking product images after Add/Update import failure
      *
      * @magentoDataFixture mediaImportImageFixture
@@ -2636,7 +2635,10 @@
         /** @var $productAfterImport \Magento\Catalog\Model\Product */
         $productAfterImport = $this->getProductBySku('simple_new');
         $this->assertNotEquals('/no/exists/image/magento_image.jpg', $productAfterImport->getData('image'));
-=======
+    }
+
+
+    /**
      * Set the current admin session user based on a username
      *
      * @param string $username
@@ -2652,6 +2654,5 @@
             \Magento\Backend\Model\Auth\Session::class
         );
         $session->setUser($user);
->>>>>>> f2eaa1d8
     }
 }