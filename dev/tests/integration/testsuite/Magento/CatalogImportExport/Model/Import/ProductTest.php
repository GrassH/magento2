<?php
/**
 * Copyright © Magento, Inc. All rights reserved.
 * See COPYING.txt for license details.
 */
declare(strict_types=1);

/**
 * Test class for \Magento\CatalogImportExport\Model\Import\Product
 *
 * The "CouplingBetweenObjects" warning is caused by tremendous complexity of the original class
 */
namespace Magento\CatalogImportExport\Model\Import;

use Magento\Catalog\Api\Data\ProductInterface;
use Magento\Catalog\Api\ProductCustomOptionRepositoryInterface;
use Magento\Catalog\Api\ProductRepositoryInterface;
use Magento\Catalog\Model\Category;
use Magento\CatalogImportExport\Model\Import\Product\RowValidatorInterface;
use Magento\Framework\App\Bootstrap;
use Magento\Framework\App\Filesystem\DirectoryList;
use Magento\Framework\App\ObjectManager;
use Magento\Framework\DataObject;
use Magento\Framework\Exception\NoSuchEntityException;
use Magento\Framework\Filesystem;
use Magento\Framework\Registry;
use Magento\ImportExport\Model\Import;
use Magento\ImportExport\Model\Import\Source\Csv;
use Magento\Store\Model\Store;
use Magento\UrlRewrite\Model\ResourceModel\UrlRewriteCollection;
use Psr\Log\LoggerInterface;

/**
 * Class ProductTest
 * @magentoAppIsolation enabled
 * @magentoDbIsolation enabled
 * @magentoAppArea adminhtml
 * @magentoDataFixtureBeforeTransaction Magento/Catalog/_files/enable_reindex_schedule.php
 * @magentoDataFixtureBeforeTransaction Magento/Catalog/_files/enable_catalog_product_reindex_schedule.php
 * @SuppressWarnings(PHPMD.CouplingBetweenObjects)
 * @SuppressWarnings(PHPMD.ExcessiveClassComplexity)
 * @SuppressWarnings(PHPMD.ExcessivePublicCount)
 * phpcs:disable Generic.PHP.NoSilencedErrors, Generic.Metrics.NestingLevel, Magento2.Functions.StaticFunction
 */
class ProductTest extends \Magento\TestFramework\Indexer\TestCase
{
    /**
     * @var \Magento\CatalogImportExport\Model\Import\Product
     */
    protected $_model;

    /**
     * @var \Magento\CatalogImportExport\Model\Import\Uploader
     */
    protected $_uploader;

    /**
     * @var \Magento\CatalogImportExport\Model\Import\UploaderFactory
     */
    protected $_uploaderFactory;

    /**
     * @var \Magento\CatalogInventory\Model\Spi\StockStateProviderInterface|\PHPUnit_Framework_MockObject_MockObject
     */
    protected $_stockStateProvider;

    /**
     * @var \Magento\Framework\ObjectManagerInterface
     */
    protected $objectManager;

    /**
     * @var LoggerInterface|\PHPUnit_Framework_MockObject_MockObject
     */
    private $logger;

    protected function setUp()
    {
        $this->objectManager = \Magento\TestFramework\Helper\Bootstrap::getObjectManager();
        $this->logger = $this->getMockBuilder(LoggerInterface::class)
            ->disableOriginalConstructor()
            ->getMock();
        $this->_model = \Magento\TestFramework\Helper\Bootstrap::getObjectManager()->create(
            \Magento\CatalogImportExport\Model\Import\Product::class,
            ['logger' => $this->logger]
        );
        $this->importedProducts = [];

        parent::setUp();
    }

    protected function tearDown()
    {
        /* We rollback here the products created during the Import because they were
           created during test execution and we do not have the rollback for them */
        /** @var ProductRepositoryInterface $productRepository */
        $productRepository = $this->objectManager->create(ProductRepositoryInterface::class);
        foreach ($this->importedProducts as $productSku) {
            try {
                $product = $productRepository->get($productSku, false, null, true);
                $productRepository->delete($product);
                // phpcs:disable Magento2.CodeAnalysis.EmptyBlock.DetectedCatch
            } catch (NoSuchEntityException $e) {
                // nothing to delete
            }
        }
    }

    /**
     * @var array
     */
    private $importedProducts;

    /**
     * Options for assertion
     *
     * @var array
     */
    protected $_assertOptions = [
        'is_require' => 'required',
        'price' => 'price',
        'sku' => 'sku',
        'sort_order' => 'order',
        'max_characters' => 'max_characters',
    ];

    /**
     * Option values for assertion
     *
     * @var array
     */
    protected $_assertOptionValues = [
        'title' => 'option_title',
        'price' => 'price',
        'sku' => 'sku',
    ];

    /**
     * List of specific custom option types
     *
     * @var array
     */
    private $specificTypes = [
        'drop_down',
        'radio',
        'checkbox',
        'multiple',
    ];

    /**
     * Test if visibility properly saved after import
     *
     * @magentoDataFixture Magento/Catalog/_files/multiple_products.php
     * @magentoAppIsolation enabled
     */
    public function testSaveProductsVisibility()
    {
        /** @var \Magento\Catalog\Api\ProductRepositoryInterface $productRepository */
        $productRepository = \Magento\TestFramework\Helper\Bootstrap::getObjectManager()->create(
            \Magento\Catalog\Api\ProductRepositoryInterface::class
        );
        $id1 = $productRepository->get('simple1')->getId();
        $id2 = $productRepository->get('simple2')->getId();
        $id3 = $productRepository->get('simple3')->getId();
        $existingProductIds = [$id1, $id2, $id3];
        $productsBeforeImport = [];
        foreach ($existingProductIds as $productId) {
            $product = \Magento\TestFramework\Helper\Bootstrap::getObjectManager()->create(
                \Magento\Catalog\Model\Product::class
            );
            $product->load($productId);
            $productsBeforeImport[] = $product;
        }

        $filesystem = \Magento\TestFramework\Helper\Bootstrap::getObjectManager()
            ->create(\Magento\Framework\Filesystem::class);
        $directory = $filesystem->getDirectoryWrite(DirectoryList::ROOT);

        $source = $this->objectManager->create(
            \Magento\ImportExport\Model\Import\Source\Csv::class,
            [
                'file' => __DIR__ . '/_files/products_to_import.csv',
                'directory' => $directory
            ]
        );
        $errors = $this->_model->setParameters(
            ['behavior' => \Magento\ImportExport\Model\Import::BEHAVIOR_APPEND, 'entity' => 'catalog_product']
        )->setSource(
            $source
        )->validateData();

        $this->assertTrue($errors->getErrorsCount() == 0);

        $this->_model->importData();

        /** @var $productBeforeImport \Magento\Catalog\Model\Product */
        foreach ($productsBeforeImport as $productBeforeImport) {
            /** @var $productAfterImport \Magento\Catalog\Model\Product */
            $productAfterImport = \Magento\TestFramework\Helper\Bootstrap::getObjectManager()->create(
                \Magento\Catalog\Model\Product::class
            );
            $productAfterImport->load($productBeforeImport->getId());

            $this->assertEquals($productBeforeImport->getVisibility(), $productAfterImport->getVisibility());
            unset($productAfterImport);
        }

        unset($productsBeforeImport, $product);
    }

    /**
     * Test if stock item quantity properly saved after import
     *
     * @magentoDataFixture Magento/Catalog/_files/multiple_products.php
     * @magentoAppIsolation enabled
     */
    public function testSaveStockItemQty()
    {
        /** @var \Magento\Catalog\Api\ProductRepositoryInterface $productRepository */
        $productRepository = \Magento\TestFramework\Helper\Bootstrap::getObjectManager()->create(
            \Magento\Catalog\Api\ProductRepositoryInterface::class
        );
        $id1 = $productRepository->get('simple1')->getId();
        $id2 = $productRepository->get('simple2')->getId();
        $id3 = $productRepository->get('simple3')->getId();
        $existingProductIds = [$id1, $id2, $id3];
        $stockItems = [];
        foreach ($existingProductIds as $productId) {
            /** @var $stockRegistry \Magento\CatalogInventory\Model\StockRegistry */
            $stockRegistry = \Magento\TestFramework\Helper\Bootstrap::getObjectManager()->create(
                \Magento\CatalogInventory\Model\StockRegistry::class
            );

            $stockItem = $stockRegistry->getStockItem($productId, 1);
            $stockItems[$productId] = $stockItem;
        }

        $filesystem = \Magento\TestFramework\Helper\Bootstrap::getObjectManager()
            ->create(\Magento\Framework\Filesystem::class);
        $directory = $filesystem->getDirectoryWrite(DirectoryList::ROOT);
        $source = $this->objectManager->create(
            \Magento\ImportExport\Model\Import\Source\Csv::class,
            [
                'file' => __DIR__ . '/_files/products_to_import.csv',
                'directory' => $directory
            ]
        );
        $errors = $this->_model->setParameters(
            ['behavior' => \Magento\ImportExport\Model\Import::BEHAVIOR_APPEND, 'entity' => 'catalog_product']
        )->setSource(
            $source
        )->validateData();

        $this->assertTrue($errors->getErrorsCount() == 0);

        $this->_model->importData();

        /** @var $stockItmBeforeImport \Magento\CatalogInventory\Model\Stock\Item */
        foreach ($stockItems as $productId => $stockItmBeforeImport) {
            /** @var $stockRegistry \Magento\CatalogInventory\Model\StockRegistry */
            $stockRegistry = \Magento\TestFramework\Helper\Bootstrap::getObjectManager()->create(
                \Magento\CatalogInventory\Model\StockRegistry::class
            );

            $stockItemAfterImport = $stockRegistry->getStockItem($productId, 1);

            $this->assertEquals($stockItmBeforeImport->getQty(), $stockItemAfterImport->getQty());
            $this->assertEquals(1, $stockItemAfterImport->getIsInStock());
            unset($stockItemAfterImport);
        }

        unset($stockItems, $stockItem);
    }

    /**
     * Test if stock state properly changed after import
     *
     * @magentoDataFixture Magento/Catalog/_files/multiple_products.php
     * @magentoAppIsolation enabled
     */
    public function testStockState()
    {
        $filesystem = \Magento\TestFramework\Helper\Bootstrap::getObjectManager()
            ->create(\Magento\Framework\Filesystem::class);
        $directory = $filesystem->getDirectoryWrite(DirectoryList::ROOT);
        $source = $this->objectManager->create(
            \Magento\ImportExport\Model\Import\Source\Csv::class,
            [
                'file' => __DIR__ . '/_files/products_to_import_with_qty.csv',
                'directory' => $directory
            ]
        );

        $errors = $this->_model->setParameters(
            ['behavior' => \Magento\ImportExport\Model\Import::BEHAVIOR_APPEND, 'entity' => 'catalog_product']
        )->setSource(
            $source
        )->validateData();

        $this->assertTrue($errors->getErrorsCount() == 0);
        $this->_model->importData();
    }

    /**
     * Tests adding of custom options with existing and new product.
     *
     * @magentoDataFixture Magento/Catalog/_files/product_simple.php
     * @dataProvider getBehaviorDataProvider
     * @param string $importFile
     * @param string $sku
     * @param int $expectedOptionsQty
     * @throws \Magento\Framework\Exception\LocalizedException
     * @throws \Magento\Framework\Exception\NoSuchEntityException
     * @magentoAppIsolation enabled

     *
     * @return void
     */
    public function testSaveCustomOptions(string $importFile, string $sku, int $expectedOptionsQty): void
    {
        $pathToFile = __DIR__ . '/_files/' . $importFile;
        $importModel = $this->createImportModel($pathToFile);
        $errors = $importModel->validateData();

        $this->assertTrue($errors->getErrorsCount() == 0);
        $importModel->importData();

        /** @var \Magento\Catalog\Api\ProductRepositoryInterface $productRepository */
        $productRepository = \Magento\TestFramework\Helper\Bootstrap::getObjectManager()->create(
            \Magento\Catalog\Api\ProductRepositoryInterface::class
        );
        $product = $productRepository->get($sku);

        $this->assertInstanceOf(\Magento\Catalog\Model\Product::class, $product);
        $options = $product->getOptionInstance()->getProductOptions($product);

        $expectedData = $this->getExpectedOptionsData($pathToFile);
        $expectedData = $this->mergeWithExistingData($expectedData, $options);
        $actualData = $this->getActualOptionsData($options);

        // assert of equal type+titles
        $expectedOptions = $expectedData['options'];
        // we need to save key values
        $actualOptions = $actualData['options'];
        sort($expectedOptions);
        sort($actualOptions);
        $this->assertEquals($expectedOptions, $actualOptions);

        // assert of options data
        $this->assertCount(count($expectedData['data']), $actualData['data']);
        $this->assertCount(count($expectedData['values']), $actualData['values']);
        $this->assertCount($expectedOptionsQty, $actualData['options']);
        foreach ($expectedData['options'] as $expectedId => $expectedOption) {
            $elementExist = false;
            // find value in actual options and values
            foreach ($actualData['options'] as $actualId => $actualOption) {
                if ($actualOption == $expectedOption) {
                    $elementExist = true;
                    $this->assertEquals($expectedData['data'][$expectedId], $actualData['data'][$actualId]);
                    if (array_key_exists($expectedId, $expectedData['values'])) {
                        $this->assertEquals($expectedData['values'][$expectedId], $actualData['values'][$actualId]);
                    }
                    unset($actualData['options'][$actualId]);
                    // remove value in case of duplicating key values
                    break;
                }
            }
            $this->assertTrue($elementExist, 'Element must exist.');
        }

        // Make sure that after importing existing options again, option IDs and option value IDs are not changed
        $customOptionValues = $this->getCustomOptionValues($sku);
        $this->createImportModel($pathToFile)->importData();
        $this->assertEquals($customOptionValues, $this->getCustomOptionValues($sku));
    }

    /**
     * Tests adding of custom options with multiple store views
     *
     * @magentoConfigFixture current_store catalog/price/scope 1
     * @magentoDataFixture Magento/Store/_files/core_second_third_fixturestore.php
     * @magentoAppIsolation enabled
     */
    public function testSaveCustomOptionsWithMultipleStoreViews()
    {
        $objectManager = \Magento\TestFramework\Helper\Bootstrap::getObjectManager();
        /** @var \Magento\Store\Model\StoreManagerInterface $storeManager */
        $storeManager = $objectManager->get(\Magento\Store\Model\StoreManagerInterface::class);
        $storeCodes = [
            'admin',
            'default',
            'secondstore',
        ];
        /** @var \Magento\Store\Model\StoreManagerInterface $storeManager */
        $importFile = 'product_with_custom_options_and_multiple_store_views.csv';
        $sku = 'simple';
        $pathToFile = __DIR__ . '/_files/' . $importFile;
        $importModel = $this->createImportModel($pathToFile);
        $errors = $importModel->validateData();
        $this->assertTrue($errors->getErrorsCount() == 0);
        $importModel->importData();
        /** @var \Magento\Catalog\Api\ProductRepositoryInterface $productRepository */
        $productRepository = \Magento\TestFramework\Helper\Bootstrap::getObjectManager()->create(
            \Magento\Catalog\Api\ProductRepositoryInterface::class
        );
        foreach ($storeCodes as $storeCode) {
            $storeManager->setCurrentStore($storeCode);
            $product = $productRepository->get($sku);
            $options = $product->getOptionInstance()->getProductOptions($product);
            $expectedData = $this->getExpectedOptionsData($pathToFile, $storeCode);
            $expectedData = $this->mergeWithExistingData($expectedData, $options);
            $actualData = $this->getActualOptionsData($options);
            // assert of equal type+titles
            $expectedOptions = $expectedData['options'];
            // we need to save key values
            $actualOptions = $actualData['options'];
            sort($expectedOptions);
            sort($actualOptions);
            $this->assertEquals($expectedOptions, $actualOptions);

            // assert of options data
            $this->assertCount(count($expectedData['data']), $actualData['data']);
            $this->assertCount(count($expectedData['values']), $actualData['values']);
            foreach ($expectedData['options'] as $expectedId => $expectedOption) {
                $elementExist = false;
                // find value in actual options and values
                foreach ($actualData['options'] as $actualId => $actualOption) {
                    if ($actualOption == $expectedOption) {
                        $elementExist = true;
                        $this->assertEquals($expectedData['data'][$expectedId], $actualData['data'][$actualId]);
                        if (array_key_exists($expectedId, $expectedData['values'])) {
                            $this->assertEquals($expectedData['values'][$expectedId], $actualData['values'][$actualId]);
                        }
                        unset($actualData['options'][$actualId]);
                        // remove value in case of duplicating key values
                        break;
                    }
                }
                $this->assertTrue($elementExist, 'Element must exist.');
            }

            // Make sure that after importing existing options again, option IDs and option value IDs are not changed
            $customOptionValues = $this->getCustomOptionValues($sku);
            $this->createImportModel($pathToFile)->importData();
            $this->assertEquals($customOptionValues, $this->getCustomOptionValues($sku));
        }
    }

    /**
     * @return array
     */
    public function getBehaviorDataProvider(): array
    {
        return [
            'Append behavior with existing product' => [
                'importFile' => 'product_with_custom_options.csv',
                'sku' => 'simple',
                'expectedOptionsQty' => 6,
            ],
            'Append behavior with existing product and without options in import file' => [
                'importFile' => 'product_without_custom_options.csv',
                'sku' => 'simple',
                'expectedOptionsQty' => 0,
            ],
            'Append behavior with new product' => [
                'importFile' => 'product_with_custom_options_new.csv',
                'sku' => 'simple_new',
                'expectedOptionsQty' => 5,
            ],
        ];
    }

    /**
     * @param string $pathToFile
     * @param string $behavior
     * @return \Magento\CatalogImportExport\Model\Import\Product
     */
    private function createImportModel($pathToFile, $behavior = \Magento\ImportExport\Model\Import::BEHAVIOR_APPEND)
    {
        $filesystem = \Magento\TestFramework\Helper\Bootstrap::getObjectManager()
            ->create(\Magento\Framework\Filesystem::class);
        $directory = $filesystem->getDirectoryWrite(DirectoryList::ROOT);

        /** @var \Magento\ImportExport\Model\Import\Source\Csv $source */
        $source = $this->objectManager->create(
            \Magento\ImportExport\Model\Import\Source\Csv::class,
            [
                'file' => $pathToFile,
                'directory' => $directory
            ]
        );

        /** @var \Magento\CatalogImportExport\Model\Import\Product $importModel */
        $importModel = \Magento\TestFramework\Helper\Bootstrap::getObjectManager()->create(
            \Magento\CatalogImportExport\Model\Import\Product::class
        );
        $importModel->setParameters(['behavior' => $behavior, 'entity' => 'catalog_product'])->setSource($source);

        return $importModel;
    }

    /**
     * @param string $productSku
     * @return array ['optionId' => ['optionValueId' => 'optionValueTitle', ...], ...]
     */
    private function getCustomOptionValues($productSku)
    {
        /** @var ProductRepositoryInterface $productRepository */
        $productRepository = $this->objectManager->get(ProductRepositoryInterface::class);
        /** @var ProductCustomOptionRepositoryInterface $customOptionRepository */
        $customOptionRepository = $this->objectManager->get(ProductCustomOptionRepositoryInterface::class);
        $simpleProduct = $productRepository->get($productSku, false, null, true);
        $originalProductOptions = $customOptionRepository->getProductOptions($simpleProduct);
        $optionValues = [];
        foreach ($originalProductOptions as $productOption) {
            foreach ((array)$productOption->getValues() as $optionValue) {
                $optionValues[$productOption->getOptionId()][$optionValue->getOptionTypeId()]
                    = $optionValue->getTitle();
            }
        }
        return $optionValues;
    }

    /**
     * Test if datetime properly saved after import
     *
     * @magentoDataFixture Magento/Catalog/_files/multiple_products.php
     * @magentoAppIsolation enabled
     */
    public function testSaveDatetimeAttribute()
    {
        /** @var \Magento\Catalog\Api\ProductRepositoryInterface $productRepository */
        $productRepository = \Magento\TestFramework\Helper\Bootstrap::getObjectManager()->create(
            \Magento\Catalog\Api\ProductRepositoryInterface::class
        );
        $id1 = $productRepository->get('simple1')->getId();
        $id2 = $productRepository->get('simple2')->getId();
        $id3 = $productRepository->get('simple3')->getId();
        $existingProductIds = [$id1, $id2, $id3];
        $productsBeforeImport = [];
        foreach ($existingProductIds as $productId) {
            $product = \Magento\TestFramework\Helper\Bootstrap::getObjectManager()->create(
                \Magento\Catalog\Model\Product::class
            );
            $product->load($productId);
            $productsBeforeImport[$product->getSku()] = $product;
        }

        $filesystem = \Magento\TestFramework\Helper\Bootstrap::getObjectManager()
            ->create(\Magento\Framework\Filesystem::class);
        $directory = $filesystem->getDirectoryWrite(DirectoryList::ROOT);

        $source = $this->objectManager->create(
            \Magento\ImportExport\Model\Import\Source\Csv::class,
            [
                'file' => __DIR__ . '/_files/products_to_import_with_datetime.csv',
                'directory' => $directory
            ]
        );
        $errors = $this->_model->setParameters(
            ['behavior' => \Magento\ImportExport\Model\Import::BEHAVIOR_APPEND, 'entity' => 'catalog_product']
        )->setSource(
            $source
        )->validateData();

        $this->assertTrue($errors->getErrorsCount() == 0);

        $this->_model->importData();

        $source->rewind();
        foreach ($source as $row) {
            /** @var $productAfterImport \Magento\Catalog\Model\Product */
            $productBeforeImport = $productsBeforeImport[$row['sku']];

            /** @var $productAfterImport \Magento\Catalog\Model\Product */
            $productAfterImport = \Magento\TestFramework\Helper\Bootstrap::getObjectManager()->create(
                \Magento\Catalog\Model\Product::class
            );
            $productAfterImport->load($productBeforeImport->getId());
            $this->assertEquals(
                @strtotime(date('m/d/Y', @strtotime($row['news_from_date']))),
                @strtotime($productAfterImport->getNewsFromDate())
            );
            $this->assertEquals(
                @strtotime($row['news_to_date']),
                @strtotime($productAfterImport->getNewsToDate())
            );
            unset($productAfterImport);
        }
        unset($productsBeforeImport, $product);
    }

    /**
     * Returns expected product data: current id, options, options data and option values
     *
     * @param string $pathToFile
     * @param string $storeCode
     * @return array
     * @SuppressWarnings(PHPMD.CyclomaticComplexity)
     * @SuppressWarnings(PHPMD.NPathComplexity)
     */
    protected function getExpectedOptionsData(string $pathToFile, string $storeCode = ''): array
    {
        // phpcs:disable Magento2.Functions.DiscouragedFunction
        $productData = $this->csvToArray(file_get_contents($pathToFile));
        $expectedOptionId = 0;
        $expectedOptions = [];
        // array of type and title types, key is element ID
        $expectedData = [];
        // array of option data
        $expectedValues = [];
        $storeRowId = null;
        foreach ($productData['data'] as $rowId => $rowData) {
            $storeCode = ($storeCode == 'admin') ? '' : $storeCode;
            if ($rowData['store_view_code'] == $storeCode) {
                $storeRowId = $rowId;
                break;
            }
        }
        if (!empty($productData['data'][$storeRowId]['custom_options'])) {
            foreach (explode('|', $productData['data'][$storeRowId]['custom_options']) as $optionData) {
                $option = array_values(
                    array_map(
                        function ($input) {
                            $data = explode('=', $input);
                            return [$data[0] => $data[1]];
                        },
                        explode(',', $optionData)
                    )
                );
                // phpcs:ignore Magento2.Performance.ForeachArrayMerge
                $option = array_merge(...$option);

                if (!empty($option['type']) && !empty($option['name'])) {
                    $lastOptionKey = $option['type'] . '|' . $option['name'];
                    if (!isset($expectedOptions[$expectedOptionId])
                        || $expectedOptions[$expectedOptionId] != $lastOptionKey) {
                        $expectedOptionId++;
                        $expectedOptions[$expectedOptionId] = $lastOptionKey;
                        $expectedData[$expectedOptionId] = [];
                        foreach ($this->_assertOptions as $assertKey => $assertFieldName) {
                            if (array_key_exists($assertFieldName, $option)
                                && !(($assertFieldName == 'price' || $assertFieldName == 'sku')
                                    && in_array($option['type'], $this->specificTypes))
                            ) {
                                $expectedData[$expectedOptionId][$assertKey] = $option[$assertFieldName];
                            }
                        }
                    }
                }
                $optionValue = [];
                if (!empty($option['name']) && !empty($option['option_title'])) {
                    foreach ($this->_assertOptionValues as $assertKey => $assertFieldName) {
                        if (isset($option[$assertFieldName])) {
                            $optionValue[$assertKey] = $option[$assertFieldName];
                        }
                    }
                    $expectedValues[$expectedOptionId][] = $optionValue;
                }
            }
        }

        return [
            'id' => $expectedOptionId,
            'options' => $expectedOptions,
            'data' => $expectedData,
            'values' => $expectedValues,
        ];
    }

    /**
     * Updates expected options data array with existing unique options data
     *
     * @param array $expected
     * @param \Magento\Catalog\Model\ResourceModel\Product\Option\Collection $options
     * @return array
     */
    protected function mergeWithExistingData(
        array $expected,
        $options
    ) {
        $expectedOptionId = $expected['id'];
        $expectedOptions = $expected['options'];
        $expectedData = $expected['data'];
        $expectedValues = $expected['values'];
        foreach ($options as $option) {
            $optionKey = $option->getType() . '|' . $option->getTitle();
            $optionValues = $this->getOptionValues($option);
            if (!in_array($optionKey, $expectedOptions)) {
                $expectedOptionId++;
                $expectedOptions[$expectedOptionId] = $optionKey;
                $expectedData[$expectedOptionId] = $this->getOptionData($option);
                if ($optionValues) {
                    $expectedValues[$expectedOptionId] = $optionValues;
                }
            } else {
                $existingOptionId = array_search($optionKey, $expectedOptions);
                // phpcs:ignore Magento2.Performance.ForeachArrayMerge
                $expectedData[$existingOptionId] = array_merge(
                    $this->getOptionData($option),
                    $expectedData[$existingOptionId]
                );
                if ($optionValues) {
                    foreach ($optionValues as $optionKey => $optionValue) {
                        // phpcs:ignore Magento2.Performance.ForeachArrayMerge
                        $expectedValues[$existingOptionId][$optionKey] = array_merge(
                            $optionValue,
                            $expectedValues[$existingOptionId][$optionKey]
                        );
                    }
                }
            }
        }

        return [
            'id' => $expectedOptionId,
            'options' => $expectedOptions,
            'data' => $expectedData,
            'values' => $expectedValues
        ];
    }

    /**
     *  Returns actual product data: current id, options, options data and option values
     *
     * @param \Magento\Catalog\Model\ResourceModel\Product\Option\Collection $options
     * @return array
     */
    protected function getActualOptionsData($options)
    {
        $actualOptionId = 0;
        $actualOptions = [];
        // array of type and title types, key is element ID
        $actualData = [];
        // array of option data
        $actualValues = [];
        // array of option values data
        /** @var $option \Magento\Catalog\Model\Product\Option */
        foreach ($options as $option) {
            $lastOptionKey = $option->getType() . '|' . $option->getTitle();
            $actualOptionId++;
            if (!in_array($lastOptionKey, $actualOptions)) {
                $actualOptions[$actualOptionId] = $lastOptionKey;
                $actualData[$actualOptionId] = $this->getOptionData($option);
                if ($optionValues = $this->getOptionValues($option)) {
                    $actualValues[$actualOptionId] = $optionValues;
                }
            }
        }
        return [
            'id' => $actualOptionId,
            'options' => $actualOptions,
            'data' => $actualData,
            'values' => $actualValues
        ];
    }

    /**
     * Retrieve option data
     *
     * @param \Magento\Catalog\Model\Product\Option $option
     * @return array
     */
    protected function getOptionData(\Magento\Catalog\Model\Product\Option $option)
    {
        $result = [];
        foreach (array_keys($this->_assertOptions) as $assertKey) {
            $result[$assertKey] = $option->getData($assertKey);
        }
        return $result;
    }

    /**
     * Retrieve option values or false for options which has no values
     *
     * @param \Magento\Catalog\Model\Product\Option $option
     * @return array|bool
     */
    protected function getOptionValues(\Magento\Catalog\Model\Product\Option $option)
    {
        $values = $option->getValues();
        if (!empty($values)) {
            $result = [];
            /** @var $value \Magento\Catalog\Model\Product\Option\Value */
            foreach ($values as $value) {
                $optionData = [];
                foreach (array_keys($this->_assertOptionValues) as $assertKey) {
                    if ($value->hasData($assertKey)) {
                        $optionData[$assertKey] = $value->getData($assertKey);
                    }
                }
                $result[] = $optionData;
            }
            return $result;
        }

        return false;
    }

    /**
     * Test that product import with images works properly
     *
     * @magentoDataFixture mediaImportImageFixture
     * @magentoAppIsolation enabled
     * @SuppressWarnings(PHPMD.ExcessiveMethodLength)
     */
    public function testSaveMediaImage()
    {
        $this->importDataForMediaTest('import_media.csv');

        $product = $this->getProductBySku('simple_new');

        $this->assertEquals('/m/a/magento_image.jpg', $product->getData('image'));
        $this->assertEquals('/m/a/magento_small_image.jpg', $product->getData('small_image'));
        $this->assertEquals('/m/a/magento_thumbnail.jpg', $product->getData('thumbnail'));
        $this->assertEquals('/m/a/magento_image.jpg', $product->getData('swatch_image'));

        $gallery = $product->getMediaGalleryImages();
        $this->assertInstanceOf(\Magento\Framework\Data\Collection::class, $gallery);

        $items = $gallery->getItems();
        $this->assertCount(5, $items);

        $imageItem = array_shift($items);
        $this->assertInstanceOf(\Magento\Framework\DataObject::class, $imageItem);
        $this->assertEquals('/m/a/magento_image.jpg', $imageItem->getFile());
        $this->assertEquals('Image Label', $imageItem->getLabel());

        $smallImageItem = array_shift($items);
        $this->assertInstanceOf(\Magento\Framework\DataObject::class, $smallImageItem);
        $this->assertEquals('/m/a/magento_small_image.jpg', $smallImageItem->getFile());
        $this->assertEquals('Small Image Label', $smallImageItem->getLabel());

        $thumbnailItem = array_shift($items);
        $this->assertInstanceOf(\Magento\Framework\DataObject::class, $thumbnailItem);
        $this->assertEquals('/m/a/magento_thumbnail.jpg', $thumbnailItem->getFile());
        $this->assertEquals('Thumbnail Label', $thumbnailItem->getLabel());

        $additionalImageOneItem = array_shift($items);
        $this->assertInstanceOf(\Magento\Framework\DataObject::class, $additionalImageOneItem);
        $this->assertEquals('/m/a/magento_additional_image_one.jpg', $additionalImageOneItem->getFile());
        $this->assertEquals('Additional Image Label One', $additionalImageOneItem->getLabel());

        $additionalImageTwoItem = array_shift($items);
        $this->assertInstanceOf(\Magento\Framework\DataObject::class, $additionalImageTwoItem);
        $this->assertEquals('/m/a/magento_additional_image_two.jpg', $additionalImageTwoItem->getFile());
        $this->assertEquals('Additional Image Label Two', $additionalImageTwoItem->getLabel());
    }

    /**
     * Tests that "hide_from_product_page" attribute is hidden after importing product images.
     *
     * @magentoDataFixture mediaImportImageFixture
     * @magentoAppIsolation enabled
     */
    public function testSaveHiddenImages()
    {
        $this->importDataForMediaTest('import_media_hidden_images.csv');
        $product = $this->getProductBySku('simple_new');
        $images = $product->getMediaGalleryEntries();

        $hiddenImages = array_filter(
            $images,
            static function (DataObject $image) {
                return (int)$image->getDisabled() === 1;
            }
        );

        $this->assertCount(3, $hiddenImages);

        $imageItem = array_shift($hiddenImages);
        $this->assertEquals('/m/a/magento_image.jpg', $imageItem->getFile());

        $imageItem = array_shift($hiddenImages);
        $this->assertEquals('/m/a/magento_thumbnail.jpg', $imageItem->getFile());

        $imageItem = array_shift($hiddenImages);
        $this->assertEquals('/m/a/magento_additional_image_two.jpg', $imageItem->getFile());
    }

    /**
     * Test that new images should be added after the existing ones.
     *
     * @magentoDataFixture mediaImportImageFixture
     * @magentoAppIsolation enabled
     * @SuppressWarnings(PHPMD.ExcessiveMethodLength)
     */
    public function testNewImagesShouldBeAddedAfterExistingOnes()
    {
        $this->importDataForMediaTest('import_media.csv');

        $product = $this->getProductBySku('simple_new');

        $items = array_values($product->getMediaGalleryImages()->getItems());

        $images = [
            ['file' => '/m/a/magento_image.jpg', 'label' => 'Image Label'],
            ['file' => '/m/a/magento_small_image.jpg', 'label' => 'Small Image Label'],
            ['file' => '/m/a/magento_thumbnail.jpg', 'label' => 'Thumbnail Label'],
            ['file' => '/m/a/magento_additional_image_one.jpg', 'label' => 'Additional Image Label One'],
            ['file' => '/m/a/magento_additional_image_two.jpg', 'label' => 'Additional Image Label Two'],
        ];

        $this->assertCount(5, $items);
        $this->assertEquals(
            $images,
            array_map(
                function (\Magento\Framework\DataObject $item) {
                    return $item->toArray(['file', 'label']);
                },
                $items
            )
        );

        $this->importDataForMediaTest('import_media_additional_images.csv');
        $product->cleanModelCache();
        $product = $this->getProductBySku('simple_new');
        $items = array_values($product->getMediaGalleryImages()->getItems());
        $images[] = ['file' => '/m/a/magento_additional_image_three.jpg', 'label' => ''];
        $images[] = ['file' => '/m/a/magento_additional_image_four.jpg', 'label' => ''];
        $this->assertCount(7, $items);
        $this->assertEquals(
            $images,
            array_map(
                function (\Magento\Framework\DataObject $item) {
                    return $item->toArray(['file', 'label']);
                },
                $items
            )
        );
    }

    /**
     * Test that errors occurred during importing images are logged.
     *
     * @magentoAppIsolation enabled
     * @magentoDataFixture mediaImportImageFixture
     * @magentoDataFixture mediaImportImageFixtureError
     * @SuppressWarnings(PHPMD.ExcessiveMethodLength)
     */
    public function testSaveMediaImageError()
    {
        $this->logger->expects(self::once())->method('critical');
        $this->importDataForMediaTest('import_media.csv', 1);
    }

    /**
     * Copy fixture images into media import directory
     */
    public static function mediaImportImageFixture()
    {
        /** @var \Magento\Framework\Filesystem\Directory\Write $varDirectory */
        $varDirectory = \Magento\TestFramework\Helper\Bootstrap::getObjectManager()->get(
            \Magento\Framework\Filesystem::class
        )->getDirectoryWrite(
            DirectoryList::VAR_DIR
        );

        $varDirectory->create('import' . DIRECTORY_SEPARATOR . 'images');
        $dirPath = $varDirectory->getAbsolutePath('import' . DIRECTORY_SEPARATOR . 'images');

        $items = [
            [
                'source' => __DIR__ . '/../../../../Magento/Catalog/_files/magento_image.jpg',
                'dest' => $dirPath . '/magento_image.jpg',
            ],
            [
                'source' => __DIR__ . '/../../../../Magento/Catalog/_files/magento_small_image.jpg',
                'dest' => $dirPath . '/magento_small_image.jpg',
            ],
            [
                'source' => __DIR__ . '/../../../../Magento/Catalog/_files/magento_thumbnail.jpg',
                'dest' => $dirPath . '/magento_thumbnail.jpg',
            ],
            [
                'source' => __DIR__ . '/_files/magento_additional_image_one.jpg',
                'dest' => $dirPath . '/magento_additional_image_one.jpg',
            ],
            [
                'source' => __DIR__ . '/_files/magento_additional_image_two.jpg',
                'dest' => $dirPath . '/magento_additional_image_two.jpg',
            ],
            [
                'source' => __DIR__ . '/_files/magento_additional_image_three.jpg',
                'dest' => $dirPath . '/magento_additional_image_three.jpg',
            ],
            [
                'source' => __DIR__ . '/_files/magento_additional_image_four.jpg',
                'dest' => $dirPath . '/magento_additional_image_four.jpg',
            ],
        ];

        foreach ($items as $item) {
            copy($item['source'], $item['dest']);
        }
    }

    /**
     * Cleanup media import and catalog directories
     */
    public static function mediaImportImageFixtureRollback()
    {
        $fileSystem = \Magento\TestFramework\Helper\Bootstrap::getObjectManager()->get(
            \Magento\Framework\Filesystem::class
        );
        /** @var \Magento\Framework\Filesystem\Directory\Write $mediaDirectory */
        $mediaDirectory = $fileSystem->getDirectoryWrite(DirectoryList::MEDIA);

        /** @var \Magento\Framework\Filesystem\Directory\Write $varDirectory */
        $varDirectory = $fileSystem->getDirectoryWrite(DirectoryList::VAR_DIR);
        $varDirectory->delete('import');
        $mediaDirectory->delete('catalog');
    }

    /**
     * Copy incorrect fixture image into media import directory.
     */
    public static function mediaImportImageFixtureError()
    {
        /** @var \Magento\Framework\Filesystem\Directory\Write $varDirectory */
        $varDirectory = \Magento\TestFramework\Helper\Bootstrap::getObjectManager()->get(
            \Magento\Framework\Filesystem::class
        )->getDirectoryWrite(
            DirectoryList::VAR_DIR
        );
        $dirPath = $varDirectory->getAbsolutePath('import' . DIRECTORY_SEPARATOR . 'images');
        $items = [
            [
                'source' => __DIR__ . '/_files/magento_additional_image_error.jpg',
                'dest' => $dirPath . '/magento_additional_image_two.jpg',
            ],
        ];
        foreach ($items as $item) {
            copy($item['source'], $item['dest']);
        }
    }

    /**
     * Export CSV string to array
     *
     * @param string $content
     * @param mixed $entityId
     * @return array
     */
    protected function csvToArray($content, $entityId = null)
    {
        $data = ['header' => [], 'data' => []];

        $lines = str_getcsv($content, "\n");
        foreach ($lines as $index => $line) {
            if ($index == 0) {
                $data['header'] = str_getcsv($line);
            } else {
                $row = array_combine($data['header'], str_getcsv($line));
                if ($entityId !== null && !empty($row[$entityId])) {
                    $data['data'][$row[$entityId]] = $row;
                } else {
                    $data['data'][] = $row;
                }
            }
        }
        return $data;
    }

    /**
     * Tests that no products imported if source file contains errors
     *
     * In this case, the second product data has an invalid attribute set.
     *
     * @magentoDbIsolation enabled
     */
    public function testInvalidSkuLink()
    {
        // import data from CSV file
        $pathToFile = __DIR__ . '/_files/products_to_import_invalid_attribute_set.csv';
        $filesystem = \Magento\TestFramework\Helper\Bootstrap::getObjectManager()->create(
            \Magento\Framework\Filesystem::class
        );
        $directory = $filesystem->getDirectoryWrite(DirectoryList::ROOT);
        $source = $this->objectManager->create(
            \Magento\ImportExport\Model\Import\Source\Csv::class,
            [
                'file' => $pathToFile,
                'directory' => $directory
            ]
        );
        $errors = $this->_model->setParameters(
            [
                'behavior' => \Magento\ImportExport\Model\Import::BEHAVIOR_APPEND,
                Import::FIELD_NAME_VALIDATION_STRATEGY => null,
                'entity' => 'catalog_product'
            ]
        )->setSource(
            $source
        )->validateData();

        $this->assertTrue($errors->getErrorsCount() == 1);
        $this->assertEquals(
            'Invalid value for Attribute Set column (set doesn\'t exist?)',
            $errors->getErrorByRowNumber(1)[0]->getErrorMessage()
        );
        $this->_model->importData();

        $productCollection = \Magento\TestFramework\Helper\Bootstrap::getObjectManager()->create(
            \Magento\Catalog\Model\ResourceModel\Product\Collection::class
        );

        $products = [];
        /** @var $product \Magento\Catalog\Model\Product */
        foreach ($productCollection as $product) {
            $products[$product->getSku()] = $product;
        }
        $this->assertArrayNotHasKey("simple1", $products, "Simple Product should not have been imported");
        $this->assertArrayNotHasKey("simple3", $products, "Simple Product 3 should not have been imported");
        $this->assertArrayNotHasKey("simple2", $products, "Simple Product2 should not have been imported");
    }

    /**
     * @magentoDataFixture Magento/Catalog/_files/products_with_multiselect_attribute.php
     * @magentoAppIsolation enabled
     * @magentoDbIsolation enabled
     */
    public function testValidateInvalidMultiselectValues()
    {
        $filesystem = \Magento\TestFramework\Helper\Bootstrap::getObjectManager()->create(
            \Magento\Framework\Filesystem::class
        );
        $directory = $filesystem->getDirectoryWrite(DirectoryList::ROOT);
        $source = $this->objectManager->create(
            \Magento\ImportExport\Model\Import\Source\Csv::class,
            [
                'file' => __DIR__ . '/_files/products_with_invalid_multiselect_values.csv',
                'directory' => $directory
            ]
        );
        $errors = $this->_model->setParameters(
            ['behavior' => \Magento\ImportExport\Model\Import::BEHAVIOR_APPEND, 'entity' => 'catalog_product']
        )->setSource(
            $source
        )->validateData();

        $this->assertTrue($errors->getErrorsCount() == 1);
        $this->assertEquals(
            "Value for 'multiselect_attribute' attribute contains incorrect value, "
            . "see acceptable values on settings specified for Admin",
            $errors->getErrorByRowNumber(1)[0]->getErrorMessage()
        );
    }

    /**
     * @magentoDataFixture Magento/Catalog/_files/categories.php
     * @magentoDataFixture Magento/Store/_files/website.php
     * @magentoDataFixture Magento/Store/_files/core_fixturestore.php
     * @magentoDataFixture Magento/Catalog/Model/Layer/Filter/_files/attribute_with_option.php
     * @magentoDataFixture Magento/ConfigurableProduct/_files/configurable_attribute.php
     * @magentoDbIsolation disabled
     * @magentoAppIsolation enabled
     */
    public function testProductsWithMultipleStores()
    {
        $objectManager = \Magento\TestFramework\Helper\Bootstrap::getObjectManager();

        $filesystem = $objectManager->create(\Magento\Framework\Filesystem::class);
        $directory = $filesystem->getDirectoryWrite(DirectoryList::ROOT);
        $source = $this->objectManager->create(
            \Magento\ImportExport\Model\Import\Source\Csv::class,
            [
                'file' => __DIR__ . '/_files/products_multiple_stores.csv',
                'directory' => $directory
            ]
        );
        $errors = $this->_model->setParameters(
            ['behavior' => \Magento\ImportExport\Model\Import::BEHAVIOR_APPEND, 'entity' => 'catalog_product']
        )->setSource(
            $source
        )->validateData();

        $this->assertTrue($errors->getErrorsCount() == 0);

        $this->_model->importData();

        /** @var \Magento\Catalog\Model\Product $product */
        $product = $objectManager->create(\Magento\Catalog\Model\Product::class);
        $id = $product->getIdBySku('Configurable 03');
        $product->load($id);
        $this->assertEquals('1', $product->getHasOptions());

        $objectManager->get(\Magento\Store\Model\StoreManagerInterface::class)->setCurrentStore('fixturestore');

        /** @var \Magento\Catalog\Model\Product $simpleProduct */
        $simpleProduct = $objectManager->create(\Magento\Catalog\Model\Product::class);
        $id = $simpleProduct->getIdBySku('Configurable 03-Option 1');
        $simpleProduct->load($id);
        $this->assertTrue(count($simpleProduct->getWebsiteIds()) == 2);
        $this->assertEquals('Option Label', $simpleProduct->getAttributeText('attribute_with_option'));
    }

    /**
     * Test url keys properly generated in multistores environment.
     *
     * @magentoConfigFixture current_store catalog/seo/product_use_categories 1
     * @magentoDataFixture Magento/Store/_files/core_fixturestore.php
     * @magentoDataFixture Magento/Catalog/_files/category_with_two_stores.php
     * @magentoDbIsolation enabled
     * @magentoAppIsolation enabled
     */
    public function testGenerateUrlsWithMultipleStores()
    {
        $objectManager = \Magento\TestFramework\Helper\Bootstrap::getObjectManager();

        $filesystem = $objectManager->create(\Magento\Framework\Filesystem::class);
        $directory = $filesystem->getDirectoryWrite(DirectoryList::ROOT);
        $source = $this->objectManager->create(
            \Magento\ImportExport\Model\Import\Source\Csv::class,
            [
                'file' => __DIR__ . '/_files/products_to_import_with_two_stores.csv',
                'directory' => $directory
            ]
        );
        $errors = $this->_model->setParameters(
            ['behavior' => \Magento\ImportExport\Model\Import::BEHAVIOR_ADD_UPDATE, 'entity' => 'catalog_product']
        )->setSource(
            $source
        )->validateData();

        $this->assertTrue($errors->getErrorsCount() == 0);

        $this->_model->importData();
        $this->assertProductRequestPath('default', 'category-defaultstore/product-default.html');
        $this->assertProductRequestPath('fixturestore', 'category-fixturestore/product-fixture.html');
    }

    /**
     * Check product request path considering store scope.
     *
     * @param string $storeCode
     * @param string $expected
     * @return void
     */
    private function assertProductRequestPath($storeCode, $expected)
    {
        $objectManager = \Magento\TestFramework\Helper\Bootstrap::getObjectManager();
        /** @var Store $storeCode */
        $store = $objectManager->get(Store::class);
        $storeId = $store->load($storeCode)->getId();

        /** @var Category $category */
        $category = $objectManager->get(Category::class);
        $category->setStoreId($storeId);
        $category->load(555);

        /** @var Registry $registry */
        $registry = $objectManager->get(Registry::class);
        $registry->register('current_category', $category);

        /** @var \Magento\Catalog\Model\Product $product */
        $product = $objectManager->create(\Magento\Catalog\Model\Product::class);
        $id = $product->getIdBySku('product');
        $product->setStoreId($storeId);
        $product->load($id);
        $product->getProductUrl();
        self::assertEquals($expected, $product->getRequestPath());
        $registry->unregister('current_category');
    }

    /**
     * @magentoDbIsolation enabled
     */
    public function testProductWithInvalidWeight()
    {
        // import data from CSV file
        $pathToFile = __DIR__ . '/_files/product_to_import_invalid_weight.csv';
        $filesystem = \Magento\TestFramework\Helper\Bootstrap::getObjectManager()->create(
            \Magento\Framework\Filesystem::class
        );

        $directory = $filesystem->getDirectoryWrite(DirectoryList::ROOT);
        $source = $this->objectManager->create(
            \Magento\ImportExport\Model\Import\Source\Csv::class,
            [
                'file' => $pathToFile,
                'directory' => $directory
            ]
        );
        $errors = $this->_model->setSource(
            $source
        )->setParameters(
            ['behavior' => \Magento\ImportExport\Model\Import::BEHAVIOR_APPEND]
        )->validateData();

        $this->assertTrue($errors->getErrorsCount() == 1);
        $this->assertEquals(
            "Value for 'weight' attribute contains incorrect value",
            $errors->getErrorByRowNumber(1)[0]->getErrorMessage()
        );
    }

    /**
     * @magentoAppArea adminhtml
     * @dataProvider categoryTestDataProvider
     * @magentoDbIsolation enabled
     * @magentoAppIsolation enabled
     */
    public function testProductCategories($fixture, $separator)
    {
        // import data from CSV file
        $pathToFile = __DIR__ . '/_files/' . $fixture;
        $filesystem = \Magento\TestFramework\Helper\Bootstrap::getObjectManager()->create(
            \Magento\Framework\Filesystem::class
        );

        $directory = $filesystem->getDirectoryWrite(DirectoryList::ROOT);
        $source = $this->objectManager->create(
            \Magento\ImportExport\Model\Import\Source\Csv::class,
            [
                'file' => $pathToFile,
                'directory' => $directory
            ]
        );
        $errors = $this->_model->setSource(
            $source
        )->setParameters(
            [
                'behavior' => \Magento\ImportExport\Model\Import::BEHAVIOR_APPEND,
                'entity' => 'catalog_product',
                Import::FIELD_FIELD_MULTIPLE_VALUE_SEPARATOR => $separator
            ]
        )->validateData();

        $this->assertTrue($errors->getErrorsCount() == 0);
        $this->_model->importData();

        $objectManager = \Magento\TestFramework\Helper\Bootstrap::getObjectManager();
        $resource = $objectManager->get(\Magento\Catalog\Model\ResourceModel\Product::class);
        $productId = $resource->getIdBySku('simple1');
        $this->assertTrue(is_numeric($productId));
        /** @var \Magento\Catalog\Model\Product $product */
        $product = \Magento\TestFramework\Helper\Bootstrap::getObjectManager()->create(
            \Magento\Catalog\Model\Product::class
        );
        $product->load($productId);
        $this->assertFalse($product->isObjectNew());
        $categories = $product->getCategoryIds();
        $this->assertTrue(count($categories) == 2);
    }

    /**
     * @magentoAppArea adminhtml
     * @magentoDbIsolation disabled
     * @magentoAppIsolation enabled
     * @magentoDataFixture Magento/Catalog/_files/multiple_products.php
     * @magentoDataFixture Magento/Catalog/_files/category.php
     */
    public function testProductPositionInCategory()
    {
        /* @var \Magento\Catalog\Model\ResourceModel\Category\Collection $collection */
        $collection = $this->objectManager->create(\Magento\Catalog\Model\ResourceModel\Category\Collection::class);
        $collection->addNameToResult()->load();
        /** @var Category $category */
        $category = $collection->getItemByColumnValue('name', 'Category 1');

        /** @var ProductRepositoryInterface $productRepository */
        $productRepository = $this->objectManager->create(ProductRepositoryInterface::class);

        $categoryProducts = [];
        $i = 51;
        foreach (['simple1', 'simple2', 'simple3'] as $sku) {
            $categoryProducts[$productRepository->get($sku)->getId()] = $i++;
        }
        $category->setPostedProducts($categoryProducts);
        $category->save();

        $filesystem = \Magento\TestFramework\Helper\Bootstrap::getObjectManager()->create(
            \Magento\Framework\Filesystem::class
        );

        $directory = $filesystem->getDirectoryWrite(DirectoryList::ROOT);
        $source = $this->objectManager->create(
            \Magento\ImportExport\Model\Import\Source\Csv::class,
            [
                'file' => __DIR__ . '/_files/products_to_import.csv',
                'directory' => $directory
            ]
        );
        $errors = $this->_model->setSource(
            $source
        )->setParameters(
            [
                'behavior' => \Magento\ImportExport\Model\Import::BEHAVIOR_APPEND,
                'entity' => 'catalog_product'
            ]
        )->validateData();

        $this->assertTrue($errors->getErrorsCount() == 0);
        $this->_model->importData();

        /** @var \Magento\Framework\App\ResourceConnection $resourceConnection */
        $resourceConnection = \Magento\TestFramework\Helper\Bootstrap::getObjectManager()->get(
            \Magento\Framework\App\ResourceConnection::class
        );
        $tableName = $resourceConnection->getTableName('catalog_category_product');
        $select = $resourceConnection->getConnection()->select()->from($tableName)
            ->where('category_id = ?', $category->getId());
        $items = $resourceConnection->getConnection()->fetchAll($select);
        $this->assertCount(3, $items);
        foreach ($items as $item) {
            $this->assertGreaterThan(50, $item['position']);
        }
    }

    /**
     * @return array
     */
    public function categoryTestDataProvider()
    {
        return [
            ['import_new_categories_default_separator.csv', ','],
            ['import_new_categories_custom_separator.csv', '|']
        ];
    }

    /**
     * @magentoAppArea adminhtml
     * @magentoDbIsolation disabled
     * @magentoAppIsolation enabled
     * @magentoDataFixture Magento/CatalogImportExport/_files/update_category_duplicates.php
     */
    public function testProductDuplicateCategories()
    {
        $csvFixture = 'products_duplicate_category.csv';
        // import data from CSV file
        $pathToFile = __DIR__ . '/_files/' . $csvFixture;
        $filesystem = \Magento\TestFramework\Helper\Bootstrap::getObjectManager()->create(
            \Magento\Framework\Filesystem::class
        );

        $directory = $filesystem->getDirectoryWrite(DirectoryList::ROOT);
        $source = $this->objectManager->create(
            \Magento\ImportExport\Model\Import\Source\Csv::class,
            [
                'file' => $pathToFile,
                'directory' => $directory
            ]
        );
        $errors = $this->_model->setSource($source)->setParameters(
            [
                'behavior' => \Magento\ImportExport\Model\Import::BEHAVIOR_APPEND,
                'entity' => 'catalog_product'
            ]
        )->validateData();

        $this->assertTrue($errors->getErrorsCount() === 0);

        $this->_model->importData();

        $errorProcessor = \Magento\TestFramework\Helper\Bootstrap::getObjectManager()->get(
            \Magento\ImportExport\Model\Import\ErrorProcessing\ProcessingErrorAggregator::class
        );
        $errorCount = count($errorProcessor->getAllErrors());
        $this->assertTrue($errorCount === 1, 'Error expected');

        $errorMessage = $errorProcessor->getAllErrors()[0]->getErrorMessage();
        $this->assertContains('URL key for specified store already exists', $errorMessage);
        $this->assertContains('Default Category/Category 2', $errorMessage);

        $categoryAfter = $this->loadCategoryByName('Category 2');
        $this->assertTrue($categoryAfter === null);

        /** @var \Magento\Catalog\Model\Product $product */
        $product = \Magento\TestFramework\Helper\Bootstrap::getObjectManager()->create(
            \Magento\Catalog\Model\Product::class
        );
        $product->load(1);
        $categories = $product->getCategoryIds();
        $this->assertTrue(count($categories) == 1);
    }

    protected function loadCategoryByName($categoryName)
    {
        /* @var \Magento\Catalog\Model\ResourceModel\Category\Collection $collection */
        $collection = $this->objectManager->create(\Magento\Catalog\Model\ResourceModel\Category\Collection::class);
        $collection->addNameToResult()->load();
        return $collection->getItemByColumnValue('name', $categoryName);
    }

    /**
     * @magentoDataFixture Magento/Catalog/Model/ResourceModel/_files/product_simple.php
     * @magentoAppIsolation enabled
     * @dataProvider validateUrlKeysDataProvider
     * @param $importFile string
     * @param $expectedErrors array
     * @throws \Magento\Framework\Exception\LocalizedException
     */
    public function testValidateUrlKeys($importFile, $expectedErrors)
    {
        $filesystem = \Magento\TestFramework\Helper\Bootstrap::getObjectManager()->create(
            \Magento\Framework\Filesystem::class
        );
        $directory = $filesystem->getDirectoryWrite(DirectoryList::ROOT);

        $source = $this->objectManager->create(
            \Magento\ImportExport\Model\Import\Source\Csv::class,
            [
                'file' => __DIR__ . '/_files/' . $importFile,
                'directory' => $directory
            ]
        );
        /** @var \Magento\ImportExport\Model\Import\ErrorProcessing\ProcessingErrorAggregatorInterface $errors */
        $errors = $this->_model->setParameters(
            ['behavior' => \Magento\ImportExport\Model\Import::BEHAVIOR_APPEND, 'entity' => 'catalog_product']
        )->setSource(
            $source
        )->validateData();
        $this->assertEquals(
            $expectedErrors[RowValidatorInterface::ERROR_DUPLICATE_URL_KEY],
            count($errors->getErrorsByCode([RowValidatorInterface::ERROR_DUPLICATE_URL_KEY]))
        );
    }

    /**
     * @return array
     */
    public function validateUrlKeysDataProvider()
    {
        return [
            [
                'products_to_check_valid_url_keys.csv',
                 [
                     RowValidatorInterface::ERROR_DUPLICATE_URL_KEY => 0
                 ]
            ],
            [
                'products_to_check_duplicated_url_keys.csv',
                [
                    RowValidatorInterface::ERROR_DUPLICATE_URL_KEY => 2
                ]
            ],
            [
                'products_to_check_duplicated_names.csv' ,
                [
                    RowValidatorInterface::ERROR_DUPLICATE_URL_KEY => 1
                ]
            ]
        ];
    }

    /**
     * @magentoDataFixture Magento/Store/_files/website.php
     * @magentoDataFixture Magento/Store/_files/core_fixturestore.php
     * @magentoDataFixture Magento/Catalog/Model/ResourceModel/_files/product_simple.php
     * @magentoAppIsolation enabled
     * @magentoDbIsolation enabled
     */
    public function testValidateUrlKeysMultipleStores()
    {
        $filesystem = \Magento\TestFramework\Helper\Bootstrap::getObjectManager()->create(
            \Magento\Framework\Filesystem::class
        );
        $directory = $filesystem->getDirectoryWrite(DirectoryList::ROOT);

        $source = $this->objectManager->create(
            \Magento\ImportExport\Model\Import\Source\Csv::class,
            [
                'file' => __DIR__ . '/_files/products_to_check_valid_url_keys_multiple_stores.csv',
                'directory' => $directory
            ]
        );
        $errors = $this->_model->setParameters(
            ['behavior' => \Magento\ImportExport\Model\Import::BEHAVIOR_APPEND, 'entity' => 'catalog_product']
        )->setSource(
            $source
        )->validateData();

        $this->assertTrue($errors->getErrorsCount() == 0);
    }

    /**
     * @magentoAppArea adminhtml
     * @magentoDbIsolation enabled
     * @magentoAppIsolation enabled
     */
    public function testProductWithLinks()
    {
        $linksData = [
            'upsell' => [
                'simple1' => '3',
                'simple3' => '1'
            ],
            'crosssell' => [
                'simple2' => '1',
                'simple3' => '2'
            ],
            'related' => [
                'simple1' => '2',
                'simple2' => '1'
            ]
        ];
        // import data from CSV file
        $pathToFile = __DIR__ . '/_files/products_to_import_with_product_links.csv';
        $filesystem = \Magento\TestFramework\Helper\Bootstrap::getObjectManager()->create(
            \Magento\Framework\Filesystem::class
        );

        $directory = $filesystem->getDirectoryWrite(DirectoryList::ROOT);
        $source = $this->objectManager->create(
            \Magento\ImportExport\Model\Import\Source\Csv::class,
            [
                'file' => $pathToFile,
                'directory' => $directory
            ]
        );
        $errors = $this->_model->setSource(
            $source
        )->setParameters(
            [
                'behavior' => \Magento\ImportExport\Model\Import::BEHAVIOR_APPEND,
                'entity' => 'catalog_product'
            ]
        )->validateData();

        $this->assertTrue($errors->getErrorsCount() == 0);
        $this->_model->importData();

        $objectManager = \Magento\TestFramework\Helper\Bootstrap::getObjectManager();
        $resource = $objectManager->get(\Magento\Catalog\Model\ResourceModel\Product::class);
        $productId = $resource->getIdBySku('simple4');
        /** @var \Magento\Catalog\Model\Product $product */
        $product = \Magento\TestFramework\Helper\Bootstrap::getObjectManager()->create(
            \Magento\Catalog\Model\Product::class
        );
        $product->load($productId);
        $productLinks = [
            'upsell' => $product->getUpSellProducts(),
            'crosssell' => $product->getCrossSellProducts(),
            'related' => $product->getRelatedProducts()
        ];
        $importedProductLinks = [];
        foreach ($productLinks as $linkType => $linkedProducts) {
            foreach ($linkedProducts as $linkedProductData) {
                $importedProductLinks[$linkType][$linkedProductData->getSku()] = $linkedProductData->getPosition();
            }
        }
        $this->assertEquals($linksData, $importedProductLinks);
    }

    /**
     * @magentoDataFixture Magento/Catalog/_files/product_simple_with_url_key.php
     * @magentoDbIsolation disabled
     * @magentoAppIsolation enabled
     */
    public function testExistingProductWithUrlKeys()
    {
        $products = [
            'simple1' => 'url-key1',
            'simple2' => 'url-key2',
            'simple3' => 'url-key3'
        ];
        $filesystem = \Magento\TestFramework\Helper\Bootstrap::getObjectManager()
            ->create(\Magento\Framework\Filesystem::class);
        $directory = $filesystem->getDirectoryWrite(DirectoryList::ROOT);
        $source = $this->objectManager->create(
            \Magento\ImportExport\Model\Import\Source\Csv::class,
            [
                'file' => __DIR__ . '/_files/products_to_import_with_valid_url_keys.csv',
                'directory' => $directory
            ]
        );

        $errors = $this->_model->setParameters(
            ['behavior' => \Magento\ImportExport\Model\Import::BEHAVIOR_APPEND, 'entity' => 'catalog_product']
        )->setSource(
            $source
        )->validateData();

        $this->assertTrue($errors->getErrorsCount() == 0);
        $this->_model->importData();

        $productRepository = \Magento\TestFramework\Helper\Bootstrap::getObjectManager()->create(
            \Magento\Catalog\Api\ProductRepositoryInterface::class
        );
        foreach ($products as $productSku => $productUrlKey) {
            $this->assertEquals($productUrlKey, $productRepository->get($productSku)->getUrlKey());
        }
    }

    /**
     * @magentoDataFixture Magento/Catalog/_files/product_simple_with_wrong_url_key.php
     * @magentoDbIsolation disabled
     * @magentoAppIsolation enabled
     */
    public function testAddUpdateProductWithInvalidUrlKeys() : void
    {
        $products = [
            'simple1' => 'cuvée merlot-cabernet igp pays d\'oc frankrijk',
            'simple2' => 'normal-url',
            'simple3' => 'some!wrong\'url'
        ];
        $filesystem = \Magento\TestFramework\Helper\Bootstrap::getObjectManager()
            ->create(\Magento\Framework\Filesystem::class);
        $directory = $filesystem->getDirectoryWrite(DirectoryList::ROOT);
        $source = $this->objectManager->create(
            \Magento\ImportExport\Model\Import\Source\Csv::class,
            [
                'file' => __DIR__ . '/_files/products_to_import_with_invalid_url_keys.csv',
                'directory' => $directory
            ]
        );

        $errors = $this->_model->setParameters(
            ['behavior' => \Magento\ImportExport\Model\Import::BEHAVIOR_ADD_UPDATE, 'entity' => 'catalog_product']
        )->setSource(
            $source
        )->validateData();

        $this->assertTrue($errors->getErrorsCount() == 0);
        $this->_model->importData();

        $productRepository = \Magento\TestFramework\Helper\Bootstrap::getObjectManager()->create(
            \Magento\Catalog\Api\ProductRepositoryInterface::class
        );
        foreach ($products as $productSku => $productUrlKey) {
            $this->assertEquals($productUrlKey, $productRepository->get($productSku)->getUrlKey());
        }
    }

    /**
     * Make sure the non existing image in the csv file won't erase the qty key of the existing products.
     *
     * @magentoDbIsolation enabled
     * @magentoAppIsolation enabled
     */
    public function testImportWithNonExistingImage()
    {
        $products = [
            'simple_new' => 100,
        ];

        $this->importFile('products_to_import_with_non_existing_image.csv');

        $productRepository = $this->objectManager->create(\Magento\Catalog\Api\ProductRepositoryInterface::class);
        foreach ($products as $productSku => $productQty) {
            $product = $productRepository->get($productSku);
            $stockItem = $product->getExtensionAttributes()->getStockItem();
            $this->assertEquals($productQty, $stockItem->getQty());
        }
    }

    /**
     * @magentoDataFixture Magento/Catalog/_files/product_without_options.php
     * @magentoDbIsolation enabled
     * @magentoAppIsolation enabled
     */
    public function testUpdateUrlRewritesOnImport()
    {
        $filesystem = $this->objectManager->create(\Magento\Framework\Filesystem::class);

        $directory = $filesystem->getDirectoryWrite(DirectoryList::ROOT);

        $source = $this->objectManager->create(
            \Magento\ImportExport\Model\Import\Source\Csv::class,
            [
                'file' => __DIR__ . '/_files/products_to_import_with_category.csv',
                'directory' => $directory
            ]
        );
        $errors = $this->_model->setParameters(
            [
                'behavior' => \Magento\ImportExport\Model\Import::BEHAVIOR_APPEND,
                'entity' => \Magento\Catalog\Model\Product::ENTITY
            ]
        )->setSource(
            $source
        )->validateData();

        $this->assertTrue($errors->getErrorsCount() == 0);

        $this->_model->importData();

        /** @var \Magento\Catalog\Model\Product $product */
        $product = $this->objectManager->create(\Magento\Catalog\Model\ProductRepository::class)->get('simple');
        $listOfProductUrlKeys = [
            sprintf('%s.html', $product->getUrlKey()),
            sprintf('men/tops/%s.html', $product->getUrlKey()),
            sprintf('men/%s.html', $product->getUrlKey())
        ];
        $repUrlRewriteCol = $this->objectManager->create(
            UrlRewriteCollection::class
        );

        /** @var UrlRewriteCollection $collUrlRewrite */
        $collUrlRewrite = $repUrlRewriteCol->addFieldToSelect(['request_path'])
            ->addFieldToFilter('entity_id', ['eq'=> $product->getEntityId()])
            ->addFieldToFilter('entity_type', ['eq'=> 'product'])
            ->load();
        $listOfUrlRewriteIds = $collUrlRewrite->getAllIds();
        $this->assertCount(3, $collUrlRewrite);

        foreach ($listOfUrlRewriteIds as $key => $id) {
            $this->assertEquals(
                $listOfProductUrlKeys[$key],
                $collUrlRewrite->getItemById($id)->getRequestPath()
            );
        }
    }

    /**
     * @magentoDataFixture Magento/Catalog/_files/product_simple_with_url_key.php
     * @magentoDbIsolation enabled
     * @magentoAppIsolation enabled
     */
    public function testImportWithoutChangingUrlKeys()
    {
        $filesystem = $this->objectManager->create(Filesystem::class);
        $directory = $filesystem->getDirectoryWrite(DirectoryList::ROOT);
        $source = $this->objectManager->create(
            Csv::class,
            [
                'file' => __DIR__ . '/_files/products_to_import_without_url_key_column.csv',
                'directory' => $directory
            ]
        );

        $errors = $this->_model->setParameters(
            ['behavior' => Import::BEHAVIOR_APPEND, 'entity' => 'catalog_product']
        )
            ->setSource($source)
            ->validateData();

        $this->assertTrue($errors->getErrorsCount() == 0);
        $this->_model->importData();
        $productRepository = $this->objectManager->create(ProductRepositoryInterface::class);
        $this->assertEquals('url-key', $productRepository->get('simple1')->getUrlKey());
    }

    /**
     * @magentoDataFixture Magento/Catalog/_files/product_simple_with_url_key.php
     * @magentoDbIsolation disabled
     * @magentoAppIsolation enabled
     */
    public function testImportWithoutUrlKeys()
    {
        $products = [
            'simple1' => 'simple-1',
            'simple2' => 'simple-2',
            'simple3' => 'simple-3'
        ];
        $filesystem = $this->objectManager->create(\Magento\Framework\Filesystem::class);
        $directory = $filesystem->getDirectoryWrite(DirectoryList::ROOT);
        $source = $this->objectManager->create(
            \Magento\ImportExport\Model\Import\Source\Csv::class,
            [
                'file' => __DIR__ . '/_files/products_to_import_without_url_keys.csv',
                'directory' => $directory
            ]
        );

        $errors = $this->_model->setParameters(
            ['behavior' => \Magento\ImportExport\Model\Import::BEHAVIOR_APPEND, 'entity' => 'catalog_product']
        )
            ->setSource($source)
            ->validateData();

        $this->assertTrue($errors->getErrorsCount() == 0);
        $this->_model->importData();

        $productRepository = $this->objectManager->create(\Magento\Catalog\Api\ProductRepositoryInterface::class);
        foreach ($products as $productSku => $productUrlKey) {
            $this->assertEquals($productUrlKey, $productRepository->get($productSku)->getUrlKey());
        }
    }

    /**
     * @magentoDataFixture Magento/Catalog/_files/product_simple_with_non_latin_url_key.php
     * @magentoDbIsolation disabled
     * @magentoAppIsolation enabled
     * @return void
     * @throws \Magento\Framework\Exception\LocalizedException
     */
    public function testImportWithNonLatinUrlKeys()
    {
        $productsCreatedByFixture = [
            'ukrainian-with-url-key' => 'nove-im-ja-pislja-importu-scho-stane-url-key',
            'ukrainian-without-url-key' => 'новий url key після імпорту',
        ];
        $productsImportedByCsv = [
            'imported-ukrainian-with-url-key' => 'імпортований продукт',
            'imported-ukrainian-without-url-key' => 'importovanij-produkt-bez-url-key',
        ];
        $productSkuMap = array_merge($productsCreatedByFixture, $productsImportedByCsv);
        $this->importedProducts = array_keys($productsImportedByCsv);

        $filesystem = $this->objectManager->create(\Magento\Framework\Filesystem::class);
        $directory = $filesystem->getDirectoryWrite(DirectoryList::ROOT);
        $source = $this->objectManager->create(
            \Magento\ImportExport\Model\Import\Source\Csv::class,
            [
                'file' => __DIR__ . '/_files/products_to_import_with_non_latin_url_keys.csv',
                'directory' => $directory,
            ]
        );

        $errors = $this->_model->setParameters(
            ['behavior' => \Magento\ImportExport\Model\Import::BEHAVIOR_ADD_UPDATE, 'entity' => 'catalog_product']
        )
            ->setSource($source)
            ->validateData();

        $this->assertEquals($errors->getErrorsCount(), 0);
        $this->_model->importData();

        /** @var ProductRepositoryInterface $productRepository */
        $productRepository = $this->objectManager->create(ProductRepositoryInterface::class);
        foreach ($productSkuMap as $productSku => $productUrlKey) {
            $this->assertEquals($productUrlKey, $productRepository->get($productSku)->getUrlKey());
        }
    }

    /**
     * Make sure the absence of a url_key column in the csv file won't erase the url key of the existing products.
     * To reach the goal we need to not send the name column, as the url key is generated from it.
     *
     * @magentoDataFixture Magento/Catalog/_files/product_simple_with_url_key.php
     * @magentoDbIsolation disabled
     * @magentoAppIsolation enabled
     */
    public function testImportWithoutUrlKeysAndName()
    {
        $products = [
            'simple1' => 'url-key',
            'simple2' => 'url-key2',
        ];
        $filesystem = $this->objectManager->create(\Magento\Framework\Filesystem::class);
        $directory = $filesystem->getDirectoryWrite(DirectoryList::ROOT);
        $source = $this->objectManager->create(
            \Magento\ImportExport\Model\Import\Source\Csv::class,
            [
                'file' => __DIR__ . '/_files/products_to_import_without_url_keys_and_name.csv',
                'directory' => $directory
            ]
        );

        $errors = $this->_model->setParameters(
            ['behavior' => \Magento\ImportExport\Model\Import::BEHAVIOR_APPEND, 'entity' => 'catalog_product']
        )
            ->setSource($source)
            ->validateData();

        $this->assertTrue($errors->getErrorsCount() == 0);
        $this->_model->importData();

        $productRepository = $this->objectManager->create(\Magento\Catalog\Api\ProductRepositoryInterface::class);
        foreach ($products as $productSku => $productUrlKey) {
            $this->assertEquals($productUrlKey, $productRepository->get($productSku)->getUrlKey());
        }
    }

    /**
     * @magentoAppIsolation enabled
     */
    public function testProductWithUseConfigSettings()
    {
        $products = [
            'simple1' => true,
            'simple2' => true,
            'simple3' => false
        ];
        $filesystem = \Magento\TestFramework\Helper\Bootstrap::getObjectManager()
            ->create(\Magento\Framework\Filesystem::class);
        $directory = $filesystem->getDirectoryWrite(DirectoryList::ROOT);
        $source = $this->objectManager->create(
            \Magento\ImportExport\Model\Import\Source\Csv::class,
            [
                'file' => __DIR__ . '/_files/products_to_import_with_use_config_settings.csv',
                'directory' => $directory
            ]
        );

        $errors = $this->_model->setParameters(
            ['behavior' => \Magento\ImportExport\Model\Import::BEHAVIOR_APPEND, 'entity' => 'catalog_product']
        )->setSource(
            $source
        )->validateData();

        $this->assertTrue($errors->getErrorsCount() == 0);
        $this->_model->importData();

        foreach ($products as $sku => $manageStockUseConfig) {
            /** @var \Magento\CatalogInventory\Model\StockRegistry $stockRegistry */
            $stockRegistry = \Magento\TestFramework\Helper\Bootstrap::getObjectManager()->create(
                \Magento\CatalogInventory\Model\StockRegistry::class
            );
            $stockItem = $stockRegistry->getStockItemBySku($sku);
            $this->assertEquals($manageStockUseConfig, $stockItem->getUseConfigManageStock());
        }
    }

    /**
     * @magentoDataFixture Magento/Store/_files/website.php
     * @magentoDataFixture Magento/Store/_files/core_fixturestore.php
     * @magentoDbIsolation disabled
     * @magentoAppIsolation enabled
     */
    public function testProductWithMultipleStoresInDifferentBunches()
    {
        $products = [
            'simple1',
            'simple2',
            'simple3'
        ];

        $importExportData = $this->getMockBuilder(\Magento\ImportExport\Helper\Data::class)
            ->disableOriginalConstructor()
            ->getMock();
        $importExportData->expects($this->atLeastOnce())
            ->method('getBunchSize')
            ->willReturn(1);
        $this->_model = $this->objectManager->create(
            \Magento\CatalogImportExport\Model\Import\Product::class,
            ['importExportData' => $importExportData]
        );

        $filesystem = $this->objectManager->create(\Magento\Framework\Filesystem::class);
        $directory = $filesystem->getDirectoryWrite(DirectoryList::ROOT);
        $source = $this->objectManager->create(
            \Magento\ImportExport\Model\Import\Source\Csv::class,
            [
                'file' => __DIR__ . '/_files/products_to_import_with_multiple_store.csv',
                'directory' => $directory
            ]
        );
        $errors = $this->_model->setParameters(
            ['behavior' => \Magento\ImportExport\Model\Import::BEHAVIOR_APPEND, 'entity' => 'catalog_product']
        )->setSource(
            $source
        )->validateData();

        $this->assertTrue($errors->getErrorsCount() == 0);

        $this->_model->importData();
        $productCollection = $this->objectManager
            ->create(\Magento\Catalog\Model\ResourceModel\Product\Collection::class);
        $this->assertCount(3, $productCollection->getItems());
        $actualProductSkus = array_map(
            function (ProductInterface $item) {
                return $item->getSku();
            },
            $productCollection->getItems()
        );
        sort($products);
        $result = array_values($actualProductSkus);
        sort($result);
        $this->assertEquals(
            $products,
            $result
        );

        /** @var \Magento\Framework\Registry $registry */
        $registry = $this->objectManager->get(\Magento\Framework\Registry::class);

        $registry->unregister('isSecureArea');
        $registry->register('isSecureArea', true);

        $productSkuList = ['simple1', 'simple2', 'simple3'];
        foreach ($productSkuList as $sku) {
            try {
                $productRepository = \Magento\TestFramework\Helper\Bootstrap::getObjectManager()
                    ->get(\Magento\Catalog\Api\ProductRepositoryInterface::class);
                $product = $productRepository->get($sku, true);
                if ($product->getId()) {
                    $productRepository->delete($product);
                }
                // phpcs:ignore Magento2.CodeAnalysis.EmptyBlock
            } catch (\Magento\Framework\Exception\NoSuchEntityException $e) {
                //Product already removed
            }
        }

        $registry->unregister('isSecureArea');
        $registry->register('isSecureArea', false);
    }

    /**
     * @magentoDataFixture Magento/Catalog/_files/multiselect_attribute_with_incorrect_values.php
     * @magentoDataFixture Magento/Catalog/_files/product_text_attribute.php
     * @magentoAppIsolation enabled
     * @magentoDbIsolation enabled
     */
    public function testProductWithWrappedAdditionalAttributes()
    {
        $filesystem = $this->objectManager->create(\Magento\Framework\Filesystem::class);
        $directory = $filesystem->getDirectoryWrite(DirectoryList::ROOT);
        $source = $this->objectManager->create(
            \Magento\ImportExport\Model\Import\Source\Csv::class,
            [
                'file' => __DIR__ . '/_files/products_to_import_with_additional_attributes.csv',
                'directory' => $directory
            ]
        );
        $errors = $this->_model->setParameters(
            [
                'behavior' => \Magento\ImportExport\Model\Import::BEHAVIOR_APPEND,
                'entity' => 'catalog_product',
                \Magento\ImportExport\Model\Import::FIELDS_ENCLOSURE => 1
            ]
        )->setSource(
            $source
        )->validateData();

        $this->assertTrue($errors->getErrorsCount() == 0);

        $this->_model->importData();

        /** @var \Magento\Catalog\Api\ProductRepositoryInterface $productRepository */
        $productRepository = \Magento\TestFramework\Helper\Bootstrap::getObjectManager()->create(
            \Magento\Catalog\Api\ProductRepositoryInterface::class
        );

        /** @var \Magento\Eav\Api\AttributeOptionManagementInterface $multiselectOptions */
        $multiselectOptions = $this->objectManager->get(\Magento\Eav\Api\AttributeOptionManagementInterface::class)
            ->getItems(\Magento\Catalog\Model\Product::ENTITY, 'multiselect_attribute');

        $product1 = $productRepository->get('simple1');
        $this->assertEquals('\'", =|', $product1->getData('text_attribute'));
        $this->assertEquals(
            implode(',', [$multiselectOptions[3]->getValue(), $multiselectOptions[2]->getValue()]),
            $product1->getData('multiselect_attribute')
        );

        $product2 = $productRepository->get('simple2');
        $this->assertEquals('', $product2->getData('text_attribute'));
        $this->assertEquals(
            implode(',', [$multiselectOptions[1]->getValue(), $multiselectOptions[2]->getValue()]),
            $product2->getData('multiselect_attribute')
        );
    }

    /**
     * Import and check data from file.
     *
     * @param string $fileName
     * @param int $expectedErrors
     * @return void
     */
    private function importDataForMediaTest(string $fileName, int $expectedErrors = 0)
    {
        $filesystem = $this->objectManager->create(\Magento\Framework\Filesystem::class);
        $directory = $filesystem->getDirectoryWrite(DirectoryList::ROOT);

        $source = $this->objectManager->create(
            \Magento\ImportExport\Model\Import\Source\Csv::class,
            [
                'file' => __DIR__ . '/_files/' . $fileName,
                'directory' => $directory
            ]
        );
        $this->_model->setParameters(
            [
                'behavior' => \Magento\ImportExport\Model\Import::BEHAVIOR_APPEND,
                'entity' => 'catalog_product',
                'import_images_file_dir' => 'pub/media/import'
            ]
        );
        $appParams = \Magento\TestFramework\Helper\Bootstrap::getInstance()
            ->getBootstrap()
            ->getApplication()
            ->getInitParams()[Bootstrap::INIT_PARAM_FILESYSTEM_DIR_PATHS];
        $uploader = $this->_model->getUploader();

        $mediaPath = $appParams[DirectoryList::MEDIA][DirectoryList::PATH];
        $varPath = $appParams[DirectoryList::VAR_DIR][DirectoryList::PATH];
        $destDir = $directory->getRelativePath(
            $mediaPath . DIRECTORY_SEPARATOR . 'catalog' . DIRECTORY_SEPARATOR . 'product'
        );
        $tmpDir = $directory->getRelativePath(
            $varPath . DIRECTORY_SEPARATOR . 'import' . DIRECTORY_SEPARATOR . 'images'
        );

        $directory->create($destDir);
        $this->assertTrue($uploader->setDestDir($destDir));
        $this->assertTrue($uploader->setTmpDir($tmpDir));
        $errors = $this->_model->setSource(
            $source
        )->validateData();
        $this->assertTrue($errors->getErrorsCount() == 0);

        $this->_model->importData();
        $this->assertEquals(
            $expectedErrors,
            $this->_model->getErrorAggregator()->getErrorsCount(),
            array_reduce(
                $this->_model->getErrorAggregator()->getAllErrors(),
                function ($output, $error) {
                    return "$output\n{$error->getErrorMessage()}";
                },
                ''
            )
        );
    }

    /**
     * Load product by given product sku
     *
     * @param string $sku
     * @return \Magento\Catalog\Model\Product
     */
    private function getProductBySku($sku)
    {
        $resource = $this->objectManager->get(\Magento\Catalog\Model\ResourceModel\Product::class);
        $productId = $resource->getIdBySku($sku);
        $product = $this->objectManager->create(\Magento\Catalog\Model\Product::class);
        $product->load($productId);

        return $product;
    }

    /**
     * @param array $row
     * @param string|null $behavior
     * @param bool $expectedResult
     * @magentoAppArea adminhtml
     * @magentoAppIsolation enabled
     * @magentoDbIsolation enabled
     * @magentoDataFixture Magento/Catalog/Model/ResourceModel/_files/product_simple.php
     * @dataProvider validateRowDataProvider
     */
    public function testValidateRow(array $row, $behavior, $expectedResult)
    {
        $this->_model->setParameters(['behavior' => $behavior, 'entity' => 'catalog_product']);
        $this->assertSame($expectedResult, $this->_model->validateRow($row, 1));
    }

    /**
     * @return array
     */
    public function validateRowDataProvider()
    {
        return [
            [
                'row' => ['sku' => 'simple products'],
                'behavior' => null,
                'expectedResult' => true,
            ],
            [
                'row' => ['sku' => 'simple products absent'],
                'behavior' => null,
                'expectedResult' => false,
            ],
            [
                'row' => [
                    'sku' => 'simple products absent',
                    'name' => 'Test',
                    'product_type' => 'simple',
                    '_attribute_set' => 'Default',
                    'price' => 10.20,
                ],
                'behavior' => null,
                'expectedResult' => true,
            ],
            [
                'row' => ['sku' => 'simple products'],
                'behavior' => Import::BEHAVIOR_ADD_UPDATE,
                'expectedResult' => true,
            ],
            [
                'row' => ['sku' => 'simple products absent'],
                'behavior' => Import::BEHAVIOR_ADD_UPDATE,
                'expectedResult' => false,
            ],
            [
                'row' => [
                    'sku' => 'simple products absent',
                    'name' => 'Test',
                    'product_type' => 'simple',
                    '_attribute_set' => 'Default',
                    'price' => 10.20,
                ],
                'behavior' => Import::BEHAVIOR_ADD_UPDATE,
                'expectedResult' => true,
            ],
            [
                'row' => ['sku' => 'simple products'],
                'behavior' => Import::BEHAVIOR_DELETE,
                'expectedResult' => true,
            ],
            [
                'row' => ['sku' => 'simple products absent'],
                'behavior' => Import::BEHAVIOR_DELETE,
                'expectedResult' => false,
            ],
            [
                'row' => ['sku' => 'simple products'],
                'behavior' => Import::BEHAVIOR_REPLACE,
                'expectedResult' => false,
            ],
            [
                'row' => ['sku' => 'simple products absent'],
                'behavior' => Import::BEHAVIOR_REPLACE,
                'expectedResult' => false,
            ],
            [
                'row' => [
                    'sku' => 'simple products absent',
                    'name' => 'Test',
                    'product_type' => 'simple',
                    '_attribute_set' => 'Default',
                    'price' => 10.20,
                ],
                'behavior' => Import::BEHAVIOR_REPLACE,
                'expectedResult' => false,
            ],
            [
                'row' => [
                    'sku' => 'simple products',
                    'name' => 'Test',
                    'product_type' => 'simple',
                    '_attribute_set' => 'Default',
                    'price' => 10.20,
                ],
                'behavior' => Import::BEHAVIOR_REPLACE,
                'expectedResult' => true,
            ],
        ];
    }

    /**
     * @covers \Magento\ImportExport\Model\Import\Entity\AbstractEntity::_saveValidatedBunches
     */
    public function testValidateData()
    {
        $filesystem = \Magento\TestFramework\Helper\Bootstrap::getObjectManager()
            ->create(\Magento\Framework\Filesystem::class);
        $directory = $filesystem->getDirectoryWrite(DirectoryList::ROOT);

        $source = $this->objectManager->create(
            \Magento\ImportExport\Model\Import\Source\Csv::class,
            [
                'file' => __DIR__ . '/_files/products_to_import.csv',
                'directory' => $directory
            ]
        );

        $errors = $this->_model->setParameters(
            ['behavior' => \Magento\ImportExport\Model\Import::BEHAVIOR_APPEND, 'entity' => 'catalog_product']
        )->setSource($source)->validateData();

        $this->assertTrue($errors->getErrorsCount() == 0);
    }

    /**
     * Tests situation when images for importing products are already present in filesystem.
     *
     * @magentoDataFixture Magento/CatalogImportExport/Model/Import/_files/import_with_filesystem_images.php
     * @magentoAppIsolation enabled
     */
    public function testImportWithFilesystemImages()
    {
        /** @var Filesystem $filesystem */
        $filesystem = ObjectManager::getInstance()->get(Filesystem::class);
        /** @var \Magento\Framework\Filesystem\Directory\WriteInterface $writeAdapter */
        $writeAdapter = $filesystem->getDirectoryWrite(DirectoryList::MEDIA);

        if (!$writeAdapter->isWritable()) {
            $this->markTestSkipped('Due to unwritable media directory');
        }

        $this->importDataForMediaTest('import_media_existing_images.csv');
    }

    /**
     * Test if we can change attribute set for product via import.
     *
     * @magentoDataFixture Magento/Catalog/_files/attribute_set_with_renamed_group.php
     * @magentoDataFixture Magento/Catalog/_files/product_without_options.php
     * @magentoDataFixture Magento/Catalog/_files/second_product_simple.php
     */
    public function testImportDataChangeAttributeSet()
    {
        $filesystem = \Magento\TestFramework\Helper\Bootstrap::getObjectManager()
            ->create(\Magento\Framework\Filesystem::class);

        $directory = $filesystem->getDirectoryWrite(DirectoryList::ROOT);

        $source = $this->objectManager->create(
            \Magento\ImportExport\Model\Import\Source\Csv::class,
            [
                'file' => __DIR__ . '/_files/products_to_import_with_new_attribute_set.csv',
                'directory' => $directory
            ]
        );
        $errors = $this->_model->setParameters(
            [
                'behavior' => \Magento\ImportExport\Model\Import::BEHAVIOR_APPEND,
                'entity' => \Magento\Catalog\Model\Product::ENTITY
            ]
        )->setSource(
            $source
        )->validateData();

        $this->assertTrue($errors->getErrorsCount() == 0);

        $this->_model->importData();

        /** @var \Magento\Catalog\Model\Product[] $products */
        $products[] = \Magento\TestFramework\Helper\Bootstrap::getObjectManager()
            ->create(\Magento\Catalog\Model\ProductRepository::class)->get('simple');
        $products[] = \Magento\TestFramework\Helper\Bootstrap::getObjectManager()
            ->create(\Magento\Catalog\Model\ProductRepository::class)->get('simple2');

        /** @var \Magento\Catalog\Model\Config $catalogConfig */
        $catalogConfig = \Magento\TestFramework\Helper\Bootstrap::getObjectManager()
            ->create(\Magento\Catalog\Model\Config::class);

        /** @var \Magento\Eav\Model\Config $eavConfig */
        $eavConfig = \Magento\TestFramework\Helper\Bootstrap::getObjectManager()
            ->create(\Magento\Eav\Model\Config::class);

        $entityTypeId = (int)$eavConfig->getEntityType(\Magento\Catalog\Model\Product::ENTITY)
            ->getId();

        foreach ($products as $product) {
            $attributeSetName = $catalogConfig->getAttributeSetName($entityTypeId, $product->getAttributeSetId());
            $this->assertEquals('attribute_set_test', $attributeSetName);
        }
    }

    /**
     * Test importing products with changed SKU letter case.
     */
    public function testImportWithDifferentSkuCase()
    {
        /** @var \Magento\Catalog\Api\ProductRepositoryInterface $productRepository */
        $productRepository = \Magento\TestFramework\Helper\Bootstrap::getObjectManager()->create(
            \Magento\Catalog\Api\ProductRepositoryInterface::class
        );
        /** @var \Magento\Framework\Api\SearchCriteria $searchCriteria */
        $searchCriteria = \Magento\TestFramework\Helper\Bootstrap::getObjectManager()
            ->create(\Magento\Framework\Api\SearchCriteria::class);

        $importedPrices = [
            'simple1' => 25,
            'simple2' => 34,
            'simple3' => 58,
        ];
        $updatedPrices = [
            'simple1' => 111,
            'simple2' => 222,
            'simple3' => 333,
        ];

        $filesystem = \Magento\TestFramework\Helper\Bootstrap::getObjectManager()
            ->create(\Magento\Framework\Filesystem::class);

        $directory = $filesystem->getDirectoryWrite(DirectoryList::ROOT);

        $source = $this->objectManager->create(
            \Magento\ImportExport\Model\Import\Source\Csv::class,
            [
                'file' => __DIR__ . '/_files/products_to_import.csv',
                'directory' => $directory
            ]
        );
        $errors = $this->_model->setParameters(
            [
                'behavior' => \Magento\ImportExport\Model\Import::BEHAVIOR_ADD_UPDATE,
                'entity' => \Magento\Catalog\Model\Product::ENTITY
            ]
        )->setSource($source)->validateData();

        $this->assertTrue($errors->getErrorsCount() == 0);

        $this->_model->importData();

        $this->assertEquals(
            3,
            count($productRepository->getList($searchCriteria)->getItems())
        );
        foreach ($importedPrices as $sku => $expectedPrice) {
            $this->assertEquals($expectedPrice, $productRepository->get($sku)->getPrice());
        }

        $source = $this->objectManager->create(
            \Magento\ImportExport\Model\Import\Source\Csv::class,
            [
                'file' => __DIR__ . '/_files/products_to_import_with_changed_sku_case.csv',
                'directory' => $directory
            ]
        );
        $errors = $this->_model->setParameters(
            [
                'behavior' => \Magento\ImportExport\Model\Import::BEHAVIOR_ADD_UPDATE,
                'entity' => \Magento\Catalog\Model\Product::ENTITY
            ]
        )->setSource($source)->validateData();

        $this->assertTrue($errors->getErrorsCount() == 0);

        $this->_model->importData();

        $this->assertEquals(
            3,
            count($productRepository->getList($searchCriteria)->getItems()),
            'Ensures that new products were not created'
        );
        foreach ($updatedPrices as $sku => $expectedPrice) {
            $this->assertEquals(
                $expectedPrice,
                $productRepository->get($sku, false, null, true)->getPrice(),
                'Check that all products were updated'
            );
        }
    }

    /**
     * Test that product import with images for non-default store works properly.
     *
     * @magentoDataFixture mediaImportImageFixture
     * @magentoAppIsolation enabled
     */
    public function testImportImageForNonDefaultStore()
    {
        $this->importDataForMediaTest('import_media_two_stores.csv');
        $product = $this->getProductBySku('simple_with_images');
        $mediaGallery = $product->getData('media_gallery');
        foreach ($mediaGallery['images'] as $image) {
            $image['file'] === '/m/a/magento_image.jpg'
                ? self::assertSame('1', $image['disabled'])
                : self::assertSame('0', $image['disabled']);
        }
    }

    /**
     * Test import product into multistore system when media is disabled.
     *
     * @magentoDataFixture Magento/CatalogImportExport/Model/Import/_files/custom_category_store_media_disabled.php
     * @magentoDbIsolation enabled
     * @magentoAppIsolation enabled
     * @return void
     */
    public function testProductsWithMultipleStoresWhenMediaIsDisabled(): void
    {
        $this->loginAdminUserWithUsername(\Magento\TestFramework\Bootstrap::ADMIN_NAME);

        $filesystem = $this->objectManager->create(\Magento\Framework\Filesystem::class);
        $directory = $filesystem->getDirectoryWrite(DirectoryList::ROOT);
        $source = $this->objectManager->create(
            \Magento\ImportExport\Model\Import\Source\Csv::class,
            [
                'file' => __DIR__ . '/_files/product_with_custom_store_media_disabled.csv',
                'directory' => $directory,
            ]
        );
        $errors = $this->_model->setParameters(
            [
                'behavior' => \Magento\ImportExport\Model\Import::BEHAVIOR_APPEND,
                'entity' => 'catalog_product',
            ]
        )->setSource(
            $source
        )->validateData();

        $this->assertTrue($errors->getErrorsCount() === 0);
        $this->assertTrue($this->_model->importData());
    }

    /**
     * Test that imported product stock status with backorders functionality enabled can be set to 'out of stock'.
     *
     * @magentoDbIsolation enabled
     * @magentoAppIsolation enabled
     *
     * @return void
     */
    public function testImportWithBackordersEnabled(): void
    {
        $this->importFile('products_to_import_with_backorders_enabled_and_0_qty.csv');
        $product = $this->getProductBySku('simple_new');
        $this->assertFalse($product->getDataByKey('quantity_and_stock_status')['is_in_stock']);
    }

    /**
     * Test that imported product stock status with stock quantity > 0 and backorders functionality disabled
     * can be set to 'out of stock'.
     *
     * @magentoDbIsolation enabled
     * @magentoAppIsolation enabled
     */
    public function testImportWithBackordersDisabled(): void
    {
        $this->importFile('products_to_import_with_backorders_disabled_and_not_0_qty.csv');
        $product = $this->getProductBySku('simple_new');
        $this->assertFalse($product->getDataByKey('quantity_and_stock_status')['is_in_stock']);
    }

    /**
     * Import file by providing import filename in parameters.
     *
     * @param string $fileName
     * @return void
     */
    private function importFile(string $fileName): void
    {
        $filesystem = $this->objectManager->create(\Magento\Framework\Filesystem::class);
        $directory = $filesystem->getDirectoryWrite(DirectoryList::ROOT);
        $source = $this->objectManager->create(
            \Magento\ImportExport\Model\Import\Source\Csv::class,
            [
                'file' => __DIR__ . '/_files/' . $fileName,
                'directory' => $directory,
            ]
        );
        $errors = $this->_model->setParameters(
            [
                'behavior' => \Magento\ImportExport\Model\Import::BEHAVIOR_APPEND,
                'entity' => 'catalog_product',
                \Magento\ImportExport\Model\Import::FIELDS_ENCLOSURE => 1,
            ]
        )
        ->setSource($source)
        ->validateData();

        $this->assertTrue($errors->getErrorsCount() == 0);

        $this->_model->importData();
    }

    /**
<<<<<<< HEAD
     * Checking product images after Add/Update import failure
     *
     * @magentoDataFixture mediaImportImageFixture
     * @magentoDataFixture Magento/CatalogImportExport/Model/Import/_files/import_with_filesystem_images.php
     * @magentoDbIsolation enabled
     * @magentoAppIsolation enabled
     *
     * @return void
     */
    public function testProductBaseImageAfterImport()
    {
        $this->importDataForMediaTest('import_media.csv');

        $this->testImportWithNonExistingImage();

        /** @var $productAfterImport \Magento\Catalog\Model\Product */
        $productAfterImport = $this->getProductBySku('simple_new');
        $this->assertNotEquals('/no/exists/image/magento_image.jpg', $productAfterImport->getData('image'));
=======
     * Hide product images via hide_from_product_page attribute during import CSV.
     *
     * @magentoDataFixture mediaImportImageFixture
     * @magentoDataFixture Magento/Catalog/_files/product_with_image.php
     *
     * @return void
     */
    public function testImagesAreHiddenAfterImport(): void
    {
        $expectedActiveImages = [
            [
                'file' => '/m/a/magento_additional_image_one.jpg',
                'label' => 'Additional Image Label One',
                'disabled' => '0',
            ],
            [
                'file' => '/m/a/magento_additional_image_two.jpg',
                'label' => 'Additional Image Label Two',
                'disabled' => '0',
            ],
        ];

        $expectedHiddenImage = [
            'file' => '/m/a/magento_image.jpg',
            'label' => 'Image Alt Text',
            'disabled' => '1',
        ];
        $expectedAllProductImages = array_merge(
            [$expectedHiddenImage],
            $expectedActiveImages
        );

        $this->importDataForMediaTest('hide_from_product_page_images.csv');
        $actualAllProductImages = [];
        $product = $this->getProductBySku('simple');

        // Check that new images were imported and existing image is disabled after import
        $productMediaData = $product->getData('media_gallery');

        $this->assertNotEmpty($productMediaData['images']);
        $allProductImages = $productMediaData['images'];
        $this->assertCount(3, $allProductImages, 'Images were imported incorrectly');

        foreach ($allProductImages as $image) {
            $actualAllProductImages[] = [
                'file' => $image['file'],
                'label' => $image['label'],
                'disabled' => $image['disabled'],
            ];
        }

        $this->assertEquals(
            $expectedAllProductImages,
            $actualAllProductImages,
            'Images are incorrect after import'
        );

        // Check that on storefront only enabled images are shown
        $actualActiveImages = $product->getMediaGalleryImages();
        $this->assertSame(
            $expectedActiveImages,
            $actualActiveImages->toArray(['file', 'label', 'disabled'])['items'],
            'Hidden image is present on frontend after import'
        );
>>>>>>> 67f525d7
    }

    /**
     * Set the current admin session user based on a username
     *
     * @param string $username
     */
    private function loginAdminUserWithUsername(string $username)
    {
        $user = \Magento\TestFramework\Helper\Bootstrap::getObjectManager()->create(
            \Magento\User\Model\User::class
        )->loadByUsername($username);

        /** @var $session \Magento\Backend\Model\Auth\Session */
        $session = \Magento\TestFramework\Helper\Bootstrap::getObjectManager()->get(
            \Magento\Backend\Model\Auth\Session::class
        );
        $session->setUser($user);
    }
}<|MERGE_RESOLUTION|>--- conflicted
+++ resolved
@@ -2624,26 +2624,6 @@
     }
 
     /**
-<<<<<<< HEAD
-     * Checking product images after Add/Update import failure
-     *
-     * @magentoDataFixture mediaImportImageFixture
-     * @magentoDataFixture Magento/CatalogImportExport/Model/Import/_files/import_with_filesystem_images.php
-     * @magentoDbIsolation enabled
-     * @magentoAppIsolation enabled
-     *
-     * @return void
-     */
-    public function testProductBaseImageAfterImport()
-    {
-        $this->importDataForMediaTest('import_media.csv');
-
-        $this->testImportWithNonExistingImage();
-
-        /** @var $productAfterImport \Magento\Catalog\Model\Product */
-        $productAfterImport = $this->getProductBySku('simple_new');
-        $this->assertNotEquals('/no/exists/image/magento_image.jpg', $productAfterImport->getData('image'));
-=======
      * Hide product images via hide_from_product_page attribute during import CSV.
      *
      * @magentoDataFixture mediaImportImageFixture
@@ -2708,7 +2688,6 @@
             $actualActiveImages->toArray(['file', 'label', 'disabled'])['items'],
             'Hidden image is present on frontend after import'
         );
->>>>>>> 67f525d7
     }
 
     /**
@@ -2728,4 +2707,25 @@
         );
         $session->setUser($user);
     }
+
+    /**
+     * Checking product images after Add/Update import failure
+     *
+     * @magentoDataFixture mediaImportImageFixture
+     * @magentoDataFixture Magento/CatalogImportExport/Model/Import/_files/import_with_filesystem_images.php
+     * @magentoDbIsolation enabled
+     * @magentoAppIsolation enabled
+     *
+     * @return void
+     */
+    public function testProductBaseImageAfterImport()
+    {
+        $this->importDataForMediaTest('import_media.csv');
+
+        $this->testImportWithNonExistingImage();
+
+        /** @var $productAfterImport \Magento\Catalog\Model\Product */
+        $productAfterImport = $this->getProductBySku('simple_new');
+        $this->assertNotEquals('/no/exists/image/magento_image.jpg', $productAfterImport->getData('image'));
+    }
 }