<?php
/**
 * Copyright © Magento, Inc. All rights reserved.
 * See COPYING.txt for license details.
 */

/**
 * Test class for \Magento\CatalogImportExport\Model\Import\Product
 *
 * The "CouplingBetweenObjects" warning is caused by tremendous complexity of the original class
 *
 */
namespace Magento\CatalogImportExport\Model\Import;

use Magento\Catalog\Api\Data\ProductInterface;
use Magento\Catalog\Api\ProductCustomOptionRepositoryInterface;
use Magento\Catalog\Api\ProductRepositoryInterface;
use Magento\Catalog\Model\Category;
use Magento\CatalogImportExport\Model\Import\Product\RowValidatorInterface;
use Magento\Framework\App\Bootstrap;
use Magento\Framework\App\Filesystem\DirectoryList;
use Magento\Framework\App\ObjectManager;
use Magento\Framework\Exception\NoSuchEntityException;
use Magento\Framework\Filesystem;
use Magento\Framework\Registry;
use Magento\ImportExport\Model\Import;
use Magento\ImportExport\Model\Import\Source\Csv;
use Magento\Store\Model\Store;
use Magento\UrlRewrite\Model\ResourceModel\UrlRewriteCollection;
use Psr\Log\LoggerInterface;

/**
 * Class ProductTest
 * @magentoAppIsolation enabled
 * @magentoDbIsolation enabled
 * @magentoAppArea adminhtml
 * @magentoDataFixtureBeforeTransaction Magento/Catalog/_files/enable_reindex_schedule.php
 * @magentoDataFixtureBeforeTransaction Magento/Catalog/_files/enable_catalog_product_reindex_schedule.php
 * @SuppressWarnings(PHPMD.CouplingBetweenObjects)
 * @SuppressWarnings(PHPMD.ExcessiveClassComplexity)
 * @SuppressWarnings(PHPMD.ExcessivePublicCount)
 * phpcs:disable Generic.PHP.NoSilencedErrors, Generic.Metrics.NestingLevel, Magento2.Functions.StaticFunction
 */
class ProductTest extends \Magento\TestFramework\Indexer\TestCase
{
    /**
     * @var \Magento\CatalogImportExport\Model\Import\Product
     */
    protected $_model;

    /**
     * @var \Magento\CatalogImportExport\Model\Import\Uploader
     */
    protected $_uploader;

    /**
     * @var \Magento\CatalogImportExport\Model\Import\UploaderFactory
     */
    protected $_uploaderFactory;

    /**
     * @var \Magento\CatalogInventory\Model\Spi\StockStateProviderInterface|\PHPUnit_Framework_MockObject_MockObject
     */
    protected $_stockStateProvider;

    /**
     * @var \Magento\Framework\ObjectManagerInterface
     */
    protected $objectManager;

    /**
     * @var LoggerInterface|\PHPUnit_Framework_MockObject_MockObject
     */
    private $logger;

    protected function setUp()
    {
        $this->objectManager = \Magento\TestFramework\Helper\Bootstrap::getObjectManager();
        $this->logger = $this->getMockBuilder(LoggerInterface::class)
            ->disableOriginalConstructor()
            ->getMock();
        $this->_model = \Magento\TestFramework\Helper\Bootstrap::getObjectManager()->create(
            \Magento\CatalogImportExport\Model\Import\Product::class,
            ['logger' => $this->logger]
        );
        $this->importedProducts = [];

        parent::setUp();
    }

    protected function tearDown()
    {
        /* We rollback here the products created during the Import because they were
           created during test execution and we do not have the rollback for them */
        /** @var ProductRepositoryInterface $productRepository */
        $productRepository = $this->objectManager->create(ProductRepositoryInterface::class);
        foreach ($this->importedProducts as $productSku) {
            try {
                $product = $productRepository->get($productSku, false, null, true);
                $productRepository->delete($product);
                // phpcs:disable Magento2.CodeAnalysis.EmptyBlock.DetectedCatch
            } catch (NoSuchEntityException $e) {
                // nothing to delete
            }
        }
    }

    /**
     * @var array
     */
    private $importedProducts;

    /**
     * Options for assertion
     *
     * @var array
     */
    protected $_assertOptions = [
        'is_require' => 'required',
        'price' => 'price',
        'sku' => 'sku',
        'sort_order' => 'order',
        'max_characters' => 'max_characters',
    ];

    /**
     * Option values for assertion
     *
     * @var array
     */
    protected $_assertOptionValues = [
        'title' => 'option_title',
        'price' => 'price',
        'sku' => 'sku',
    ];

    /**
     * List of specific custom option types
     *
     * @var array
     */
    private $specificTypes = [
        'drop_down',
        'radio',
        'checkbox',
        'multiple',
    ];

    /**
     * Test if visibility properly saved after import
     *
     * @magentoDataFixture Magento/Catalog/_files/multiple_products.php
     * @magentoAppIsolation enabled
     */
    public function testSaveProductsVisibility()
    {
        /** @var \Magento\Catalog\Api\ProductRepositoryInterface $productRepository */
        $productRepository = \Magento\TestFramework\Helper\Bootstrap::getObjectManager()->create(
            \Magento\Catalog\Api\ProductRepositoryInterface::class
        );
        $id1 = $productRepository->get('simple1')->getId();
        $id2 = $productRepository->get('simple2')->getId();
        $id3 = $productRepository->get('simple3')->getId();
        $existingProductIds = [$id1, $id2, $id3];
        $productsBeforeImport = [];
        foreach ($existingProductIds as $productId) {
            $product = \Magento\TestFramework\Helper\Bootstrap::getObjectManager()->create(
                \Magento\Catalog\Model\Product::class
            );
            $product->load($productId);
            $productsBeforeImport[] = $product;
        }

        $filesystem = \Magento\TestFramework\Helper\Bootstrap::getObjectManager()
            ->create(\Magento\Framework\Filesystem::class);
        $directory = $filesystem->getDirectoryWrite(DirectoryList::ROOT);

        $source = $this->objectManager->create(
            \Magento\ImportExport\Model\Import\Source\Csv::class,
            [
                'file' => __DIR__ . '/_files/products_to_import.csv',
                'directory' => $directory
            ]
        );
        $errors = $this->_model->setParameters(
            ['behavior' => \Magento\ImportExport\Model\Import::BEHAVIOR_APPEND, 'entity' => 'catalog_product']
        )->setSource(
            $source
        )->validateData();

        $this->assertTrue($errors->getErrorsCount() == 0);

        $this->_model->importData();

        /** @var $productBeforeImport \Magento\Catalog\Model\Product */
        foreach ($productsBeforeImport as $productBeforeImport) {
            /** @var $productAfterImport \Magento\Catalog\Model\Product */
            $productAfterImport = \Magento\TestFramework\Helper\Bootstrap::getObjectManager()->create(
                \Magento\Catalog\Model\Product::class
            );
            $productAfterImport->load($productBeforeImport->getId());

            $this->assertEquals($productBeforeImport->getVisibility(), $productAfterImport->getVisibility());
            unset($productAfterImport);
        }

        unset($productsBeforeImport, $product);
    }

    /**
     * Test if stock item quantity properly saved after import
     *
     * @magentoDataFixture Magento/Catalog/_files/multiple_products.php
     * @magentoAppIsolation enabled
     */
    public function testSaveStockItemQty()
    {
        /** @var \Magento\Catalog\Api\ProductRepositoryInterface $productRepository */
        $productRepository = \Magento\TestFramework\Helper\Bootstrap::getObjectManager()->create(
            \Magento\Catalog\Api\ProductRepositoryInterface::class
        );
        $id1 = $productRepository->get('simple1')->getId();
        $id2 = $productRepository->get('simple2')->getId();
        $id3 = $productRepository->get('simple3')->getId();
        $existingProductIds = [$id1, $id2, $id3];
        $stockItems = [];
        foreach ($existingProductIds as $productId) {
            /** @var $stockRegistry \Magento\CatalogInventory\Model\StockRegistry */
            $stockRegistry = \Magento\TestFramework\Helper\Bootstrap::getObjectManager()->create(
                \Magento\CatalogInventory\Model\StockRegistry::class
            );

            $stockItem = $stockRegistry->getStockItem($productId, 1);
            $stockItems[$productId] = $stockItem;
        }

        $filesystem = \Magento\TestFramework\Helper\Bootstrap::getObjectManager()
            ->create(\Magento\Framework\Filesystem::class);
        $directory = $filesystem->getDirectoryWrite(DirectoryList::ROOT);
        $source = $this->objectManager->create(
            \Magento\ImportExport\Model\Import\Source\Csv::class,
            [
                'file' => __DIR__ . '/_files/products_to_import.csv',
                'directory' => $directory
            ]
        );
        $errors = $this->_model->setParameters(
            ['behavior' => \Magento\ImportExport\Model\Import::BEHAVIOR_APPEND, 'entity' => 'catalog_product']
        )->setSource(
            $source
        )->validateData();

        $this->assertTrue($errors->getErrorsCount() == 0);

        $this->_model->importData();

        /** @var $stockItmBeforeImport \Magento\CatalogInventory\Model\Stock\Item */
        foreach ($stockItems as $productId => $stockItmBeforeImport) {
            /** @var $stockRegistry \Magento\CatalogInventory\Model\StockRegistry */
            $stockRegistry = \Magento\TestFramework\Helper\Bootstrap::getObjectManager()->create(
                \Magento\CatalogInventory\Model\StockRegistry::class
            );

            $stockItemAfterImport = $stockRegistry->getStockItem($productId, 1);

            $this->assertEquals($stockItmBeforeImport->getQty(), $stockItemAfterImport->getQty());
            $this->assertEquals(1, $stockItemAfterImport->getIsInStock());
            unset($stockItemAfterImport);
        }

        unset($stockItems, $stockItem);
    }

    /**
     * Test if stock state properly changed after import
     *
     * @magentoDataFixture Magento/Catalog/_files/multiple_products.php
     * @magentoAppIsolation enabled
     */
    public function testStockState()
    {
        $filesystem = \Magento\TestFramework\Helper\Bootstrap::getObjectManager()
            ->create(\Magento\Framework\Filesystem::class);
        $directory = $filesystem->getDirectoryWrite(DirectoryList::ROOT);
        $source = $this->objectManager->create(
            \Magento\ImportExport\Model\Import\Source\Csv::class,
            [
                'file' => __DIR__ . '/_files/products_to_import_with_qty.csv',
                'directory' => $directory
            ]
        );

        $errors = $this->_model->setParameters(
            ['behavior' => \Magento\ImportExport\Model\Import::BEHAVIOR_APPEND, 'entity' => 'catalog_product']
        )->setSource(
            $source
        )->validateData();

        $this->assertTrue($errors->getErrorsCount() == 0);
        $this->_model->importData();
    }

    /**
     * Tests adding of custom options with existing and new product.
     *
     * @magentoDataFixture Magento/Catalog/_files/product_simple.php
     * @dataProvider getBehaviorDataProvider
     * @param string $importFile
     * @param string $sku
     * @param int $expectedOptionsQty
     * @throws \Magento\Framework\Exception\LocalizedException
     * @throws \Magento\Framework\Exception\NoSuchEntityException
     * @magentoAppIsolation enabled

     *
     * @return void
     */
    public function testSaveCustomOptions(string $importFile, string $sku, int $expectedOptionsQty): void
    {
        $pathToFile = __DIR__ . '/_files/' . $importFile;
        $importModel = $this->createImportModel($pathToFile);
        $errors = $importModel->validateData();

        $this->assertTrue($errors->getErrorsCount() == 0);
        $importModel->importData();

        /** @var \Magento\Catalog\Api\ProductRepositoryInterface $productRepository */
        $productRepository = \Magento\TestFramework\Helper\Bootstrap::getObjectManager()->create(
            \Magento\Catalog\Api\ProductRepositoryInterface::class
        );
        $product = $productRepository->get($sku);

        $this->assertInstanceOf(\Magento\Catalog\Model\Product::class, $product);
        $options = $product->getOptionInstance()->getProductOptions($product);

        $expectedData = $this->getExpectedOptionsData($pathToFile);
        $expectedData = $this->mergeWithExistingData($expectedData, $options);
        $actualData = $this->getActualOptionsData($options);

        // assert of equal type+titles
        $expectedOptions = $expectedData['options'];
        // we need to save key values
        $actualOptions = $actualData['options'];
        sort($expectedOptions);
        sort($actualOptions);
        $this->assertEquals($expectedOptions, $actualOptions);

        // assert of options data
        $this->assertCount(count($expectedData['data']), $actualData['data']);
        $this->assertCount(count($expectedData['values']), $actualData['values']);
        $this->assertCount($expectedOptionsQty, $actualData['options']);
        foreach ($expectedData['options'] as $expectedId => $expectedOption) {
            $elementExist = false;
            // find value in actual options and values
            foreach ($actualData['options'] as $actualId => $actualOption) {
                if ($actualOption == $expectedOption) {
                    $elementExist = true;
                    $this->assertEquals($expectedData['data'][$expectedId], $actualData['data'][$actualId]);
                    if (array_key_exists($expectedId, $expectedData['values'])) {
                        $this->assertEquals($expectedData['values'][$expectedId], $actualData['values'][$actualId]);
                    }
                    unset($actualData['options'][$actualId]);
                    // remove value in case of duplicating key values
                    break;
                }
            }
            $this->assertTrue($elementExist, 'Element must exist.');
        }

        // Make sure that after importing existing options again, option IDs and option value IDs are not changed
        $customOptionValues = $this->getCustomOptionValues($sku);
        $this->createImportModel($pathToFile)->importData();
        $this->assertEquals($customOptionValues, $this->getCustomOptionValues($sku));
    }

    /**
     * Tests adding of custom options with multiple store views
     *
     * @magentoConfigFixture current_store catalog/price/scope 1
     * @magentoDataFixture Magento/Store/_files/core_second_third_fixturestore.php
     * @magentoAppIsolation enabled
     */
    public function testSaveCustomOptionsWithMultipleStoreViews()
    {
        $objectManager = \Magento\TestFramework\Helper\Bootstrap::getObjectManager();
        /** @var \Magento\Store\Model\StoreManagerInterface $storeManager */
        $storeManager = $objectManager->get(\Magento\Store\Model\StoreManagerInterface::class);
        $storeCodes = [
            'admin',
            'default',
            'secondstore',
        ];
        /** @var \Magento\Store\Model\StoreManagerInterface $storeManager */
        $importFile = 'product_with_custom_options_and_multiple_store_views.csv';
        $sku = 'simple';
        $pathToFile = __DIR__ . '/_files/' . $importFile;
        $importModel = $this->createImportModel($pathToFile);
        $errors = $importModel->validateData();
        $this->assertTrue($errors->getErrorsCount() == 0);
        $importModel->importData();
        /** @var \Magento\Catalog\Api\ProductRepositoryInterface $productRepository */
        $productRepository = \Magento\TestFramework\Helper\Bootstrap::getObjectManager()->create(
            \Magento\Catalog\Api\ProductRepositoryInterface::class
        );
        foreach ($storeCodes as $storeCode) {
            $storeManager->setCurrentStore($storeCode);
            $product = $productRepository->get($sku);
            $options = $product->getOptionInstance()->getProductOptions($product);
            $expectedData = $this->getExpectedOptionsData($pathToFile, $storeCode);
            $expectedData = $this->mergeWithExistingData($expectedData, $options);
            $actualData = $this->getActualOptionsData($options);
            // assert of equal type+titles
            $expectedOptions = $expectedData['options'];
            // we need to save key values
            $actualOptions = $actualData['options'];
            sort($expectedOptions);
            sort($actualOptions);
            $this->assertEquals($expectedOptions, $actualOptions);

            // assert of options data
            $this->assertCount(count($expectedData['data']), $actualData['data']);
            $this->assertCount(count($expectedData['values']), $actualData['values']);
            foreach ($expectedData['options'] as $expectedId => $expectedOption) {
                $elementExist = false;
                // find value in actual options and values
                foreach ($actualData['options'] as $actualId => $actualOption) {
                    if ($actualOption == $expectedOption) {
                        $elementExist = true;
                        $this->assertEquals($expectedData['data'][$expectedId], $actualData['data'][$actualId]);
                        if (array_key_exists($expectedId, $expectedData['values'])) {
                            $this->assertEquals($expectedData['values'][$expectedId], $actualData['values'][$actualId]);
                        }
                        unset($actualData['options'][$actualId]);
                        // remove value in case of duplicating key values
                        break;
                    }
                }
                $this->assertTrue($elementExist, 'Element must exist.');
            }

            // Make sure that after importing existing options again, option IDs and option value IDs are not changed
            $customOptionValues = $this->getCustomOptionValues($sku);
            $this->createImportModel($pathToFile)->importData();
            $this->assertEquals($customOptionValues, $this->getCustomOptionValues($sku));
        }
    }

    /**
     * @return array
     */
    public function getBehaviorDataProvider(): array
    {
        return [
            'Append behavior with existing product' => [
                'importFile' => 'product_with_custom_options.csv',
                'sku' => 'simple',
                'expectedOptionsQty' => 6,
            ],
            'Append behavior with existing product and without options in import file' => [
                'importFile' => 'product_without_custom_options.csv',
                'sku' => 'simple',
                'expectedOptionsQty' => 0,
            ],
            'Append behavior with new product' => [
                'importFile' => 'product_with_custom_options_new.csv',
                'sku' => 'simple_new',
                'expectedOptionsQty' => 5,
            ],
        ];
    }

    /**
     * @param string $pathToFile
     * @param string $behavior
     * @return \Magento\CatalogImportExport\Model\Import\Product
     */
    private function createImportModel($pathToFile, $behavior = \Magento\ImportExport\Model\Import::BEHAVIOR_APPEND)
    {
        $filesystem = \Magento\TestFramework\Helper\Bootstrap::getObjectManager()
            ->create(\Magento\Framework\Filesystem::class);
        $directory = $filesystem->getDirectoryWrite(DirectoryList::ROOT);

        /** @var \Magento\ImportExport\Model\Import\Source\Csv $source */
        $source = $this->objectManager->create(
            \Magento\ImportExport\Model\Import\Source\Csv::class,
            [
                'file' => $pathToFile,
                'directory' => $directory
            ]
        );

        /** @var \Magento\CatalogImportExport\Model\Import\Product $importModel */
        $importModel = \Magento\TestFramework\Helper\Bootstrap::getObjectManager()->create(
            \Magento\CatalogImportExport\Model\Import\Product::class
        );
        $importModel->setParameters(['behavior' => $behavior, 'entity' => 'catalog_product'])->setSource($source);

        return $importModel;
    }

    /**
     * @param string $productSku
     * @return array ['optionId' => ['optionValueId' => 'optionValueTitle', ...], ...]
     */
    private function getCustomOptionValues($productSku)
    {
        /** @var ProductRepositoryInterface $productRepository */
        $productRepository = $this->objectManager->get(ProductRepositoryInterface::class);
        /** @var ProductCustomOptionRepositoryInterface $customOptionRepository */
        $customOptionRepository = $this->objectManager->get(ProductCustomOptionRepositoryInterface::class);
        $simpleProduct = $productRepository->get($productSku, false, null, true);
        $originalProductOptions = $customOptionRepository->getProductOptions($simpleProduct);
        $optionValues = [];
        foreach ($originalProductOptions as $productOption) {
            foreach ((array)$productOption->getValues() as $optionValue) {
                $optionValues[$productOption->getOptionId()][$optionValue->getOptionTypeId()]
                    = $optionValue->getTitle();
            }
        }
        return $optionValues;
    }

    /**
     * Test if datetime properly saved after import
     *
     * @magentoDataFixture Magento/Catalog/_files/multiple_products.php
     * @magentoAppIsolation enabled
     */
    public function testSaveDatetimeAttribute()
    {
        /** @var \Magento\Catalog\Api\ProductRepositoryInterface $productRepository */
        $productRepository = \Magento\TestFramework\Helper\Bootstrap::getObjectManager()->create(
            \Magento\Catalog\Api\ProductRepositoryInterface::class
        );
        $id1 = $productRepository->get('simple1')->getId();
        $id2 = $productRepository->get('simple2')->getId();
        $id3 = $productRepository->get('simple3')->getId();
        $existingProductIds = [$id1, $id2, $id3];
        $productsBeforeImport = [];
        foreach ($existingProductIds as $productId) {
            $product = \Magento\TestFramework\Helper\Bootstrap::getObjectManager()->create(
                \Magento\Catalog\Model\Product::class
            );
            $product->load($productId);
            $productsBeforeImport[$product->getSku()] = $product;
        }

        $filesystem = \Magento\TestFramework\Helper\Bootstrap::getObjectManager()
            ->create(\Magento\Framework\Filesystem::class);
        $directory = $filesystem->getDirectoryWrite(DirectoryList::ROOT);

        $source = $this->objectManager->create(
            \Magento\ImportExport\Model\Import\Source\Csv::class,
            [
                'file' => __DIR__ . '/_files/products_to_import_with_datetime.csv',
                'directory' => $directory
            ]
        );
        $errors = $this->_model->setParameters(
            ['behavior' => \Magento\ImportExport\Model\Import::BEHAVIOR_APPEND, 'entity' => 'catalog_product']
        )->setSource(
            $source
        )->validateData();

        $this->assertTrue($errors->getErrorsCount() == 0);

        $this->_model->importData();

        $source->rewind();
        foreach ($source as $row) {
            /** @var $productAfterImport \Magento\Catalog\Model\Product */
            $productBeforeImport = $productsBeforeImport[$row['sku']];

            /** @var $productAfterImport \Magento\Catalog\Model\Product */
            $productAfterImport = \Magento\TestFramework\Helper\Bootstrap::getObjectManager()->create(
                \Magento\Catalog\Model\Product::class
            );
            $productAfterImport->load($productBeforeImport->getId());
            $this->assertEquals(
                @strtotime(date('m/d/Y', @strtotime($row['news_from_date']))),
                @strtotime($productAfterImport->getNewsFromDate())
            );
            $this->assertEquals(
                @strtotime($row['news_to_date']),
                @strtotime($productAfterImport->getNewsToDate())
            );
            unset($productAfterImport);
        }
        unset($productsBeforeImport, $product);
    }

    /**
     * Returns expected product data: current id, options, options data and option values
     *
     * @param string $pathToFile
     * @param string $storeCode
     * @return array
     * @SuppressWarnings(PHPMD.CyclomaticComplexity)
     * @SuppressWarnings(PHPMD.NPathComplexity)
     */
    protected function getExpectedOptionsData(string $pathToFile, string $storeCode = ''): array
    {
        // phpcs:disable Magento2.Functions.DiscouragedFunction
        $productData = $this->csvToArray(file_get_contents($pathToFile));
        $expectedOptionId = 0;
        $expectedOptions = [];
        // array of type and title types, key is element ID
        $expectedData = [];
        // array of option data
        $expectedValues = [];
        $storeRowId = null;
        foreach ($productData['data'] as $rowId => $rowData) {
            $storeCode = ($storeCode == 'admin') ? '' : $storeCode;
            if ($rowData['store_view_code'] == $storeCode) {
                $storeRowId = $rowId;
                break;
            }
        }
        if (!empty($productData['data'][$storeRowId]['custom_options'])) {
            foreach (explode('|', $productData['data'][$storeRowId]['custom_options']) as $optionData) {
                $option = array_values(
                    array_map(
                        function ($input) {
                            $data = explode('=', $input);
                            return [$data[0] => $data[1]];
                        },
                        explode(',', $optionData)
                    )
                );
                // phpcs:ignore Magento2.Performance.ForeachArrayMerge
                $option = array_merge(...$option);

                if (!empty($option['type']) && !empty($option['name'])) {
                    $lastOptionKey = $option['type'] . '|' . $option['name'];
                    if (!isset($expectedOptions[$expectedOptionId])
                        || $expectedOptions[$expectedOptionId] != $lastOptionKey) {
                        $expectedOptionId++;
                        $expectedOptions[$expectedOptionId] = $lastOptionKey;
                        $expectedData[$expectedOptionId] = [];
                        foreach ($this->_assertOptions as $assertKey => $assertFieldName) {
                            if (array_key_exists($assertFieldName, $option)
                                && !(($assertFieldName == 'price' || $assertFieldName == 'sku')
                                    && in_array($option['type'], $this->specificTypes))
                            ) {
                                $expectedData[$expectedOptionId][$assertKey] = $option[$assertFieldName];
                            }
                        }
                    }
                }
                $optionValue = [];
                if (!empty($option['name']) && !empty($option['option_title'])) {
                    foreach ($this->_assertOptionValues as $assertKey => $assertFieldName) {
                        if (isset($option[$assertFieldName])) {
                            $optionValue[$assertKey] = $option[$assertFieldName];
                        }
                    }
                    $expectedValues[$expectedOptionId][] = $optionValue;
                }
            }
        }

        return [
            'id' => $expectedOptionId,
            'options' => $expectedOptions,
            'data' => $expectedData,
            'values' => $expectedValues,
        ];
    }

    /**
     * Updates expected options data array with existing unique options data
     *
     * @param array $expected
     * @param \Magento\Catalog\Model\ResourceModel\Product\Option\Collection $options
     * @return array
     */
    protected function mergeWithExistingData(
        array $expected,
        $options
    ) {
        $expectedOptionId = $expected['id'];
        $expectedOptions = $expected['options'];
        $expectedData = $expected['data'];
        $expectedValues = $expected['values'];
        foreach ($options as $option) {
            $optionKey = $option->getType() . '|' . $option->getTitle();
            $optionValues = $this->getOptionValues($option);
            if (!in_array($optionKey, $expectedOptions)) {
                $expectedOptionId++;
                $expectedOptions[$expectedOptionId] = $optionKey;
                $expectedData[$expectedOptionId] = $this->getOptionData($option);
                if ($optionValues) {
                    $expectedValues[$expectedOptionId] = $optionValues;
                }
            } else {
                $existingOptionId = array_search($optionKey, $expectedOptions);
                // phpcs:ignore Magento2.Performance.ForeachArrayMerge
                $expectedData[$existingOptionId] = array_merge(
                    $this->getOptionData($option),
                    $expectedData[$existingOptionId]
                );
                if ($optionValues) {
                    foreach ($optionValues as $optionKey => $optionValue) {
                        // phpcs:ignore Magento2.Performance.ForeachArrayMerge
                        $expectedValues[$existingOptionId][$optionKey] = array_merge(
                            $optionValue,
                            $expectedValues[$existingOptionId][$optionKey]
                        );
                    }
                }
            }
        }

        return [
            'id' => $expectedOptionId,
            'options' => $expectedOptions,
            'data' => $expectedData,
            'values' => $expectedValues
        ];
    }

    /**
     *  Returns actual product data: current id, options, options data and option values
     *
     * @param \Magento\Catalog\Model\ResourceModel\Product\Option\Collection $options
     * @return array
     */
    protected function getActualOptionsData($options)
    {
        $actualOptionId = 0;
        $actualOptions = [];
        // array of type and title types, key is element ID
        $actualData = [];
        // array of option data
        $actualValues = [];
        // array of option values data
        /** @var $option \Magento\Catalog\Model\Product\Option */
        foreach ($options as $option) {
            $lastOptionKey = $option->getType() . '|' . $option->getTitle();
            $actualOptionId++;
            if (!in_array($lastOptionKey, $actualOptions)) {
                $actualOptions[$actualOptionId] = $lastOptionKey;
                $actualData[$actualOptionId] = $this->getOptionData($option);
                if ($optionValues = $this->getOptionValues($option)) {
                    $actualValues[$actualOptionId] = $optionValues;
                }
            }
        }
        return [
            'id' => $actualOptionId,
            'options' => $actualOptions,
            'data' => $actualData,
            'values' => $actualValues
        ];
    }

    /**
     * Retrieve option data
     *
     * @param \Magento\Catalog\Model\Product\Option $option
     * @return array
     */
    protected function getOptionData(\Magento\Catalog\Model\Product\Option $option)
    {
        $result = [];
        foreach (array_keys($this->_assertOptions) as $assertKey) {
            $result[$assertKey] = $option->getData($assertKey);
        }
        return $result;
    }

    /**
     * Retrieve option values or false for options which has no values
     *
     * @param \Magento\Catalog\Model\Product\Option $option
     * @return array|bool
     */
    protected function getOptionValues(\Magento\Catalog\Model\Product\Option $option)
    {
        $values = $option->getValues();
        if (!empty($values)) {
            $result = [];
            /** @var $value \Magento\Catalog\Model\Product\Option\Value */
            foreach ($values as $value) {
                $optionData = [];
                foreach (array_keys($this->_assertOptionValues) as $assertKey) {
                    if ($value->hasData($assertKey)) {
                        $optionData[$assertKey] = $value->getData($assertKey);
                    }
                }
                $result[] = $optionData;
            }
            return $result;
        }

        return false;
    }

    /**
     * Test that product import with images works properly
     *
     * @magentoDataFixture mediaImportImageFixture
     * @magentoAppIsolation enabled
     * @SuppressWarnings(PHPMD.ExcessiveMethodLength)
     */
    public function testSaveMediaImage()
    {
        $this->importDataForMediaTest('import_media.csv');

        $product = $this->getProductBySku('simple_new');

        $this->assertEquals('/m/a/magento_image.jpg', $product->getData('image'));
        $this->assertEquals('/m/a/magento_small_image.jpg', $product->getData('small_image'));
        $this->assertEquals('/m/a/magento_thumbnail.jpg', $product->getData('thumbnail'));
        $this->assertEquals('/m/a/magento_image.jpg', $product->getData('swatch_image'));

        $gallery = $product->getMediaGalleryImages();
        $this->assertInstanceOf(\Magento\Framework\Data\Collection::class, $gallery);

        $items = $gallery->getItems();
        $this->assertCount(5, $items);

        $imageItem = array_shift($items);
        $this->assertInstanceOf(\Magento\Framework\DataObject::class, $imageItem);
        $this->assertEquals('/m/a/magento_image.jpg', $imageItem->getFile());
        $this->assertEquals('Image Label', $imageItem->getLabel());

        $smallImageItem = array_shift($items);
        $this->assertInstanceOf(\Magento\Framework\DataObject::class, $smallImageItem);
        $this->assertEquals('/m/a/magento_small_image.jpg', $smallImageItem->getFile());
        $this->assertEquals('Small Image Label', $smallImageItem->getLabel());

        $thumbnailItem = array_shift($items);
        $this->assertInstanceOf(\Magento\Framework\DataObject::class, $thumbnailItem);
        $this->assertEquals('/m/a/magento_thumbnail.jpg', $thumbnailItem->getFile());
        $this->assertEquals('Thumbnail Label', $thumbnailItem->getLabel());

        $additionalImageOneItem = array_shift($items);
        $this->assertInstanceOf(\Magento\Framework\DataObject::class, $additionalImageOneItem);
        $this->assertEquals('/m/a/magento_additional_image_one.jpg', $additionalImageOneItem->getFile());
        $this->assertEquals('Additional Image Label One', $additionalImageOneItem->getLabel());

        $additionalImageTwoItem = array_shift($items);
        $this->assertInstanceOf(\Magento\Framework\DataObject::class, $additionalImageTwoItem);
        $this->assertEquals('/m/a/magento_additional_image_two.jpg', $additionalImageTwoItem->getFile());
        $this->assertEquals('Additional Image Label Two', $additionalImageTwoItem->getLabel());
    }

    /**
     * Test that new images should be added after the existing ones.
     *
     * @magentoDataFixture mediaImportImageFixture
     * @magentoAppIsolation enabled
     * @SuppressWarnings(PHPMD.ExcessiveMethodLength)
     */
    public function testNewImagesShouldBeAddedAfterExistingOnes()
    {
        $this->importDataForMediaTest('import_media.csv');

        $product = $this->getProductBySku('simple_new');

        $items = array_values($product->getMediaGalleryImages()->getItems());

        $images = [
            ['file' => '/m/a/magento_image.jpg', 'label' => 'Image Label'],
            ['file' => '/m/a/magento_small_image.jpg', 'label' => 'Small Image Label'],
            ['file' => '/m/a/magento_thumbnail.jpg', 'label' => 'Thumbnail Label'],
            ['file' => '/m/a/magento_additional_image_one.jpg', 'label' => 'Additional Image Label One'],
            ['file' => '/m/a/magento_additional_image_two.jpg', 'label' => 'Additional Image Label Two'],
        ];

        $this->assertCount(5, $items);
        $this->assertEquals(
            $images,
            array_map(
                function (\Magento\Framework\DataObject $item) {
                    return $item->toArray(['file', 'label']);
                },
                $items
            )
        );

        $this->importDataForMediaTest('import_media_additional_images.csv');
        $product->cleanModelCache();
        $product = $this->getProductBySku('simple_new');
        $items = array_values($product->getMediaGalleryImages()->getItems());
        $images[] = ['file' => '/m/a/magento_additional_image_three.jpg', 'label' => ''];
        $images[] = ['file' => '/m/a/magento_additional_image_four.jpg', 'label' => ''];
        $this->assertCount(7, $items);
        $this->assertEquals(
            $images,
            array_map(
                function (\Magento\Framework\DataObject $item) {
                    return $item->toArray(['file', 'label']);
                },
                $items
            )
        );
    }

    /**
     * Test that errors occurred during importing images are logged.
     *
     * @magentoAppIsolation enabled
     * @magentoDataFixture mediaImportImageFixture
     * @magentoDataFixture mediaImportImageFixtureError
     * @SuppressWarnings(PHPMD.ExcessiveMethodLength)
     */
    public function testSaveMediaImageError()
    {
        $this->logger->expects(self::once())->method('critical');
        $this->importDataForMediaTest('import_media.csv', 1);
    }

    /**
     * Copy fixture images into media import directory
     */
    public static function mediaImportImageFixture()
    {
        /** @var \Magento\Framework\Filesystem\Directory\Write $varDirectory */
        $varDirectory = \Magento\TestFramework\Helper\Bootstrap::getObjectManager()->get(
            \Magento\Framework\Filesystem::class
        )->getDirectoryWrite(
            DirectoryList::VAR_DIR
        );

        $varDirectory->create('import' . DIRECTORY_SEPARATOR . 'images');
        $dirPath = $varDirectory->getAbsolutePath('import' . DIRECTORY_SEPARATOR . 'images');

        $items = [
            [
                'source' => __DIR__ . '/../../../../Magento/Catalog/_files/magento_image.jpg',
                'dest' => $dirPath . '/magento_image.jpg',
            ],
            [
                'source' => __DIR__ . '/../../../../Magento/Catalog/_files/magento_small_image.jpg',
                'dest' => $dirPath . '/magento_small_image.jpg',
            ],
            [
                'source' => __DIR__ . '/../../../../Magento/Catalog/_files/magento_thumbnail.jpg',
                'dest' => $dirPath . '/magento_thumbnail.jpg',
            ],
            [
                'source' => __DIR__ . '/_files/magento_additional_image_one.jpg',
                'dest' => $dirPath . '/magento_additional_image_one.jpg',
            ],
            [
                'source' => __DIR__ . '/_files/magento_additional_image_two.jpg',
                'dest' => $dirPath . '/magento_additional_image_two.jpg',
            ],
            [
                'source' => __DIR__ . '/_files/magento_additional_image_three.jpg',
                'dest' => $dirPath . '/magento_additional_image_three.jpg',
            ],
            [
                'source' => __DIR__ . '/_files/magento_additional_image_four.jpg',
                'dest' => $dirPath . '/magento_additional_image_four.jpg',
            ],
        ];

        foreach ($items as $item) {
            copy($item['source'], $item['dest']);
        }
    }

    /**
     * Cleanup media import and catalog directories
     */
    public static function mediaImportImageFixtureRollback()
    {
        $fileSystem = \Magento\TestFramework\Helper\Bootstrap::getObjectManager()->get(
            \Magento\Framework\Filesystem::class
        );
        /** @var \Magento\Framework\Filesystem\Directory\Write $mediaDirectory */
        $mediaDirectory = $fileSystem->getDirectoryWrite(DirectoryList::MEDIA);

        /** @var \Magento\Framework\Filesystem\Directory\Write $varDirectory */
        $varDirectory = $fileSystem->getDirectoryWrite(DirectoryList::VAR_DIR);
        $varDirectory->delete('import');
        $mediaDirectory->delete('catalog');
    }

    /**
     * Copy incorrect fixture image into media import directory.
     */
    public static function mediaImportImageFixtureError()
    {
        /** @var \Magento\Framework\Filesystem\Directory\Write $varDirectory */
        $varDirectory = \Magento\TestFramework\Helper\Bootstrap::getObjectManager()->get(
            \Magento\Framework\Filesystem::class
        )->getDirectoryWrite(
            DirectoryList::VAR_DIR
        );
        $dirPath = $varDirectory->getAbsolutePath('import' . DIRECTORY_SEPARATOR . 'images');
        $items = [
            [
                'source' => __DIR__ . '/_files/magento_additional_image_error.jpg',
                'dest' => $dirPath . '/magento_additional_image_two.jpg',
            ],
        ];
        foreach ($items as $item) {
            copy($item['source'], $item['dest']);
        }
    }

    /**
     * Export CSV string to array
     *
     * @param string $content
     * @param mixed $entityId
     * @return array
     */
    protected function csvToArray($content, $entityId = null)
    {
        $data = ['header' => [], 'data' => []];

        $lines = str_getcsv($content, "\n");
        foreach ($lines as $index => $line) {
            if ($index == 0) {
                $data['header'] = str_getcsv($line);
            } else {
                $row = array_combine($data['header'], str_getcsv($line));
                if ($entityId !== null && !empty($row[$entityId])) {
                    $data['data'][$row[$entityId]] = $row;
                } else {
                    $data['data'][] = $row;
                }
            }
        }
        return $data;
    }

    /**
     * Tests that no products imported if source file contains errors
     *
     * In this case, the second product data has an invalid attribute set.
     *
     * @magentoDbIsolation enabled
     */
    public function testInvalidSkuLink()
    {
        // import data from CSV file
        $pathToFile = __DIR__ . '/_files/products_to_import_invalid_attribute_set.csv';
        $filesystem = \Magento\TestFramework\Helper\Bootstrap::getObjectManager()->create(
            \Magento\Framework\Filesystem::class
        );
        $directory = $filesystem->getDirectoryWrite(DirectoryList::ROOT);
        $source = $this->objectManager->create(
            \Magento\ImportExport\Model\Import\Source\Csv::class,
            [
                'file' => $pathToFile,
                'directory' => $directory
            ]
        );
        $errors = $this->_model->setParameters(
            [
                'behavior' => \Magento\ImportExport\Model\Import::BEHAVIOR_APPEND,
                Import::FIELD_NAME_VALIDATION_STRATEGY => null,
                'entity' => 'catalog_product'
            ]
        )->setSource(
            $source
        )->validateData();

        $this->assertTrue($errors->getErrorsCount() == 1);
        $this->assertEquals(
            'Invalid value for Attribute Set column (set doesn\'t exist?)',
            $errors->getErrorByRowNumber(1)[0]->getErrorMessage()
        );
        $this->_model->importData();

        $productCollection = \Magento\TestFramework\Helper\Bootstrap::getObjectManager()->create(
            \Magento\Catalog\Model\ResourceModel\Product\Collection::class
        );

        $products = [];
        /** @var $product \Magento\Catalog\Model\Product */
        foreach ($productCollection as $product) {
            $products[$product->getSku()] = $product;
        }
        $this->assertArrayNotHasKey("simple1", $products, "Simple Product should not have been imported");
        $this->assertArrayNotHasKey("simple3", $products, "Simple Product 3 should not have been imported");
        $this->assertArrayNotHasKey("simple2", $products, "Simple Product2 should not have been imported");
    }

    /**
     * @magentoDataFixture Magento/Catalog/_files/products_with_multiselect_attribute.php
     * @magentoAppIsolation enabled
     * @magentoDbIsolation enabled
     */
    public function testValidateInvalidMultiselectValues()
    {
        $filesystem = \Magento\TestFramework\Helper\Bootstrap::getObjectManager()->create(
            \Magento\Framework\Filesystem::class
        );
        $directory = $filesystem->getDirectoryWrite(DirectoryList::ROOT);
        $source = $this->objectManager->create(
            \Magento\ImportExport\Model\Import\Source\Csv::class,
            [
                'file' => __DIR__ . '/_files/products_with_invalid_multiselect_values.csv',
                'directory' => $directory
            ]
        );
        $errors = $this->_model->setParameters(
            ['behavior' => \Magento\ImportExport\Model\Import::BEHAVIOR_APPEND, 'entity' => 'catalog_product']
        )->setSource(
            $source
        )->validateData();

        $this->assertTrue($errors->getErrorsCount() == 1);
        $this->assertEquals(
            "Value for 'multiselect_attribute' attribute contains incorrect value, "
            . "see acceptable values on settings specified for Admin",
            $errors->getErrorByRowNumber(1)[0]->getErrorMessage()
        );
    }

    /**
     * @magentoDataFixture Magento/Catalog/_files/categories.php
     * @magentoDataFixture Magento/Store/_files/website.php
     * @magentoDataFixture Magento/Store/_files/core_fixturestore.php
     * @magentoDataFixture Magento/Catalog/Model/Layer/Filter/_files/attribute_with_option.php
     * @magentoDataFixture Magento/ConfigurableProduct/_files/configurable_attribute.php
     * @magentoDbIsolation disabled
     * @magentoAppIsolation enabled
     */
    public function testProductsWithMultipleStores()
    {
        $objectManager = \Magento\TestFramework\Helper\Bootstrap::getObjectManager();

        $filesystem = $objectManager->create(\Magento\Framework\Filesystem::class);
        $directory = $filesystem->getDirectoryWrite(DirectoryList::ROOT);
        $source = $this->objectManager->create(
            \Magento\ImportExport\Model\Import\Source\Csv::class,
            [
                'file' => __DIR__ . '/_files/products_multiple_stores.csv',
                'directory' => $directory
            ]
        );
        $errors = $this->_model->setParameters(
            ['behavior' => \Magento\ImportExport\Model\Import::BEHAVIOR_APPEND, 'entity' => 'catalog_product']
        )->setSource(
            $source
        )->validateData();

        $this->assertTrue($errors->getErrorsCount() == 0);

        $this->_model->importData();

        /** @var \Magento\Catalog\Model\Product $product */
        $product = $objectManager->create(\Magento\Catalog\Model\Product::class);
        $id = $product->getIdBySku('Configurable 03');
        $product->load($id);
        $this->assertEquals('1', $product->getHasOptions());

        $objectManager->get(\Magento\Store\Model\StoreManagerInterface::class)->setCurrentStore('fixturestore');

        /** @var \Magento\Catalog\Model\Product $simpleProduct */
        $simpleProduct = $objectManager->create(\Magento\Catalog\Model\Product::class);
        $id = $simpleProduct->getIdBySku('Configurable 03-Option 1');
        $simpleProduct->load($id);
        $this->assertTrue(count($simpleProduct->getWebsiteIds()) == 2);
        $this->assertEquals('Option Label', $simpleProduct->getAttributeText('attribute_with_option'));
    }

    /**
     * Test url keys properly generated in multistores environment.
     *
     * @magentoConfigFixture current_store catalog/seo/product_use_categories 1
     * @magentoDataFixture Magento/Store/_files/core_fixturestore.php
     * @magentoDataFixture Magento/Catalog/_files/category_with_two_stores.php
     * @magentoDbIsolation enabled
     * @magentoAppIsolation enabled
     */
    public function testGenerateUrlsWithMultipleStores()
    {
        $objectManager = \Magento\TestFramework\Helper\Bootstrap::getObjectManager();

        $filesystem = $objectManager->create(\Magento\Framework\Filesystem::class);
        $directory = $filesystem->getDirectoryWrite(DirectoryList::ROOT);
        $source = $this->objectManager->create(
            \Magento\ImportExport\Model\Import\Source\Csv::class,
            [
                'file' => __DIR__ . '/_files/products_to_import_with_two_stores.csv',
                'directory' => $directory
            ]
        );
        $errors = $this->_model->setParameters(
            ['behavior' => \Magento\ImportExport\Model\Import::BEHAVIOR_ADD_UPDATE, 'entity' => 'catalog_product']
        )->setSource(
            $source
        )->validateData();

        $this->assertTrue($errors->getErrorsCount() == 0);

        $this->_model->importData();
        $this->assertProductRequestPath('default', 'category-defaultstore/product-default.html');
        $this->assertProductRequestPath('fixturestore', 'category-fixturestore/product-fixture.html');
    }

    /**
     * Check product request path considering store scope.
     *
     * @param string $storeCode
     * @param string $expected
     * @return void
     */
    private function assertProductRequestPath($storeCode, $expected)
    {
        $objectManager = \Magento\TestFramework\Helper\Bootstrap::getObjectManager();
        /** @var Store $storeCode */
        $store = $objectManager->get(Store::class);
        $storeId = $store->load($storeCode)->getId();

        /** @var Category $category */
        $category = $objectManager->get(Category::class);
        $category->setStoreId($storeId);
        $category->load(555);

        /** @var Registry $registry */
        $registry = $objectManager->get(Registry::class);
        $registry->register('current_category', $category);

        /** @var \Magento\Catalog\Model\Product $product */
        $product = $objectManager->create(\Magento\Catalog\Model\Product::class);
        $id = $product->getIdBySku('product');
        $product->setStoreId($storeId);
        $product->load($id);
        $product->getProductUrl();
        self::assertEquals($expected, $product->getRequestPath());
        $registry->unregister('current_category');
    }

    /**
     * @magentoDbIsolation enabled
     */
    public function testProductWithInvalidWeight()
    {
        // import data from CSV file
        $pathToFile = __DIR__ . '/_files/product_to_import_invalid_weight.csv';
        $filesystem = \Magento\TestFramework\Helper\Bootstrap::getObjectManager()->create(
            \Magento\Framework\Filesystem::class
        );

        $directory = $filesystem->getDirectoryWrite(DirectoryList::ROOT);
        $source = $this->objectManager->create(
            \Magento\ImportExport\Model\Import\Source\Csv::class,
            [
                'file' => $pathToFile,
                'directory' => $directory
            ]
        );
        $errors = $this->_model->setSource(
            $source
        )->setParameters(
            ['behavior' => \Magento\ImportExport\Model\Import::BEHAVIOR_APPEND]
        )->validateData();

        $this->assertTrue($errors->getErrorsCount() == 1);
        $this->assertEquals(
            "Value for 'weight' attribute contains incorrect value",
            $errors->getErrorByRowNumber(1)[0]->getErrorMessage()
        );
    }

    /**
     * @magentoAppArea adminhtml
     * @dataProvider categoryTestDataProvider
     * @magentoDbIsolation enabled
     * @magentoAppIsolation enabled
     */
    public function testProductCategories($fixture, $separator)
    {
        // import data from CSV file
        $pathToFile = __DIR__ . '/_files/' . $fixture;
        $filesystem = \Magento\TestFramework\Helper\Bootstrap::getObjectManager()->create(
            \Magento\Framework\Filesystem::class
        );

        $directory = $filesystem->getDirectoryWrite(DirectoryList::ROOT);
        $source = $this->objectManager->create(
            \Magento\ImportExport\Model\Import\Source\Csv::class,
            [
                'file' => $pathToFile,
                'directory' => $directory
            ]
        );
        $errors = $this->_model->setSource(
            $source
        )->setParameters(
            [
                'behavior' => \Magento\ImportExport\Model\Import::BEHAVIOR_APPEND,
                'entity' => 'catalog_product',
                Import::FIELD_FIELD_MULTIPLE_VALUE_SEPARATOR => $separator
            ]
        )->validateData();

        $this->assertTrue($errors->getErrorsCount() == 0);
        $this->_model->importData();

        $objectManager = \Magento\TestFramework\Helper\Bootstrap::getObjectManager();
        $resource = $objectManager->get(\Magento\Catalog\Model\ResourceModel\Product::class);
        $productId = $resource->getIdBySku('simple1');
        $this->assertTrue(is_numeric($productId));
        /** @var \Magento\Catalog\Model\Product $product */
        $product = \Magento\TestFramework\Helper\Bootstrap::getObjectManager()->create(
            \Magento\Catalog\Model\Product::class
        );
        $product->load($productId);
        $this->assertFalse($product->isObjectNew());
        $categories = $product->getCategoryIds();
        $this->assertTrue(count($categories) == 2);
    }

    /**
     * @magentoAppArea adminhtml
     * @magentoDbIsolation disabled
     * @magentoAppIsolation enabled
     * @magentoDataFixture Magento/Catalog/_files/multiple_products.php
     * @magentoDataFixture Magento/Catalog/_files/category.php
     */
    public function testProductPositionInCategory()
    {
        /* @var \Magento\Catalog\Model\ResourceModel\Category\Collection $collection */
        $collection = $this->objectManager->create(\Magento\Catalog\Model\ResourceModel\Category\Collection::class);
        $collection->addNameToResult()->load();
        /** @var Category $category */
        $category = $collection->getItemByColumnValue('name', 'Category 1');

        /** @var ProductRepositoryInterface $productRepository */
        $productRepository = $this->objectManager->create(ProductRepositoryInterface::class);

        $categoryProducts = [];
        $i = 51;
        foreach (['simple1', 'simple2', 'simple3'] as $sku) {
            $categoryProducts[$productRepository->get($sku)->getId()] = $i++;
        }
        $category->setPostedProducts($categoryProducts);
        $category->save();

        $filesystem = \Magento\TestFramework\Helper\Bootstrap::getObjectManager()->create(
            \Magento\Framework\Filesystem::class
        );

        $directory = $filesystem->getDirectoryWrite(DirectoryList::ROOT);
        $source = $this->objectManager->create(
            \Magento\ImportExport\Model\Import\Source\Csv::class,
            [
                'file' => __DIR__ . '/_files/products_to_import.csv',
                'directory' => $directory
            ]
        );
        $errors = $this->_model->setSource(
            $source
        )->setParameters(
            [
                'behavior' => \Magento\ImportExport\Model\Import::BEHAVIOR_APPEND,
                'entity' => 'catalog_product'
            ]
        )->validateData();

        $this->assertTrue($errors->getErrorsCount() == 0);
        $this->_model->importData();

        /** @var \Magento\Framework\App\ResourceConnection $resourceConnection */
        $resourceConnection = \Magento\TestFramework\Helper\Bootstrap::getObjectManager()->get(
            \Magento\Framework\App\ResourceConnection::class
        );
        $tableName = $resourceConnection->getTableName('catalog_category_product');
        $select = $resourceConnection->getConnection()->select()->from($tableName)
            ->where('category_id = ?', $category->getId());
        $items = $resourceConnection->getConnection()->fetchAll($select);
        $this->assertCount(3, $items);
        foreach ($items as $item) {
            $this->assertGreaterThan(50, $item['position']);
        }
    }

    /**
     * @return array
     */
    public function categoryTestDataProvider()
    {
        return [
            ['import_new_categories_default_separator.csv', ','],
            ['import_new_categories_custom_separator.csv', '|']
        ];
    }

    /**
     * @magentoAppArea adminhtml
     * @magentoDbIsolation disabled
     * @magentoAppIsolation enabled
     * @magentoDataFixture Magento/CatalogImportExport/_files/update_category_duplicates.php
     */
    public function testProductDuplicateCategories()
    {
        $csvFixture = 'products_duplicate_category.csv';
        // import data from CSV file
        $pathToFile = __DIR__ . '/_files/' . $csvFixture;
        $filesystem = \Magento\TestFramework\Helper\Bootstrap::getObjectManager()->create(
            \Magento\Framework\Filesystem::class
        );

        $directory = $filesystem->getDirectoryWrite(DirectoryList::ROOT);
        $source = $this->objectManager->create(
            \Magento\ImportExport\Model\Import\Source\Csv::class,
            [
                'file' => $pathToFile,
                'directory' => $directory
            ]
        );
        $errors = $this->_model->setSource($source)->setParameters(
            [
                'behavior' => \Magento\ImportExport\Model\Import::BEHAVIOR_APPEND,
                'entity' => 'catalog_product'
            ]
        )->validateData();

        $this->assertTrue($errors->getErrorsCount() === 0);

        $this->_model->importData();

        $errorProcessor = \Magento\TestFramework\Helper\Bootstrap::getObjectManager()->get(
            \Magento\ImportExport\Model\Import\ErrorProcessing\ProcessingErrorAggregator::class
        );
        $errorCount = count($errorProcessor->getAllErrors());
        $this->assertTrue($errorCount === 1, 'Error expected');

        $errorMessage = $errorProcessor->getAllErrors()[0]->getErrorMessage();
        $this->assertContains('URL key for specified store already exists', $errorMessage);
        $this->assertContains('Default Category/Category 2', $errorMessage);

        $categoryAfter = $this->loadCategoryByName('Category 2');
        $this->assertTrue($categoryAfter === null);

        /** @var \Magento\Catalog\Model\Product $product */
        $product = \Magento\TestFramework\Helper\Bootstrap::getObjectManager()->create(
            \Magento\Catalog\Model\Product::class
        );
        $product->load(1);
        $categories = $product->getCategoryIds();
        $this->assertTrue(count($categories) == 1);
    }

    protected function loadCategoryByName($categoryName)
    {
        /* @var \Magento\Catalog\Model\ResourceModel\Category\Collection $collection */
        $collection = $this->objectManager->create(\Magento\Catalog\Model\ResourceModel\Category\Collection::class);
        $collection->addNameToResult()->load();
        return $collection->getItemByColumnValue('name', $categoryName);
    }

    /**
     * @magentoDataFixture Magento/Catalog/Model/ResourceModel/_files/product_simple.php
     * @magentoAppIsolation enabled
     * @dataProvider validateUrlKeysDataProvider
     * @param $importFile string
     * @param $expectedErrors array
     * @throws \Magento\Framework\Exception\LocalizedException
     */
    public function testValidateUrlKeys($importFile, $expectedErrors)
    {
        $filesystem = \Magento\TestFramework\Helper\Bootstrap::getObjectManager()->create(
            \Magento\Framework\Filesystem::class
        );
        $directory = $filesystem->getDirectoryWrite(DirectoryList::ROOT);

        $source = $this->objectManager->create(
            \Magento\ImportExport\Model\Import\Source\Csv::class,
            [
                'file' => __DIR__ . '/_files/' . $importFile,
                'directory' => $directory
            ]
        );
        /** @var \Magento\ImportExport\Model\Import\ErrorProcessing\ProcessingErrorAggregatorInterface $errors */
        $errors = $this->_model->setParameters(
            ['behavior' => \Magento\ImportExport\Model\Import::BEHAVIOR_APPEND, 'entity' => 'catalog_product']
        )->setSource(
            $source
        )->validateData();
        $this->assertEquals(
            $expectedErrors[RowValidatorInterface::ERROR_DUPLICATE_URL_KEY],
            count($errors->getErrorsByCode([RowValidatorInterface::ERROR_DUPLICATE_URL_KEY]))
        );
    }

    /**
     * @return array
     */
    public function validateUrlKeysDataProvider()
    {
        return [
            [
                'products_to_check_valid_url_keys.csv',
                 [
                     RowValidatorInterface::ERROR_DUPLICATE_URL_KEY => 0
                 ]
            ],
            [
                'products_to_check_duplicated_url_keys.csv',
                [
                    RowValidatorInterface::ERROR_DUPLICATE_URL_KEY => 2
                ]
            ],
            [
                'products_to_check_duplicated_names.csv' ,
                [
                    RowValidatorInterface::ERROR_DUPLICATE_URL_KEY => 1
                ]
            ]
        ];
    }

    /**
     * @magentoDataFixture Magento/Store/_files/website.php
     * @magentoDataFixture Magento/Store/_files/core_fixturestore.php
     * @magentoDataFixture Magento/Catalog/Model/ResourceModel/_files/product_simple.php
     * @magentoAppIsolation enabled
     * @magentoDbIsolation enabled
     */
    public function testValidateUrlKeysMultipleStores()
    {
        $filesystem = \Magento\TestFramework\Helper\Bootstrap::getObjectManager()->create(
            \Magento\Framework\Filesystem::class
        );
        $directory = $filesystem->getDirectoryWrite(DirectoryList::ROOT);

        $source = $this->objectManager->create(
            \Magento\ImportExport\Model\Import\Source\Csv::class,
            [
                'file' => __DIR__ . '/_files/products_to_check_valid_url_keys_multiple_stores.csv',
                'directory' => $directory
            ]
        );
        $errors = $this->_model->setParameters(
            ['behavior' => \Magento\ImportExport\Model\Import::BEHAVIOR_APPEND, 'entity' => 'catalog_product']
        )->setSource(
            $source
        )->validateData();

        $this->assertTrue($errors->getErrorsCount() == 0);
    }

    /**
     * @magentoAppArea adminhtml
     * @magentoDbIsolation enabled
     * @magentoAppIsolation enabled
     */
    public function testProductWithLinks()
    {
        $linksData = [
            'upsell' => [
                'simple1' => '3',
                'simple3' => '1'
            ],
            'crosssell' => [
                'simple2' => '1',
                'simple3' => '2'
            ],
            'related' => [
                'simple1' => '2',
                'simple2' => '1'
            ]
        ];
        // import data from CSV file
        $pathToFile = __DIR__ . '/_files/products_to_import_with_product_links.csv';
        $filesystem = \Magento\TestFramework\Helper\Bootstrap::getObjectManager()->create(
            \Magento\Framework\Filesystem::class
        );

        $directory = $filesystem->getDirectoryWrite(DirectoryList::ROOT);
        $source = $this->objectManager->create(
            \Magento\ImportExport\Model\Import\Source\Csv::class,
            [
                'file' => $pathToFile,
                'directory' => $directory
            ]
        );
        $errors = $this->_model->setSource(
            $source
        )->setParameters(
            [
                'behavior' => \Magento\ImportExport\Model\Import::BEHAVIOR_APPEND,
                'entity' => 'catalog_product'
            ]
        )->validateData();

        $this->assertTrue($errors->getErrorsCount() == 0);
        $this->_model->importData();

        $objectManager = \Magento\TestFramework\Helper\Bootstrap::getObjectManager();
        $resource = $objectManager->get(\Magento\Catalog\Model\ResourceModel\Product::class);
        $productId = $resource->getIdBySku('simple4');
        /** @var \Magento\Catalog\Model\Product $product */
        $product = \Magento\TestFramework\Helper\Bootstrap::getObjectManager()->create(
            \Magento\Catalog\Model\Product::class
        );
        $product->load($productId);
        $productLinks = [
            'upsell' => $product->getUpSellProducts(),
            'crosssell' => $product->getCrossSellProducts(),
            'related' => $product->getRelatedProducts()
        ];
        $importedProductLinks = [];
        foreach ($productLinks as $linkType => $linkedProducts) {
            foreach ($linkedProducts as $linkedProductData) {
                $importedProductLinks[$linkType][$linkedProductData->getSku()] = $linkedProductData->getPosition();
            }
        }
        $this->assertEquals($linksData, $importedProductLinks);
    }

    /**
     * @magentoDataFixture Magento/Catalog/_files/product_simple_with_url_key.php
     * @magentoDbIsolation disabled
     * @magentoAppIsolation enabled
     */
    public function testExistingProductWithUrlKeys()
    {
        $products = [
            'simple1' => 'url-key1',
            'simple2' => 'url-key2',
            'simple3' => 'url-key3'
        ];
        $filesystem = \Magento\TestFramework\Helper\Bootstrap::getObjectManager()
            ->create(\Magento\Framework\Filesystem::class);
        $directory = $filesystem->getDirectoryWrite(DirectoryList::ROOT);
        $source = $this->objectManager->create(
            \Magento\ImportExport\Model\Import\Source\Csv::class,
            [
                'file' => __DIR__ . '/_files/products_to_import_with_valid_url_keys.csv',
                'directory' => $directory
            ]
        );

        $errors = $this->_model->setParameters(
            ['behavior' => \Magento\ImportExport\Model\Import::BEHAVIOR_APPEND, 'entity' => 'catalog_product']
        )->setSource(
            $source
        )->validateData();

        $this->assertTrue($errors->getErrorsCount() == 0);
        $this->_model->importData();

        $productRepository = \Magento\TestFramework\Helper\Bootstrap::getObjectManager()->create(
            \Magento\Catalog\Api\ProductRepositoryInterface::class
        );
        foreach ($products as $productSku => $productUrlKey) {
            $this->assertEquals($productUrlKey, $productRepository->get($productSku)->getUrlKey());
        }
    }

    /**
     * @magentoDataFixture Magento/Catalog/_files/product_simple_with_wrong_url_key.php
     * @magentoDbIsolation disabled
     * @magentoAppIsolation enabled
     */
    public function testAddUpdateProductWithInvalidUrlKeys() : void
    {
        $products = [
            'simple1' => 'cuvée merlot-cabernet igp pays d\'oc frankrijk',
            'simple2' => 'normal-url',
            'simple3' => 'some!wrong\'url'
        ];
        $filesystem = \Magento\TestFramework\Helper\Bootstrap::getObjectManager()
            ->create(\Magento\Framework\Filesystem::class);
        $directory = $filesystem->getDirectoryWrite(DirectoryList::ROOT);
        $source = $this->objectManager->create(
            \Magento\ImportExport\Model\Import\Source\Csv::class,
            [
                'file' => __DIR__ . '/_files/products_to_import_with_invalid_url_keys.csv',
                'directory' => $directory
            ]
        );

        $errors = $this->_model->setParameters(
            ['behavior' => \Magento\ImportExport\Model\Import::BEHAVIOR_ADD_UPDATE, 'entity' => 'catalog_product']
        )->setSource(
            $source
        )->validateData();

        $this->assertTrue($errors->getErrorsCount() == 0);
        $this->_model->importData();

        $productRepository = \Magento\TestFramework\Helper\Bootstrap::getObjectManager()->create(
            \Magento\Catalog\Api\ProductRepositoryInterface::class
        );
        foreach ($products as $productSku => $productUrlKey) {
            $this->assertEquals($productUrlKey, $productRepository->get($productSku)->getUrlKey());
        }
    }

    /**
     * Make sure the non existing image in the csv file won't erase the qty key of the existing products.
     *
     * @magentoDbIsolation enabled
     * @magentoAppIsolation enabled
     */
    public function testImportWithNonExistingImage()
    {
        $products = [
            'simple_new' => 100,
        ];

        $this->importFile('products_to_import_with_non_existing_image.csv');

        $productRepository = $this->objectManager->create(\Magento\Catalog\Api\ProductRepositoryInterface::class);
        foreach ($products as $productSku => $productQty) {
            $product = $productRepository->get($productSku);
            $stockItem = $product->getExtensionAttributes()->getStockItem();
            $this->assertEquals($productQty, $stockItem->getQty());
        }
    }

    /**
     * @magentoDataFixture Magento/Catalog/_files/product_without_options.php
     * @magentoDbIsolation enabled
     * @magentoAppIsolation enabled
     */
    public function testUpdateUrlRewritesOnImport()
    {
        $filesystem = $this->objectManager->create(\Magento\Framework\Filesystem::class);

        $directory = $filesystem->getDirectoryWrite(DirectoryList::ROOT);

        $source = $this->objectManager->create(
            \Magento\ImportExport\Model\Import\Source\Csv::class,
            [
                'file' => __DIR__ . '/_files/products_to_import_with_category.csv',
                'directory' => $directory
            ]
        );
        $errors = $this->_model->setParameters(
            [
                'behavior' => \Magento\ImportExport\Model\Import::BEHAVIOR_APPEND,
                'entity' => \Magento\Catalog\Model\Product::ENTITY
            ]
        )->setSource(
            $source
        )->validateData();

        $this->assertTrue($errors->getErrorsCount() == 0);

        $this->_model->importData();

        /** @var \Magento\Catalog\Model\Product $product */
        $product = $this->objectManager->create(\Magento\Catalog\Model\ProductRepository::class)->get('simple');
        $listOfProductUrlKeys = [
            sprintf('%s.html', $product->getUrlKey()),
            sprintf('men/tops/%s.html', $product->getUrlKey()),
            sprintf('men/%s.html', $product->getUrlKey())
        ];
        $repUrlRewriteCol = $this->objectManager->create(
            UrlRewriteCollection::class
        );

        /** @var UrlRewriteCollection $collUrlRewrite */
        $collUrlRewrite = $repUrlRewriteCol->addFieldToSelect(['request_path'])
            ->addFieldToFilter('entity_id', ['eq'=> $product->getEntityId()])
            ->addFieldToFilter('entity_type', ['eq'=> 'product'])
            ->load();
        $listOfUrlRewriteIds = $collUrlRewrite->getAllIds();
        $this->assertCount(3, $collUrlRewrite);

        foreach ($listOfUrlRewriteIds as $key => $id) {
            $this->assertEquals(
                $listOfProductUrlKeys[$key],
                $collUrlRewrite->getItemById($id)->getRequestPath()
            );
        }
    }

    /**
     * @magentoDataFixture Magento/Catalog/_files/product_simple_with_url_key.php
     * @magentoDbIsolation enabled
     * @magentoAppIsolation enabled
     */
    public function testImportWithoutChangingUrlKeys()
    {
        $filesystem = $this->objectManager->create(Filesystem::class);
        $directory = $filesystem->getDirectoryWrite(DirectoryList::ROOT);
        $source = $this->objectManager->create(
            Csv::class,
            [
                'file' => __DIR__ . '/_files/products_to_import_without_url_key_column.csv',
                'directory' => $directory
            ]
        );

        $errors = $this->_model->setParameters(
            ['behavior' => Import::BEHAVIOR_APPEND, 'entity' => 'catalog_product']
        )
            ->setSource($source)
            ->validateData();

        $this->assertTrue($errors->getErrorsCount() == 0);
        $this->_model->importData();
        $productRepository = $this->objectManager->create(ProductRepositoryInterface::class);
        $this->assertEquals('url-key', $productRepository->get('simple1')->getUrlKey());
    }

    /**
     * @magentoDataFixture Magento/Catalog/_files/product_simple_with_url_key.php
     * @magentoDbIsolation disabled
     * @magentoAppIsolation enabled
     */
    public function testImportWithoutUrlKeys()
    {
        $products = [
            'simple1' => 'simple-1',
            'simple2' => 'simple-2',
            'simple3' => 'simple-3'
        ];
        $filesystem = $this->objectManager->create(\Magento\Framework\Filesystem::class);
        $directory = $filesystem->getDirectoryWrite(DirectoryList::ROOT);
        $source = $this->objectManager->create(
            \Magento\ImportExport\Model\Import\Source\Csv::class,
            [
                'file' => __DIR__ . '/_files/products_to_import_without_url_keys.csv',
                'directory' => $directory
            ]
        );

        $errors = $this->_model->setParameters(
            ['behavior' => \Magento\ImportExport\Model\Import::BEHAVIOR_APPEND, 'entity' => 'catalog_product']
        )
            ->setSource($source)
            ->validateData();

        $this->assertTrue($errors->getErrorsCount() == 0);
        $this->_model->importData();

        $productRepository = $this->objectManager->create(\Magento\Catalog\Api\ProductRepositoryInterface::class);
        foreach ($products as $productSku => $productUrlKey) {
            $this->assertEquals($productUrlKey, $productRepository->get($productSku)->getUrlKey());
        }
    }

    /**
     * @magentoDataFixture Magento/Catalog/_files/product_simple_with_non_latin_url_key.php
     * @magentoDbIsolation disabled
     * @magentoAppIsolation enabled
     * @return void
     * @throws \Magento\Framework\Exception\LocalizedException
     */
    public function testImportWithNonLatinUrlKeys()
    {
        $productsCreatedByFixture = [
            'ukrainian-with-url-key' => 'nove-im-ja-pislja-importu-scho-stane-url-key',
            'ukrainian-without-url-key' => 'новий url key після імпорту',
        ];
        $productsImportedByCsv = [
            'imported-ukrainian-with-url-key' => 'імпортований продукт',
            'imported-ukrainian-without-url-key' => 'importovanij-produkt-bez-url-key',
        ];
        $productSkuMap = array_merge($productsCreatedByFixture, $productsImportedByCsv);
        $this->importedProducts = array_keys($productsImportedByCsv);

        $filesystem = $this->objectManager->create(\Magento\Framework\Filesystem::class);
        $directory = $filesystem->getDirectoryWrite(DirectoryList::ROOT);
        $source = $this->objectManager->create(
            \Magento\ImportExport\Model\Import\Source\Csv::class,
            [
                'file' => __DIR__ . '/_files/products_to_import_with_non_latin_url_keys.csv',
                'directory' => $directory,
            ]
        );

        $errors = $this->_model->setParameters(
            ['behavior' => \Magento\ImportExport\Model\Import::BEHAVIOR_ADD_UPDATE, 'entity' => 'catalog_product']
        )
            ->setSource($source)
            ->validateData();

        $this->assertEquals($errors->getErrorsCount(), 0);
        $this->_model->importData();

        /** @var ProductRepositoryInterface $productRepository */
        $productRepository = $this->objectManager->create(ProductRepositoryInterface::class);
        foreach ($productSkuMap as $productSku => $productUrlKey) {
            $this->assertEquals($productUrlKey, $productRepository->get($productSku)->getUrlKey());
        }
    }

    /**
     * Make sure the absence of a url_key column in the csv file won't erase the url key of the existing products.
     * To reach the goal we need to not send the name column, as the url key is generated from it.
     *
     * @magentoDataFixture Magento/Catalog/_files/product_simple_with_url_key.php
     * @magentoDbIsolation disabled
     * @magentoAppIsolation enabled
     */
    public function testImportWithoutUrlKeysAndName()
    {
        $products = [
            'simple1' => 'url-key',
            'simple2' => 'url-key2',
        ];
        $filesystem = $this->objectManager->create(\Magento\Framework\Filesystem::class);
        $directory = $filesystem->getDirectoryWrite(DirectoryList::ROOT);
        $source = $this->objectManager->create(
            \Magento\ImportExport\Model\Import\Source\Csv::class,
            [
                'file' => __DIR__ . '/_files/products_to_import_without_url_keys_and_name.csv',
                'directory' => $directory
            ]
        );

        $errors = $this->_model->setParameters(
            ['behavior' => \Magento\ImportExport\Model\Import::BEHAVIOR_APPEND, 'entity' => 'catalog_product']
        )
            ->setSource($source)
            ->validateData();

        $this->assertTrue($errors->getErrorsCount() == 0);
        $this->_model->importData();

        $productRepository = $this->objectManager->create(\Magento\Catalog\Api\ProductRepositoryInterface::class);
        foreach ($products as $productSku => $productUrlKey) {
            $this->assertEquals($productUrlKey, $productRepository->get($productSku)->getUrlKey());
        }
    }

    /**
     * @magentoAppIsolation enabled
     */
    public function testProductWithUseConfigSettings()
    {
        $products = [
            'simple1' => true,
            'simple2' => true,
            'simple3' => false
        ];
        $filesystem = \Magento\TestFramework\Helper\Bootstrap::getObjectManager()
            ->create(\Magento\Framework\Filesystem::class);
        $directory = $filesystem->getDirectoryWrite(DirectoryList::ROOT);
        $source = $this->objectManager->create(
            \Magento\ImportExport\Model\Import\Source\Csv::class,
            [
                'file' => __DIR__ . '/_files/products_to_import_with_use_config_settings.csv',
                'directory' => $directory
            ]
        );

        $errors = $this->_model->setParameters(
            ['behavior' => \Magento\ImportExport\Model\Import::BEHAVIOR_APPEND, 'entity' => 'catalog_product']
        )->setSource(
            $source
        )->validateData();

        $this->assertTrue($errors->getErrorsCount() == 0);
        $this->_model->importData();

        foreach ($products as $sku => $manageStockUseConfig) {
            /** @var \Magento\CatalogInventory\Model\StockRegistry $stockRegistry */
            $stockRegistry = \Magento\TestFramework\Helper\Bootstrap::getObjectManager()->create(
                \Magento\CatalogInventory\Model\StockRegistry::class
            );
            $stockItem = $stockRegistry->getStockItemBySku($sku);
            $this->assertEquals($manageStockUseConfig, $stockItem->getUseConfigManageStock());
        }
    }

    /**
     * @magentoDataFixture Magento/Store/_files/website.php
     * @magentoDataFixture Magento/Store/_files/core_fixturestore.php
     * @magentoDbIsolation disabled
     * @magentoAppIsolation enabled
     */
    public function testProductWithMultipleStoresInDifferentBunches()
    {
        $products = [
            'simple1',
            'simple2',
            'simple3'
        ];

        $importExportData = $this->getMockBuilder(\Magento\ImportExport\Helper\Data::class)
            ->disableOriginalConstructor()
            ->getMock();
        $importExportData->expects($this->atLeastOnce())
            ->method('getBunchSize')
            ->willReturn(1);
        $this->_model = $this->objectManager->create(
            \Magento\CatalogImportExport\Model\Import\Product::class,
            ['importExportData' => $importExportData]
        );

        $filesystem = $this->objectManager->create(\Magento\Framework\Filesystem::class);
        $directory = $filesystem->getDirectoryWrite(DirectoryList::ROOT);
        $source = $this->objectManager->create(
            \Magento\ImportExport\Model\Import\Source\Csv::class,
            [
                'file' => __DIR__ . '/_files/products_to_import_with_multiple_store.csv',
                'directory' => $directory
            ]
        );
        $errors = $this->_model->setParameters(
            ['behavior' => \Magento\ImportExport\Model\Import::BEHAVIOR_APPEND, 'entity' => 'catalog_product']
        )->setSource(
            $source
        )->validateData();

        $this->assertTrue($errors->getErrorsCount() == 0);

        $this->_model->importData();
        $productCollection = $this->objectManager
            ->create(\Magento\Catalog\Model\ResourceModel\Product\Collection::class);
        $this->assertCount(3, $productCollection->getItems());
        $actualProductSkus = array_map(
            function (ProductInterface $item) {
                return $item->getSku();
            },
            $productCollection->getItems()
        );
        sort($products);
        $result = array_values($actualProductSkus);
        sort($result);
        $this->assertEquals(
            $products,
            $result
        );

        /** @var \Magento\Framework\Registry $registry */
        $registry = $this->objectManager->get(\Magento\Framework\Registry::class);

        $registry->unregister('isSecureArea');
        $registry->register('isSecureArea', true);

        $productSkuList = ['simple1', 'simple2', 'simple3'];
        foreach ($productSkuList as $sku) {
            try {
                $productRepository = \Magento\TestFramework\Helper\Bootstrap::getObjectManager()
                    ->get(\Magento\Catalog\Api\ProductRepositoryInterface::class);
                $product = $productRepository->get($sku, true);
                if ($product->getId()) {
                    $productRepository->delete($product);
                }
                // phpcs:ignore Magento2.CodeAnalysis.EmptyBlock
            } catch (\Magento\Framework\Exception\NoSuchEntityException $e) {
                //Product already removed
            }
        }

        $registry->unregister('isSecureArea');
        $registry->register('isSecureArea', false);
    }

    /**
     * @magentoDataFixture Magento/Catalog/_files/multiselect_attribute_with_incorrect_values.php
     * @magentoDataFixture Magento/Catalog/_files/product_text_attribute.php
     * @magentoAppIsolation enabled
     * @magentoDbIsolation enabled
     */
    public function testProductWithWrappedAdditionalAttributes()
    {
        $filesystem = $this->objectManager->create(\Magento\Framework\Filesystem::class);
        $directory = $filesystem->getDirectoryWrite(DirectoryList::ROOT);
        $source = $this->objectManager->create(
            \Magento\ImportExport\Model\Import\Source\Csv::class,
            [
                'file' => __DIR__ . '/_files/products_to_import_with_additional_attributes.csv',
                'directory' => $directory
            ]
        );
        $errors = $this->_model->setParameters(
            [
                'behavior' => \Magento\ImportExport\Model\Import::BEHAVIOR_APPEND,
                'entity' => 'catalog_product',
                \Magento\ImportExport\Model\Import::FIELDS_ENCLOSURE => 1
            ]
        )->setSource(
            $source
        )->validateData();

        $this->assertTrue($errors->getErrorsCount() == 0);

        $this->_model->importData();

        /** @var \Magento\Catalog\Api\ProductRepositoryInterface $productRepository */
        $productRepository = \Magento\TestFramework\Helper\Bootstrap::getObjectManager()->create(
            \Magento\Catalog\Api\ProductRepositoryInterface::class
        );

        /** @var \Magento\Eav\Api\AttributeOptionManagementInterface $multiselectOptions */
        $multiselectOptions = $this->objectManager->get(\Magento\Eav\Api\AttributeOptionManagementInterface::class)
            ->getItems(\Magento\Catalog\Model\Product::ENTITY, 'multiselect_attribute');

        $product1 = $productRepository->get('simple1');
        $this->assertEquals('\'", =|', $product1->getData('text_attribute'));
        $this->assertEquals(
            implode(',', [$multiselectOptions[3]->getValue(), $multiselectOptions[2]->getValue()]),
            $product1->getData('multiselect_attribute')
        );

        $product2 = $productRepository->get('simple2');
        $this->assertEquals('', $product2->getData('text_attribute'));
        $this->assertEquals(
            implode(',', [$multiselectOptions[1]->getValue(), $multiselectOptions[2]->getValue()]),
            $product2->getData('multiselect_attribute')
        );
    }

    /**
     * Import and check data from file.
     *
     * @param string $fileName
     * @param int $expectedErrors
     * @return void
     */
    private function importDataForMediaTest(string $fileName, int $expectedErrors = 0)
    {
        $filesystem = $this->objectManager->create(\Magento\Framework\Filesystem::class);
        $directory = $filesystem->getDirectoryWrite(DirectoryList::ROOT);

        $source = $this->objectManager->create(
            \Magento\ImportExport\Model\Import\Source\Csv::class,
            [
                'file' => __DIR__ . '/_files/' . $fileName,
                'directory' => $directory
            ]
        );
        $this->_model->setParameters(
            [
                'behavior' => \Magento\ImportExport\Model\Import::BEHAVIOR_APPEND,
                'entity' => 'catalog_product',
                'import_images_file_dir' => 'pub/media/import'
            ]
        );
        $appParams = \Magento\TestFramework\Helper\Bootstrap::getInstance()
            ->getBootstrap()
            ->getApplication()
            ->getInitParams()[Bootstrap::INIT_PARAM_FILESYSTEM_DIR_PATHS];
        $uploader = $this->_model->getUploader();

        $mediaPath = $appParams[DirectoryList::MEDIA][DirectoryList::PATH];
        $varPath = $appParams[DirectoryList::VAR_DIR][DirectoryList::PATH];
        $destDir = $directory->getRelativePath(
            $mediaPath . DIRECTORY_SEPARATOR . 'catalog' . DIRECTORY_SEPARATOR . 'product'
        );
        $tmpDir = $directory->getRelativePath(
            $varPath . DIRECTORY_SEPARATOR . 'import' . DIRECTORY_SEPARATOR . 'images'
        );

        $directory->create($destDir);
        $this->assertTrue($uploader->setDestDir($destDir));
        $this->assertTrue($uploader->setTmpDir($tmpDir));
        $errors = $this->_model->setSource(
            $source
        )->validateData();
        $this->assertTrue($errors->getErrorsCount() == 0);

        $this->_model->importData();
        $this->assertEquals(
            $expectedErrors,
            $this->_model->getErrorAggregator()->getErrorsCount(),
            array_reduce(
                $this->_model->getErrorAggregator()->getAllErrors(),
                function ($output, $error) {
                    return "$output\n{$error->getErrorMessage()}";
                },
                ''
            )
        );
    }

    /**
     * Load product by given product sku
     *
     * @param string $sku
     * @return \Magento\Catalog\Model\Product
     */
    private function getProductBySku($sku)
    {
        $resource = $this->objectManager->get(\Magento\Catalog\Model\ResourceModel\Product::class);
        $productId = $resource->getIdBySku($sku);
        $product = $this->objectManager->create(\Magento\Catalog\Model\Product::class);
        $product->load($productId);

        return $product;
    }

    /**
     * @param array $row
     * @param string|null $behavior
     * @param bool $expectedResult
     * @magentoAppArea adminhtml
     * @magentoAppIsolation enabled
     * @magentoDbIsolation enabled
     * @magentoDataFixture Magento/Catalog/Model/ResourceModel/_files/product_simple.php
     * @dataProvider validateRowDataProvider
     */
    public function testValidateRow(array $row, $behavior, $expectedResult)
    {
        $this->_model->setParameters(['behavior' => $behavior, 'entity' => 'catalog_product']);
        $this->assertSame($expectedResult, $this->_model->validateRow($row, 1));
    }

    /**
     * @return array
     */
    public function validateRowDataProvider()
    {
        return [
            [
                'row' => ['sku' => 'simple products'],
                'behavior' => null,
                'expectedResult' => true,
            ],
            [
                'row' => ['sku' => 'simple products absent'],
                'behavior' => null,
                'expectedResult' => false,
            ],
            [
                'row' => [
                    'sku' => 'simple products absent',
                    'name' => 'Test',
                    'product_type' => 'simple',
                    '_attribute_set' => 'Default',
                    'price' => 10.20,
                ],
                'behavior' => null,
                'expectedResult' => true,
            ],
            [
                'row' => ['sku' => 'simple products'],
                'behavior' => Import::BEHAVIOR_ADD_UPDATE,
                'expectedResult' => true,
            ],
            [
                'row' => ['sku' => 'simple products absent'],
                'behavior' => Import::BEHAVIOR_ADD_UPDATE,
                'expectedResult' => false,
            ],
            [
                'row' => [
                    'sku' => 'simple products absent',
                    'name' => 'Test',
                    'product_type' => 'simple',
                    '_attribute_set' => 'Default',
                    'price' => 10.20,
                ],
                'behavior' => Import::BEHAVIOR_ADD_UPDATE,
                'expectedResult' => true,
            ],
            [
                'row' => ['sku' => 'simple products'],
                'behavior' => Import::BEHAVIOR_DELETE,
                'expectedResult' => true,
            ],
            [
                'row' => ['sku' => 'simple products absent'],
                'behavior' => Import::BEHAVIOR_DELETE,
                'expectedResult' => false,
            ],
            [
                'row' => ['sku' => 'simple products'],
                'behavior' => Import::BEHAVIOR_REPLACE,
                'expectedResult' => false,
            ],
            [
                'row' => ['sku' => 'simple products absent'],
                'behavior' => Import::BEHAVIOR_REPLACE,
                'expectedResult' => false,
            ],
            [
                'row' => [
                    'sku' => 'simple products absent',
                    'name' => 'Test',
                    'product_type' => 'simple',
                    '_attribute_set' => 'Default',
                    'price' => 10.20,
                ],
                'behavior' => Import::BEHAVIOR_REPLACE,
                'expectedResult' => false,
            ],
            [
                'row' => [
                    'sku' => 'simple products',
                    'name' => 'Test',
                    'product_type' => 'simple',
                    '_attribute_set' => 'Default',
                    'price' => 10.20,
                ],
                'behavior' => Import::BEHAVIOR_REPLACE,
                'expectedResult' => true,
            ],
        ];
    }

    /**
     * @covers \Magento\ImportExport\Model\Import\Entity\AbstractEntity::_saveValidatedBunches
     */
    public function testValidateData()
    {
        $filesystem = \Magento\TestFramework\Helper\Bootstrap::getObjectManager()
            ->create(\Magento\Framework\Filesystem::class);
        $directory = $filesystem->getDirectoryWrite(DirectoryList::ROOT);

        $source = $this->objectManager->create(
            \Magento\ImportExport\Model\Import\Source\Csv::class,
            [
                'file' => __DIR__ . '/_files/products_to_import.csv',
                'directory' => $directory
            ]
        );

        $errors = $this->_model->setParameters(
            ['behavior' => \Magento\ImportExport\Model\Import::BEHAVIOR_APPEND, 'entity' => 'catalog_product']
        )->setSource($source)->validateData();

        $this->assertTrue($errors->getErrorsCount() == 0);
    }

    /**
     * Tests situation when images for importing products are already present in filesystem.
     *
     * @magentoDataFixture Magento/CatalogImportExport/Model/Import/_files/import_with_filesystem_images.php
     * @magentoAppIsolation enabled
     */
    public function testImportWithFilesystemImages()
    {
        /** @var Filesystem $filesystem */
        $filesystem = ObjectManager::getInstance()->get(Filesystem::class);
        /** @var \Magento\Framework\Filesystem\Directory\WriteInterface $writeAdapter */
        $writeAdapter = $filesystem->getDirectoryWrite(DirectoryList::MEDIA);

        if (!$writeAdapter->isWritable()) {
            $this->markTestSkipped('Due to unwritable media directory');
        }

        $this->importDataForMediaTest('import_media_existing_images.csv');
    }

    /**
     * Test if we can change attribute set for product via import.
     *
     * @magentoDataFixture Magento/Catalog/_files/attribute_set_with_renamed_group.php
     * @magentoDataFixture Magento/Catalog/_files/product_without_options.php
     * @magentoDataFixture Magento/Catalog/_files/second_product_simple.php
     */
    public function testImportDataChangeAttributeSet()
    {
        $filesystem = \Magento\TestFramework\Helper\Bootstrap::getObjectManager()
            ->create(\Magento\Framework\Filesystem::class);

        $directory = $filesystem->getDirectoryWrite(DirectoryList::ROOT);

        $source = $this->objectManager->create(
            \Magento\ImportExport\Model\Import\Source\Csv::class,
            [
                'file' => __DIR__ . '/_files/products_to_import_with_new_attribute_set.csv',
                'directory' => $directory
            ]
        );
        $errors = $this->_model->setParameters(
            [
                'behavior' => \Magento\ImportExport\Model\Import::BEHAVIOR_APPEND,
                'entity' => \Magento\Catalog\Model\Product::ENTITY
            ]
        )->setSource(
            $source
        )->validateData();

        $this->assertTrue($errors->getErrorsCount() == 0);

        $this->_model->importData();

        /** @var \Magento\Catalog\Model\Product[] $products */
        $products[] = \Magento\TestFramework\Helper\Bootstrap::getObjectManager()
            ->create(\Magento\Catalog\Model\ProductRepository::class)->get('simple');
        $products[] = \Magento\TestFramework\Helper\Bootstrap::getObjectManager()
            ->create(\Magento\Catalog\Model\ProductRepository::class)->get('simple2');

        /** @var \Magento\Catalog\Model\Config $catalogConfig */
        $catalogConfig = \Magento\TestFramework\Helper\Bootstrap::getObjectManager()
            ->create(\Magento\Catalog\Model\Config::class);

        /** @var \Magento\Eav\Model\Config $eavConfig */
        $eavConfig = \Magento\TestFramework\Helper\Bootstrap::getObjectManager()
            ->create(\Magento\Eav\Model\Config::class);

        $entityTypeId = (int)$eavConfig->getEntityType(\Magento\Catalog\Model\Product::ENTITY)
            ->getId();

        foreach ($products as $product) {
            $attributeSetName = $catalogConfig->getAttributeSetName($entityTypeId, $product->getAttributeSetId());
            $this->assertEquals('attribute_set_test', $attributeSetName);
        }
    }

    /**
     * Test importing products with changed SKU letter case.
     */
    public function testImportWithDifferentSkuCase()
    {
        /** @var \Magento\Catalog\Api\ProductRepositoryInterface $productRepository */
        $productRepository = \Magento\TestFramework\Helper\Bootstrap::getObjectManager()->create(
            \Magento\Catalog\Api\ProductRepositoryInterface::class
        );
        /** @var \Magento\Framework\Api\SearchCriteria $searchCriteria */
        $searchCriteria = \Magento\TestFramework\Helper\Bootstrap::getObjectManager()
            ->create(\Magento\Framework\Api\SearchCriteria::class);

        $importedPrices = [
            'simple1' => 25,
            'simple2' => 34,
            'simple3' => 58,
        ];
        $updatedPrices = [
            'simple1' => 111,
            'simple2' => 222,
            'simple3' => 333,
        ];

        $filesystem = \Magento\TestFramework\Helper\Bootstrap::getObjectManager()
            ->create(\Magento\Framework\Filesystem::class);

        $directory = $filesystem->getDirectoryWrite(DirectoryList::ROOT);

        $source = $this->objectManager->create(
            \Magento\ImportExport\Model\Import\Source\Csv::class,
            [
                'file' => __DIR__ . '/_files/products_to_import.csv',
                'directory' => $directory
            ]
        );
        $errors = $this->_model->setParameters(
            [
                'behavior' => \Magento\ImportExport\Model\Import::BEHAVIOR_ADD_UPDATE,
                'entity' => \Magento\Catalog\Model\Product::ENTITY
            ]
        )->setSource($source)->validateData();

        $this->assertTrue($errors->getErrorsCount() == 0);

        $this->_model->importData();

        $this->assertEquals(
            3,
            count($productRepository->getList($searchCriteria)->getItems())
        );
        foreach ($importedPrices as $sku => $expectedPrice) {
            $this->assertEquals($expectedPrice, $productRepository->get($sku)->getPrice());
        }

        $source = $this->objectManager->create(
            \Magento\ImportExport\Model\Import\Source\Csv::class,
            [
                'file' => __DIR__ . '/_files/products_to_import_with_changed_sku_case.csv',
                'directory' => $directory
            ]
        );
        $errors = $this->_model->setParameters(
            [
                'behavior' => \Magento\ImportExport\Model\Import::BEHAVIOR_ADD_UPDATE,
                'entity' => \Magento\Catalog\Model\Product::ENTITY
            ]
        )->setSource($source)->validateData();

        $this->assertTrue($errors->getErrorsCount() == 0);

        $this->_model->importData();

        $this->assertEquals(
            3,
            count($productRepository->getList($searchCriteria)->getItems()),
            'Ensures that new products were not created'
        );
        foreach ($updatedPrices as $sku => $expectedPrice) {
            $this->assertEquals(
                $expectedPrice,
                $productRepository->get($sku, false, null, true)->getPrice(),
                'Check that all products were updated'
            );
        }
    }

    /**
     * Test that product import with images for non-default store works properly.
     *
     * @magentoDataFixture mediaImportImageFixture
     * @magentoAppIsolation enabled
     */
    public function testImportImageForNonDefaultStore()
    {
        $this->importDataForMediaTest('import_media_two_stores.csv');
        $product = $this->getProductBySku('simple_with_images');
        $mediaGallery = $product->getData('media_gallery');
        foreach ($mediaGallery['images'] as $image) {
            $image['file'] === '/m/a/magento_image.jpg'
                ? self::assertSame('1', $image['disabled'])
                : self::assertSame('0', $image['disabled']);
        }
    }

    /**
     * Test import product into multistore system when media is disabled.
     *
     * @magentoDataFixture Magento/CatalogImportExport/Model/Import/_files/custom_category_store_media_disabled.php
     * @magentoDbIsolation enabled
     * @magentoAppIsolation enabled
     * @return void
     */
    public function testProductsWithMultipleStoresWhenMediaIsDisabled(): void
    {
        $this->loginAdminUserWithUsername(\Magento\TestFramework\Bootstrap::ADMIN_NAME);

        $filesystem = $this->objectManager->create(\Magento\Framework\Filesystem::class);
        $directory = $filesystem->getDirectoryWrite(DirectoryList::ROOT);
        $source = $this->objectManager->create(
            \Magento\ImportExport\Model\Import\Source\Csv::class,
            [
                'file' => __DIR__ . '/_files/product_with_custom_store_media_disabled.csv',
                'directory' => $directory,
            ]
        );
        $errors = $this->_model->setParameters(
            [
                'behavior' => \Magento\ImportExport\Model\Import::BEHAVIOR_APPEND,
                'entity' => 'catalog_product',
            ]
        )->setSource(
            $source
        )->validateData();

        $this->assertTrue($errors->getErrorsCount() === 0);
        $this->assertTrue($this->_model->importData());
    }

    /**
     * Test that imported product stock status with backorders functionality enabled can be set to 'out of stock'.
     *
     * @magentoDbIsolation enabled
     * @magentoAppIsolation enabled
     *
     * @return void
     */
    public function testImportWithBackordersEnabled(): void
    {
        $this->importFile('products_to_import_with_backorders_enabled_and_0_qty.csv');
        $product = $this->getProductBySku('simple_new');
        $this->assertFalse($product->getDataByKey('quantity_and_stock_status')['is_in_stock']);
    }

    /**
     * Test that imported product stock status with stock quantity > 0 and backorders functionality disabled
     * can be set to 'out of stock'.
     *
     * @magentoDbIsolation enabled
     * @magentoAppIsolation enabled
     */
    public function testImportWithBackordersDisabled(): void
    {
        $this->importFile('products_to_import_with_backorders_disabled_and_not_0_qty.csv');
        $product = $this->getProductBySku('simple_new');
        $this->assertFalse($product->getDataByKey('quantity_and_stock_status')['is_in_stock']);
    }

    /**
     * Import file by providing import filename in parameters.
     *
     * @param string $fileName
     * @return void
     */
    private function importFile(string $fileName): void
    {
        $filesystem = $this->objectManager->create(\Magento\Framework\Filesystem::class);
        $directory = $filesystem->getDirectoryWrite(DirectoryList::ROOT);
        $source = $this->objectManager->create(
            \Magento\ImportExport\Model\Import\Source\Csv::class,
            [
                'file' => __DIR__ . '/_files/' . $fileName,
                'directory' => $directory,
            ]
        );
        $errors = $this->_model->setParameters(
            [
                'behavior' => \Magento\ImportExport\Model\Import::BEHAVIOR_APPEND,
                'entity' => 'catalog_product',
                \Magento\ImportExport\Model\Import::FIELDS_ENCLOSURE => 1,
            ]
        )
        ->setSource($source)
        ->validateData();

        $this->assertTrue($errors->getErrorsCount() == 0);

        $this->_model->importData();
    }

    /**
<<<<<<< HEAD
     * Hide product images via hide_from_product_page attribute during import CSV.
     *
     * @magentoDataFixture mediaImportImageFixture
     * @magentoDataFixture Magento/Catalog/_files/product_with_image.php
     *
     * @return void
     */
    public function testImagesAreHiddenAfterImport(): void
    {
        $expectedActiveImages = [
            [
                'file' => '/m/a/magento_additional_image_one.jpg',
                'label' => 'Additional Image Label One',
                'disabled' => '0',
            ],
            [
                'file' => '/m/a/magento_additional_image_two.jpg',
                'label' => 'Additional Image Label Two',
                'disabled' => '0',
            ],
        ];

        $expectedHiddenImage = [
            'file' => '/m/a/magento_image.jpg',
            'label' => 'Image Alt Text',
            'disabled' => '1',
        ];
        $expectedAllProductImages = array_merge(
            [$expectedHiddenImage],
            $expectedActiveImages
        );

        $this->importDataForMediaTest('hide_from_product_page_images.csv');
        $actualAllProductImages = [];
        $product = $this->getProductBySku('simple');

        // Check that new images are imported and existing image is disabled after import
        $productMediaData = $product->getData('media_gallery');

        $this->assertNotEmpty($productMediaData['images']);
        $allProductImages = $productMediaData['images'];
        $this->assertCount(3, $allProductImages, 'Images are imported incorrect');

        foreach ($allProductImages as $image) {
            $actualAllProductImages[] = [
                'file' => $image['file'],
                'label' => $image['label'],
                'disabled' => $image['disabled'],
            ];
        }

        $this->assertEquals(
            $expectedAllProductImages,
            $actualAllProductImages,
            'Images are incorrect after import'
        );

        // Check that on storefront only enabled images are shown
        $actualActiveImages = $product->getMediaGalleryImages();
        $this->assertSame(
            $expectedActiveImages,
            $actualActiveImages->toArray(['file', 'label', 'disabled'])['items'],
            'Hidden image is present on frontend after import'
        );
=======
     * Set the current admin session user based on a username
     *
     * @param string $username
     */
    private function loginAdminUserWithUsername(string $username)
    {
        $user = \Magento\TestFramework\Helper\Bootstrap::getObjectManager()->create(
            \Magento\User\Model\User::class
        )->loadByUsername($username);

        /** @var $session \Magento\Backend\Model\Auth\Session */
        $session = \Magento\TestFramework\Helper\Bootstrap::getObjectManager()->get(
            \Magento\Backend\Model\Auth\Session::class
        );
        $session->setUser($user);
>>>>>>> f2eaa1d8
    }
}<|MERGE_RESOLUTION|>--- conflicted
+++ resolved
@@ -2592,7 +2592,6 @@
     }
 
     /**
-<<<<<<< HEAD
      * Hide product images via hide_from_product_page attribute during import CSV.
      *
      * @magentoDataFixture mediaImportImageFixture
@@ -2657,7 +2656,9 @@
             $actualActiveImages->toArray(['file', 'label', 'disabled'])['items'],
             'Hidden image is present on frontend after import'
         );
-=======
+    }
+
+    /**
      * Set the current admin session user based on a username
      *
      * @param string $username
@@ -2673,6 +2674,5 @@
             \Magento\Backend\Model\Auth\Session::class
         );
         $session->setUser($user);
->>>>>>> f2eaa1d8
     }
 }