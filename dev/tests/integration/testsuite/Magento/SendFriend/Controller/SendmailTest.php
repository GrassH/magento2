--- conflicted
+++ resolved
@@ -26,13 +26,8 @@
      *
      * @magentoDbIsolation enabled
      * @magentoAppIsolation enabled
-<<<<<<< HEAD
-     * @magentoConfigFixture default_store sendfriend/email/enabled 1
-     * @magentoDataFixture Magento/SendFriend/_files/disable_allow_guest_config.php
-=======
      * @magentoConfigFixture default/sendfriend/email/allow_guest 0
      * @magentoConfigFixture default/sendfriend/email/enabled 1
->>>>>>> cc237566
      * @magentoDataFixture Magento/Customer/_files/customer.php
      * @magentoDataFixture Magento/Catalog/_files/products.php
      */
