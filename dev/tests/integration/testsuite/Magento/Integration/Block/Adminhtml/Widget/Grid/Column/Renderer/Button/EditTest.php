--- conflicted
+++ resolved
@@ -37,17 +37,10 @@
     {
         $integration = $this->getFixtureIntegration();
         $buttonHtml = $this->editButtonBlock->render($integration);
-<<<<<<< HEAD
         $this->assertStringContainsString('title="Edit"', $buttonHtml);
-        $this->assertStringContainsString('class="action edit"', $buttonHtml);
+        $this->assertStringContainsString('class="' .$this->editButtonBlock->escapeHtmlAttr('action edit') .'"', $buttonHtml);
         $this->assertStringContainsString(
-            'onclick="window.location.href=&#039;http://localhost/index.php/backend/admin/integration/edit/id/'
-=======
-        $this->assertContains('title="Edit"', $buttonHtml);
-        $this->assertContains('class="' .$this->editButtonBlock->escapeHtmlAttr('action edit') .'"', $buttonHtml);
-        $this->assertContains(
             'window.location.href=\'http://localhost/index.php/backend/admin/integration/edit/id/'
->>>>>>> 055bd0a7
             . $integration->getId(),
             $buttonHtml
         );
@@ -58,13 +51,8 @@
         $integration = $this->getFixtureIntegration();
         $integration->setSetupType(Integration::TYPE_CONFIG);
         $buttonHtml = $this->editButtonBlock->render($integration);
-<<<<<<< HEAD
         $this->assertStringContainsString('title="View"', $buttonHtml);
-        $this->assertStringContainsString('class="action info"', $buttonHtml);
-=======
-        $this->assertContains('title="View"', $buttonHtml);
-        $this->assertContains('class="' .$this->editButtonBlock->escapeHtmlAttr('action info') .'"', $buttonHtml);
->>>>>>> 055bd0a7
+        $this->assertStringContainsString('class="' .$this->editButtonBlock->escapeHtmlAttr('action info') .'"', $buttonHtml);
     }
 
     /**
