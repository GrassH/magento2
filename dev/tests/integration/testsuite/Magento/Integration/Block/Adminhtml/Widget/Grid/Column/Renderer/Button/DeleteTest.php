<?php
/**
 * Copyright © Magento, Inc. All rights reserved.
 * See COPYING.txt for license details.
 *
 */
namespace Magento\Integration\Block\Adminhtml\Widget\Grid\Column\Renderer\Button;

use Magento\Integration\Model\Integration;

/**
 * @magentoAppArea adminhtml
 * @magentoDataFixture Magento/Integration/_files/integration_all_permissions.php
 */
class DeleteTest extends \PHPUnit\Framework\TestCase
{
    /**
     * @var \Magento\Integration\Block\Adminhtml\Widget\Grid\Column\Renderer\Button\Delete
     */
    protected $deleteButtonBlock;

    protected function setUp(): void
    {
        parent::setUp();
        $objectManager = \Magento\TestFramework\Helper\Bootstrap::getObjectManager();
        /** @var \Magento\Framework\App\Request\Http $request */
        $request = $objectManager->get(\Magento\Framework\App\Request\Http::class);
        $request->setRouteName('adminhtml')->setControllerName('integration');
        $this->deleteButtonBlock = $objectManager->create(
            \Magento\Integration\Block\Adminhtml\Widget\Grid\Column\Renderer\Button\Delete::class
        );
        $column = $objectManager->create(\Magento\Backend\Block\Widget\Grid\Column::class);
        $this->deleteButtonBlock->setColumn($column);
    }

    public function testRender()
    {
        $integration = $this->getFixtureIntegration();
        $buttonHtml = $this->deleteButtonBlock->render($integration);
<<<<<<< HEAD
        $this->assertStringContainsString('title="Remove"', $buttonHtml);
        $this->assertStringContainsString(
            'onclick="this.setAttribute(&#039;data-url&#039;, '
            . '&#039;http://localhost/index.php/backend/admin/integration/delete/id/'
=======
        $this->assertContains('title="Remove"', $buttonHtml);
        $this->assertContains(
            'this.setAttribute(\'data-url\', '
            . '\'http://localhost/index.php/backend/admin/integration/delete/id/'
>>>>>>> 055bd0a7
            . $integration->getId(),
            $buttonHtml
        );
        $this->assertStringNotContainsString('disabled', $buttonHtml);
    }

    public function testRenderDisabled()
    {
        $integration = $this->getFixtureIntegration();
        $integration->setSetupType(Integration::TYPE_CONFIG);
        $buttonHtml = $this->deleteButtonBlock->render($integration);
<<<<<<< HEAD
        $this->assertStringContainsString('title="Uninstall the extension to remove this integration"', $buttonHtml);
        $this->assertStringContainsString(
            'onclick="this.setAttribute(&#039;data-url&#039;, '
            . '&#039;http://localhost/index.php/backend/admin/integration/delete/id/'
=======
        $this->assertContains(
            'title="' .$this->deleteButtonBlock->escapeHtmlAttr('Uninstall the extension to remove this integration')
            .'"',
            $buttonHtml
        );
        $this->assertContains(
            'this.setAttribute(\'data-url\', '
            . '\'http://localhost/index.php/backend/admin/integration/delete/id/'
>>>>>>> 055bd0a7
            . $integration->getId(),
            $buttonHtml
        );
        $this->assertStringContainsString('disabled="disabled"', $buttonHtml);
    }

    /**
     * @return Integration
     */
    protected function getFixtureIntegration()
    {
        /** @var $integration Integration */
        $objectManager = \Magento\TestFramework\Helper\Bootstrap::getObjectManager();
        $integration = $objectManager->create(\Magento\Integration\Model\Integration::class);
        return $integration->load('Fixture Integration', 'name');
    }
}<|MERGE_RESOLUTION|>--- conflicted
+++ resolved
@@ -37,17 +37,10 @@
     {
         $integration = $this->getFixtureIntegration();
         $buttonHtml = $this->deleteButtonBlock->render($integration);
-<<<<<<< HEAD
-        $this->assertStringContainsString('title="Remove"', $buttonHtml);
-        $this->assertStringContainsString(
-            'onclick="this.setAttribute(&#039;data-url&#039;, '
-            . '&#039;http://localhost/index.php/backend/admin/integration/delete/id/'
-=======
-        $this->assertContains('title="Remove"', $buttonHtml);
-        $this->assertContains(
+        self::assertStringContainsString('title="Remove"', $buttonHtml);
+        self::assertStringContainsString(
             'this.setAttribute(\'data-url\', '
             . '\'http://localhost/index.php/backend/admin/integration/delete/id/'
->>>>>>> 055bd0a7
             . $integration->getId(),
             $buttonHtml
         );
@@ -59,25 +52,18 @@
         $integration = $this->getFixtureIntegration();
         $integration->setSetupType(Integration::TYPE_CONFIG);
         $buttonHtml = $this->deleteButtonBlock->render($integration);
-<<<<<<< HEAD
-        $this->assertStringContainsString('title="Uninstall the extension to remove this integration"', $buttonHtml);
-        $this->assertStringContainsString(
-            'onclick="this.setAttribute(&#039;data-url&#039;, '
-            . '&#039;http://localhost/index.php/backend/admin/integration/delete/id/'
-=======
-        $this->assertContains(
+        self::assertStringContainsString(
             'title="' .$this->deleteButtonBlock->escapeHtmlAttr('Uninstall the extension to remove this integration')
             .'"',
             $buttonHtml
         );
-        $this->assertContains(
+        self::assertStringContainsString(
             'this.setAttribute(\'data-url\', '
             . '\'http://localhost/index.php/backend/admin/integration/delete/id/'
->>>>>>> 055bd0a7
             . $integration->getId(),
             $buttonHtml
         );
-        $this->assertStringContainsString('disabled="disabled"', $buttonHtml);
+        self::assertStringContainsString('disabled="disabled"', $buttonHtml);
     }
 
     /**
