--- conflicted
+++ resolved
@@ -104,23 +104,4 @@
         );
         $this->assertRedirect($this->stringContains('backend/admin/integration/index/'));
     }
-<<<<<<< HEAD
-
-    /**
-     * Creates a dummy integration for use in dispatched methods under testing
-     */
-    private function _createDummyIntegration()
-    {
-        /** @var $factory \Magento\Integration\Model\IntegrationFactory */
-        $objectManager = \Magento\TestFramework\Helper\Bootstrap::getObjectManager();
-        $factory = $objectManager->create('Magento\Integration\Model\IntegrationFactory');
-        $this->_integration = $factory->create()->setName(md5(rand()))->save();
-
-        /** Grant permissions to integrations */
-        /** @var \Magento\Integration\Api\AuthorizationServiceInterface $authorizationService */
-        $authorizationService = $objectManager->create('Magento\Integration\Api\AuthorizationServiceInterface');
-        $authorizationService->grantAllPermissions($this->_integration->getId());
-    }
-=======
->>>>>>> 09a16540
 }