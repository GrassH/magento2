--- conflicted
+++ resolved
@@ -20,7 +20,6 @@
 use Magento\Framework\App\Filesystem\DirectoryList;
 use Symfony\Component\Console\Tester\CommandTester;
 use Magento\Deploy\Model\DeploymentConfig\Hash;
-use Symfony\Component\Console\Application;
 
 /**
  * @SuppressWarnings(PHPMD.CouplingBetweenObjects)
@@ -124,20 +123,9 @@
     {
         $this->assertEmpty($this->hash->get());
 
-<<<<<<< HEAD
-        $application = $this->objectManager->create(Application::class);
-
-=======
->>>>>>> ed98a887
         $command = $this->objectManager->create(ConfigImportCommand::class);
-        $command->setApplication($application);
-
         $commandTester = new CommandTester($command);
-<<<<<<< HEAD
-        $commandTester->execute(['-n' => true]);
-=======
-        $commandTester->execute([], ['interactive' => false]);
->>>>>>> ed98a887
+        $commandTester->execute([], ['interactive' => false]);
 
         $this->assertSame(Cli::RETURN_SUCCESS, $commandTester->getStatusCode());
         $this->assertContains('Nothing to import.', $commandTester->getDisplay());
@@ -162,16 +150,8 @@
             require __DIR__ . '/../../../_files/scopes/config_with_stores.php'
         );
 
-<<<<<<< HEAD
-        $application = $this->objectManager->create(Application::class);
-=======
->>>>>>> ed98a887
         $command = $this->objectManager->create(ConfigImportCommand::class);
-        $command->setApplication($application);
         $commandTester = new CommandTester($command);
-<<<<<<< HEAD
-        $commandTester->execute(['-n' => true]);
-=======
         $commandTester->execute([], ['interactive' => false]);
 
         $this->assertContains(
@@ -209,7 +189,6 @@
         );
 
         $commandTester->execute([], ['interactive' => false]);
->>>>>>> ed98a887
 
         $this->assertContains(
             'Processing configurations data from configuration file...',
@@ -218,36 +197,6 @@
         $this->assertContains('Stores were processed', $commandTester->getDisplay());
         $this->assertSame(Cli::RETURN_SUCCESS, $commandTester->getStatusCode());
 
-<<<<<<< HEAD
-        /** @var StoreFactory $storeFactory */
-        $storeFactory = $this->objectManager->get(StoreFactory::class);
-        /** @var WebsiteFactory $websiteFactory */
-        $websiteFactory = $this->objectManager->get(WebsiteFactory::class);
-        /** @var GroupFactory $groupFactory */
-        $groupFactory = $this->objectManager->get(GroupFactory::class);
-
-        $website = $websiteFactory->create()->load('test_website', 'code');
-        $this->assertSame($website->getName(), 'Test Website');
-
-        $group = $groupFactory->create();
-        $group->getResource()->load($group, 'test_website_store', 'code');
-        $this->assertSame($group->getName(), 'Test Website Store');
-        $this->assertSame($group->getWebsiteId(), $website->getId());
-
-        $store = $storeFactory->create();
-        $store->getResource()->load($store, 'test', 'code');
-        $this->assertSame($store->getSortOrder(), '23');
-        $this->assertSame($store->getName(), 'Test Store view');
-        $this->assertSame($store->getGroupId(), $group->getId());
-        $this->assertSame($store->getWebsiteId(), $website->getId());
-
-        $this->writeConfig(
-            $dumpedData,
-            require __DIR__ . '/../../../_files/scopes/config_with_changed_stores.php'
-        );
-
-        $commandTester->execute(['-n' => true]);
-=======
         $store = $storeFactory->create();
         $store->getResource()->load($store, 'test', 'code');
         $this->assertSame($store->getSortOrder(), '23');
@@ -270,7 +219,6 @@
         );
 
         $commandTester->execute([], ['interactive' => false]);
->>>>>>> ed98a887
 
         $this->assertContains(
             'Processing configurations data from configuration file...',
@@ -279,39 +227,6 @@
         $this->assertContains('Stores were processed', $commandTester->getDisplay());
         $this->assertSame(Cli::RETURN_SUCCESS, $commandTester->getStatusCode());
 
-<<<<<<< HEAD
-        $store = $storeFactory->create();
-        $store->getResource()->load($store, 'test', 'code');
-        $this->assertSame($store->getSortOrder(), '23');
-        $this->assertSame($store->getName(), 'Changed Test Store view');
-        $this->assertSame($store->getGroupId(), $group->getId());
-        $this->assertSame($store->getWebsiteId(), $website->getId());
-
-        $website = $websiteFactory->create();
-        $website->getResource()->load($website, 'test_website', 'code');
-        $this->assertSame($website->getName(), 'Changed Test Website');
-
-        $group = $groupFactory->create();
-        $group->getResource()->load($group, 'test_website_store', 'code');
-        $this->assertSame($group->getName(), 'Changed Test Website Store');
-        $this->assertSame($website->getId(), $group->getWebsiteId());
-
-        $this->writeConfig(
-            $dumpedData,
-            require __DIR__ . '/../../../_files/scopes/config_with_removed_stores.php'
-        );
-
-        $commandTester->execute(['-n' => true]);
-
-        $this->assertContains(
-            'Processing configurations data from configuration file...',
-            $commandTester->getDisplay()
-        );
-        $this->assertContains('Stores were processed', $commandTester->getDisplay());
-        $this->assertSame(Cli::RETURN_SUCCESS, $commandTester->getStatusCode());
-
-=======
->>>>>>> ed98a887
         $group = $groupFactory->create();
         $group->getResource()->load($group, 'test_website_store', 'code');
         $store = $storeFactory->create();
@@ -354,17 +269,9 @@
 
         $this->writeConfig($this->config, $correctData);
 
-<<<<<<< HEAD
-        $application = $this->objectManager->create(Application::class);
-        $command = $this->objectManager->create(ConfigImportCommand::class);
-        $command->setApplication($application);
-        $commandTester = new CommandTester($command);
-        $commandTester->execute([]);
-=======
         $command = $this->objectManager->create(ConfigImportCommand::class);
         $commandTester = new CommandTester($command);
         $commandTester->execute([], ['interactive' => false]);
->>>>>>> ed98a887
 
         $this->assertContains('System config was processed', $commandTester->getDisplay());
         $this->assertSame(Cli::RETURN_SUCCESS, $commandTester->getStatusCode());
@@ -376,11 +283,7 @@
 
         $commandTester->execute([]);
 
-<<<<<<< HEAD
         $this->assertContains('Import failed: Invalid value. Value must be', $commandTester->getDisplay());
-=======
-        $this->assertContains('Import is failed: Invalid value. Value must be', $commandTester->getDisplay());
->>>>>>> ed98a887
         $this->assertSame(Cli::RETURN_FAILURE, $commandTester->getStatusCode());
 
         $this->writeConfig(
