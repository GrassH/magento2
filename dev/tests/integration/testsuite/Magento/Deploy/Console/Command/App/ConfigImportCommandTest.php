--- conflicted
+++ resolved
@@ -292,11 +292,7 @@
 
         $commandTester->execute([]);
 
-<<<<<<< HEAD
-        $this->assertContains('Import is failed: Invalid value. Value must be', $commandTester->getDisplay());
-=======
         $this->assertContains('Import failed: Invalid value. Value must be', $commandTester->getDisplay());
->>>>>>> 5371f057
         $this->assertSame(Cli::RETURN_FAILURE, $commandTester->getStatusCode());
 
         $this->writeConfig(
