--- conflicted
+++ resolved
@@ -51,15 +51,9 @@
     private $config;
 
     /**
-<<<<<<< HEAD
-     * @var array
-     */
-    private $envConfig;
-=======
      * @var Hash
      */
     private $hash;
->>>>>>> d3b431d6
 
     /**
      * @inheritdoc
@@ -73,17 +67,10 @@
         $this->reader = $this->objectManager->get(DeploymentConfig\Reader::class);
         $this->writer = $this->objectManager->get(DeploymentConfig\Writer::class);
         $this->configFilePool = $this->objectManager->get(ConfigFilePool::class);
-<<<<<<< HEAD
+        $this->hash = $this->objectManager->get(Hash::class);
 
         // Snapshot of configuration.
         $this->config = $this->loadConfig();
-        $this->envConfig = $this->loadEnvConfig();
-=======
-        $this->hash = $this->objectManager->get(Hash::class);
-
-        // Snapshot of configuration.
-        $this->config = $this->loadConfig();
->>>>>>> d3b431d6
     }
 
     /**
@@ -92,17 +79,6 @@
     private function loadConfig()
     {
         return $this->reader->load(ConfigFilePool::APP_CONFIG);
-<<<<<<< HEAD
-    }
-
-    /**
-     * @return array
-     */
-    private function loadEnvConfig()
-    {
-        return $this->reader->load(ConfigFilePool::APP_ENV);
-=======
->>>>>>> d3b431d6
     }
 
     /**
@@ -111,7 +87,6 @@
      */
     public function testExecute()
     {
-        $this->assertArrayNotHasKey(Hash::CONFIG_KEY, $this->envConfig);
         $this->objectManager->configure([
             \Magento\Config\Model\Config\Export\ExcludeList::class => [
                 'arguments' => [
@@ -143,11 +118,7 @@
 
         $this->validateSystemSection($config);
         $this->validateThemesSection($config);
-<<<<<<< HEAD
-        $this->assertArrayHasKey(Hash::CONFIG_KEY, $this->loadEnvConfig());
-=======
         $this->assertSame([], $this->hash->get());
->>>>>>> d3b431d6
     }
 
     /**
@@ -234,14 +205,5 @@
         /** @var DeploymentConfig $deploymentConfig */
         $deploymentConfig = $this->objectManager->get(DeploymentConfig::class);
         $deploymentConfig->resetData();
-<<<<<<< HEAD
-
-        $this->filesystem->getDirectoryWrite(DirectoryList::CONFIG)->writeFile(
-            $this->configFilePool->getPath(ConfigFilePool::APP_ENV),
-            "<?php\n return array();\n"
-        );
-        $this->writer->saveConfig([ConfigFilePool::APP_ENV => $this->envConfig]);
-=======
->>>>>>> d3b431d6
     }
 }