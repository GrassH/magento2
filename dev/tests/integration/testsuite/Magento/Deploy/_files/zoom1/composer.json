{
    "name": "magento/theme-frontend-zoom1",
    "description": "N/A",
    "config": {
        "sort-packages": true
    },
    "require": {
<<<<<<< HEAD
        "php": "~7.1.3||~7.2.0",
        "magento/framework": "1.0.0-beta"
=======
        "php": "~5.5.0|~5.6.0|~7.0.0|~7.1.0",
        "magento/framework": "*"
>>>>>>> 81b10b7b
    },
    "type": "magento2-theme",
    "license": [
        "OSL-3.0",
        "AFL-3.0"
    ],
    "autoload": {
        "files": [ "registration.php" ]
    }
}<|MERGE_RESOLUTION|>--- conflicted
+++ resolved
@@ -5,13 +5,8 @@
         "sort-packages": true
     },
     "require": {
-<<<<<<< HEAD
         "php": "~7.1.3||~7.2.0",
-        "magento/framework": "1.0.0-beta"
-=======
-        "php": "~5.5.0|~5.6.0|~7.0.0|~7.1.0",
         "magento/framework": "*"
->>>>>>> 81b10b7b
     },
     "type": "magento2-theme",
     "license": [
