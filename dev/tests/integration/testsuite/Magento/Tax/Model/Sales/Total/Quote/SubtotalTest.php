--- conflicted
+++ resolved
@@ -105,13 +105,8 @@
             );
         $address = $quote->getShippingAddress();
 
-<<<<<<< HEAD
         /** @var \Magento\Quote\Model\Quote\Address\Total\Subtotal $addressSubtotalCollector */
-        $addressSubtotalCollector = $this->objectManager->create('\Magento\Quote\Model\Quote\Address\Total\Subtotal');
-=======
-        /** @var \Magento\Sales\Model\Quote\Address\Total\Subtotal $addressSubtotalCollector */
-        $addressSubtotalCollector = $this->objectManager->create('Magento\Sales\Model\Quote\Address\Total\Subtotal');
->>>>>>> a437b126
+        $addressSubtotalCollector = $this->objectManager->create('Magento\Quote\Model\Quote\Address\Total\Subtotal');
         $addressSubtotalCollector->collect($address);
 
         /** @var \Magento\Tax\Model\Sales\Total\Quote\Subtotal $subtotalCollector */
@@ -225,13 +220,8 @@
             );
         $address = $quote->getShippingAddress();
 
-<<<<<<< HEAD
         /** @var \Magento\Quote\Model\Quote\Address\Total\Subtotal $addressSubtotalCollector */
-        $addressSubtotalCollector = $this->objectManager->create('\Magento\Quote\Model\Quote\Address\Total\Subtotal');
-=======
-        /** @var \Magento\Sales\Model\Quote\Address\Total\Subtotal $addressSubtotalCollector */
         $addressSubtotalCollector = $this->objectManager->create('Magento\Sales\Model\Quote\Address\Total\Subtotal');
->>>>>>> a437b126
         $addressSubtotalCollector->collect($address);
 
         /** @var \Magento\Tax\Model\Sales\Total\Quote\Subtotal $subtotalCollector */
