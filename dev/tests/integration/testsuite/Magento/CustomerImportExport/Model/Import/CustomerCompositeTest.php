--- conflicted
+++ resolved
@@ -203,18 +203,6 @@
     public static function importDataDataProvider()
     {
         $filesDirectory = __DIR__ . '/_files/';
-<<<<<<< HEAD
-        $sourceData = [
-            'delete_behavior' => [
-                'behavior' => \Magento\ImportExport\Model\Import::BEHAVIOR_DELETE,
-                'sourceFile' => $filesDirectory . self::DELETE_FILE_NAME,
-                'dataBefore' => self::$_beforeImport,
-                'dataAfter' => [],
-                'updatedItemsCount' => 0,
-                'createdItemsCount' => 0,
-                'deletedItemsCount' => 1,
-                'errors' => [],
-=======
         $beforeImport = [
             'betsyparker@example.com' => [
                 'addresses' => ['19107', '72701'],
@@ -225,24 +213,12 @@
             'betsyparker@example.com' => [
                 'addresses' => ['19107', '72701', '19108'],
                 'data' => ['firstname' => 'NotBetsy', 'lastname' => 'NotParker'],
->>>>>>> 672a2e61
             ],
             'anthonyanealy@magento.com' => ['addresses' => ['72701', '92664']],
             'loribbanks@magento.com' => ['addresses' => ['98801']],
             'kellynilson@magento.com' => ['addresses' => []],
         ];
 
-<<<<<<< HEAD
-        $sourceData['add_update_behavior'] = [
-            'behavior' => \Magento\ImportExport\Model\Import::BEHAVIOR_ADD_UPDATE,
-            'sourceFile' => $filesDirectory . self::UPDATE_FILE_NAME,
-            'dataBefore' => self::$_beforeImport,
-            'dataAfter' => self::$_afterImport,
-            'updatedItemsCount' => 1,
-            'createdItemsCount' => 3,
-            'deletedItemsCount' => 0,
-            'errors' => [],
-=======
         $sourceData = [
             'delete_behavior' => [
                 'behavior' => \Magento\ImportExport\Model\Import::BEHAVIOR_DELETE,
@@ -263,8 +239,7 @@
                 'createdItemsCount' => 3,
                 'deletedItemsCount' => 0,
                 'errors' => [],
-            ],
->>>>>>> 672a2e61
+            ]
         ];
 
         return $sourceData;
