<?php
/**
 * Copyright © Magento, Inc. All rights reserved.
 * See COPYING.txt for license details.
 */
namespace Magento\Widget\Model\Widget;

/**
 * @magentoAppArea adminhtml
 */
class ConfigTest extends \PHPUnit\Framework\TestCase
{
    /**
     * @var \Magento\Widget\Model\Widget\Config
     */
    protected $_model;

    protected function setUp()
    {
        $this->_model = \Magento\TestFramework\Helper\Bootstrap::getObjectManager()->create(
            \Magento\Widget\Model\Widget\Config::class
        );
    }

    /**
     * App isolation is enabled, because we change current area and design
     *
     * @magentoAppIsolation enabled
     */
    public function testGetPluginSettings()
    {
        \Magento\TestFramework\Helper\Bootstrap::getObjectManager()->get(
            \Magento\Framework\View\DesignInterface::class
        )->setDesignTheme(
            'Magento/backend'
        );

        $config = new \Magento\Framework\DataObject();
        $settings = $this->_model->getPluginSettings($config);

<<<<<<< HEAD
        $this->assertArrayHasKey('plugins', $settings);
        $this->assertArrayHasKey('widget_placeholders', $settings);
        $plugins = array_shift($settings['plugins']);
        $this->assertArrayHasKey('options', $plugins);
        $this->assertArrayHasKey('window_url', $plugins['options']);

        $jsFilename = $plugins['src'];
=======
        $plugin_settings = reset($settings['plugins']);

        $this->assertArrayHasKey('src', $plugin_settings);
        $this->assertArrayHasKey('placeholders', $plugin_settings['options']);
        $this->assertArrayHasKey('window_url', $plugin_settings['options']);

        $jsFilename = $plugin_settings['src'];
>>>>>>> e8d6c360
        $this->assertStringMatchesFormat(
            'http://localhost/pub/static/%s/adminhtml/Magento/backend/en_US/%s/editor_plugin.js',
            $jsFilename
        );

        $this->assertInternalType('array', $plugin_settings['options']['placeholders']);

        $this->assertStringStartsWith(
            'http://localhost/index.php/backend/admin/widget/index/key',
<<<<<<< HEAD
            $plugins['options']['window_url']
=======
            $plugin_settings['options']['window_url']
>>>>>>> e8d6c360
        );
    }

    public function testGetWidgetWindowUrl()
    {
        $config = new \Magento\Framework\DataObject(['widget_filters' => ['is_email_compatible' => 1]]);

        $url = $this->_model->getWidgetWindowUrl($config);

        $this->assertStringStartsWith('http://localhost/index.php/backend/admin/widget/index/skip_widgets', $url);
    }
}<|MERGE_RESOLUTION|>--- conflicted
+++ resolved
@@ -38,37 +38,23 @@
         $config = new \Magento\Framework\DataObject();
         $settings = $this->_model->getPluginSettings($config);
 
-<<<<<<< HEAD
         $this->assertArrayHasKey('plugins', $settings);
-        $this->assertArrayHasKey('widget_placeholders', $settings);
         $plugins = array_shift($settings['plugins']);
         $this->assertArrayHasKey('options', $plugins);
         $this->assertArrayHasKey('window_url', $plugins['options']);
+        $this->assertArrayHasKey('placeholders', $plugins['options']);
 
         $jsFilename = $plugins['src'];
-=======
-        $plugin_settings = reset($settings['plugins']);
-
-        $this->assertArrayHasKey('src', $plugin_settings);
-        $this->assertArrayHasKey('placeholders', $plugin_settings['options']);
-        $this->assertArrayHasKey('window_url', $plugin_settings['options']);
-
-        $jsFilename = $plugin_settings['src'];
->>>>>>> e8d6c360
         $this->assertStringMatchesFormat(
             'http://localhost/pub/static/%s/adminhtml/Magento/backend/en_US/%s/editor_plugin.js',
             $jsFilename
         );
 
-        $this->assertInternalType('array', $plugin_settings['options']['placeholders']);
+        $this->assertInternalType('array', $plugins['options']['placeholders']);
 
         $this->assertStringStartsWith(
             'http://localhost/index.php/backend/admin/widget/index/key',
-<<<<<<< HEAD
             $plugins['options']['window_url']
-=======
-            $plugin_settings['options']['window_url']
->>>>>>> e8d6c360
         );
     }
 
