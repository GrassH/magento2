--- conflicted
+++ resolved
@@ -11,7 +11,6 @@
 use Magento\Catalog\Api\Data\ProductInterface;
 use Magento\Catalog\Api\ProductRepositoryInterface;
 use Magento\Catalog\Model\Product;
-use Magento\ConfigurableProduct\Model\Product\Type\Configurable;
 use Magento\TestFramework\Helper\Bootstrap;
 
 /**
@@ -302,14 +301,10 @@
         $attribute = reset($attributes);
         $optionValueId = $attribute['values'][0]['value_index'];
 
-<<<<<<< HEAD
-        $product->addCustomOption('attributes', json_encode([$attribute['attribute_id'] => $optionValueId]));
-=======
         $product->addCustomOption('attributes',
             $serializer->serialize([$attribute['attribute_id'] => $optionValueId])
         );
 
->>>>>>> 24630b62
         $info = $this->model->getSelectedAttributesInfo($product);
         $this->assertEquals('Test Configurable', $info[0]['label']);
         $this->assertEquals('Option 1', $info[0]['value']);
@@ -330,14 +325,10 @@
         $attribute = reset($attributes);
         $optionValueId = $attribute['values'][0]['value_index'];
 
-<<<<<<< HEAD
-        $this->product->addCustomOption('attributes', json_encode([$attribute['attribute_id'] => $optionValueId]));
-=======
         $this->product->addCustomOption(
             'attributes',
             $serializer->serialize([$attribute['attribute_id'] => $optionValueId])
         );
->>>>>>> 24630b62
 
         $configurableAttr = $this->model->getConfigurableAttributes($this->product);
         $attribute = $configurableAttr->getFirstItem();
