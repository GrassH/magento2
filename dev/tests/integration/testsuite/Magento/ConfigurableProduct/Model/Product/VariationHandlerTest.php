<?php
/**
 * Copyright © 2016 Magento. All rights reserved.
 * See COPYING.txt for license details.
 */

// @codingStandardsIgnoreFile

namespace Magento\ConfigurableProduct\Model\Product;

use Magento\TestFramework\Helper\Bootstrap;

/**
 * @magentoAppIsolation enabled
 * @magentoDataFixture Magento/ConfigurableProduct/_files/product_configurable.php
 */
class VariationHandlerTest extends \PHPUnit_Framework_TestCase
{
    /** @var \Magento\ConfigurableProduct\Model\Product\VariationHandler */
    private $_model;

    /** @var \Magento\Catalog\Model\Product */
    private $_product;

    /** @var \Magento\CatalogInventory\Api\StockRegistryInterface */
    private $stockRegistry;

    protected function setUp()
    {
<<<<<<< HEAD
        $this->_product = \Magento\TestFramework\Helper\Bootstrap::getObjectManager()->create(
            \Magento\Catalog\Model\Product::class
=======
        $this->_product = Bootstrap::getObjectManager()->create(
            'Magento\Catalog\Model\Product'
>>>>>>> f5539378
        );
        $this->_product->load(1);

<<<<<<< HEAD
        $this->_model = \Magento\TestFramework\Helper\Bootstrap::getObjectManager()->create(
            \Magento\ConfigurableProduct\Model\Product\VariationHandler::class
=======
        $this->_model = Bootstrap::getObjectManager()->create(
            'Magento\ConfigurableProduct\Model\Product\VariationHandler'
>>>>>>> f5539378
        );
        // prevent fatal errors by assigning proper "singleton" of type instance to the product
        $this->_product->setTypeInstance($this->_model);
        $this->stockRegistry = Bootstrap::getObjectManager()->get('Magento\CatalogInventory\Api\StockRegistryInterface');
    }

    /**
     * @param array $productsData
     * @dataProvider generateSimpleProductsDataProvider
     */
    public function testGenerateSimpleProducts($productsData)
    {
        $this->_product->setNewVariationsAttributeSetId(4);
        // Default attribute set id
        $generatedProducts = $this->_model->generateSimpleProducts($this->_product, $productsData);
        $this->assertEquals(3, count($generatedProducts));
        foreach ($generatedProducts as $productId) {
            $stockItem = $this->stockRegistry->getStockItem($productId);
            /** @var $product \Magento\Catalog\Model\Product */
<<<<<<< HEAD
            $product = \Magento\TestFramework\Helper\Bootstrap::getObjectManager()->create(
                \Magento\Catalog\Model\Product::class
=======
            $product = Bootstrap::getObjectManager()->create(
                'Magento\Catalog\Model\Product'
>>>>>>> f5539378
            );
            $product->load($productId);
            $this->assertNotNull($product->getName());
            $this->assertNotNull($product->getSku());
            $this->assertNotNull($product->getPrice());
            $this->assertNotNull($product->getWeight());
            $this->assertEquals('1', $stockItem->getIsInStock());
        }
    }

    /**
     * @param array $productsData
     * @dataProvider generateSimpleProductsWithPartialDataDataProvider
     * @magentoDbIsolation enabled
     */
    public function testGenerateSimpleProductsWithPartialData($productsData)
    {
<<<<<<< HEAD
        $objectManager = \Magento\TestFramework\Helper\Bootstrap::getObjectManager();
        /** @var \Magento\CatalogInventory\Api\StockRegistryInterface $stockRegistry */
        $stockRegistry = $objectManager->get(\Magento\CatalogInventory\Api\StockRegistryInterface::class);
=======
>>>>>>> f5539378
        $this->_product->setNewVariationsAttributeSetId(4);
        $generatedProducts = $this->_model->generateSimpleProducts($this->_product, $productsData);
        $parentStockItem = $this->stockRegistry->getStockItem($this->_product->getId());
        foreach ($generatedProducts as $productId) {
            $stockItem = $this->stockRegistry->getStockItem($productId);
            $this->assertEquals($parentStockItem->getManageStock(), $stockItem->getManageStock());
            $this->assertEquals('1', $stockItem->getIsInStock());
        }
    }

    /**
     * @return array
     */
    public static function generateSimpleProductsDataProvider()
    {
        return [
            [
                [
                    [
                        'name' => '1-aaa',
                        'configurable_attribute' => '{"configurable_attribute":"25"}',
                        'price' => '3',
                        'sku' => '1-aaa',
                        'quantity_and_stock_status' => ['qty' => '5'],
                        'weight' => '6',
                    ],
                    [
                        'name' => '1-bbb',
                        'configurable_attribute' => '{"configurable_attribute":"24"}',
                        'price' => '3',
                        'sku' => '1-bbb',
                        'quantity_and_stock_status' => ['qty' => '5'],
                        'weight' => '6'
                    ],
                    [
                        'name' => '1-ccc',
                        'configurable_attribute' => '{"configurable_attribute":"23"}',
                        'price' => '3',
                        'sku' => '1-ccc',
                        'quantity_and_stock_status' => ['qty' => '5'],
                        'weight' => '6'
                    ],
                ],
            ]
        ];
    }

    /**
     * @return array
     */
    public static function generateSimpleProductsWithPartialDataDataProvider()
    {
        return [
            [
                [
                    [
                        'name' => '1-aaa',
                        'configurable_attribute' => '{"configurable_attribute":"23"}',
                        'price' => '3',
                        'sku' => '1-aaa-1',
                        'quantity_and_stock_status' => ['qty' => ''],
                        'weight' => '6',
                    ],
                ],
            ]
        ];
    }
}<|MERGE_RESOLUTION|>--- conflicted
+++ resolved
@@ -27,27 +27,19 @@
 
     protected function setUp()
     {
-<<<<<<< HEAD
-        $this->_product = \Magento\TestFramework\Helper\Bootstrap::getObjectManager()->create(
+        $this->_product = Bootstrap::getObjectManager()->create(
             \Magento\Catalog\Model\Product::class
-=======
-        $this->_product = Bootstrap::getObjectManager()->create(
-            'Magento\Catalog\Model\Product'
->>>>>>> f5539378
         );
         $this->_product->load(1);
 
-<<<<<<< HEAD
-        $this->_model = \Magento\TestFramework\Helper\Bootstrap::getObjectManager()->create(
+        $this->_model = Bootstrap::getObjectManager()->create(
             \Magento\ConfigurableProduct\Model\Product\VariationHandler::class
-=======
-        $this->_model = Bootstrap::getObjectManager()->create(
-            'Magento\ConfigurableProduct\Model\Product\VariationHandler'
->>>>>>> f5539378
         );
         // prevent fatal errors by assigning proper "singleton" of type instance to the product
         $this->_product->setTypeInstance($this->_model);
-        $this->stockRegistry = Bootstrap::getObjectManager()->get('Magento\CatalogInventory\Api\StockRegistryInterface');
+        $this->stockRegistry = Bootstrap::getObjectManager()->get(
+            \Magento\CatalogInventory\Api\StockRegistryInterface::class
+        );
     }
 
     /**
@@ -63,13 +55,8 @@
         foreach ($generatedProducts as $productId) {
             $stockItem = $this->stockRegistry->getStockItem($productId);
             /** @var $product \Magento\Catalog\Model\Product */
-<<<<<<< HEAD
-            $product = \Magento\TestFramework\Helper\Bootstrap::getObjectManager()->create(
+            $product = Bootstrap::getObjectManager()->create(
                 \Magento\Catalog\Model\Product::class
-=======
-            $product = Bootstrap::getObjectManager()->create(
-                'Magento\Catalog\Model\Product'
->>>>>>> f5539378
             );
             $product->load($productId);
             $this->assertNotNull($product->getName());
@@ -87,12 +74,6 @@
      */
     public function testGenerateSimpleProductsWithPartialData($productsData)
     {
-<<<<<<< HEAD
-        $objectManager = \Magento\TestFramework\Helper\Bootstrap::getObjectManager();
-        /** @var \Magento\CatalogInventory\Api\StockRegistryInterface $stockRegistry */
-        $stockRegistry = $objectManager->get(\Magento\CatalogInventory\Api\StockRegistryInterface::class);
-=======
->>>>>>> f5539378
         $this->_product->setNewVariationsAttributeSetId(4);
         $generatedProducts = $this->_model->generateSimpleProducts($this->_product, $productsData);
         $parentStockItem = $this->stockRegistry->getStockItem($this->_product->getId());
