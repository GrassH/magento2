--- conflicted
+++ resolved
@@ -194,7 +194,24 @@
     }
 
     /**
-<<<<<<< HEAD
+     * Checks that order protect code is not changing after invoice submitting
+     *
+     * @magentoDataFixture Magento/Sales/_files/order.php
+     *
+     * @return void
+     */
+    public function testOrderProtectCodePreserveAfterInvoiceSave(): void
+    {
+        $order = $this->getOrder('100000001');
+        $this->prepareRequest([], ['order_id' => $order->getEntityId()]);
+        $protectCode = $order->getProtectCode();
+        $this->dispatch($this->uri);
+        $invoicedOrder = $this->getOrder('100000001');
+
+        $this->assertEquals($protectCode, $invoicedOrder->getProtectCode());
+    }
+
+    /**
      * Check error response
      *
      * @param string $expectedMessage
@@ -232,63 +249,6 @@
             $this->assertEquals($commentMessage, $invoice->getCustomerNote());
         }
 
-=======
-     * Checks that order protect code is not changing after invoice submitting
-     *
-     * @magentoDataFixture Magento/Sales/_files/order.php
-     *
-     * @return void
-     */
-    public function testOrderProtectCodePreserveAfterInvoiceSave(): void
-    {
-        $order = $this->getOrder('100000001');
-        $this->prepareRequest([], ['order_id' => $order->getEntityId()]);
-        $protectCode = $order->getProtectCode();
-        $this->dispatch($this->uri);
-        $invoicedOrder = $this->getOrder('100000001');
-
-        $this->assertEquals($protectCode, $invoicedOrder->getProtectCode());
-    }
-
-    /**
-     * Check error response
-     *
-     * @param string $expectedMessage
-     * @return void
-     */
-    private function assertErrorResponse(string $expectedMessage): void
-    {
-        $this->assertRedirect($this->stringContains('sales/order_invoice/new'));
-        $this->assertSessionMessages($this->containsEqual($expectedMessage));
-    }
-
-    /**
-     * Check that invoice was successfully created
-     *
-     * @param InvoiceInterface $invoice
-     * @param int $invoicedItemsQty
-     * @param string|null $commentMessage
-     * @param bool $doShipment
-     * @return void
-     */
-    private function checkSuccess(
-        InvoiceInterface $invoice,
-        int $invoicedItemsQty,
-        ?string $commentMessage = null,
-        bool $doShipment = false
-    ): void {
-        $message = $doShipment ? 'You created the invoice and shipment.' : 'The invoice has been created.';
-        $expectedState = $doShipment ? Order::STATE_COMPLETE : Order::STATE_PROCESSING;
-        $this->assertNotNull($invoice->getEntityId());
-        $this->assertEquals($invoicedItemsQty, (int)$invoice->getTotalQty());
-        $order = $invoice->getOrder();
-        $this->assertEquals($expectedState, $order->getState());
-
-        if ($commentMessage) {
-            $this->assertEquals($commentMessage, $invoice->getCustomerNote());
-        }
-
->>>>>>> 0c906a1a
         $this->assertRedirect(
             $this->stringContains(sprintf('sales/order/view/order_id/%u', (int)$order->getEntityId()))
         );
