<?php
/**
 * Copyright © Magento, Inc. All rights reserved.
 * See COPYING.txt for license details.
 */
namespace Magento\Sales\Model\AdminOrder;

use Magento\Backend\Model\Session\Quote as SessionQuote;
use Magento\Customer\Api\AddressRepositoryInterface;
use Magento\Customer\Api\CustomerRepositoryInterface;
use Magento\Customer\Model\Customer;
use Magento\Customer\Model\CustomerRegistry;
use Magento\Framework\Message\ManagerInterface;
use Magento\Framework\Registry;
use Magento\Quote\Model\Quote;
use Magento\Sales\Api\Data\OrderAddressExtensionInterface;
use Magento\Sales\Api\Data\OrderAddressExtensionInterfaceFactory;
use Magento\Sales\Api\OrderManagementInterface;
use Magento\Sales\Model\Order;
use Magento\TestFramework\Helper\Bootstrap;
use Magento\TestFramework\ObjectManager;

/**
 * @SuppressWarnings(PHPMD.CouplingBetweenObjects)
 * @magentoAppArea adminhtml
 * @magentoAppIsolation enabled
 */
class CreateTest extends \PHPUnit\Framework\TestCase
{
    /**
     * @var Create
     */
    private $model;

    /**
     * @var ManagerInterface
     */
    private $messageManager;

    /**
     * @var ObjectManager
     */
    private $objectManager;

    protected function setUp()
    {
        $this->objectManager = Bootstrap::getObjectManager();
        $this->messageManager = $this->objectManager->get(ManagerInterface::class);
        $this->model =$this->objectManager->create(Create::class, ['messageManager' => $this->messageManager]);
    }

    /**
     * @magentoDataFixture Magento/Downloadable/_files/product_downloadable.php
     * @magentoDataFixture Magento/Downloadable/_files/order_with_downloadable_product.php
     */
    public function testInitFromOrderShippingAddressSameAsBillingWhenEmpty()
    {
        /** @var $order Order */
        $order = $this->objectManager->create(Order::class);
        $order->loadByIncrementId('100000001');
        self::assertNull($order->getShippingAddress());

        $this->objectManager->get(Registry::class)->unregister('rule_data');
        $this->model->initFromOrder($order);

        self::assertNull($order->getShippingAddress());
    }

    /**
     * @magentoDataFixture Magento/Customer/_files/customer.php
     * @magentoDataFixture Magento/Downloadable/_files/product_downloadable.php
     * @magentoDataFixture Magento/Downloadable/_files/order_with_downloadable_product_with_additional_options.php
     * @magentoDbIsolation enabled
     * @magentoAppIsolation enabled
     */
    public function testInitFromOrderAndCreateOrderFromQuoteWithAdditionalOptions()
    {
        /** @var $serializer \Magento\Framework\Serialize\Serializer\Json */
        $serializer = $this->objectManager->create(\Magento\Framework\Serialize\Serializer\Json::class);

        /** @var $order Order */
        $order = $this->objectManager->create(Order::class);
        $order->loadByIncrementId('100000001');

        /** @var $orderCreate \Magento\Sales\Model\AdminOrder\Create */
        $orderCreate = $this->model->initFromOrder($order);

        $quoteItems = $orderCreate->getQuote()->getItemsCollection();

        self::assertEquals(1, $quoteItems->count());

        $quoteItem = $quoteItems->getFirstItem();
        $quoteItemOptions = $quoteItem->getOptionsByCode();

        self::assertEquals(
            $serializer->serialize(['additional_option_key' => 'additional_option_value']),
            $quoteItemOptions['additional_options']->getValue()
        );

        $session = $this->objectManager->get(SessionQuote::class);
        $session->setCustomerId(1);

        $customer = $this->objectManager->create(Customer::class);
        $customer->load(1)->setDefaultBilling(null)->setDefaultShipping(null)->save();

        $rate = $this->objectManager->create(Quote\Address\Rate::class);
        $rate->setCode('freeshipping_freeshipping');

        $this->model->getQuote()->getShippingAddress()->addShippingRate($rate);
        $this->model->getQuote()->getShippingAddress()->setCountryId('EE');
        $this->model->setShippingAsBilling(0);
        $this->model->setPaymentData(['method' => 'checkmo']);

        $newOrder = $this->model->createOrder();
        $newOrderItems = $newOrder->getItemsCollection();

        self::assertEquals(1, $newOrderItems->count());

        $order->loadByIncrementId('100000001');
        $this->assertEquals($newOrder->getRealOrderId(), $order->getRelationChildRealId());
        $this->assertEquals($newOrder->getId(), $order->getRelationChildId());

        $newOrderItem = $newOrderItems->getFirstItem();

        self::assertEquals(
            ['additional_option_key' => 'additional_option_value'],
            $newOrderItem->getProductOptionByCode('additional_options')
        );
    }

    /**
     * @magentoDataFixture Magento/Downloadable/_files/product_downloadable.php
     * @magentoDataFixture Magento/Downloadable/_files/order_with_downloadable_product.php
     * @magentoDataFixture Magento/Sales/_files/order_shipping_address_same_as_billing.php
     */
    public function testInitFromOrderShippingAddressSameAsBillingWhenSame()
    {
        /** @var $order Order */
        $order = $this->objectManager->create(Order::class);
        $order->loadByIncrementId('100000001');

        self::assertNull($order->getShippingAddress()->getSameAsBilling());

        /** @var OrderAddressExtensionInterface $shippingExtAttributes */
        $shippingExtAttributes = $this->objectManager->get(OrderAddressExtensionInterfaceFactory::class)
            ->create();

        $billingExtAttributes = clone $shippingExtAttributes;

        $shippingExtAttributes->setData('tmp', false);
        $billingExtAttributes->setData('tmp', true);

        $order->getShippingAddress()->setExtensionAttributes($shippingExtAttributes);
        $order->getBillingAddress()->setExtensionAttributes($billingExtAttributes);

        $this->objectManager->get(Registry::class)->unregister('rule_data');
        $this->model->initFromOrder($order);

        self::assertTrue($order->getShippingAddress()->getSameAsBilling());
    }

    /**
     * @magentoDataFixture Magento/Downloadable/_files/product_downloadable.php
     * @magentoDataFixture Magento/Downloadable/_files/order_with_downloadable_product.php
     * @magentoDataFixture Magento/Sales/_files/order_shipping_address_different_to_billing.php
     */
    public function testInitFromOrderShippingAddressSameAsBillingWhenDifferent()
    {
        /** @var $order Order */
        $order = $this->objectManager->create(Order::class);
        $order->loadByIncrementId('100000002');

        self::assertNull($order->getShippingAddress()->getSameAsBilling());

        $this->objectManager->get(Registry::class)->unregister('rule_data');
        $this->model->initFromOrder($order);

        self::assertFalse($order->getShippingAddress()->getSameAsBilling());
    }

    /**
     * @magentoDataFixture Magento/Sales/_files/order_paid_with_payflowpro.php
     */
    public function testInitFromOrderCcInformationDeleted()
    {
        /** @var $order Order */
        $order = $this->objectManager->create(Order::class);
        $order->loadByIncrementId('100000001');

        $payment = $order->getPayment();
        self::assertEquals('5', $payment->getCcExpMonth());
        self::assertEquals('2016', $payment->getCcExpYear());
        self::assertEquals('AE', $payment->getCcType());
        self::assertEquals('0005', $payment->getCcLast4());

        $this->objectManager->get(Registry::class)->unregister('rule_data');
        $payment = $this->model->initFromOrder($order)->getQuote()->getPayment();

        self::assertNull($payment->getCcExpMonth());
        self::assertNull($payment->getCcExpYear());
        self::assertNull($payment->getCcType());
        self::assertNull($payment->getCcLast4());
    }

    /**
     * @magentoDataFixture Magento/Sales/_files/order.php
     */
    public function testInitFromOrderWithEmptyPaymentDetails()
    {
        /** @var $order Order */
        $order = $this->objectManager->create(Order::class);
        $order->loadByIncrementId('100000001');

        $this->objectManager->get(Registry::class)
            ->unregister('rule_data');

        $initOrder = $this->model->initFromOrder($order);
        $payment = $initOrder->getQuote()->getPayment();

        self::assertEquals($initOrder->getQuote()->getId(), $payment->getData('quote_id'));
        $payment->unsetData('quote_id');

        self::assertEmpty($payment->getMethod());
        self::assertEmpty($payment->getAdditionalInformation());
        self::assertEmpty($payment->getAdditionalData());
        self::assertEmpty($payment->getData());
    }

    /**
     * @magentoAppIsolation enabled
     */
    public function testGetCustomerWishlistNoCustomerId()
    {
        /** @var SessionQuote $session */
        $session = $this->objectManager->create(SessionQuote::class);
        $session->setCustomerId(null);
        self::assertFalse(
            $this->model->getCustomerWishlist(true),
            'If customer ID is not set to session, false is expected to be returned.'
        );
    }

    /**
     * @magentoDataFixture Magento/Customer/_files/customer.php
     * @magentoDataFixture Magento/Catalog/_files/product_simple.php
     * @magentoAppIsolation enabled
     * @magentoDbIsolation enabled
     */
    public function testGetCustomerWishlist()
    {
        $customerIdFromFixture = 1;
        $productIdFromFixture = 1;
        /** @var SessionQuote $session */
        $session = $this->objectManager->create(SessionQuote::class);
        $session->setCustomerId($customerIdFromFixture);

        /** Test new wishlist creation for the customer specified above */
        /** @var \Magento\Wishlist\Model\Wishlist $wishlist */
        $wishlist = $this->model->getCustomerWishlist(true);
        self::assertInstanceOf(
            \Magento\Wishlist\Model\Wishlist::class,
            $wishlist,
            'New Wish List is expected to be created if existing Customer does not have one yet.'
        );
        self::assertEquals(0, $wishlist->getItemsCount(), 'New Wish List must be empty just after creation.');

        /** Add new item to wishlist and try to get it using getCustomerWishlist once again */
        $wishlist->addNewItem($productIdFromFixture)->save();
        $updatedWishlist = $this->model->getCustomerWishlist(true);
        self::assertEquals(
            1,
            $updatedWishlist->getItemsCount(),
            'Wish List must contain a Product which was added to it earlier.'
        );

        /** Try to load wishlist from cache in the class after it is deleted from DB */
        $wishlist->delete();
        self::assertSame(
            $updatedWishlist,
            $this->model->getCustomerWishlist(false),
            'Wish List cached in class variable is expected to be returned.'
        );
        self::assertNotSame(
            $updatedWishlist,
            $this->model->getCustomerWishlist(true),
            'New Wish List is expected to be created when cache is forced to be refreshed.'
        );
    }

    /**
     * @magentoDbIsolation enabled
     */
    public function testSetBillingAddress()
    {
        $addressData = $this->getValidAddressData();
        /** Validate data before creating address object */
        $this->model->setIsValidate(true)->setBillingAddress($addressData);
        self::assertInstanceOf(
            Quote\Address::class,
            $this->model->getBillingAddress(),
            'Billing address object was not created.'
        );

        $expectedAddressData = array_merge(
            $addressData,
            [
                'address_type' => 'billing',
                'quote_id' => $this->model->getQuote()->getId(),
                'street' => "Line1\nLine2",
                'save_in_address_book' => 0,
                'region' => '',
                'region_id' => 1,
            ]
        );

        $result = $this->model->getBillingAddress()->getData();
        foreach ($expectedAddressData as $key => $value) {
            self::assertArrayHasKey($key, $result);
            self::assertEquals($value, $result[$key]);
        }
    }

    /**
     * @magentoDataFixture Magento/Customer/_files/customer.php
     * @magentoAppIsolation enabled
     * @magentoDbIsolation enabled
     */
    public function testSetBillingAddressValidationErrors()
    {
        $customerIdFromFixture = 1;
        /** @var SessionQuote $session */
        $session = $this->objectManager->create(SessionQuote::class);
        $session->setCustomerId($customerIdFromFixture);
        $invalidAddressData = array_merge($this->getValidAddressData(), ['firstname' => '', 'lastname' => '']);
        /**
         * Note that validation errors are collected during setBillingAddress() call in the internal class variable,
         * but they are not set to message manager at this step.
         * They are set to message manager only during createOrder() call.
         */
        $this->model->setIsValidate(true)->setBillingAddress($invalidAddressData);
        try {
            $this->model->createOrder();
            $this->fail('Validation errors are expected to lead to exception during createOrder() call.');
        } catch (\Magento\Framework\Exception\LocalizedException $e) {
            /** createOrder is expected to throw exception with empty message when validation error occurs */
        }
        $errorMessages = [];
        /** @var $validationError \Magento\Framework\Message\Error */
        foreach ($this->messageManager->getMessages()->getItems() as $validationError) {
            $errorMessages[] = $validationError->getText();
        }
        self::assertTrue(
            in_array('Billing Address: "First Name" is a required value.', $errorMessages),
            'Expected validation message is absent.'
        );
        self::assertTrue(
            in_array('Billing Address: "Last Name" is a required value.', $errorMessages),
            'Expected validation message is absent.'
        );
    }

    /**
     * @magentoDataFixture Magento/Catalog/_files/product_simple.php
     * @magentoDbIsolation enabled
     * @magentoAppIsolation enabled
     */
    public function testCreateOrderNewCustomerDifferentAddresses()
    {
        $productIdFromFixture = 1;
        $shippingMethod = 'freeshipping_freeshipping';
        $paymentMethod = 'checkmo';
        $shippingAddressAsBilling = 0;
        $customerEmail = 'new_customer@example.com';
        $firstNameForShippingAddress = 'FirstNameForShipping';
        $orderData = [
            'currency' => 'USD',
            'account' => ['group_id' => '1', 'email' => $customerEmail],
            'billing_address' => array_merge($this->getValidAddressData(), ['save_in_address_book' => '1']),
            'shipping_address' => array_merge(
                $this->getValidAddressData(),
                ['save_in_address_book' => '1', 'firstname' => $firstNameForShippingAddress]
            ),
            'shipping_method' => $shippingMethod,
            'comment' => ['customer_note' => ''],
            'send_confirmation' => true,
        ];
        $paymentData = ['method' => $paymentMethod];

        $this->preparePreconditionsForCreateOrder(
            $productIdFromFixture,
            $customerEmail,
            $shippingMethod,
            $shippingAddressAsBilling,
            $paymentData,
            $orderData,
            $paymentMethod
        );
        $order = $this->model->createOrder();
        $this->verifyCreatedOrder($order, $shippingMethod);
        /** @var Customer $customer */
        $customer = $this->objectManager->create(Customer::class);
        $customer->load($order->getCustomerId());
        self::assertEquals(
            $firstNameForShippingAddress,
            $customer->getPrimaryShippingAddress()->getFirstname(),
            'Shipping address is saved incorrectly.'
        );
    }

    /**
     * @magentoDataFixture Magento/Catalog/_files/product_simple_with_decimal_qty.php
     * @magentoDbIsolation enabled
     * @magentoAppIsolation enabled
     */
    public function testCreateOrderNewCustomer()
    {
        $productIdFromFixture = 1;
        $shippingMethod = 'freeshipping_freeshipping';
        $paymentMethod = 'checkmo';
        $shippingAddressAsBilling = 1;
        $customerEmail = 'new_customer@example.com';
        $orderData = [
            'currency' => 'USD',
            'account' => ['group_id' => '1', 'email' => $customerEmail],
            'billing_address' => array_merge($this->getValidAddressData(), ['save_in_address_book' => '1']),
            'shipping_method' => $shippingMethod,
            'comment' => ['customer_note' => ''],
            'send_confirmation' => false,
        ];
        $paymentData = ['method' => $paymentMethod];

        $this->preparePreconditionsForCreateOrder(
            $productIdFromFixture,
            $customerEmail,
            $shippingMethod,
            $shippingAddressAsBilling,
            $paymentData,
            $orderData,
            $paymentMethod
        );
<<<<<<< HEAD
        $order = $this->model->createOrder();
        $this->verifyCreatedOrder($order, $shippingMethod);
=======
        $order = $this->_model->createOrder();
        //Check, order considering decimal qty in product.
        foreach ($order->getItems() as $orderItem) {
            self::assertTrue($orderItem->getIsQtyDecimal());
        }
        $this->_verifyCreatedOrder($order, $shippingMethod);
>>>>>>> 3881f04b
    }

    /**
     * Tests order creation with new customer after failed first place order action.
     *
     * @magentoDataFixture Magento/Catalog/_files/product_simple.php
     * @magentoDbIsolation enabled
     * @magentoAppIsolation enabled
     * @dataProvider createOrderNewCustomerWithFailedFirstPlaceOrderActionDataProvider
     * @param string $customerEmailFirstAttempt
     * @param string $customerEmailSecondAttempt
     */
    public function testCreateOrderNewCustomerWithFailedFirstPlaceOrderAction(
        $customerEmailFirstAttempt,
        $customerEmailSecondAttempt
    ) {
        $productIdFromFixture = 1;
        $shippingMethod = 'freeshipping_freeshipping';
        $paymentMethod = 'checkmo';
        $shippingAddressAsBilling = 1;
        $customerEmail = $customerEmailFirstAttempt;
        $orderData = [
            'currency' => 'USD',
            'account' => ['group_id' => '1', 'email' => $customerEmail],
            'billing_address' => array_merge($this->getValidAddressData(), ['save_in_address_book' => '1']),
            'shipping_method' => $shippingMethod,
            'comment' => ['customer_note' => ''],
            'send_confirmation' => false,
        ];
        $paymentData = ['method' => $paymentMethod];

        $this->preparePreconditionsForCreateOrder(
            $productIdFromFixture,
            $customerEmail,
            $shippingMethod,
            $shippingAddressAsBilling,
            $paymentData,
            $orderData,
            $paymentMethod
        );

        // Emulates failing place order action
        $orderManagement = $this->getMockForAbstractClass(OrderManagementInterface::class);
        $orderManagement->method('place')
            ->willThrowException(new \Exception('Can\'t place order'));
        $this->objectManager->addSharedInstance($orderManagement, OrderManagementInterface::class);
        try {
            $this->model->createOrder();
        } catch (\Exception $e) {
            $this->objectManager->removeSharedInstance(OrderManagementInterface::class);
        }

        $customerEmail = $customerEmailSecondAttempt ? :$this->model->getQuote()->getCustomer()->getEmail();
        $orderData['account']['email'] = $customerEmailSecondAttempt;

        $this->preparePreconditionsForCreateOrder(
            $productIdFromFixture,
            $customerEmail,
            $shippingMethod,
            $shippingAddressAsBilling,
            $paymentData,
            $orderData,
            $paymentMethod
        );

        $order = $this->model->createOrder();
        $this->verifyCreatedOrder($order, $shippingMethod);
    }

    /**
     * Email before and after failed first place order action.
     *
     * @case #1 Is the same.
     * @case #2 Is empty.
     * @case #3 Filled after failed first place order action.
     * @case #4 Empty after failed first place order action.
     * @case #5 Changed after failed first place order action.
     * @return array
     */
    public function createOrderNewCustomerWithFailedFirstPlaceOrderActionDataProvider()
    {
        return [
            1 => ['customer@email.com', 'customer@email.com'],
            2 => ['', ''],
            3 => ['', 'customer@email.com'],
            4 => ['customer@email.com', ''],
            5 => ['customer@email.com', 'changed_customer@email.com'],
        ];
    }

    /**
     * @magentoDataFixture Magento/Catalog/_files/product_simple.php
     * @magentoDataFixture Magento/Customer/_files/customer.php
     * @magentoDbIsolation enabled
     * @magentoAppIsolation enabled
     */
    public function testCreateOrderExistingCustomerDifferentAddresses()
    {
        $productIdFromFixture = 1;
        $customerIdFromFixture = 1;
        $customerEmailFromFixture = 'customer@example.com';
        $shippingMethod = 'freeshipping_freeshipping';
        $paymentMethod = 'checkmo';
        $shippingAddressAsBilling = 0;
        $firstNameForShippingAddress = 'FirstNameForShipping';
        $orderData = [
            'currency' => 'USD',
            'billing_address' => array_merge($this->getValidAddressData(), ['save_in_address_book' => '1']),
            'shipping_address' => array_merge(
                $this->getValidAddressData(),
                ['save_in_address_book' => '1', 'firstname' => $firstNameForShippingAddress]
            ),
            'shipping_method' => $shippingMethod,
            'comment' => ['customer_note' => ''],
            'send_confirmation' => false,
        ];
        $paymentData = ['method' => $paymentMethod];

        $this->preparePreconditionsForCreateOrder(
            $productIdFromFixture,
            $customerEmailFromFixture,
            $shippingMethod,
            $shippingAddressAsBilling,
            $paymentData,
            $orderData,
            $paymentMethod,
            $customerIdFromFixture
        );
        $order = $this->model->createOrder();
        $this->verifyCreatedOrder($order, $shippingMethod);
        $this->objectManager->get(CustomerRegistry::class)
            ->remove($order->getCustomerId());
        $customer = $this->objectManager->get(CustomerRepositoryInterface::class)
            ->getById($order->getCustomerId());
        $address = $this->objectManager->get(AddressRepositoryInterface::class)
            ->getById($customer->getDefaultShipping());
        self::assertEquals(
            $firstNameForShippingAddress,
            $address->getFirstname(),
            'Shipping address is saved incorrectly.'
        );
    }

    /**
     * @magentoDataFixture Magento/Catalog/_files/product_simple.php
     * @magentoDataFixture Magento/Customer/_files/customer.php
     * @magentoDbIsolation enabled
     * @magentoAppIsolation enabled
     */
    public function testCreateOrderExistingCustomer()
    {
        $productIdFromFixture = 1;
        $customerIdFromFixture = 1;
        $customerEmailFromFixture = 'customer@example.com';
        $shippingMethod = 'freeshipping_freeshipping';
        $paymentMethod = 'checkmo';
        $shippingAddressAsBilling = 1;
        $orderData = [
            'currency' => 'USD',
            'billing_address' => array_merge($this->getValidAddressData(), ['save_in_address_book' => '1']),
            'shipping_method' => $shippingMethod,
            'comment' => ['customer_note' => ''],
            'send_confirmation' => false,
        ];
        $paymentData = ['method' => $paymentMethod];

        $this->preparePreconditionsForCreateOrder(
            $productIdFromFixture,
            $customerEmailFromFixture,
            $shippingMethod,
            $shippingAddressAsBilling,
            $paymentData,
            $orderData,
            $paymentMethod,
            $customerIdFromFixture
        );
        $order = $this->model->createOrder();
        $this->verifyCreatedOrder($order, $shippingMethod);
    }

    /**
     * @magentoDataFixture Magento/Sales/_files/quote.php
     * @magentoDataFixture Magento/Customer/_files/customer.php
     * @magentoAppIsolation enabled
     */
    public function testGetCustomerCartExistingCart()
    {
        $fixtureCustomerId = 1;

        /** Preconditions */
        /** @var SessionQuote $session */
        $session = $this->objectManager->create(SessionQuote::class);
        $session->setCustomerId($fixtureCustomerId);
        /** @var $quoteFixture Quote */
        $quoteFixture = $this->objectManager->create(Quote::class);
        $quoteFixture->load('test01', 'reserved_order_id');
        $quoteFixture->setCustomerIsGuest(false)->setCustomerId($fixtureCustomerId)->save();

        /** SUT execution */
        $customerQuote = $this->model->getCustomerCart();
        self::assertEquals($quoteFixture->getId(), $customerQuote->getId(), 'Quote ID is invalid.');

        /** Try to load quote once again to ensure that caching works correctly */
        $customerQuoteFromCache = $this->model->getCustomerCart();
        self::assertSame($customerQuote, $customerQuoteFromCache, 'Customer quote caching does not work correctly.');
    }

    /**
     * @magentoDataFixture Magento/Sales/_files/quote.php
     * @magentoDataFixture Magento/Customer/_files/customer.php
     * @magentoAppIsolation enabled
     */
    public function testMoveQuoteItemToCart()
    {
        $fixtureCustomerId = 1;

        /** Preconditions */
        /** @var SessionQuote $session */
        $session = $this->objectManager->create(SessionQuote::class);
        $session->setCustomerId($fixtureCustomerId);
        /** @var $quoteFixture Quote */
        $quoteFixture = $this->objectManager->create(Quote::class);
        $quoteFixture->load('test01', 'reserved_order_id');
        $quoteFixture->setCustomerIsGuest(false)->setCustomerId($fixtureCustomerId)->save();

        $customerQuote = $this->model->getCustomerCart();
        $item = $customerQuote->getAllVisibleItems()[0];

        $this->model->moveQuoteItem($item, 'cart', 3);
        self::assertEquals(4, $item->getQty(), 'Number of Qty isn\'t correct for Quote item.');
        self::assertEquals(3, $item->getQtyToAdd(), 'Number of added qty isn\'t correct for Quote item.');
    }

    /**
     * @magentoAppIsolation enabled
     * @magentoDbIsolation enabled
     * @magentoDataFixture Magento/Customer/_files/customer.php
     */
    public function testGetCustomerCartNewCart()
    {
        $customerIdFromFixture = 1;
        $customerEmailFromFixture = 'customer@example.com';

        /** Preconditions */
        /** @var SessionQuote $session */
        $session = $this->objectManager->create(SessionQuote::class);
        $session->setCustomerId($customerIdFromFixture);

        /** SUT execution */
        $customerQuote = $this->model->getCustomerCart();
        self::assertNotEmpty($customerQuote->getId(), 'Quote ID is invalid.');
        self::assertEquals(
            $customerEmailFromFixture,
            $customerQuote->getCustomerEmail(),
            'Customer data is preserved incorrectly in a newly quote.'
        );
    }

    /**
     * Prepare preconditions for createOrder method invocation.
     *
     * @param int $productIdFromFixture
     * @param string $customerEmail
     * @param string $shippingMethod
     * @param int $shippingAddressAsBilling
     * @param array $paymentData
     * @param array $orderData
     * @param string $paymentMethod
     * @param int|null $customerIdFromFixture
     */
    private function preparePreconditionsForCreateOrder(
        $productIdFromFixture,
        $customerEmail,
        $shippingMethod,
        $shippingAddressAsBilling,
        $paymentData,
        $orderData,
        $paymentMethod,
        $customerIdFromFixture = null
    ) {
        /** Disable product options */
        /** @var \Magento\Catalog\Model\Product $product */
        $product = $this->objectManager->create(\Magento\Catalog\Model\Product::class);
        $product->load($productIdFromFixture)->setHasOptions(false)->save();

        /** Set current customer */
        /** @var SessionQuote $session */
        $session = $this->objectManager->get(SessionQuote::class);
        if ($customerIdFromFixture !== null) {
            $session->setCustomerId($customerIdFromFixture);

            /** Unset fake IDs for default billing and shipping customer addresses */
            /** @var Customer $customer */
            $customer = $this->objectManager->create(Customer::class);
            $customer->load($customerIdFromFixture)->setDefaultBilling(null)->setDefaultShipping(null)->save();
        } else {
            /**
             * Customer ID must be set to session to pass \Magento\Sales\Model\AdminOrder\Create::_validate()
             * This code emulates order placement via admin panel.
             */
            $session->setCustomerId(0);
        }

        /** Emulate availability of shipping method (all are disabled by default) */
        /** @var $rate Quote\Address\Rate */
        $rate = $this->objectManager->create(Quote\Address\Rate::class);
        $rate->setCode($shippingMethod);
        $this->model->getQuote()->getShippingAddress()->addShippingRate($rate);

        $this->model->setShippingAsBilling($shippingAddressAsBilling);
        $this->model->addProduct($productIdFromFixture, ['qty' => 1]);
        $this->model->setPaymentData($paymentData);
        $this->model->setIsValidate(true)->importPostData($orderData);

        /** Check preconditions */

        self::assertEquals(
            0,
            $this->messageManager->getMessages()->getCount(),
            "Precondition failed: Errors occurred before SUT execution."
        );
        /** Selectively check quote data */
        $createOrderData = $this->model->getData();
        self::assertEquals(
            $shippingMethod,
            $createOrderData['shipping_method'],
            'Precondition failed: Shipping method specified in create order model is invalid'
        );
        self::assertEquals(
            'FirstName',
            $createOrderData['billing_address']['firstname'],
            'Precondition failed: Address data is invalid in create order model'
        );
        self::assertEquals(
            'Simple Product',
            $this->model->getQuote()->getItemByProduct($product)->getData('name'),
            'Precondition failed: Quote items data is invalid in create order model'
        );
        self::assertEquals(
            $customerEmail,
            $this->model->getQuote()->getCustomer()->getEmail(),
            'Precondition failed: Customer data is invalid in create order model'
        );
        self::assertEquals(
            $paymentMethod,
            $this->model->getQuote()->getPayment()->getData('method'),
            'Precondition failed: Payment method data is invalid in create order model'
        );
    }

    /**
     * Ensure that order is created correctly via createOrder().
     *
     * @param Order $order
     * @param string $shippingMethod
     */
    private function verifyCreatedOrder($order, $shippingMethod)
    {
        /** Selectively check order data */
        $orderData = $order->getData();
        self::assertNotEmpty($orderData['increment_id'], 'Order increment ID is empty.');
        self::assertEquals($this->model->getQuote()->getId(), $orderData['quote_id'], 'Quote ID is invalid.');
        self::assertEquals(
            $this->model->getQuote()->getCustomer()->getEmail(),
            $orderData['customer_email'],
            'Customer email is invalid.'
        );
        self::assertEquals(
            $this->model->getQuote()->getCustomer()->getFirstname(),
            $orderData['customer_firstname'],
            'Customer first name is invalid.'
        );
        self::assertEquals($shippingMethod, $orderData['shipping_method'], 'Shipping method is invalid.');
    }

    /**
     * Get valid address data for address creation.
     *
     * @return array
     */
    private function getValidAddressData()
    {
        return [
            'prefix' => 'prefix',
            'firstname' => 'FirstName',
            'middlename' => 'MiddleName',
            'lastname' => 'LastName',
            'suffix' => 'suffix',
            'company' => 'Company Name',
            'street' => [0 => 'Line1', 1 => 'Line2'],
            'city' => 'City',
            'country_id' => 'US',
            'region' => [
                'region' => '',
                'region_id' => '1',
            ],
            'postcode' => '76868',
            'telephone' => '+8709273498729384',
            'fax' => '',
            'vat_id' => ''
        ];
    }
}<|MERGE_RESOLUTION|>--- conflicted
+++ resolved
@@ -438,17 +438,12 @@
             $orderData,
             $paymentMethod
         );
-<<<<<<< HEAD
         $order = $this->model->createOrder();
-        $this->verifyCreatedOrder($order, $shippingMethod);
-=======
-        $order = $this->_model->createOrder();
         //Check, order considering decimal qty in product.
         foreach ($order->getItems() as $orderItem) {
             self::assertTrue($orderItem->getIsQtyDecimal());
         }
-        $this->_verifyCreatedOrder($order, $shippingMethod);
->>>>>>> 3881f04b
+        $this->verifyCreatedOrder($order, $shippingMethod);
     }
 
     /**
