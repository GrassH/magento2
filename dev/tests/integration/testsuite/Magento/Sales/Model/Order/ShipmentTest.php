<?php
/**
 * Copyright © Magento, Inc. All rights reserved.
 * See COPYING.txt for license details.
 */
declare(strict_types=1);

namespace Magento\Sales\Model\Order;

use Magento\Framework\Api\SearchCriteriaBuilder;
use Magento\Payment\Helper\Data;
use Magento\Sales\Api\Data\CommentInterface;
use Magento\Sales\Api\Data\OrderInterface;
use Magento\Sales\Api\Data\ShipmentInterface;
use Magento\Sales\Api\Data\ShipmentItemInterface;
use Magento\Sales\Api\Data\ShipmentTrackInterface;
use Magento\Sales\Api\OrderRepositoryInterface;
use Magento\Sales\Api\ShipmentRepositoryInterface;
use Magento\TestFramework\Helper\Bootstrap;
use Magento\TestFramework\ObjectManager;

/**
 * @magentoAppIsolation enabled
 * @magentoDataFixture Magento/Sales/_files/order.php
 */
class ShipmentTest extends \PHPUnit\Framework\TestCase
{
    /**
     * @var ObjectManager
     */
    private $objectManager;

    /**
     * @var ShipmentRepositoryInterface
     */
    private $shipmentRepository;

    /**
     * @inheritdoc
     */
    protected function setUp()
    {
        $this->objectManager = Bootstrap::getObjectManager();
        $this->shipmentRepository = $this->objectManager->get(ShipmentRepositoryInterface::class);
    }

    /**
     * Check the correctness and stability of set/get packages of shipment
     *
     * @magentoAppArea frontend
     */
    public function testPackages()
    {
        $order = $this->getOrder('100000001');

        $payment = $order->getPayment();
        $paymentInfoBlock = $this->objectManager->get(Data::class)
            ->getInfoBlock($payment);
        $payment->setBlockMock($paymentInfoBlock);

        $items = [];
        foreach ($order->getItems() as $item) {
            $items[$item->getId()] = $item->getQtyOrdered();
        }
        /** @var \Magento\Sales\Model\Order\Shipment $shipment */
        $shipment = $this->objectManager->get(ShipmentFactory::class)->create($order, $items);

        $packages = [['1'], ['2']];

        $shipment->setPackages($packages);
        $saved = $this->shipmentRepository->save($shipment);
        self::assertEquals($packages, $saved->getPackages());
    }

    /**
     * Check that getTracksCollection() always return collection instance.
     */
    public function testAddTrack()
    {
        $order = $this->getOrder('100000001');

        /** @var ShipmentTrackInterface $track */
        $track = $this->objectManager->create(ShipmentTrackInterface::class);
        $track->setNumber('Test Number')
            ->setTitle('Test Title')
            ->setCarrierCode('Test CODE');

        $items = [];
        foreach ($order->getItems() as $item) {
            $items[$item->getId()] = $item->getQtyOrdered();
        }
        /** @var \Magento\Sales\Model\Order\Shipment $shipment */
        $shipment = $this->objectManager->get(ShipmentFactory::class)
            ->create($order, $items);
        $shipment->addTrack($track);
        $this->shipmentRepository->save($shipment);
        $saved = $this->shipmentRepository->get((int)$shipment->getEntityId());
        self::assertNotEmpty($saved->getTracks());
    }

    /**
     * Checks adding comment to the shipment entity.
     */
    public function testAddComment()
    {
        $message1 = 'Test Comment 1';
        $message2 = 'Test Comment 2';
        $order = $this->getOrder('100000001');

        /** @var ShipmentInterface $shipment */
        $shipment = $this->objectManager->create(ShipmentInterface::class);
        $shipment->setOrder($order)
            ->addItem($this->objectManager->create(ShipmentItemInterface::class))
            ->addComment($message1)
            ->addComment($message2);

        $saved = $this->shipmentRepository->save($shipment);

        $comments = $saved->getComments();
        $actual = array_map(
            function (CommentInterface $comment) {
                return $comment->getComment();
            },
            $comments
        );
        self::assertEquals(2, count($actual));
        self::assertEquals([$message1, $message2], $actual);
    }

    /**
     * Gets order entity by increment id.
     *
     * @param string $incrementId
     * @return OrderInterface
     */
    private function getOrder(string $incrementId): OrderInterface
    {
        /** @var SearchCriteriaBuilder $searchCriteriaBuilder */
        $searchCriteriaBuilder = $this->objectManager->get(SearchCriteriaBuilder::class);
        $searchCriteria = $searchCriteriaBuilder->addFilter('increment_id', $incrementId)
            ->create();

        /** @var OrderRepositoryInterface $repository */
        $repository = $this->objectManager->get(OrderRepositoryInterface::class);
        $items = $repository->getList($searchCriteria)
            ->getItems();

        return array_pop($items);
    }

    /**
     * Check that getTracksCollection() returns only order related tracks.
<<<<<<< HEAD
=======
     *
     * @magentoDataFixture Magento/Sales/_files/two_orders_with_order_items.php
>>>>>>> 5c51622c
     */
    public function testGetTracksCollection()
    {
        $order = $this->getOrder('100000001');
        $items = [];
        foreach ($order->getItems() as $item) {
            $items[$item->getId()] = $item->getQtyOrdered();
        }
        /** @var \Magento\Sales\Model\Order\Shipment $shipment */
        $shipment = $this->objectManager->get(ShipmentFactory::class)
            ->create($order, $items);

        $tracks = $shipment->getTracksCollection();
        self::assertTrue(empty($tracks->getItems()));

        /** @var ShipmentTrackInterface $track */
        $track = $this->objectManager->create(ShipmentTrackInterface::class);
        $track->setNumber('Test Number')
            ->setTitle('Test Title')
            ->setCarrierCode('Test CODE');

        $shipment->addTrack($track);
        $this->shipmentRepository->save($shipment);
<<<<<<< HEAD
        $saved = $shipment->getTracksCollection();
        self::assertTrue(in_array($track->getId(), $saved->getColumnValues('id')));
=======

        $secondOrder = $this->getOrder('100000002');
        $secondOrderItems = [];
        foreach ($secondOrder->getItems() as $item) {
            $secondOrderItems[$item->getId()] = $item->getQtyOrdered();
        }
        /** @var \Magento\Sales\Model\Order\Shipment $secondOrderShipment */
        $secondOrderShipment = $this->objectManager->get(ShipmentFactory::class)
            ->create($secondOrder, $secondOrderItems);

        /** @var ShipmentTrackInterface $secondShipmentTrack */
        $secondShipmentTrack = $this->objectManager->create(ShipmentTrackInterface::class);
        $secondShipmentTrack->setNumber('Test Number2')
            ->setTitle('Test Title2')
            ->setCarrierCode('Test CODE2');

        $secondOrderShipment->addTrack($secondShipmentTrack);
        $this->shipmentRepository->save($secondOrderShipment);

        self::assertEmpty(
            array_intersect(
                $shipment->getTracksCollection()->getColumnValues('id'),
                $secondOrderShipment->getTracksCollection()->getColumnValues('id')
            )
        );
>>>>>>> 5c51622c
    }
}<|MERGE_RESOLUTION|>--- conflicted
+++ resolved
@@ -150,11 +150,8 @@
 
     /**
      * Check that getTracksCollection() returns only order related tracks.
-<<<<<<< HEAD
-=======
      *
      * @magentoDataFixture Magento/Sales/_files/two_orders_with_order_items.php
->>>>>>> 5c51622c
      */
     public function testGetTracksCollection()
     {
@@ -178,10 +175,6 @@
 
         $shipment->addTrack($track);
         $this->shipmentRepository->save($shipment);
-<<<<<<< HEAD
-        $saved = $shipment->getTracksCollection();
-        self::assertTrue(in_array($track->getId(), $saved->getColumnValues('id')));
-=======
 
         $secondOrder = $this->getOrder('100000002');
         $secondOrderItems = [];
@@ -207,6 +200,5 @@
                 $secondOrderShipment->getTracksCollection()->getColumnValues('id')
             )
         );
->>>>>>> 5c51622c
     }
 }