<?php
/**
 * Copyright © Magento, Inc. All rights reserved.
 * See COPYING.txt for license details.
 */
declare(strict_types=1);

namespace Magento\Sales\Model\ResourceModel;

use Magento\Store\Api\StoreRepositoryInterface;
use Magento\Store\Model\StoreManagerInterface;
use Magento\Framework\Event\ManagerInterface;
<<<<<<< HEAD

=======
use Magento\Sales\Model\ResourceModel\Order\CollectionFactory as OrderCollectionFactory;

/**
 * @SuppressWarnings(PHPMD.CouplingBetweenObjects)
 */
>>>>>>> ada23e3d
class OrderTest extends \PHPUnit\Framework\TestCase
{
    /**
     * @var \Magento\Sales\Model\ResourceModel\Order
     */
    protected $resourceModel;

    /**
     * @var int
     */
    protected $orderIncrementId;

    /**
     * @var \Magento\Framework\ObjectManagerInterface
     */
    protected $objectManager;

    /**
     * @var StoreManagerInterface
     */
    private $storeManager;

    /**
     * @var StoreRepositoryInterface
     */
    private $storeRepository;

    /**
     * @inheritdoc
     */
    protected function setUp()
    {
        $this->objectManager = \Magento\TestFramework\Helper\Bootstrap::getObjectManager();
        $this->resourceModel = $this->objectManager->create(\Magento\Sales\Model\ResourceModel\Order::class);
        $this->orderIncrementId = '100000001';
        $this->storeManager = $this->objectManager->get(StoreManagerInterface::class);
        $this->storeRepository = $this->objectManager->get(StoreRepositoryInterface::class);
    }

    /**
     * @inheritdoc
     */
    protected function tearDown()
    {
        $registry = $this->objectManager->get(\Magento\Framework\Registry::class);
        $registry->unregister('isSecureArea');
        $registry->register('isSecureArea', true);

        $orderCollection = $this->objectManager->create(OrderCollectionFactory::class)->create();
        foreach ($orderCollection as $order) {
            $order->delete();
        }

        $registry->unregister('isSecureArea');
        $registry->register('isSecureArea', false);

        $defaultStore = $this->storeRepository->get('default');
        $this->storeManager->setCurrentStore($defaultStore->getId());

        parent::tearDown();
    }

    /**
     * @magentoDataFixture Magento/Catalog/_files/product_simple.php
     */
    public function testSaveOrder()
    {
        $addressData = [
            'region' => 'CA',
            'postcode' => '11111',
            'lastname' => 'lastname',
            'firstname' => 'firstname',
            'street' => 'street',
            'city' => 'Los Angeles',
            'email' => 'admin@example.com',
            'telephone' => '11111111',
            'country_id' => 'US'
        ];

        $billingAddress = $this->objectManager->create(
            \Magento\Sales\Model\Order\Address::class,
            ['data' => $addressData]
        );
        $billingAddress->setAddressType('billing');

        $shippingAddress = clone $billingAddress;
        $shippingAddress->setId(null)->setAddressType('shipping');

        $payment = $this->objectManager->create(\Magento\Sales\Model\Order\Payment::class);
        $payment->setMethod('checkmo');

        /** @var \Magento\Sales\Model\Order\Item $orderItem */
        $orderItem = $this->objectManager->create(\Magento\Sales\Model\Order\Item::class);
        $orderItem->setProductId(1)
            ->setQtyOrdered(2)
            ->setBasePrice(10)
            ->setPrice(10)
            ->setRowTotal(10);

        /** @var \Magento\Sales\Model\Order $order */
        $order = $this->objectManager->create(\Magento\Sales\Model\Order::class);
        $order->setIncrementId($this->orderIncrementId)
            ->setState(\Magento\Sales\Model\Order::STATE_PROCESSING)
            ->setStatus($order->getConfig()->getStateDefaultStatus(\Magento\Sales\Model\Order::STATE_PROCESSING))
            ->setSubtotal(100)
            ->setBaseSubtotal(100)
            ->setBaseGrandTotal(100)
            ->setCustomerIsGuest(true)
            ->setCustomerEmail('customer@null.com')
            ->setBillingAddress($billingAddress)
            ->setShippingAddress($shippingAddress)
            ->setStoreId(
                $this->objectManager
                    ->get(\Magento\Store\Model\StoreManagerInterface::class)
                    ->getStore()
                    ->getId()
            )
            ->addItem($orderItem)
            ->setPayment($payment);

        $this->resourceModel->save($order);
        $this->assertNotNull($order->getCreatedAt());
        $this->assertNotNull($order->getUpdatedAt());
    }

    /**
     * Check that store name with length within 255 chars can be saved in table sales_order
     *
     * @magentoDataFixture Magento/Store/_files/store_with_long_name.php
<<<<<<< HEAD
=======
     * @magentoDbIsolation disabled
>>>>>>> ada23e3d
     * @return void
     */
    public function testSaveStoreName()
    {
<<<<<<< HEAD
        $storeName = str_repeat('a', 220);
=======
>>>>>>> ada23e3d
        $store = $this->storeRepository->get('test_2');
        $this->storeManager->setCurrentStore($store->getId());
        $eventManager = $this->objectManager->get(ManagerInterface::class);
        $eventManager->dispatch('store_add', ['store' => $store]);
        $order = $this->objectManager->create(\Magento\Sales\Model\Order::class);
        $payment = $this->objectManager->create(\Magento\Sales\Model\Order\Payment::class);
        $payment->setMethod('checkmo');
        $order->setStoreId($store->getId())->setPayment($payment);
        $this->resourceModel->save($order);
<<<<<<< HEAD
        $this->resourceModel->load($order, $storeName, 'store_name');
        $name = [
            'Main Website',
            'Main Website Store',
            $storeName,
        ];
        $expectedStoreName = implode(PHP_EOL, $name);
        $this->assertEquals($expectedStoreName, $order->getStoreName());
=======
        $orderRepository = $this->objectManager->create(\Magento\Sales\Api\OrderRepositoryInterface::class);
        $order = $orderRepository->get($order->getId());
        $this->assertEquals(255, strlen($order->getStoreName()));
        $this->assertContains($store->getWebsite()->getName(), $order->getStoreName());
        $this->assertContains($store->getGroup()->getName(), $order->getStoreName());
>>>>>>> ada23e3d
    }
}<|MERGE_RESOLUTION|>--- conflicted
+++ resolved
@@ -10,15 +10,11 @@
 use Magento\Store\Api\StoreRepositoryInterface;
 use Magento\Store\Model\StoreManagerInterface;
 use Magento\Framework\Event\ManagerInterface;
-<<<<<<< HEAD
-
-=======
 use Magento\Sales\Model\ResourceModel\Order\CollectionFactory as OrderCollectionFactory;
 
 /**
  * @SuppressWarnings(PHPMD.CouplingBetweenObjects)
  */
->>>>>>> ada23e3d
 class OrderTest extends \PHPUnit\Framework\TestCase
 {
     /**
@@ -148,18 +144,11 @@
      * Check that store name with length within 255 chars can be saved in table sales_order
      *
      * @magentoDataFixture Magento/Store/_files/store_with_long_name.php
-<<<<<<< HEAD
-=======
      * @magentoDbIsolation disabled
->>>>>>> ada23e3d
      * @return void
      */
     public function testSaveStoreName()
     {
-<<<<<<< HEAD
-        $storeName = str_repeat('a', 220);
-=======
->>>>>>> ada23e3d
         $store = $this->storeRepository->get('test_2');
         $this->storeManager->setCurrentStore($store->getId());
         $eventManager = $this->objectManager->get(ManagerInterface::class);
@@ -169,21 +158,10 @@
         $payment->setMethod('checkmo');
         $order->setStoreId($store->getId())->setPayment($payment);
         $this->resourceModel->save($order);
-<<<<<<< HEAD
-        $this->resourceModel->load($order, $storeName, 'store_name');
-        $name = [
-            'Main Website',
-            'Main Website Store',
-            $storeName,
-        ];
-        $expectedStoreName = implode(PHP_EOL, $name);
-        $this->assertEquals($expectedStoreName, $order->getStoreName());
-=======
         $orderRepository = $this->objectManager->create(\Magento\Sales\Api\OrderRepositoryInterface::class);
         $order = $orderRepository->get($order->getId());
         $this->assertEquals(255, strlen($order->getStoreName()));
         $this->assertContains($store->getWebsite()->getName(), $order->getStoreName());
         $this->assertContains($store->getGroup()->getName(), $order->getStoreName());
->>>>>>> ada23e3d
     }
 }