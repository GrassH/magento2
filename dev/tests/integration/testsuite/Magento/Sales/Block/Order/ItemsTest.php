--- conflicted
+++ resolved
@@ -40,9 +40,6 @@
     /** @var Registry */
     private $registry;
 
-<<<<<<< HEAD
-    protected function setUp(): void
-=======
     /** @var OrderInterfaceFactory */
     private $orderFactory;
 
@@ -53,7 +50,6 @@
      * @inheritdoc
      */
     protected function setUp()
->>>>>>> b2f063af
     {
         $this->objectManager = Bootstrap::getObjectManager();
         $this->layout = $this->objectManager->get(LayoutInterface::class);
