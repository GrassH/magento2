--- conflicted
+++ resolved
@@ -23,23 +23,17 @@
 /** @var  StoreRepository $storeRepository */
 $storeRepository = $objectManager->get(StoreRepository::class);
 
+/** @var Store $defaultStore */
 $defaultStore = $storeRepository->getActiveStoreByCode('default');
+/** @var Store $secondStore */
 $secondStore = $storeRepository->getActiveStoreByCode('fixture_second_store');
-
-/** @var Store $store */
-$store = $objectManager->create(Store::class);
-$store->load('fixture_second_store', 'code');
 
 $quotes = [
     'quote for first store' => [
         'store' => $defaultStore->getId(),
     ],
     'quote for second store' => [
-<<<<<<< HEAD
-        'store' => $store->getId(),
-=======
         'store' => $secondStore->getId(),
->>>>>>> 5a82cc97
     ],
 ];
 
