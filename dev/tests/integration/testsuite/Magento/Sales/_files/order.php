--- conflicted
+++ resolved
@@ -62,10 +62,7 @@
     ->setBaseSubtotal(100)
     ->setBaseGrandTotal(100)
     ->setOrderCurrencyCode('USD')
-<<<<<<< HEAD
-=======
     ->setBaseCurrencyCode('USD')
->>>>>>> 1353a546
     ->setCustomerIsGuest(true)
     ->setCustomerEmail('customer@null.com')
     ->setBillingAddress($billingAddress)
