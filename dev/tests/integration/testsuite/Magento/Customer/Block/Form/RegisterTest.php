<?php
/**
 * Copyright © Magento, Inc. All rights reserved.
 * See COPYING.txt for license details.
 */
namespace Magento\Customer\Block\Form;

use Magento\Customer\Block\DataProviders\AddressAttributeData;
use Magento\Customer\ViewModel\Address\RegionProvider;
use Magento\Framework\View\Element\Template;
use Magento\Framework\View\Element\ButtonLockManager;
use Magento\TestFramework\Helper\Bootstrap;

/**
 * Test class for \Magento\Customer\Block\Form\Register
 *
 * @magentoAppArea frontend
 */
class RegisterTest extends \PHPUnit\Framework\TestCase
{
    /**
     * @magentoAppIsolation enabled
     * @magentoDbIsolation enabled
     * @return void
     */
    public function testCompanyDefault(): void
    {
        /** @var \Magento\Customer\Block\Widget\Company $block */
        $block = Bootstrap::getObjectManager()->create(Register::class)
            ->setTemplate('Magento_Customer::form/register.phtml')
<<<<<<< HEAD
            ->setShowAddressFields(true)
            ->setButtonLockManager(Bootstrap::getObjectManager()->create(ButtonLockManager::class));
=======
            ->setShowAddressFields(true);
>>>>>>> 68e09a13
        $this->setAttributeDataProvider($block);
        $this->setRegionProvider($block);
        $this->setButtonLockManager($block);

        $this->assertStringContainsString('title="Company"', $block->toHtml());
    }

    /**
     * @magentoAppIsolation enabled
     * @magentoDbIsolation enabled
     * @return void
     */
    public function testTelephoneDefault(): void
    {
        /** @var \Magento\Customer\Block\Widget\Company $block */
        $block = Bootstrap::getObjectManager()->create(Register::class)
            ->setTemplate('Magento_Customer::form/register.phtml')
<<<<<<< HEAD
            ->setShowAddressFields(true)
            ->setButtonLockManager(Bootstrap::getObjectManager()->create(ButtonLockManager::class));
=======
            ->setShowAddressFields(true);
>>>>>>> 68e09a13
        $this->setAttributeDataProvider($block);
        $this->setRegionProvider($block);
        $this->setButtonLockManager($block);

        $this->assertStringContainsString('title="Phone&#x20;Number"', $block->toHtml());
    }

    /**
     * @magentoAppIsolation enabled
     * @magentoDbIsolation enabled
     * @return void
     */
    public function testFaxDefault(): void
    {
        /** @var \Magento\Customer\Block\Widget\Company $block */
        $block = Bootstrap::getObjectManager()->create(Register::class)
            ->setTemplate('Magento_Customer::form/register.phtml')
<<<<<<< HEAD
            ->setShowAddressFields(true)
            ->setButtonLockManager(Bootstrap::getObjectManager()->create(ButtonLockManager::class));
=======
            ->setShowAddressFields(true);
>>>>>>> 68e09a13
        $this->setAttributeDataProvider($block);
        $this->setRegionProvider($block);
        $this->setButtonLockManager($block);

        $this->assertStringNotContainsString('title="Fax"', $block->toHtml());
    }

    /**
     * @magentoAppIsolation enabled
     * @magentoDbIsolation enabled
     * @return void
     */
    public function testCompanyDisabled(): void
    {
        /** @var \Magento\Customer\Model\Attribute $model */
        $model = Bootstrap::getObjectManager()->create(
            \Magento\Customer\Model\Attribute::class
        );
        $model->loadByCode('customer_address', 'company')->setIsVisible('0');
        $model->save();

        /** @var \Magento\Customer\Block\Widget\Company $block */
        $block = Bootstrap::getObjectManager()->create(Register::class)
            ->setTemplate('Magento_Customer::form/register.phtml')
<<<<<<< HEAD
            ->setShowAddressFields(true)
            ->setButtonLockManager(Bootstrap::getObjectManager()->create(ButtonLockManager::class));
=======
            ->setShowAddressFields(true);
>>>>>>> 68e09a13
        $this->setAttributeDataProvider($block);
        $this->setRegionProvider($block);
        $this->setButtonLockManager($block);

        $this->assertStringNotContainsString('title="Company"', $block->toHtml());
    }

    /**
     * @magentoAppIsolation enabled
     * @magentoDbIsolation enabled
     * @return void
     */
    public function testTelephoneDisabled(): void
    {
        /** @var \Magento\Customer\Model\Attribute $model */
        $model = Bootstrap::getObjectManager()->create(
            \Magento\Customer\Model\Attribute::class
        );
        $model->loadByCode('customer_address', 'telephone')->setIsVisible('0');
        $model->save();

        /** @var \Magento\Customer\Block\Widget\Company $block */
        $block = Bootstrap::getObjectManager()->create(Register::class)
            ->setTemplate('Magento_Customer::form/register.phtml')
<<<<<<< HEAD
            ->setShowAddressFields(true)
            ->setButtonLockManager(Bootstrap::getObjectManager()->create(ButtonLockManager::class));
=======
            ->setShowAddressFields(true);
>>>>>>> 68e09a13
        $this->setAttributeDataProvider($block);
        $this->setRegionProvider($block);
        $this->setButtonLockManager($block);

        $this->assertStringNotContainsString('title="Phone&#x20;Number"', $block->toHtml());
    }

    /**
     * @magentoAppIsolation enabled
     * @magentoDbIsolation enabled
     * @return void
     */
    public function testFaxEnabled(): void
    {
        /** @var \Magento\Customer\Model\Attribute $model */
        $model = Bootstrap::getObjectManager()->create(
            \Magento\Customer\Model\Attribute::class
        );
        $model->loadByCode('customer_address', 'fax')->setIsVisible('1');
        $model->save();

        /** @var \Magento\Customer\Block\Widget\Company $block */
        $block = Bootstrap::getObjectManager()->create(Register::class)
            ->setTemplate('Magento_Customer::form/register.phtml')
<<<<<<< HEAD
            ->setShowAddressFields(true)
            ->setButtonLockManager(Bootstrap::getObjectManager()->create(ButtonLockManager::class));
=======
            ->setShowAddressFields(true);
>>>>>>> 68e09a13
        $this->setAttributeDataProvider($block);
        $this->setRegionProvider($block);
        $this->setButtonLockManager($block);

        $this->assertStringContainsString('title="Fax"', $block->toHtml());
    }

    /**
     * @magentoDataFixture Magento/Customer/_files/attribute_city_store_label_address.php
     */
    public function testCityWithStoreLabel(): void
    {
        /** @var \Magento\Customer\Block\Form\Register $block */
        $block = Bootstrap::getObjectManager()->create(Register::class)
            ->setTemplate('Magento_Customer::form/register.phtml')
<<<<<<< HEAD
            ->setShowAddressFields(true)
            ->setButtonLockManager(Bootstrap::getObjectManager()->create(ButtonLockManager::class));
=======
            ->setShowAddressFields(true);
>>>>>>> 68e09a13
        $this->setAttributeDataProvider($block);
        $this->setRegionProvider($block);
        $this->setButtonLockManager($block);

        $this->assertStringNotContainsString('title="City"', $block->toHtml());
        $this->assertStringContainsString('title="Suburb"', $block->toHtml());
    }

    /**
     * @inheritdoc
     */
    protected function tearDown(): void
    {
        /** @var \Magento\Eav\Model\Config $eavConfig */
        $eavConfig = Bootstrap::getObjectManager()->get(\Magento\Eav\Model\Config::class);
        $eavConfig->clear();
    }

    /**
     * Set attribute data provider.
     *
     * @param Template $block
     * @return void
     */
    private function setAttributeDataProvider(Template $block): void
    {
        $attributeData = Bootstrap::getObjectManager()->get(AddressAttributeData::class);
        $block->setAttributeData($attributeData);
    }

    /**
     * Set Region Provider View Model.
     *
     * @param Template $block
     * @return void
     */
    private function setRegionProvider(Template $block): void
    {
        $regionProvider = Bootstrap::getObjectManager()->create(RegionProvider::class);
        $block->setRegionProvider($regionProvider);
    }

    /**
     * Set Button Lock Manager View Model
     *
     * @param Template $block
     * @return void
     */
    private function setButtonLockManager(Template $block): void
    {
        $code = 'customer_create_form_submit';
        $buttonLock = $this->getMockBuilder(\Magento\ReCaptchaUi\Model\ButtonLock::class)
            ->disableOriginalConstructor()
            ->disableAutoload()
            ->setMethods(['isDisabled', 'getCode'])
            ->getMock();
        $buttonLock->expects($this->any())->method('getCode')->willReturn($code);
        $buttonLock->expects($this->any())->method('isDisabled')->willReturn(false);
        $buttonLockManager = Bootstrap::getObjectManager()->create(
            ButtonLockManager::class,
            ['buttonLockPool' => [$code => $buttonLock]]
        );
        $block->setButtonLockManager($buttonLockManager);
    }
}<|MERGE_RESOLUTION|>--- conflicted
+++ resolved
@@ -28,12 +28,7 @@
         /** @var \Magento\Customer\Block\Widget\Company $block */
         $block = Bootstrap::getObjectManager()->create(Register::class)
             ->setTemplate('Magento_Customer::form/register.phtml')
-<<<<<<< HEAD
-            ->setShowAddressFields(true)
-            ->setButtonLockManager(Bootstrap::getObjectManager()->create(ButtonLockManager::class));
-=======
-            ->setShowAddressFields(true);
->>>>>>> 68e09a13
+            ->setShowAddressFields(true);
         $this->setAttributeDataProvider($block);
         $this->setRegionProvider($block);
         $this->setButtonLockManager($block);
@@ -51,12 +46,7 @@
         /** @var \Magento\Customer\Block\Widget\Company $block */
         $block = Bootstrap::getObjectManager()->create(Register::class)
             ->setTemplate('Magento_Customer::form/register.phtml')
-<<<<<<< HEAD
-            ->setShowAddressFields(true)
-            ->setButtonLockManager(Bootstrap::getObjectManager()->create(ButtonLockManager::class));
-=======
-            ->setShowAddressFields(true);
->>>>>>> 68e09a13
+            ->setShowAddressFields(true);
         $this->setAttributeDataProvider($block);
         $this->setRegionProvider($block);
         $this->setButtonLockManager($block);
@@ -74,12 +64,7 @@
         /** @var \Magento\Customer\Block\Widget\Company $block */
         $block = Bootstrap::getObjectManager()->create(Register::class)
             ->setTemplate('Magento_Customer::form/register.phtml')
-<<<<<<< HEAD
-            ->setShowAddressFields(true)
-            ->setButtonLockManager(Bootstrap::getObjectManager()->create(ButtonLockManager::class));
-=======
-            ->setShowAddressFields(true);
->>>>>>> 68e09a13
+            ->setShowAddressFields(true);
         $this->setAttributeDataProvider($block);
         $this->setRegionProvider($block);
         $this->setButtonLockManager($block);
@@ -104,12 +89,7 @@
         /** @var \Magento\Customer\Block\Widget\Company $block */
         $block = Bootstrap::getObjectManager()->create(Register::class)
             ->setTemplate('Magento_Customer::form/register.phtml')
-<<<<<<< HEAD
-            ->setShowAddressFields(true)
-            ->setButtonLockManager(Bootstrap::getObjectManager()->create(ButtonLockManager::class));
-=======
-            ->setShowAddressFields(true);
->>>>>>> 68e09a13
+            ->setShowAddressFields(true);
         $this->setAttributeDataProvider($block);
         $this->setRegionProvider($block);
         $this->setButtonLockManager($block);
@@ -134,12 +114,7 @@
         /** @var \Magento\Customer\Block\Widget\Company $block */
         $block = Bootstrap::getObjectManager()->create(Register::class)
             ->setTemplate('Magento_Customer::form/register.phtml')
-<<<<<<< HEAD
-            ->setShowAddressFields(true)
-            ->setButtonLockManager(Bootstrap::getObjectManager()->create(ButtonLockManager::class));
-=======
-            ->setShowAddressFields(true);
->>>>>>> 68e09a13
+            ->setShowAddressFields(true);
         $this->setAttributeDataProvider($block);
         $this->setRegionProvider($block);
         $this->setButtonLockManager($block);
@@ -164,12 +139,7 @@
         /** @var \Magento\Customer\Block\Widget\Company $block */
         $block = Bootstrap::getObjectManager()->create(Register::class)
             ->setTemplate('Magento_Customer::form/register.phtml')
-<<<<<<< HEAD
-            ->setShowAddressFields(true)
-            ->setButtonLockManager(Bootstrap::getObjectManager()->create(ButtonLockManager::class));
-=======
-            ->setShowAddressFields(true);
->>>>>>> 68e09a13
+            ->setShowAddressFields(true);
         $this->setAttributeDataProvider($block);
         $this->setRegionProvider($block);
         $this->setButtonLockManager($block);
@@ -185,12 +155,7 @@
         /** @var \Magento\Customer\Block\Form\Register $block */
         $block = Bootstrap::getObjectManager()->create(Register::class)
             ->setTemplate('Magento_Customer::form/register.phtml')
-<<<<<<< HEAD
-            ->setShowAddressFields(true)
-            ->setButtonLockManager(Bootstrap::getObjectManager()->create(ButtonLockManager::class));
-=======
-            ->setShowAddressFields(true);
->>>>>>> 68e09a13
+            ->setShowAddressFields(true);
         $this->setAttributeDataProvider($block);
         $this->setRegionProvider($block);
         $this->setButtonLockManager($block);
