<?php
/**
 * Copyright © 2016 Magento. All rights reserved.
 * See COPYING.txt for license details.
 */

namespace Magento\Customer\Block\Address;

use Magento\TestFramework\Helper\Bootstrap;

class BookTest extends \PHPUnit_Framework_TestCase
{
    /**
     * @var \Magento\Customer\Block\Address\Book
     */
    protected $_block;

    /**
     * @var \Magento\Customer\Helper\Session\CurrentCustomer
     */
    protected $currentCustomer;

    protected function setUp()
    {
        /** @var \PHPUnit_Framework_MockObject_MockObject $blockMock */
        $blockMock = $this->getMockBuilder(
            \Magento\Framework\View\Element\BlockInterface::class
        )->disableOriginalConstructor()->setMethods(
            ['setTitle', 'toHtml']
        )->getMock();
        $blockMock->expects($this->any())->method('setTitle');

        $this->currentCustomer = \Magento\TestFramework\Helper\Bootstrap::getObjectManager()
            ->get(\Magento\Customer\Helper\Session\CurrentCustomer::class);
        /** @var \Magento\Framework\View\LayoutInterface $layout */
        $layout = Bootstrap::getObjectManager()->get(\Magento\Framework\View\LayoutInterface::class);
        $layout->setBlock('head', $blockMock);
        $this->_block = $layout
            ->createBlock(
                \Magento\Customer\Block\Address\Book::class,
                '',
                ['currentCustomer' => $this->currentCustomer]
            );
    }

    protected function tearDown()
    {
        $objectManager = \Magento\TestFramework\Helper\Bootstrap::getObjectManager();
        /** @var \Magento\Customer\Model\CustomerRegistry $customerRegistry */
        $customerRegistry = $objectManager->get(\Magento\Customer\Model\CustomerRegistry::class);
        // Cleanup customer from registry
        $customerRegistry->remove(1);
    }

    public function testGetAddressEditUrl()
    {
        $this->assertEquals(
            'http://localhost/index.php/customer/address/edit/id/1/',
            $this->_block->getAddressEditUrl(1)
        );
    }

    /**
     * @magentoDataFixture Magento/Customer/_files/customer.php
     * @magentoDataFixture Magento/Customer/_files/customer_two_addresses.php
     * @magentoDataFixture Magento/Customer/_files/customer_no_address.php
     * @dataProvider hasPrimaryAddressDataProvider
     */
    public function testHasPrimaryAddress($customerId, $expected)
    {
        if (!empty($customerId)) {
            $this->currentCustomer->setCustomerId($customerId);
        }
        $this->assertEquals($expected, $this->_block->hasPrimaryAddress());
    }

    public function hasPrimaryAddressDataProvider()
    {
        return ['0' => [0, false], '1' => [1, true], '5' => [5, false]];
    }

    /**
     * @magentoDataFixture Magento/Customer/_files/customer.php
     * @magentoDataFixture Magento/Customer/_files/customer_two_addresses.php
     */
    public function testGetAdditionalAddresses()
    {
        $this->currentCustomer->setCustomerId(1);
        $this->assertNotNull($this->_block->getAdditionalAddresses());
        $this->assertCount(1, $this->_block->getAdditionalAddresses());
        $this->assertInstanceOf(
            \Magento\Customer\Api\Data\AddressInterface::class,
            $this->_block->getAdditionalAddresses()[0]
        );
        $this->assertEquals(2, $this->_block->getAdditionalAddresses()[0]->getId());
    }

    /**
     * @magentoDataFixture Magento/Customer/_files/customer_no_address.php
     * @dataProvider getAdditionalAddressesDataProvider
     */
    public function testGetAdditionalAddressesNegative($customerId, $expected)
    {
        if (!empty($customerId)) {
            $this->currentCustomer->setCustomerId($customerId);
        }
        $this->assertEquals($expected, $this->_block->getAdditionalAddresses());
    }

    public function getAdditionalAddressesDataProvider()
    {
        return ['0' => [0, false], '5' => [5, false]];
    }

    /**
     * @magentoDataFixture Magento/Customer/_files/customer.php
     * @magentoDataFixture Magento/Customer/_files/customer_address.php
     */
    public function testGetAddressHtml()
    {
        $expected = "John Smith<br/>\nCompanyName<br />\nGreen str, 67<br />\n\n\n\nCityM,  Alabama, 75477<br/>" .
<<<<<<< HEAD
            "\nUnited States<br/>\nT: 3468676\n\n";
        $address = Bootstrap::getObjectManager()->get(
            \Magento\Customer\Api\AddressRepositoryInterface::class
        )->getById(1);
=======
            "\nUnited States<br/>\nT: <a href=\"tel:3468676\">3468676</a>\n\n";
        $address = Bootstrap::getObjectManager()->get('Magento\Customer\Api\AddressRepositoryInterface')->getById(1);
>>>>>>> f5539378
        $html = $this->_block->getAddressHtml($address);
        $this->assertEquals($expected, $html);
    }

    public function testGetAddressHtmlWithoutAddress()
    {
        $this->assertEquals('', $this->_block->getAddressHtml(null));
    }

    /**
     * @magentoDataFixture Magento/Customer/_files/customer.php
     */
    public function testGetCustomer()
    {
        /** @var CustomerRepositoryInterface $customerRepository */
        $customerRepository = Bootstrap::getObjectManager()->get(
            \Magento\Customer\Api\CustomerRepositoryInterface::class
        );
        $customer = $customerRepository->getById(1);

        $this->currentCustomer->setCustomerId(1);
        $object = $this->_block->getCustomer();
        $this->assertEquals($customer, $object);
    }

    public function testGetCustomerMissingCustomer()
    {
        $this->assertNull($this->_block->getCustomer());
    }

    /**
     * @magentoDataFixture Magento/Customer/_files/customer.php
     * @magentoDataFixture Magento/Customer/_files/customer_two_addresses.php
     * @magentoDataFixture Magento/Customer/_files/customer_no_address.php
     * @dataProvider getDefaultBillingDataProvider
     */
    public function testGetDefaultBilling($customerId, $expected)
    {
        $this->currentCustomer->setCustomerId($customerId);
        $this->assertEquals($expected, $this->_block->getDefaultBilling());
    }

    public function getDefaultBillingDataProvider()
    {
        return ['0' => [0, null], '1' => [1, 1], '5' => [5, null]];
    }

    /**
     * @magentoDataFixture Magento/Customer/_files/customer.php
     * @magentoDataFixture Magento/Customer/_files/customer_two_addresses.php
     * @magentoDataFixture Magento/Customer/_files/customer_no_address.php
     * @dataProvider getDefaultShippingDataProvider
     */
    public function testGetDefaultShipping($customerId, $expected)
    {
        if (!empty($customerId)) {
            $this->currentCustomer->setCustomerId($customerId);
        }
        $this->assertEquals($expected, $this->_block->getDefaultShipping());
    }

    public function getDefaultShippingDataProvider()
    {
        return ['0' => [0, null], '1' => [1, 1], '5' => [5, null]];
    }

    /**
     * @magentoDataFixture Magento/Customer/_files/customer.php
     * @magentoDataFixture Magento/Customer/_files/customer_two_addresses.php
     */
    public function testGetAddressById()
    {
        $this->assertInstanceOf(\Magento\Customer\Api\Data\AddressInterface::class, $this->_block->getAddressById(1));
        $this->assertNull($this->_block->getAddressById(5));
    }
}<|MERGE_RESOLUTION|>--- conflicted
+++ resolved
@@ -119,15 +119,10 @@
     public function testGetAddressHtml()
     {
         $expected = "John Smith<br/>\nCompanyName<br />\nGreen str, 67<br />\n\n\n\nCityM,  Alabama, 75477<br/>" .
-<<<<<<< HEAD
-            "\nUnited States<br/>\nT: 3468676\n\n";
+            "\nUnited States<br/>\nT: <a href=\"tel:3468676\">3468676</a>\n\n";
         $address = Bootstrap::getObjectManager()->get(
             \Magento\Customer\Api\AddressRepositoryInterface::class
         )->getById(1);
-=======
-            "\nUnited States<br/>\nT: <a href=\"tel:3468676\">3468676</a>\n\n";
-        $address = Bootstrap::getObjectManager()->get('Magento\Customer\Api\AddressRepositoryInterface')->getById(1);
->>>>>>> f5539378
         $html = $this->_block->getAddressHtml($address);
         $this->assertEquals($expected, $html);
     }
