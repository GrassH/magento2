<?php
/**
 * Copyright © 2016 Magento. All rights reserved.
 * See COPYING.txt for license details.
 */
namespace Magento\Customer\Block\Widget;

use Magento\TestFramework\Helper\Bootstrap;

/**
 * Test \Magento\Customer\Block\Widget\Name
 * @magentoAppArea frontend
 */
class NameTest extends \PHPUnit_Framework_TestCase
{
    /** @var Name */
    protected $_block;

    protected function setUp()
    {
        $objectManager = Bootstrap::getObjectManager();
        $objectManager->get(\Magento\Framework\App\State::class)->setAreaCode('frontend');
        $this->_block = $objectManager->get(
            \Magento\Framework\View\LayoutInterface::class
        )->createBlock(
            \Magento\Customer\Block\Widget\Name::class
        );
    }

    /**
     * @magentoAppIsolation enabled
     */
    public function testToHtmlSimpleName()
    {
        /** @var \Magento\Customer\Api\Data\CustomerInterfaceFactory $customerFactory */
        $customerFactory = Bootstrap::getObjectManager()->get(
            \Magento\Customer\Api\Data\CustomerInterfaceFactory::class
        );
        $customerDataObject = $customerFactory->create();
        $customerDataObject->setFirstname('Jane');
        $customerDataObject->setLastname('Doe');
        $this->_block->setObject($customerDataObject);

        $html = $this->_block->toHtml();

        $this->assertContains('title="First&#x20;Name"', $html);
        $this->assertContains('value="Jane"', $html);
        $this->assertContains('title="Last&#x20;Name"', $html);
        $this->assertContains('value="Doe"', $html);
<<<<<<< HEAD
        $this->assertNotContains('title="Middle&#x20;Name&#x2F;Initial"', $html);
        $this->assertNotContains('title="Prefix"', $html);
        $this->assertNotContains('title="Suffix"', $html);
=======
        $this->assertNotContains('title="Middle Name/Initial"', $html);
        $this->assertNotContains('title="Name Prefix"', $html);
        $this->assertNotContains('title="Name Suffix"', $html);
>>>>>>> 37692c80
    }

    /**
     * @magentoAppIsolation enabled
     * @magentoDataFixture Magento/Customer/_files/attribute_user_fullname.php
     */
    public function testToHtmlFancyName()
    {
        /** @var \Magento\Customer\Api\Data\CustomerInterfaceFactory $customerFactory */
        $customerFactory = Bootstrap::getObjectManager()->get(
            \Magento\Customer\Api\Data\CustomerInterfaceFactory::class
        );
        $customerDataObject = $customerFactory->create();
        $customerDataObject->setPrefix(
            'Dr.'
        )->setFirstname(
            'Jane'
        )->setMiddlename(
            'Roe'
        )->setLastname(
            'Doe'
        )->setSuffix(
            'Ph.D.'
        );
        $this->_block->setObject($customerDataObject);

        $html = $this->_block->toHtml();

        $this->assertContains('title="First&#x20;Name"', $html);
        $this->assertContains('value="Jane"', $html);
        $this->assertContains('title="Last&#x20;Name"', $html);
        $this->assertContains('value="Doe"', $html);
        $this->assertContains('title="Middle&#x20;Name&#x2F;Initial"', $html);
        $this->assertContains('value="Roe"', $html);
        $this->assertContains('title="Name Prefix"', $html);
        $this->assertContains('value="Dr."', $html);
        $this->assertContains('title="Name Suffix"', $html);
        $this->assertContains('value="Ph.D."', $html);
    }
}<|MERGE_RESOLUTION|>--- conflicted
+++ resolved
@@ -47,15 +47,9 @@
         $this->assertContains('value="Jane"', $html);
         $this->assertContains('title="Last&#x20;Name"', $html);
         $this->assertContains('value="Doe"', $html);
-<<<<<<< HEAD
         $this->assertNotContains('title="Middle&#x20;Name&#x2F;Initial"', $html);
-        $this->assertNotContains('title="Prefix"', $html);
-        $this->assertNotContains('title="Suffix"', $html);
-=======
-        $this->assertNotContains('title="Middle Name/Initial"', $html);
-        $this->assertNotContains('title="Name Prefix"', $html);
-        $this->assertNotContains('title="Name Suffix"', $html);
->>>>>>> 37692c80
+        $this->assertNotContains('title="Name&#x20;Prefix"', $html);
+        $this->assertNotContains('title="Name&#x20;Suffix"', $html);
     }
 
     /**
@@ -90,9 +84,9 @@
         $this->assertContains('value="Doe"', $html);
         $this->assertContains('title="Middle&#x20;Name&#x2F;Initial"', $html);
         $this->assertContains('value="Roe"', $html);
-        $this->assertContains('title="Name Prefix"', $html);
+        $this->assertContains('title="Name&#x20;Prefix"', $html);
         $this->assertContains('value="Dr."', $html);
-        $this->assertContains('title="Name Suffix"', $html);
+        $this->assertContains('title="Name&#x20;Suffix"', $html);
         $this->assertContains('value="Ph.D."', $html);
     }
 }