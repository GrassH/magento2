--- conflicted
+++ resolved
@@ -23,11 +23,7 @@
         $optionsToCompare = [];
         foreach ($options as $option) {
             if (is_array($option['value'])) {
-<<<<<<< HEAD
                 // phpcs:ignore Magento2.Performance.ForeachArrayMerge
-=======
-                //phpcs:ignore Magento2.Performance.ForeachArrayMerge
->>>>>>> f70f71c3
                 $optionsToCompare = array_merge($optionsToCompare, $option['value']);
             } else {
                 $optionsToCompare[] = $option;
@@ -39,47 +35,24 @@
                 in_array(
                     $item,
                     [
-<<<<<<< HEAD
                         [
                             'value' => 1,
                             'label' => 'Default (General)',
-                            '__disableTmpl' => true,
                         ],
                         [
                             'value' => 1,
                             'label' => 'General',
-                            '__disableTmpl' => true,
                         ],
                         [
                             'value' => 2,
                             'label' => 'Wholesale',
-                            '__disableTmpl' => true,
                         ],
                         [
                             'value' => 3,
                             'label' => 'Retailer',
-                            '__disableTmpl' => true,
                         ],
                     ]
                 )
-=======
-                        'value' => 1,
-                        'label' => 'Default (General)',
-                    ],
-                    [
-                        'value' => 1,
-                        'label' => 'General',
-                    ],
-                    [
-                        'value' => 2,
-                        'label' => 'Wholesale',
-                    ],
-                    [
-                        'value' => 3,
-                        'label' => 'Retailer',
-                    ],
-                ]
->>>>>>> f70f71c3
             );
         }
     }
