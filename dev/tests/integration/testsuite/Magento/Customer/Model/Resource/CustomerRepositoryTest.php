<?php
/**
 * Copyright © 2015 Magento. All rights reserved.
 * See COPYING.txt for license details.
 */

namespace Magento\Customer\Model\Resource;

use Magento\Customer\Api\AccountManagementInterface;
use Magento\Customer\Api\CustomerRepositoryInterface;
use Magento\Framework\Api\SearchCriteriaInterface;
use Magento\TestFramework\Helper\Bootstrap;

/**
 * Checks Customer insert, update, search with repository
 */
class CustomerRepositoryTest extends \PHPUnit_Framework_TestCase
{
    /** @var AccountManagementInterface */
    private $accountManagement;

    /** @var CustomerRepositoryInterface */
    private $customerRepository;

    /** @var \Magento\Framework\ObjectManagerInterface */
    private $objectManager;

    /** @var \Magento\Customer\Api\Data\CustomerInterfaceFactory */
    private $customerFactory;

    /** @var \Magento\Customer\Api\Data\AddressInterfaceFactory */
    private $addressFactory;

    /** @var \Magento\Customer\Api\Data\RegionInterfaceFactory */
    private $regionFactory;

    /** @var \Magento\Framework\Api\ExtensibleDataObjectConverter */
    private $converter;

    /** @var \Magento\Framework\Api\DataObjectHelper  */
    protected $dataObjectHelper;

    protected function setUp()
    {
        $this->objectManager = Bootstrap::getObjectManager();
        $this->customerRepository = $this->objectManager->create('Magento\Customer\Api\CustomerRepositoryInterface');
        $this->customerFactory = $this->objectManager->create('Magento\Customer\Api\Data\CustomerInterfaceFactory');
        $this->addressFactory = $this->objectManager->create('Magento\Customer\Api\Data\AddressInterfaceFactory');
        $this->regionFactory = $this->objectManager->create('Magento\Customer\Api\Data\RegionInterfaceFactory');
        $this->accountManagement = $this->objectManager->create('Magento\Customer\Api\AccountManagementInterface');
        $this->converter = $this->objectManager->create('Magento\Framework\Api\ExtensibleDataObjectConverter');
        $this->dataObjectHelper = $this->objectManager->create('Magento\Framework\Api\DataObjectHelper');
    }

    protected function tearDown()
    {
        $objectManager = \Magento\TestFramework\Helper\Bootstrap::getObjectManager();
        /** @var \Magento\Customer\Model\CustomerRegistry $customerRegistry */
        $customerRegistry = $objectManager->get('Magento\Customer\Model\CustomerRegistry');
        $customerRegistry->remove(1);
    }

    /**
     * @magentoDbIsolation enabled
     */
    public function testCreateCustomerNewThenUpdateFirstName()
    {
        /** Create a new customer */
        $email = 'first_last@example.com';
        $storeId = 1;
        $firstname = 'Tester';
        $lastname = 'McTest';
        $groupId = 1;
        $newCustomerEntity = $this->customerFactory->create()
            ->setStoreId($storeId)
            ->setEmail($email)
            ->setFirstname($firstname)
            ->setLastname($lastname)
            ->setGroupId($groupId);
        $customer = $this->customerRepository->save($newCustomerEntity);
        /** Update customer */
        $newCustomerFirstname = 'New First Name';
        $updatedCustomer = $this->customerFactory->create();
        $this->dataObjectHelper->mergeDataObjects(
            '\Magento\Customer\Api\Data\CustomerInterface',
            $updatedCustomer,
            $customer
        );
        $updatedCustomer->setFirstname($newCustomerFirstname);
        $this->customerRepository->save($updatedCustomer);
        /** Check if update was successful */
        $customer = $this->customerRepository->get($customer->getEmail());
        $this->assertEquals($newCustomerFirstname, $customer->getFirstname());
        $this->assertEquals($lastname, $customer->getLastname());
    }

    /**
     * @magentoDbIsolation enabled
     */
    public function testCreateNewCustomer()
    {
        $email = 'email@example.com';
        $storeId = 1;
        $firstname = 'Tester';
        $lastname = 'McTest';
        $groupId = 1;

        $newCustomerEntity = $this->customerFactory->create()
            ->setStoreId($storeId)
            ->setEmail($email)
            ->setFirstname($firstname)
            ->setLastname($lastname)
            ->setGroupId($groupId);
        $savedCustomer = $this->customerRepository->save($newCustomerEntity);
        $this->assertNotNull($savedCustomer->getId());
        $this->assertEquals($email, $savedCustomer->getEmail());
        $this->assertEquals($storeId, $savedCustomer->getStoreId());
        $this->assertEquals($firstname, $savedCustomer->getFirstname());
        $this->assertEquals($lastname, $savedCustomer->getLastname());
        $this->assertEquals($groupId, $savedCustomer->getGroupId());
        $this->assertTrue(!$savedCustomer->getSuffix());
    }

    /**
     * @dataProvider updateCustomerDataProvider
     * @magentoAppArea frontend
     * @magentoDataFixture Magento/Customer/_files/customer.php
     * @param int|null $defaultBilling
     * @param int|null $defaultShipping
     */
    public function testUpdateCustomer($defaultBilling, $defaultShipping)
    {
        $existingCustomerId = 1;
        $email = 'savecustomer@example.com';
        $firstName = 'Firstsave';
        $lastName = 'Lastsave';
        $customerBefore = $this->customerRepository->getById($existingCustomerId);
        $customerData = array_merge($customerBefore->__toArray(), [
                'id' => 1,
                'email' => $email,
                'firstname' => $firstName,
                'lastname' => $lastName,
                'created_in' => 'Admin',
                'password' => 'notsaved',
                'default_billing' => $defaultBilling,
                'default_shipping' => $defaultShipping
            ]);
<<<<<<< HEAD
        $customerDetails = $this->customerFactory->create();
        $this->dataObjectHelper->populateWithArray($customerDetails, $customerData);
        $customerDetails->setId($existingCustId);
=======
        $this->customerBuilder->populateWithArray($customerData);
        $customerDetails = $this->customerBuilder->create();
>>>>>>> 7e07209f
        $this->customerRepository->save($customerDetails);
        $customerAfter = $this->customerRepository->getById($existingCustomerId);
        $this->assertEquals($email, $customerAfter->getEmail());
        $this->assertEquals($firstName, $customerAfter->getFirstname());
        $this->assertEquals($lastName, $customerAfter->getLastname());
        $this->assertEquals($defaultBilling, $customerAfter->getDefaultBilling());
        $this->assertEquals($defaultShipping, $customerAfter->getDefaultShipping());
        $this->expectedDefaultShippingsInCustomerModelAttributes(
            $existingCustomerId,
            $defaultBilling,
            $defaultShipping
        );
        $this->assertEquals('Admin', $customerAfter->getCreatedIn());
        $passwordFromFixture = 'password';
        $this->accountManagement->authenticate($customerAfter->getEmail(), $passwordFromFixture);
        $attributesBefore = $this->converter->toFlatArray(
            $customerBefore,
            [],
            '\Magento\Customer\Api\Data\CustomerInterface'
        );
        $attributesAfter = $this->converter->toFlatArray(
            $customerAfter,
            [],
            '\Magento\Customer\Api\Data\CustomerInterface'
        );
        // ignore 'updated_at'
        unset($attributesBefore['updated_at']);
        unset($attributesAfter['updated_at']);
        $inBeforeOnly = array_diff_assoc($attributesBefore, $attributesAfter);
        $inAfterOnly = array_diff_assoc($attributesAfter, $attributesBefore);
        $expectedInBefore = [
            'firstname',
            'lastname',
            'email',
        ];
        foreach ($expectedInBefore as $key) {
            $this->assertContains($key, array_keys($inBeforeOnly));
        }
        $this->assertContains('created_in', array_keys($inAfterOnly));
        $this->assertContains('firstname', array_keys($inAfterOnly));
        $this->assertContains('lastname', array_keys($inAfterOnly));
        $this->assertContains('email', array_keys($inAfterOnly));
        $this->assertNotContains('password_hash', array_keys($inAfterOnly));
    }

    /**
     * @magentoAppArea frontend
     * @magentoDataFixture Magento/Customer/_files/customer.php
     * @magentoDataFixture Magento/Customer/_files/customer_two_addresses.php
     */
    public function testUpdateCustomerAddress()
    {
        $customerId = 1;
        $city = 'San Jose';
        $email = 'customer@example.com';
        $customer = $this->customerRepository->getById($customerId);
        $customerDetails = $customer->__toArray();
        $addresses = $customer->getAddresses();
        $addressId = $addresses[0]->getId();
        $newAddress = array_merge($addresses[0]->__toArray(), ['city' => $city]);
        $newAddressDataObject = $this->addressFactory->create();
        $this->dataObjectHelper->populateWithArray($newAddressDataObject, $newAddress);
        $newAddressDataObject->setRegion($addresses[0]->getRegion());
        $newCustomerEntity = $this->customerFactory->create();
        $this->dataObjectHelper->populateWithArray($newCustomerEntity, $customerDetails);
        $newCustomerEntity->setId($customerId)
            ->setAddresses([$newAddressDataObject, $addresses[1]]);
        $this->customerRepository->save($newCustomerEntity);
        $newCustomer = $this->customerRepository->get($email);
        $this->assertEquals(2, count($newCustomer->getAddresses()));

        foreach ($newCustomer->getAddresses() as $newAddress) {
            if ($newAddress->getId() == $addressId) {
                $this->assertEquals($city, $newAddress->getCity());
            }
        }
    }

    /**
     * @magentoAppArea frontend
     * @magentoDataFixture Magento/Customer/_files/customer.php
     * @magentoDataFixture Magento/Customer/_files/customer_two_addresses.php
     */
    public function testUpdateCustomerPreserveAllAddresses()
    {
        $customerId = 1;
        $customer = $this->customerRepository->getById($customerId);
        $customerDetails = $customer->__toArray();
        $newCustomerEntity = $this->customerFactory->create();
        $this->dataObjectHelper->populateWithArray($newCustomerEntity, $customerDetails);
        $newCustomerEntity->setId($customer->getId())
            ->setAddresses(null);
        $this->customerRepository->save($newCustomerEntity);

        $newCustomerDetails = $this->customerRepository->getById($customerId);
        //Verify that old addresses are still present
        $this->assertEquals(2, count($newCustomerDetails->getAddresses()));
    }

    /**
     * @magentoAppArea frontend
     * @magentoDataFixture Magento/Customer/_files/customer.php
     * @magentoDataFixture Magento/Customer/_files/customer_two_addresses.php
     */
    public function testUpdateCustomerDeleteAllAddressesWithEmptyArray()
    {
        $customerId = 1;
        $customer = $this->customerRepository->getById($customerId);
        $customerDetails = $customer->__toArray();
        $newCustomerEntity = $this->customerFactory->create();
        $this->dataObjectHelper->populateWithArray($newCustomerEntity, $customerDetails);
        $newCustomerEntity->setId($customer->getId())
            ->setAddresses([]);
        $this->customerRepository->save($newCustomerEntity);

        $newCustomerDetails = $this->customerRepository->getById($customerId);
        //Verify that old addresses are removed
        $this->assertEquals(0, count($newCustomerDetails->getAddresses()));
    }

    /**
     * @param \Magento\Framework\Api\Filter[] $filters
     * @param \Magento\Framework\Api\Filter[] $filterGroup
     * @param array $expectedResult array of expected results indexed by ID
     *
     * @dataProvider searchCustomersDataProvider
     *
     * @magentoDataFixture Magento/Customer/_files/three_customers.php
     * @magentoDbIsolation enabled
     */
    public function testSearchCustomers($filters, $filterGroup, $expectedResult)
    {
        /** @var \Magento\Framework\Api\SearchCriteriaDataBuilder $searchBuilder */
        $searchBuilder = Bootstrap::getObjectManager()
            ->create('Magento\Framework\Api\SearchCriteriaDataBuilder');
        foreach ($filters as $filter) {
            $searchBuilder->addFilter([$filter]);
        }
        if (!is_null($filterGroup)) {
            $searchBuilder->addFilter($filterGroup);
        }

        $searchResults = $this->customerRepository->getList($searchBuilder->create());

        $this->assertEquals(count($expectedResult), $searchResults->getTotalCount());

        foreach ($searchResults->getItems() as $item) {
            $this->assertEquals($expectedResult[$item->getId()]['email'], $item->getEmail());
            $this->assertEquals($expectedResult[$item->getId()]['firstname'], $item->getFirstname());
            unset($expectedResult[$item->getId()]);
        }
    }

    /**
     * Test ordering
     *
     * @magentoDataFixture Magento/Customer/_files/three_customers.php
     * @magentoDbIsolation enabled
     */
    public function testSearchCustomersOrder()
    {
        /** @var \Magento\Framework\Api\SearchCriteriaDataBuilder $searchBuilder */
        $objectManager = Bootstrap::getObjectManager();
        $searchBuilder = $objectManager->create('Magento\Framework\Api\SearchCriteriaDataBuilder');

        // Filter for 'firstname' like 'First'
        $filterBuilder = $objectManager->create('Magento\Framework\Api\FilterBuilder');
        $firstnameFilter = $filterBuilder->setField('firstname')
            ->setConditionType('like')
            ->setValue('First%')
            ->create();
        $searchBuilder->addFilter([$firstnameFilter]);
        // Search ascending order
        $sortOrderBuilder = $objectManager->create('Magento\Framework\Api\SortOrderBuilder');
        $sortOrder = $sortOrderBuilder
            ->setField('lastname')
            ->setDirection(SearchCriteriaInterface::SORT_ASC)
            ->create();
        $searchBuilder->addSortOrder($sortOrder);
        $searchResults = $this->customerRepository->getList($searchBuilder->create());
        $this->assertEquals(3, $searchResults->getTotalCount());
        $this->assertEquals('Lastname', $searchResults->getItems()[0]->getLastname());
        $this->assertEquals('Lastname2', $searchResults->getItems()[1]->getLastname());
        $this->assertEquals('Lastname3', $searchResults->getItems()[2]->getLastname());

        // Search descending order
        $sortOrder = $sortOrderBuilder
            ->setField('lastname')
            ->setDirection(SearchCriteriaInterface::SORT_DESC)
            ->create();
        $searchBuilder->addSortOrder($sortOrder);
        $searchResults = $this->customerRepository->getList($searchBuilder->create());
        $this->assertEquals('Lastname3', $searchResults->getItems()[0]->getLastname());
        $this->assertEquals('Lastname2', $searchResults->getItems()[1]->getLastname());
        $this->assertEquals('Lastname', $searchResults->getItems()[2]->getLastname());
    }

    /**
     * @magentoAppArea adminhtml
     * @magentoDataFixture Magento/Customer/_files/customer.php
     * @magentoAppIsolation enabled
     */
    public function testDelete()
    {
        $fixtureCustomerEmail = 'customer@example.com';
        $customer = $this->customerRepository->get($fixtureCustomerEmail);
        $this->customerRepository->delete($customer);
        /** Ensure that customer was deleted */
        $this->setExpectedException(
            'Magento\Framework\Exception\NoSuchEntityException',
            'No such entity with email = customer@example.com, websiteId = 1'
        );
        $this->customerRepository->get($fixtureCustomerEmail);
    }

    /**
     * @magentoAppArea adminhtml
     * @magentoDataFixture Magento/Customer/_files/customer.php
     * @magentoAppIsolation enabled
     */
    public function testDeleteById()
    {
        $fixtureCustomerEmail = 'customer@example.com';
        $fixtureCustomerId = 1;
        $this->customerRepository->deleteById($fixtureCustomerId);
        /** Ensure that customer was deleted */
        $this->setExpectedException(
            'Magento\Framework\Exception\NoSuchEntityException',
            'No such entity with email = customer@example.com, websiteId = 1'
        );
        $this->customerRepository->get($fixtureCustomerEmail);
    }

    /**
     * DataProvider update customer
     *
     * @return array
     */
    public function updateCustomerDataProvider()
    {
        return [
            'Customer remove default shipping and billing' => [
                null,
                null
            ],
            'Customer update default shipping and billing' => [
                1,
                1
            ],
        ];
    }

    public function searchCustomersDataProvider()
    {
        $builder = Bootstrap::getObjectManager()->create('\Magento\Framework\Api\FilterBuilder');
        return [
            'Customer with specific email' => [
                [$builder->setField('email')->setValue('customer@search.example.com')->create()],
                null,
                [1 => ['email' => 'customer@search.example.com', 'firstname' => 'Firstname']],
            ],
            'Customer with specific first name' => [
                [$builder->setField('firstname')->setValue('Firstname2')->create()],
                null,
                [2 => ['email' => 'customer2@search.example.com', 'firstname' => 'Firstname2']],
            ],
            'Customers with either email' => [
                [],
                [
                    $builder->setField('firstname')->setValue('Firstname')->create(),
                    $builder->setField('firstname')->setValue('Firstname2')->create()
                ],
                [
                    1 => ['email' => 'customer@search.example.com', 'firstname' => 'Firstname'],
                    2 => ['email' => 'customer2@search.example.com', 'firstname' => 'Firstname2']
                ],
            ],
            'Customers created since' => [
                [
                    $builder->setField('created_at')->setValue('2011-02-28 15:52:26')
                        ->setConditionType('gt')->create(),
                ],
                [],
                [
                    1 => ['email' => 'customer@search.example.com', 'firstname' => 'Firstname'],
                    3 => ['email' => 'customer3@search.example.com', 'firstname' => 'Firstname3']
                ],
            ]
        ];
    }

    /**
     * Check defaults billing and shipping in customer model
     *
     * @param $customerId
     * @param $defaultBilling
     * @param $defaultShipping
     */
    protected function expectedDefaultShippingsInCustomerModelAttributes(
        $customerId,
        $defaultBilling,
        $defaultShipping
    ) {
        /**
         * @var \Magento\Customer\Model\Customer $customer
         */
        $customer = $this->objectManager->create('Magento\Customer\Model\Customer');
        /** @var \Magento\Customer\Model\Customer $customer */
        $customer->load($customerId);
        $this->assertEquals(
            $defaultBilling,
            $customer->getDefaultBilling(),
            'default_billing customer attribute did not updated'
        );
        $this->assertEquals(
            $defaultShipping,
            $customer->getDefaultShipping(),
            'default_shipping customer attribute did not updated'
        );
    }
}<|MERGE_RESOLUTION|>--- conflicted
+++ resolved
@@ -145,14 +145,8 @@
                 'default_billing' => $defaultBilling,
                 'default_shipping' => $defaultShipping
             ]);
-<<<<<<< HEAD
         $customerDetails = $this->customerFactory->create();
         $this->dataObjectHelper->populateWithArray($customerDetails, $customerData);
-        $customerDetails->setId($existingCustId);
-=======
-        $this->customerBuilder->populateWithArray($customerData);
-        $customerDetails = $this->customerBuilder->create();
->>>>>>> 7e07209f
         $this->customerRepository->save($customerDetails);
         $customerAfter = $this->customerRepository->getById($existingCustomerId);
         $this->assertEquals($email, $customerAfter->getEmail());
