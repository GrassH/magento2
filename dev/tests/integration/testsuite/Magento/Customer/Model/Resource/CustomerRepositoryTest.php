--- conflicted
+++ resolved
@@ -293,48 +293,6 @@
         }
     }
 
-<<<<<<< HEAD
-    public function searchCustomersDataProvider()
-    {
-        $builder = Bootstrap::getObjectManager()->create('Magento\Framework\Api\FilterBuilder');
-        return [
-            'Customer with specific email' => [
-                [$builder->setField('email')->setValue('customer@search.example.com')->create()],
-                null,
-                [1 => ['email' => 'customer@search.example.com', 'firstname' => 'Firstname']],
-            ],
-            'Customer with specific first name' => [
-                [$builder->setField('firstname')->setValue('Firstname2')->create()],
-                null,
-                [2 => ['email' => 'customer2@search.example.com', 'firstname' => 'Firstname2']],
-            ],
-            'Customers with either email' => [
-                [],
-                [
-                    $builder->setField('firstname')->setValue('Firstname')->create(),
-                    $builder->setField('firstname')->setValue('Firstname2')->create()
-                ],
-                [
-                    1 => ['email' => 'customer@search.example.com', 'firstname' => 'Firstname'],
-                    2 => ['email' => 'customer2@search.example.com', 'firstname' => 'Firstname2']
-                ],
-            ],
-            'Customers created since' => [
-                [
-                    $builder->setField('created_at')->setValue('2011-02-28 15:52:26')
-                        ->setConditionType('gt')->create(),
-                ],
-                [],
-                [
-                    1 => ['email' => 'customer@search.example.com', 'firstname' => 'Firstname'],
-                    3 => ['email' => 'customer3@search.example.com', 'firstname' => 'Firstname3']
-                ],
-            ]
-        ];
-    }
-
-=======
->>>>>>> f02949a7
     /**
      * Test ordering
      *
