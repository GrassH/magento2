--- conflicted
+++ resolved
@@ -55,11 +55,7 @@
     /**
      * @inheritDoc
      */
-<<<<<<< HEAD
-    public function setUp() : void
-=======
     public function setUp(): void
->>>>>>> a0178bfc
     {
         $this->objectManager = Bootstrap::getObjectManager();
         $this->filesystem = $this->objectManager->get(Filesystem::class);
@@ -161,23 +157,16 @@
      * Test for processCustomerValue method with invalid value
      *
      * @magentoAppIsolation enabled
-<<<<<<< HEAD
-=======
-     *
->>>>>>> a0178bfc
+     *
      * @throws FileSystemException
      * @throws \ReflectionException
      */
     public function testProcessCustomerInvalidValue()
     {
-<<<<<<< HEAD
-        $this->expectException(\Magento\Framework\Exception\ValidatorException::class);
-=======
         $this->expectException(
             \Magento\Framework\Exception\ValidatorException::class
         );
 
->>>>>>> a0178bfc
         $this->mediaDirectory->delete('customer');
         $this->mediaDirectory->create($this->mediaDirectory->getRelativePath('customer/tmp/'));
         $tmpFilePath = $this->mediaDirectory->getAbsolutePath('customer/tmp/' . $this->fileName);
@@ -212,14 +201,9 @@
 
     /**
      * @inheritdoc
-     *
-     * @throws FileSystemException
-     */
-<<<<<<< HEAD
-    public static function tearDownAfterClass() : void
-=======
+     * @throws FileSystemException
+     */
     public static function tearDownAfterClass(): void
->>>>>>> a0178bfc
     {
         parent::tearDownAfterClass();
         $filesystem = \Magento\TestFramework\Helper\Bootstrap::getObjectManager()->get(
