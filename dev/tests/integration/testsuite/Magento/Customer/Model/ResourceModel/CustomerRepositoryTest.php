<?php
/**
 * Copyright © 2016 Magento. All rights reserved.
 * See COPYING.txt for license details.
 */

namespace Magento\Customer\Model\ResourceModel;

use Magento\Customer\Api\AccountManagementInterface;
use Magento\Customer\Api\CustomerRepositoryInterface;
use Magento\Framework\Api\SortOrder;
use Magento\TestFramework\Helper\Bootstrap;

/**
 * Checks Customer insert, update, search with repository
 *
 * @SuppressWarnings(PHPMD.CouplingBetweenObjects)
 */
class CustomerRepositoryTest extends \PHPUnit_Framework_TestCase
{
    /** @var AccountManagementInterface */
    private $accountManagement;

    /** @var CustomerRepositoryInterface */
    private $customerRepository;

    /** @var \Magento\Framework\ObjectManagerInterface */
    private $objectManager;

    /** @var \Magento\Customer\Api\Data\CustomerInterfaceFactory */
    private $customerFactory;

    /** @var \Magento\Customer\Api\Data\AddressInterfaceFactory */
    private $addressFactory;

    /** @var \Magento\Customer\Api\Data\RegionInterfaceFactory */
    private $regionFactory;

    /** @var \Magento\Framework\Api\ExtensibleDataObjectConverter */
    private $converter;

    /** @var \Magento\Framework\Api\DataObjectHelper  */
    protected $dataObjectHelper;

    /** @var \Magento\Framework\Encryption\EncryptorInterface */
    protected $encryptor;

    /** @var \Magento\Customer\Model\CustomerRegistry */
    protected $customerRegistry;

    protected function setUp()
    {
        $this->objectManager = Bootstrap::getObjectManager();
<<<<<<< HEAD
        $this->customerRepository = $this->objectManager->create(
            \Magento\Customer\Api\CustomerRepositoryInterface::class
        );
        $this->customerFactory = $this->objectManager->create(
            \Magento\Customer\Api\Data\CustomerInterfaceFactory::class
        );
        $this->addressFactory = $this->objectManager->create(\Magento\Customer\Api\Data\AddressInterfaceFactory::class);
        $this->regionFactory = $this->objectManager->create(\Magento\Customer\Api\Data\RegionInterfaceFactory::class);
        $this->accountManagement = $this->objectManager->create(
            \Magento\Customer\Api\AccountManagementInterface::class
        );
        $this->converter = $this->objectManager->create(\Magento\Framework\Api\ExtensibleDataObjectConverter::class);
        $this->dataObjectHelper = $this->objectManager->create(\Magento\Framework\Api\DataObjectHelper::class);
=======
        $this->customerRepository = $this->objectManager->create('Magento\Customer\Api\CustomerRepositoryInterface');
        $this->customerFactory = $this->objectManager->create('Magento\Customer\Api\Data\CustomerInterfaceFactory');
        $this->addressFactory = $this->objectManager->create('Magento\Customer\Api\Data\AddressInterfaceFactory');
        $this->regionFactory = $this->objectManager->create('Magento\Customer\Api\Data\RegionInterfaceFactory');
        $this->accountManagement = $this->objectManager->create('Magento\Customer\Api\AccountManagementInterface');
        $this->converter = $this->objectManager->create('Magento\Framework\Api\ExtensibleDataObjectConverter');
        $this->dataObjectHelper = $this->objectManager->create('Magento\Framework\Api\DataObjectHelper');
        $this->encryptor = $this->objectManager->create(\Magento\Framework\Encryption\EncryptorInterface::class);
        $this->customerRegistry = $this->objectManager->create(\Magento\Customer\Model\CustomerRegistry::class);

>>>>>>> f5539378
        /** @var \Magento\Framework\Config\CacheInterface $cache */
        $cache = $this->objectManager->create(\Magento\Framework\Config\CacheInterface::class);
        $cache->remove('extension_attributes_config');
    }

    protected function tearDown()
    {
        $objectManager = \Magento\TestFramework\Helper\Bootstrap::getObjectManager();
        /** @var \Magento\Customer\Model\CustomerRegistry $customerRegistry */
        $customerRegistry = $objectManager->get(\Magento\Customer\Model\CustomerRegistry::class);
        $customerRegistry->remove(1);
    }

    /**
     * @magentoDbIsolation enabled
     */
    public function testCreateCustomerNewThenUpdateFirstName()
    {
        /** Create a new customer */
        $email = 'first_last@example.com';
        $storeId = 1;
        $firstname = 'Tester';
        $lastname = 'McTest';
        $groupId = 1;
        $newCustomerEntity = $this->customerFactory->create()
            ->setStoreId($storeId)
            ->setEmail($email)
            ->setFirstname($firstname)
            ->setLastname($lastname)
            ->setGroupId($groupId);
        $customer = $this->customerRepository->save($newCustomerEntity);
        /** Update customer */
        $newCustomerFirstname = 'New First Name';
        $updatedCustomer = $this->customerFactory->create();
        $this->dataObjectHelper->mergeDataObjects(
            \Magento\Customer\Api\Data\CustomerInterface::class,
            $updatedCustomer,
            $customer
        );
        $updatedCustomer->setFirstname($newCustomerFirstname);
        $this->customerRepository->save($updatedCustomer);
        /** Check if update was successful */
        $customer = $this->customerRepository->get($customer->getEmail());
        $this->assertEquals($newCustomerFirstname, $customer->getFirstname());
        $this->assertEquals($lastname, $customer->getLastname());
    }

    /**
     * @magentoDbIsolation enabled
     */
    public function testCreateNewCustomer()
    {
        $email = 'email@example.com';
        $storeId = 1;
        $firstname = 'Tester';
        $lastname = 'McTest';
        $groupId = 1;

        $newCustomerEntity = $this->customerFactory->create()
            ->setStoreId($storeId)
            ->setEmail($email)
            ->setFirstname($firstname)
            ->setLastname($lastname)
            ->setGroupId($groupId);
        $savedCustomer = $this->customerRepository->save($newCustomerEntity);
        $this->assertNotNull($savedCustomer->getId());
        $this->assertEquals($email, $savedCustomer->getEmail());
        $this->assertEquals($storeId, $savedCustomer->getStoreId());
        $this->assertEquals($firstname, $savedCustomer->getFirstname());
        $this->assertEquals($lastname, $savedCustomer->getLastname());
        $this->assertEquals($groupId, $savedCustomer->getGroupId());
        $this->assertTrue(!$savedCustomer->getSuffix());
    }

    /**
     * @dataProvider updateCustomerDataProvider
     * @magentoAppArea frontend
     * @magentoDataFixture Magento/Customer/_files/customer.php
     * @param int|null $defaultBilling
     * @param int|null $defaultShipping
     */
    public function testUpdateCustomer($defaultBilling, $defaultShipping)
    {
        $existingCustomerId = 1;
        $email = 'savecustomer@example.com';
        $firstName = 'Firstsave';
        $lastName = 'Lastsave';
        $newPassword = 'newPassword123';
        $newPasswordHash = $this->encryptor->getHash($newPassword, true);
        $customerBefore = $this->customerRepository->getById($existingCustomerId);
        $customerData = array_merge($customerBefore->__toArray(), [
                'id' => 1,
                'email' => $email,
                'firstname' => $firstName,
                'lastname' => $lastName,
                'created_in' => 'Admin',
                'password' => 'notsaved',
                'default_billing' => $defaultBilling,
                'default_shipping' => $defaultShipping
            ]);
        $customerDetails = $this->customerFactory->create();
        $this->dataObjectHelper->populateWithArray(
            $customerDetails,
            $customerData,
            \Magento\Customer\Api\Data\CustomerInterface::class
        );
        $this->customerRepository->save($customerDetails, $newPasswordHash);
        $customerAfter = $this->customerRepository->getById($existingCustomerId);
        $this->assertEquals($email, $customerAfter->getEmail());
        $this->assertEquals($firstName, $customerAfter->getFirstname());
        $this->assertEquals($lastName, $customerAfter->getLastname());
        $this->assertEquals($defaultBilling, $customerAfter->getDefaultBilling());
        $this->assertEquals($defaultShipping, $customerAfter->getDefaultShipping());
        $this->expectedDefaultShippingsInCustomerModelAttributes(
            $existingCustomerId,
            $defaultBilling,
            $defaultShipping
        );
        $this->assertEquals('Admin', $customerAfter->getCreatedIn());
        $this->accountManagement->authenticate($customerAfter->getEmail(), $newPassword);
        $attributesBefore = $this->converter->toFlatArray(
            $customerBefore,
            [],
            \Magento\Customer\Api\Data\CustomerInterface::class
        );
        $attributesAfter = $this->converter->toFlatArray(
            $customerAfter,
            [],
            \Magento\Customer\Api\Data\CustomerInterface::class
        );
        // ignore 'updated_at'
        unset($attributesBefore['updated_at']);
        unset($attributesAfter['updated_at']);
        $inBeforeOnly = array_diff_assoc($attributesBefore, $attributesAfter);
        $inAfterOnly = array_diff_assoc($attributesAfter, $attributesBefore);
        $expectedInBefore = [
            'firstname',
            'lastname',
            'email',
        ];
        foreach ($expectedInBefore as $key) {
            $this->assertContains($key, array_keys($inBeforeOnly));
        }
        $this->assertContains('created_in', array_keys($inAfterOnly));
        $this->assertContains('firstname', array_keys($inAfterOnly));
        $this->assertContains('lastname', array_keys($inAfterOnly));
        $this->assertContains('email', array_keys($inAfterOnly));
        $this->assertNotContains('password_hash', array_keys($inAfterOnly));
    }

    /**
     * @magentoAppArea frontend
     * @magentoDataFixture Magento/Customer/_files/customer.php
     * @magentoDataFixture Magento/Customer/_files/customer_two_addresses.php
     */
    public function testUpdateCustomerAddress()
    {
        $customerId = 1;
        $city = 'San Jose';
        $email = 'customer@example.com';
        $customer = $this->customerRepository->getById($customerId);
        $customerDetails = $customer->__toArray();
        $addresses = $customer->getAddresses();
        $addressId = $addresses[0]->getId();
        $newAddress = array_merge($addresses[0]->__toArray(), ['city' => $city]);
        $newAddressDataObject = $this->addressFactory->create();
        $this->dataObjectHelper->populateWithArray(
            $newAddressDataObject,
            $newAddress,
            \Magento\Customer\Api\Data\AddressInterface::class
        );
        $newAddressDataObject->setRegion($addresses[0]->getRegion());
        $newCustomerEntity = $this->customerFactory->create();
        $this->dataObjectHelper->populateWithArray(
            $newCustomerEntity,
            $customerDetails,
            \Magento\Customer\Api\Data\CustomerInterface::class
        );
        $newCustomerEntity->setId($customerId)
            ->setAddresses([$newAddressDataObject, $addresses[1]]);
        $this->customerRepository->save($newCustomerEntity);
        $newCustomer = $this->customerRepository->get($email);
        $this->assertEquals(2, count($newCustomer->getAddresses()));

        foreach ($newCustomer->getAddresses() as $newAddress) {
            if ($newAddress->getId() == $addressId) {
                $this->assertEquals($city, $newAddress->getCity());
            }
        }
    }

    /**
     * @magentoAppArea frontend
     * @magentoDataFixture Magento/Customer/_files/customer.php
     * @magentoDataFixture Magento/Customer/_files/customer_two_addresses.php
     */
    public function testUpdateCustomerPreserveAllAddresses()
    {
        $customerId = 1;
        $customer = $this->customerRepository->getById($customerId);
        $customerDetails = $customer->__toArray();
        $newCustomerEntity = $this->customerFactory->create();
        $this->dataObjectHelper->populateWithArray(
            $newCustomerEntity,
            $customerDetails,
            \Magento\Customer\Api\Data\CustomerInterface::class
        );
        $newCustomerEntity->setId($customer->getId())
            ->setAddresses(null);
        $this->customerRepository->save($newCustomerEntity);

        $newCustomerDetails = $this->customerRepository->getById($customerId);
        //Verify that old addresses are still present
        $this->assertEquals(2, count($newCustomerDetails->getAddresses()));
    }

    /**
     * @magentoAppArea frontend
     * @magentoDataFixture Magento/Customer/_files/customer.php
     * @magentoDataFixture Magento/Customer/_files/customer_two_addresses.php
     */
    public function testUpdateCustomerDeleteAllAddressesWithEmptyArray()
    {
        $customerId = 1;
        $customer = $this->customerRepository->getById($customerId);
        $customerDetails = $customer->__toArray();
        $newCustomerEntity = $this->customerFactory->create();
        $this->dataObjectHelper->populateWithArray(
            $newCustomerEntity,
            $customerDetails,
            \Magento\Customer\Api\Data\CustomerInterface::class
        );
        $newCustomerEntity->setId($customer->getId())
            ->setAddresses([]);
        $this->customerRepository->save($newCustomerEntity);

        $newCustomerDetails = $this->customerRepository->getById($customerId);
        //Verify that old addresses are removed
        $this->assertEquals(0, count($newCustomerDetails->getAddresses()));
    }

    /**
     * @param \Magento\Framework\Api\Filter[] $filters
     * @param \Magento\Framework\Api\Filter[] $filterGroup
     * @param array $expectedResult array of expected results indexed by ID
     *
     * @dataProvider searchCustomersDataProvider
     *
     * @magentoDataFixture Magento/Customer/_files/three_customers.php
     * @magentoDbIsolation enabled
     */
    public function testSearchCustomers($filters, $filterGroup, $expectedResult)
    {
        /** @var \Magento\Framework\Api\SearchCriteriaBuilder $searchBuilder */
        $searchBuilder = Bootstrap::getObjectManager()
            ->create(\Magento\Framework\Api\SearchCriteriaBuilder::class);
        foreach ($filters as $filter) {
            $searchBuilder->addFilters([$filter]);
        }
        if ($filterGroup !== null) {
            $searchBuilder->addFilters($filterGroup);
        }

        $searchResults = $this->customerRepository->getList($searchBuilder->create());

        $this->assertEquals(count($expectedResult), $searchResults->getTotalCount());

        foreach ($searchResults->getItems() as $item) {
            $this->assertEquals($expectedResult[$item->getId()]['email'], $item->getEmail());
            $this->assertEquals($expectedResult[$item->getId()]['firstname'], $item->getFirstname());
            unset($expectedResult[$item->getId()]);
        }
    }

    /**
     * Test ordering
     *
     * @magentoDataFixture Magento/Customer/_files/three_customers.php
     * @magentoDbIsolation enabled
     */
    public function testSearchCustomersOrder()
    {
        /** @var \Magento\Framework\Api\SearchCriteriaBuilder $searchBuilder */
        $objectManager = Bootstrap::getObjectManager();
        $searchBuilder = $objectManager->create(\Magento\Framework\Api\SearchCriteriaBuilder::class);

        // Filter for 'firstname' like 'First'
        $filterBuilder = $objectManager->create(\Magento\Framework\Api\FilterBuilder::class);
        $firstnameFilter = $filterBuilder->setField('firstname')
            ->setConditionType('like')
            ->setValue('First%')
            ->create();
        $searchBuilder->addFilters([$firstnameFilter]);
        // Search ascending order
        $sortOrderBuilder = $objectManager->create(\Magento\Framework\Api\SortOrderBuilder::class);
        $sortOrder = $sortOrderBuilder
            ->setField('lastname')
            ->setDirection(SortOrder::SORT_ASC)
            ->create();
        $searchBuilder->addSortOrder($sortOrder);
        $searchResults = $this->customerRepository->getList($searchBuilder->create());
        $this->assertEquals(3, $searchResults->getTotalCount());
        $this->assertEquals('Lastname', $searchResults->getItems()[0]->getLastname());
        $this->assertEquals('Lastname2', $searchResults->getItems()[1]->getLastname());
        $this->assertEquals('Lastname3', $searchResults->getItems()[2]->getLastname());

        // Search descending order
        $sortOrder = $sortOrderBuilder
            ->setField('lastname')
            ->setDirection(SortOrder::SORT_DESC)
            ->create();
        $searchBuilder->addSortOrder($sortOrder);
        $searchResults = $this->customerRepository->getList($searchBuilder->create());
        $this->assertEquals('Lastname3', $searchResults->getItems()[0]->getLastname());
        $this->assertEquals('Lastname2', $searchResults->getItems()[1]->getLastname());
        $this->assertEquals('Lastname', $searchResults->getItems()[2]->getLastname());
    }

    /**
     * @magentoAppArea adminhtml
     * @magentoDataFixture Magento/Customer/_files/customer.php
     * @magentoAppIsolation enabled
     */
    public function testDelete()
    {
        $fixtureCustomerEmail = 'customer@example.com';
        $customer = $this->customerRepository->get($fixtureCustomerEmail);
        $this->customerRepository->delete($customer);
        /** Ensure that customer was deleted */
        $this->setExpectedException(
            \Magento\Framework\Exception\NoSuchEntityException::class,
            'No such entity with email = customer@example.com, websiteId = 1'
        );
        $this->customerRepository->get($fixtureCustomerEmail);
    }

    /**
     * @magentoAppArea adminhtml
     * @magentoDataFixture Magento/Customer/_files/customer.php
     * @magentoAppIsolation enabled
     */
    public function testDeleteById()
    {
        $fixtureCustomerEmail = 'customer@example.com';
        $fixtureCustomerId = 1;
        $this->customerRepository->deleteById($fixtureCustomerId);
        /** Ensure that customer was deleted */
        $this->setExpectedException(
            \Magento\Framework\Exception\NoSuchEntityException::class,
            'No such entity with email = customer@example.com, websiteId = 1'
        );
        $this->customerRepository->get($fixtureCustomerEmail);
    }

    /**
     * DataProvider update customer
     *
     * @return array
     */
    public function updateCustomerDataProvider()
    {
        return [
            'Customer remove default shipping and billing' => [
                null,
                null
            ],
            'Customer update default shipping and billing' => [
                1,
                1
            ],
        ];
    }

    public function searchCustomersDataProvider()
    {
        $builder = Bootstrap::getObjectManager()->create(\Magento\Framework\Api\FilterBuilder::class);
        return [
            'Customer with specific email' => [
                [$builder->setField('email')->setValue('customer@search.example.com')->create()],
                null,
                [1 => ['email' => 'customer@search.example.com', 'firstname' => 'Firstname']],
            ],
            'Customer with specific first name' => [
                [$builder->setField('firstname')->setValue('Firstname2')->create()],
                null,
                [2 => ['email' => 'customer2@search.example.com', 'firstname' => 'Firstname2']],
            ],
            'Customers with either email' => [
                [],
                [
                    $builder->setField('firstname')->setValue('Firstname')->create(),
                    $builder->setField('firstname')->setValue('Firstname2')->create()
                ],
                [
                    1 => ['email' => 'customer@search.example.com', 'firstname' => 'Firstname'],
                    2 => ['email' => 'customer2@search.example.com', 'firstname' => 'Firstname2']
                ],
            ],
            'Customers created since' => [
                [
                    $builder->setField('created_at')->setValue('2011-02-28 15:52:26')
                        ->setConditionType('gt')->create(),
                ],
                [],
                [
                    1 => ['email' => 'customer@search.example.com', 'firstname' => 'Firstname'],
                    3 => ['email' => 'customer3@search.example.com', 'firstname' => 'Firstname3']
                ],
            ]
        ];
    }

    /**
     * Check defaults billing and shipping in customer model
     *
     * @param $customerId
     * @param $defaultBilling
     * @param $defaultShipping
     */
    protected function expectedDefaultShippingsInCustomerModelAttributes(
        $customerId,
        $defaultBilling,
        $defaultShipping
    ) {
        /**
         * @var \Magento\Customer\Model\Customer $customer
         */
        $customer = $this->objectManager->create(\Magento\Customer\Model\Customer::class);
        /** @var \Magento\Customer\Model\Customer $customer */
        $customer->load($customerId);
        $this->assertEquals(
            $defaultBilling,
            $customer->getDefaultBilling(),
            'default_billing customer attribute did not updated'
        );
        $this->assertEquals(
            $defaultShipping,
            $customer->getDefaultShipping(),
            'default_shipping customer attribute did not updated'
        );
    }
}<|MERGE_RESOLUTION|>--- conflicted
+++ resolved
@@ -51,32 +51,19 @@
     protected function setUp()
     {
         $this->objectManager = Bootstrap::getObjectManager();
-<<<<<<< HEAD
-        $this->customerRepository = $this->objectManager->create(
-            \Magento\Customer\Api\CustomerRepositoryInterface::class
-        );
-        $this->customerFactory = $this->objectManager->create(
-            \Magento\Customer\Api\Data\CustomerInterfaceFactory::class
-        );
+        $this->customerRepository =
+            $this->objectManager->create(\Magento\Customer\Api\CustomerRepositoryInterface::class);
+        $this->customerFactory =
+            $this->objectManager->create(\Magento\Customer\Api\Data\CustomerInterfaceFactory::class);
         $this->addressFactory = $this->objectManager->create(\Magento\Customer\Api\Data\AddressInterfaceFactory::class);
         $this->regionFactory = $this->objectManager->create(\Magento\Customer\Api\Data\RegionInterfaceFactory::class);
-        $this->accountManagement = $this->objectManager->create(
-            \Magento\Customer\Api\AccountManagementInterface::class
-        );
+        $this->accountManagement =
+            $this->objectManager->create(\Magento\Customer\Api\AccountManagementInterface::class);
         $this->converter = $this->objectManager->create(\Magento\Framework\Api\ExtensibleDataObjectConverter::class);
         $this->dataObjectHelper = $this->objectManager->create(\Magento\Framework\Api\DataObjectHelper::class);
-=======
-        $this->customerRepository = $this->objectManager->create('Magento\Customer\Api\CustomerRepositoryInterface');
-        $this->customerFactory = $this->objectManager->create('Magento\Customer\Api\Data\CustomerInterfaceFactory');
-        $this->addressFactory = $this->objectManager->create('Magento\Customer\Api\Data\AddressInterfaceFactory');
-        $this->regionFactory = $this->objectManager->create('Magento\Customer\Api\Data\RegionInterfaceFactory');
-        $this->accountManagement = $this->objectManager->create('Magento\Customer\Api\AccountManagementInterface');
-        $this->converter = $this->objectManager->create('Magento\Framework\Api\ExtensibleDataObjectConverter');
-        $this->dataObjectHelper = $this->objectManager->create('Magento\Framework\Api\DataObjectHelper');
         $this->encryptor = $this->objectManager->create(\Magento\Framework\Encryption\EncryptorInterface::class);
         $this->customerRegistry = $this->objectManager->create(\Magento\Customer\Model\CustomerRegistry::class);
 
->>>>>>> f5539378
         /** @var \Magento\Framework\Config\CacheInterface $cache */
         $cache = $this->objectManager->create(\Magento\Framework\Config\CacheInterface::class);
         $cache->remove('extension_attributes_config');
