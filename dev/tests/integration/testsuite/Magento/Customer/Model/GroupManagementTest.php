--- conflicted
+++ resolved
@@ -45,12 +45,8 @@
      * @magentoDataFixture Magento/Core/_files/second_third_store.php
      */
     public function testGetDefaultGroupWithNonDefaultStoreId()
-<<<<<<< HEAD
-    {        /** @var \Magento\Store\Model\StoreManagerInterface  $storeManager */
-=======
     {   
         /** @var \Magento\Store\Model\StoreManagerInterface  $storeManager */
->>>>>>> 92552fa9
         $storeManager = Bootstrap::getObjectManager()->get('Magento\Store\Model\StoreManagerInterface');
         $nonDefaultStore = $storeManager->getStore('secondstore');
         $nonDefaultStoreId = $nonDefaultStore->getId();
