<?php
/**
 * Copyright © 2016 Magento. All rights reserved.
 * See COPYING.txt for license details.
 */

namespace Magento\Customer\Model;

use Magento\Customer\Api\AccountManagementInterface;
use Magento\Customer\Api\AddressRepositoryInterface;
use Magento\Customer\Api\CustomerRepositoryInterface;
use Magento\Customer\Api\Data\AddressInterface;
use Magento\Framework\Exception\InputException;
use Magento\Framework\Exception\NoSuchEntityException;
use Magento\Framework\Exception\State\ExpiredException;
use Magento\Framework\Reflection\DataObjectProcessor;
use Magento\TestFramework\Helper\Bootstrap;

/**
 * Integration test for service layer \Magento\Customer\Model\AccountManagementTest
 *
 * @SuppressWarnings(PHPMD.TooManyMethods)
 * @SuppressWarnings(PHPMD.ExcessivePublicCount)
 * @SuppressWarnings(PHPMD.CouplingBetweenObjects)
 * @magentoAppArea frontend
 */
class AccountManagementTest extends \PHPUnit_Framework_TestCase
{
    /** @var AccountManagementInterface */
    private $accountManagement;

    /** @var CustomerRepositoryInterface */
    private $customerRepository;

    /** @var AddressRepositoryInterface needed to setup tests */
    private $addressRepository;

    /** @var \Magento\Framework\ObjectManagerInterface */
    private $objectManager;

    /** @var AddressInterface[] */
    private $_expectedAddresses;

    /** @var \Magento\Customer\Api\Data\AddressInterfaceFactory */
    private $addressFactory;

    /** @var \Magento\Customer\Api\Data\CustomerInterfaceFactory */
    private $customerFactory;

    /** @var DataObjectProcessor */
    private $dataProcessor;

    /** @var \Magento\Framework\Api\ExtensibleDataObjectConverter */
    private $extensibleDataObjectConverter;

    /** @var  \Magento\Framework\Api\DataObjectHelper */
    protected $dataObjectHelper;

    protected function setUp()
    {
        $this->objectManager = Bootstrap::getObjectManager();
        $this->accountManagement = $this->objectManager
            ->create('Magento\Customer\Api\AccountManagementInterface');
        $this->customerRepository = $this->objectManager
            ->create('Magento\Customer\Api\CustomerRepositoryInterface');
        $this->addressRepository =
            $this->objectManager->create('Magento\Customer\Api\AddressRepositoryInterface');

        $this->addressFactory = $this->objectManager->create('Magento\Customer\Api\Data\AddressInterfaceFactory');
        $this->customerFactory = $this->objectManager->create('Magento\Customer\Api\Data\CustomerInterfaceFactory');
        $this->dataObjectHelper = $this->objectManager->create('Magento\Framework\Api\DataObjectHelper');

        $regionFactory = $this->objectManager->create('Magento\Customer\Api\Data\RegionInterfaceFactory');
        $address = $this->addressFactory->create();
        $address->setId('1')
            ->setCountryId('US')
            ->setCustomerId('1')
            ->setPostcode('75477')
            ->setRegion(
                $regionFactory->create()->setRegionCode('AL')->setRegion('Alabama')->setRegionId(1)
            )
            ->setRegionId(1)
            ->setCompany('CompanyName')
            ->setStreet(['Green str, 67'])
            ->setTelephone('3468676')
            ->setCity('CityM')
            ->setFirstname('John')
            ->setLastname('Smith')
            ->setIsDefaultShipping(true)
            ->setIsDefaultBilling(true);

        $address2 = $this->addressFactory->create();
        $address2->setId('2')
            ->setCountryId('US')
            ->setCustomerId('1')
            ->setPostcode('47676')
            ->setRegion(
                $regionFactory->create()->setRegionCode('AL')->setRegion('Alabama')->setRegionId(1)
            )
            ->setRegionId(1)
            ->setCompany('Company')
            ->setStreet(['Black str, 48'])
            ->setCity('CityX')
            ->setTelephone('3234676')
            ->setFirstname('John')
            ->setLastname('Smith');

        $this->_expectedAddresses = [$address, $address2];

        $this->dataProcessor = $this->objectManager
            ->create('Magento\Framework\Reflection\DataObjectProcessor');

        $this->extensibleDataObjectConverter = $this->objectManager
            ->create('Magento\Framework\Api\ExtensibleDataObjectConverter');
    }

    /**
     * Clean up shared dependencies
     */
    protected function tearDown()
    {
        /** @var \Magento\Customer\Model\CustomerRegistry $customerRegistry */
        $customerRegistry = $this->objectManager->get('Magento\Customer\Model\CustomerRegistry');
        /** @var \Magento\Customer\Model\CustomerRegistry $addressRegistry */
        $addressRegistry = $this->objectManager->get('Magento\Customer\Model\AddressRegistry');
        //Cleanup customer from registry
        $customerRegistry->remove(1);
        $addressRegistry->remove(1);
        $addressRegistry->remove(2);
    }

    /**
     * @magentoAppArea frontend
     * @magentoDataFixture Magento/Customer/_files/customer.php
     */
    public function testLogin()
    {
        // Customer email and password are pulled from the fixture customer.php
        $customer = $this->accountManagement->authenticate('customer@example.com', 'password');

        $this->assertSame('customer@example.com', $customer->getEmail());
    }

    /**
     * @magentoDataFixture Magento/Customer/_files/customer.php
     *
     * @expectedException \Magento\Framework\Exception\InvalidEmailOrPasswordException
     */
    public function testLoginWrongPassword()
    {
        // Customer email and password are pulled from the fixture customer.php
        $this->accountManagement->authenticate('customer@example.com', 'wrongPassword');
    }

    /**
     * @expectedException \Magento\Framework\Exception\InvalidEmailOrPasswordException
     * @expectedExceptionMessage Invalid login or password.
     */
    public function testLoginWrongUsername()
    {
        // Customer email and password are pulled from the fixture customer.php
        $this->accountManagement->authenticate('non_existing_user', '_Password123');
    }

    /**
     * @magentoAppArea frontend
     * @magentoDataFixture Magento/Customer/_files/customer.php
     */
    public function testChangePassword()
    {
        $this->accountManagement->changePassword('customer@example.com', 'password', 'new_Password123');

        $this->accountManagement->authenticate('customer@example.com', 'new_Password123');
    }

    /**
     * @magentoDataFixture Magento/Customer/_files/customer.php
     *
     * @expectedException \Magento\Framework\Exception\InvalidEmailOrPasswordException
     * @expectedExceptionMessage The password doesn't match this account.
     */
    public function testChangePasswordWrongPassword()
    {
        $this->accountManagement->changePassword('customer@example.com', 'wrongPassword', 'new_Password123');
    }

    /**
     * @expectedException \Magento\Framework\Exception\InvalidEmailOrPasswordException
     * @expectedExceptionMessage Invalid login or password.
     */
    public function testChangePasswordWrongUser()
    {
        $this->accountManagement->changePassword('wrong.email@example.com', '_Password123', 'new_Password123');
    }

    /**
     * @magentoDataFixture Magento/Customer/_files/inactive_customer.php
     * @magentoAppArea frontend
     */
    public function testActivateAccount()
    {
        /** @var \Magento\Customer\Model\Customer $customerModel */
        $customerModel = $this->objectManager->create('Magento\Customer\Model\Customer');
        $customerModel->load(1);
        // Assert in just one test that the fixture is working
        $this->assertNotNull($customerModel->getConfirmation(), 'New customer needs to be confirmed');

        $this->accountManagement->activate($customerModel->getEmail(), $customerModel->getConfirmation());

        $customerModel = $this->objectManager->create('Magento\Customer\Model\Customer');
        $customerModel->load(1);
        $this->assertNull($customerModel->getConfirmation(), 'Customer should be considered confirmed now');
    }

    /**
     * @magentoDataFixture Magento/Customer/_files/inactive_customer.php
     * @expectedException \Magento\Framework\Exception\State\InputMismatchException
     */
    public function testActivateCustomerConfirmationKeyWrongKey()
    {
        /** @var \Magento\Customer\Model\Customer $customerModel */
        $customerModel = $this->objectManager->create('Magento\Customer\Model\Customer');
        $customerModel->load(1);
        $key = $customerModel->getConfirmation();

        try {
            $this->accountManagement->activate($customerModel->getEmail(), $key . $key);
            $this->fail('Expected exception was not thrown');
        } catch (InputException $ie) {
            $this->assertEquals('', $ie->getMessage());
        }
    }

    /**
     * @magentoDataFixture Magento/Customer/_files/inactive_customer.php
     */
    public function testActivateCustomerWrongAccount()
    {
        /** @var \Magento\Customer\Model\Customer $customerModel */
        $customerModel = $this->objectManager->create('Magento\Customer\Model\Customer');
        $customerModel->load(1);
        $key = $customerModel->getConfirmation();
        try {
            $this->accountManagement->activate('1234' . $customerModel->getEmail(), $key);
            $this->fail('Expected exception not thrown.');
        } catch (NoSuchEntityException $nsee) {
            $this->assertEquals(
                'No such entity with email = 1234customer@needAconfirmation.com, websiteId = 1',
                $nsee->getMessage()
            );
        }
    }

    /**
     * @magentoDataFixture Magento/Customer/_files/inactive_customer.php
     * @magentoAppArea frontend
     * @expectedException \Magento\Framework\Exception\State\InvalidTransitionException
     */
    public function testActivateCustomerAlreadyActive()
    {
        /** @var \Magento\Customer\Model\Customer $customerModel */
        $customerModel = $this->objectManager->create('Magento\Customer\Model\Customer');
        $customerModel->load(1);
        $key = $customerModel->getConfirmation();
        $this->accountManagement->activate($customerModel->getEmail(), $key);
        // activate it one more time to produce an exception
        $this->accountManagement->activate($customerModel->getEmail(), $key);
    }

    /**
     * @magentoDataFixture Magento/Customer/_files/customer.php
     */
    public function testValidateResetPasswordLinkToken()
    {
        $this->setResetPasswordData('token', 'Y-m-d H:i:s');
        $this->accountManagement->validateResetPasswordLinkToken(1, 'token');
    }

    /**
     * @magentoDataFixture Magento/Customer/_files/customer.php
     * @expectedException \Magento\Framework\Exception\State\ExpiredException
     */
    public function testValidateResetPasswordLinkTokenExpired()
    {
        $resetToken = 'lsdj579slkj5987slkj595lkj';
        $this->setResetPasswordData($resetToken, '1970-01-01');
        $this->accountManagement->validateResetPasswordLinkToken(1, $resetToken);
    }

    /**
     * @magentoDataFixture Magento/Customer/_files/customer.php
     */
    public function testValidateResetPasswordLinkTokenInvalid()
    {
        $resetToken = 'lsdj579slkj5987slkj595lkj';
        $invalidToken = 0;
        $this->setResetPasswordData($resetToken, 'Y-m-d H:i:s');
        try {
            $this->accountManagement->validateResetPasswordLinkToken(1, $invalidToken);
            $this->fail('Expected exception not thrown.');
        } catch (InputException $ie) {
            $this->assertEquals('%fieldName is a required field.', $ie->getRawMessage());
            $this->assertEquals('resetPasswordLinkToken is a required field.', $ie->getMessage());
            $this->assertEquals('resetPasswordLinkToken is a required field.', $ie->getLogMessage());
            $this->assertEmpty($ie->getErrors());
        }
    }

    /**
     * @magentoDataFixture Magento/Customer/_files/customer.php
     *
     */
    public function testValidateResetPasswordLinkTokenWrongUser()
    {
        $resetToken = 'lsdj579slkj5987slkj595lkj';

        try {
            $this->accountManagement->validateResetPasswordLinkToken(4200, $resetToken);
            $this->fail('Expected exception not thrown.');
        } catch (NoSuchEntityException $nsee) {
            $this->assertEquals('No such entity with customerId = 4200', $nsee->getMessage());
        }
    }

    /**
     * Test for resetPassword() method when reset for the second time
     *
     * @magentoDataFixture Magento/Customer/_files/customer.php
     * @expectedException \Magento\Framework\Exception\State\InputMismatchException
     */
    public function testResetPasswordTokenSecondTime()
    {
        $resetToken = 'lsdj579slkj5987slkj595lkj';
        $password = 'new_Password123';
        $email = 'customer@example.com';
        $this->setResetPasswordData($resetToken, 'Y-m-d H:i');
        $this->assertTrue($this->accountManagement->resetPassword($email, $resetToken, $password));
        $this->accountManagement->resetPassword($email, $resetToken, $password);
    }

    /**
     * @magentoDataFixture Magento/Customer/_files/customer.php
     *
     */
    public function testValidateResetPasswordLinkTokenNull()
    {
        try {
            $this->accountManagement->validateResetPasswordLinkToken(1, null);
            $this->fail('Expected exception not thrown.');
        } catch (InputException $ie) {
            $this->assertEquals('%fieldName is a required field.', $ie->getRawMessage());
            $this->assertEquals('resetPasswordLinkToken is a required field.', $ie->getMessage());
            $this->assertEquals('resetPasswordLinkToken is a required field.', $ie->getLogMessage());
            $this->assertEmpty($ie->getErrors());
        }
    }

    /**
     * @magentoAppArea frontend
     * @magentoDataFixture Magento/Customer/_files/customer.php
     */
    public function testSendPasswordResetLink()
    {
        $email = 'customer@example.com';

        $this->accountManagement->initiatePasswordReset($email, AccountManagement::EMAIL_RESET, 1);
    }

    /**
     * @magentoAppArea frontend
     * @magentoDataFixture Magento/Customer/_files/customer.php
     */
    public function testSendPasswordResetLinkDefaultWebsite()
    {
        $email = 'customer@example.com';

        $this->accountManagement->initiatePasswordReset($email, AccountManagement::EMAIL_RESET);
    }

    /**
     * @magentoDataFixture Magento/Customer/_files/customer.php
     *
     */
    public function testSendPasswordResetLinkBadEmailOrWebsite()
    {
        $email = 'foo@example.com';

        try {
            $this->accountManagement->initiatePasswordReset(
                $email,
                AccountManagement::EMAIL_RESET,
                0
            );
            $this->fail('Expected exception not thrown.');
        } catch (NoSuchEntityException $e) {
            $expectedParams = [
                'fieldName' => 'email',
                'fieldValue' => $email,
                'field2Name' => 'websiteId',
                'field2Value' => 0,
            ];
            $this->assertEquals($expectedParams, $e->getParameters());
        }
    }

    /**
     * @magentoDataFixture Magento/Customer/_files/customer.php
     */
    public function testSendPasswordResetLinkBadEmailDefaultWebsite()
    {
        $email = 'foo@example.com';

        try {
            $this->accountManagement->initiatePasswordReset(
                $email,
                AccountManagement::EMAIL_RESET
            );
            $this->fail('Expected exception not thrown.');
        } catch (NoSuchEntityException $nsee) {
            // App area is frontend, so we expect websiteId of 1.
            $this->assertEquals('No such entity with email = foo@example.com, websiteId = 1', $nsee->getMessage());
        }
    }

    /**
     * @magentoDataFixture Magento/Customer/_files/customer.php
     */
    public function testResetPassword()
    {
        $resetToken = 'lsdj579slkj5987slkj595lkj';
        $password = 'new_Password123';

        $this->setResetPasswordData($resetToken, 'Y-m-d H:i:s');
        $this->assertTrue($this->accountManagement->resetPassword('customer@example.com', $resetToken, $password));
    }

    /**
     * @magentoDataFixture Magento/Customer/_files/customer.php
     */
    public function testResetPasswordTokenExpired()
    {
        $resetToken = 'lsdj579slkj5987slkj595lkj';
        $password = 'new_Password123';

        $this->setResetPasswordData($resetToken, '1970-01-01');
        try {
            $this->accountManagement->resetPassword('customer@example.com', $resetToken, $password);
            $this->fail('Expected exception not thrown.');
        } catch (ExpiredException $e) {
            $this->assertEquals('Reset password token expired.', $e->getMessage());
        }
    }

    /**
     * @magentoDataFixture Magento/Customer/_files/customer.php
     *
     */
    public function testResetPasswordTokenInvalid()
    {
        $resetToken = 'lsdj579slkj5987slkj595lkj';
        $invalidToken = 0;
        $password = 'new_Password123';

        $this->setResetPasswordData($resetToken, 'Y-m-d H:i:s');
        try {
            $this->accountManagement->resetPassword('customer@example.com', $invalidToken, $password);
            $this->fail('Expected exception not thrown.');
        } catch (InputException $ie) {
            $this->assertEquals('%fieldName is a required field.', $ie->getRawMessage());
            $this->assertEquals('resetPasswordLinkToken is a required field.', $ie->getMessage());
            $this->assertEquals('resetPasswordLinkToken is a required field.', $ie->getLogMessage());
            $this->assertEmpty($ie->getErrors());
        }
    }

    /**
     * @magentoDataFixture Magento/Customer/_files/customer.php
     */
    public function testResetPasswordTokenWrongUser()
    {
        $resetToken = 'lsdj579slkj5987slkj595lkj';
        $password = 'new_Password123';
        $this->setResetPasswordData($resetToken, 'Y-m-d H:i:s');
        try {
            $this->accountManagement->resetPassword('invalid-customer@example.com', $resetToken, $password);
            $this->fail('Expected exception not thrown.');
        } catch (NoSuchEntityException $nsee) {
            $this->assertEquals(
                'No such entity with email = invalid-customer@example.com, websiteId = 1',
                $nsee->getMessage()
            );
        }
    }

    /**
     * @magentoDataFixture Magento/Customer/_files/customer.php
     */
    public function testResetPasswordTokenInvalidUserEmail()
    {
        $resetToken = 'lsdj579slkj5987slkj595lkj';
        $password = 'new_Password123';

        $this->setResetPasswordData($resetToken, 'Y-m-d H:i:s');

        try {
            $this->accountManagement->resetPassword('invalid', $resetToken, $password);
            $this->fail('Expected exception not thrown.');
        } catch (NoSuchEntityException $e) {
            $this->assertEquals('No such entity with email = invalid, websiteId = 1', $e->getMessage());
        }
    }

    /**
     * @magentoAppArea frontend
     * @magentoAppIsolation enabled
     * @magentoDataFixture Magento/Customer/_files/inactive_customer.php
     */
    public function testResendConfirmation()
    {
        $this->accountManagement->resendConfirmation('customer@needAconfirmation.com', 1);
        //TODO assert
    }

    /**
     * @magentoAppArea frontend
     * @magentoAppIsolation enabled
     * @magentoDataFixture Magento/Customer/_files/inactive_customer.php
     */
    public function testResendConfirmationBadWebsiteId()
    {
        try {
            $this->accountManagement->resendConfirmation('customer@needAconfirmation.com', 'notAWebsiteId');
        } catch (NoSuchEntityException $nsee) {
            $this->assertEquals(
                'No such entity with email = customer@needAconfirmation.com, websiteId = notAWebsiteId',
                $nsee->getMessage()
            );
        }
    }

    /**
     * @magentoDataFixture Magento/Customer/_files/customer.php
     */
    public function testResendConfirmationNoEmail()
    {
        try {
            $this->accountManagement->resendConfirmation('wrongemail@example.com', 1);
            $this->fail('Expected exception not thrown.');
        } catch (NoSuchEntityException $nsee) {
            $this->assertEquals(
                'No such entity with email = wrongemail@example.com, websiteId = 1',
                $nsee->getMessage()
            );
        }
    }

    /**
     * @magentoDataFixture Magento/Customer/_files/customer.php
     * @expectedException \Magento\Framework\Exception\State\InvalidTransitionException
     */
    public function testResendConfirmationNotNeeded()
    {
        $this->accountManagement->resendConfirmation('customer@example.com', 1);
    }

    /**
     * @magentoDbIsolation enabled
     */
    public function testCreateCustomerException()
    {
        $customerEntity = $this->customerFactory->create();

        try {
            $this->accountManagement->createAccount($customerEntity);
            $this->fail('Expected exception not thrown');
        } catch (InputException $ie) {
<<<<<<< HEAD
            $this->assertEquals('One or more input exceptions have occurred.', $ie->getMessage());
            $errors = $ie->getErrors();
            $this->assertCount(3, $errors);
            $this->assertEquals('firstname is a required field.', $errors[0]->getLogMessage());
            $this->assertEquals('lastname is a required field.', $errors[1]->getLogMessage());
            $this->assertEquals('Invalid value of "" provided for the email field.', $errors[2]->getLogMessage());
=======
            $this->assertEquals('Please enter a customer email.', $ie->getMessage());
>>>>>>> efc35bb7
        }
    }

    /**
     * @magentoAppArea frontend
     * @magentoDataFixture Magento/Customer/_files/customer.php
     * @magentoDbIsolation enabled
     */
    public function testCreateNonexistingCustomer()
    {
        $existingCustId = 1;
        $existingCustomer = $this->customerRepository->getById($existingCustId);

        $email = 'savecustomer@example.com';
        $firstName = 'Firstsave';
        $lastName = 'Lastsave';
        $customerData = array_merge(
            $existingCustomer->__toArray(),
            [
                'email' => $email,
                'firstname' => $firstName,
                'lastname' => $lastName,
                'id' => null
            ]
        );
        $customerEntity = $this->customerFactory->create();
        $this->dataObjectHelper->populateWithArray(
            $customerEntity,
            $customerData,
            '\Magento\Customer\Api\Data\CustomerInterface'
        );

        $customerAfter = $this->accountManagement->createAccount($customerEntity, '_aPassword1');
        $this->assertGreaterThan(0, $customerAfter->getId());
        $this->assertEquals($email, $customerAfter->getEmail());
        $this->assertEquals($firstName, $customerAfter->getFirstname());
        $this->assertEquals($lastName, $customerAfter->getLastname());
        $this->accountManagement->authenticate(
            $customerAfter->getEmail(),
            '_aPassword1'
        );
        $attributesBefore = $this->extensibleDataObjectConverter->toFlatArray(
            $existingCustomer,
            [],
            '\Magento\Customer\Api\Data\CustomerInterface'
        );
        $attributesAfter = $this->extensibleDataObjectConverter->toFlatArray(
            $customerAfter,
            [],
            '\Magento\Customer\Api\Data\CustomerInterface'
        );
        // ignore 'updated_at'
        unset($attributesBefore['updated_at']);
        unset($attributesAfter['updated_at']);
        $inBeforeOnly = array_diff_assoc($attributesBefore, $attributesAfter);
        $inAfterOnly = array_diff_assoc($attributesAfter, $attributesBefore);
        $expectedInBefore = [
            'email',
            'firstname',
            'id',
            'lastname',
        ];
        sort($expectedInBefore);
        $actualInBeforeOnly = array_keys($inBeforeOnly);
        sort($actualInBeforeOnly);
        $this->assertEquals($expectedInBefore, $actualInBeforeOnly);
        $expectedInAfter = [
            'created_in',
            'email',
            'firstname',
            'id',
            'lastname',
        ];
        sort($expectedInAfter);
        $actualInAfterOnly = array_keys($inAfterOnly);
        sort($actualInAfterOnly);
        $this->assertEquals($expectedInAfter, $actualInAfterOnly);
    }

    /**
     * @magentoDbIsolation enabled
     */
    public function testCreateCustomerInServiceVsInModel()
    {
        $email = 'email@example.com';
        $email2 = 'email2@example.com';
        $firstname = 'Tester';
        $lastname = 'McTest';
        $groupId = 1;
        $password = '_aPassword1';

        /** @var \Magento\Customer\Model\Customer $customerModel */
        $customerModel = $this->objectManager->create('Magento\Customer\Model\CustomerFactory')->create();
        $customerModel->setEmail($email)
            ->setFirstname($firstname)
            ->setLastname($lastname)
            ->setGroupId($groupId)
            ->setPassword($password);
        $customerModel->save();
        /** @var \Magento\Customer\Model\Customer $customerModel */
        $savedModel = $this->objectManager
            ->create('Magento\Customer\Model\CustomerFactory')
            ->create()
            ->load($customerModel->getId());
        $dataInModel = $savedModel->getData();

        $newCustomerEntity = $this->customerFactory->create()
            ->setEmail($email2)
            ->setFirstname($firstname)
            ->setLastname($lastname)
            ->setGroupId($groupId);
        $customerData = $this->accountManagement->createAccount($newCustomerEntity, $password);
        $this->assertNotNull($customerData->getId());
        $savedCustomer = $this->customerRepository->getById($customerData->getId());

        /** @var \Magento\Framework\Api\SimpleDataObjectConverter $simpleDataObjectConverter */
        $simpleDataObjectConverter = Bootstrap::getObjectManager()
            ->get('Magento\Framework\Api\SimpleDataObjectConverter');

        $dataInService = $simpleDataObjectConverter->toFlatArray(
            $savedCustomer,
            'Magento\Customer\Api\Data\CustomerInterface'
        );
        $expectedDifferences = [
            'created_at',
            'updated_at',
            'email',
            'is_active',
            'entity_id',
            'entity_type_id',
            'password_hash',
            'attribute_set_id',
            'disable_auto_group_change',
            'confirmation',
            'reward_update_notification',
            'reward_warning_notification',
        ];
        foreach ($dataInModel as $key => $value) {
            if (!in_array($key, $expectedDifferences)) {
                if ($value === null) {
                    $this->assertArrayNotHasKey($key, $dataInService);
                } else {
                    if (isset($dataInService[$key])) {
                        $this->assertEquals($value, $dataInService[$key], 'Failed asserting value for ' . $key);
                    }
                }
            }
        }
        $this->assertEquals($email2, $dataInService['email']);
        $this->assertArrayNotHasKey('is_active', $dataInService);
        $this->assertArrayNotHasKey('password_hash', $dataInService);
    }

    /**
     * @magentoDbIsolation enabled
     */
    public function testCreateNewCustomer()
    {
        $email = 'email@example.com';
        $storeId = 1;
        $firstname = 'Tester';
        $lastname = 'McTest';
        $groupId = 1;

        $newCustomerEntity = $this->customerFactory->create()
            ->setStoreId($storeId)
            ->setEmail($email)
            ->setFirstname($firstname)
            ->setLastname($lastname)
            ->setGroupId($groupId);
        $savedCustomer = $this->accountManagement->createAccount($newCustomerEntity, '_aPassword1');
        $this->assertNotNull($savedCustomer->getId());
        $this->assertEquals($email, $savedCustomer->getEmail());
        $this->assertEquals($storeId, $savedCustomer->getStoreId());
        $this->assertEquals($firstname, $savedCustomer->getFirstname());
        $this->assertEquals($lastname, $savedCustomer->getLastname());
        $this->assertEquals($groupId, $savedCustomer->getGroupId());
        $this->assertTrue(!$savedCustomer->getSuffix());
    }

    /**
     * @magentoDbIsolation enabled
     */
    public function testCreateNewCustomerWithPasswordHash()
    {
        $email = 'email@example.com';
        $storeId = 1;
        $firstname = 'Tester';
        $lastname = 'McTest';
        $groupId = 1;

        $newCustomerEntity = $this->customerFactory->create()
            ->setStoreId($storeId)
            ->setEmail($email)
            ->setFirstname($firstname)
            ->setLastname($lastname)
            ->setGroupId($groupId);
        /** @var \Magento\Framework\Math\Random $mathRandom */
        $password = $this->objectManager->get('Magento\Framework\Math\Random')->getRandomString(8);
        /** @var \Magento\Framework\Encryption\EncryptorInterface $encryptor */
        $encryptor = $this->objectManager->get('Magento\Framework\Encryption\EncryptorInterface');
        $passwordHash = $encryptor->getHash($password, true);
        $savedCustomer = $this->accountManagement->createAccountWithPasswordHash(
            $newCustomerEntity,
            $passwordHash
        );
        $this->assertNotNull($savedCustomer->getId());
        $this->assertEquals($email, $savedCustomer->getEmail());
        $this->assertEquals($storeId, $savedCustomer->getStoreId());
        $this->assertEquals($firstname, $savedCustomer->getFirstname());
        $this->assertEquals($lastname, $savedCustomer->getLastname());
        $this->assertEquals($groupId, $savedCustomer->getGroupId());
        $this->assertTrue(!$savedCustomer->getSuffix());
        $this->assertEquals(
            $savedCustomer->getId(),
            $this->accountManagement->authenticate($email, $password)->getId()
        );
    }

    /**
     * @magentoAppArea frontend
     * @magentoDataFixture Magento/Customer/_files/customer.php
     */
    public function testCreateNewCustomerFromClone()
    {
        $email = 'savecustomer@example.com';
        $firstName = 'Firstsave';
        $lastname = 'Lastsave';

        $existingCustId = 1;
        $existingCustomer = $this->customerRepository->getById($existingCustId);
        $customerEntity = $this->customerFactory->create();
        $this->dataObjectHelper->mergeDataObjects(
            '\Magento\Customer\Api\Data\CustomerInterface',
            $customerEntity,
            $existingCustomer
        );
        $customerEntity->setEmail($email)
            ->setFirstname($firstName)
            ->setLastname($lastname)
            ->setId(null);

        $customer = $this->accountManagement->createAccount($customerEntity, '_aPassword1');
        $this->assertNotEmpty($customer->getId());
        $this->assertEquals($email, $customer->getEmail());
        $this->assertEquals($firstName, $customer->getFirstname());
        $this->assertEquals($lastname, $customer->getLastname());
        $this->accountManagement->authenticate(
            $customer->getEmail(),
            '_aPassword1',
            true
        );
    }

    /**
     * @magentoDataFixture Magento/Customer/_files/customer.php
     */
    public function testIsEmailAvailable()
    {
        $this->assertFalse($this->accountManagement->isEmailAvailable('customer@example.com', 1));
    }

    /**
     * @magentoDataFixture Magento/Customer/_files/customer.php
     */
    public function testIsEmailAvailableNoWebsiteSpecified()
    {
        $this->assertFalse($this->accountManagement->isEmailAvailable('customer@example.com'));
    }

    /**
     * @magentoDataFixture Magento/Customer/_files/customer.php
     */
    public function testIsEmailAvailableNoWebsiteSpecifiedNonExistent()
    {
        $this->assertTrue($this->accountManagement->isEmailAvailable('nonexistent@example.com'));
    }

    public function testIsEmailAvailableNonExistentEmail()
    {
        $this->assertTrue($this->accountManagement->isEmailAvailable('nonexistent@example.com', 1));
    }

    /**
     * @magentoDataFixture  Magento/Customer/_files/customer.php
     * @magentoDataFixture  Magento/Customer/_files/customer_address.php
     * @magentoDataFixture  Magento/Customer/_files/customer_two_addresses.php
     */
    public function testGetDefaultBillingAddress()
    {
        $customerId = 1;
        $address = $this->accountManagement->getDefaultBillingAddress($customerId);

        $expected = $this->dataProcessor->buildOutputDataArray(
            $this->_expectedAddresses[0],
            'Magento\Customer\Api\Data\AddressInterface'
        );
        $result = $this->dataProcessor->buildOutputDataArray($address, 'Magento\Customer\Api\Data\AddressInterface');
        /*
         * TODO : Data builder / populateWithArray currently does not detect
         * array type and returns street as string instead of array. Need to fix this.
         */
        unset($expected[AddressInterface::STREET]);
        unset($result[AddressInterface::STREET]);
        $this->assertEquals($expected, $result);
    }

    /**
     * @magentoDataFixture  Magento/Customer/_files/customer.php
     */
    public function testSaveNewAddressDefaults()
    {
        $customerId = 1;

        /** @var $addressShipping \Magento\Customer\Api\Data\AddressInterface */
        $addressShipping = $this->_expectedAddresses[0]->setId(null);
        $addressShipping->setIsDefaultShipping(true)->setIsDefaultBilling(false)->setCustomerId($customerId);
        //TODO : Will be fixed as part of fixing populate. For now Region is set as Data Object instead of array
        $addressShipping->setRegion($this->_expectedAddresses[0]->getRegion());

        /** @var $addressBilling \Magento\Customer\Api\Data\AddressInterface */
        $addressBilling = $this->_expectedAddresses[1]->setId(null);
        $addressBilling->setIsDefaultBilling(true)->setIsDefaultShipping(false)->setCustomerId($customerId);
        //TODO : Will be fixed as part of fixing populate
        $addressBilling->setRegion($this->_expectedAddresses[1]->getRegion());

        $addressShippingExpected = $this->addressRepository->save($addressShipping);
        $addressBillingExpected = $this->addressRepository->save($addressBilling);

        // Call api under test
        $shippingResponse = $this->accountManagement->getDefaultShippingAddress($customerId);
        $billingResponse = $this->accountManagement->getDefaultBillingAddress($customerId);

        // Verify if the new Shipping address created is same as returned by the api under test :
        // \Magento\Customer\Api\AccountManagementInterface::getDefaultShippingAddress
        $addressShippingExpected = $this->dataProcessor->buildOutputDataArray(
            $addressShippingExpected,
            'Magento\Customer\Api\Data\AddressInterface'
        );
        $shippingResponse = $this->dataProcessor->buildOutputDataArray(
            $shippingResponse,
            'Magento\Customer\Api\Data\AddressInterface'
        );

        // Response should have this set since we save as default shipping
        $addressShippingExpected[AddressInterface::DEFAULT_SHIPPING] = true;
        $this->assertEquals($addressShippingExpected, $shippingResponse);

        // Verify if the new Billing address created is same as returned by the api under test :
        // \Magento\Customer\Api\AccountManagementInterface::getDefaultShippingAddress
        $addressBillingExpected = $this->dataProcessor->buildOutputDataArray(
            $addressBillingExpected,
            'Magento\Customer\Api\Data\AddressInterface'
        );
        $billingResponse = $this->dataProcessor->buildOutputDataArray(
            $billingResponse,
            'Magento\Customer\Api\Data\AddressInterface'
        );

        // Response should have this set since we save as default billing
        $addressBillingExpected[AddressInterface::DEFAULT_BILLING] = true;
        $this->assertEquals($addressBillingExpected, $billingResponse);
    }

    /**
     * @magentoDataFixture  Magento/Customer/_files/customer.php
     */
    public function testGetDefaultAddressesForNonExistentAddress()
    {
        $customerId = 1;
        $this->assertNull($this->accountManagement->getDefaultBillingAddress($customerId));
        $this->assertNull($this->accountManagement->getDefaultShippingAddress($customerId));
    }

    /**
     * Set Rp data to Customer in fixture
     *
     * @param $resetToken
     * @param $date
     */
    protected function setResetPasswordData($resetToken, $date)
    {
        $customerIdFromFixture = 1;
        /** @var \Magento\Customer\Model\Customer $customerModel */
        $customerModel = $this->objectManager->create('Magento\Customer\Model\Customer');
        $customerModel->load($customerIdFromFixture);
        $customerModel->setRpToken($resetToken);
        $customerModel->setRpTokenCreatedAt(date($date));
        $customerModel->save();
    }
}<|MERGE_RESOLUTION|>--- conflicted
+++ resolved
@@ -574,16 +574,7 @@
             $this->accountManagement->createAccount($customerEntity);
             $this->fail('Expected exception not thrown');
         } catch (InputException $ie) {
-<<<<<<< HEAD
-            $this->assertEquals('One or more input exceptions have occurred.', $ie->getMessage());
-            $errors = $ie->getErrors();
-            $this->assertCount(3, $errors);
-            $this->assertEquals('firstname is a required field.', $errors[0]->getLogMessage());
-            $this->assertEquals('lastname is a required field.', $errors[1]->getLogMessage());
-            $this->assertEquals('Invalid value of "" provided for the email field.', $errors[2]->getLogMessage());
-=======
             $this->assertEquals('Please enter a customer email.', $ie->getMessage());
->>>>>>> efc35bb7
         }
     }
 
