--- conflicted
+++ resolved
@@ -9,7 +9,6 @@
 
 use Magento\Config\Model\ResourceModel\Config as CoreConfig;
 use Magento\Customer\Model\CustomerRegistry;
-<<<<<<< HEAD
 use Magento\Customer\Model\ResourceModel\Customer as CustomerResource;
 use Magento\Customer\Model\Session;
 use Magento\Framework\App\Config\ReinitableConfigInterface;
@@ -19,29 +18,19 @@
 use Magento\Framework\Exception\NoSuchEntityException;
 use Magento\Framework\Intl\DateTimeFactory;
 use Magento\Framework\Math\Random;
-=======
-use Magento\Framework\App\Config\ScopeConfigInterface;
-use Magento\Framework\App\Request\Http as HttpRequest;
 use Magento\Framework\Exception\LocalizedException;
->>>>>>> c5e96f54
 use Magento\Framework\Message\MessageInterface;
 use Magento\Framework\ObjectManagerInterface;
 use Magento\Framework\Serialize\Serializer\Json;
 use Magento\Framework\Stdlib\CookieManagerInterface;
-<<<<<<< HEAD
 use Magento\Framework\Stdlib\DateTime;
-=======
->>>>>>> c5e96f54
 use Magento\TestFramework\Helper\Bootstrap;
 use Magento\TestFramework\Helper\Xpath;
 use Magento\TestFramework\Mail\Template\TransportBuilderMock;
 use Magento\TestFramework\Request;
 use Magento\TestFramework\TestCase\AbstractController;
-<<<<<<< HEAD
 use Magento\Customer\Api\CustomerRepositoryInterface;
 use Magento\Framework\Api\SearchCriteriaBuilder;
-=======
->>>>>>> c5e96f54
 use Magento\Theme\Controller\Result\MessagePlugin;
 
 /**
@@ -60,7 +49,6 @@
     private $transportBuilderMock;
 
     /**
-<<<<<<< HEAD
      * @var CustomerRepositoryInterface
      */
     private $customerRepository;
@@ -71,27 +59,21 @@
     private $searchCriteriaBuilder;
 
     /**
-=======
->>>>>>> c5e96f54
      * @var CoreConfig
      */
     protected $resourceConfig;
 
     /**
-<<<<<<< HEAD
      * @var ReinitableConfigInterface
      */
     private $reinitableConfig;
 
     /**
-=======
->>>>>>> c5e96f54
      * @var ScopeConfigInterface
      */
     private $scopeConfig;
 
     /**
-<<<<<<< HEAD
      * @var DateTimeFactory
      */
     private $dateTimeFactory;
@@ -107,8 +89,6 @@
     private $random;
 
     /**
-=======
->>>>>>> c5e96f54
      * @inheritdoc
      */
     protected function setUp(): void
@@ -117,7 +97,6 @@
 
         $this->objectManager = Bootstrap::getObjectManager();
         $this->transportBuilderMock = $this->objectManager->get(TransportBuilderMock::class);
-<<<<<<< HEAD
         $this->customerRepository = $this->objectManager->get(CustomerRepositoryInterface::class);
         $this->searchCriteriaBuilder = $this->objectManager->get(SearchCriteriaBuilder::class);
         $this->resourceConfig = $this->_objectManager->get(CoreConfig::class);
@@ -126,10 +105,6 @@
         $this->dateTimeFactory = $this->objectManager->get(DateTimeFactory::class);
         $this->customerResource = $this->objectManager->get(CustomerResource::class);
         $this->random = $this->objectManager->get(Random::class);
-=======
-        $this->resourceConfig = $this->_objectManager->get(CoreConfig::class);
-        $this->scopeConfig = Bootstrap::getObjectManager()->get(ScopeConfigInterface::class);
->>>>>>> c5e96f54
     }
 
     /**
@@ -229,7 +204,6 @@
     }
 
     /**
-<<<<<<< HEAD
      * @magentoConfigFixture current_store customer/password/password_reset_protection_type 0
      * @magentoConfigFixture current_store customer/captcha/enable 0
      * @magentoDataFixture Magento/Customer/_files/customer.php
@@ -301,44 +275,10 @@
         $this->resourceConfig->saveConfig(
             'customer/password/reset_link_expiration_period',
             1,
-=======
-     * Test to enable password change frequency limit for customer
-     *
-     * @magentoDbIsolation disabled
-     * @magentoConfigFixture current_store customer/password/min_time_between_password_reset_requests 0
-     * @magentoConfigFixture current_store customer/captcha/enable 0
-     * @magentoDataFixture Magento/Customer/_files/customer.php
-     * @return void
-     * @throws LocalizedException
-     */
-    public function testEnablePasswordChangeFrequencyLimitForCustomer(): void
-    {
-        $email = 'customer@example.com';
-
-        // Resetting password multiple times
-        for ($i = 0; $i < 5; $i++) {
-            $this->getRequest()->setPostValue(['email' => $email]);
-            $this->getRequest()->setMethod(HttpRequest::METHOD_POST);
-            $this->dispatch('customer/account/forgotPasswordPost');
-        }
-
-        // Asserting mail received after forgot password
-        $sendMessage = $this->transportBuilderMock->getSentMessage()->getBody()->getParts()[0]->getRawContent();
-        $this->assertStringContainsString(
-            'There was recently a request to change the password for your account',
-            $sendMessage
-        );
-
-        // Updating the limit to greater than 0
-        $this->resourceConfig->saveConfig(
-            'customer/password/min_time_between_password_reset_requests',
-            2,
->>>>>>> c5e96f54
             ScopeConfigInterface::SCOPE_TYPE_DEFAULT,
             0
         );
 
-<<<<<<< HEAD
         // Click forgot password link and assert mail received with reset password link
         $this->clickForgotPasswordAndAssertResetLinkReceivedInMail($email);
     }
@@ -529,30 +469,6 @@
             ),
             MessageInterface::TYPE_SUCCESS
         );
-=======
-        // Resetting password multiple times
-        for ($i = 0; $i < 5; $i++) {
-            $this->clearCookieMessagesList();
-            $this->getRequest()->setPostValue('email', $email);
-            $this->dispatch('customer/account/forgotPasswordPost');
-        }
-
-        // Asserting the error message
-        $this->assertSessionMessages(
-            $this->equalTo(
-                ['We received too many requests for password resets.'
-                    . ' Please wait and try again later or contact hello@example.com.']
-            ),
-            MessageInterface::TYPE_ERROR
-        );
-
-        // Wait for 2 minutes before resetting password
-        sleep(120);
-
-        // Clicking on the forgot password link
-        $this->getRequest()->setPostValue('email', $email);
-        $this->dispatch('customer/account/forgotPasswordPost');
->>>>>>> c5e96f54
 
         // Asserting mail received after forgot password
         $sendMessage = $this->transportBuilderMock->getSentMessage()->getBody()->getParts()[0]->getRawContent();
@@ -560,7 +476,6 @@
             'There was recently a request to change the password for your account',
             $sendMessage
         );
-<<<<<<< HEAD
 
         // Getting reset password token and customer id from the database
         /** @var CustomerRegistry $customerRegistry */
@@ -593,8 +508,6 @@
         $this->_objectManager->removeSharedInstance(Http::class);
         $this->_objectManager->removeSharedInstance(Request::class);
         parent::resetRequest();
-=======
->>>>>>> c5e96f54
     }
 
     /**
@@ -611,4 +524,72 @@
             $jsonSerializer->serialize([])
         );
     }
+
+        /**
+     * Test to enable password change frequency limit for customer
+     *
+     * @magentoDbIsolation disabled
+     * @magentoConfigFixture current_store customer/password/min_time_between_password_reset_requests 0
+     * @magentoConfigFixture current_store customer/captcha/enable 0
+     * @magentoDataFixture Magento/Customer/_files/customer.php
+     * @return void
+     * @throws LocalizedException
+     */
+    public function testEnablePasswordChangeFrequencyLimitForCustomer(): void
+    {
+        $email = 'customer@example.com';
+
+        // Resetting password multiple times
+        for ($i = 0; $i < 5; $i++) {
+            $this->getRequest()->setPostValue(['email' => $email]);
+            $this->getRequest()->setMethod(HttpRequest::METHOD_POST);
+            $this->dispatch('customer/account/forgotPasswordPost');
+        }
+
+        // Asserting mail received after forgot password
+        $sendMessage = $this->transportBuilderMock->getSentMessage()->getBody()->getParts()[0]->getRawContent();
+        $this->assertStringContainsString(
+            'There was recently a request to change the password for your account',
+            $sendMessage
+        );
+
+        // Updating the limit to greater than 0
+        $this->resourceConfig->saveConfig(
+            'customer/password/min_time_between_password_reset_requests',
+            2,
+            ScopeConfigInterface::SCOPE_TYPE_DEFAULT,
+            0
+        );
+
+        // Resetting password multiple times
+        for ($i = 0; $i < 5; $i++) {
+            $this->clearCookieMessagesList();
+            $this->getRequest()->setPostValue('email', $email);
+            $this->dispatch('customer/account/forgotPasswordPost');
+        }
+
+        // Asserting the error message
+        $this->assertSessionMessages(
+            $this->equalTo(
+                ['We received too many requests for password resets.'
+                    . ' Please wait and try again later or contact hello@example.com.']
+            ),
+            MessageInterface::TYPE_ERROR
+        );
+
+        // Wait for 2 minutes before resetting password
+        sleep(120);
+
+        // Clicking on the forgot password link
+        $this->getRequest()->setPostValue('email', $email);
+        $this->dispatch('customer/account/forgotPasswordPost');
+
+        // Asserting mail received after forgot password
+        $sendMessage = $this->transportBuilderMock->getSentMessage()->getBody()->getParts()[0]->getRawContent();
+        $this->assertStringContainsString(
+            'There was recently a request to change the password for your account',
+            $sendMessage
+        );
+    }
+
 }