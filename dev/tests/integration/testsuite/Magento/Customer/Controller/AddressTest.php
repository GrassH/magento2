--- conflicted
+++ resolved
@@ -25,14 +25,8 @@
             \Magento\Customer\Model\Session::class,
             [$logger]
         );
-<<<<<<< HEAD
-        $this->accountManagement = \Magento\TestFramework\Helper\Bootstrap::getObjectManager()->create(
-            \Magento\Customer\Api\AccountManagementInterface::class
-        );
-=======
         $this->accountManagement = Bootstrap::getObjectManager()->create(AccountManagementInterface::class);
         $this->formKey = Bootstrap::getObjectManager()->create(FormKey::class);
->>>>>>> f5539378
         $customer = $this->accountManagement->authenticate('customer@example.com', 'password');
         $session->setCustomerDataAsLoggedIn($customer);
     }
