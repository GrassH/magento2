--- conflicted
+++ resolved
@@ -174,11 +174,8 @@
 
         $this->assertRedirect($this->stringContains('customer/address/index'));
         $this->assertSessionMessages(
-<<<<<<< HEAD
             $this->equalTo(['Something went wrong while deleting the address.']),
-=======
             $this->equalTo(['We can\'t delete the address right now.']),
->>>>>>> 463c7151
             \Magento\Framework\Message\MessageInterface::TYPE_ERROR
         );
     }
