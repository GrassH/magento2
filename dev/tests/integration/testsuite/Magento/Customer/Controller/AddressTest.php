<?php
/**
 * Copyright © Magento, Inc. All rights reserved.
 * See COPYING.txt for license details.
 */
namespace Magento\Customer\Controller;

use Magento\Customer\Api\AccountManagementInterface;
use Magento\Customer\Model\CustomerRegistry;
use Magento\Framework\Data\Form\FormKey;
use Magento\TestFramework\Helper\Bootstrap;
use Magento\Framework\App\Request\Http as HttpRequest;

class AddressTest extends \Magento\TestFramework\TestCase\AbstractController
{
    /** @var AccountManagementInterface */
    private $accountManagement;

    /** @var FormKey */
    private $formKey;

    /**
<<<<<<< HEAD
     * @inheritDoc
=======
     * {@inheritDoc}
>>>>>>> 03ab0fd0
     */
    protected function setUp()
    {
        parent::setUp();
        $logger = $this->createMock(\Psr\Log\LoggerInterface::class);
        $session = \Magento\TestFramework\Helper\Bootstrap::getObjectManager()->create(
            \Magento\Customer\Model\Session::class,
            [$logger]
        );
        $this->accountManagement = Bootstrap::getObjectManager()->create(AccountManagementInterface::class);
        $this->formKey = Bootstrap::getObjectManager()->create(FormKey::class);
        $customer = $this->accountManagement->authenticate('customer@example.com', 'password');
        $session->setCustomerDataAsLoggedIn($customer);
    }

    /**
     * @magentoDataFixture Magento/Customer/_files/customer.php
     * @magentoDataFixture Magento/Customer/_files/customer_address.php
     */
    public function testIndexAction()
    {
        $this->dispatch('customer/address/index');

        $body = $this->getResponse()->getBody();
        $this->assertContains('Default Billing Address', $body);
        $this->assertContains('Default Shipping Address', $body);
        $this->assertContains('Green str, 67', $body);
    }

    /**
     * @magentoDataFixture Magento/Customer/_files/customer.php
     * @magentoDataFixture Magento/Customer/_files/customer_address.php
     */
    public function testFormAction()
    {
        $this->dispatch('customer/address/edit');

        $body = $this->getResponse()->getBody();
        $this->assertContains('value="John"', $body);
        $this->assertContains('value="Smith"', $body);
    }

    /**
     * @magentoDataFixture Magento/Customer/_files/customer.php
     * @magentoDataFixture Magento/Customer/_files/customer_two_addresses.php
     */
    public function testFormPostAction()
    {
        $this->getRequest()->setParam(
            'id',
            2
        )->setMethod(
            'POST'
        )->setPostValue(
            [
                'form_key' => $this->_objectManager->get(\Magento\Framework\Data\Form\FormKey::class)->getFormKey(),
                'firstname' => 'James',
                'lastname' => 'Bond',
                'company' => 'Magento Commerce Inc.',
                'telephone' => '1112223333',
                'fax' => '2223334444',
                'street' => ['1234 Monterey Rd', 'Apt 13'],
                'city' => 'Kyiv',
                'region' => 'Kiev',
                'postcode' => '55555',
                'country_id' => 'UA',
                'success_url' => '',
                'error_url' => '',
                'default_billing' => true,
                'default_shipping' => true,
            ]
        );
        // we are overwriting the address coming from the fixture
        $this->dispatch('customer/address/formPost');
        $this->getCustomerRegistry()->remove(1);
        $this->assertRedirect($this->stringContains('customer/address/index'));
        $this->assertSessionMessages(
            $this->equalTo(['You saved the address.']),
            \Magento\Framework\Message\MessageInterface::TYPE_SUCCESS
        );
        $address = $this->accountManagement->getDefaultBillingAddress(1);

        $this->assertEquals('UA', $address->getCountryId());
        $this->assertEquals('Kyiv', $address->getCity());
        $this->assertEquals('Kiev', $address->getRegion()->getRegion());
        $this->assertTrue($address->isDefaultBilling());
        $this->assertTrue($address->isDefaultShipping());
    }

    /**
     * @return CustomerRegistry
     */
    private function getCustomerRegistry()
    {
        return $this->_objectManager->get(CustomerRegistry::class);
    }

    /**
     * @magentoDataFixture Magento/Customer/_files/customer.php
     * @magentoDataFixture Magento/Customer/_files/customer_address.php
     */
    public function testFailedFormPostAction()
    {
        $this->getRequest()->setParam(
            'id',
            1
        )->setMethod(
            'POST'
        )->setPostValue(
            [
                'form_key' => $this->_objectManager->get(\Magento\Framework\Data\Form\FormKey::class)->getFormKey(),
                'firstname' => 'James',
                'lastname' => 'Bond',
                'company' => 'Magento Commerce Inc.',
                'telephone' => '1112223333',
                'fax' => '2223334444',
                // omit street and city to fail validation
                'region_id' => '12',
                'region' => 'California',
                'postcode' => '55555',
                'country_id' => 'US',
                'success_url' => '',
                'error_url' => '',
            ]
        );
        // we are overwriting the address coming from the fixture
        $this->dispatch('customer/address/formPost');
        $this->getCustomerRegistry()->remove(1);
        $this->assertRedirect($this->stringContains('customer/address/edit'));
        $this->assertSessionMessages(
            $this->equalTo(
                [
                    'One or more input exceptions have occurred.',
                    '&quot;street&quot; is required. Enter and try again.',
                    '&quot;city&quot; is required. Enter and try again.',
                ]
            ),
            \Magento\Framework\Message\MessageInterface::TYPE_ERROR
        );
    }

    /**
     * @magentoDataFixture Magento/Customer/_files/customer.php
     * @magentoDataFixture Magento/Customer/_files/customer_address.php
     */
    public function testDeleteAction()
    {
        $this->getRequest()->setParam('id', 1);
        $this->getRequest()->setParam('form_key', $this->formKey->getFormKey())->setMethod(HttpRequest::METHOD_POST);
        // we are overwriting the address coming from the fixture
        $this->dispatch('customer/address/delete');

        $this->assertRedirect($this->stringContains('customer/address/index'));
        $this->assertSessionMessages(
            $this->equalTo(['You deleted the address.']),
            \Magento\Framework\Message\MessageInterface::TYPE_SUCCESS
        );
    }

    /**
     * @magentoDataFixture Magento/Customer/_files/customer.php
     * @magentoDataFixture Magento/Customer/_files/customer_address.php
     */
    public function testWrongAddressDeleteAction()
    {
        $this->getRequest()->setParam('id', 555);
        $this->getRequest()->setParam('form_key', $this->formKey->getFormKey())->setMethod(HttpRequest::METHOD_POST);
        // we are overwriting the address coming from the fixture
        $this->dispatch('customer/address/delete');

        $this->assertRedirect($this->stringContains('customer/address/index'));
        $this->assertSessionMessages(
            $this->equalTo(['We can\'t delete the address right now.']),
            \Magento\Framework\Message\MessageInterface::TYPE_ERROR
        );
    }
}<|MERGE_RESOLUTION|>--- conflicted
+++ resolved
@@ -20,11 +20,7 @@
     private $formKey;
 
     /**
-<<<<<<< HEAD
      * @inheritDoc
-=======
-     * {@inheritDoc}
->>>>>>> 03ab0fd0
      */
     protected function setUp()
     {
