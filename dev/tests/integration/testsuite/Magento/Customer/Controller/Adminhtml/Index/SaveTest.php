--- conflicted
+++ resolved
@@ -539,11 +539,7 @@
      * @param array $sender
      * @param int $customerId
      * @param string|null $newEmail
-<<<<<<< HEAD
      * @return MockObject
-=======
-     * @return \PHPUnit\Framework\MockObject\MockObject
->>>>>>> 0423eae6
      */
     private function prepareEmailMock(
         int $occurrenceNumber,
@@ -551,11 +547,7 @@
         array $sender,
         int $customerId,
         $newEmail = null
-<<<<<<< HEAD
     ) : MockObject {
-=======
-    ) : \PHPUnit\Framework\MockObject\MockObject {
->>>>>>> 0423eae6
         $area = Area::AREA_FRONTEND;
         $customer = $this->customerRepository->getById($customerId);
         $storeId = $customer->getStoreId();
@@ -603,20 +595,12 @@
     /**
      * Add email mock to class
      *
-<<<<<<< HEAD
      * @param MockObject $transportBuilderMock
-=======
-     * @param \PHPUnit\Framework\MockObject\MockObject $transportBuilderMock
->>>>>>> 0423eae6
      * @param string $className
      * @return void
      */
     private function addEmailMockToClass(
-<<<<<<< HEAD
         MockObject $transportBuilderMock,
-=======
-        \PHPUnit\Framework\MockObject\MockObject $transportBuilderMock,
->>>>>>> 0423eae6
         $className
     ): void {
         $mocked = $this->_objectManager->create(
