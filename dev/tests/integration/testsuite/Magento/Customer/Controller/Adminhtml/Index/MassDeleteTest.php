--- conflicted
+++ resolved
@@ -125,11 +125,7 @@
         return [
             [
                 'ids' => [],
-<<<<<<< HEAD
-                'constraint' => self::equalTo(['Please select item(s).']),
-=======
                 'constraint' => self::equalTo(['An item needs to be selected. Select and try again.']),
->>>>>>> 0d718279
                 'messageType' => MessageInterface::TYPE_ERROR,
             ],
             [
@@ -139,11 +135,7 @@
             ],
             [
                 'ids' => null,
-<<<<<<< HEAD
-                'constraint' => self::equalTo(['Please select item(s).']),
-=======
                 'constraint' => self::equalTo(['An item needs to be selected. Select and try again.']),
->>>>>>> 0d718279
                 'messageType' => MessageInterface::TYPE_ERROR,
             ]
         ];
