--- conflicted
+++ resolved
@@ -18,11 +18,7 @@
     {
         parent::setUp();
         $this->quoteItemCollectionFactory = $this->_objectManager->get(
-<<<<<<< HEAD
-            '\Magento\Quote\Model\Resource\Quote\Item\CollectionFactory'
-=======
-            'Magento\Sales\Model\Resource\Quote\Item\CollectionFactory'
->>>>>>> a437b126
+            'Magento\Quote\Model\Resource\Quote\Item\CollectionFactory'
         );
     }
 
