--- conflicted
+++ resolved
@@ -46,11 +46,7 @@
     protected $objectManager;
 
     /**
-<<<<<<< HEAD
      * @inheritDoc
-=======
-     * {@inheritDoc}
->>>>>>> 03ab0fd0
      */
     protected function setUp()
     {
@@ -76,11 +72,7 @@
     }
 
     /**
-<<<<<<< HEAD
      * @inheritDoc
-=======
-     * {@inheritDoc}
->>>>>>> 03ab0fd0
      */
     protected function tearDown()
     {
@@ -538,15 +530,9 @@
     }
 
     /**
-<<<<<<< HEAD
      * Test new customer form page.
      */
     public function testNewAction()
-=======
-     * Tests new action
-     */
-    public function testNewAction(): void
->>>>>>> 03ab0fd0
     {
         $this->dispatch('backend/customer/index/edit');
         $body = $this->getResponse()->getBody();
