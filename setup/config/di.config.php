--- conflicted
+++ resolved
@@ -27,14 +27,9 @@
             'Magento\Setup\Controller\Install',
             'Magento\Setup\Controller\Success',
             'Magento\Setup\Controller\Modules',
-<<<<<<< HEAD
             'Magento\Setup\Controller\ComponentGrid',
-            'Magento\Setup\Controller\ComponentUpgrade',
-            'Magento\Setup\Controller\ComponentUpgradeSuccess',
-=======
             'Magento\Setup\Controller\ComponentUpdate',
             'Magento\Setup\Controller\ComponentUpdateSuccess',
->>>>>>> 52194a58
             'Magento\Setup\Controller\BackupActionItems',
             'Magento\Setup\Controller\Maintenance',
         ],
