<?php
/**
 * Copyright © 2016 Magento. All rights reserved.
 * See COPYING.txt for license details.
 */

return [
    'di' => [
        'allowed_controllers' => [
            'Magento\Setup\Controller\Index',
            'Magento\Setup\Controller\LandingInstaller',
            'Magento\Setup\Controller\LandingUpdater',
            'Magento\Setup\Controller\CreateBackup',
            'Magento\Setup\Controller\CompleteBackup',
            'Magento\Setup\Controller\Navigation',
            'Magento\Setup\Controller\Home',
            'Magento\Setup\Controller\SelectVersion',
            'Magento\Setup\Controller\License',
            'Magento\Setup\Controller\ReadinessCheckInstaller',
            'Magento\Setup\Controller\ReadinessCheckUpdater',
            'Magento\Setup\Controller\Environment',
            'Magento\Setup\Controller\DependencyCheck',
            'Magento\Setup\Controller\DatabaseCheck',
            'Magento\Setup\Controller\ValidateAdminCredentials',
            'Magento\Setup\Controller\AddDatabase',
            'Magento\Setup\Controller\WebConfiguration',
            'Magento\Setup\Controller\CustomizeYourStore',
            'Magento\Setup\Controller\CreateAdminAccount',
            'Magento\Setup\Controller\Install',
            'Magento\Setup\Controller\Success',
            'Magento\Setup\Controller\Modules',
<<<<<<< HEAD
            'Magento\Setup\Controller\ModuleGrid',
=======
            'Magento\Setup\Controller\ComponentGrid',
            'Magento\Setup\Controller\ExtensionGrid',
>>>>>>> 84998cee
            'Magento\Setup\Controller\StartUpdater',
            'Magento\Setup\Controller\UpdaterSuccess',
            'Magento\Setup\Controller\BackupActionItems',
            'Magento\Setup\Controller\Maintenance',
            'Magento\Setup\Controller\OtherComponentsGrid',
            'Magento\Setup\Controller\DataOption',
            'Magento\Setup\Controller\Marketplace',
            'Magento\Setup\Controller\SystemConfig',
            'Magento\Setup\Controller\InstallExtensionGrid',
            'Magento\Setup\Controller\MarketplaceCredentials',
            'Magento\Setup\Controller\Session'
        ],
        'instance' => [
            'preference' => [
                'Zend\EventManager\EventManagerInterface' => 'EventManager',
                'Zend\ServiceManager\ServiceLocatorInterface' => 'ServiceManager',
                'Magento\Framework\DB\LoggerInterface' => 'Magento\Framework\DB\Logger\Quiet',
                'Magento\Framework\Locale\ConfigInterface' => 'Magento\Framework\Locale\Config',
                'Magento\Framework\Filesystem\DriverInterface' => 'Magento\Framework\Filesystem\Driver\File',
                'Magento\Framework\Component\ComponentRegistrarInterface' =>
                    'Magento\Framework\Component\ComponentRegistrar',
            ],
        ],
    ],
];<|MERGE_RESOLUTION|>--- conflicted
+++ resolved
@@ -29,12 +29,8 @@
             'Magento\Setup\Controller\Install',
             'Magento\Setup\Controller\Success',
             'Magento\Setup\Controller\Modules',
-<<<<<<< HEAD
             'Magento\Setup\Controller\ModuleGrid',
-=======
-            'Magento\Setup\Controller\ComponentGrid',
             'Magento\Setup\Controller\ExtensionGrid',
->>>>>>> 84998cee
             'Magento\Setup\Controller\StartUpdater',
             'Magento\Setup\Controller\UpdaterSuccess',
             'Magento\Setup\Controller\BackupActionItems',
