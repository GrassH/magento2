--- conflicted
+++ resolved
@@ -270,7 +270,6 @@
         };
 
         $scope.query = function(item) {
-<<<<<<< HEAD
             if (item.params) {
                 return $http.post(item.url, item.params)
                     .success(function(data) { item.process(data) })
@@ -278,8 +277,6 @@
                         item.fail();
                     });
             }
-=======
->>>>>>> b0372d69
             return $http.get(item.url, {timeout: 3000})
                 .success(function(data) { item.process(data) })
                 .error(function(data, status) {
