/**
 * Copyright © 2015 Magento. All rights reserved.
 * See COPYING.txt for license details.
 */

'use strict';
var app = angular.module(
    'magentoSetup',
    [
        'ui.router',
        'ui.bootstrap',
        'main',
        'landing',
        'readiness-check',
        'add-database',
        'web-configuration',
        'customize-your-store',
        'create-admin-account',
        'install',
        'success',
<<<<<<< HEAD
        'landing-updater',
        'component-grid',
        'readiness-check-updater',
=======
>>>>>>> 1f8530f9
        'create-backup',
        'complete-backup',
        'component-upgrade',
        'component-upgrade-success'
    ]);

app.config(function ($stateProvider) {
    app.stateProvider = $stateProvider;
})
    .config(function($provide) {
        $provide.decorator('$state', function($delegate, $stateParams) {
            $delegate.forceReload = function() {
                return $delegate.go($delegate.current, $stateParams, {
                    reload: true,
                    inherit: false,
                    notify: true
                });
            };
            return $delegate;
        });
    })
    .run(function ($rootScope, $state) {
        $rootScope.$state = $state;
    });<|MERGE_RESOLUTION|>--- conflicted
+++ resolved
@@ -18,12 +18,7 @@
         'create-admin-account',
         'install',
         'success',
-<<<<<<< HEAD
-        'landing-updater',
-        'component-grid',
-        'readiness-check-updater',
-=======
->>>>>>> 1f8530f9
+        'component-grid',        
         'create-backup',
         'complete-backup',
         'component-upgrade',
