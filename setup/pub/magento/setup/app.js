--- conflicted
+++ resolved
@@ -18,12 +18,8 @@
         'create-admin-account',
         'install',
         'success',
-<<<<<<< HEAD
         'module-grid',
-=======
-        'component-grid',
         'extension-grid',
->>>>>>> 84998cee
         'install-extension-grid',
         'create-backup',
         'complete-backup',
