<?php
/**
 * Copyright © 2016 Magento. All rights reserved.
 * See COPYING.txt for license details.
 */
?>

<section class="home-page-inner-wrap ng-scope">
    <p class="setup-home-title">
        Welcome to the Magento Setup Tool. Please choose a task below.
    </p>

    <div class="row">
        <div class="col-m-3">
<<<<<<< HEAD
            <a href="" class="setup-home-item setup-home-item-module" ui-sref="root.module">
                <span class="setup-home-item-title">Module Manager </span>
                <span class="setup-home-item-description">I want to manage my modules</span>
=======
            <a href="" class="setup-home-item setup-home-item-extension" ui-sref="root.extension">
                <span class="setup-home-item-title">Extension Manager</span>
                <span class="setup-home-item-description">I want to manage my extensions and themes.</span>
            </a>
        </div>
        <div class="col-m-3">
            <a href="" class="setup-home-item setup-home-item-component" ui-sref="root.update">
                <span class="setup-home-item-title">Component Manager</span>
                <span class="setup-home-item-description">I want to manage my packages and modules.</span>
>>>>>>> 84998cee
            </a>
        </div>
        <div class="col-m-3">
            <a href="" class="setup-home-item setup-home-item-upgrade" ui-sref="root.upgrade">
                <span class="setup-home-item-title">System Upgrade</span>
                <span class="setup-home-item-description">I want to upgrade my Magento Admin version.</span>
            </a>
        </div>
        <div class="col-m-3">
            <a href="" class="setup-home-item setup-home-item-configuration" ui-sref="root.system-config">
                <span class="setup-home-item-title">System Configuration</span>
                <span class="setup-home-item-description">I want to change my Magento system configurations.</span>
            </a>
        </div>
    </div>
</section><|MERGE_RESOLUTION|>--- conflicted
+++ resolved
@@ -12,21 +12,14 @@
 
     <div class="row">
         <div class="col-m-3">
-<<<<<<< HEAD
             <a href="" class="setup-home-item setup-home-item-module" ui-sref="root.module">
                 <span class="setup-home-item-title">Module Manager </span>
                 <span class="setup-home-item-description">I want to manage my modules</span>
-=======
+        </div>
+        <div class="col-m-3">
             <a href="" class="setup-home-item setup-home-item-extension" ui-sref="root.extension">
                 <span class="setup-home-item-title">Extension Manager</span>
                 <span class="setup-home-item-description">I want to manage my extensions and themes.</span>
-            </a>
-        </div>
-        <div class="col-m-3">
-            <a href="" class="setup-home-item setup-home-item-component" ui-sref="root.update">
-                <span class="setup-home-item-title">Component Manager</span>
-                <span class="setup-home-item-description">I want to manage my packages and modules.</span>
->>>>>>> 84998cee
             </a>
         </div>
         <div class="col-m-3">
