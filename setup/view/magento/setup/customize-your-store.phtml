--- conflicted
+++ resolved
@@ -7,38 +7,20 @@
 // @codingStandardsIgnoreFile
 
 ?>
-<<<<<<< HEAD
-<div class="step-controls">
-    <a href="" class="btn btn-primary" ng-click="previousState()">Previous</a>
-    <a href="" class="btn btn-primary" ng-click="checkModuleConstraints()">Next</a>
-=======
 <div class="nav-bar-outer-actions">
     <div class="outer-actions-inner-wrap">
         <div class="btn-wrap btn-wrap-triangle-right btn-wrap-next">
-            <button type="button" class="btn btn-prime" ng-click="nextState()">Next</button>
+            <button type="button" class="btn btn-prime" ng-click="checkModuleConstraints()">Next</button>
         </div>
         <div class="btn-wrap btn-wrap-triangle-left btn-wrap-prev">
             <button type="button" class="btn" ng-click="previousState()">Back</button>
         </div>
     </div>
->>>>>>> 765f1959
 </div>
 
 <h2 class="page-title">{{$state.current.header}}</h2>
 
-<<<<<<< HEAD
-<form novalidate name="customizeStore" class="form-horizontal" role="form">
-<form class="form-horizontal" role="form">
-    <div class="form-group">
-        <label class="col-md-3 control-label">Sample Data</label>
-        <div class="col-md-6">
-            <p class="form-control-static text-muted">
-                Select “Use Sample Data" to create a sample store with sample products, customers, and payment settings. Our <a target="_blank" href="http://devdocs.magento.com/guides/v1.0/install-gde/install/sample-data.html">Guide to Using Sample Data</a> can help you get started.</p>
-        </div>
-    </div>
-=======
 <form role="form">
->>>>>>> 765f1959
 
     <div class="row form-row">
         <div class="col-m-3">
@@ -104,14 +86,9 @@
                     <?php endforeach; ?>
                 </select>
             </label>
+            </label>
         </div>
     </div>
-<<<<<<< HEAD
-    <div class="form-group">
-        <label class="col-md-3 control-label">Store Default Language&nbsp;<span class="required">*</span></label>
-        <div class="col-md-4">
-            <select class="form-control"
-=======
 
     <div class="row form-row">
         <div class="col-m-3">
@@ -124,7 +101,6 @@
                 <select
                     id="storeLanguage"
                     class="form-el-select"
->>>>>>> 765f1959
                     ng-model="store.language"
                     tooltip-placement="right"
                     tooltip-html-unsafe="The language customers will see in your store. You can change this later in Magento Set Up Tool."
@@ -137,11 +113,15 @@
             </label>
         </div>
     </div>
-<<<<<<< HEAD
-    <div class="collapsed-options">
-        <a href="#" class="collapsed-options" ng-click="updateOnExpand(store.advanced)">Advanced Modules Configurations</a>
-        <span class="caret"></span>
-    </div>
+
+    <legend
+        class="form-legend-expand"
+        ng-click="updateOnExpand(store.advanced)"
+        ng-class="{'expanded' : store.advanced.expanded}"
+        >
+        Advanced Modules Configurations
+    </legend>
+
     <div ng-show="store.advanced.expanded" class="form-group">
         <div ng-show="store.errorMessage !== '' && store.errorMessage !== false " class="col-sm-10  error-container">
             <input type="checkbox" ng-model="store.force" ng-click="toggleForce()">&nbsp; Skip dependency check for individual modules
@@ -166,12 +146,4 @@
             {{store.selectedModules.length}} out of {{store.allModules.length}} selected.
         </div>
     </div>
-</form>
-<div class="step-controls">
-    <a href="" class="btn btn-primary" ng-click="previousState()">Previous</a>
-    <a href="" class="btn btn-primary" ng-click="checkModuleConstraints()">Next</a>
-</div>
-=======
-
-</form>
->>>>>>> 765f1959
+</form>