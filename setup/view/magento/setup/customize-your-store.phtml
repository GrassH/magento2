--- conflicted
+++ resolved
@@ -31,43 +31,6 @@
                 <label class="form-label">Sample Data</label>
             </div>
             <div class="col-m-6">
-<<<<<<< HEAD
-                <p>
-                    Select “Use Sample Data" to create a sample store with sample products, customers, and payment settings. Our <a target="_blank" href="http://devdocs.magento.com/guides/v1.0/install-gde/install/sample-data.html">Guide to Using Sample Data</a> can help you get started.
-                </p>
-                <input
-                    id="useSampleData"
-                    class="form-el-checkbox"
-                    type="checkbox"
-                    ng-model="store.useSampleData"
-                    ng-disabled="<?php echo $this->isSampledataEnabled ? 'false' : 'true' ?> || !store.sampleDataModuleSelected"
-                    >
-                <label class="form-label" for="useSampleData">
-                    Use Sample Data
-                </label>
-
-                <?php if ($this->isSampleDataInstalled || $this->isSampleDataErrorInstallation): ?>
-                    <div class="customize-database-clean">
-                        <p>
-                            <?php if ($this->isSampleDataInstalled): ?>
-                                You have already installed sample data. If you want to re-install it, your database has to be cleaned up
-                            <?php endif; ?>
-                            <?php if ($this->isSampleDataErrorInstallation): ?>
-                                Your sample data is broken. If you want to re-install it, your database has to be cleaned up
-                            <?php endif; ?>
-                        </p>
-                        <input
-                            type="checkbox"
-                            ng-model="store.cleanUpDatabase"
-                            class="form-el-checkbox"
-                            id="cleanUpDatabase"
-                            >
-                        <label class="form-label" for="cleanUpDatabase">
-                            Clean up automatically
-                        </label>
-                    </div>
-                <?php endif; ?>
-=======
                 <div class="customize-database-clean">
                     <p>
                         <?php if ($this->isSampleDataInstalled): ?>
@@ -87,7 +50,6 @@
                         Clean up automatically
                     </label>
                 </div>
->>>>>>> 54b85e93
             </div>
         </div>
         <?php endif; ?>
