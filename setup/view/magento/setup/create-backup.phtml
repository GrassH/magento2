<?php
/**
 * Copyright © 2015 Magento. All rights reserved.
 * See COPYING.txt for license details.
 */

// @codingStandardsIgnoreFile

?>
<div class="nav-bar-outer-actions">
    <div class="outer-actions-inner-wrap">
        <div class="btn-wrap btn-wrap-triangle-right btn-wrap-next">
            <button
                type="button"
                class="btn btn-prime"
<<<<<<< HEAD
                ng-click="$state.go('root.component-update')"
=======
                ng-click="goToStartUpdater()"
>>>>>>> 42f28750
                ng-disabled="checkingInProgress() || (hasErrors && ($state.is('root.create-backup-cm.progress') || $state.is('root.create-backup-su.progress')))
                || (!nextButtonStatus && ($state.is('root.create-backup-cm') || $state.is('root.create-backup-su')))"
                >Next</button>
        </div>
        <div class="btn-wrap btn-wrap-triangle-left btn-wrap-prev">
            <button
                type="button"
                class="btn"
                ng-click="previousState()"
                ng-disabled="checkingInProgress() && !hasErrors"
                >Back</button>
        </div>
        <div class="btn-wrap btn-wrap-try-again" ng-show="$state.is('root.create-backup-cm.progress') || $state.is('root.create-backup-su.progress')">
            <button
                type="button"
                class="btn btn-secondary"
                ng-click="$state.forceReload()"
                ng-disabled="checkingInProgress()"
                >Try Again</button>
        </div>
    </div>
</div>

<h2 class="page-title">{{$state.current.header}}</h2>

<div ng-show="$state.is('root.create-backup-cm') || $state.is('root.create-backup-su')">
    <form
        novalidate
        name="backup"
        role="form"
        >
        <fieldset class="form-fieldset">
            <div class="message message-warning">
                <span class="message-text">
                    <strong>We’ll put your store in maintenance mode to protect your shoppers during the {{type}}.
                        You cannot cancel this {{type}} process.</strong>
                </span>
            </div>
            <div class="row form-row">
                <div class="col-m-3">
                    <label class="form-label">
                        Backup Options
                    </label>
                </div>
                <div class="col-m-4">
                    <div class="form-row">
                        <input
                            id="optionsCode"
                            class="form-el-checkbox"
                            type="checkbox"
                            ng-model="backupInfo.options.code"
                            ng-checked="backupInfo.options.code"
                            >
                        <label class="form-label" for="optionsCode">
                            Code
                        </label>
                    </div>
                    <div class="form-row">
                        <input
                            id="optionsMedia"
                            class="form-el-checkbox"
                            type="checkbox"
                            ng-model="backupInfo.options.media"
                            ng-checked="backupInfo.options.media"
                            >
                        <label class="form-label" for="optionsMedia">
                            Media
                        </label>
                    </div>
                    <div class="form-row">
                        <input
                            id="optionsDb"
                            class="form-el-checkbox"
                            type="checkbox"
                            ng-model="backupInfo.options.db"
                            ng-checked="backupInfo.options.db"
                            >
                        <label class="form-label" for="optionsDb">
                            Database
                        </label>
                    </div>
                </div>
            </div>
        </fieldset>
    </form>
</div>
<div ng-show="($state.is('root.create-backup-cm') || $state.is('root.create-backup-su')) && (backupInfo.options.code || backupInfo.options.media || backupInfo.options.db)" class="accent-box">
    <p>Let's check your disk space availability for taking selected backups, and then create the backups.</p>
    <button
        class="btn btn-large btn-prime"
        ng-click="$state.go('.progress')"
        type="button"
        >Create Backup</button>
</div>
<div class="message message-warning" ng-show="optionsSelected()">
    <span class="message-text">
        <strong>We noticed you didn’t select anything to back up. We strongly recommend you back up before continuing.</strong>
    </span>
</div>
<div ui-view></div><|MERGE_RESOLUTION|>--- conflicted
+++ resolved
@@ -13,11 +13,7 @@
             <button
                 type="button"
                 class="btn btn-prime"
-<<<<<<< HEAD
-                ng-click="$state.go('root.component-update')"
-=======
                 ng-click="goToStartUpdater()"
->>>>>>> 42f28750
                 ng-disabled="checkingInProgress() || (hasErrors && ($state.is('root.create-backup-cm.progress') || $state.is('root.create-backup-su.progress')))
                 || (!nextButtonStatus && ($state.is('root.create-backup-cm') || $state.is('root.create-backup-su')))"
                 >Next</button>
