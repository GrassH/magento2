--- conflicted
+++ resolved
@@ -35,13 +35,6 @@
 
 </div>
 
-<<<<<<< HEAD
-<div id="php-version" class="readiness-check-item" ng-show="version.visible">
-
-    <h3 class="readiness-check-title" ng-hide="version.processed">
-        Checking PHP Version...
-    </h3>
-=======
 <div id="updater-application" class="rediness-check-item" ng-show="updater.visible">
     <div ng-hide="updater.processed">
         <span class="spinner side">
@@ -175,7 +168,7 @@
     </div>
 </div>
 
-<div id="php-version" class="rediness-check-item" ng-show="version.visible">
+<div id="php-version" class="readiness-check-item" ng-show="version.visible">
     <div ng-hide="version.processed">
         <span class="spinner side">
             <span></span><span></span><span></span><span></span>
@@ -183,7 +176,6 @@
         </span>
         <h3 class="readiness-check-title">Checking PHP Version...</h3>
     </div>
->>>>>>> 52194a58
 
     <div ng-show="version.processed" ng-switch="version.responseType">
 
@@ -235,14 +227,7 @@
 
 </div>
 
-<<<<<<< HEAD
 <div id="php-settings" class="readiness-check-item" ng-show="settings.visible">
-
-    <h3 class="readiness-check-title" ng-hide="settings.processed">
-        Checking PHP Settings...
-    </h3>
-=======
-<div id="php-settings" class="rediness-check-item" ng-show="settings.visible">
     <div ng-hide="settings.processed">
         <span class="spinner side">
             <span></span><span></span><span></span><span></span>
@@ -250,7 +235,6 @@
         </span>
         <h3 class="readiness-check-title">Checking PHP Settings....</h3>
     </div>
->>>>>>> 52194a58
 
     <div ng-show="settings.processed" ng-switch="settings.responseType">
 
@@ -294,23 +278,14 @@
 
 </div>
 
-<<<<<<< HEAD
 <div id="php-extensions" class="readiness-check-item" ng-show="extensions.visible">
-
-    <h3 ng-hide="extensions.processed" class="readiness-check-title">
-        Checking PHP Extensions...
-    </h3>
-=======
-<div id="php-extensions" class="rediness-check-item" ng-show="extensions.visible">
     <div ng-hide="extensions.processed">
         <span class="spinner side">
             <span></span><span></span><span></span><span></span>
             <span></span><span></span><span></span><span></span>
         </span>
         <h3 class="readiness-check-title">Checking PHP Extensions...</h3>
-    </div>
->>>>>>> 52194a58
-
+    </div>    
     <div ng-show="extensions.processed" ng-switch="extensions.responseType">
 
         <div ng-switch-when="success" ng-init="updateOnSuccess(extensions)">
@@ -395,14 +370,7 @@
 
 </div>
 
-<<<<<<< HEAD
 <div class="readiness-check-item" id="php-permissions" ng-show="permissions.visible">
-
-    <h3 class="readiness-check-title" ng-hide="permissions.processed">
-        Checking File Permissions...
-    </h3>
-=======
-<div class="rediness-check-item" id="php-permissions" ng-show="permissions.visible">
     <div ng-hide="permissions.processed">
         <span class="spinner side">
             <span></span><span></span><span></span><span></span>
@@ -410,7 +378,6 @@
         </span>
         <h3 class="readiness-check-title">Checking File Permissions...</h3>
     </div>
->>>>>>> 52194a58
 
     <div ng-show="permissions.processed" ng-switch="permissions.responseType">
 
