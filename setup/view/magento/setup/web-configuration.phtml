--- conflicted
+++ resolved
@@ -54,11 +54,7 @@
             <input
                 id="baseUrl"
                 class="form-el-input"
-<<<<<<< HEAD
-                type="url"
-=======
                 type="text"
->>>>>>> 92552fa9
                 name="base_url"
                 ng-model="config.address.base_url"
                 ng-class="{'invalid': webconfig.base_url.$invalid && webconfig.submitted}"
