--- conflicted
+++ resolved
@@ -32,12 +32,6 @@
         ->appendFile('pub/magento/setup/create-admin-account.js')
         ->appendFile('pub/magento/setup/install.js')
         ->appendFile('pub/magento/setup/success.js')
-<<<<<<< HEAD
-        ->appendFile('pub/magento/setup/component-grid.js')
-        ->appendFile('pub/magento/setup/readiness-check-updater.js')
-        ->appendFile('pub/magento/setup/landing-updater.js')
-=======
->>>>>>> 1f8530f9
         ->appendFile('pub/magento/setup/create-backup.js')
         ->appendFile('pub/magento/setup/complete-backup.js')
         ->appendFile('pub/magento/setup/component-upgrade.js')
@@ -66,7 +60,6 @@
     <?php echo $this->inlineScript() ?>
 </head>
 <body>
-
 <main class="container">
     <?php echo $this->content; ?>
 </main>
