--- conflicted
+++ resolved
@@ -270,14 +270,9 @@
     {
         $encloseQuote = $this->getQuote() == Phrase::QUOTE_DOUBLE ? Phrase::QUOTE_DOUBLE : Phrase::QUOTE_SINGLE;
         //find all occurrences of ' and ", with no \ before it.
-<<<<<<< HEAD
-        preg_match_all('/(?<!\\\\)[\'"]/', $string, $matches);
-        if (count($matches[0]) % 2 !== 0) {
-=======
         preg_match_all('/[^\\\\]' . $encloseQuote . '|' . $encloseQuote . '[^\\\\]/', $string, $matches);
         if (count($matches[0])) {
             $string = preg_replace('/([^\\\\])' . $encloseQuote . ' ?\. ?' . $encloseQuote . '/', '$1', $string);
->>>>>>> 53a52ec2
             $string = addslashes($string);
         }
         $evalString = 'return ' . $encloseQuote . $string . $encloseQuote . ';';
