<?php
/**
 * Connection adapter factory
 *
 * Copyright © 2015 Magento. All rights reserved.
 * See COPYING.txt for license details.
 */
namespace Magento\Setup\Module;

use Magento\Framework\Model\Resource\Type\Db\Pdo\Mysql;
use Magento\Framework\Stdlib;
use Zend\ServiceManager\ServiceLocatorInterface;

class ConnectionFactory implements \Magento\Framework\Model\Resource\Type\Db\ConnectionFactoryInterface
{
    /**
     * @var ServiceLocatorInterface
     */
    private $serviceLocator;

    /**
     * Constructor
     *
     * @param ServiceLocatorInterface $serviceLocator
     */
    public function __construct(ServiceLocatorInterface $serviceLocator)
    {
        $this->serviceLocator = $serviceLocator;
    }

    /**
     * {@inheritdoc}
     */
    public function create(array $connectionConfig)
    {
<<<<<<< HEAD
        $resourceInstance = new Mysql(new Stdlib\String(), new Stdlib\DateTime(), $connectionConfig);

        return $resourceInstance->getConnection($this->serviceLocator->get(\Magento\Framework\DB\Logger\Null::class));
=======
        $resourceInstance = new Mysql(new Stdlib\StringUtils(), new Stdlib\DateTime(), $connectionConfig);

        return $resourceInstance->getConnection($this->serviceLocator->get(\Magento\Framework\DB\Logger\Quiet::class));
>>>>>>> 9a960ca6
    }
}<|MERGE_RESOLUTION|>--- conflicted
+++ resolved
@@ -33,14 +33,8 @@
      */
     public function create(array $connectionConfig)
     {
-<<<<<<< HEAD
-        $resourceInstance = new Mysql(new Stdlib\String(), new Stdlib\DateTime(), $connectionConfig);
-
-        return $resourceInstance->getConnection($this->serviceLocator->get(\Magento\Framework\DB\Logger\Null::class));
-=======
         $resourceInstance = new Mysql(new Stdlib\StringUtils(), new Stdlib\DateTime(), $connectionConfig);
 
         return $resourceInstance->getConnection($this->serviceLocator->get(\Magento\Framework\DB\Logger\Quiet::class));
->>>>>>> 9a960ca6
     }
 }