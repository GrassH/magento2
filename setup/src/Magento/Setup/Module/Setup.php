--- conflicted
+++ resolved
@@ -19,19 +19,13 @@
      * @param string $connectionName
      * @return string
      */
-<<<<<<< HEAD
-    public function getIdxName($tableName, $fields, $indexType = '')
-    {
-        return $this->getConnection()->getIndexName($this->getTable($tableName), $fields, $indexType);
-=======
     public function getIdxName(
         $tableName,
         $fields,
         $indexType = '',
         $connectionName = ResourceConnection::DEFAULT_CONNECTION
     ) {
-        return $this->getConnection($connectionName)->getIndexName($tableName, $fields, $indexType);
->>>>>>> 3bc378ce
+        return $this->getConnection($connectionName)->getIndexName($this->getTable($tableName), $fields, $indexType);
     }
 
     /**
@@ -44,12 +38,6 @@
      * @param string $connectionName
      * @return string
      */
-<<<<<<< HEAD
-    public function getFkName($priTableName, $priColumnName, $refTableName, $refColumnName)
-    {
-        return $this->getConnection()->getForeignKeyName(
-            $this->getTable($priTableName),
-=======
     public function getFkName(
         $priTableName,
         $priColumnName,
@@ -58,8 +46,7 @@
         $connectionName = ResourceConnection::DEFAULT_CONNECTION
     ) {
         return $this->getConnection($connectionName)->getForeignKeyName(
-            $priTableName,
->>>>>>> 3bc378ce
+            $this->getTable($priTableName),
             $priColumnName,
             $refTableName,
             $refColumnName
