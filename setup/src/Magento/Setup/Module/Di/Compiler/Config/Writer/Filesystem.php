--- conflicted
+++ resolved
@@ -45,12 +45,8 @@
         $this->initialize();
 
         file_put_contents(
-<<<<<<< HEAD
-            $this->directoryList->getPath(DirectoryList::DI) . '/' . $key . '.ser',
-=======
             $this->directoryList->getPath(DirectoryList::DI) . '/' . $key
             . \Magento\Framework\App\ObjectManager\ConfigLoader\Compiled::COMPILED_FILE_EXTENSION,
->>>>>>> ee772ec6
             $this->getJson()->encode($config)
         );
     }
