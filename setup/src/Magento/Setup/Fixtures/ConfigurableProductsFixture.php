<?php
/**
 * Copyright © 2015 Magento. All rights reserved.
 * See COPYING.txt for license details.
 */

namespace Magento\Setup\Fixtures;

use Magento\Setup\Model\Complex\Pattern;
use Magento\Setup\Model\Complex\Generator;

/**
 * Class ConfigurableProductsFixture
 */
class ConfigurableProductsFixture extends Fixture
{
    /**
     * @var int
     */
    protected $priority = 50;

    //@codingStandardsIgnoreStart
    /**
     * Get CSV template headers
     * @SuppressWarnings(PHPMD)
     * @return array
     */
    protected function getHeaders()
    {
        return [
            'sku',
            'store_view_code',
            'attribute_set_code',
            'product_type',
            'categories',
            'product_websites',
            'color',
            'configurable_variation',
            'cost',
            'country_of_manufacture',
            'created_at',
            'custom_design',
            'custom_design_from',
            'custom_design_to',
            'custom_layout_update',
            'description',
            'enable_googlecheckout',
            'gallery',
            'gift_message_available',
            'gift_wrapping_available',
            'gift_wrapping_price',
            'has_options',
            'image',
            'image_label',
            'is_returnable',
            'manufacturer',
            'meta_description',
            'meta_keyword',
            'meta_title',
            'minimal_price',
            'msrp',
            'msrp_display_actual_price_type',
            'name',
            'news_from_date',
            'news_to_date',
            'options_container',
            'page_layout',
            'price',
            'quantity_and_stock_status',
            'related_tgtr_position_behavior',
            'related_tgtr_position_limit',
            'required_options',
            'short_description',
            'small_image',
            'small_image_label',
            'special_from_date',
            'special_price',
            'special_to_date',
            'product_online',
            'tax_class_name',
            'thumbnail',
            'thumbnail_label',
            'updated_at',
            'upsell_tgtr_position_behavior',
            'upsell_tgtr_position_limit',
            'url_key',
            'url_path',
            'variations',
            'variations_1382710717',
            'variations_1382710773',
            'variations_1382710861',
            'visibility',
            'weight',
            'qty',
            'min_qty',
            'use_config_min_qty',
            'is_qty_decimal',
            'backorders',
            'use_config_backorders',
            'min_sale_qty',
            'use_config_min_sale_qty',
            'max_sale_qty',
            'use_config_max_sale_qty',
            'is_in_stock',
            'notify_stock_qty',
            'use_config_notify_stock_qty',
            'manage_stock',
            'use_config_manage_stock',
            'use_config_qty_increments',
            'qty_increments',
            'use_config_enable_qty_inc',
            'enable_qty_increments',
            'is_decimal_divided',
            '_related_sku',
            '_related_position',
            '_crosssell_sku',
            '_crosssell_position',
            '_upsell_sku',
            '_upsell_position',
            '_associated_sku',
            '_associated_default_qty',
            '_associated_position',
            '_tier_price_website',
            '_tier_price_customer_group',
            '_tier_price_qty',
            '_tier_price_price',
            '_group_price_website',
            '_group_price_customer_group',
            '_group_price_price',
            '_media_attribute_id',
            '_media_image',
            '_media_label',
            '_media_position',
            '_media_is_disabled',
            '_super_products_sku',
            '_super_attribute_code',
            '_super_attribute_option',
            '_super_attribute_price_corr',
            'configurable_variations',
            'configurable_variation_prices',
        ];
    }

    /**
     * Get CSV template rows
     *
     * @param Closure|mixed $productCategory
     * @param Closure|mixed $productWebsite
     *
     * @SuppressWarnings(PHPMD)
     *
     * @return array
     */
    protected function getRows($productCategory, $productWebsite)
    {
        return [
            [
                'sku' => 'Configurable Product %s-option 1',
                'store_view_code' => '',
                'attribute_set_code' => 'Default',
                'product_type' => 'simple',
                'categories' => $productCategory,
                'product_websites' => $productWebsite,
                'color' => '',
                'configurable_variation' => 'option 1',
                'cost' => '',
                'country_of_manufacture' => '',
                'created_at' => '2013-10-25 15:12:32',
                'custom_design' => '',
                'custom_design_from' => '',
                'custom_design_to' => '',
                'custom_layout_update' => '',
                'description' => '<p>Configurable product description %s</p>',
                'enable_googlecheckout' => '1',
                'gallery' => '',
                'gift_message_available' => '',
                'gift_wrapping_available' => '',
                'gift_wrapping_price' => '',
                'has_options' => '0',
                'image' => '',
                'image_label' => '',
                'is_returnable' => 'Use config',
                'manufacturer' => '',
                'meta_description' => 'Configurable Product %s <p>Configurable product description 1</p>',
                'meta_keyword' => 'Configurable Product 1',
                'meta_title' => 'Configurable Product %s',
                'minimal_price' => '',
                'msrp' => '',
                'msrp_display_actual_price_type' => 'Use config',
                'name' => 'Configurable Product %s-option 1',
                'news_from_date' => '',
                'news_to_date' => '',
                'options_container' => 'Block after Info Column',
                'page_layout' => '',
                'price' => '10',
                'quantity_and_stock_status' => 'In Stock',
                'related_tgtr_position_behavior' => '',
                'related_tgtr_position_limit' => '',
                'required_options' => '0',
                'short_description' => '',
                'small_image' => '',
                'small_image_label' => '',
                'special_from_date' => '',
                'special_price' => '',
                'special_to_date' => '',
                'product_online' => '1',
                'tax_class_name' => 'Taxable Goods',
                'thumbnail' => '',
                'thumbnail_label' => '',
                'updated_at' => '2013-10-25 15:12:32',
                'upsell_tgtr_position_behavior' => '',
                'upsell_tgtr_position_limit' => '',
                'url_key' => 'configurable-product-%s-option-1',
                'url_path' => 'configurable-product-%s-option-1',
                'variations' => '',
                'variations_1382710717' => '',
                'variations_1382710773' => '',
                'variations_1382710861' => '',
                'visibility' => 'Not Visible Individually',
                'weight' => '1',
                'qty' => '111.0000',
                'min_qty' => '0.0000',
                'use_config_min_qty' => '1',
                'is_qty_decimal' => '0',
                'backorders' => '0',
                'use_config_backorders' => '1',
                'min_sale_qty' => '1.0000',
                'use_config_min_sale_qty' => '1',
                'max_sale_qty' => '0.0000',
                'use_config_max_sale_qty' => '1',
                'is_in_stock' => '1',
                'notify_stock_qty' => '',
                'use_config_notify_stock_qty' => '1',
                'manage_stock' => '1',
                'use_config_manage_stock' => '1',
                'use_config_qty_increments' => '1',
                'qty_increments' => '0.0000',
                'use_config_enable_qty_inc' => '1',
                'enable_qty_increments' => '0',
                'is_decimal_divided' => '0',
                '_related_sku' => '',
                '_related_position' => '',
                '_crosssell_sku' => '',
                '_crosssell_position' => '',
                '_upsell_sku' => '',
                '_upsell_position' => '',
                '_associated_sku' => '',
                '_associated_default_qty' => '',
                '_associated_position' => '',
                '_tier_price_website' => '',
                '_tier_price_customer_group' => '',
                '_tier_price_qty' => '',
                '_tier_price_price' => '',
                '_group_price_website' => '',
                '_group_price_customer_group' => '',
                '_group_price_price' => '',
                '_media_attribute_id' => '',
                '_media_image' => '',
                '_media_label' => '',
                '_media_position' => '',
                '_media_is_disabled' => '',
                '_super_products_sku' => '',
                '_super_attribute_code' => '',
                '_super_attribute_option' => '',
                '_super_attribute_price_corr' => '',
            ],
            [
                'sku' => 'Configurable Product %s-option 2',
                'store_view_code' => '',
                'attribute_set_code' => 'Default',
                'product_type' => 'simple',
                'categories' => $productCategory,
                'product_websites' => $productWebsite,
                'color' => '',
                'configurable_variation' => 'option 2',
                'cost' => '',
                'country_of_manufacture' => '',
                'created_at' => '2013-10-25 15:12:35',
                'custom_design' => '',
                'custom_design_from' => '',
                'custom_design_to' => '',
                'custom_layout_update' => '',
                'description' => '<p>Configurable product description %s</p>',
                'enable_googlecheckout' => '1',
                'gallery' => '',
                'gift_message_available' => '',
                'gift_wrapping_available' => '',
                'gift_wrapping_price' => '',
                'has_options' => '0',
                'image' => '',
                'image_label' => '',
                'is_returnable' => 'Use config',
                'manufacturer' => '',
                'meta_description' => 'Configurable Product %s <p>Configurable product description 1</p>',
                'meta_keyword' => 'Configurable Product 1',
                'meta_title' => 'Configurable Product %s',
                'minimal_price' => '',
                'msrp' => '',
                'msrp_display_actual_price_type' => 'Use config',
                'name' => 'Configurable Product %s-option 2',
                'news_from_date' => '',
                'news_to_date' => '',
                'options_container' => 'Block after Info Column',
                'page_layout' => '',
                'price' => '10',
                'quantity_and_stock_status' => 'In Stock',
                'related_tgtr_position_behavior' => '',
                'related_tgtr_position_limit' => '',
                'required_options' => '0',
                'short_description' => '',
                'small_image' => '',
                'small_image_label' => '',
                'special_from_date' => '',
                'special_price' => '',
                'special_to_date' => '',
                'product_online' => '1',
                'tax_class_name' => 'Taxable Goods',
                'thumbnail' => '',
                'thumbnail_label' => '',
                'updated_at' => '2013-10-25 15:12:35',
                'upsell_tgtr_position_behavior' => '',
                'upsell_tgtr_position_limit' => '',
                'url_key' => 'configurable-product-%s-option-2',
                'url_path' => 'configurable-product-%s-option-2',
                'variations' => '',
                'variations_1382710717' => '',
                'variations_1382710773' => '',
                'variations_1382710861' => '',
                'visibility' => 'Not Visible Individually',
                'weight' => '1',
                'qty' => '111.0000',
                'min_qty' => '0.0000',
                'use_config_min_qty' => '1',
                'is_qty_decimal' => '0',
                'backorders' => '0',
                'use_config_backorders' => '1',
                'min_sale_qty' => '1.0000',
                'use_config_min_sale_qty' => '1',
                'max_sale_qty' => '0.0000',
                'use_config_max_sale_qty' => '1',
                'is_in_stock' => '1',
                'notify_stock_qty' => '',
                'use_config_notify_stock_qty' => '1',
                'manage_stock' => '1',
                'use_config_manage_stock' => '1',
                'use_config_qty_increments' => '1',
                'qty_increments' => '0.0000',
                'use_config_enable_qty_inc' => '1',
                'enable_qty_increments' => '0',
                'is_decimal_divided' => '0',
                '_related_sku' => '',
                '_related_position' => '',
                '_crosssell_sku' => '',
                '_crosssell_position' => '',
                '_upsell_sku' => '',
                '_upsell_position' => '',
                '_associated_sku' => '',
                '_associated_default_qty' => '',
                '_associated_position' => '',
                '_tier_price_website' => '',
                '_tier_price_customer_group' => '',
                '_tier_price_qty' => '',
                '_tier_price_price' => '',
                '_group_price_website' => '',
                '_group_price_customer_group' => '',
                '_group_price_price' => '',
                '_media_attribute_id' => '',
                '_media_image' => '',
                '_media_label' => '',
                '_media_position' => '',
                '_media_is_disabled' => '',
            ],
            [
                'sku' => 'Configurable Product %s-option 3',
                'store_view_code' => '',
                'attribute_set_code' => 'Default',
                'product_type' => 'simple',
                'categories' => $productCategory,
                'product_websites' => $productWebsite,
                'color' => '',
                'configurable_variation' => 'option 3',
                'cost' => '',
                'country_of_manufacture' => '',
                'created_at' => '2013-10-25 15:12:37',
                'custom_design' => '',
                'custom_design_from' => '',
                'custom_design_to' => '',
                'custom_layout_update' => '',
                'description' => '<p>Configurable product description %s</p>',
                'enable_googlecheckout' => '1',
                'gallery' => '',
                'gift_message_available' => '',
                'gift_wrapping_available' => '',
                'gift_wrapping_price' => '',
                'has_options' => '0',
                'image' => '',
                'image_label' => '',
                'is_returnable' => 'Use config',
                'manufacturer' => '',
                'meta_description' => 'Configurable Product %s <p>Configurable product description 1</p>',
                'meta_keyword' => 'Configurable Product 1',
                'meta_title' => 'Configurable Product %s',
                'minimal_price' => '',
                'msrp' => '',
                'msrp_display_actual_price_type' => 'Use config',
                'name' => 'Configurable Product %s-option 3',
                'news_from_date' => '',
                'news_to_date' => '',
                'options_container' => 'Block after Info Column',
                'page_layout' => '',
                'price' => '10',
                'quantity_and_stock_status' => 'In Stock',
                'related_tgtr_position_behavior' => '',
                'related_tgtr_position_limit' => '',
                'required_options' => '0',
                'short_description' => '',
                'small_image' => '',
                'small_image_label' => '',
                'special_from_date' => '',
                'special_price' => '',
                'special_to_date' => '',
                'product_online' => '1',
                'tax_class_name' => 'Taxable Goods',
                'thumbnail' => '',
                'thumbnail_label' => '',
                'updated_at' => '2013-10-25 15:12:37',
                'upsell_tgtr_position_behavior' => '',
                'upsell_tgtr_position_limit' => '',
                'url_key' => 'configurable-product-%s-option-3',
                'url_path' => 'configurable-product-%s-option-3',
                'variations' => '',
                'variations_1382710717' => '',
                'variations_1382710773' => '',
                'variations_1382710861' => '',
                'visibility' => 'Not Visible Individually',
                'weight' => '1',
                'qty' => '111.0000',
                'min_qty' => '0.0000',
                'use_config_min_qty' => '1',
                'is_qty_decimal' => '0',
                'backorders' => '0',
                'use_config_backorders' => '1',
                'min_sale_qty' => '1.0000',
                'use_config_min_sale_qty' => '1',
                'max_sale_qty' => '0.0000',
                'use_config_max_sale_qty' => '1',
                'is_in_stock' => '1',
                'notify_stock_qty' => '',
                'use_config_notify_stock_qty' => '1',
                'manage_stock' => '1',
                'use_config_manage_stock' => '1',
                'use_config_qty_increments' => '1',
                'qty_increments' => '0.0000',
                'use_config_enable_qty_inc' => '1',
                'enable_qty_increments' => '0',
                'is_decimal_divided' => '0',
                '_related_sku' => '',
                '_related_position' => '',
                '_crosssell_sku' => '',
                '_crosssell_position' => '',
                '_upsell_sku' => '',
                '_upsell_position' => '',
                '_associated_sku' => '',
                '_associated_default_qty' => '',
                '_associated_position' => '',
                '_tier_price_website' => '',
                '_tier_price_customer_group' => '',
                '_tier_price_qty' => '',
                '_tier_price_price' => '',
                '_group_price_website' => '',
                '_group_price_customer_group' => '',
                '_group_price_price' => '',
                '_media_attribute_id' => '',
                '_media_image' => '',
                '_media_label' => '',
                '_media_position' => '',
                '_media_is_disabled' => '',
            ],
            [
                'sku' => 'Configurable Product %s',
                'store_view_code' => '',
                'attribute_set_code' => 'Default',
                'product_type' => 'configurable',
                'categories' => $productCategory,
                'product_websites' => $productWebsite,
                'color' => '',
                'configurable_variation' => '',
                'cost' => '',
                'country_of_manufacture' => '',
                'created_at' => '2013-10-25 15:12:39',
                'custom_design' => '',
                'custom_design_from' => '',
                'custom_design_to' => '',
                'custom_layout_update' => '',
                'description' => '<p>Configurable product description %s</p>',
                'enable_googlecheckout' => '1',
                'gallery' => '',
                'gift_message_available' => '',
                'gift_wrapping_available' => '',
                'gift_wrapping_price' => '',
                'has_options' => '1',
                'image' => '',
                'image_label' => '',
                'is_returnable' => 'Use config',
                'manufacturer' => '',
                'meta_description' => 'Configurable Product %s <p>Configurable product description %s</p>',
                'meta_keyword' => 'Configurable Product %s',
                'meta_title' => 'Configurable Product %s',
                'minimal_price' => '',
                'msrp' => '',
                'msrp_display_actual_price_type' => 'Use config',
                'name' => 'Configurable Product %s',
                'news_from_date' => '',
                'news_to_date' => '',
                'options_container' => 'Block after Info Column',
                'page_layout' => '',
                'price' => '10',
                'quantity_and_stock_status' => 'In Stock',
                'related_tgtr_position_behavior' => '',
                'related_tgtr_position_limit' => '',
                'required_options' => '1',
                'short_description' => '',
                'small_image' => '',
                'small_image_label' => '',
                'special_from_date' => '',
                'special_price' => '',
                'special_to_date' => '',
                'product_online' => '1',
                'tax_class_name' => 'Taxable Goods',
                'thumbnail' => '',
                'thumbnail_label' => '',
                'updated_at' => '2013-10-25 15:12:39',
                'upsell_tgtr_position_behavior' => '',
                'upsell_tgtr_position_limit' => '',
                'url_key' => 'configurable-product-%s',
                'url_path' => 'configurable-product-%s',
                'variations' => '',
                'variations_1382710717' => '',
                'variations_1382710773' => '',
                'variations_1382710861' => '',
                'visibility' => 'Catalog, Search',
                'weight' => '',
                'qty' => 333,
                'min_qty' => '0.0000',
                'use_config_min_qty' => '1',
                'is_qty_decimal' => '0',
                'backorders' => '0',
                'use_config_backorders' => '1',
                'min_sale_qty' => '1.0000',
                'use_config_min_sale_qty' => '1',
                'max_sale_qty' => '0.0000',
                'use_config_max_sale_qty' => '1',
                'is_in_stock' => '1',
                'notify_stock_qty' => '',
                'use_config_notify_stock_qty' => '1',
                'manage_stock' => '1',
                'use_config_manage_stock' => '1',
                'use_config_qty_increments' => '1',
                'qty_increments' => '0.0000',
                'use_config_enable_qty_inc' => '1',
                'enable_qty_increments' => '0',
                'is_decimal_divided' => '0',
                '_related_sku' => '',
                '_related_position' => '',
                '_crosssell_sku' => '',
                '_crosssell_position' => '',
                '_upsell_sku' => '',
                '_upsell_position' => '',
                '_associated_sku' => '',
                '_associated_default_qty' => '',
                '_associated_position' => '',
                '_tier_price_website' => '',
                '_tier_price_customer_group' => '',
                '_tier_price_qty' => '',
                '_tier_price_price' => '',
                '_group_price_website' => '',
                '_group_price_customer_group' => '',
                '_group_price_price' => '',
                '_media_attribute_id' => '',
                '_media_image' => '',
                '_media_label' => '',
                '_media_position' => '',
                '_media_is_disabled' => '',
                'configurable_variations' => 'sku=Configurable Product %s-option 1,configurable_variation=option 1|sku=Configurable Product %s-option 2,configurable_variation=option 2|sku=Configurable Product %s-option 3,configurable_variation=option 3',
                'configurable_variation_prices' => 'name=configurable_variation,value=option 1,price=10.0000|name=configurable_variation,value=option 2,price=20.0000|name=configurable_variation,value=option 3,price=30.0000',
            ],
        ];

    }

    /**
     * {@inheritdoc}
     */
    public function execute()
    {
        $configurablesCount = $this->fixtureModel->getValue('configurable_products', 0);
        if (!$configurablesCount) {
            return;
        }
        $this->fixtureModel->resetObjectManager();

        /** @var \Magento\Store\Model\StoreManager $storeManager */
        $storeManager = $this->fixtureModel->getObjectManager()->create('Magento\Store\Model\StoreManager');
        /** @var $category \Magento\Catalog\Model\Category */
        $category = $this->fixtureModel->getObjectManager()->get('Magento\Catalog\Model\Category');

        $result = [];
        //Get all websites
        $websites = $storeManager->getWebsites();
        foreach ($websites as $website) {
            $websiteCode = $website->getCode();
            //Get all groups
            $websiteGroups = $website->getGroups();
            foreach ($websiteGroups as $websiteGroup) {
                $websiteGroupRootCategory = $websiteGroup->getRootCategoryId();
                $category->load($websiteGroupRootCategory);
                $categoryResource = $category->getResource();
                $rootCategoryName = $category->getName();
                //Get all categories
                $resultsCategories = $categoryResource->getAllChildren($category);
                foreach ($resultsCategories as $resultsCategory) {
                    $category->load($resultsCategory);
                    $structure = explode('/', $category->getPath());
                    $pathSize  = count($structure);
                    if ($pathSize > 1) {
                        $path = [];
                        for ($i = 0; $i < $pathSize; $i++) {
                            $path[] = $category->load($structure[$i])->getName();
                        }
                        array_shift($path);
                        $resultsCategoryName = implode('/', $path);
                    } else {
                        $resultsCategoryName = $category->getName();
                    }
                    //Deleted root categories
                    if (trim($resultsCategoryName) != '') {
                        $result[$resultsCategory] = [$websiteCode, $resultsCategoryName, $rootCategoryName];
                    }
                }
            }
        }
        $result = array_values($result);

        $productWebsite = function ($index) use ($result) {
            return $result[$index % count($result)][0];
        };
        $productCategory = function ($index) use ($result) {
<<<<<<< HEAD
            return $result[$index % count($result)][1];
=======
            return $result[$index % count($result)][2] . '/' . $result[$index % count($result)][1];
>>>>>>> c9e3847d
        };

        /**
         * Create configurable products
         */
        $pattern = new Pattern();
        $pattern->setHeaders($this->getHeaders());
        $pattern->setRowsSet($this->getRows($productCategory, $productWebsite));

        /** @var \Magento\ImportExport\Model\Import $import */
        $import = $this->fixtureModel->getObjectManager()->create(
            'Magento\ImportExport\Model\Import',
            ['data' => ['entity' => 'catalog_product', 'behavior' => 'append']]
        );

        $source = new Generator($pattern, $configurablesCount);
        // it is not obvious, but the validateSource() will actually save import queue data to DB
        $import->validateSource($source);
        // this converts import queue into actual entities
        $import->importSource();

    }
    // @codingStandardsIgnoreEnd

    /**
     * {@inheritdoc}
     */
    public function getActionTitle()
    {
        return 'Generating configurable products';
    }

    /**
     * {@inheritdoc}
     */
    public function introduceParamLabels()
    {
        return [
            'configurable_products' => 'Configurable products'
        ];
    }
}<|MERGE_RESOLUTION|>--- conflicted
+++ resolved
@@ -624,7 +624,7 @@
                     $pathSize  = count($structure);
                     if ($pathSize > 1) {
                         $path = [];
-                        for ($i = 0; $i < $pathSize; $i++) {
+                        for ($i = 1; $i < $pathSize; $i++) {
                             $path[] = $category->load($structure[$i])->getName();
                         }
                         array_shift($path);
@@ -645,11 +645,7 @@
             return $result[$index % count($result)][0];
         };
         $productCategory = function ($index) use ($result) {
-<<<<<<< HEAD
-            return $result[$index % count($result)][1];
-=======
             return $result[$index % count($result)][2] . '/' . $result[$index % count($result)][1];
->>>>>>> c9e3847d
         };
 
         /**
