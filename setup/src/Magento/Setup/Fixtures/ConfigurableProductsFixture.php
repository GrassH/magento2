<?php
/**
 * Copyright © Magento, Inc. All rights reserved.
 * See COPYING.txt for license details.
 */

namespace Magento\Setup\Fixtures;

use Magento\Catalog\Model\Product;
use Magento\Catalog\Model\Product\Visibility;
use Magento\Catalog\Model\ResourceModel\Product\CollectionFactory as ProductCollectionFactory;
use Magento\ConfigurableProduct\Model\Product\Type\Configurable;
use Magento\Eav\Model\ResourceModel\Entity\Attribute\CollectionFactory;
use Magento\Framework\Exception\ValidatorException;
use Magento\Setup\Model\DataGenerator;
use Magento\Setup\Model\FixtureGenerator\ConfigurableProductGenerator;
use Magento\Setup\Model\FixtureGenerator\ProductGenerator;
use Symfony\Component\Console\Output\OutputInterface;

/**
 * Generate configurable products based on profile configuration
 * Generated configurable options are not displayed individually in catalog
 * Support one of two formats:
 * 1. Distributed per Default and pre-defined attribute sets (@see setup/performance-toolkit/config/attributeSets.xml)
 * <configurable_products>{products amount}</configurable_products>
 *
 * 2.1 Generate products based on existing attribute set:
 * <configurable_products>
 *     <config>
 *          <attributeSet>{Existing attribute set name}</attributeSet>
 *          <sku>{Configurable sku pattern with %s}</sku>
 *          <products>{Amount of configurable products}</products>
 *          <category>[{Category Name}]</category> By default category name from CategoriesFixture will be used
 *          <swatches>color|image</swatches> Type of Swatch attribute
 *     </config>
 * </configurable_products>
 *
 * 2.2 Generate products based on dynamically created attribute set with specified amount of attributes and options
 * <configurable_products>
 *     <config>
 *          <attributes>{Amount of attributes in configurable product}</attributes>
 *          <options>{Amount of options per attribute}</options>
 *          <sku>{Configurable sku pattern with %s}</sku>
 *          <products>{Amount of configurable products}</products>
 *          <category>[{Category Name}]</category> By default category name from CategoriesFixture will be used
 *          <swatches>color|image</swatches> Type of Swatch attribute
 *     </config>
 * </configurable_products>
 *
 * 2.3 Generate products based on dynamically created attribute set with specified configuration per each attribute
 * <configurable_products> <!-- Configurable product -->
 *      <config>
 *          <attributes>
 *              <!-- Configuration for a first attribute -->
 *              <attribute>
 *                  <options>{Amount of options per attribute}</options>
 *                  <swatches>color|image</swatches> Type of Swatch attribute
 *              </attribute>
 *              <!-- Configuration for a second attribute -->
 *              <attribute>
 *                  <options>{Amount of options per attribute}</options>
 *              </attribute>
 *          </attributes>
 *          <sku>{Configurable sku pattern with %s}</sku>
 *          <products>{Amount of configurable products}</products>
 *      </config>
 * </configurable_products>
 *
 * Products will be uniformly distributed per categories and websites
 * If node "assign_entities_to_all_websites" from profile is set to "1" then products will be assigned to all websites
 *
 * @see setup/performance-toolkit/profiles/ce/small.xml
 * @SuppressWarnings(PHPMD.CouplingBetweenObjects)
 */
class ConfigurableProductsFixture extends Fixture
{
    /**
     * @var int
     */
    protected $priority = 50;

    /**
     * @var array
     */
    private $searchConfig;

    /**
     * @var DataGenerator
     */
    private $dataGenerator;

    /**
     * @var AttributeSet\AttributeSetFixture
     */
    private $attributeSetsFixture;

    /**
     * @var AttributeSet\Pattern
     */
    private $attributePattern;

    /**
     * @var ProductGenerator
     */
    private $productGenerator;

    /**
     * @var CollectionFactory
     */
    private $attributeCollectionFactory;

    /**
     * @var ConfigurableProductGenerator
     */
    private $configurableProductGenerator;

    /**
     * @var ProductCollectionFactory
     */
    private $productCollectionFactory;

    /**
     * @var int
     */
    private $productStartIndex;

    /**
     * @var ProductsAmountProvider
     */
    private $productsAmountProvider;

    /**
     * @var CategoryResolver
     */
    private $categoryResolver;

    /**
     * @var WebsiteCategoryProvider
     */
    private $websiteCategoryProvider;

    /**
     * @var PriceProvider
     */
    private $priceProvider;

    /**
     * @var \Magento\Setup\Fixtures\AttributeSet\SwatchesGenerator
     */
    private $swatchesGenerator;

    /**
     * ConfigurableProductsFixture constructor.
     * @param FixtureModel $fixtureModel
     * @param AttributeSet\AttributeSetFixture $attributeSetsFixture
     * @param AttributeSet\Pattern $attributePattern
     * @param ProductGenerator $productGenerator
     * @param CollectionFactory $attributeCollectionFactory
     * @param ConfigurableProductGenerator $configurableProductGenerator
     * @param ProductCollectionFactory $collectionFactory
     * @param ProductsAmountProvider $productsAmountProvider
     * @param CategoryResolver $categoryResolver
     * @param WebsiteCategoryProvider $websiteCategoryProvider
     * @param PriceProvider $priceProvider
     * @param \Magento\Setup\Fixtures\AttributeSet\SwatchesGenerator $swatchesGenerator
     * @SuppressWarnings(PHPMD.ExcessiveParameterList)
     */
    public function __construct(
        FixtureModel $fixtureModel,
        \Magento\Setup\Fixtures\AttributeSet\AttributeSetFixture $attributeSetsFixture,
        \Magento\Setup\Fixtures\AttributeSet\Pattern $attributePattern,
        ProductGenerator $productGenerator,
        CollectionFactory $attributeCollectionFactory,
        ConfigurableProductGenerator $configurableProductGenerator,
        ProductCollectionFactory $collectionFactory,
        ProductsAmountProvider $productsAmountProvider,
        CategoryResolver $categoryResolver,
        WebsiteCategoryProvider $websiteCategoryProvider,
        PriceProvider $priceProvider,
        \Magento\Setup\Fixtures\AttributeSet\SwatchesGenerator $swatchesGenerator
    ) {
        parent::__construct($fixtureModel);
        $this->attributeSetsFixture = $attributeSetsFixture;
        $this->attributePattern = $attributePattern;
        $this->productGenerator = $productGenerator;
        $this->attributeCollectionFactory = $attributeCollectionFactory;
        $this->configurableProductGenerator = $configurableProductGenerator;
        $this->productCollectionFactory = $collectionFactory;
        $this->productsAmountProvider = $productsAmountProvider;
        $this->categoryResolver = $categoryResolver;
        $this->websiteCategoryProvider = $websiteCategoryProvider;
        $this->priceProvider = $priceProvider;
        $this->swatchesGenerator = $swatchesGenerator;
    }

    /**
     * {@inheritdoc}
     * @SuppressWarnings(PHPMD)
     */
    public function execute()
    {
        if (!$this->fixtureModel->getValue('configurable_products', [])) {
            return;
        }
        $simpleProductsCount = $this->fixtureModel->getValue('simple_products', 0);
        $maxAmountOfWordsDescription = $this->getSearchConfigValue('max_amount_of_words_description');
        $maxAmountOfWordsShortDescription = $this->getSearchConfigValue('max_amount_of_words_short_description');
        $minAmountOfWordsDescription = $this->getSearchConfigValue('min_amount_of_words_description');
        $minAmountOfWordsShortDescription = $this->getSearchConfigValue('min_amount_of_words_short_description');

        foreach ($this->getConfigurableProductConfig() as $configurableConfig) {
            $configurableSku = $configurableConfig['sku'];
            $productAmount = $this->productsAmountProvider->getAmount(
                $configurableConfig['products'],
                $configurableSku
            );
            if (!$productAmount) {
                continue;
            }
            $searchTerms = $this->getSearchTerms();
            $shortDescriptionClosure = $this->getDescriptionClosure(
                $searchTerms,
                $simpleProductsCount,
                $productAmount,
                $maxAmountOfWordsShortDescription,
                $minAmountOfWordsShortDescription,
                'shortDescription'
            );
            $descriptionClosure = $this->getDescriptionClosure(
                $searchTerms,
                $simpleProductsCount,
                $productAmount,
                $maxAmountOfWordsDescription,
                $minAmountOfWordsDescription,
                'description'
            );
            $variationCount = $configurableConfig['variationCount'];
            $attributeSet = $configurableConfig['attributeSet'];
            $variationSkuClosure = function ($productId, $entityNumber) use ($configurableSku, $variationCount) {
                $variationIndex = $this->getConfigurableVariationIndex($entityNumber, $variationCount);
                $productId = $this->getConfigurableProductIndex($entityNumber, $variationCount);

                return sprintf($this->getConfigurableOptionSkuPattern($configurableSku), $productId, $variationIndex);
            };
            $fixture = [
                'name' => $variationSkuClosure,
                'sku' => $variationSkuClosure,
                'price' => function ($index, $entityNumber) {
                    return $this->priceProvider->getPrice($entityNumber);
                },
                'website_ids' => function ($index, $entityNumber) use ($variationCount) {
                    $configurableIndex = $this->getConfigurableProductIndex($entityNumber, $variationCount);

                    return $this->websiteCategoryProvider->getWebsiteIds($configurableIndex);
                },
                'attribute_set_id' => $attributeSet['id'],
                'additional_attributes' => $this->getAdditionalAttributesClosure(
                    $attributeSet['attributes'],
                    $variationCount
                ),
                'visibility' => Visibility::VISIBILITY_NOT_VISIBLE,
            ];
            $this->productGenerator->generate($productAmount * $variationCount, $fixture);

            $skuClosure = function ($productId, $entityNumber) use ($configurableSku) {
                return sprintf($configurableSku, $entityNumber + $this->getNewProductStartIndex());
            };
            $fixture = [
                '_variation_sku_pattern' => $this->getFirstVariationSkuPattern($configurableConfig),
                '_attributes_count' => count($attributeSet['attributes']),
                '_variation_count' => $variationCount,
                '_attributes' => $attributeSet['attributes'],
                'type_id' => Configurable::TYPE_CODE,
                'name' => $skuClosure,
                'sku' => $skuClosure,
                'description' => $descriptionClosure,
                'short_description' => $shortDescriptionClosure,
                'attribute_set_id' => $attributeSet['id'],
                'website_ids' => $this->getConfigurableWebsiteIdsClosure(),
                'category_ids' => $configurableConfig['category'],
                'meta_keyword' => $skuClosure,
                'meta_title' => $skuClosure,
            ];

            $this->configurableProductGenerator->generate($productAmount, $fixture);
        }
    }

    /**
     * @return \Closure
     * @SuppressWarnings(PHPMD.UnusedLocalVariable)
     */
    private function getConfigurableWebsiteIdsClosure()
    {
        return function ($index, $entityNumber) {
            return $this->websiteCategoryProvider->getWebsiteIds($entityNumber + $this->getNewProductStartIndex());
        };
    }

    /**
     * Get product distribution per attribute sets for default attribute sets
     *
     * @param array $defaultAttributeSets
     * @param int $configurableProductsCount
     * @return array
     */
    private function getDefaultAttributeSetsConfig(array $defaultAttributeSets, $configurableProductsCount)
    {
        $attributeSetClosure = function ($index) use ($defaultAttributeSets) {
            $attributeSetAmount = count(array_keys($defaultAttributeSets));
            mt_srand($index);

            return $attributeSetAmount > ($index - 1) % (int)$this->fixtureModel->getValue('categories', 30)
                ? array_keys($defaultAttributeSets)[mt_rand(0, $attributeSetAmount - 1)]
                : 'Default';
        };
        $productsPerSet = [];
        for ($i = 1; $i <= $configurableProductsCount; $i++) {
            $attributeSet = $attributeSetClosure($i);
            if (!isset($productsPerSet[$attributeSet])) {
                $productsPerSet[$attributeSet] = 0;
            }
            $productsPerSet[$attributeSet]++;
        }
        $configurableConfig = [];
        foreach ($defaultAttributeSets as $attributeSetName => $attributeSet) {
            $skuSuffix = $attributeSetName === 'Default' ? '' : ' - ' . $attributeSetName;
            $configurableConfig[] = [
                'attributeSet' => $attributeSetName,
                'products' => $productsPerSet[$attributeSetName],
                'sku' => 'Configurable Product %s' . $skuSuffix,
            ];
        }

        return $configurableConfig;
    }

    /**
     * Get sku pattern in format "{configurable-sku}{configurable-index}-option 1" for get associated product ids
     *
     * @param array $configurableConfig
     * @see \Magento\Setup\Model\FixtureGenerator\ConfigurableProductTemplateGenerator
     * @return string
     */
    private function getFirstVariationSkuPattern($configurableConfig)
    {
        $productIndex = $this->getConfigurableProductIndex(0, $configurableConfig['variationCount']);

        return sprintf($this->getConfigurableOptionSkuPattern($configurableConfig['sku']), $productIndex, 1);
    }

    /**
     * Get start product index which used in product name, sku, url generation
     *
     * @return int
     */
    private function getNewProductStartIndex()
    {
        if (null === $this->productStartIndex) {
            $this->productStartIndex = $this->productCollectionFactory->create()
                ->addFieldToFilter('type_id', Configurable::TYPE_CODE)
                ->getSize() + 1;
        }

        return $this->productStartIndex;
    }

    /**
     * Get configurable product index number
     *
     * @param int $entityNumber
     * @param int $variationCount
     * @return float
     */
    private function getConfigurableProductIndex($entityNumber, $variationCount)
    {
        return floor($entityNumber / $variationCount) + $this->getNewProductStartIndex();
    }

    /**
     * Get configurable variation index number
     *
     * @param int $entityNumber
     * @param int $variationCount
     * @return float
     */
    private function getConfigurableVariationIndex($entityNumber, $variationCount)
    {
        return $entityNumber % $variationCount + 1;
    }

    /**
     * {@inheritdoc}
     */
    public function getActionTitle()
    {
        return 'Generating configurable products';
    }

    /**
     * {@inheritdoc}
     */
    public function introduceParamLabels()
    {
        return [];
    }

    /**
     * {@inheritdoc}
     * @throws ValidatorException
     */
    public function printInfo(OutputInterface $output)
    {
        if (!$this->fixtureModel->getValue('configurable_products', [])) {
            return;
        }

        $configurableProductConfig = $this->prepareConfigurableConfig(
            $this->getDefaultAttributeSetsWithAttributes()
        );
        $generalAmount = array_sum(array_column($configurableProductConfig, 'products'));

        $output->writeln(sprintf('<info> |- Configurable products: %s</info>', $generalAmount));
    }

    /**
     * Gen default attribute sets with attributes
     * @see config/attributeSets.xml
     *
     * @return array
     */
    private function getDefaultAttributeSetsWithAttributes()
    {
        $attributeSets = $this->fixtureModel->getValue('attribute_sets', null);
        $attributeSetData = [];

        if ($attributeSets !== null && array_key_exists('attribute_set', $attributeSets)) {
            foreach ($attributeSets['attribute_set'] as $attributeSet) {
                $attributesData = array_key_exists(0, $attributeSet['attributes']['attribute'])
                    ? $attributeSet['attributes']['attribute'] : [$attributeSet['attributes']['attribute']];
                $attributes = [];
                foreach ($attributesData as $attributeData) {
                    $values = [];
                    $optionsData = array_key_exists(0, $attributeData['options']['option'])
                        ? $attributeData['options']['option'] : [$attributeData['options']['option']];
                    foreach ($optionsData as $optionData) {
                        $values[] = $optionData['label'];
                    }

                    $attributes[] = ['name' => $attributeData['attribute_code'], 'values' => $values];
                }
                $attributeSetData[$attributeSet['name']] = [
                    'name' => $attributeSet['name'],
                    'attributes' => $attributes
                ];
            }
        }

        $attributeOptions = range(1, $this->getConfigurableProductsVariationsValue());
        array_walk(
            $attributeOptions,
            function (&$item, $key) {
                $item = 'option ' . ($key + 1);
            }
        );
        $attributeSetData['Default'] = [
            'name' => 'Default',
            'attributes' => [
                [
                    'name' => 'configurable_variation',
                    'values' => $attributeOptions
                ]
            ]
        ];

        return $attributeSetData;
    }

    /**
     * Get configurable product configuration for generate products per attribute set
     *
     * @return array
     * @throws ValidatorException
     * @SuppressWarnings(PHPMD.CyclomaticComplexity)
     */
    private function getConfigurableProductConfig()
    {
        $defaultAttributeSets = $this->getDefaultAttributeSetsWithAttributes();
        $configurableProductConfig = $this->prepareConfigurableConfig($defaultAttributeSets);

        $configurableProductConfig = array_map(function ($config) {
            return array_merge(
                [
                    'attributeSet' => null,
                    'attributes' => null,
                    'options' => null,
                    'sku' => null,
                    'category' => null,
                    'swatches' => null,
                ],
                $config
            );
        }, $configurableProductConfig);

        $skuPull = [];
        foreach ($configurableProductConfig as $i => &$config) {
            $attributeSet = $config['attributeSet'];
            $attributes = $config['attributes'];
            $options = (int)$config['options'];
            if ($attributeSet && isset($defaultAttributeSets[$attributeSet])) {
                // process default attribute sets
                $attributeSet = $defaultAttributeSets[$attributeSet];
                $attributes = count($attributeSet['attributes']);
                $options = count($attributeSet['attributes'][0]['values']);
            } elseif (is_array($attributes)) {
                $attributeSet = $this->getCustomAttributeSet($attributes);
                $options = array_column($attributes, 'options');
                $attributes = count($attributes);
            } elseif ($attributes && $options) {
                $attributes  = (int)$attributes;
                // process dynamic attribute sets
                $attributeSet = $this->getAttributeSet($attributes, $options, $config['swatches']);
            }
            // do not process if any required option is missed
            if (count(array_filter([$attributeSet, $attributes, $options])) !== 3) {
                unset($configurableProductConfig[$i]);
                continue;
            }

            $config['sku'] = $this->getConfigurableSkuPattern($config, $attributeSet['name']);
            $config['category'] = $this->getConfigurableCategory($config);
            $config['attributeSet'] = $this->convertAttributesToDBFormat($attributeSet);
            $config['attributes'] = $attributes;
            $config['options'] = $options;
            $config['variationCount'] = is_array($options) ? array_product($options) : pow($options, $attributes);
            $skuPull[] = $config['sku'];
        }

        if (count($skuPull) !== count(array_unique($skuPull))) {
            throw new ValidatorException(
                __('Sku pattern for configurable product must be unique per attribute set')
            );
        }

        return $configurableProductConfig;
    }

    /**
     * Prepare configuration. If amount of configurable products set in profile then return predefined attribute sets
     * else return configuration from profile
     *
     * @param array $defaultAttributeSets
     * @return array
     * @throws ValidatorException
     */
    private function prepareConfigurableConfig($defaultAttributeSets)
    {
        $configurableConfigs = $this->fixtureModel->getValue('configurable_products', []);
        $configurableConfigs = is_array($configurableConfigs) ? $configurableConfigs : (int)$configurableConfigs;
        if (is_int($configurableConfigs)) {
            $configurableConfigs = $this->getDefaultAttributeSetsConfig($defaultAttributeSets, $configurableConfigs);
        } elseif (isset($configurableConfigs['config'])) {
            if (!isset($configurableConfigs['config'][0])) {
                // in case when one variation is passed
                $configurableConfigs = [$configurableConfigs['config']];
            } else {
                $configurableConfigs = $configurableConfigs['config'];
            }

            foreach ($configurableConfigs as &$config) {
                if (isset($config['attributes']) && is_array($config['attributes'])) {
                    if (!isset($config['attributes']['attribute'][0])) {
                        $config['attributes'] = [$config['attributes']['attribute']];
                    } else {
                        $config['attributes'] = $config['attributes']['attribute'];
                    }
                }
            }
        } else {
            throw new ValidatorException(__('Configurable product config is invalid'));
        }

        return $configurableConfigs;
    }

    /**
     * @param array $config
     * @return \Closure
     */
    private function getConfigurableCategory($config)
    {
        if (isset($config['category'])) {
            return function ($index, $entityNumber) use ($config) {
                $websiteClosure = $this->getConfigurableWebsiteIdsClosure();
                $websites = $websiteClosure($index, $entityNumber);

                return $this->categoryResolver->getCategory(
                    array_shift($websites),
                    $config['category']
                );
            };
        } else {
            return function ($index, $entityNumber) {
                return $this->websiteCategoryProvider->getCategoryId($entityNumber);
            };
        }
    }

    /**
     * @param array $config
     * @param string $attributeSetName
     * @return string
     */
    private function getConfigurableSkuPattern($config, $attributeSetName)
    {
        $sku = isset($config['sku']) ? $config['sku'] : null;
        if (!$sku) {
            $sku = 'Configurable Product ' . $attributeSetName . ' %s';
        }
        if (false === strpos($sku, '%s')) {
            $sku .= ' %s';
        }

        return $sku;
    }

    /**
     * @param int $attributes
     * @param int $options
     * @param string $swatches
     * @return array
     */
    private function getAttributeSet($attributes, $options, $swatches)
    {
        $attributeCode = 'configurable_attribute' . $attributes . '_' . $options . '_';

        return $this->attributeSetsFixture->createAttributeSet(
            $this->attributePattern->generateAttributeSet(
                $this->getAttributeSetName($attributes, $options),
                $attributes,
                $options,
                function ($index, $attribute) use ($attributeCode, $options, $swatches) {
                    $data = [
                        'attribute_code' => $attributeCode . $index,
                        'frontend_label' => 'Big Attribute ' . $attributeCode . $index,
                    ];
                    return array_replace_recursive(
                        $attribute,
                        $data,
                        $this->swatchesGenerator->generateSwatchData($options, $attributeCode . $index, $swatches)
                    );
                }
            )
        );
    }

    private function getCustomAttributeSet(array $attributes)
    {
        $attributeSetName = $this->getAttributeSetName(
            count($attributes),
            implode(',', array_column($attributes, 'options'))
        );

        $pattern = $this->attributePattern->generateAttributeSet(
            $attributeSetName,
            count($attributes),
            array_column($attributes, 'options'),
            function ($index, $attribute) use ($attributeSetName, $attributes) {
                $swatch = [];
                $timeStamp = time();
                $data = [
                    'attribute_code' => sprintf('custom_attribute_%s_%s', $index, $timeStamp),
                    'frontend_label' => 'Dynamic Attribute ' . sprintf('custom_attribute_%s_%s', $index, $timeStamp),
                ];

                if (isset($attributes[$index-1]['swatches'])) {
                    $data['is_visible_in_advanced_search'] = 1;
                    $data['is_searchable'] = 1;
                    $data['is_filterable'] = 1;
                    $data['is_filterable_in_search'] = 1;
                    $data['used_in_product_listing'] = 1;

                    $swatch = $this->swatchesGenerator->generateSwatchData(
                        (int) $attributes[$index-1]['options'],
                        $attributeSetName . $index,
                        $attributes[$index-1]['swatches']
                    );
                }

                return array_replace_recursive(
                    $attribute,
                    $data,
                    $swatch
                );
            }
        );

        return $this->attributeSetsFixture->createAttributeSet($pattern);
    }

    private function getAttributeSetName($attributesCount, $optionsCount)
    {
        return sprintf('Dynamic Attribute Set %s-%s', $attributesCount, $optionsCount);
    }

    /**
     * Provide attribute set based on attributes configuration
     *
     * @param array $attributes
     * @return array
     */
    private function getCustomAttributeSet(array $attributes)
    {
        $attributeSetName = $this->getAttributeSetName(
            count($attributes),
            implode(',', array_column($attributes, 'options'))
        );

        $pattern = $this->attributePattern->generateAttributeSet(
            $attributeSetName,
            count($attributes),
            array_column($attributes, 'options'),
            function ($index, $attribute) use ($attributeSetName, $attributes) {
                $swatch = [];
                $timeStamp = time();
                $data = [
                    'attribute_code' => sprintf('custom_attribute_%s_%s', $index, $timeStamp),
                    'frontend_label' => 'Dynamic Attribute ' . sprintf('custom_attribute_%s_%s', $index, $timeStamp),
                ];

                if (isset($attributes[$index-1]['swatches'])) {
                    $data['is_visible_in_advanced_search'] = 1;
                    $data['is_searchable'] = 1;
                    $data['is_filterable'] = 1;
                    $data['is_filterable_in_search'] = 1;
                    $data['used_in_product_listing'] = 1;

                    $swatch = $this->swatchesGenerator->generateSwatchData(
                        (int) $attributes[$index-1]['options'],
                        $attributeSetName . $index,
                        $attributes[$index-1]['swatches']
                    );
                }

                return array_replace_recursive(
                    $attribute,
                    $data,
                    $swatch
                );
            }
        );

        return $this->attributeSetsFixture->createAttributeSet($pattern);
    }

    /**
     * Provide attribute set name based on amount of attributes and options per attribute set
     *
     * @param int $attributesCount
     * @param int $optionsCount
     * @return string
     */
    private function getAttributeSetName($attributesCount, $optionsCount)
    {
        return sprintf('Dynamic Attribute Set %s-%s', $attributesCount, $optionsCount);
    }

    /**
     * @return array
     */
    private function getSearchConfig()
    {
        if (!$this->searchConfig) {
            $this->searchConfig = $this->fixtureModel->getValue('search_config', null);
        }
        return $this->searchConfig;
    }

    /**
     * @param string $name
     * @return int|mixed
     */
    private function getSearchConfigValue($name)
    {
        return $this->getSearchConfig() === null
            ? 0 : ($this->getSearchConfig()[$name] === null ? 0 : $this->getSearchConfig()[$name]);
    }

    /**
     * @return array
     */
    private function getSearchTerms()
    {
        $searchTerms = $this->fixtureModel->getValue('search_terms', null);
        if ($searchTerms !== null) {
            $searchTerms = array_key_exists(0, $searchTerms['search_term'])
                ? $searchTerms['search_term'] : [$searchTerms['search_term']];
        }
        return $searchTerms;
    }

    /**
     * Get configurable products variations value.
     *
     * @return int
     */
    private function getConfigurableProductsVariationsValue()
    {
        return $this->fixtureModel->getValue('configurable_products_variation', 3);
    }

    /**
     * Get additional attributes closure.
     *
     * @param array $attributes
     * @param int $variationCount
     * @return \Closure
     * @SuppressWarnings(PHPMD.UnusedLocalVariable)
     */
    private function getAdditionalAttributesClosure(array $attributes, $variationCount)
    {
<<<<<<< HEAD
        $optionsPerAttribute = array_map(function($attr) {
=======
        $optionsPerAttribute = array_map(function ($attr) {
>>>>>>> cb1359e2
            return count($attr['values']);
        }, $attributes);
        $variationsMatrix = $this->generateVariationsMatrix(count($attributes), $optionsPerAttribute);

        return function ($attributeSetId, $index, $entityNumber) use ($attributes, $variationCount, $variationsMatrix) {
            $variationIndex = $this->getConfigurableVariationIndex($entityNumber, $variationCount) - 1;
            if (isset($variationsMatrix[$variationIndex])) {
                $tempProductData = [];
                foreach ($variationsMatrix[$variationIndex] as $attributeIndex => $optionIndex) {
                    $attributeCode = $attributes[$attributeIndex]['name'];
                    $option = $attributes[$attributeIndex]['values'][$optionIndex];
                    $tempProductData[$attributeCode] = $option;
                }
                return $tempProductData;
            }

            return [];
        };
    }

    /**
     * Generates matrix of all possible variations.
     * @param int $attributesPerSet
     * @param int $optionsPerAttribute
     * @return array
     */
    private function generateVariationsMatrix($attributesPerSet, $optionsPerAttribute)
    {
        $variationsMatrix = null;
        for ($i = 0; $i < $attributesPerSet; $i++) {
            $variationsMatrix[] = range(0, $optionsPerAttribute[$i] - 1);
        }
        return $this->generateVariations($variationsMatrix);
    }

    /**
     * Build all possible variations based on attributes and options count.
     * @param array|null $variationsMatrix
     * @return array
     */
    private function generateVariations($variationsMatrix)
    {
        if (!$variationsMatrix) {
            return [[]];
        }
        $set = array_shift($variationsMatrix);
        $subset = $this->generateVariations($variationsMatrix);
        $result = [];
        foreach ($set as $value) {
            foreach ($subset as $subValue) {
                array_unshift($subValue, $value);
                $result[] = $subValue;
            }
        }
        return $result;
    }

    /**
     * Get configurable option sku pattern.
     *
     * @param string $skuPattern
     * @return string
     */
    private function getConfigurableOptionSkuPattern($skuPattern)
    {
        return $skuPattern . ' - option %s';
    }

    /**
     * @param array|null $searchTerms
     * @param int $simpleProductsCount
     * @param int $configurableProductsCount
     * @param int $maxAmountOfWordsDescription
     * @param int $minAmountOfWordsDescription
     * @param string $descriptionPrefix
     * @return \Closure
     */
    private function getDescriptionClosure(
        $searchTerms,
        $simpleProductsCount,
        $configurableProductsCount,
        $maxAmountOfWordsDescription,
        $minAmountOfWordsDescription,
        $descriptionPrefix = 'description'
    ) {
        if (null === $this->dataGenerator) {
            $fileName = __DIR__ . DIRECTORY_SEPARATOR . '_files' . DIRECTORY_SEPARATOR . 'dictionary.csv';
            $this->dataGenerator = new DataGenerator(realpath($fileName));
        }

        return function ($index) use (
            $searchTerms,
            $simpleProductsCount,
            $configurableProductsCount,
            $maxAmountOfWordsDescription,
            $minAmountOfWordsDescription,
            $descriptionPrefix
        ) {
            $count = $searchTerms === null
                ? 0
                : round(
                    $searchTerms[$index % count($searchTerms)]['count'] * (
                        $configurableProductsCount / ($simpleProductsCount + $configurableProductsCount)
                    )
                );
            mt_srand($index);
            return $this->dataGenerator->generate(
                $minAmountOfWordsDescription,
                $maxAmountOfWordsDescription,
                $descriptionPrefix . '-' . $index
            ) .
            ($index <= ($count * count($searchTerms)) ? ' ' .
            $searchTerms[$index % count($searchTerms)]['term'] : '');
        };
    }

    /**
     * Convert attribute set data to db format for use in simple product generation
     *
     * @param array $attributeSet
     * @return array
     */
    private function convertAttributesToDBFormat(array $attributeSet)
    {
        $attributeSetName = $attributeSet['name'];
        $attributeSetId = null;
        $attributes = [];
        foreach ($attributeSet['attributes'] as $attributeData) {
            $attributeCollection = $this->attributeCollectionFactory->create();

            $attributeCollection->setAttributeSetFilterBySetName($attributeSetName, Product::ENTITY);
            $attributeCollection->addFieldToFilter(
                'attribute_code',
                $attributeData['name']
            );
            /** @var \Magento\Eav\Model\Entity\Attribute $attribute */
            foreach ($attributeCollection as $attribute) {
                $attributeSetId = $attribute->getAttributeSetId();
                $values = [];
                $options = $attribute->getOptions();
                foreach ($options ?: [] as $option) {
                    if ($option->getValue()) {
                        $values[] = $option->getValue();
                    }
                }
                $attributes[] =
                    [
                        'name' => $attribute->getAttributeCode(),
                        'id' => $attribute->getAttributeId(),
                        'values' => $values
                    ];
            }
        }

        return ['id' => $attributeSetId, 'name' => $attributeSetName, 'attributes' => $attributes];
    }
}<|MERGE_RESOLUTION|>--- conflicted
+++ resolved
@@ -654,6 +654,12 @@
         );
     }
 
+    /**
+     * Provide attribute set based on attributes configuration
+     *
+     * @param array $attributes
+     * @return array
+     */
     private function getCustomAttributeSet(array $attributes)
     {
         $attributeSetName = $this->getAttributeSetName(
@@ -698,61 +704,6 @@
         return $this->attributeSetsFixture->createAttributeSet($pattern);
     }
 
-    private function getAttributeSetName($attributesCount, $optionsCount)
-    {
-        return sprintf('Dynamic Attribute Set %s-%s', $attributesCount, $optionsCount);
-    }
-
-    /**
-     * Provide attribute set based on attributes configuration
-     *
-     * @param array $attributes
-     * @return array
-     */
-    private function getCustomAttributeSet(array $attributes)
-    {
-        $attributeSetName = $this->getAttributeSetName(
-            count($attributes),
-            implode(',', array_column($attributes, 'options'))
-        );
-
-        $pattern = $this->attributePattern->generateAttributeSet(
-            $attributeSetName,
-            count($attributes),
-            array_column($attributes, 'options'),
-            function ($index, $attribute) use ($attributeSetName, $attributes) {
-                $swatch = [];
-                $timeStamp = time();
-                $data = [
-                    'attribute_code' => sprintf('custom_attribute_%s_%s', $index, $timeStamp),
-                    'frontend_label' => 'Dynamic Attribute ' . sprintf('custom_attribute_%s_%s', $index, $timeStamp),
-                ];
-
-                if (isset($attributes[$index-1]['swatches'])) {
-                    $data['is_visible_in_advanced_search'] = 1;
-                    $data['is_searchable'] = 1;
-                    $data['is_filterable'] = 1;
-                    $data['is_filterable_in_search'] = 1;
-                    $data['used_in_product_listing'] = 1;
-
-                    $swatch = $this->swatchesGenerator->generateSwatchData(
-                        (int) $attributes[$index-1]['options'],
-                        $attributeSetName . $index,
-                        $attributes[$index-1]['swatches']
-                    );
-                }
-
-                return array_replace_recursive(
-                    $attribute,
-                    $data,
-                    $swatch
-                );
-            }
-        );
-
-        return $this->attributeSetsFixture->createAttributeSet($pattern);
-    }
-
     /**
      * Provide attribute set name based on amount of attributes and options per attribute set
      *
@@ -819,11 +770,7 @@
      */
     private function getAdditionalAttributesClosure(array $attributes, $variationCount)
     {
-<<<<<<< HEAD
-        $optionsPerAttribute = array_map(function($attr) {
-=======
         $optionsPerAttribute = array_map(function ($attr) {
->>>>>>> cb1359e2
             return count($attr['values']);
         }, $attributes);
         $variationsMatrix = $this->generateVariationsMatrix(count($attributes), $optionsPerAttribute);
