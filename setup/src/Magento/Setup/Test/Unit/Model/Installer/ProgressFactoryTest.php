<?php declare(strict_types=1);
/**
 * Copyright © Magento, Inc. All rights reserved.
 * See COPYING.txt for license details.
 */

namespace Magento\Setup\Test\Unit\Model\Installer;

use Magento\Setup\Model\Installer\ProgressFactory;
use Magento\Setup\Model\WebLogger;
use PHPUnit\Framework\TestCase;

class ProgressFactoryTest extends TestCase
{
    public function testCreateFromLog()
    {
        $contents = [
            '[Progress: 1 / 5] Installing A...',
            'Output from A...',
            '[Progress: 2 / 5] Installing B...',
            'Output from B...',
            '[Progress: 3 / 5] Installing C...',
            'Output from C...',
        ];
<<<<<<< HEAD
        $logger = $this->createMock(\Magento\Setup\Model\WebLogger::class);
        $logger->expects($this->once())->method('get')->willReturn($contents);
=======
        $logger = $this->createMock(WebLogger::class);
        $logger->expects($this->once())->method('get')->will($this->returnValue($contents));
>>>>>>> 7e8e2d33

        $progressFactory = new ProgressFactory();
        $progress = $progressFactory->createFromLog($logger);
        $this->assertEquals(3, $progress->getCurrent());
        $this->assertEquals(5, $progress->getTotal());
    }
}<|MERGE_RESOLUTION|>--- conflicted
+++ resolved
@@ -22,13 +22,8 @@
             '[Progress: 3 / 5] Installing C...',
             'Output from C...',
         ];
-<<<<<<< HEAD
-        $logger = $this->createMock(\Magento\Setup\Model\WebLogger::class);
-        $logger->expects($this->once())->method('get')->willReturn($contents);
-=======
         $logger = $this->createMock(WebLogger::class);
         $logger->expects($this->once())->method('get')->will($this->returnValue($contents));
->>>>>>> 7e8e2d33
 
         $progressFactory = new ProgressFactory();
         $progress = $progressFactory->createFromLog($logger);
