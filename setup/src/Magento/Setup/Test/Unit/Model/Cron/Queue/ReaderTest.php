<?php declare(strict_types=1);
/**
 * Copyright © Magento, Inc. All rights reserved.
 * See COPYING.txt for license details.
 */
namespace Magento\Setup\Test\Unit\Model\Cron\Queue;

use Magento\Framework\Filesystem;
use Magento\Framework\Filesystem\Directory\ReadInterface;
use Magento\Setup\Model\Cron\Queue\Reader;
use PHPUnit\Framework\MockObject\MockObject;
use PHPUnit\Framework\TestCase;

class ReaderTest extends TestCase
{
    /**
<<<<<<< HEAD
     * @var \PHPUnit\Framework\MockObject\MockObject|\Magento\Framework\Filesystem
=======
     * @var MockObject|Filesystem
>>>>>>> 7e8e2d33
     */
    private $filesystem;

    /**
<<<<<<< HEAD
     * @var \PHPUnit\Framework\MockObject\MockObject|\Magento\Framework\Filesystem\Directory\ReadInterface
=======
     * @var MockObject|ReadInterface
>>>>>>> 7e8e2d33
     */
    private $directoryRead;

    /**
     * @var Reader
     */
    private $reader;

<<<<<<< HEAD
    protected function setUp(): void
=======
    public function setUp(): void
>>>>>>> 7e8e2d33
    {
        $this->filesystem = $this->createMock(Filesystem::class);
        $this->directoryRead = $this->getMockForAbstractClass(
            ReadInterface::class,
            [],
            '',
            false
        );
        $this->filesystem->expects($this->once())->method('getDirectoryRead')->willReturn($this->directoryRead);
        $this->reader = new Reader($this->filesystem);
    }

    public function testReadEmpty()
    {
        $this->directoryRead->expects($this->once())->method('isExist')->willReturn(false);
        $this->assertEquals('', $this->reader->read());
    }

<<<<<<< HEAD
    /**
     */
    public function testReadException()
    {
        $this->expectException(\RuntimeException::class);
        $this->expectExceptionMessage('must be a valid JSON');

=======
    public function testReadException()
    {
        $this->expectException('RuntimeException');
        $this->expectExceptionMessage('must be a valid JSON');
>>>>>>> 7e8e2d33
        $this->directoryRead->expects($this->once())->method('isExist')->willReturn(true);
        $this->directoryRead->expects($this->once())->method('readFile')->willReturn('invalid json');
        $this->reader->read();
    }

    public function testRead()
    {
        $this->directoryRead->expects($this->once())->method('isExist')->willReturn(true);
        $this->directoryRead->expects($this->once())
            ->method('readFile')
            ->willReturn('{"jobs":[{"name": "job A", "params": []}]}');
        $this->assertEquals('{"jobs":[{"name": "job A", "params": []}]}', $this->reader->read());
    }
}<|MERGE_RESOLUTION|>--- conflicted
+++ resolved
@@ -14,20 +14,12 @@
 class ReaderTest extends TestCase
 {
     /**
-<<<<<<< HEAD
-     * @var \PHPUnit\Framework\MockObject\MockObject|\Magento\Framework\Filesystem
-=======
      * @var MockObject|Filesystem
->>>>>>> 7e8e2d33
      */
     private $filesystem;
 
     /**
-<<<<<<< HEAD
-     * @var \PHPUnit\Framework\MockObject\MockObject|\Magento\Framework\Filesystem\Directory\ReadInterface
-=======
      * @var MockObject|ReadInterface
->>>>>>> 7e8e2d33
      */
     private $directoryRead;
 
@@ -36,11 +28,7 @@
      */
     private $reader;
 
-<<<<<<< HEAD
-    protected function setUp(): void
-=======
     public function setUp(): void
->>>>>>> 7e8e2d33
     {
         $this->filesystem = $this->createMock(Filesystem::class);
         $this->directoryRead = $this->getMockForAbstractClass(
@@ -59,20 +47,10 @@
         $this->assertEquals('', $this->reader->read());
     }
 
-<<<<<<< HEAD
-    /**
-     */
-    public function testReadException()
-    {
-        $this->expectException(\RuntimeException::class);
-        $this->expectExceptionMessage('must be a valid JSON');
-
-=======
     public function testReadException()
     {
         $this->expectException('RuntimeException');
         $this->expectExceptionMessage('must be a valid JSON');
->>>>>>> 7e8e2d33
         $this->directoryRead->expects($this->once())->method('isExist')->willReturn(true);
         $this->directoryRead->expects($this->once())->method('readFile')->willReturn('invalid json');
         $this->reader->read();
