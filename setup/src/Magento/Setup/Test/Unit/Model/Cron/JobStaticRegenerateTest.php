--- conflicted
+++ resolved
@@ -18,19 +18,11 @@
 class JobStaticRegenerateTest extends TestCase
 {
     /**
-<<<<<<< HEAD
-     * @var \PHPUnit\Framework\MockObject\MockObject|\Magento\Setup\Model\Cron\JobStaticRegenerate
+     * @var MockObject|\Magento\Setup\Model\Cron\JobStaticRegenerate
      */
     private $jobStaticRegenerate;
 
-    protected function setUp(): void
-=======
-     * @var MockObject|\Magento\Setup\Model\Cron\JobStaticRegenerate
-     */
-    private $jobStaticRegenerate;
-
     public function setUp(): void
->>>>>>> 7e8e2d33
     {
         $this->jobStaticRegenerate = $this->getJobStaticRegenerateMock(
             [
@@ -52,7 +44,7 @@
         $modeObjectMock = $this->getModeObjectMock(['getMode']);
         $modeObjectMock->expects($this->once())
             ->method('getMode')
-            ->willReturn(State::MODE_PRODUCTION);
+            ->will($this->returnValue(State::MODE_PRODUCTION));
 
         $filesystemMock = $this->getFilesystemObjectMock(['regenerateStatic']);
         $filesystemMock
@@ -62,17 +54,17 @@
         $this->jobStaticRegenerate
             ->expects($this->once())
             ->method('getFilesystem')
-            ->willReturn($filesystemMock);
+            ->will($this->returnValue($filesystemMock));
 
         $this->jobStaticRegenerate
             ->expects($this->once())
             ->method('getModeObject')
-            ->willReturn($modeObjectMock);
+            ->will($this->returnValue($modeObjectMock));
 
         $this->jobStaticRegenerate
             ->expects($this->once())
             ->method('getOutputObject')
-            ->willReturn($this->getOutputObjectMock());
+            ->will($this->returnValue($this->getOutputObjectMock()));
 
         $this->jobStaticRegenerate->execute();
     }
@@ -85,12 +77,12 @@
         $modeObjectMock = $this->getModeObjectMock(['getMode']);
         $modeObjectMock->expects($this->once())
             ->method('getMode')
-            ->willReturn(State::MODE_DEVELOPER);
+            ->will($this->returnValue(State::MODE_DEVELOPER));
 
         $this->jobStaticRegenerate
             ->expects($this->once())
             ->method('getModeObject')
-            ->willReturn($modeObjectMock);
+            ->will($this->returnValue($modeObjectMock));
 
         $statusObject = $this->getStatusObjectMock(['add']);
         $statusObject
@@ -99,7 +91,7 @@
         $this->jobStaticRegenerate
             ->expects($this->exactly(3))
             ->method('getStatusObject')
-            ->willReturn($statusObject);
+            ->will($this->returnValue($statusObject));
 
         $cacheObject = $this->getCacheObjectMock(['clean']);
         $cacheObject
@@ -108,7 +100,7 @@
         $this->jobStaticRegenerate
             ->expects($this->once())
             ->method('getCacheObject')
-            ->willReturn($cacheObject);
+            ->will($this->returnValue($cacheObject));
 
         $cleanFilesObject = $this->getCleanFilesObjectMock(['clearMaterializedViewFiles', 'clearCodeGeneratedFiles']);
         $cleanFilesObject
@@ -120,7 +112,7 @@
         $this->jobStaticRegenerate
             ->expects($this->exactly(2))
             ->method('getCleanFilesObject')
-            ->willReturn($cleanFilesObject);
+            ->will($this->returnValue($cleanFilesObject));
 
         $this->jobStaticRegenerate->execute();
     }
@@ -130,12 +122,7 @@
      */
     public function testExecuteWithException()
     {
-<<<<<<< HEAD
-        $this->expectException(\RuntimeException::class);
-
-=======
         $this->expectException('RuntimeException');
->>>>>>> 7e8e2d33
         $modeObjectMock = $this->getModeObjectMock(['getMode']);
         $modeObjectMock->expects($this->once())
             ->method('getMode')
@@ -143,7 +130,7 @@
         $this->jobStaticRegenerate
             ->expects($this->once())
             ->method('getModeObject')
-            ->willReturn($modeObjectMock);
+            ->will($this->returnValue($modeObjectMock));
 
         $statusObject = $this->getStatusObjectMock(['toggleUpdateError']);
         $statusObject
@@ -152,7 +139,7 @@
         $this->jobStaticRegenerate
             ->expects($this->once())
             ->method('getStatusObject')
-            ->willReturn($statusObject);
+            ->will($this->returnValue($statusObject));
 
         $this->jobStaticRegenerate->execute();
     }
@@ -160,11 +147,7 @@
     /**
      * Gets JobStaticRegenerate mock
      *
-<<<<<<< HEAD
-     * @return \PHPUnit\Framework\MockObject\MockObject|\Magento\Setup\Model\Cron\JobStaticRegenerate
-=======
      * @return MockObject|\Magento\Setup\Model\Cron\JobStaticRegenerate
->>>>>>> 7e8e2d33
      */
     protected function getJobStaticRegenerateMock($methods = null)
     {
@@ -174,11 +157,7 @@
     /**
      * Gets ObjectManagerProvider mock
      *
-<<<<<<< HEAD
-     * @return \PHPUnit\Framework\MockObject\MockObject|\Magento\Deploy\Model\Filesystem
-=======
      * @return MockObject|Filesystem
->>>>>>> 7e8e2d33
      */
     protected function getFilesystemObjectMock($methods = null)
     {
@@ -188,11 +167,7 @@
     /**
      * Gets status object mock
      *
-<<<<<<< HEAD
-     * @return \PHPUnit\Framework\MockObject\MockObject|\Magento\Setup\Model\Cron\Status
-=======
      * @return MockObject|Status
->>>>>>> 7e8e2d33
      */
     protected function getStatusObjectMock($methods = null)
     {
@@ -202,11 +177,7 @@
     /**
      * Gets clean files object mock
      *
-<<<<<<< HEAD
-     * @return \PHPUnit\Framework\MockObject\MockObject|\Magento\Framework\App\State\CleanupFiles
-=======
      * @return MockObject|CleanupFiles
->>>>>>> 7e8e2d33
      */
     protected function getCleanFilesObjectMock($methods = null)
     {
@@ -216,11 +187,7 @@
     /**
      * Gets cache object mock
      *
-<<<<<<< HEAD
-     * @return \PHPUnit\Framework\MockObject\MockObject|\Magento\Framework\App\State\CleanupFiles
-=======
      * @return MockObject|CleanupFiles
->>>>>>> 7e8e2d33
      */
     protected function getCacheObjectMock($methods = null)
     {
@@ -230,11 +197,7 @@
     /**
      * Gets output object mock
      *
-<<<<<<< HEAD
-     * @return \PHPUnit\Framework\MockObject\MockObject|\Symfony\Component\Console\Output\OutputInterface
-=======
      * @return MockObject|OutputInterface
->>>>>>> 7e8e2d33
      */
     protected function getOutputObjectMock()
     {
@@ -244,11 +207,7 @@
     /**
      * Gets mode mock
      *
-<<<<<<< HEAD
-     * @return \PHPUnit\Framework\MockObject\MockObject|\Magento\Deploy\Model\Mode
-=======
      * @return MockObject|Mode
->>>>>>> 7e8e2d33
      */
     protected function getModeObjectMock($methods = null)
     {
