--- conflicted
+++ resolved
@@ -20,37 +20,21 @@
 class JobSetMaintenanceModeTest extends TestCase
 {
     /**
-<<<<<<< HEAD
-     * @var Status|\PHPUnit\Framework\MockObject\MockObject
-=======
      * @var Status|MockObject
->>>>>>> 7e8e2d33
      */
     private $statusMock;
 
     /**
-<<<<<<< HEAD
-     * @var OutputInterface|\PHPUnit\Framework\MockObject\MockObject
-=======
      * @var OutputInterface|MockObject
->>>>>>> 7e8e2d33
      */
     private $outputMock;
 
     /**
-<<<<<<< HEAD
-     * @var ObjectManagerProvider|\PHPUnit\Framework\MockObject\MockObject
-     */
-    private $objectManagerProviderMock;
-
-    protected function setUp(): void
-=======
      * @var ObjectManagerProvider|MockObject
      */
     private $objectManagerProviderMock;
 
     public function setUp(): void
->>>>>>> 7e8e2d33
     {
         $this->objectManagerProviderMock = $this->createMock(ObjectManagerProvider::class);
         $objectManager = $this->getMockForAbstractClass(ObjectManagerInterface::class, [], '', false);
@@ -61,11 +45,11 @@
             [Cache::class, $cache],
 
         ];
-        $objectManager->expects($this->atLeastOnce())->method('get')->willReturnMap($valueMap);
+        $objectManager->expects($this->atLeastOnce())->method('get')->will($this->returnValueMap($valueMap));
         $this->objectManagerProviderMock->expects($this->once())->method('get')->willReturn($objectManager);
 
         $this->statusMock = $this->createMock(Status::class);
-        $this->outputMock = $this->getMockForAbstractClass(OutputInterface::class);
+        $this->outputMock = $this->createMock(OutputInterface::class);
     }
 
     public function testExecuteMaintenanceModeDisable()
@@ -85,19 +69,10 @@
 
     /**
      * Test MaintenanceModeDisable job execution when maintenance mode is set manually by admin
-<<<<<<< HEAD
-     *
-     */
-    public function testExecuteMaintenanceModeDisableExeption()
-    {
-        $this->expectException(\RuntimeException::class);
-
-=======
      */
     public function testExecuteMaintenanceModeDisableExeption()
     {
         $this->expectException('RuntimeException');
->>>>>>> 7e8e2d33
         $command = $this->createMock(MaintenanceDisableCommand::class);
         $command->expects($this->once())->method('isSetAddressInfo')->willReturn(true);
         $command->expects($this->never())->method('run');
