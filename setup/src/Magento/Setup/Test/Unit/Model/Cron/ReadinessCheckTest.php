--- conflicted
+++ resolved
@@ -72,14 +72,10 @@
         $this->filesystem = $this->getMock(\Magento\Framework\Filesystem::class, [], [], '', false);
         $this->write = $this->getMock(\Magento\Framework\Filesystem\Directory\Write::class, [], [], '', false);
         $this->filesystem->expects($this->once())->method('getDirectoryWrite')->willReturn($this->write);
-<<<<<<< HEAD
         $this->phpReadinessCheck = $this->getMock(\Magento\Setup\Model\PhpReadinessCheck::class, [], [], '', false);
-=======
-        $this->phpReadinessCheck = $this->getMock('Magento\Setup\Model\PhpReadinessCheck', [], [], '', false);
-        $this->basePackageInfo = $this->getMock('Magento\Setup\Model\BasePackageInfo', [], [], '', false);
+        $this->basePackageInfo = $this->getMock(\Magento\Setup\Model\BasePackageInfo::class, [], [], '', false);
         $this->basePackageInfo->expects($this->once())->method('getPaths')->willReturn([__FILE__]);
-        $this->status = $this->getMock('Magento\Setup\Model\Cron\Status', [], [], '', false);
->>>>>>> f5539378
+        $this->status = $this->getMock(\Magento\Setup\Model\Cron\Status::class, [], [], '', false);
         $this->readinessCheck = new ReadinessCheck(
             $this->dbValidator,
             $this->deploymentConfig,
