--- conflicted
+++ resolved
@@ -19,55 +19,31 @@
 class StatusTest extends TestCase
 {
     /**
-<<<<<<< HEAD
-     * @var \PHPUnit\Framework\MockObject\MockObject|Status
-=======
      * @var MockObject|Status
->>>>>>> 7e8e2d33
      */
     private $status;
 
     /**
-<<<<<<< HEAD
-     * @var \PHPUnit\Framework\MockObject\MockObject|\Magento\Framework\Filesystem
-=======
      * @var MockObject|Filesystem
->>>>>>> 7e8e2d33
      */
     private $filesystem;
 
     /**
-<<<<<<< HEAD
-     * @var \PHPUnit\Framework\MockObject\MockObject|\Magento\Framework\Filesystem\Directory\WriteInterface
-=======
      * @var MockObject|WriteInterface
->>>>>>> 7e8e2d33
      */
     private $varReaderWriter;
 
     /**
-<<<<<<< HEAD
-     * @var \PHPUnit\Framework\MockObject\MockObject|\Psr\Log\LoggerInterface
-=======
      * @var MockObject|LoggerInterface
->>>>>>> 7e8e2d33
      */
     private $logger;
 
     /**
-<<<<<<< HEAD
-     * @var \PHPUnit\Framework\MockObject\MockObject|\Magento\Setup\Model\Cron\SetupLoggerFactory
-     */
-    private $setupLoggerFactory;
-
-    protected function setUp(): void
-=======
      * @var MockObject|SetupLoggerFactory
      */
     private $setupLoggerFactory;
 
     public function setUp(): void
->>>>>>> 7e8e2d33
     {
         $this->filesystem = $this->createMock(Filesystem::class);
         $this->varReaderWriter = $this->getMockForAbstractClass(
@@ -78,13 +54,8 @@
         );
         $this->filesystem->expects($this->once())
             ->method('getDirectoryWrite')
-<<<<<<< HEAD
-            ->willReturn($this->varReaderWriter);
-        $this->logger = $this->getMockForAbstractClass(\Psr\Log\LoggerInterface::class, [], '', false);
-=======
             ->will($this->returnValue($this->varReaderWriter));
         $this->logger = $this->getMockForAbstractClass(LoggerInterface::class, [], '', false);
->>>>>>> 7e8e2d33
         $this->setupLoggerFactory =
             $this->createMock(SetupLoggerFactory::class);
         $this->setupLoggerFactory
@@ -127,20 +98,10 @@
         $this->status->toggleUpdateInProgress(true);
     }
 
-<<<<<<< HEAD
-    /**
-     */
-    public function testToggleUpdateInProgressTrueException()
-    {
-        $this->expectException(\RuntimeException::class);
-        $this->expectExceptionMessage('".update_in_progress.flag" cannot be created');
-
-=======
     public function testToggleUpdateInProgressTrueException()
     {
         $this->expectException('RuntimeException');
         $this->expectExceptionMessage('".update_in_progress.flag" cannot be created');
->>>>>>> 7e8e2d33
         $this->varReaderWriter->expects($this->once())
             ->method('touch')
             ->willThrowException(new FileSystemException(new Phrase('Exception')));
@@ -167,20 +128,10 @@
         $this->status->toggleUpdateError(true);
     }
 
-<<<<<<< HEAD
-    /**
-     */
-    public function testToggleUpdateErrorTrueException()
-    {
-        $this->expectException(\RuntimeException::class);
-        $this->expectExceptionMessage('".update_error.flag" cannot be created');
-
-=======
     public function testToggleUpdateErrorTrueException()
     {
         $this->expectException('RuntimeException');
         $this->expectExceptionMessage('".update_error.flag" cannot be created');
->>>>>>> 7e8e2d33
         $this->varReaderWriter->expects($this->once())
             ->method('touch')
             ->willThrowException(new FileSystemException(new Phrase('Exception')));
