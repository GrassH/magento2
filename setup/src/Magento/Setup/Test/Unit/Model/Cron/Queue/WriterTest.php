--- conflicted
+++ resolved
@@ -15,20 +15,12 @@
 class WriterTest extends TestCase
 {
     /**
-<<<<<<< HEAD
-     * @var \PHPUnit\Framework\MockObject\MockObject|\Magento\Framework\Filesystem
-=======
      * @var MockObject|Filesystem
->>>>>>> 7e8e2d33
      */
     private $filesystem;
 
     /**
-<<<<<<< HEAD
-     * @var \PHPUnit\Framework\MockObject\MockObject|\Magento\Framework\Filesystem\Directory\ReadInterface
-=======
      * @var MockObject|ReadInterface
->>>>>>> 7e8e2d33
      */
     private $directoryWrite;
 
@@ -37,11 +29,7 @@
      */
     private $writer;
 
-<<<<<<< HEAD
-    protected function setUp(): void
-=======
     public function setUp(): void
->>>>>>> 7e8e2d33
     {
         $this->filesystem = $this->createMock(Filesystem::class);
         $directoryRead = $this->getMockForAbstractClass(
