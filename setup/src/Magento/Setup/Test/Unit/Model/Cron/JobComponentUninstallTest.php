--- conflicted
+++ resolved
@@ -31,91 +31,51 @@
     private $job;
 
     /**
-<<<<<<< HEAD
-     * @var \PHPUnit\Framework\MockObject\MockObject|\Symfony\Component\Console\Output\OutputInterface
-=======
      * @var MockObject|OutputInterface
->>>>>>> 7e8e2d33
      */
     private $output;
 
     /**
-<<<<<<< HEAD
-     * @var \PHPUnit\Framework\MockObject\MockObject|\Magento\Setup\Model\Cron\Status
-=======
      * @var MockObject|Status
->>>>>>> 7e8e2d33
      */
     private $status;
 
     /**
-<<<<<<< HEAD
-     * @var \PHPUnit\Framework\MockObject\MockObject|\Magento\Setup\Model\Updater
-=======
      * @var MockObject|Updater
->>>>>>> 7e8e2d33
      */
     private $updater;
 
     /**
-<<<<<<< HEAD
-     * @var \PHPUnit\Framework\MockObject\MockObject|ObjectManagerInterface
-=======
      * @var MockObject|ObjectManagerInterface
->>>>>>> 7e8e2d33
      */
     private $objectManager;
 
     /**
-<<<<<<< HEAD
-     * @var \PHPUnit\Framework\MockObject\MockObject|\Magento\Setup\Model\ObjectManagerProvider
-=======
      * @var MockObject|ObjectManagerProvider
->>>>>>> 7e8e2d33
      */
     private $objectManagerProvider;
 
     /**
-<<<<<<< HEAD
-     * @var \PHPUnit\Framework\MockObject\MockObject|\Magento\Setup\Model\Cron\Helper\ModuleUninstall
-=======
      * @var MockObject|ModuleUninstall
->>>>>>> 7e8e2d33
      */
     private $moduleUninstallHelper;
 
     /**
-<<<<<<< HEAD
-     * @var \PHPUnit\Framework\MockObject\MockObject|\Magento\Setup\Model\Cron\Helper\ThemeUninstall
-=======
      * @var MockObject|ThemeUninstall
->>>>>>> 7e8e2d33
      */
     private $themeUninstallHelper;
 
     /**
-<<<<<<< HEAD
-     * @var \PHPUnit\Framework\MockObject\MockObject|\Magento\Framework\Composer\ComposerInformation
-=======
      * @var MockObject|ComposerInformation
->>>>>>> 7e8e2d33
      */
     private $composerInformation;
 
     /**
-<<<<<<< HEAD
-     * @var \PHPUnit\Framework\MockObject\MockObject|\Magento\Setup\Model\Cron\Queue
+     * @var MockObject|Queue
      */
     private $quence;
 
-    protected function setUp(): void
-=======
-     * @var MockObject|Queue
-     */
-    private $quence;
-
     public function setUp(): void
->>>>>>> 7e8e2d33
     {
         $this->output = $this->getMockForAbstractClass(
             OutputInterface::class,
@@ -253,20 +213,10 @@
         $this->job->execute();
     }
 
-<<<<<<< HEAD
-    /**
-     */
-    public function testExecuteUnknownType()
-    {
-        $this->expectException(\RuntimeException::class);
-        $this->expectExceptionMessage('Unknown component type');
-
-=======
     public function testExecuteUnknownType()
     {
         $this->expectException('RuntimeException');
         $this->expectExceptionMessage('Unknown component type');
->>>>>>> 7e8e2d33
         $this->setUpUpdater();
         $this->composerInformation->expects($this->once())
             ->method('getInstalledMagentoPackages')
@@ -302,14 +252,8 @@
      */
     public function testExecuteWrongFormat(array $params)
     {
-<<<<<<< HEAD
-        $this->expectException(\RuntimeException::class);
-        $this->expectExceptionMessage('Job parameter format is incorrect');
-
-=======
         $this->expectException('RuntimeException');
         $this->expectExceptionMessage('Job parameter format is incorrect');
->>>>>>> 7e8e2d33
         $this->moduleUninstallHelper->expects($this->never())->method($this->anything());
         $this->themeUninstallHelper->expects($this->never())->method($this->anything());
 
@@ -340,20 +284,10 @@
         ];
     }
 
-<<<<<<< HEAD
-    /**
-     */
-    public function testExecuteUpdateFails()
-    {
-        $this->expectException(\RuntimeException::class);
-        $this->expectExceptionMessage('error');
-
-=======
     public function testExecuteUpdateFails()
     {
         $this->expectException('RuntimeException');
         $this->expectExceptionMessage('error');
->>>>>>> 7e8e2d33
         $this->updater->expects($this->once())->method('createUpdaterTask')->willReturn('error');
         $this->composerInformation->expects($this->once())
             ->method('getInstalledMagentoPackages')
