<?php
/**
 * Copyright © 2016 Magento. All rights reserved.
 * See COPYING.txt for license details.
 */

namespace Magento\Setup\Test\Unit\Model;

use Composer\Package\RootPackage;
use Magento\Framework\Composer\ComposerInformation;
use Magento\Setup\Model\PackagesData;
use PHPUnit_Framework_MockObject_MockObject as MockObject;

/**
 * Tests Magento\Setup\Model\PackagesData
 */
class PackagesDataTest extends \PHPUnit_Framework_TestCase
{
    /**
     * @var PackagesData
     */
    private $packagesData;

    /**
     * @var ComposerInformation|MockObject
     */
    private $composerInformation;

    public function setUp()
    {
<<<<<<< HEAD
        $composerInformation =
            $this->getMock(\Magento\Framework\Composer\ComposerInformation::class, [], [], '', false);
        $composerInformation->expects($this->any())->method('getInstalledMagentoPackages')->willReturn(
=======
        $this->composerInformation = $this->getMock(ComposerInformation::class, [], [], '', false);
        $this->composerInformation->expects($this->any())->method('getInstalledMagentoPackages')->willReturn(
>>>>>>> a7bcac33
            [
                'magento/package-1' => [
                    'name' => 'magento/package-1',
                    'type' => 'magento2-module',
                    'version'=> '1.0.0'
                ],
                'magento/package-2' => [
                    'name' => 'magento/package-2',
                    'type' => 'magento2-module',
                    'version'=> '1.0.1'
                ]
            ]
        );

<<<<<<< HEAD
        $composerInformation->expects($this->any())->method('getRootRepositories')->willReturn(['repo1', 'repo2']);
        $composerInformation->expects($this->any())->method('getPackagesTypes')->willReturn(['magento2-module']);
        $timeZoneProvider = $this->getMock(\Magento\Setup\Model\DateTime\TimeZoneProvider::class, [], [], '', false);
        $timeZone = $this->getMock(\Magento\Framework\Stdlib\DateTime\Timezone::class, [], [], '', false);
=======
        $this->composerInformation->expects($this->any())->method('getRootRepositories')
            ->willReturn(['repo1', 'repo2']);
        $this->composerInformation->expects($this->any())->method('getPackagesTypes')
            ->willReturn(['magento2-module']);
        $rootPackage = $this->getMock(RootPackage::class, [], ['magento/project', '2.1.0', '2']);
        $rootPackage->expects($this->any())
            ->method('getRequires')
            ->willReturn([
                'magento/package-1' => '1.0.0',
                'magento/package-2' => '1.0.1'
            ]);
        $this->composerInformation
            ->expects($this->any())
            ->method('getRootPackage')
            ->willReturn($rootPackage);
        $timeZoneProvider = $this->getMock('\Magento\Setup\Model\DateTime\TimeZoneProvider', [], [], '', false);
        $timeZone = $this->getMock('\Magento\Framework\Stdlib\DateTime\Timezone', [], [], '', false);
>>>>>>> a7bcac33
        $timeZoneProvider->expects($this->any())->method('get')->willReturn($timeZone);
        $packagesAuth = $this->getMock(\Magento\Setup\Model\PackagesAuth::class, [], [], '', false);
        $filesystem = $this->getMock(\Magento\Framework\Filesystem::class, [], [], '', false);
        $objectManagerProvider = $this->getMock(\Magento\Setup\Model\ObjectManagerProvider::class, [], [], '', false);
        $objectManager = $this->getMockForAbstractClass(\Magento\Framework\ObjectManagerInterface::class);
        $applicationFactory = $this->getMock(
            \Magento\Framework\Composer\MagentoComposerApplicationFactory::class,
            [],
            [],
            '',
            false
        );
        $application = $this->getMock(\Magento\Composer\MagentoComposerApplication::class, [], [], '', false);
        $application->expects($this->any())
            ->method('runComposerCommand')
            ->willReturn('versions: 2.0.1');
        $applicationFactory->expects($this->any())->method('create')->willReturn($application);
        $objectManager->expects($this->any())
            ->method('get')
            ->with(\Magento\Framework\Composer\MagentoComposerApplicationFactory::class)
            ->willReturn($applicationFactory);
        $objectManagerProvider->expects($this->any())->method('get')->willReturn($objectManager);

        $directoryWrite = $this->getMockForAbstractClass(\Magento\Framework\Filesystem\Directory\WriteInterface::class);
        $directoryRead = $this->getMockForAbstractClass(\Magento\Framework\Filesystem\Directory\ReadInterface::class);
        $filesystem->expects($this->any())->method('getDirectoryRead')->will($this->returnValue($directoryRead));
        $filesystem->expects($this->any())
            ->method('getDirectoryWrite')
            ->will($this->returnValue($directoryWrite));
        $directoryWrite->expects($this->any())->method('isExist')->willReturn(true);
        $directoryWrite->expects($this->any())->method('isReadable')->willReturn(true);
        $directoryWrite->expects($this->any())->method('delete')->willReturn(true);
        $directoryRead->expects($this->any())->method('isExist')->willReturn(true);
        $directoryRead->expects($this->any())->method('isReadable')->willReturn(true);
        $directoryRead->expects($this->any())->method('stat')->willReturn(['mtime' => '1462460216076']);
        $directoryRead->expects($this->any())
            ->method('readFile')
            ->willReturn(
                '{"packages":{"magento\/package-1":{'
                . '"1.0.0":{"name":"magento\/package-1","version":"1.0.0","vendor":"test","type":"metapackage",'
                . '"require":{"magento\/package-3":"1.0.0"}},'
                . '"1.0.1":{"name":"magento\/package-1","version":"1.0.1","vendor":"test","type":"magento2-module"},'
                . '"1.0.2":{"name":"magento\/package-1","version":"1.0.2","vendor":"test","type":"magento2-module"}'
                . '}, "magento\/package-2":{'
                . '"1.0.0":{"name":"magento\/package-2","version":"1.0.0","vendor":"test","type":"magento2-module"},'
                . '"1.0.1":{"name":"magento\/package-2","version":"1.0.1","vendor":"test","type":"magento2-module"}'
                . '}, "magento\/package-3":{'
                . '"1.0.0":{"name":"magento\/package-3","version":"1.0.0","vendor":"test","type":"magento2-module"},'
                . '"1.0.1":{"name":"magento\/package-3","version":"1.0.1","vendor":"test","type":"magento2-module"},'
                . '"1.0.2":{"name":"magento\/package-3","version":"1.0.2","vendor":"test","type":"magento2-module"}'
                . '}}}'
            );

        $this->packagesData = new PackagesData(
            $this->composerInformation,
            $timeZoneProvider,
            $packagesAuth,
            $filesystem,
            $objectManagerProvider
        );
    }

    public function testSyncPackagesData()
    {
        $latestData = $this->packagesData->syncPackagesData();
        $this->assertArrayHasKey('lastSyncDate', $latestData);
        $this->assertArrayHasKey('date', $latestData['lastSyncDate']);
        $this->assertArrayHasKey('time', $latestData['lastSyncDate']);
        $this->assertArrayHasKey('packages', $latestData);
        $this->assertSame(2, count($latestData['packages']));
        $this->assertSame(2, $latestData['countOfUpdate']);
        $this->assertArrayHasKey('installPackages', $latestData);
        $this->assertSame(1, count($latestData['installPackages']));
        $this->assertSame(1, $latestData['countOfInstall']);
    }

    public function testGetPackagesForUpdate()
    {
        $packages = $this->packagesData->getPackagesForUpdate();
        $this->assertEquals(2, count($packages));
        $this->assertArrayHasKey('magento/package-1', $packages);
        $this->assertArrayHasKey('magento/package-2', $packages);
        $firstPackage = array_values($packages)[0];
        $this->assertArrayHasKey('latestVersion', $firstPackage);
        $this->assertArrayHasKey('versions', $firstPackage);
    }

    public function testGetInstalledPackages()
    {
        $installedPackages = $this->packagesData->getInstalledPackages();
        $this->assertEquals(2, count($installedPackages));
        $this->assertArrayHasKey('magento/package-1', $installedPackages);
        $this->assertArrayHasKey('magento/package-2', $installedPackages);
    }

    public function testGetMetaPackagesMap()
    {
        static::assertEquals(
            ['magento/package-3' => 'magento/package-1'],
            $this->packagesData->getMetaPackagesMap()
        );
    }
}<|MERGE_RESOLUTION|>--- conflicted
+++ resolved
@@ -28,14 +28,8 @@
 
     public function setUp()
     {
-<<<<<<< HEAD
-        $composerInformation =
-            $this->getMock(\Magento\Framework\Composer\ComposerInformation::class, [], [], '', false);
-        $composerInformation->expects($this->any())->method('getInstalledMagentoPackages')->willReturn(
-=======
         $this->composerInformation = $this->getMock(ComposerInformation::class, [], [], '', false);
         $this->composerInformation->expects($this->any())->method('getInstalledMagentoPackages')->willReturn(
->>>>>>> a7bcac33
             [
                 'magento/package-1' => [
                     'name' => 'magento/package-1',
@@ -50,12 +44,6 @@
             ]
         );
 
-<<<<<<< HEAD
-        $composerInformation->expects($this->any())->method('getRootRepositories')->willReturn(['repo1', 'repo2']);
-        $composerInformation->expects($this->any())->method('getPackagesTypes')->willReturn(['magento2-module']);
-        $timeZoneProvider = $this->getMock(\Magento\Setup\Model\DateTime\TimeZoneProvider::class, [], [], '', false);
-        $timeZone = $this->getMock(\Magento\Framework\Stdlib\DateTime\Timezone::class, [], [], '', false);
-=======
         $this->composerInformation->expects($this->any())->method('getRootRepositories')
             ->willReturn(['repo1', 'repo2']);
         $this->composerInformation->expects($this->any())->method('getPackagesTypes')
@@ -71,9 +59,8 @@
             ->expects($this->any())
             ->method('getRootPackage')
             ->willReturn($rootPackage);
-        $timeZoneProvider = $this->getMock('\Magento\Setup\Model\DateTime\TimeZoneProvider', [], [], '', false);
-        $timeZone = $this->getMock('\Magento\Framework\Stdlib\DateTime\Timezone', [], [], '', false);
->>>>>>> a7bcac33
+        $timeZoneProvider = $this->getMock(\Magento\Setup\Model\DateTime\TimeZoneProvider::class, [], [], '', false);
+        $timeZone = $this->getMock(\Magento\Framework\Stdlib\DateTime\Timezone::class, [], [], '', false);
         $timeZoneProvider->expects($this->any())->method('get')->willReturn($timeZone);
         $packagesAuth = $this->getMock(\Magento\Setup\Model\PackagesAuth::class, [], [], '', false);
         $filesystem = $this->getMock(\Magento\Framework\Filesystem::class, [], [], '', false);
