--- conflicted
+++ resolved
@@ -127,7 +127,6 @@
         $this->assertSame(1, $latestData['countOfInstall']);
     }
 
-<<<<<<< HEAD
     public function testGetPackagesForUpdate()
     {
         $packages = $this->packagesData->getPackagesForUpdate();
@@ -145,13 +144,13 @@
         $this->assertEquals(2, count($installedPackages));
         $this->assertArrayHasKey('magento/package-1', $installedPackages);
         $this->assertArrayHasKey('magento/package-2', $installedPackages);
-=======
+    }
+
     public function testGetMetaPackagesMap()
     {
         static::assertEquals(
             ['magento/package-3' => 'magento/package-1'],
             $this->packagesData->getMetaPackagesMap()
         );
->>>>>>> 2432406e
     }
 }