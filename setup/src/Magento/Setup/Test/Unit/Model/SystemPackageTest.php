<?php declare(strict_types=1);
/**
 * Copyright © Magento, Inc. All rights reserved.
 * See COPYING.txt for license details.
 */

namespace Magento\Setup\Test\Unit\Model;

use Composer\Composer;
use Composer\Package\Link;
use Composer\Package\Locker;
use Composer\Package\Package;
use Composer\Repository\ArrayRepository;
use Composer\Semver\Constraint\Constraint;
use Magento\Composer\InfoCommand;
use Magento\Composer\MagentoComposerApplication;
use Magento\Framework\Composer\ComposerInformation;
use Magento\Framework\Composer\MagentoComposerApplicationFactory;
use Magento\Setup\Model\SystemPackage;
use PHPUnit\Framework\MockObject\MockObject;
use PHPUnit\Framework\TestCase;

/**
 * @SuppressWarnings(PHPMD.CouplingBetweenObjects)
 */
class SystemPackageTest extends TestCase
{
    /**
<<<<<<< HEAD
     * @var \PHPUnit\Framework\MockObject\MockObject|\Magento\Composer\InfoCommand
=======
     * @var MockObject|InfoCommand
>>>>>>> 7e8e2d33
     */
    private $infoCommand;

    /**
<<<<<<< HEAD
     * @var \PHPUnit\Framework\MockObject\MockObject|SystemPackage;
=======
     * @var MockObject|SystemPackage ;
>>>>>>> 7e8e2d33
     */
    private $systemPackage;

    /**
<<<<<<< HEAD
     * @var \PHPUnit\Framework\MockObject\MockObject|\Composer\Repository\ArrayRepository
=======
     * @var MockObject|ArrayRepository
>>>>>>> 7e8e2d33
     */
    private $repository;

    /**
<<<<<<< HEAD
     * @var \PHPUnit\Framework\MockObject\MockObject|\Composer\Package\Locker
=======
     * @var MockObject|Locker
>>>>>>> 7e8e2d33
     */
    private $locker;

    /**
     * @var \PHPUnit\Framework\MockObject\MockObject|/Magento\Composer\MagentoComposerApplication
     */
    private $magentoComposerApp;

    /**
<<<<<<< HEAD
     * @var \PHPUnit\Framework\MockObject\MockObject|\Magento\Framework\Composer\MagentoComposerApplicationFactory
=======
     * @var MockObject|MagentoComposerApplicationFactory
>>>>>>> 7e8e2d33
     */
    private $composerAppFactory;

    /**
<<<<<<< HEAD
     * @var \PHPUnit\Framework\MockObject\MockObject|\Composer\Composer
=======
     * @var MockObject|Composer
>>>>>>> 7e8e2d33
     */
    private $composer;

    /**
     * @var array
     */
    private $expectedPackages = [
        [
            'id' => '1.2.0',
            'name' => 'Version 1.2.0 EE (latest)',
            'package' => SystemPackage::EDITION_ENTERPRISE,
            'stable' => true,
            'current' => false,
        ],
        [
            'id' => '1.2.0',
            'name' => 'Version 1.2.0 CE (latest)',
            'package' => SystemPackage::EDITION_COMMUNITY,
            'stable' => true,
            'current' => false,
        ],
        [
            'id' => '1.1.0',
            'name' => 'Version 1.1.0 EE',
            'package' => SystemPackage::EDITION_ENTERPRISE,
            'stable' => true,
            'current' => false,
        ],
        [
            'id' => '1.1.0',
            'name' => 'Version 1.1.0 CE',
            'package' => SystemPackage::EDITION_COMMUNITY,
            'stable' => true,
            'current' => false,
        ],
        [
            'id' => '1.1.0-RC1',
            'name' => 'Version 1.1.0-RC1 EE (unstable version)',
            'package' => SystemPackage::EDITION_ENTERPRISE,
            'stable' => false,
            'current' => false,
        ],
        [
            'id' => '1.1.0-RC1',
            'name' => 'Version 1.1.0-RC1 CE (unstable version)',
            'package' => SystemPackage::EDITION_COMMUNITY,
            'stable' => false,
            'current' => false,
        ],
        [
            'id' => '1.0.0',
            'name' => 'Version 1.0.0 EE',
            'package' => SystemPackage::EDITION_ENTERPRISE,
            'stable' => true,
            'current' => true,
        ],
        [
            'id' => '1.0.0',
            'name' => 'Version 1.0.0 CE',
            'package' => SystemPackage::EDITION_COMMUNITY,
            'stable' => true,
            'current' => true,
        ],
    ];

    /**
<<<<<<< HEAD
     * @var \PHPUnit\Framework\MockObject\MockObject|\Magento\Framework\Composer\ComposerInformation
     */
    private $composerInformation;

    protected function setUp(): void
=======
     * @var MockObject|ComposerInformation
     */
    private $composerInformation;

    public function setUp(): void
>>>>>>> 7e8e2d33
    {
        $this->composerAppFactory = $this->createMock(
            MagentoComposerApplicationFactory::class
        );

        $this->infoCommand = $this->createMock(
            InfoCommand::class
        );

        $this->magentoComposerApp =
            $this->createMock(MagentoComposerApplication::class);
        $this->locker = $this->createMock(Locker::class);
        $this->repository = $this->createMock(ArrayRepository::class);
        $this->composer = $this->createMock(Composer::class);
        $this->composerInformation = $this->createMock(
            ComposerInformation::class
        );
    }

    public function testGetPackageVersions()
    {
        $communityPackage = $this->createMock(Package::class);
        $communityPackage->expects($this->once())->method('getName')->willReturn(SystemPackage::EDITION_COMMUNITY);
        $enterprisePackage = $this->createMock(Package::class);
        $enterprisePackage->expects($this->once())->method('getName')->willReturn(SystemPackage::EDITION_ENTERPRISE);
        $this->composerInformation->expects($this->any())->method('isSystemPackage')->willReturn(true);
        $this->composerInformation->expects($this->once())->method('isPackageInComposerJson')->willReturn(true);
        $this->repository
            ->expects($this->once())
            ->method('getPackages')
            ->willReturn([$communityPackage, $enterprisePackage]);

        $this->locker->expects($this->once())->method('getLockedRepository')->willReturn($this->repository);

        $this->composer->expects($this->once())->method('getLocker')->willReturn($this->locker);
        $this->magentoComposerApp->expects($this->once())->method('createComposer')->willReturn($this->composer);

        $this->composerAppFactory->expects($this->once())
            ->method('createInfoCommand')
            ->willReturn($this->infoCommand);

        $this->composerAppFactory->expects($this->once())
            ->method('create')
            ->willReturn($this->magentoComposerApp);

        $this->composerAppFactory->expects($this->once())
            ->method('createInfoCommand')
            ->willReturn($this->infoCommand);

        $this->systemPackage = new SystemPackage($this->composerAppFactory, $this->composerInformation);

        $this->infoCommand->expects($this->any())
            ->method('run')
            ->willReturnMap([
                [
                    SystemPackage::EDITION_COMMUNITY,
                    false,
                    [
                        'name' => SystemPackage::EDITION_COMMUNITY,
                        'description' => 'eCommerce Platform for Growth (Enterprise Edition)',
                        'keywords' => '',
                        'versions' => '1.2.0, 1.1.0, 1.1.0-RC1, * 1.0.0',
                        'type' => 'metapackage',
                        'license' => 'OSL-3.0, AFL-3.0',
                        'source' => '[]',
                        'names' => SystemPackage::EDITION_COMMUNITY,
                        'current_version' => '1.0.0',
                        InfoCommand::AVAILABLE_VERSIONS => [1 => '1.2.0', 2 => '1.1.0', 3 => '1.1.0-RC1', 4 => '1.0.0'],
                        'new_versions' => ['1.2.0', '1.1.0', '1.1.0-RC1'],
                    ],
                ],
                [
                    SystemPackage::EDITION_ENTERPRISE,
                    false,
                    [
                        'name' => SystemPackage::EDITION_ENTERPRISE,
                        'description' => 'eCommerce Platform for Growth (Enterprise Edition)',
                        'keywords' => '',
                        'versions' => '1.2.0, 1.1.0, 1.1.0-RC1, * 1.0.0',
                        'type' => 'metapackage',
                        'license' => 'OSL-3.0, AFL-3.0',
                        'source' => '[]',
                        'names' => SystemPackage::EDITION_ENTERPRISE,
                        'current_version' => '1.0.0',
                        InfoCommand::AVAILABLE_VERSIONS => [1 => '1.2.0', 2 => '1.1.0', 3 => '1.1.0-RC1', 4 => '1.0.0'],
                        'new_versions' => ['1.2.0', '1.1.0', '1.1.0-RC1'],
                    ],

                ]
            ]);
        $this->assertEquals($this->expectedPackages, $this->systemPackage->getPackageVersions());
    }

<<<<<<< HEAD
    /**
     */
    public function testGetPackageVersionGitCloned()
    {
        $this->expectException(\RuntimeException::class);
        $this->expectExceptionMessage('no components are available because you cloned the Magento 2 GitHub repository');

        $package = $this->createMock(\Composer\Package\Package::class);
=======
    public function testGetPackageVersionGitCloned()
    {
        $this->expectException('RuntimeException');
        $this->expectExceptionMessage('no components are available because you cloned the Magento 2 GitHub repository');
        $package = $this->createMock(Package::class);
>>>>>>> 7e8e2d33
        $this->repository
            ->expects($this->once())
            ->method('getPackages')
            ->willReturn([$package]);

        $this->locker->expects($this->once())->method('getLockedRepository')->willReturn($this->repository);
        $this->composerInformation->expects($this->any())->method('isSystemPackage')->willReturn(false);
        $this->composer->expects($this->once())->method('getLocker')->willReturn($this->locker);
        $this->magentoComposerApp->expects($this->once())->method('createComposer')->willReturn($this->composer);

        $this->composerAppFactory->expects($this->once())
            ->method('create')
            ->willReturn($this->magentoComposerApp);

        $this->composerAppFactory->expects($this->once())
            ->method('createInfoCommand')
            ->willReturn($this->infoCommand);

        $this->systemPackage = new SystemPackage($this->composerAppFactory, $this->composerInformation);
        $this->systemPackage->getPackageVersions();
    }

<<<<<<< HEAD
    /**
     */
    public function testGetPackageVersionsFailed()
    {
        $this->expectException(\RuntimeException::class);
        $this->expectExceptionMessage('We cannot retrieve information on magento/product-community-edition.');

        $communityPackage = $this->createMock(\Composer\Package\Package::class);
        $enterprisePackage = $this->createMock(\Composer\Package\Package::class);
=======
    public function testGetPackageVersionsFailed()
    {
        $this->expectException('RuntimeException');
        $this->expectExceptionMessage('We cannot retrieve information on magento/product-community-edition.');
        $communityPackage = $this->createMock(Package::class);
        $enterprisePackage = $this->createMock(Package::class);
>>>>>>> 7e8e2d33

        $communityPackage->expects($this->once())->method('getName')->willReturn(SystemPackage::EDITION_COMMUNITY);
        $enterprisePackage->expects($this->once())->method('getName')->willReturn(SystemPackage::EDITION_ENTERPRISE);
        $this->composerInformation->expects($this->any())->method('isSystemPackage')->willReturn(true);
        $this->composerInformation->expects($this->once())->method('isPackageInComposerJson')->willReturn(true);

        $this->repository
            ->expects($this->once())
            ->method('getPackages')
            ->willReturn([$communityPackage, $enterprisePackage]);

        $this->locker->expects($this->once())->method('getLockedRepository')->willReturn($this->repository);

        $this->composer->expects($this->once())->method('getLocker')->willReturn($this->locker);
        $this->magentoComposerApp->expects($this->once())->method('createComposer')->willReturn($this->composer);

        $this->composerAppFactory->expects($this->once())
            ->method('create')
            ->willReturn($this->magentoComposerApp);

        $this->composerAppFactory->expects($this->once())
            ->method('createInfoCommand')
            ->willReturn($this->infoCommand);

        $this->systemPackage = new SystemPackage($this->composerAppFactory, $this->composerInformation);

        $this->infoCommand->expects($this->once())
            ->method('run')
            ->with(SystemPackage::EDITION_COMMUNITY)
            ->willReturn(false);

        $this->systemPackage->getPackageVersions();
    }

    /**
     * @param string $ceCurrentVersion
     * @param array $expectedResult
     *
     * @dataProvider getAllowedEnterpriseVersionsDataProvider
     */
    public function testGetAllowedEnterpriseVersions($ceCurrentVersion, $expectedResult)
    {
        $this->composerAppFactory->expects($this->once())
            ->method('createInfoCommand')
            ->willReturn($this->infoCommand);
        $this->systemPackage = new SystemPackage($this->composerAppFactory, $this->composerInformation);
        $this->infoCommand->expects($this->once())
            ->method('run')
            ->with(SystemPackage::EDITION_ENTERPRISE)
            ->willReturn([InfoCommand::AVAILABLE_VERSIONS => ['1.0.0', '1.0.1', '1.0.2']]);
        $require = $this->createMock(Link::class);
        $constraintMock = $this->createMock(Constraint::class);
        $constraintMock->expects($this->any())->method('getPrettyString')
            ->willReturn('1.0.1');
        $require->expects($this->any())
            ->method('getConstraint')
            ->willReturn($constraintMock);

        $this->composerInformation->expects($this->any())
            ->method('getPackageRequirements')
            ->willReturn([SystemPackage::EDITION_COMMUNITY => $require]);
        $this->assertEquals(
            $expectedResult,
            $this->systemPackage->getAllowedEnterpriseVersions($ceCurrentVersion)
        );
    }

    /**
     * @return array
     */
    public function getAllowedEnterpriseVersionsDataProvider()
    {
        return [
            ['2.0.0', []],
            [
                '1.0.0',
                [
                    [
                        'package' => SystemPackage::EDITION_ENTERPRISE,
                        'versions' => [
                            [
                                'id' => '1.0.2',
                                'name' => 'Version 1.0.2 EE (latest)',
                                'current' => false,
                            ],
                            [
                                'id' => '1.0.1',
                                'name' => 'Version 1.0.1 EE',
                                'current' => false,
                            ],
                            [

                                'id' => '1.0.0',
                                'name' => 'Version 1.0.0 EE',
                                'current' => false,
                            ],
                        ],
                    ],
                ],
            ],
        ];
    }
}<|MERGE_RESOLUTION|>--- conflicted
+++ resolved
@@ -26,61 +26,37 @@
 class SystemPackageTest extends TestCase
 {
     /**
-<<<<<<< HEAD
-     * @var \PHPUnit\Framework\MockObject\MockObject|\Magento\Composer\InfoCommand
-=======
      * @var MockObject|InfoCommand
->>>>>>> 7e8e2d33
      */
     private $infoCommand;
 
     /**
-<<<<<<< HEAD
-     * @var \PHPUnit\Framework\MockObject\MockObject|SystemPackage;
-=======
      * @var MockObject|SystemPackage ;
->>>>>>> 7e8e2d33
      */
     private $systemPackage;
 
     /**
-<<<<<<< HEAD
-     * @var \PHPUnit\Framework\MockObject\MockObject|\Composer\Repository\ArrayRepository
-=======
      * @var MockObject|ArrayRepository
->>>>>>> 7e8e2d33
      */
     private $repository;
 
     /**
-<<<<<<< HEAD
-     * @var \PHPUnit\Framework\MockObject\MockObject|\Composer\Package\Locker
-=======
      * @var MockObject|Locker
->>>>>>> 7e8e2d33
      */
     private $locker;
 
     /**
-     * @var \PHPUnit\Framework\MockObject\MockObject|/Magento\Composer\MagentoComposerApplication
+     * @var \PHPUnit_Framework_MockObject_MockObject|/Magento\Composer\MagentoComposerApplication
      */
     private $magentoComposerApp;
 
     /**
-<<<<<<< HEAD
-     * @var \PHPUnit\Framework\MockObject\MockObject|\Magento\Framework\Composer\MagentoComposerApplicationFactory
-=======
      * @var MockObject|MagentoComposerApplicationFactory
->>>>>>> 7e8e2d33
      */
     private $composerAppFactory;
 
     /**
-<<<<<<< HEAD
-     * @var \PHPUnit\Framework\MockObject\MockObject|\Composer\Composer
-=======
      * @var MockObject|Composer
->>>>>>> 7e8e2d33
      */
     private $composer;
 
@@ -147,19 +123,11 @@
     ];
 
     /**
-<<<<<<< HEAD
-     * @var \PHPUnit\Framework\MockObject\MockObject|\Magento\Framework\Composer\ComposerInformation
+     * @var MockObject|ComposerInformation
      */
     private $composerInformation;
 
-    protected function setUp(): void
-=======
-     * @var MockObject|ComposerInformation
-     */
-    private $composerInformation;
-
     public function setUp(): void
->>>>>>> 7e8e2d33
     {
         $this->composerAppFactory = $this->createMock(
             MagentoComposerApplicationFactory::class
@@ -253,22 +221,11 @@
         $this->assertEquals($this->expectedPackages, $this->systemPackage->getPackageVersions());
     }
 
-<<<<<<< HEAD
-    /**
-     */
-    public function testGetPackageVersionGitCloned()
-    {
-        $this->expectException(\RuntimeException::class);
-        $this->expectExceptionMessage('no components are available because you cloned the Magento 2 GitHub repository');
-
-        $package = $this->createMock(\Composer\Package\Package::class);
-=======
     public function testGetPackageVersionGitCloned()
     {
         $this->expectException('RuntimeException');
         $this->expectExceptionMessage('no components are available because you cloned the Magento 2 GitHub repository');
         $package = $this->createMock(Package::class);
->>>>>>> 7e8e2d33
         $this->repository
             ->expects($this->once())
             ->method('getPackages')
@@ -291,24 +248,12 @@
         $this->systemPackage->getPackageVersions();
     }
 
-<<<<<<< HEAD
-    /**
-     */
-    public function testGetPackageVersionsFailed()
-    {
-        $this->expectException(\RuntimeException::class);
-        $this->expectExceptionMessage('We cannot retrieve information on magento/product-community-edition.');
-
-        $communityPackage = $this->createMock(\Composer\Package\Package::class);
-        $enterprisePackage = $this->createMock(\Composer\Package\Package::class);
-=======
     public function testGetPackageVersionsFailed()
     {
         $this->expectException('RuntimeException');
         $this->expectExceptionMessage('We cannot retrieve information on magento/product-community-edition.');
         $communityPackage = $this->createMock(Package::class);
         $enterprisePackage = $this->createMock(Package::class);
->>>>>>> 7e8e2d33
 
         $communityPackage->expects($this->once())->method('getName')->willReturn(SystemPackage::EDITION_COMMUNITY);
         $enterprisePackage->expects($this->once())->method('getName')->willReturn(SystemPackage::EDITION_ENTERPRISE);
