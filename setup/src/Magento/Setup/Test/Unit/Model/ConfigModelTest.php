<?php declare(strict_types=1);
/**
 * Copyright © Magento, Inc. All rights reserved.
 * See COPYING.txt for license details.
 */

namespace Magento\Setup\Test\Unit\Model;

use Magento\Backend\Setup\ConfigOptionsList;
use Magento\Framework\App\DeploymentConfig;
use Magento\Framework\App\DeploymentConfig\Writer;
use Magento\Framework\Config\Data\ConfigData;
use Magento\Framework\Config\File\ConfigFilePool;
use Magento\Framework\Setup\FilePermissions;
use Magento\Framework\Setup\Option\TextConfigOption;
use Magento\Setup\Model\ConfigModel;
use Magento\Setup\Model\ConfigOptionsListCollector;
use PHPUnit\Framework\MockObject\MockObject;
use PHPUnit\Framework\TestCase;

class ConfigModelTest extends TestCase
{
    /**
<<<<<<< HEAD
     * @var \PHPUnit\Framework\MockObject\MockObject|\Magento\Setup\Model\ConfigModel
=======
     * @var MockObject|ConfigModel
>>>>>>> 7e8e2d33
     */
    private $configModel;

    /**
<<<<<<< HEAD
     * @var \PHPUnit\Framework\MockObject\MockObject|\Magento\Setup\Model\ConfigOptionsListCollector
=======
     * @var MockObject|ConfigOptionsListCollector
>>>>>>> 7e8e2d33
     */
    private $collector;

    /**
<<<<<<< HEAD
     * @var \PHPUnit\Framework\MockObject\MockObject|\Magento\Framework\App\DeploymentConfig\Writer
=======
     * @var MockObject|Writer
>>>>>>> 7e8e2d33
     */
    private $writer;

    /**
<<<<<<< HEAD
     * @var \PHPUnit\Framework\MockObject\MockObject|\Magento\Framework\App\DeploymentConfig
=======
     * @var MockObject|DeploymentConfig
>>>>>>> 7e8e2d33
     */
    private $deploymentConfig;

    /**
<<<<<<< HEAD
     * @var \PHPUnit\Framework\MockObject\MockObject |\Magento\Framework\Config\Data\ConfigData
=======
     * @var MockObject|ConfigData
>>>>>>> 7e8e2d33
     */
    private $configData;

    /**
<<<<<<< HEAD
     * @var \PHPUnit\Framework\MockObject\MockObject|\Magento\Framework\Setup\FilePermissions
=======
     * @var MockObject|FilePermissions
>>>>>>> 7e8e2d33
     */
    private $filePermissions;

    /**
<<<<<<< HEAD
     * @var \PHPUnit\Framework\MockObject\MockObject|\Magento\Backend\Setup\ConfigOptionsList
     */
    private $configOptionsList;

    protected function setUp(): void
=======
     * @var MockObject|ConfigOptionsList
     */
    private $configOptionsList;

    public function setUp(): void
>>>>>>> 7e8e2d33
    {
        $this->collector = $this->createMock(ConfigOptionsListCollector::class);
        $this->writer = $this->createMock(Writer::class);
        $this->deploymentConfig = $this->createMock(DeploymentConfig::class);
        $this->configOptionsList = $this->createMock(ConfigOptionsList::class);
        $this->configData = $this->createMock(ConfigData::class);
        $this->filePermissions = $this->createMock(FilePermissions::class);

        $this->deploymentConfig->expects($this->any())->method('get');

        $this->configModel = new ConfigModel(
            $this->collector,
            $this->writer,
            $this->deploymentConfig,
            $this->filePermissions
        );
    }

    public function testValidate()
    {
        $option = $this->createMock(TextConfigOption::class);
        $option->expects($this->exactly(3))->method('getName')->willReturn('Fake');
        $optionsSet = [
            $option,
            $option,
            $option
        ];
        $configOption = $this->configOptionsList;
        $configOption->expects($this->once())->method('getOptions')->willReturn($optionsSet);
        $configOption->expects($this->once())->method('validate')->willReturn([]);

        $this->collector
            ->expects($this->exactly(2))
            ->method('collectOptionsLists')
            ->willReturn([$configOption]);

        $this->configModel->validate(['Fake' => null]);
    }

    public function testProcess()
    {
        $testSet1 = [
            ConfigFilePool::APP_CONFIG => [
                'segment' => [
                    'someKey' => 'value',
                    'test' => 'value1'
                ]
            ]
        ];

        $testSet2 = [
            ConfigFilePool::APP_CONFIG => [
                'segment' => [
                    'test' => 'value2'
                ]
            ]
        ];

        $testSetExpected1 = [
            ConfigFilePool::APP_CONFIG => [
                'segment' => [
                    'someKey' => 'value',
                    'test' => 'value1'
                ]
            ]
        ];

        $testSetExpected2 = [
            ConfigFilePool::APP_CONFIG => [
                'segment' => [
                    'test' => 'value2'
                ]
            ]
        ];

        $configData1 = clone $this->configData;
        $configData2 = clone $this->configData;

        $configData1->expects($this->any())
            ->method('getData')
            ->willReturn($testSet1[ConfigFilePool::APP_CONFIG]);
        $configData1->expects($this->any())->method('getFileKey')->willReturn(ConfigFilePool::APP_CONFIG);
        $configData1->expects($this->once())->method('isOverrideWhenSave')->willReturn(false);

        $configData2->expects($this->any())
            ->method('getData')
            ->willReturn($testSet2[ConfigFilePool::APP_CONFIG]);
        $configData2->expects($this->any())->method('getFileKey')->willReturn(ConfigFilePool::APP_CONFIG);
        $configData2->expects($this->once())->method('isOverrideWhenSave')->willReturn(false);

        $configOption = $this->configOptionsList;
        $configOption->expects($this->once())
            ->method('createConfig')
            ->willReturn([$configData1, $configData2]);

        $configOptionsList = [
            'Fake_Module' => $configOption
        ];
        $this->collector->expects($this->once())
            ->method('collectOptionsLists')
            ->willReturn($configOptionsList);

        $this->writer->expects($this->at(0))->method('saveConfig')->with($testSetExpected1);
        $this->writer->expects($this->at(1))->method('saveConfig')->with($testSetExpected2);

        $this->configModel->process([]);
    }

<<<<<<< HEAD
    /**
     */
    public function testProcessException()
    {
        $this->expectException(\Exception::class);
        $this->expectExceptionMessage('In module : Fake_ModuleConfigOption::createConfig');

=======
    public function testProcessException()
    {
        $this->expectException('Exception');
        $this->expectExceptionMessage('In module : Fake_ModuleConfigOption::createConfig');
>>>>>>> 7e8e2d33
        $configOption = $this->configOptionsList;
        $configOption->expects($this->once())
            ->method('createConfig')
            ->willReturn([null]);

        $wrongData = [
            'Fake_Module' => $configOption
        ];

        $this->collector->expects($this->once())->method('collectOptionsLists')->willReturn($wrongData);

        $this->configModel->process([]);
    }

<<<<<<< HEAD
    /**
     */
    public function testWritePermissionErrors()
    {
        $this->expectException(\Exception::class);
        $this->expectExceptionMessage('Missing write permissions to the following paths:');

=======
    public function testWritePermissionErrors()
    {
        $this->expectException('Exception');
        $this->expectExceptionMessage('Missing write permissions to the following paths:');
>>>>>>> 7e8e2d33
        $this->filePermissions->expects($this->once())->method('getMissingWritablePathsForInstallation')
            ->willReturn(['/a/ro/dir', '/media']);
        $this->configModel->process([]);
    }
}<|MERGE_RESOLUTION|>--- conflicted
+++ resolved
@@ -21,73 +21,41 @@
 class ConfigModelTest extends TestCase
 {
     /**
-<<<<<<< HEAD
-     * @var \PHPUnit\Framework\MockObject\MockObject|\Magento\Setup\Model\ConfigModel
-=======
      * @var MockObject|ConfigModel
->>>>>>> 7e8e2d33
      */
     private $configModel;
 
     /**
-<<<<<<< HEAD
-     * @var \PHPUnit\Framework\MockObject\MockObject|\Magento\Setup\Model\ConfigOptionsListCollector
-=======
      * @var MockObject|ConfigOptionsListCollector
->>>>>>> 7e8e2d33
      */
     private $collector;
 
     /**
-<<<<<<< HEAD
-     * @var \PHPUnit\Framework\MockObject\MockObject|\Magento\Framework\App\DeploymentConfig\Writer
-=======
      * @var MockObject|Writer
->>>>>>> 7e8e2d33
      */
     private $writer;
 
     /**
-<<<<<<< HEAD
-     * @var \PHPUnit\Framework\MockObject\MockObject|\Magento\Framework\App\DeploymentConfig
-=======
      * @var MockObject|DeploymentConfig
->>>>>>> 7e8e2d33
      */
     private $deploymentConfig;
 
     /**
-<<<<<<< HEAD
-     * @var \PHPUnit\Framework\MockObject\MockObject |\Magento\Framework\Config\Data\ConfigData
-=======
      * @var MockObject|ConfigData
->>>>>>> 7e8e2d33
      */
     private $configData;
 
     /**
-<<<<<<< HEAD
-     * @var \PHPUnit\Framework\MockObject\MockObject|\Magento\Framework\Setup\FilePermissions
-=======
      * @var MockObject|FilePermissions
->>>>>>> 7e8e2d33
      */
     private $filePermissions;
 
     /**
-<<<<<<< HEAD
-     * @var \PHPUnit\Framework\MockObject\MockObject|\Magento\Backend\Setup\ConfigOptionsList
-     */
-    private $configOptionsList;
-
-    protected function setUp(): void
-=======
      * @var MockObject|ConfigOptionsList
      */
     private $configOptionsList;
 
     public function setUp(): void
->>>>>>> 7e8e2d33
     {
         $this->collector = $this->createMock(ConfigOptionsListCollector::class);
         $this->writer = $this->createMock(Writer::class);
@@ -116,13 +84,13 @@
             $option
         ];
         $configOption = $this->configOptionsList;
-        $configOption->expects($this->once())->method('getOptions')->willReturn($optionsSet);
-        $configOption->expects($this->once())->method('validate')->willReturn([]);
+        $configOption->expects($this->once())->method('getOptions')->will($this->returnValue($optionsSet));
+        $configOption->expects($this->once())->method('validate')->will($this->returnValue([]));
 
         $this->collector
             ->expects($this->exactly(2))
             ->method('collectOptionsLists')
-            ->willReturn([$configOption]);
+            ->will($this->returnValue([$configOption]));
 
         $this->configModel->validate(['Fake' => null]);
     }
@@ -168,27 +136,27 @@
 
         $configData1->expects($this->any())
             ->method('getData')
-            ->willReturn($testSet1[ConfigFilePool::APP_CONFIG]);
-        $configData1->expects($this->any())->method('getFileKey')->willReturn(ConfigFilePool::APP_CONFIG);
+            ->will($this->returnValue($testSet1[ConfigFilePool::APP_CONFIG]));
+        $configData1->expects($this->any())->method('getFileKey')->will($this->returnValue(ConfigFilePool::APP_CONFIG));
         $configData1->expects($this->once())->method('isOverrideWhenSave')->willReturn(false);
 
         $configData2->expects($this->any())
             ->method('getData')
-            ->willReturn($testSet2[ConfigFilePool::APP_CONFIG]);
-        $configData2->expects($this->any())->method('getFileKey')->willReturn(ConfigFilePool::APP_CONFIG);
+            ->will($this->returnValue($testSet2[ConfigFilePool::APP_CONFIG]));
+        $configData2->expects($this->any())->method('getFileKey')->will($this->returnValue(ConfigFilePool::APP_CONFIG));
         $configData2->expects($this->once())->method('isOverrideWhenSave')->willReturn(false);
 
         $configOption = $this->configOptionsList;
         $configOption->expects($this->once())
             ->method('createConfig')
-            ->willReturn([$configData1, $configData2]);
+            ->will($this->returnValue([$configData1, $configData2]));
 
         $configOptionsList = [
             'Fake_Module' => $configOption
         ];
         $this->collector->expects($this->once())
             ->method('collectOptionsLists')
-            ->willReturn($configOptionsList);
+            ->will($this->returnValue($configOptionsList));
 
         $this->writer->expects($this->at(0))->method('saveConfig')->with($testSetExpected1);
         $this->writer->expects($this->at(1))->method('saveConfig')->with($testSetExpected2);
@@ -196,48 +164,28 @@
         $this->configModel->process([]);
     }
 
-<<<<<<< HEAD
-    /**
-     */
-    public function testProcessException()
-    {
-        $this->expectException(\Exception::class);
-        $this->expectExceptionMessage('In module : Fake_ModuleConfigOption::createConfig');
-
-=======
     public function testProcessException()
     {
         $this->expectException('Exception');
         $this->expectExceptionMessage('In module : Fake_ModuleConfigOption::createConfig');
->>>>>>> 7e8e2d33
         $configOption = $this->configOptionsList;
         $configOption->expects($this->once())
             ->method('createConfig')
-            ->willReturn([null]);
+            ->will($this->returnValue([null]));
 
         $wrongData = [
             'Fake_Module' => $configOption
         ];
 
-        $this->collector->expects($this->once())->method('collectOptionsLists')->willReturn($wrongData);
+        $this->collector->expects($this->once())->method('collectOptionsLists')->will($this->returnValue($wrongData));
 
         $this->configModel->process([]);
     }
 
-<<<<<<< HEAD
-    /**
-     */
-    public function testWritePermissionErrors()
-    {
-        $this->expectException(\Exception::class);
-        $this->expectExceptionMessage('Missing write permissions to the following paths:');
-
-=======
     public function testWritePermissionErrors()
     {
         $this->expectException('Exception');
         $this->expectExceptionMessage('Missing write permissions to the following paths:');
->>>>>>> 7e8e2d33
         $this->filePermissions->expects($this->once())->method('getMissingWritablePathsForInstallation')
             ->willReturn(['/a/ro/dir', '/media']);
         $this->configModel->process([]);
