<?php declare(strict_types=1);
/**
 * Copyright © Magento, Inc. All rights reserved.
 * See COPYING.txt for license details.
 */

namespace Magento\Setup\Test\Unit\Model;

use Magento\Framework\Filesystem;
use Magento\Framework\Filesystem\Directory\Write;
use Magento\Setup\Model\WebLogger;
use PHPUnit\Framework\MockObject\MockObject;
use PHPUnit\Framework\TestCase;

class WebLoggerTest extends TestCase
{
    /**
<<<<<<< HEAD
     * @var \PHPUnit\Framework\MockObject\MockObject|\Magento\Framework\Filesystem\Directory\Write
=======
     * @var MockObject|Write
>>>>>>> 7e8e2d33
     */
    private $directoryWriteMock;

    /**
<<<<<<< HEAD
     * @var \PHPUnit\Framework\MockObject\MockObject|\Magento\Framework\Filesystem
=======
     * @var MockObject|Filesystem
>>>>>>> 7e8e2d33
     */
    private $filesystemMock;

    /**
     * @var string
     */
    private static $log;

    /**
     * @var WebLogger
     */
    private $webLogger;

<<<<<<< HEAD
    protected function setUp(): void
=======
    public function setUp(): void
>>>>>>> 7e8e2d33
    {
        self::$log = '';

        $this->directoryWriteMock = $this->createMock(Write::class);
        $this->directoryWriteMock
            ->expects($this->any())
            ->method('readFile')
            ->with('install.log')
            ->willReturnCallback([\Magento\Setup\Test\Unit\Model\WebLoggerTest::class, 'readLog']);
        $this->directoryWriteMock
            ->expects($this->any())
            ->method('writeFile')
            ->with('install.log')
            ->willReturnCallback([\Magento\Setup\Test\Unit\Model\WebLoggerTest::class, 'writeToLog']);
        $this->directoryWriteMock
            ->expects($this->any())
            ->method('isExist')
            ->willReturnCallback([\Magento\Setup\Test\Unit\Model\WebLoggerTest::class, 'isExist']);

        $this->filesystemMock = $this->createMock(Filesystem::class);
        $this->filesystemMock
            ->expects($this->once())
            ->method('getDirectoryWrite')
            ->willReturn($this->directoryWriteMock);

        $this->webLogger = new WebLogger($this->filesystemMock);
    }

    public function testConstructorLogFileSpecified()
    {
        $logFile = 'custom.log';
        $directoryWriteMock = $this->createMock(Write::class);
        $directoryWriteMock->expects($this->once())->method('readFile')->with($logFile);
        $directoryWriteMock->expects($this->once())->method('writeFile')->with($logFile);

        $filesystemMock = $this->createMock(Filesystem::class);
        $filesystemMock
            ->expects($this->once())
            ->method('getDirectoryWrite')
            ->willReturn($directoryWriteMock);

        $webLogger = new WebLogger($filesystemMock, $logFile);

        $webLogger->log('Message');
        $webLogger->get();
    }

    public function testLogSuccess()
    {
        $this->webLogger->logSuccess('Success1');
        $this->assertEquals('<span class="text-success">[SUCCESS] ' . 'Success1' . '</span><br>', self::$log);

        $this->webLogger->logSuccess('Success2');
        $this->assertEquals(
            '<span class="text-success">[SUCCESS] ' . 'Success1' . '</span><br>' .
            '<span class="text-success">[SUCCESS] ' . 'Success2' . '</span><br>',
            self::$log
        );
    }

    public function testLogError()
    {
        $e1 = new \Exception('Dummy Exception1');
        $e2 = new \Exception('Dummy Exception2');

        $this->webLogger->logError($e1);
        $this->assertContains('[ERROR]', self::$log);
        $this->assertContains('Exception', self::$log);
        $this->assertContains($e1->getMessage(), self::$log);

        $this->webLogger->logError($e2);
        $this->assertContains('[ERROR]', self::$log);
        $this->assertContains('Exception', self::$log);
        $this->assertContains($e1->getMessage(), self::$log);
        $this->assertContains($e2->getMessage(), self::$log);
    }

    public function testLog()
    {
        $this->webLogger->log('Message1');
        $this->assertEquals('<span class="text-info">Message1</span><br>', self::$log);

        $this->webLogger->log('Message2');
        $this->assertEquals(
            '<span class="text-info">Message1</span><br><span class="text-info">Message2</span><br>',
            self::$log
        );
    }

    public function testLogAfterInline()
    {
        $this->webLogger->logInline('*');
        $this->webLogger->log('Message');
        $this->assertEquals(
            '<span class="text-info">*</span><br><span class="text-info">Message</span><br>',
            self::$log
        );
    }

    public function testLogInline()
    {
        $this->webLogger->logInline('*');
        $this->assertEquals('<span class="text-info">*</span>', self::$log);

        $this->webLogger->logInline('*');
        $this->assertEquals('<span class="text-info">*</span><span class="text-info">*</span>', self::$log);
    }

    public function testLogMeta()
    {
        $this->webLogger->logMeta('Meta1');
        $this->assertEquals('<span class="hidden">Meta1</span><br>', self::$log);

        $this->webLogger->logMeta('Meta2');
        $this->assertEquals('<span class="hidden">Meta1</span><br><span class="hidden">Meta2</span><br>', self::$log);
    }

    public function testGet()
    {
        $this->webLogger->log('Message1' . PHP_EOL);
        $this->webLogger->log('Message2');

        $expected = [
            '<span class="text-info">Message1',
            '</span><br><span class="text-info">Message2</span><br>',
        ];

        $this->assertEquals($expected, $this->webLogger->get());
    }

    public function testClear()
    {
        $this->directoryWriteMock
            ->expects($this->once())
            ->method('delete')
            ->willReturnCallback([\Magento\Setup\Test\Unit\Model\WebLoggerTest::class, 'deleteLog']);

        $this->webLogger->log('Message1');
        $this->assertEquals('<span class="text-info">Message1</span><br>', self::$log);

        $this->webLogger->clear();
        $this->assertEquals('', self::$log);
    }

    public function testClearNotExist()
    {
        $this->directoryWriteMock
            ->expects($this->never())
            ->method('delete');

        $this->webLogger->clear();
    }

    /**
     * @return string
     */
    public static function readLog()
    {
        return self::$log;
    }

    /**
     * @SuppressWarnings(PHPMD.UnusedFormalParameter)
     */
    public static function writeToLog($logFile, $message)
    {
        self::$log .= $message;
    }

    public static function deleteLog()
    {
        self::$log = '';
    }

    /**
     * @return bool
     */
    public static function isExist()
    {
        return self::$log != '';
    }
}<|MERGE_RESOLUTION|>--- conflicted
+++ resolved
@@ -15,20 +15,12 @@
 class WebLoggerTest extends TestCase
 {
     /**
-<<<<<<< HEAD
-     * @var \PHPUnit\Framework\MockObject\MockObject|\Magento\Framework\Filesystem\Directory\Write
-=======
      * @var MockObject|Write
->>>>>>> 7e8e2d33
      */
     private $directoryWriteMock;
 
     /**
-<<<<<<< HEAD
-     * @var \PHPUnit\Framework\MockObject\MockObject|\Magento\Framework\Filesystem
-=======
      * @var MockObject|Filesystem
->>>>>>> 7e8e2d33
      */
     private $filesystemMock;
 
@@ -42,11 +34,7 @@
      */
     private $webLogger;
 
-<<<<<<< HEAD
-    protected function setUp(): void
-=======
     public function setUp(): void
->>>>>>> 7e8e2d33
     {
         self::$log = '';
 
@@ -55,22 +43,22 @@
             ->expects($this->any())
             ->method('readFile')
             ->with('install.log')
-            ->willReturnCallback([\Magento\Setup\Test\Unit\Model\WebLoggerTest::class, 'readLog']);
+            ->will($this->returnCallback([\Magento\Setup\Test\Unit\Model\WebLoggerTest::class, 'readLog']));
         $this->directoryWriteMock
             ->expects($this->any())
             ->method('writeFile')
             ->with('install.log')
-            ->willReturnCallback([\Magento\Setup\Test\Unit\Model\WebLoggerTest::class, 'writeToLog']);
+            ->will($this->returnCallback([\Magento\Setup\Test\Unit\Model\WebLoggerTest::class, 'writeToLog']));
         $this->directoryWriteMock
             ->expects($this->any())
             ->method('isExist')
-            ->willReturnCallback([\Magento\Setup\Test\Unit\Model\WebLoggerTest::class, 'isExist']);
+            ->will($this->returnCallback([\Magento\Setup\Test\Unit\Model\WebLoggerTest::class, 'isExist']));
 
         $this->filesystemMock = $this->createMock(Filesystem::class);
         $this->filesystemMock
             ->expects($this->once())
             ->method('getDirectoryWrite')
-            ->willReturn($this->directoryWriteMock);
+            ->will($this->returnValue($this->directoryWriteMock));
 
         $this->webLogger = new WebLogger($this->filesystemMock);
     }
@@ -86,7 +74,7 @@
         $filesystemMock
             ->expects($this->once())
             ->method('getDirectoryWrite')
-            ->willReturn($directoryWriteMock);
+            ->will($this->returnValue($directoryWriteMock));
 
         $webLogger = new WebLogger($filesystemMock, $logFile);
 
@@ -182,7 +170,7 @@
         $this->directoryWriteMock
             ->expects($this->once())
             ->method('delete')
-            ->willReturnCallback([\Magento\Setup\Test\Unit\Model\WebLoggerTest::class, 'deleteLog']);
+            ->will($this->returnCallback([\Magento\Setup\Test\Unit\Model\WebLoggerTest::class, 'deleteLog']));
 
         $this->webLogger->log('Message1');
         $this->assertEquals('<span class="text-info">Message1</span><br>', self::$log);
