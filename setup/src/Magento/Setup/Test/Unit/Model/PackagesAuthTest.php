<?php
/**
 * Copyright © Magento, Inc. All rights reserved.
 * See COPYING.txt for license details.
 */

namespace Magento\Setup\Test\Unit\Model;

use \Magento\Setup\Model\PackagesAuth;

/**
 * Tests Magento\Setup\Model\PackagesAuth
 */
class PackagesAuthTest extends \PHPUnit\Framework\TestCase
{
    /**
     * @var \PHPUnit_Framework_MockObject_MockObject|\Magento\Framework\HTTP\Client\Curl
     */
    private $curl;

    /**
     * @var \PHPUnit_Framework_MockObject_MockObject|\Magento\Framework\Filesystem
     */
    private $filesystem;

    /**
     * @var PackagesAuth
     */
    private $packagesAuth;

    /** @var \Magento\Framework\Serialize\Serializer\Json|\PHPUnit_Framework_MockObject_MockObject */
    private $serializerMock;

    public function setUp()
    {
        $zendServiceLocator = $this->createMock(\Zend\ServiceManager\ServiceLocatorInterface::class);
        $zendServiceLocator
            ->expects($this->any())
            ->method('get')
            ->with('config')
            ->willReturn([
                'marketplace' => [
                    'check_credentials_url' => 'some_url'
                ]
            ]);
<<<<<<< HEAD
        $this->curl = $this->getMock(\Magento\Framework\HTTP\Client\Curl::class, [], [], '', false);
        $this->filesystem = $this->getMock(\Magento\Framework\Filesystem::class, [], [], '', false);
        $this->serializerMock = $this->getMockBuilder(\Magento\Framework\Serialize\Serializer\Json::class)
            ->getMock();
        $this->serializerMock->expects($this->any())
            ->method('serialize')
            ->willReturnCallback(
                function ($serializedData) {
                    return json_encode($serializedData);
                }
            );
        $this->packagesAuth = new PackagesAuth(
            $zendServiceLocator,
            $this->curl,
            $this->filesystem,
            $this->serializerMock
        );
=======
        $this->curl = $this->createMock(\Magento\Framework\HTTP\Client\Curl::class);
        $this->filesystem = $this->createMock(\Magento\Framework\Filesystem::class);
        $this->packagesAuth = new PackagesAuth($zendServiceLocator, $this->curl, $this->filesystem);
>>>>>>> 9c98f61b
    }

    public function testCheckCredentialsActionBadCredentials()
    {
        $this->curl->expects($this->once())->method('setCredentials')->with('username', 'password');
        $this->curl->expects($this->once())->method('getStatus');
        $expectedValue = '{"success":false,"message":"Bad credentials"}';
        $returnValue = $this->packagesAuth->checkCredentials('username', 'password');
        $this->assertSame($expectedValue, $returnValue);
    }

    public function testCheckCredentials()
    {
        $this->curl->expects($this->once())->method('setCredentials')->with('username', 'password');
        $this->curl->expects($this->once())->method('getStatus')->willReturn(200);
        $this->curl->expects($this->once())->method('getBody')->willReturn("{'someJson'}");
        $directory = $this->getMockForAbstractClass(\Magento\Framework\Filesystem\Directory\WriteInterface::class);
        $this->filesystem->expects($this->once())->method('getDirectoryWrite')->will($this->returnValue($directory));
        $directory->expects($this->once())
            ->method('writeFile')
            ->with(PackagesAuth::PATH_TO_PACKAGES_FILE, "{'someJson'}");
        $expectedValue = '{"success":true}';
        $returnValue = $this->packagesAuth->checkCredentials('username', 'password');
        $this->assertSame($expectedValue, $returnValue);
    }

    public function testCheckCredentialsActionWithException()
    {
        $this->curl->expects($this->once())->method('setCredentials')->with('username', 'password');
        $this->curl->expects($this->once())
            ->method('getStatus')
            ->will($this->throwException(new \Exception("Test error")));
        $this->curl->expects($this->never())->method('getBody')->willReturn("{'someJson}");

        $expectedValue = '{"success":false,"message":"Test error"}';
        $returnValue = $this->packagesAuth->checkCredentials('username', 'password');
        $this->assertSame($expectedValue, $returnValue);
    }

    public function testRemoveCredentials()
    {
        $directoryWrite = $this->getMockForAbstractClass(\Magento\Framework\Filesystem\Directory\WriteInterface::class);
        $directoryRead = $this->getMockForAbstractClass(\Magento\Framework\Filesystem\Directory\ReadInterface::class);
        $this->filesystem->expects($this->once())->method('getDirectoryRead')->will($this->returnValue($directoryRead));
        $this->filesystem->expects($this->once())
            ->method('getDirectoryWrite')
            ->will($this->returnValue($directoryWrite));
        $directoryWrite->expects($this->once())->method('isExist')->willReturn(true);
        $directoryWrite->expects($this->once())->method('isReadable')->willReturn(true);
        $directoryWrite->expects($this->once())->method('delete')->willReturn(true);
        $directoryRead->expects($this->once())->method('isExist')->willReturn(true);
        $directoryRead->expects($this->once())->method('isReadable')->willReturn(true);
        $directoryRead->expects($this->once())
            ->method('ReadFile')
            ->willReturn('{"http-basic":{"some_url":{"username":"somename","password":"somepassword"}}}');

        $this->assertTrue($this->packagesAuth->removeCredentials());
    }

    public function testSaveAuthJson()
    {
        $directoryWrite = $this->getMockForAbstractClass(\Magento\Framework\Filesystem\Directory\WriteInterface::class);
        $this->filesystem->expects($this->once())
            ->method('getDirectoryWrite')
            ->will($this->returnValue($directoryWrite));
        $directoryWrite->expects($this->once())->method('writeFile')->willReturn(true);

        $this->assertTrue($this->packagesAuth->saveAuthJson("testusername", "testpassword"));
    }
}<|MERGE_RESOLUTION|>--- conflicted
+++ resolved
@@ -43,9 +43,8 @@
                     'check_credentials_url' => 'some_url'
                 ]
             ]);
-<<<<<<< HEAD
-        $this->curl = $this->getMock(\Magento\Framework\HTTP\Client\Curl::class, [], [], '', false);
-        $this->filesystem = $this->getMock(\Magento\Framework\Filesystem::class, [], [], '', false);
+        $this->curl = $this->createMock(\Magento\Framework\HTTP\Client\Curl::class, [], [], '', false);
+        $this->filesystem = $this->createMock(\Magento\Framework\Filesystem::class, [], [], '', false);
         $this->serializerMock = $this->getMockBuilder(\Magento\Framework\Serialize\Serializer\Json::class)
             ->getMock();
         $this->serializerMock->expects($this->any())
@@ -61,11 +60,6 @@
             $this->filesystem,
             $this->serializerMock
         );
-=======
-        $this->curl = $this->createMock(\Magento\Framework\HTTP\Client\Curl::class);
-        $this->filesystem = $this->createMock(\Magento\Framework\Filesystem::class);
-        $this->packagesAuth = new PackagesAuth($zendServiceLocator, $this->curl, $this->filesystem);
->>>>>>> 9c98f61b
     }
 
     public function testCheckCredentialsActionBadCredentials()
