--- conflicted
+++ resolved
@@ -14,11 +14,7 @@
 class PayloadValidatorTest extends TestCase
 {
     /**
-<<<<<<< HEAD
-     * @var \Magento\Framework\Module\FullModuleList|\PHPUnit\Framework\MockObject\MockObject
-=======
      * @var FullModuleList|MockObject
->>>>>>> 7e8e2d33
      */
     private $fullModuleList;
 
@@ -27,11 +23,7 @@
      */
     private $model;
 
-<<<<<<< HEAD
-    protected function setUp(): void
-=======
     public function setUp(): void
->>>>>>> 7e8e2d33
     {
         $this->fullModuleList = $this->createMock(FullModuleList::class);
         $this->model = new PayloadValidator($this->fullModuleList);
