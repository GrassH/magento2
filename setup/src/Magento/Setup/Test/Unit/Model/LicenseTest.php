--- conflicted
+++ resolved
@@ -15,35 +15,23 @@
 class LicenseTest extends TestCase
 {
     /**
-<<<<<<< HEAD
-     * @var \PHPUnit\Framework\MockObject\MockObject|\Magento\Framework\Filesystem\Directory\Read
-=======
      * @var MockObject|Read
->>>>>>> 7e8e2d33
      */
     private $directoryReadMock;
 
     /**
-<<<<<<< HEAD
-     * @var \PHPUnit\Framework\MockObject\MockObject|\Magento\Framework\Filesystem
-     */
-    private $filesystemMock;
-
-    protected function setUp(): void
-=======
      * @var MockObject|Filesystem
      */
     private $filesystemMock;
 
     public function setUp(): void
->>>>>>> 7e8e2d33
     {
         $this->directoryReadMock = $this->createMock(Read::class);
         $this->filesystemMock = $this->createMock(Filesystem::class);
         $this->filesystemMock
             ->expects($this->once())
             ->method('getDirectoryRead')
-            ->willReturn($this->directoryReadMock);
+            ->will($this->returnValue($this->directoryReadMock));
     }
 
     public function testGetContents()
@@ -51,11 +39,11 @@
         $this->directoryReadMock
             ->expects($this->atLeastOnce())
             ->method('readFile')
-            ->willReturn('License text');
+            ->will($this->returnValue('License text'));
         $this->directoryReadMock
             ->expects($this->atLeastOnce())
             ->method('isFile')
-            ->willReturn(true);
+            ->will($this->returnValue(true));
 
         $license = new License($this->filesystemMock);
         $this->assertSame('License text', $license->getContents());
@@ -66,7 +54,7 @@
         $this->directoryReadMock
             ->expects($this->atLeastOnce())
             ->method('isFile')
-            ->willReturn(false);
+            ->will($this->returnValue(false));
 
         $license = new License($this->filesystemMock);
         $this->assertFalse($license->getContents());
