<?php declare(strict_types=1);
/**
 * Copyright © Magento, Inc. All rights reserved.
 * See COPYING.txt for license details.
 */
namespace Magento\Setup\Test\Unit\Model;

use Magento\Setup\Model\SearchTermManager;
use PHPUnit\Framework\TestCase;

class SearchTermManagerTest extends TestCase
{
    /**
     * @var SearchTermManager
     */
    private $searchTermManager;

    /**
     * @var int
     */
    private $totalProductsCount = 150;

    /**
     * @var array
     */
    private $searchTermConfiguration = [
        [
            'term' => 'x-wing',
            'count' => '33'
        ], [
            'term' => 'tie-fighter',
            'count' => '100'
        ], [
            'term' => 'n-1 starfighter',
            'count' => '42'
        ],
    ];

    /**
     * @var array
     */
    private $searchTermsUsage = [
        'x-wing' => [
            'used' => 0
        ],
        'tie-fighter' => [
            'used' => 0
        ],
        'n-1 starfighter' => [
            'used' => 0
        ]
    ];

<<<<<<< HEAD
    protected function setUp(): void
=======
    public function setUp(): void
>>>>>>> 7e8e2d33
    {
        $this->searchTermManager = new SearchTermManager(
            $this->searchTermConfiguration,
            $this->totalProductsCount
        );
    }

    public function testSearchTermApplied()
    {
        for ($productIndex=1; $productIndex<=$this->totalProductsCount; $productIndex++) {
            $description = 'Fleet: ';
            $this->searchTermManager->applySearchTermsToDescription($description, $productIndex);

            foreach (array_keys($this->searchTermsUsage) as $searchTerm) {
                if (preg_match("/\\b$searchTerm\\b/", $description)) {
                    $this->searchTermsUsage[$searchTerm]['used']++;
                }
            }
        }

        foreach ($this->searchTermConfiguration as $searchTerm) {
            $this->assertEquals($searchTerm['count'], $this->searchTermsUsage[$searchTerm['term']]['used']);
        }
    }
}<|MERGE_RESOLUTION|>--- conflicted
+++ resolved
@@ -51,11 +51,7 @@
         ]
     ];
 
-<<<<<<< HEAD
-    protected function setUp(): void
-=======
     public function setUp(): void
->>>>>>> 7e8e2d33
     {
         $this->searchTermManager = new SearchTermManager(
             $this->searchTermConfiguration,
