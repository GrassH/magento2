--- conflicted
+++ resolved
@@ -19,28 +19,16 @@
     private $searchTermDescriptionGenerator;
 
     /**
-<<<<<<< HEAD
-     * @var \PHPUnit\Framework\MockObject\MockObject|\Magento\Setup\Model\Description\DescriptionGenerator
-=======
      * @var MockObject|DescriptionGenerator
->>>>>>> 7e8e2d33
      */
     private $descriptionGeneratorMock;
 
     /**
-<<<<<<< HEAD
-     * @var \PHPUnit\Framework\MockObject\MockObject|\Magento\Setup\Model\SearchTermManager
-     */
-    private $searchTermManagerMock;
-
-    protected function setUp(): void
-=======
      * @var MockObject|SearchTermManager
      */
     private $searchTermManagerMock;
 
     public function setUp(): void
->>>>>>> 7e8e2d33
     {
         $this->descriptionGeneratorMock =
             $this->createMock(DescriptionGenerator::class);
