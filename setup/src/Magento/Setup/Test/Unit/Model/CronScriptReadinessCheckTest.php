<?php declare(strict_types=1);
/**
 * Copyright © Magento, Inc. All rights reserved.
 * See COPYING.txt for license details.
 */
namespace Magento\Setup\Test\Unit\Model;

use Magento\Framework\Exception\FileSystemException;
use Magento\Framework\Filesystem;
use Magento\Framework\Filesystem\Directory\Read;
use Magento\Framework\Phrase;
use Magento\Setup\Model\Cron\ReadinessCheck;
use Magento\Setup\Model\CronScriptReadinessCheck;
use PHPUnit\Framework\MockObject\MockObject;
use PHPUnit\Framework\TestCase;

class CronScriptReadinessCheckTest extends TestCase
{
    /**
<<<<<<< HEAD
     * @var \PHPUnit\Framework\MockObject\MockObject|\Magento\Framework\Filesystem\Directory\Read
=======
     * @var MockObject|Read
>>>>>>> 7e8e2d33
     */
    private $read;

    /**
     * @var CronScriptReadinessCheck
     */
    private $cronScriptReadinessCheck;

<<<<<<< HEAD
    protected function setUp(): void
=======
    public function setUp(): void
>>>>>>> 7e8e2d33
    {
        $filesystem = $this->createMock(Filesystem::class);
        $this->read = $this->createMock(Read::class);
        $filesystem->expects($this->once())->method('getDirectoryRead')->willReturn($this->read);
        $this->cronScriptReadinessCheck = new CronScriptReadinessCheck($filesystem);
    }

    public function testCheckSetupNoStatusFile()
    {
        $this->read->expects($this->once())
            ->method('readFile')
            ->willThrowException(new FileSystemException(new Phrase('message')));
        $expected = [
            'success' => false,
            'error' => 'Cron job has not been configured yet' . CronScriptReadinessCheck::OTHER_CHECKS_WILL_FAIL_MSG
        ];
        $this->assertEquals($expected, $this->cronScriptReadinessCheck->checkSetup());
    }

    public function testCheckSetupNoCronConfigured()
    {
        $this->read->expects($this->once())->method('readFile')->willReturn('');
        $expected = [
            'success' => false,
            'error' => 'Cron job has not been configured yet' . CronScriptReadinessCheck::OTHER_CHECKS_WILL_FAIL_MSG
        ];
        $this->assertEquals($expected, $this->cronScriptReadinessCheck->checkSetup());
    }

    public function testCheckSetupCronError()
    {
        $json = [
            ReadinessCheck::KEY_READINESS_CHECKS => [
                ReadinessCheck::KEY_DB_WRITE_PERMISSION_VERIFIED => false,
                'error' => 'error'
            ]
        ];
        $this->read->expects($this->once())->method('readFile')->willReturn(json_encode($json));
        $expected = ['success' => false, 'error' => 'error'];
        $this->assertEquals($expected, $this->cronScriptReadinessCheck->checkSetup());
    }

    public function testCheckSetupBadTime()
    {
        $json = [
            ReadinessCheck::KEY_READINESS_CHECKS => [ReadinessCheck::KEY_DB_WRITE_PERMISSION_VERIFIED => true],
            ReadinessCheck::KEY_CURRENT_TIMESTAMP => 200,
            ReadinessCheck::KEY_LAST_TIMESTAMP => 100
        ];
        $this->read->expects($this->once())->method('readFile')->willReturn(json_encode($json));
        $expected = [
            'success' => true,
            'notice' => 'We recommend you schedule cron to run every 1 minute'
        ];
        $this->assertEquals($expected, $this->cronScriptReadinessCheck->checkSetup());
    }

    public function testCheckSetupUnknownTime()
    {
        $json = [
            ReadinessCheck::KEY_READINESS_CHECKS => [ReadinessCheck::KEY_DB_WRITE_PERMISSION_VERIFIED => true],
            ReadinessCheck::KEY_CURRENT_TIMESTAMP => 200,
        ];
        $this->read->expects($this->once())->method('readFile')->willReturn(json_encode($json));
        $expected = [
            'success' => true,
            'notice' => 'Unable to determine cron time interval. ' .
                'We recommend you schedule cron to run every 1 minute'
        ];
        $this->assertEquals($expected, $this->cronScriptReadinessCheck->checkSetup());
    }

    public function testCheckSetup()
    {
        $json = [
            ReadinessCheck::KEY_READINESS_CHECKS => [ReadinessCheck::KEY_DB_WRITE_PERMISSION_VERIFIED => true],
            ReadinessCheck::KEY_CURRENT_TIMESTAMP => 200,
            ReadinessCheck::KEY_LAST_TIMESTAMP => 140
        ];
        $this->read->expects($this->once())->method('readFile')->willReturn(json_encode($json));
        $expected = ['success' => true];
        $this->assertEquals($expected, $this->cronScriptReadinessCheck->checkSetup());
    }

    public function testCheckUpdaterNoStatusFile()
    {
        $this->read->expects($this->once())
            ->method('readFile')
            ->willThrowException(new FileSystemException(new Phrase('message')));
        $expected = ['success' => false, 'error' => 'Cron job has not been configured yet'];
        $this->assertEquals($expected, $this->cronScriptReadinessCheck->checkUpdater());
    }

    public function testCheckUpdaterNoCronConfigured()
    {
        $this->read->expects($this->once())->method('readFile')->willReturn('');
        $expected = ['success' => false, 'error' => 'Cron job has not been configured yet'];
        $this->assertEquals($expected, $this->cronScriptReadinessCheck->checkUpdater());
    }

    public function testCheckUpdaterCronError()
    {
        $json = [
            ReadinessCheck::KEY_READINESS_CHECKS => [
                CronScriptReadinessCheck::UPDATER_KEY_FILE_PERMISSIONS_VERIFIED => false,
                'error' => 'error'
            ]
        ];
        $this->read->expects($this->once())->method('readFile')->willReturn(json_encode($json));
        $expected = ['success' => false, 'error' => 'error'];
        $this->assertEquals($expected, $this->cronScriptReadinessCheck->checkUpdater());
    }

    public function testCheckUpdaterBadTime()
    {
        $json = [
            ReadinessCheck::KEY_READINESS_CHECKS => [
                CronScriptReadinessCheck::UPDATER_KEY_FILE_PERMISSIONS_VERIFIED => true
            ],
            ReadinessCheck::KEY_CURRENT_TIMESTAMP => 200,
            ReadinessCheck::KEY_LAST_TIMESTAMP => 100
        ];
        $this->read->expects($this->once())->method('readFile')->willReturn(json_encode($json));
        $expected = [
            'success' => true,
            'notice' => 'We recommend you schedule cron to run every 1 minute'
        ];
        $this->assertEquals($expected, $this->cronScriptReadinessCheck->checkUpdater());
    }

    public function testCheckUpdaterUnknownTime()
    {
        $json = [
            ReadinessCheck::KEY_READINESS_CHECKS => [
                CronScriptReadinessCheck::UPDATER_KEY_FILE_PERMISSIONS_VERIFIED => true
            ],
            ReadinessCheck::KEY_CURRENT_TIMESTAMP => 200,
        ];
        $this->read->expects($this->once())->method('readFile')->willReturn(json_encode($json));
        $expected = [
            'success' => true,
            'notice' => 'Unable to determine cron time interval. ' .
                'We recommend you schedule cron to run every 1 minute'
        ];
        $this->assertEquals($expected, $this->cronScriptReadinessCheck->checkUpdater());
    }

    public function testCheckUpdater()
    {
        $json = [
            ReadinessCheck::KEY_READINESS_CHECKS => [
                CronScriptReadinessCheck::UPDATER_KEY_FILE_PERMISSIONS_VERIFIED => true
            ],
            ReadinessCheck::KEY_CURRENT_TIMESTAMP => 200,
            ReadinessCheck::KEY_LAST_TIMESTAMP => 140
        ];
        $this->read->expects($this->once())->method('readFile')->willReturn(json_encode($json));
        $expected = ['success' => true];
        $this->assertEquals($expected, $this->cronScriptReadinessCheck->checkUpdater());
    }
}<|MERGE_RESOLUTION|>--- conflicted
+++ resolved
@@ -17,11 +17,7 @@
 class CronScriptReadinessCheckTest extends TestCase
 {
     /**
-<<<<<<< HEAD
-     * @var \PHPUnit\Framework\MockObject\MockObject|\Magento\Framework\Filesystem\Directory\Read
-=======
      * @var MockObject|Read
->>>>>>> 7e8e2d33
      */
     private $read;
 
@@ -30,11 +26,7 @@
      */
     private $cronScriptReadinessCheck;
 
-<<<<<<< HEAD
-    protected function setUp(): void
-=======
     public function setUp(): void
->>>>>>> 7e8e2d33
     {
         $filesystem = $this->createMock(Filesystem::class);
         $this->read = $this->createMock(Read::class);
