<?php declare(strict_types=1);
/**
 * Copyright © Magento, Inc. All rights reserved.
 * See COPYING.txt for license details.
 */
namespace Magento\Setup\Test\Unit\Model\Customer;

use Magento\Setup\Model\Address\AddressDataGenerator;
use Magento\Setup\Model\Customer\CustomerDataGenerator;
use PHPUnit\Framework\MockObject\MockObject;
use PHPUnit\Framework\TestCase;

class CustomerDataGeneratorTest extends TestCase
{
    /**
     * @var array
     */
    private $customerStructure = [
        'customer',
        'addresses',
    ];

    /**
     * @var array
     */
    private $config = [
        'addresses-count' => 10
    ];

    /**
<<<<<<< HEAD
     * @var \Magento\Setup\Model\Address\AddressDataGenerator|\PHPUnit\Framework\MockObject\MockObject
=======
     * @var AddressDataGenerator|MockObject
>>>>>>> 7e8e2d33
     */
    private $addressGeneratorMock;

    /**
     * @var CustomerDataGenerator
     */
    private $customerGenerator;

<<<<<<< HEAD
    protected function setUp(): void
=======
    public function setUp(): void
>>>>>>> 7e8e2d33
    {
        $this->groupCollectionFactoryMock =
            $this->createPartialMock(
                \Magento\Customer\Model\ResourceModel\Group\CollectionFactory::class,
                ['create', 'getAllIds']
            );

        $this->groupCollectionFactoryMock
            ->expects($this->once())
            ->method('create')
            ->willReturn($this->groupCollectionFactoryMock);

        $this->groupCollectionFactoryMock
            ->expects($this->once())
            ->method('getAllIds')
            ->willReturn([1]);

        $this->addressGeneratorMock = $this->createMock(AddressDataGenerator::class);

        $this->customerGenerator = new CustomerDataGenerator(
            $this->groupCollectionFactoryMock,
            $this->addressGeneratorMock,
            $this->config
        );
    }

    public function testEmail()
    {
        $customer = $this->customerGenerator->generate(42);

        $this->assertEquals('user_42@example.com', $customer['customer']['email']);
    }

    public function testAddressGeneration()
    {
        $this->addressGeneratorMock
            ->expects($this->exactly(10))
            ->method('generateAddress');

        $customer = $this->customerGenerator->generate(42);

        $this->assertCount($this->config['addresses-count'], $customer['addresses']);
    }

    public function testCustomerGroup()
    {
        $customer = $this->customerGenerator->generate(1);
        $this->assertEquals(1, $customer['customer']['group_id']);
    }

    public function testCustomerStructure()
    {
        $customer = $this->customerGenerator->generate(42);

        foreach ($this->customerStructure as $customerField) {
            $this->assertArrayHasKey($customerField, $customer);
        }
    }
}<|MERGE_RESOLUTION|>--- conflicted
+++ resolved
@@ -28,11 +28,7 @@
     ];
 
     /**
-<<<<<<< HEAD
-     * @var \Magento\Setup\Model\Address\AddressDataGenerator|\PHPUnit\Framework\MockObject\MockObject
-=======
      * @var AddressDataGenerator|MockObject
->>>>>>> 7e8e2d33
      */
     private $addressGeneratorMock;
 
@@ -41,11 +37,7 @@
      */
     private $customerGenerator;
 
-<<<<<<< HEAD
-    protected function setUp(): void
-=======
     public function setUp(): void
->>>>>>> 7e8e2d33
     {
         $this->groupCollectionFactoryMock =
             $this->createPartialMock(
@@ -101,7 +93,7 @@
         $customer = $this->customerGenerator->generate(42);
 
         foreach ($this->customerStructure as $customerField) {
-            $this->assertArrayHasKey($customerField, $customer);
+            $this->assertTrue(array_key_exists($customerField, $customer));
         }
     }
 }