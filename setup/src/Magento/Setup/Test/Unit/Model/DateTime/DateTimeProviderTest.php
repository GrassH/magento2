<?php declare(strict_types=1);
/**
 * Copyright © Magento, Inc. All rights reserved.
 * See COPYING.txt for license details.
 */
namespace Magento\Setup\Test\Unit\Model\DateTime;

use Magento\Framework\ObjectManagerInterface;
use Magento\Framework\Stdlib\DateTime\DateTime;
use Magento\Framework\Stdlib\DateTime\Timezone;
use Magento\Setup\Model\DateTime\DateTimeProvider;
use Magento\Setup\Model\DateTime\TimeZoneProvider;
use Magento\Setup\Model\ObjectManagerProvider;
use PHPUnit\Framework\MockObject\MockObject;
use PHPUnit\Framework\TestCase;

class DateTimeProviderTest extends TestCase
{
    public function testGet()
    {
<<<<<<< HEAD
        $dateTime = $this->createMock(\Magento\Framework\Stdlib\DateTime\DateTime::class);
        /** @var TimeZoneProvider|\PHPUnit\Framework\MockObject\MockObject $timeZoneProvider */
        $timeZoneProvider = $this->createMock(\Magento\Setup\Model\DateTime\TimeZoneProvider::class);
        $timeZone = $this->createMock(\Magento\Framework\Stdlib\DateTime\Timezone::class);
=======
        $dateTime = $this->createMock(DateTime::class);
        /** @var TimeZoneProvider|MockObject $timeZoneProvider */
        $timeZoneProvider = $this->createMock(TimeZoneProvider::class);
        $timeZone = $this->createMock(Timezone::class);
>>>>>>> 7e8e2d33
        $timeZoneProvider->expects($this->any())
            ->method('get')
            ->willReturn($timeZone);
        $objectManager = $this->getMockForAbstractClass(
            ObjectManagerInterface::class,
            [],
            '',
            false
        );
        $objectManager->expects($this->once())
            ->method('create')
            ->with(
                DateTime::class,
                ['localeDate' => $timeZone]
            )
            ->willReturn($dateTime);
<<<<<<< HEAD
        /** @var ObjectManagerProvider|\PHPUnit\Framework\MockObject\MockObject $objectManagerProvider */
        $objectManagerProvider = $this->createMock(\Magento\Setup\Model\ObjectManagerProvider::class);
=======
        /** @var ObjectManagerProvider|MockObject $objectManagerProvider */
        $objectManagerProvider = $this->createMock(ObjectManagerProvider::class);
>>>>>>> 7e8e2d33
        $objectManagerProvider->expects($this->any())
            ->method('get')
            ->willReturn($objectManager);
        $object = new DateTimeProvider($timeZoneProvider, $objectManagerProvider);
        $this->assertSame($dateTime, $object->get());
        // Assert that the provider always returns the same object
        $this->assertSame($dateTime, $object->get());
    }
}<|MERGE_RESOLUTION|>--- conflicted
+++ resolved
@@ -18,17 +18,10 @@
 {
     public function testGet()
     {
-<<<<<<< HEAD
-        $dateTime = $this->createMock(\Magento\Framework\Stdlib\DateTime\DateTime::class);
-        /** @var TimeZoneProvider|\PHPUnit\Framework\MockObject\MockObject $timeZoneProvider */
-        $timeZoneProvider = $this->createMock(\Magento\Setup\Model\DateTime\TimeZoneProvider::class);
-        $timeZone = $this->createMock(\Magento\Framework\Stdlib\DateTime\Timezone::class);
-=======
         $dateTime = $this->createMock(DateTime::class);
         /** @var TimeZoneProvider|MockObject $timeZoneProvider */
         $timeZoneProvider = $this->createMock(TimeZoneProvider::class);
         $timeZone = $this->createMock(Timezone::class);
->>>>>>> 7e8e2d33
         $timeZoneProvider->expects($this->any())
             ->method('get')
             ->willReturn($timeZone);
@@ -45,13 +38,8 @@
                 ['localeDate' => $timeZone]
             )
             ->willReturn($dateTime);
-<<<<<<< HEAD
-        /** @var ObjectManagerProvider|\PHPUnit\Framework\MockObject\MockObject $objectManagerProvider */
-        $objectManagerProvider = $this->createMock(\Magento\Setup\Model\ObjectManagerProvider::class);
-=======
         /** @var ObjectManagerProvider|MockObject $objectManagerProvider */
         $objectManagerProvider = $this->createMock(ObjectManagerProvider::class);
->>>>>>> 7e8e2d33
         $objectManagerProvider->expects($this->any())
             ->method('get')
             ->willReturn($objectManager);
