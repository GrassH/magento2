<?php
/**
 * Copyright © 2016 Magento. All rights reserved.
 * See COPYING.txt for license details.
 */
namespace Magento\Setup\Test\Unit\Model\DateTime;

use Magento\Setup\Model\DateTime\DateTimeProvider;
use Magento\Setup\Model\DateTime\TimeZoneProvider;
use Magento\Setup\Model\ObjectManagerProvider;

class DateTimeProviderTest extends \PHPUnit_Framework_TestCase
{
    public function testGet()
    {
<<<<<<< HEAD
        $dateTime = $this->getMock(\Magento\Framework\Stdlib\DateTime\DateTime::class, [], [], '', false);
        /** @var TimezoneProvider|\PHPUnit_Framework_MockObject_MockObject $timeZoneProvider */
        $timeZoneProvider = $this->getMock(\Magento\Setup\Model\DateTime\TimezoneProvider::class, [], [], '', false);
        $timeZone = $this->getMock(\Magento\Framework\Stdlib\DateTime\Timezone::class, [], [], '', false);
=======
        $dateTime = $this->getMock('\Magento\Framework\Stdlib\DateTime\DateTime', [], [], '', false);
        /** @var TimeZoneProvider|\PHPUnit_Framework_MockObject_MockObject $timeZoneProvider */
        $timeZoneProvider = $this->getMock('\Magento\Setup\Model\DateTime\TimeZoneProvider', [], [], '', false);
        $timeZone = $this->getMock('\Magento\Framework\Stdlib\DateTime\Timezone', [], [], '', false);
>>>>>>> f5539378
        $timeZoneProvider->expects($this->any())
            ->method('get')
            ->willReturn($timeZone);
        $objectManager = $this->getMockForAbstractClass(
            \Magento\Framework\ObjectManagerInterface::class,
            [],
            '',
            false
        );
        $objectManager->expects($this->once())
            ->method('create')
            ->with(
                \Magento\Framework\Stdlib\DateTime\DateTime::class,
                ['localeDate' => $timeZone]
            )
            ->willReturn($dateTime);
        /** @var ObjectManagerProvider|\PHPUnit_Framework_MockObject_MockObject $objectManagerProvider */
        $objectManagerProvider = $this->getMock(\Magento\Setup\Model\ObjectManagerProvider::class, [], [], '', false);
        $objectManagerProvider->expects($this->any())
            ->method('get')
            ->willReturn($objectManager);
        $object = new DateTimeProvider($timeZoneProvider, $objectManagerProvider);
        $this->assertSame($dateTime, $object->get());
        // Assert that the provider always returns the same object
        $this->assertSame($dateTime, $object->get());
    }
}<|MERGE_RESOLUTION|>--- conflicted
+++ resolved
@@ -13,17 +13,10 @@
 {
     public function testGet()
     {
-<<<<<<< HEAD
         $dateTime = $this->getMock(\Magento\Framework\Stdlib\DateTime\DateTime::class, [], [], '', false);
-        /** @var TimezoneProvider|\PHPUnit_Framework_MockObject_MockObject $timeZoneProvider */
-        $timeZoneProvider = $this->getMock(\Magento\Setup\Model\DateTime\TimezoneProvider::class, [], [], '', false);
+        /** @var TimeZoneProvider|\PHPUnit_Framework_MockObject_MockObject $timeZoneProvider */
+        $timeZoneProvider = $this->getMock(\Magento\Setup\Model\DateTime\TimeZoneProvider::class, [], [], '', false);
         $timeZone = $this->getMock(\Magento\Framework\Stdlib\DateTime\Timezone::class, [], [], '', false);
-=======
-        $dateTime = $this->getMock('\Magento\Framework\Stdlib\DateTime\DateTime', [], [], '', false);
-        /** @var TimeZoneProvider|\PHPUnit_Framework_MockObject_MockObject $timeZoneProvider */
-        $timeZoneProvider = $this->getMock('\Magento\Setup\Model\DateTime\TimeZoneProvider', [], [], '', false);
-        $timeZone = $this->getMock('\Magento\Framework\Stdlib\DateTime\Timezone', [], [], '', false);
->>>>>>> f5539378
         $timeZoneProvider->expects($this->any())
             ->method('get')
             ->willReturn($timeZone);
