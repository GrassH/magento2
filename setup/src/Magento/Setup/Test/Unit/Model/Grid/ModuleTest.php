--- conflicted
+++ resolved
@@ -24,67 +24,39 @@
 class ModuleTest extends TestCase
 {
     /**
-<<<<<<< HEAD
-     * @var ComposerInformation|\PHPUnit\Framework\MockObject\MockObject
-=======
      * @var ComposerInformation|MockObject
->>>>>>> 7e8e2d33
      */
     private $composerInformationMock;
 
     /**
-<<<<<<< HEAD
-     * @var FullModuleList|\PHPUnit\Framework\MockObject\MockObject
-=======
      * @var FullModuleList|MockObject
->>>>>>> 7e8e2d33
      */
     private $fullModuleListMock;
 
     /**
-<<<<<<< HEAD
-     * @var ModuleList|\PHPUnit\Framework\MockObject\MockObject
-=======
      * @var ModuleList|MockObject
->>>>>>> 7e8e2d33
      */
     private $moduleListMock;
 
     /**
-<<<<<<< HEAD
-     * @var PackageInfoFactory|\PHPUnit\Framework\MockObject\MockObject
-=======
      * @var PackageInfoFactory|MockObject
->>>>>>> 7e8e2d33
      */
     private $packageInfoFactoryMock;
 
     /**
      * Module package info
      *
-<<<<<<< HEAD
-     * @var PackageInfo|\PHPUnit\Framework\MockObject\MockObject
-=======
      * @var PackageInfo|MockObject
->>>>>>> 7e8e2d33
      */
     private $packageInfoMock;
 
     /**
-<<<<<<< HEAD
-     * @var ObjectManagerProvider|\PHPUnit\Framework\MockObject\MockObject
-=======
      * @var ObjectManagerProvider|MockObject
->>>>>>> 7e8e2d33
      */
     private $objectManagerProvider;
 
     /**
-<<<<<<< HEAD
-     * @var PackagesData|\PHPUnit\Framework\MockObject\MockObject
-=======
      * @var PackagesData|MockObject
->>>>>>> 7e8e2d33
      */
     private $packagesDataMock;
 
@@ -100,11 +72,7 @@
      */
     private $moduleData = [];
 
-<<<<<<< HEAD
-    protected function setUp(): void
-=======
     public function setUp(): void
->>>>>>> 7e8e2d33
     {
         $this->moduleData = [
             'magento/sample-module-one' => [
@@ -161,7 +129,7 @@
 
     public function testGetList()
     {
-        $objectManager = $this->getMockForAbstractClass(ObjectManagerInterface::class);
+        $objectManager = $this->createMock(ObjectManagerInterface::class);
         $this->objectManagerProvider->expects($this->once())
             ->method('get')
             ->willReturn($objectManager);
@@ -195,12 +163,12 @@
 
         $this->packagesDataMock->expects(static::exactly(2))
             ->method('addPackageExtraInfo')
-            ->willReturnCallback(
-                function ($package) {
+            ->will(
+                $this->returnCallback(function ($package) {
                     $package['package_title'] = 'packageTitle';
                     $package['package_type'] = 'packageType';
                     return $package;
-                }
+                })
             );
 
         $this->moduleListMock->expects(static::exactly(2))
