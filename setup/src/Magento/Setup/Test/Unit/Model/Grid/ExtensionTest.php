<?php declare(strict_types=1);
/**
 * Copyright © Magento, Inc. All rights reserved.
 * See COPYING.txt for license details.
 */
namespace Magento\Setup\Test\Unit\Model\Grid;

use Magento\Framework\Composer\ComposerInformation;
use Magento\Setup\Model\Grid\Extension;
use Magento\Setup\Model\PackagesData;
<<<<<<< HEAD
use PHPUnit\Framework\MockObject\MockObject as MockObject;
=======
use PHPUnit\Framework\MockObject\MockObject;
use PHPUnit\Framework\TestCase;
>>>>>>> 7e8e2d33

class ExtensionTest extends TestCase
{
    /**
     * @var ComposerInformation|MockObject
     */
    private $composerInformationMock;

    /**
     * @var PackagesData|MockObject
     */
    private $packagesDataMock;

    /**
     * Extension
     *
     * @var Extension
     */
    private $model;

<<<<<<< HEAD
    protected function setUp(): void
=======
    public function setUp(): void
>>>>>>> 7e8e2d33
    {
        $this->composerInformationMock =  $this->getMockBuilder(ComposerInformation::class)
            ->disableOriginalConstructor()
            ->getMock();
        $this->packagesDataMock = $this->getMockBuilder(PackagesData::class)
            ->disableOriginalConstructor()
            ->getMock();

        $this->model = new Extension(
            $this->composerInformationMock,
            $this->packagesDataMock
        );
    }

    public function testGetList()
    {
        $this->composerInformationMock->expects($this->any())
            ->method('isPackageInComposerJson')
            ->willReturn(true);
        $this->packagesDataMock->expects($this->once())
            ->method('getInstalledPackages')
            ->willReturn(
                [
                    'magento/package-1' => [
                        'name' => 'magento/package-1',
                        'type' => 'magento2-module',
                        'package_title' => 'packageTitle',
                        'package_type' => 'packageType',
                        'package_link' => 'http://example.com',
                        'version' => '1.0.0'
                    ],
                    'magento/package-2' => [
                        'name' => 'magento/package-2',
                        'type' => 'magento2-module',
                        'package_title' => 'packageTitle',
                        'package_type' => 'packageType',
                        'package_link' => 'http://example.com',
                        'version' => '1.0.1'
                    ],
                ]
            );
        $this->packagesDataMock->expects($this->once())
            ->method('getPackagesForUpdate')
            ->willReturn(
                [
                    'magento/package-1' => []
                ]
            );

        $expected = [
            [
                'name' => 'magento/package-1',
                'type' => 'magento2-module',
                'package_title' => 'packageTitle',
                'package_type' => 'packageType',
                'version' => '1.0.0',
                'update' => true,
                'uninstall' => true,
                'vendor' => 'Magento',
                'package_link' => 'http://example.com'
            ],
            [
                'name' => 'magento/package-2',
                'type' => 'magento2-module',
                'package_title' => 'packageTitle',
                'package_type' => 'packageType',
                'version' => '1.0.1',
                'update' => false,
                'uninstall' => true,
                'vendor' => 'Magento',
                'package_link' => 'http://example.com'
            ],
        ];

        $this->assertEquals($expected, $this->model->getList());
    }
}<|MERGE_RESOLUTION|>--- conflicted
+++ resolved
@@ -8,12 +8,8 @@
 use Magento\Framework\Composer\ComposerInformation;
 use Magento\Setup\Model\Grid\Extension;
 use Magento\Setup\Model\PackagesData;
-<<<<<<< HEAD
-use PHPUnit\Framework\MockObject\MockObject as MockObject;
-=======
 use PHPUnit\Framework\MockObject\MockObject;
 use PHPUnit\Framework\TestCase;
->>>>>>> 7e8e2d33
 
 class ExtensionTest extends TestCase
 {
@@ -34,11 +30,7 @@
      */
     private $model;
 
-<<<<<<< HEAD
-    protected function setUp(): void
-=======
     public function setUp(): void
->>>>>>> 7e8e2d33
     {
         $this->composerInformationMock =  $this->getMockBuilder(ComposerInformation::class)
             ->disableOriginalConstructor()
