--- conflicted
+++ resolved
@@ -30,12 +30,6 @@
      */
     private $deploymentConfigMock;
 
-<<<<<<< HEAD
-    /**
-     * Test setup
-     */
-=======
->>>>>>> 7e8e2d33
     protected function setUp(): void
     {
         $this->validatorMock = $this->createMock(RedisConnectionValidator::class, [], [], '', false);
