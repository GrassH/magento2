--- conflicted
+++ resolved
@@ -29,38 +29,22 @@
 class ModuleUninstallerTest extends TestCase
 {
     /**
-<<<<<<< HEAD
-     * @var \PHPUnit\Framework\MockObject\MockObject|\Magento\Framework\ObjectManagerInterface
-=======
      * @var MockObject|ObjectManagerInterface
->>>>>>> 7e8e2d33
      */
     private $objectManager;
 
     /**
-<<<<<<< HEAD
-     * @var \PHPUnit\Framework\MockObject\MockObject|\Magento\Framework\Composer\Remove
-=======
      * @var MockObject|Remove
->>>>>>> 7e8e2d33
      */
     private $remove;
 
     /**
-<<<<<<< HEAD
-     * @var \PHPUnit\Framework\MockObject\MockObject|\Magento\Setup\Model\UninstallCollector
-=======
      * @var MockObject|UninstallCollector
->>>>>>> 7e8e2d33
      */
     private $collector;
 
     /**
-<<<<<<< HEAD
-     * @var \PHPUnit\Framework\MockObject\MockObject|\Magento\Setup\Module\Setup
-=======
      * @var MockObject|Setup
->>>>>>> 7e8e2d33
      */
     private $setup;
 
@@ -70,37 +54,21 @@
     private $uninstaller;
 
     /**
-<<<<<<< HEAD
-     * @var \PHPUnit\Framework\MockObject\MockObject|\Symfony\Component\Console\Output\OutputInterface
-=======
      * @var MockObject|OutputInterface
->>>>>>> 7e8e2d33
      */
     private $output;
 
     /**
-<<<<<<< HEAD
-     * @var \PHPUnit\Framework\MockObject\MockObject|\Magento\Setup\Model\ModuleRegistryUninstaller
-=======
      * @var MockObject|ModuleRegistryUninstaller
->>>>>>> 7e8e2d33
      */
     private $moduleRegistryUninstaller;
 
     /**
-<<<<<<< HEAD
-     * @var PatchApplier|\PHPUnit\Framework\MockObject\MockObject
-     */
-    private $patchApplierMock;
-
-    protected function setUp(): void
-=======
      * @var PatchApplier|MockObject
      */
     private $patchApplierMock;
 
     public function setUp(): void
->>>>>>> 7e8e2d33
     {
         $this->moduleRegistryUninstaller = $this->createMock(ModuleRegistryUninstaller::class);
         $this->objectManager = $this->getMockForAbstractClass(
