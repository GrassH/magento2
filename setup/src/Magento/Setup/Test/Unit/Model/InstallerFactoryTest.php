<?php
/**
 * Copyright © 2015 Magento. All rights reserved.
 * See COPYING.txt for license details.
 */

namespace Magento\Setup\Test\Unit\Model;

use \Magento\Setup\Model\InstallerFactory;

class InstallerFactoryTest extends \PHPUnit_Framework_TestCase
{
    public function testCreate()
    {
        $returnValueMap = [
            [
                'Magento\Setup\Model\FilePermissions',
                $this->getMock('Magento\Setup\Model\FilePermissions', [], [], '', false),
            ],
            [
                'Magento\Framework\App\DeploymentConfig\Writer',
                $this->getMock('Magento\Framework\App\DeploymentConfig\Writer', [], [], '', false),
            ],
            [
            'Magento\Framework\App\DeploymentConfig\Reader',
                $this->getMock('Magento\Framework\App\DeploymentConfig\Reader', [], [], '', false),
            ],
            [
                'Magento\Framework\App\DeploymentConfig',
                $this->getMock('Magento\Framework\App\DeploymentConfig', [], [], '', false),
            ],
            [
                'Magento\Framework\Module\ModuleList',
                $this->getMock('Magento\Framework\Module\ModuleList', [], [], '', false),
            ],
            [
                'Magento\Framework\Module\ModuleList\Loader',
                $this->getMock('Magento\Framework\Module\ModuleList\Loader', [], [], '', false),
            ],
            [
                'Magento\Setup\Model\AdminAccountFactory',
                $this->getMock('Magento\Setup\Model\AdminAccountFactory', [], [], '', false),
            ],
            [
                'Magento\Setup\Module\ConnectionFactory',
                $this->getMock('Magento\Setup\Module\ConnectionFactory', [], [], '', false),
            ],
            [
                'Magento\Framework\App\MaintenanceMode',
                $this->getMock('Magento\Framework\App\MaintenanceMode', [], [], '', false),
            ],
            [
                'Magento\Framework\Filesystem',
                $this->getMock('Magento\Framework\Filesystem', [], [], '', false),
            ],
            [
                'Magento\Setup\Model\SampleData',
                $this->getMock('Magento\Setup\Model\SampleData', [], [], '', false),
            ],
            [
                'Magento\Setup\Model\ObjectManagerProvider',
                $this->getMock('Magento\Setup\Model\ObjectManagerProvider', [], [], '', false),
            ],
            [
                'Magento\Framework\Model\Resource\Db\TransactionManager',
                $this->getMock('Magento\Framework\Model\Resource\Db\TransactionManager', [], [], '', false),
            ],
            [
                'Magento\Framework\Model\Resource\Db\ObjectRelationProcessor',
                $this->getMock('Magento\Framework\Model\Resource\Db\ObjectRelationProcessor', [], [], '', false),
            ],
            [
                'Magento\Setup\Model\ConfigModel',
                $this->getMock('Magento\Setup\Model\ConfigModel', [], [], '', false),
            ],
<<<<<<< HEAD
=======
            [
                'Magento\Framework\App\State\CleanupFiles',
                $this->getMock('Magento\Framework\App\State\CleanupFiles', [], [], '', false),
            ],
>>>>>>> bfe305b6
        ];
        $serviceLocatorMock = $this->getMockForAbstractClass('Zend\ServiceManager\ServiceLocatorInterface', ['get']);
        $serviceLocatorMock
            ->expects($this->any())
            ->method('get')
            ->will($this->returnValueMap($returnValueMap));

        $log = $this->getMockForAbstractClass('Magento\Setup\Model\LoggerInterface');
        $resourceFactoryMock = $this->getMock('Magento\Setup\Module\ResourceFactory', [], [], '', false);
        $resourceFactoryMock
            ->expects($this->any())
            ->method('create')
            ->will($this->returnValue($this->getMock('Magento\Framework\App\Resource', [], [], '', false)));
        $installerFactory = new InstallerFactory($serviceLocatorMock, $resourceFactoryMock);
        $installer = $installerFactory->create($log);
        $this->assertInstanceOf('Magento\Setup\Model\Installer', $installer);
    }
}<|MERGE_RESOLUTION|>--- conflicted
+++ resolved
@@ -73,13 +73,10 @@
                 'Magento\Setup\Model\ConfigModel',
                 $this->getMock('Magento\Setup\Model\ConfigModel', [], [], '', false),
             ],
-<<<<<<< HEAD
-=======
             [
                 'Magento\Framework\App\State\CleanupFiles',
                 $this->getMock('Magento\Framework\App\State\CleanupFiles', [], [], '', false),
             ],
->>>>>>> bfe305b6
         ];
         $serviceLocatorMock = $this->getMockForAbstractClass('Zend\ServiceManager\ServiceLocatorInterface', ['get']);
         $serviceLocatorMock
