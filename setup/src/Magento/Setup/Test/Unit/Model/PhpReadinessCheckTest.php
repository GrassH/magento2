--- conflicted
+++ resolved
@@ -18,40 +18,24 @@
 class PhpReadinessCheckTest extends TestCase
 {
     /**
-<<<<<<< HEAD
-     * @var \PHPUnit\Framework\MockObject\MockObject|\Magento\Framework\Composer\ComposerInformation
-=======
      * @var MockObject|ComposerInformation
->>>>>>> 7e8e2d33
      */
     private $composerInfo;
 
     /**
-<<<<<<< HEAD
-     * @var \PHPUnit\Framework\MockObject\MockObject|\Magento\Setup\Model\PhpInformation
-=======
      * @var MockObject|PhpInformation
->>>>>>> 7e8e2d33
      */
     private $phpInfo;
 
     /**
-<<<<<<< HEAD
-     * @var \PHPUnit\Framework\MockObject\MockObject|\Composer\Package\Version\VersionParser
-=======
      * @var MockObject|VersionParser
->>>>>>> 7e8e2d33
      */
     private $versionParser;
 
     /**
      * Data size converter
      *
-<<<<<<< HEAD
-     * @var DataSize|\PHPUnit\Framework\MockObject\MockObject
-=======
      * @var DataSize|MockObject
->>>>>>> 7e8e2d33
      */
     protected $dataSize;
 
@@ -60,11 +44,7 @@
      */
     private $phpReadinessCheck;
 
-<<<<<<< HEAD
-    protected function setUp(): void
-=======
     public function setUp(): void
->>>>>>> 7e8e2d33
     {
         $this->composerInfo = $this->createMock(ComposerInformation::class);
         $this->phpInfo = $this->createMock(PhpInformation::class);
