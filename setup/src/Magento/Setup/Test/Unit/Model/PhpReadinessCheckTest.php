--- conflicted
+++ resolved
@@ -40,23 +40,16 @@
 
     public function setUp()
     {
-<<<<<<< HEAD
         $this->composerInfo = $this->getMock(\Magento\Framework\Composer\ComposerInformation::class, [], [], '', false);
         $this->phpInfo = $this->getMock(\Magento\Setup\Model\PhpInformation::class, [], [], '', false);
         $this->versionParser = $this->getMock(\Composer\Package\Version\VersionParser::class, [], [], '', false);
-        $this->phpReadinessCheck = new PhpReadinessCheck($this->composerInfo, $this->phpInfo, $this->versionParser);
-=======
-        $this->composerInfo = $this->getMock('Magento\Framework\Composer\ComposerInformation', [], [], '', false);
-        $this->phpInfo = $this->getMock('Magento\Setup\Model\PhpInformation', [], [], '', false);
-        $this->versionParser = $this->getMock('Composer\Package\Version\VersionParser', [], [], '', false);
-        $this->dataSize = $this->getMock('Magento\Framework\Convert\DataSize', [], [], '', false);
+        $this->dataSize = $this->getMock(\Magento\Framework\Convert\DataSize::class, [], [], '', false);
         $this->phpReadinessCheck = new PhpReadinessCheck(
             $this->composerInfo,
             $this->phpInfo,
             $this->versionParser,
             $this->dataSize
         );
->>>>>>> f5539378
     }
 
     public function testCheckPhpVersionNoRequiredVersion()
@@ -326,8 +319,8 @@
         $rawPostMessage =
                 'Your current PHP memory limit is 512M.
                  Magento 2 requires it to be set to 756M or more.
-                 As a user with root privileges, edit your php.ini file to increase memory_limit. 
-                 (The command php --ini tells you where it is located.) 
+                 As a user with root privileges, edit your php.ini file to increase memory_limit.
+                 (The command php --ini tells you where it is located.)
                  After that, restart your web server and try again.';
 
         $expected['memory_limit'] = [
