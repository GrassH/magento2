--- conflicted
+++ resolved
@@ -17,11 +17,7 @@
 class CryptKeyGeneratorTest extends TestCase
 {
     /**
-<<<<<<< HEAD
-     * @var Random|\PHPUnit\Framework\MockObject\MockObject
-=======
      * @var Random|MockObject
->>>>>>> 7e8e2d33
      */
     private $randomMock;
 
@@ -30,11 +26,7 @@
      */
     private $cryptKeyGenerator;
 
-<<<<<<< HEAD
-    protected function setUp(): void
-=======
     public function setUp(): void
->>>>>>> 7e8e2d33
     {
         $this->randomMock = $this->getMockBuilder(Random::class)
             ->disableOriginalConstructor()
