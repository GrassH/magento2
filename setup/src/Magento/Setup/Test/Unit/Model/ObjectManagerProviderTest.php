--- conflicted
+++ resolved
@@ -24,39 +24,23 @@
 class ObjectManagerProviderTest extends TestCase
 {
     /**
-<<<<<<< HEAD
-     * @var ServiceLocatorInterface|\PHPUnit\Framework\MockObject\MockObject
-=======
      * @var ServiceLocatorInterface|MockObject
->>>>>>> 7e8e2d33
      */
     private $serviceLocatorMock;
 
     /**
-<<<<<<< HEAD
-     * @var Bootstrap|\PHPUnit\Framework\MockObject\MockObject
-=======
      * @var Bootstrap|MockObject
->>>>>>> 7e8e2d33
      */
     private $bootstrapMock;
 
     /**
-<<<<<<< HEAD
-     * @var ObjectManagerProvider|\PHPUnit\Framework\MockObject\MockObject
-     */
-    private $model;
-
-    protected function setUp(): void
-=======
      * @var ObjectManagerProvider|MockObject
      */
     private $model;
 
     public function setUp(): void
->>>>>>> 7e8e2d33
     {
-        $this->serviceLocatorMock = $this->getMockForAbstractClass(ServiceLocatorInterface::class);
+        $this->serviceLocatorMock = $this->createMock(ServiceLocatorInterface::class);
         $this->bootstrapMock = $this->createMock(Bootstrap::class);
 
         $this->model = new ObjectManagerProvider($this->serviceLocatorMock, $this->bootstrapMock);
@@ -87,12 +71,12 @@
                 ]
             );
 
-        $commandListMock = $this->getMockForAbstractClass(CommandListInterface::class);
+        $commandListMock = $this->createMock(CommandListInterface::class);
         $commandListMock->expects($this->once())
             ->method('getCommands')
             ->willReturn($commands);
 
-        $objectManagerMock = $this->getMockForAbstractClass(ObjectManagerInterface::class);
+        $objectManagerMock = $this->createMock(ObjectManagerInterface::class);
         $objectManagerMock->expects($this->once())
             ->method('create')
             ->with(CommandListInterface::class)
