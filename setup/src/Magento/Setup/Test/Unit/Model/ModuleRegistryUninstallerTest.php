--- conflicted
+++ resolved
@@ -20,47 +20,27 @@
 class ModuleRegistryUninstallerTest extends TestCase
 {
     /**
-<<<<<<< HEAD
-     * @var \PHPUnit\Framework\MockObject\MockObject|\Magento\Framework\App\DeploymentConfig
-=======
      * @var MockObject|DeploymentConfig
->>>>>>> 7e8e2d33
      */
     private $deploymentConfig;
 
     /**
-<<<<<<< HEAD
-     * @var \PHPUnit\Framework\MockObject\MockObject|\Magento\Framework\App\DeploymentConfig\Writer
-=======
      * @var MockObject|Writer
->>>>>>> 7e8e2d33
      */
     private $writer;
 
     /**
-<<<<<<< HEAD
-     * @var \PHPUnit\Framework\MockObject\MockObject|\Magento\Framework\Module\ModuleList\Loader
-=======
      * @var MockObject|Loader
->>>>>>> 7e8e2d33
      */
     private $loader;
 
     /**
-<<<<<<< HEAD
-     * @var \PHPUnit\Framework\MockObject\MockObject|\Magento\Setup\Module\DataSetup
-=======
      * @var MockObject|DataSetup
->>>>>>> 7e8e2d33
      */
     private $dataSetup;
 
     /**
-<<<<<<< HEAD
-     * @var \PHPUnit\Framework\MockObject\MockObject|\Symfony\Component\Console\Output\OutputInterface
-=======
      * @var MockObject|OutputInterface
->>>>>>> 7e8e2d33
      */
     private $output;
 
@@ -69,11 +49,7 @@
      */
     private $moduleRegistryUninstaller;
 
-<<<<<<< HEAD
-    protected function setUp(): void
-=======
     public function setUp(): void
->>>>>>> 7e8e2d33
     {
         $this->deploymentConfig = $this->createMock(DeploymentConfig::class);
         $this->writer = $this->createMock(Writer::class);
