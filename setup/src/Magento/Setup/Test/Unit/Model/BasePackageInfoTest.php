--- conflicted
+++ resolved
@@ -29,11 +29,7 @@
      */
     private $basePackageInfo;
 
-<<<<<<< HEAD
-    protected function setup(): void
-=======
     public function setup(): void
->>>>>>> 7e8e2d33
     {
         $this->readFactoryMock = $this->createMock(\Magento\Framework\Filesystem\Directory\ReadFactory::class);
         $this->readerMock = $this->getMockForAbstractClass(
