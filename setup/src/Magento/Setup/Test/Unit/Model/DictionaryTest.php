<?php declare(strict_types=1);
/**
 * Copyright © Magento, Inc. All rights reserved.
 * See COPYING.txt for license details.
 */
namespace Magento\Setup\Test\Unit\Model;

use Magento\Setup\Model\Dictionary;
use PHPUnit\Framework\TestCase;

class DictionaryTest extends TestCase
{
    /**
     * @var array
     */
    private $dictionary = [
        'lorem', 'ipsum', 'dolor', 'sit', 'amet', 'consectetur', 'adipiscing',
        'elit', 'sed', 'do', 'eiusmod', 'tempor', 'incididunt', 'ut', 'labore',
        'et', 'dolore', 'magna', 'aliqua'
    ];

<<<<<<< HEAD
    /**
     */
    public function testDictionaryFileNotFoundException()
    {
        $this->expectException(\Magento\Setup\Exception::class);
        $this->expectExceptionMessage('Description file some-wrong-file.csv not found or is not readable');

        $dictionary = new \Magento\Setup\Model\Dictionary('some-wrong-file.csv');
        $dictionary->getRandWord();
    }

    /**
     */
    public function testDictionaryFileIsEmptyException()
    {
        $this->expectException(\Magento\Setup\Exception::class);
        $this->expectExceptionMessageMatches('/Dictionary file .*empty-dictionary\\.csv is empty/');

=======
    public function testDictionaryFileNotFoundException()
    {
        $this->expectException('Magento\Setup\Exception');
        $this->expectExceptionMessage('Description file some-wrong-file.csv not found or is not readable');
        $dictionary = new Dictionary('some-wrong-file.csv');
        $dictionary->getRandWord();
    }

    public function testDictionaryFileIsEmptyException()
    {
        $this->expectException('Magento\Setup\Exception');
        $this->expectExceptionMessageRegExp('/Dictionary file .*empty-dictionary\.csv is empty/');
>>>>>>> 7e8e2d33
        $filePath = __DIR__ . '/_files/empty-dictionary.csv';
        file_put_contents($filePath, '');

        try {
            $dictionary = new Dictionary($filePath);
            $dictionary->getRandWord();
        } finally {
            unlink($filePath);
        }
    }

    public function testGetRandWord()
    {
        $filePath = __DIR__ . '/_files/valid-dictionary.csv';
        file_put_contents($filePath, implode(PHP_EOL, $this->dictionary));

        $dictionary = new Dictionary($filePath);

        $this->assertTrue(in_array($dictionary->getRandWord(), $this->dictionary));
        $this->assertTrue(in_array($dictionary->getRandWord(), $this->dictionary));
        $this->assertTrue(in_array($dictionary->getRandWord(), $this->dictionary));

        unlink($filePath);
    }
}<|MERGE_RESOLUTION|>--- conflicted
+++ resolved
@@ -19,26 +19,6 @@
         'et', 'dolore', 'magna', 'aliqua'
     ];
 
-<<<<<<< HEAD
-    /**
-     */
-    public function testDictionaryFileNotFoundException()
-    {
-        $this->expectException(\Magento\Setup\Exception::class);
-        $this->expectExceptionMessage('Description file some-wrong-file.csv not found or is not readable');
-
-        $dictionary = new \Magento\Setup\Model\Dictionary('some-wrong-file.csv');
-        $dictionary->getRandWord();
-    }
-
-    /**
-     */
-    public function testDictionaryFileIsEmptyException()
-    {
-        $this->expectException(\Magento\Setup\Exception::class);
-        $this->expectExceptionMessageMatches('/Dictionary file .*empty-dictionary\\.csv is empty/');
-
-=======
     public function testDictionaryFileNotFoundException()
     {
         $this->expectException('Magento\Setup\Exception');
@@ -51,7 +31,6 @@
     {
         $this->expectException('Magento\Setup\Exception');
         $this->expectExceptionMessageRegExp('/Dictionary file .*empty-dictionary\.csv is empty/');
->>>>>>> 7e8e2d33
         $filePath = __DIR__ . '/_files/empty-dictionary.csv';
         file_put_contents($filePath, '');
 
