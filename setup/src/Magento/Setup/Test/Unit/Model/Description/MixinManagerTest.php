<?php declare(strict_types=1);
/**
 * Copyright © Magento, Inc. All rights reserved.
 * See COPYING.txt for license details.
 */
namespace Magento\Setup\Test\Unit\Model\Description;

use Magento\Setup\Model\Description\Mixin\DescriptionMixinInterface;
use Magento\Setup\Model\Description\Mixin\MixinFactory;
use Magento\Setup\Model\Description\MixinManager;
use PHPUnit\Framework\MockObject\MockObject;
use PHPUnit\Framework\TestCase;

class MixinManagerTest extends TestCase
{
    /**
     * @var MixinManager
     */
    private $mixinManager;

    /**
<<<<<<< HEAD
     * @var \PHPUnit\Framework\MockObject\MockObject|\Magento\Setup\Model\Description\Mixin\MixinFactory
     */
    private $mixinFactoryMock;

    protected function setUp(): void
=======
     * @var MockObject|MixinFactory
     */
    private $mixinFactoryMock;

    public function setUp(): void
>>>>>>> 7e8e2d33
    {
        $this->mixinFactoryMock = $this->createMock(MixinFactory::class);
        $this->mixinManager = new MixinManager($this->mixinFactoryMock);
    }

    public function testApply()
    {
        $description = '>o<';
        $mixinList = ['x', 'y', 'z'];

        $xMixinMock = $this->getMockForAbstractClass(
            DescriptionMixinInterface::class
        );
        $xMixinMock->expects($this->once())
            ->method('apply')
            ->with($description)
            ->willReturn($description . 'x');

        $yMixinMock = $this->getMockForAbstractClass(
            DescriptionMixinInterface::class
        );
        $yMixinMock->expects($this->once())
            ->method('apply')
            ->with($description . 'x')
            ->willReturn($description . 'xy');

        $zMixinMock = $this->getMockForAbstractClass(
            DescriptionMixinInterface::class
        );
        $zMixinMock->expects($this->once())
            ->method('apply')
            ->with($description . 'xy')
            ->willReturn($description . 'xyz');

        $this->mixinFactoryMock
            ->expects($this->exactly(count($mixinList)))
            ->method('create')
            ->withConsecutive(
                [$mixinList[0]],
                [$mixinList[1]],
                [$mixinList[2]]
            )
            ->will(
                $this->onConsecutiveCalls(
                    $xMixinMock,
                    $yMixinMock,
                    $zMixinMock
                )
            );

        $this->assertEquals(
            $description . 'xyz',
            $this->mixinManager->apply($description, $mixinList)
        );
    }
}<|MERGE_RESOLUTION|>--- conflicted
+++ resolved
@@ -19,19 +19,11 @@
     private $mixinManager;
 
     /**
-<<<<<<< HEAD
-     * @var \PHPUnit\Framework\MockObject\MockObject|\Magento\Setup\Model\Description\Mixin\MixinFactory
-     */
-    private $mixinFactoryMock;
-
-    protected function setUp(): void
-=======
      * @var MockObject|MixinFactory
      */
     private $mixinFactoryMock;
 
     public function setUp(): void
->>>>>>> 7e8e2d33
     {
         $this->mixinFactoryMock = $this->createMock(MixinFactory::class);
         $this->mixinManager = new MixinManager($this->mixinFactoryMock);
