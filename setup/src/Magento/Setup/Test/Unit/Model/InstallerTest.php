--- conflicted
+++ resolved
@@ -122,15 +122,14 @@
     private $dataSetupFactory;
 
     /**
-<<<<<<< HEAD
      * @var \Magento\SampleData\Model\State|\PHPUnit_Framework_MockObject_MockObject
      */
     private $sampleDataState;
-=======
+
+    /**
      * @var \Magento\Framework\Component\ComponentRegistrar|\PHPUnit_Framework_MockObject_MockObject
      */
     private $componentRegistrar;
->>>>>>> 86d5abe5
 
     /**
      * Sample DB configuration segment
@@ -178,11 +177,8 @@
         $this->dbValidator = $this->getMock('Magento\Setup\Validator\DbValidator', [], [], '', false);
         $this->setupFactory = $this->getMock('Magento\Setup\Module\SetupFactory', [], [], '', false);
         $this->dataSetupFactory = $this->getMock('Magento\Setup\Module\DataSetupFactory', [], [], '', false);
-<<<<<<< HEAD
         $this->sampleDataState = $this->getMock('Magento\SampleData\Model\State', [], [], '', false);
-=======
         $this->componentRegistrar = $this->getMock('Magento\Framework\Component\ComponentRegistrar', [], [], '', false);
->>>>>>> 86d5abe5
         $this->object = $this->createObject();
     }
 
@@ -223,11 +219,8 @@
             $this->dbValidator,
             $this->setupFactory,
             $this->dataSetupFactory,
-<<<<<<< HEAD
-            $this->sampleDataState
-=======
+            $this->sampleDataState,
             $this->componentRegistrar
->>>>>>> 86d5abe5
         );
     }
 
