<?php
/**
 * Copyright © Magento, Inc. All rights reserved.
 * See COPYING.txt for license details.
 */
declare(strict_types=1);
<<<<<<< HEAD

namespace Magento\Setup\Test\Unit\Model;

use Magento\Backend\Setup\ConfigOptionsList;
use Magento\Framework\Config\ConfigOptionsListConstants;
use Magento\Framework\Setup\SchemaListener;
use Magento\Setup\Model\AdminAccount;
use Magento\Setup\Model\DeclarationInstaller;
use Magento\Setup\Model\Installer;
use Magento\Framework\App\Filesystem\DirectoryList;
use Magento\Framework\Filesystem\DriverPool;
use Magento\Framework\Config\File\ConfigFilePool;
use Magento\Framework\App\State as MFAState;
use Magento\Framework\App\State\CleanupFiles;
use Magento\Framework\Setup\Patch\PatchApplier;
use Magento\Framework\Setup\Patch\PatchApplierFactory;
use Magento\Setup\Validator\DbValidator;
use Magento\Framework\Setup\FilePermissions;
use Magento\Framework\App\DeploymentConfig\Writer;
use Magento\Framework\App\DeploymentConfig\Reader;
use Magento\Framework\App\DeploymentConfig;
use Magento\Framework\Module\ModuleListInterface;
use Magento\Framework\Module\ModuleList\Loader;
use Magento\Setup\Model\AdminAccountFactory;
use Magento\Framework\Setup\LoggerInterface;
use Magento\Framework\Math\Random;
use Magento\Framework\DB\Adapter\AdapterInterface;
use Magento\Setup\Module\ConnectionFactory;
use Magento\Framework\App\MaintenanceMode;
use Magento\Framework\Filesystem;
use Magento\Setup\Model\PhpReadinessCheck;
use Magento\Framework\Model\ResourceModel\Db\Context;
use Magento\Framework\Component\ComponentRegistrar;
use Magento\Framework\Setup\SampleData\State;
use Magento\Setup\Module\DataSetupFactory;
use Magento\Setup\Module\DataSetup;
use Magento\Setup\Module\SetupFactory;
use Magento\Setup\Model\ConfigModel;
use Magento\Setup\Module\Setup;
use Magento\Framework\DB\Ddl\Table;
use Magento\Framework\App\ResourceConnection;
use Magento\Framework\App\Cache\Manager;
use Magento\Framework\Registry;
use Magento\Framework\App\Area;
use Magento\Setup\Controller\ResponseTypeInterface;
use Magento\Framework\Filesystem\Directory\WriteInterface;
use Magento\Setup\Model\ObjectManagerProvider;
use Magento\Framework\ObjectManagerInterface;
use Magento\Framework\TestFramework\Unit\Helper\ObjectManager;
use PHPUnit\Framework\MockObject\MockObject;
use PHPUnit\Framework\TestCase;
=======
>>>>>>> 3f1099ef

/**
 * Unit test for Magento\Setup\Model\Installer
 *
 * @SuppressWarnings(PHPMD.TooManyFields)
 * @SuppressWarnings(PHPMD.CouplingBetweenObjects)
 */
class InstallerTest extends TestCase
{
    /**
     * @var Installer
     */
    private $object;

<<<<<<< HEAD
    /**
     * @var FilePermissions|MockObject
     */
    private $filePermissionsMock;
=======
    use Magento\Backend\Setup\ConfigOptionsList;
    use Magento\Framework\App\Area;
    use Magento\Framework\App\Cache\Manager;
    use Magento\Framework\App\DeploymentConfig;
    use Magento\Framework\App\DeploymentConfig\Reader;
    use Magento\Framework\App\DeploymentConfig\Writer;
    use Magento\Framework\App\Filesystem\DirectoryList;
    use Magento\Framework\App\MaintenanceMode;
    use Magento\Framework\App\ResourceConnection;
    use Magento\Framework\App\State\CleanupFiles;
    use Magento\Framework\Component\ComponentRegistrar;
    use Magento\Framework\Config\ConfigOptionsListConstants;
    use Magento\Framework\Config\File\ConfigFilePool;
    use Magento\Framework\DB\Adapter\AdapterInterface;
    use Magento\Framework\DB\Ddl\Table;
    use Magento\Framework\Filesystem;
    use Magento\Framework\Filesystem\Directory\WriteInterface;
    use Magento\Framework\Filesystem\DriverPool;
    use Magento\Framework\Math\Random;
    use Magento\Framework\Model\ResourceModel\Db\Context;
    use Magento\Framework\Module\ModuleList\Loader;
    use Magento\Framework\Module\ModuleListInterface;
    use Magento\Framework\ObjectManagerInterface;
    use Magento\Framework\Registry;
    use Magento\Framework\Setup\FilePermissions;
    use Magento\Framework\Setup\LoggerInterface;
    use Magento\Framework\Setup\Patch\PatchApplier;
    use Magento\Framework\Setup\Patch\PatchApplierFactory;
    use Magento\Framework\Setup\SampleData\State;
    use Magento\Framework\Setup\SchemaListener;
    use Magento\Setup\Controller\ResponseTypeInterface;
    use Magento\Setup\Model\AdminAccount;
    use Magento\Setup\Model\AdminAccountFactory;
    use Magento\Setup\Model\ConfigModel;
    use Magento\Setup\Model\DeclarationInstaller;
    use Magento\Setup\Model\Installer;
    use Magento\Setup\Model\ObjectManagerProvider;
    use Magento\Setup\Model\PhpReadinessCheck;
    use Magento\Setup\Module\ConnectionFactory;
    use Magento\Setup\Module\DataSetup;
    use Magento\Setup\Module\DataSetupFactory;
    use Magento\Setup\Module\Setup;
    use Magento\Setup\Module\SetupFactory;
    use Magento\Setup\Validator\DbValidator;
    use PHPUnit\Framework\MockObject\MockObject;
    use PHPUnit\Framework\TestCase;
    use Magento\Setup\Model\SearchConfig;
>>>>>>> 3f1099ef

    /**
     * @var Writer|MockObject
     */
<<<<<<< HEAD
    private $configWriterMock;

    /**
     * @var Reader|MockObject
     */
    private $configReaderMock;

    /**
     * @var DeploymentConfig|MockObject
     */
    private $configMock;

    /**
     * @var ModuleListInterface|MockObject
     */
    private $moduleListMock;

    /**
     * @var Loader|MockObject
     */
    private $moduleLoaderMock;

    /**
     * @var AdminAccountFactory|MockObject
     */
    private $adminFactoryMock;

    /**
     * @var LoggerInterface|MockObject
     */
    private $loggerMock;

    /**
     * @var Random|MockObject
     */
    private $randomMock;

    /**
     * @var AdapterInterface|MockObject
     */
    private $connectionMock;

    /**
     * @var MaintenanceMode|MockObject
     */
    private $maintenanceModeMock;

    /**
     * @var Filesystem|MockObject
     */
    private $filesystemMock;

    /**
     * @var ObjectManager|MockObject
     */
    private $objectManager;

    /**
     * @var ConfigModel|MockObject
     */
    private $configModelMock;

    /**
     * @var CleanupFiles|MockObject
     */
    private $cleanupFilesMock;

    /**
     * @var DbValidator|MockObject
     */
    private $dbValidatorMock;

    /**
     * @var SetupFactory|MockObject
     */
    private $setupFactoryMock;

    /**
     * @var DataSetupFactory|MockObject
     */
    private $dataSetupFactoryMock;

    /**
     * @var State|MockObject
     */
    private $sampleDataStateMock;

    /**
     * @var ComponentRegistrar|MockObject
     */
    private $componentRegistrarMock;

    /**
     * @var PhpReadinessCheck|MockObject
     */
    private $phpReadinessCheckMock;

    /**
     * @var DeclarationInstaller|MockObject
     */
    private $declarationInstallerMock;

    /**
     * @var SchemaListener|MockObject
     */
    private $schemaListenerMock;

    /**
     * @var Context|MockObject
     */
    private $contextMock;

    /**
     * @var PatchApplier|MockObject
     */
    private $patchApplierMock;

    /**
     * @var PatchApplierFactory|MockObject
     */
    private $patchApplierFactoryMock;

    /**
     * Sample DB configuration segment
     * @var array
     */
    private static $dbConfig = [
        'default' => [
            ConfigOptionsListConstants::KEY_HOST => '127.0.0.1',
            ConfigOptionsListConstants::KEY_NAME => 'magento',
            ConfigOptionsListConstants::KEY_USER => 'magento',
            ConfigOptionsListConstants::KEY_PASSWORD => '',
        ]
    ];

    /**
     * @inheritDoc
     */
    protected function setUp(): void
    {
        $this->filePermissionsMock = $this->createMock(FilePermissions::class);
        $this->configWriterMock = $this->createMock(Writer::class);
        $this->configReaderMock = $this->createMock(Reader::class);
        $this->configMock = $this->createMock(DeploymentConfig::class);

        $this->moduleListMock = $this->getMockForAbstractClass(ModuleListInterface::class);
        $this->moduleListMock->expects($this->any())
            ->method('getOne')
            ->willReturn(
=======
    class InstallerTest extends TestCase
    {
        /**
         * @var \Magento\Setup\Model\Installer
         */
        private $object;

        /**
         * @var FilePermissions|MockObject
         */
        private $filePermissions;

        /**
         * @var Writer|MockObject
         */
        private $configWriter;

        /**
         * @var Reader|MockObject
         */
        private $configReader;

        /**
         * @var DeploymentConfig|MockObject
         */
        private $config;

        /**
         * @var ModuleListInterface|MockObject
         */
        private $moduleList;

        /**
         * @var Loader|MockObject
         */
        private $moduleLoader;

        /**
         * @var DirectoryList|MockObject
         */
        private $directoryList;

        /**
         * @var AdminAccountFactory|MockObject
         */
        private $adminFactory;

        /**
         * @var LoggerInterface|MockObject
         */
        private $logger;

        /**
         * @var Random|MockObject
         */
        private $random;

        /**
         * @var MockObject
         */
        private $connection;

        /**
         * @var MaintenanceMode|MockObject
         */
        private $maintenanceMode;

        /**
         * @var Filesystem|MockObject
         */
        private $filesystem;

        /**
         * @var MockObject
         */
        private $objectManager;

        /**
         * @var ConfigModel|MockObject
         */
        private $configModel;

        /**
         * @var CleanupFiles|MockObject
         */
        private $cleanupFiles;

        /**
         * @var DbValidator|MockObject
         */
        private $dbValidator;

        /**
         * @var SetupFactory|MockObject
         */
        private $setupFactory;

        /**
         * @var DataSetupFactory|MockObject
         */
        private $dataSetupFactory;

        /**
         * @var State|MockObject
         */
        private $sampleDataState;

        /**
         * @var ComponentRegistrar|MockObject
         */
        private $componentRegistrar;

        /**
         * @var MockObject|PhpReadinessCheck
         */
        private $phpReadinessCheck;

        /**
         * @var \Magento\Framework\Setup\DeclarationInstaller|MockObject
         */
        private $declarationInstallerMock;

        /**
         * @var SchemaListener|MockObject
         */
        private $schemaListenerMock;

        /**
         * Sample DB configuration segment
         * @var array
         */
        private static $dbConfig = [
            'default' => [
                ConfigOptionsListConstants::KEY_HOST => '127.0.0.1',
                ConfigOptionsListConstants::KEY_NAME => 'magento',
                ConfigOptionsListConstants::KEY_USER => 'magento',
                ConfigOptionsListConstants::KEY_PASSWORD => '',
            ]
        ];

        /**
         * @var Context|MockObject
         */
        private $contextMock;

        /**
         * @var PatchApplier|MockObject
         */
        private $patchApplierMock;

        /**
         * @var PatchApplierFactory|MockObject
         */
        private $patchApplierFactoryMock;

        protected function setUp(): void
        {
            $this->filePermissions = $this->createMock(FilePermissions::class);
            $this->configWriter = $this->createMock(Writer::class);
            $this->configReader = $this->createMock(Reader::class);
            $this->config = $this->createMock(DeploymentConfig::class);

            $this->moduleList = $this->getMockForAbstractClass(ModuleListInterface::class);
            $this->moduleList->expects($this->any())->method('getOne')->willReturn(
>>>>>>> 3f1099ef
                ['setup_version' => '2.0.0']
            );
        $this->moduleListMock->expects($this->any())
            ->method('getNames')
            ->willReturn(
                ['Foo_One', 'Bar_Two']
            );
<<<<<<< HEAD

        $this->moduleLoaderMock = $this->createMock(Loader::class);
        $this->adminFactoryMock = $this->createMock(AdminAccountFactory::class);
        $this->loggerMock = $this->getMockForAbstractClass(LoggerInterface::class);
        $this->randomMock = $this->createMock(Random::class);
        $this->connectionMock = $this->getMockForAbstractClass(AdapterInterface::class);
        $this->maintenanceModeMock = $this->createMock(MaintenanceMode::class);
        $this->filesystemMock = $this->createMock(Filesystem::class);
        $this->contextMock = $this->createMock(Context::class);
        $this->configModelMock = $this->createMock(ConfigModel::class);
        $this->cleanupFilesMock = $this->createMock(CleanupFiles::class);
        $this->dbValidatorMock = $this->createMock(DbValidator::class);
        $this->setupFactoryMock = $this->createMock(SetupFactory::class);
        $this->dataSetupFactoryMock = $this->createMock(DataSetupFactory::class);
        $this->sampleDataStateMock = $this->createMock(State::class);
        $this->componentRegistrarMock = $this->createMock(ComponentRegistrar::class);
        $this->phpReadinessCheckMock = $this->createMock(PhpReadinessCheck::class);
        $this->declarationInstallerMock = $this->createMock(DeclarationInstaller::class);
        $this->schemaListenerMock = $this->createMock(SchemaListener::class);
        $this->patchApplierFactoryMock = $this->createMock(PatchApplierFactory::class);
        $this->patchApplierMock = $this->createMock(PatchApplier::class);

        $this->patchApplierFactoryMock->expects($this->any())
            ->method('create')
            ->willReturn(
=======
            $this->moduleLoader = $this->createMock(Loader::class);
            $this->directoryList =
                $this->createMock(DirectoryList::class);
            $this->adminFactory = $this->createMock(AdminAccountFactory::class);
            $this->logger = $this->getMockForAbstractClass(LoggerInterface::class);
            $this->random = $this->createMock(Random::class);
            $this->connection = $this->getMockForAbstractClass(AdapterInterface::class);
            $this->maintenanceMode = $this->createMock(MaintenanceMode::class);
            $this->filesystem = $this->createMock(Filesystem::class);
            $this->objectManager = $this->getMockForAbstractClass(ObjectManagerInterface::class);
            $this->contextMock =
                $this->createMock(Context::class);
            $this->configModel = $this->createMock(ConfigModel::class);
            $this->cleanupFiles = $this->createMock(CleanupFiles::class);
            $this->dbValidator = $this->createMock(DbValidator::class);
            $this->setupFactory = $this->createMock(SetupFactory::class);
            $this->dataSetupFactory = $this->createMock(DataSetupFactory::class);
            $this->sampleDataState = $this->createMock(State::class);
            $this->componentRegistrar =
                $this->createMock(ComponentRegistrar::class);
            $this->phpReadinessCheck = $this->createMock(PhpReadinessCheck::class);
            $this->declarationInstallerMock = $this->createMock(DeclarationInstaller::class);
            $this->schemaListenerMock = $this->createMock(SchemaListener::class);
            $this->patchApplierFactoryMock = $this->createMock(PatchApplierFactory::class);
            $this->patchApplierMock = $this->createMock(PatchApplier::class);
            $this->patchApplierFactoryMock->expects($this->any())->method('create')->willReturn(
>>>>>>> 3f1099ef
                $this->patchApplierMock
            );

<<<<<<< HEAD
        $this->objectManager = $this->getMockForAbstractClass(ObjectManagerInterface::class);
        $this->object = $this->createObject();
    }

    /**
     * Instantiates the object with mocks
     *
     * @param ConnectionFactory|MockObject|bool $connectionFactory
     * @param ObjectManagerProvider|MockObject|bool $objectManagerProvider
     * @return Installer
     */
    private function createObject($connectionFactoryMock = false, $objectManagerProviderMock = false)
    {
        if (!$connectionFactoryMock) {
            $connectionFactoryMock = $this->createMock(ConnectionFactory::class);
            $connectionFactoryMock->expects($this->any())
                ->method('create')
                ->willReturn($this->connectionMock);
=======
        /**
         * Instantiates the object with mocks
         * @param MockObject|bool $connectionFactory
         * @param MockObject|bool $objectManagerProvider
         * @return Installer
         */
        private function createObject($connectionFactory = false, $objectManagerProvider = false)
        {
            if (!$connectionFactory) {
                $connectionFactory = $this->createMock(ConnectionFactory::class);
                $connectionFactory->expects($this->any())->method('create')->willReturn($this->connection);
            }
            if (!$objectManagerProvider) {
                $objectManagerProvider =
                    $this->createMock(ObjectManagerProvider::class);
                $objectManagerProvider->expects($this->any())->method('get')->willReturn($this->objectManager);
            }

            return new Installer(
                $this->filePermissions,
                $this->configWriter,
                $this->configReader,
                $this->config,
                $this->moduleList,
                $this->moduleLoader,
                $this->adminFactory,
                $this->logger,
                $connectionFactory,
                $this->maintenanceMode,
                $this->filesystem,
                $objectManagerProvider,
                $this->contextMock,
                $this->configModel,
                $this->cleanupFiles,
                $this->dbValidator,
                $this->setupFactory,
                $this->dataSetupFactory,
                $this->sampleDataState,
                $this->componentRegistrar,
                $this->phpReadinessCheck
            );
>>>>>>> 3f1099ef
        }

        if (!$objectManagerProviderMock) {
            $objectManagerProviderMock = $this->createMock(ObjectManagerProvider::class);
            $objectManagerProviderMock->expects($this->any())
                ->method('get')
<<<<<<< HEAD
                ->willReturn($this->objectManager);
        }

        return (new ObjectManager($this))->getObject(
            Installer::class,
            [
                'filePermissions' => $this->filePermissionsMock,
                'deploymentConfigWriter' =>  $this->configWriterMock,
                'deploymentConfigReader' =>  $this->configReaderMock,
                'moduleList' =>  $this->moduleListMock,
                'moduleLoader' =>  $this->moduleLoaderMock,
                'adminAccountFactory' =>   $this->adminFactoryMock,
                'log' =>  $this->loggerMock,
                'connectionFactory' =>  $connectionFactoryMock,
                'maintenanceMode' =>  $this->maintenanceModeMock,
                'filesystem' =>  $this->filesystemMock,
                [],
                'deploymentConfig' => $this->configMock,
                'objectManagerProvider' =>  $objectManagerProviderMock,
                'context' =>   $this->contextMock,
                'setupConfigModel' =>  $this->configModelMock,
                'cleanupFiles' =>   $this->cleanupFilesMock,
                'dbValidator' =>   $this->dbValidatorMock,
                'setupFactory' =>  $this->setupFactoryMock,
                'dataSetupFactory' =>   $this->dataSetupFactoryMock,
                'sampleDataState' =>   $this->sampleDataStateMock,
                'componentRegistrar' =>   $this->componentRegistrarMock,
                'phpReadinessCheck' =>  $this->phpReadinessCheckMock
            ]
        );
    }

    /**
     * Test install()
     *
     * @param array $request
     * @param array $logMessages
     * @dataProvider installDataProvider
     * @SuppressWarnings(PHPMD.ExcessiveMethodLength)
     */
    public function testInstall(array $request, array $logMessages): void
    {
        $this->configMock->expects($this->atLeastOnce())
            ->method('get')
            ->willReturnMap(
=======
                ->willReturnMap(
                    [
                        [ConfigOptionsListConstants::CONFIG_PATH_DB_CONNECTION_DEFAULT, null, true],
                        [ConfigOptionsListConstants::CONFIG_PATH_CRYPT_KEY, null, true],
                        ['modules/Magento_User', null, '1']
                    ]
                );
            $allModules = ['Foo_One' => [], 'Bar_Two' => []];

            $this->declarationInstallerMock->expects($this->once())->method('installSchema');
            $this->moduleLoader->expects($this->any())->method('load')->willReturn($allModules);
            $setup = $this->createMock(Setup::class);
            $table = $this->createMock(Table::class);
            $connection = $this->getMockBuilder(AdapterInterface::class)
                ->setMethods(['getSchemaListener', 'newTable'])
                ->getMockForAbstractClass();
            $connection->expects($this->any())->method('getSchemaListener')->willReturn($this->schemaListenerMock);
            $setup->expects($this->any())->method('getConnection')->willReturn($connection);
            $table->expects($this->any())->method('addColumn')->willReturn($table);
            $table->expects($this->any())->method('setComment')->willReturn($table);
            $table->expects($this->any())->method('addIndex')->willReturn($table);
            $connection->expects($this->any())->method('newTable')->willReturn($table);
            $resource = $this->createMock(ResourceConnection::class);
            $this->contextMock->expects($this->any())->method('getResources')->willReturn($resource);
            $resource->expects($this->any())->method('getConnection')->willReturn($connection);
            $dataSetup = $this->createMock(DataSetup::class);
            $dataSetup->expects($this->any())->method('getConnection')->willReturn($connection);
            $cacheManager = $this->createMock(Manager::class);
            $cacheManager->expects($this->any())->method('getAvailableTypes')->willReturn(['foo', 'bar']);
            $cacheManager->expects($this->exactly(3))->method('setEnabled')->willReturn(['foo', 'bar']);
            $cacheManager->expects($this->exactly(3))->method('clean');
            $cacheManager->expects($this->exactly(3))->method('getStatus')->willReturn(['foo' => 1, 'bar' => 1]);
            $appState = $this->getMockBuilder(\Magento\Framework\App\State::class)
                ->disableOriginalConstructor()
                ->disableArgumentCloning()
                ->getMock();
            $appState->expects($this->once())
                ->method('setAreaCode')
                ->with(Area::AREA_GLOBAL);
            $registry = $this->createMock(Registry::class);
            $searchConfigMock = $this->getMockBuilder(SearchConfig::class)->disableOriginalConstructor()->getMock();
            $this->setupFactory->expects($this->atLeastOnce())->method('create')->with($resource)->willReturn($setup);
            $this->dataSetupFactory->expects($this->atLeastOnce())->method('create')->willReturn($dataSetup);
            $this->objectManager->expects($this->any())
                ->method('create')
                ->willReturnMap([
                    [Manager::class, [], $cacheManager],
                    [\Magento\Framework\App\State::class, [], $appState],
                    [
                        PatchApplierFactory::class,
                        ['objectManager' => $this->objectManager],
                        $this->patchApplierFactoryMock
                    ],
                ]);
            $this->patchApplierMock->expects($this->exactly(2))->method('applySchemaPatch')->willReturnMap(
>>>>>>> 3f1099ef
                [
                    [ConfigOptionsListConstants::CONFIG_PATH_DB_CONNECTION_DEFAULT, null, true],
                    [ConfigOptionsListConstants::CONFIG_PATH_CRYPT_KEY, null, true],
                    ['modules/Magento_User', null, '1']
                ]
            );
        $allModules = ['Foo_One' => [], 'Bar_Two' => []];

        $this->declarationInstallerMock->expects($this->once())->method('installSchema');
        $this->moduleLoaderMock->expects($this->any())->method('load')->willReturn($allModules);

        $connectionMock = $this->getMockBuilder(AdapterInterface::class)
            ->setMethods(['getSchemaListener', 'newTable'])
            ->getMockForAbstractClass();
        $connectionMock->expects($this->any())->method('getSchemaListener')->willReturn($this->schemaListenerMock);

        $setupMock = $this->createMock(Setup::class);
        $setupMock->expects($this->any())->method('getConnection')->willReturn($connectionMock);

        $tableMock = $this->createMock(Table::class);
        $tableMock->expects($this->any())->method('addColumn')->willReturn($tableMock);
        $tableMock->expects($this->any())->method('setComment')->willReturn($tableMock);
        $tableMock->expects($this->any())->method('addIndex')->willReturn($tableMock);

        $connectionMock->expects($this->any())->method('newTable')->willReturn($tableMock);

        $resourceMock = $this->createMock(ResourceConnection::class);
        $this->contextMock->expects($this->any())->method('getResources')->willReturn($resourceMock);
        $resourceMock->expects($this->any())->method('getConnection')->will($this->returnValue($connectionMock));

        $dataSetupMock = $this->createMock(DataSetup::class);
        $dataSetupMock->expects($this->any())->method('getConnection')->willReturn($connectionMock);

        $cacheManagerMock = $this->createMock(Manager::class);
        $cacheManagerMock->expects($this->any())->method('getAvailableTypes')->willReturn(['foo', 'bar']);
        $cacheManagerMock->expects($this->exactly(3))->method('setEnabled')
            ->willReturn(['foo', 'bar']);
        $cacheManagerMock->expects($this->exactly(3))->method('clean');
        $cacheManagerMock->expects($this->exactly(3))->method('getStatus')->willReturn(['foo' => 1, 'bar' => 1]);

        $appStateMock = $this->getMockBuilder(MFAState::class)
            ->disableOriginalConstructor()
            ->disableArgumentCloning()
            ->getMock();
        $appStateMock->expects($this->once())
            ->method('setAreaCode')
            ->with(Area::AREA_GLOBAL);

        $registryMock = $this->createMock(Registry::class);

        $this->setupFactoryMock->expects($this->atLeastOnce())
                ->method('create')
                ->with($resourceMock)
                ->willReturn($setupMock);

        $this->dataSetupFactoryMock->expects($this->atLeastOnce())
            ->method('create')
            ->willReturn($dataSetupMock);

        $this->objectManager->expects($this->any())
            ->method('create')
            ->will($this->returnValueMap([
                [Manager::class, [], $cacheManagerMock],
                [MFAState::class, [], $appStateMock],
                [
                    PatchApplierFactory::class,
                    ['objectManager' => $this->objectManager],
                    $this->patchApplierFactoryMock
                ],
            ]));

        $this->patchApplierMock->expects($this->exactly(2))->method('applySchemaPatch')
            ->willReturnMap(
                [
                    ['Bar_Two'], ['Foo_One']
                ]
            );
<<<<<<< HEAD
        $this->patchApplierMock->expects($this->exactly(2))->method('applyDataPatch')->willReturnMap(
            [
                ['Bar_Two'], ['Foo_One']
            ]
        );
        $this->objectManager->expects($this->any())
            ->method('get')
            ->will($this->returnValueMap([
                [MFAState::class, $appStateMock],
                [Manager::class, $cacheManagerMock],
                [DeclarationInstaller::class, $this->declarationInstallerMock],
                [Registry::class, $registryMock]
            ]));
        $this->adminFactoryMock->expects($this->any())->method('create')->willReturn(
            $this->createMock(AdminAccount::class)
        );
        $this->sampleDataStateMock->expects($this->once())->method('hasError')->willReturn(true);
        $this->phpReadinessCheckMock->expects($this->once())->method('checkPhpExtensions')
            ->willReturn(
                ['responseType' => ResponseTypeInterface::RESPONSE_TYPE_SUCCESS]
            );
        $this->filePermissionsMock->expects($this->any())
            ->method('getMissingWritablePathsForInstallation')
            ->willReturn([]);
        $this->filePermissionsMock->expects($this->once())
            ->method('getMissingWritableDirectoriesForDbUpgrade')
            ->willReturn([]);

        call_user_func_array(
            [
                $this->loggerMock->expects($this->exactly(count($logMessages)))->method('log'),
                'withConsecutive'
            ],
            $logMessages
        );

        $this->loggerMock->expects($this->exactly(2))
            ->method('logSuccess')
            ->withConsecutive(
                ['Magento installation complete.'],
                ['Magento Admin URI: /']
=======
            $this->objectManager->expects($this->any())
                ->method('get')
                ->willReturnMap([
                    [\Magento\Framework\App\State::class, $appState],
                    [Manager::class, $cacheManager],
                    [DeclarationInstaller::class, $this->declarationInstallerMock],
                    [Registry::class, $registry],
                    [SearchConfig::class, $searchConfigMock]
                ]);
            $this->adminFactory->expects($this->any())->method('create')->willReturn(
                $this->createMock(AdminAccount::class)
            );
            $this->sampleDataState->expects($this->once())->method('hasError')->willReturn(true);
            $this->phpReadinessCheck->expects($this->once())->method('checkPhpExtensions')->willReturn(
                ['responseType' => ResponseTypeInterface::RESPONSE_TYPE_SUCCESS]
>>>>>>> 3f1099ef
            );
        $this->object->install($request);
    }

<<<<<<< HEAD
    /**
     * Install DataProvider
     *
     * @SuppressWarnings(PHPMD.ExcessiveMethodLength)
     */
    public function installDataProvider(): array
    {
        return [
            [
                'request' => [
                    ConfigOptionsListConstants::INPUT_KEY_DB_HOST => '127.0.0.1',
                    ConfigOptionsListConstants::INPUT_KEY_DB_NAME => 'magento',
                    ConfigOptionsListConstants::INPUT_KEY_DB_USER => 'magento',
                    ConfigOptionsListConstants::INPUT_KEY_ENCRYPTION_KEY => 'encryption_key',
                    ConfigOptionsList::INPUT_KEY_BACKEND_FRONTNAME => 'backend',
                ],
                'logMessages' => [
                    ['Starting Magento installation:'],
                    ['File permissions check...'],
                    ['Required extensions check...'],
                    ['Enabling Maintenance Mode...'],
                    ['Installing deployment configuration...'],
                    ['Installing database schema:'],
                    ['Schema creation/updates:'],
                    ['Module \'Foo_One\':'],
                    ['Module \'Bar_Two\':'],
                    ['Schema post-updates:'],
                    ['Module \'Foo_One\':'],
                    ['Module \'Bar_Two\':'],
                    ['Installing user configuration...'],
                    ['Enabling caches:'],
                    ['Current status:'],
                    ['foo: 1'],
                    ['bar: 1'],
                    ['Installing data...'],
                    ['Data install/update:'],
                    ['Disabling caches:'],
                    ['Current status:'],
                    ['Module \'Foo_One\':'],
                    ['Module \'Bar_Two\':'],
                    ['Data post-updates:'],
                    ['Module \'Foo_One\':'],
                    ['Module \'Bar_Two\':'],
                    ['Enabling caches:'],
                    ['Current status:'],
                    ['Caches clearing:'],
                    ['Cache cleared successfully'],
                    ['Disabling Maintenance Mode:'],
                    ['Post installation file permissions check...'],
                    ['Write installation date...'],
                    ['Sample Data is installed with errors. See log file for details']
=======
        /**
         * @return array
         * @SuppressWarnings(PHPMD.ExcessiveMethodLength)
         */
        public function installDataProvider()
        {
            return [
                [
                    'request' => [
                        ConfigOptionsListConstants::INPUT_KEY_DB_HOST => '127.0.0.1',
                        ConfigOptionsListConstants::INPUT_KEY_DB_NAME => 'magento',
                        ConfigOptionsListConstants::INPUT_KEY_DB_USER => 'magento',
                        ConfigOptionsListConstants::INPUT_KEY_ENCRYPTION_KEY => 'encryption_key',
                        ConfigOptionsList::INPUT_KEY_BACKEND_FRONTNAME => 'backend',
                    ],
                    'logMessages' => [
                        ['Starting Magento installation:'],
                        ['File permissions check...'],
                        ['Required extensions check...'],
                        ['Enabling Maintenance Mode...'],
                        ['Installing deployment configuration...'],
                        ['Installing database schema:'],
                        ['Schema creation/updates:'],
                        ['Module \'Foo_One\':'],
                        ['Module \'Bar_Two\':'],
                        ['Schema post-updates:'],
                        ['Module \'Foo_One\':'],
                        ['Module \'Bar_Two\':'],
                        ['Installing search configuration...'],
                        ['Installing user configuration...'],
                        ['Enabling caches:'],
                        ['Current status:'],
                        [print_r(['foo' => 1, 'bar' => 1], true)],
                        ['Installing data...'],
                        ['Data install/update:'],
                        ['Disabling caches:'],
                        ['Current status:'],
                        [print_r([], true)],
                        ['Module \'Foo_One\':'],
                        ['Module \'Bar_Two\':'],
                        ['Data post-updates:'],
                        ['Module \'Foo_One\':'],
                        ['Module \'Bar_Two\':'],
                        ['Enabling caches:'],
                        ['Current status:'],
                        [print_r([], true)],
                        ['Caches clearing:'],
                        ['Cache cleared successfully'],
                        ['Disabling Maintenance Mode:'],
                        ['Post installation file permissions check...'],
                        ['Write installation date...'],
                        ['Sample Data is installed with errors. See log file for details']
                    ],
                ],
                [
                    'request' => [
                        ConfigOptionsListConstants::INPUT_KEY_DB_HOST => '127.0.0.1',
                        ConfigOptionsListConstants::INPUT_KEY_DB_NAME => 'magento',
                        ConfigOptionsListConstants::INPUT_KEY_DB_USER => 'magento',
                        ConfigOptionsListConstants::INPUT_KEY_ENCRYPTION_KEY => 'encryption_key',
                        ConfigOptionsList::INPUT_KEY_BACKEND_FRONTNAME => 'backend',
                        AdminAccount::KEY_USER => 'admin',
                        AdminAccount::KEY_PASSWORD => '123',
                        AdminAccount::KEY_EMAIL => 'admin@example.com',
                        AdminAccount::KEY_FIRST_NAME => 'John',
                        AdminAccount::KEY_LAST_NAME => 'Doe',
                    ],
                    'logMessages' => [
                        ['Starting Magento installation:'],
                        ['File permissions check...'],
                        ['Required extensions check...'],
                        ['Enabling Maintenance Mode...'],
                        ['Installing deployment configuration...'],
                        ['Installing database schema:'],
                        ['Schema creation/updates:'],
                        ['Module \'Foo_One\':'],
                        ['Module \'Bar_Two\':'],
                        ['Schema post-updates:'],
                        ['Module \'Foo_One\':'],
                        ['Module \'Bar_Two\':'],
                        ['Installing search configuration...'],
                        ['Installing user configuration...'],
                        ['Enabling caches:'],
                        ['Current status:'],
                        [print_r(['foo' => 1, 'bar' => 1], true)],
                        ['Installing data...'],
                        ['Data install/update:'],
                        ['Disabling caches:'],
                        ['Current status:'],
                        [print_r([], true)],
                        ['Module \'Foo_One\':'],
                        ['Module \'Bar_Two\':'],
                        ['Data post-updates:'],
                        ['Module \'Foo_One\':'],
                        ['Module \'Bar_Two\':'],
                        ['Enabling caches:'],
                        ['Current status:'],
                        [print_r([], true)],
                        ['Installing admin user...'],
                        ['Caches clearing:'],
                        ['Cache cleared successfully'],
                        ['Disabling Maintenance Mode:'],
                        ['Post installation file permissions check...'],
                        ['Write installation date...'],
                        ['Sample Data is installed with errors. See log file for details']
                    ],
>>>>>>> 3f1099ef
                ],
            ],
            [
                'request' => [
                    ConfigOptionsListConstants::INPUT_KEY_DB_HOST => '127.0.0.1',
                    ConfigOptionsListConstants::INPUT_KEY_DB_NAME => 'magento',
                    ConfigOptionsListConstants::INPUT_KEY_DB_USER => 'magento',
                    ConfigOptionsListConstants::INPUT_KEY_ENCRYPTION_KEY => 'encryption_key',
                    ConfigOptionsList::INPUT_KEY_BACKEND_FRONTNAME => 'backend',
                    AdminAccount::KEY_USER => 'admin',
                    AdminAccount::KEY_PASSWORD => '123',
                    AdminAccount::KEY_EMAIL => 'admin@example.com',
                    AdminAccount::KEY_FIRST_NAME => 'John',
                    AdminAccount::KEY_LAST_NAME => 'Doe',
                ],
                'logMessages' => [
                    ['Starting Magento installation:'],
                    ['File permissions check...'],
                    ['Required extensions check...'],
                    ['Enabling Maintenance Mode...'],
                    ['Installing deployment configuration...'],
                    ['Installing database schema:'],
                    ['Schema creation/updates:'],
                    ['Module \'Foo_One\':'],
                    ['Module \'Bar_Two\':'],
                    ['Schema post-updates:'],
                    ['Module \'Foo_One\':'],
                    ['Module \'Bar_Two\':'],
                    ['Installing user configuration...'],
                    ['Enabling caches:'],
                    ['Current status:'],
                    ['foo: 1'],
                    ['bar: 1'],
                    ['Installing data...'],
                    ['Data install/update:'],
                    ['Disabling caches:'],
                    ['Current status:'],
                    ['Module \'Foo_One\':'],
                    ['Module \'Bar_Two\':'],
                    ['Data post-updates:'],
                    ['Module \'Foo_One\':'],
                    ['Module \'Bar_Two\':'],
                    ['Enabling caches:'],
                    ['Current status:'],
                    ['Installing admin user...'],
                    ['Caches clearing:'],
                    ['Cache cleared successfully'],
                    ['Disabling Maintenance Mode:'],
                    ['Post installation file permissions check...'],
                    ['Write installation date...'],
                    ['Sample Data is installed with errors. See log file for details']
                ],
            ],
        ];
    }

    /**
     * Test Check installation file permission
     */
    public function testCheckInstallationFilePermissions(): void
    {
        $this->filePermissionsMock->expects($this->once())
            ->method('getMissingWritablePathsForInstallation')
            ->willReturn([]);
        $this->object->checkInstallationFilePermissions();
    }

<<<<<<< HEAD
    /**
     * Test Check installation file permission error
     *
     * @expectedException \Exception
     * @expectedExceptionMessage Missing write permissions to the following paths:
     */
    public function testCheckInstallationFilePermissionsError(): void
    {
        $this->filePermissionsMock->expects($this->once())
            ->method('getMissingWritablePathsForInstallation')
            ->willReturn(['foo', 'bar']);
        $this->object->checkInstallationFilePermissions();
    }

    /**
     * Test check extensions
     */
    public function testCheckExtensions(): void
    {
        $this->phpReadinessCheckMock->expects($this->once())->method('checkPhpExtensions')->willReturn(
            ['responseType' => ResponseTypeInterface::RESPONSE_TYPE_SUCCESS]
        );
        $this->object->checkExtensions();
    }

    /**
     * Test check if extensions has error
     *
     * @expectedException \Exception
     * @expectedExceptionMessage Missing following extensions: 'foo'
     */
    public function testCheckExtensionsError(): void
    {
        $this->phpReadinessCheckMock->expects($this->once())->method('checkPhpExtensions')->willReturn(
            [
                'responseType' => ResponseTypeInterface::RESPONSE_TYPE_ERROR,
                'data' => ['required' => ['foo', 'bar'], 'missing' => ['foo']]
            ]
        );
        $this->object->checkExtensions();
    }

    /**
     * Test check application file permissions
     */
    public function testCheckApplicationFilePermissions(): void
    {
        $this->filePermissionsMock
            ->expects($this->once())
            ->method('getUnnecessaryWritableDirectoriesForApplication')
            ->willReturn(['foo', 'bar']);
        $expectedMessage = "For security, remove write permissions from these directories: 'foo' 'bar'";
        $this->loggerMock->expects($this->once())->method('log')->with($expectedMessage);
        $this->object->checkApplicationFilePermissions();
        $this->assertSame(['message' => [$expectedMessage]], $this->object->getInstallInfo());
    }

    /**
     * Test update modules sequence
     */
    public function testUpdateModulesSequence(): void
    {
        $this->cleanupFilesMock->expects($this->once())->method('clearCodeGeneratedFiles')->will(
            $this->returnValue(
                [
                    "The directory '/generation' doesn't exist - skipping cleanup"
=======
        public function testCheckInstallationFilePermissionsError()
        {
            $this->expectException('Exception');
            $this->expectExceptionMessage('Missing write permissions to the following paths:');
            $this->filePermissions
                ->expects($this->once())
                ->method('getMissingWritablePathsForInstallation')
                ->willReturn(['foo', 'bar']);
            $this->object->checkInstallationFilePermissions();
        }

        public function testCheckExtensions()
        {
            $this->phpReadinessCheck->expects($this->once())->method('checkPhpExtensions')->willReturn(
                ['responseType' => ResponseTypeInterface::RESPONSE_TYPE_SUCCESS]
            );
            $this->object->checkExtensions();
        }

        public function testCheckExtensionsError()
        {
            $this->expectException('Exception');
            $this->expectExceptionMessage('Missing following extensions: \'foo\'');
            $this->phpReadinessCheck->expects($this->once())->method('checkPhpExtensions')->willReturn(
                [
                    'responseType' => ResponseTypeInterface::RESPONSE_TYPE_ERROR,
                    'data' => ['required' => ['foo', 'bar'], 'missing' => ['foo']]
>>>>>>> 3f1099ef
                ]
            )
        );
        $installer = $this->prepareForUpdateModulesTests();

        $this->loggerMock->expects($this->at(0))->method('log')->with('Cache cleared successfully');
        $this->loggerMock->expects($this->at(1))->method('log')->with('File system cleanup:');
        $this->loggerMock->expects($this->at(2))->method('log')
            ->with('The directory \'/generation\' doesn\'t exist - skipping cleanup');
        $this->loggerMock->expects($this->at(3))->method('log')->with('Updating modules:');
        $installer->updateModulesSequence(false);
    }

    /**
     * Test update modules sequence with generated
     */
    public function testUpdateModulesSequenceKeepGenerated(): void
    {
        $this->cleanupFilesMock->expects($this->never())->method('clearCodeGeneratedClasses');

        $installer = $this->prepareForUpdateModulesTests();

<<<<<<< HEAD
        $this->loggerMock->expects($this->at(0))->method('log')->with('Cache cleared successfully');
        $this->loggerMock->expects($this->at(1))->method('log')->with('Updating modules:');
        $installer->updateModulesSequence(true);
    }

    /**
     * Test Uninstall method
     */
    public function testUninstall(): void
    {
        $this->configMock->expects($this->once())
            ->method('get')
            ->with(ConfigOptionsListConstants::CONFIG_PATH_DB_CONNECTIONS)
            ->willReturn([]);
        $this->configReaderMock->expects($this->once())->method('getFiles')->willReturn([
            'ConfigOne.php',
            'ConfigTwo.php'
        ]);

        $configDirMock = $this->getMockForAbstractClass(WriteInterface::class);
        $configDirMock->expects($this->exactly(2))
            ->method('getAbsolutePath')
            ->will(
                $this->returnValueMap(
                    [
                        ['ConfigOne.php', '/config/ConfigOne.php'],
                        ['ConfigTwo.php', '/config/ConfigTwo.php']
                    ]
                )
=======
        public function testUpdateModulesSequence()
        {
            $this->cleanupFiles->expects($this->once())->method('clearCodeGeneratedFiles')->willReturn(
                [
                    "The directory '/generation' doesn't exist - skipping cleanup",
                ]
>>>>>>> 3f1099ef
            );

        $this->filesystemMock->expects($this->any())
            ->method('getDirectoryWrite')
            ->will($this->returnValueMap([
                [DirectoryList::CONFIG, DriverPool::FILE, $configDirMock],
            ]));
        $this->loggerMock->expects($this->at(0))->method('log')->with('Starting Magento uninstallation:');
        $this->loggerMock->expects($this->at(2))
            ->method('log')
            ->with('No database connection defined - skipping database cleanup');

        $cacheManagerMock = $this->createMock(Manager::class);
        $cacheManagerMock->expects($this->once())->method('getAvailableTypes')->willReturn(['foo', 'bar']);
        $cacheManagerMock->expects($this->once())->method('clean');

        $this->objectManager->expects($this->any())
            ->method('get')
            ->with(Manager::class)
            ->willReturn($cacheManagerMock);
        $this->loggerMock->expects($this->at(1))->method('log')->with('Cache cleared successfully');
        $this->loggerMock->expects($this->at(3))->method('log')->with('File system cleanup:');
        $this->loggerMock
            ->expects($this->at(4))
            ->method('log')
            ->with("The directory '/var' doesn't exist - skipping cleanup");
        $this->loggerMock
            ->expects($this->at(5))
            ->method('log')
            ->with("The directory '/static' doesn't exist - skipping cleanup");
        $this->loggerMock
            ->expects($this->at(6))
            ->method('log')
            ->with("The file '/config/ConfigOne.php' doesn't exist - skipping cleanup");
        $this->loggerMock
            ->expects($this->at(7))
            ->method('log')
            ->with("The file '/config/ConfigTwo.php' doesn't exist - skipping cleanup");
        $this->loggerMock->expects($this->once())->method('logSuccess')->with('Magento uninstallation complete.');
        $this->cleanupFilesMock->expects($this->once())->method('clearAllFiles')->will(
            $this->returnValue(
                [
                    "The directory '/var' doesn't exist - skipping cleanup",
                    "The directory '/static' doesn't exist - skipping cleanup"
                ]
            )
        );

        $this->object->uninstall();
    }

    /**
     * Test cleanupDb
     */
    public function testCleanupDb(): void
    {
        $this->configMock->expects($this->once())
            ->method('get')
            ->with(ConfigOptionsListConstants::CONFIG_PATH_DB_CONNECTIONS)
            ->willReturn(self::$dbConfig);
        $this->connectionMock->expects($this->at(0))->method('quoteIdentifier')
            ->with('magento')
            ->willReturn('`magento`');
        $this->connectionMock->expects($this->at(1))->method('query')->with('DROP DATABASE IF EXISTS `magento`');
        $this->connectionMock->expects($this->at(2))->method('query')->with('CREATE DATABASE IF NOT EXISTS `magento`');
        $this->loggerMock->expects($this->once())->method('log')->with('Cleaning up database `magento`');
        $this->object->cleanupDb();
    }

<<<<<<< HEAD
    /**
     * Prepare mocks for update modules tests and returns the installer to use
     * @return Installer
     */
    private function prepareForUpdateModulesTests()
    {
        $allModules = [
            'Foo_One' => [],
            'Bar_Two' => [],
            'New_Module' => [],
        ];
=======
        public function testUninstall()
        {
            $this->config->expects($this->once())
                ->method('get')
                ->with(ConfigOptionsListConstants::CONFIG_PATH_DB_CONNECTIONS)
                ->willReturn([]);
            $this->configReader->expects($this->once())->method('getFiles')->willReturn([
                'ConfigOne.php',
                'ConfigTwo.php'
            ]);
            $configDir = $this->getMockForAbstractClass(
                WriteInterface::class
            );
            $configDir
                ->expects($this->exactly(2))
                ->method('getAbsolutePath')
                ->willReturnMap(
                    [
                        ['ConfigOne.php', '/config/ConfigOne.php'],
                        ['ConfigTwo.php', '/config/ConfigTwo.php']
                    ]
                );
            $this->filesystem
                ->expects($this->any())
                ->method('getDirectoryWrite')
                ->willReturnMap([
                    [DirectoryList::CONFIG, DriverPool::FILE, $configDir],
                ]);
            $this->logger->expects($this->at(0))->method('log')->with('Starting Magento uninstallation:');
            $this->logger
                ->expects($this->at(2))
                ->method('log')
                ->with('No database connection defined - skipping database cleanup');
            $cacheManager = $this->createMock(Manager::class);
            $cacheManager->expects($this->once())->method('getAvailableTypes')->willReturn(['foo', 'bar']);
            $cacheManager->expects($this->once())->method('clean');
            $this->objectManager->expects($this->any())
                ->method('get')
                ->with(Manager::class)
                ->willReturn($cacheManager);
            $this->logger->expects($this->at(1))->method('log')->with('Cache cleared successfully');
            $this->logger->expects($this->at(3))->method('log')->with('File system cleanup:');
            $this->logger
                ->expects($this->at(4))
                ->method('log')
                ->with("The directory '/var' doesn't exist - skipping cleanup");
            $this->logger
                ->expects($this->at(5))
                ->method('log')
                ->with("The directory '/static' doesn't exist - skipping cleanup");
            $this->logger
                ->expects($this->at(6))
                ->method('log')
                ->with("The file '/config/ConfigOne.php' doesn't exist - skipping cleanup");
            $this->logger
                ->expects($this->at(7))
                ->method('log')
                ->with("The file '/config/ConfigTwo.php' doesn't exist - skipping cleanup");
            $this->logger->expects($this->once())->method('logSuccess')->with('Magento uninstallation complete.');
            $this->cleanupFiles->expects($this->once())->method('clearAllFiles')->willReturn(
                [
                    "The directory '/var' doesn't exist - skipping cleanup",
                    "The directory '/static' doesn't exist - skipping cleanup"
                ]
            );
>>>>>>> 3f1099ef

        $cacheManagerMock = $this->createMock(Manager::class);
        $cacheManagerMock->expects($this->once())->method('getAvailableTypes')->willReturn(['foo', 'bar']);
        $cacheManagerMock->expects($this->once())->method('clean');

        $this->objectManager->expects($this->any())->method('get')
            ->will($this->returnValueMap([
                [Manager::class, $cacheManagerMock]
            ]));

<<<<<<< HEAD
        $this->moduleLoaderMock->expects($this->once())->method('load')
            ->willReturn($allModules);
=======
        /**
         * Prepare mocks for update modules tests and returns the installer to use
         * @return Installer
         */
        private function prepareForUpdateModulesTests()
        {
            $allModules = [
                'Foo_One' => [],
                'Bar_Two' => [],
                'New_Module' => [],
            ];

            $cacheManager = $this->createMock(Manager::class);
            $cacheManager->expects($this->once())->method('getAvailableTypes')->willReturn(['foo', 'bar']);
            $cacheManager->expects($this->once())->method('clean');
            $this->objectManager->expects($this->any())
                ->method('get')
                ->willReturnMap([
                    [Manager::class, $cacheManager]
                ]);
            $this->moduleLoader->expects($this->once())->method('load')->willReturn($allModules);

            $expectedModules = [
                ConfigFilePool::APP_CONFIG => [
                    'modules' => [
                        'Bar_Two' => 0,
                        'Foo_One' => 1,
                        'New_Module' => 1
                    ]
                ]
            ];
>>>>>>> 3f1099ef

        $expectedModules = [
            ConfigFilePool::APP_CONFIG => [
                'modules' => [
                    'Bar_Two' => 0,
                    'Foo_One' => 1,
                    'New_Module' => 1
                ]
            ]
        ];

        $this->configMock->expects($this->atLeastOnce())->method('get')
            ->with(ConfigOptionsListConstants::KEY_MODULES)
            ->willReturn(true);

        $this->configReaderMock->expects($this->once())->method('load')
            ->willReturn(
                [
                    'modules' => ['Bar_Two' => 0, 'Foo_One' => 1, 'Old_Module' => 0]
                ]
            );

        $this->configWriterMock->expects($this->once())
            ->method('saveConfig')
            ->with($expectedModules);

        return $this->createObject();
    }
}<|MERGE_RESOLUTION|>--- conflicted
+++ resolved
@@ -4,80 +4,9 @@
  * See COPYING.txt for license details.
  */
 declare(strict_types=1);
-<<<<<<< HEAD
-
-namespace Magento\Setup\Test\Unit\Model;
-
-use Magento\Backend\Setup\ConfigOptionsList;
-use Magento\Framework\Config\ConfigOptionsListConstants;
-use Magento\Framework\Setup\SchemaListener;
-use Magento\Setup\Model\AdminAccount;
-use Magento\Setup\Model\DeclarationInstaller;
-use Magento\Setup\Model\Installer;
-use Magento\Framework\App\Filesystem\DirectoryList;
-use Magento\Framework\Filesystem\DriverPool;
-use Magento\Framework\Config\File\ConfigFilePool;
-use Magento\Framework\App\State as MFAState;
-use Magento\Framework\App\State\CleanupFiles;
-use Magento\Framework\Setup\Patch\PatchApplier;
-use Magento\Framework\Setup\Patch\PatchApplierFactory;
-use Magento\Setup\Validator\DbValidator;
-use Magento\Framework\Setup\FilePermissions;
-use Magento\Framework\App\DeploymentConfig\Writer;
-use Magento\Framework\App\DeploymentConfig\Reader;
-use Magento\Framework\App\DeploymentConfig;
-use Magento\Framework\Module\ModuleListInterface;
-use Magento\Framework\Module\ModuleList\Loader;
-use Magento\Setup\Model\AdminAccountFactory;
-use Magento\Framework\Setup\LoggerInterface;
-use Magento\Framework\Math\Random;
-use Magento\Framework\DB\Adapter\AdapterInterface;
-use Magento\Setup\Module\ConnectionFactory;
-use Magento\Framework\App\MaintenanceMode;
-use Magento\Framework\Filesystem;
-use Magento\Setup\Model\PhpReadinessCheck;
-use Magento\Framework\Model\ResourceModel\Db\Context;
-use Magento\Framework\Component\ComponentRegistrar;
-use Magento\Framework\Setup\SampleData\State;
-use Magento\Setup\Module\DataSetupFactory;
-use Magento\Setup\Module\DataSetup;
-use Magento\Setup\Module\SetupFactory;
-use Magento\Setup\Model\ConfigModel;
-use Magento\Setup\Module\Setup;
-use Magento\Framework\DB\Ddl\Table;
-use Magento\Framework\App\ResourceConnection;
-use Magento\Framework\App\Cache\Manager;
-use Magento\Framework\Registry;
-use Magento\Framework\App\Area;
-use Magento\Setup\Controller\ResponseTypeInterface;
-use Magento\Framework\Filesystem\Directory\WriteInterface;
-use Magento\Setup\Model\ObjectManagerProvider;
-use Magento\Framework\ObjectManagerInterface;
-use Magento\Framework\TestFramework\Unit\Helper\ObjectManager;
-use PHPUnit\Framework\MockObject\MockObject;
-use PHPUnit\Framework\TestCase;
-=======
->>>>>>> 3f1099ef
-
-/**
- * Unit test for Magento\Setup\Model\Installer
- *
- * @SuppressWarnings(PHPMD.TooManyFields)
- * @SuppressWarnings(PHPMD.CouplingBetweenObjects)
- */
-class InstallerTest extends TestCase
-{
-    /**
-     * @var Installer
-     */
-    private $object;
-
-<<<<<<< HEAD
-    /**
-     * @var FilePermissions|MockObject
-     */
-    private $filePermissionsMock;
-=======
+
+namespace Magento\Setup\Test\Unit\Model {
+
     use Magento\Backend\Setup\ConfigOptionsList;
     use Magento\Framework\App\Area;
     use Magento\Framework\App\Cache\Manager;
@@ -125,162 +54,11 @@
     use PHPUnit\Framework\MockObject\MockObject;
     use PHPUnit\Framework\TestCase;
     use Magento\Setup\Model\SearchConfig;
->>>>>>> 3f1099ef
 
     /**
-     * @var Writer|MockObject
+     * @SuppressWarnings(PHPMD.TooManyFields)
+     * @SuppressWarnings(PHPMD.CouplingBetweenObjects)
      */
-<<<<<<< HEAD
-    private $configWriterMock;
-
-    /**
-     * @var Reader|MockObject
-     */
-    private $configReaderMock;
-
-    /**
-     * @var DeploymentConfig|MockObject
-     */
-    private $configMock;
-
-    /**
-     * @var ModuleListInterface|MockObject
-     */
-    private $moduleListMock;
-
-    /**
-     * @var Loader|MockObject
-     */
-    private $moduleLoaderMock;
-
-    /**
-     * @var AdminAccountFactory|MockObject
-     */
-    private $adminFactoryMock;
-
-    /**
-     * @var LoggerInterface|MockObject
-     */
-    private $loggerMock;
-
-    /**
-     * @var Random|MockObject
-     */
-    private $randomMock;
-
-    /**
-     * @var AdapterInterface|MockObject
-     */
-    private $connectionMock;
-
-    /**
-     * @var MaintenanceMode|MockObject
-     */
-    private $maintenanceModeMock;
-
-    /**
-     * @var Filesystem|MockObject
-     */
-    private $filesystemMock;
-
-    /**
-     * @var ObjectManager|MockObject
-     */
-    private $objectManager;
-
-    /**
-     * @var ConfigModel|MockObject
-     */
-    private $configModelMock;
-
-    /**
-     * @var CleanupFiles|MockObject
-     */
-    private $cleanupFilesMock;
-
-    /**
-     * @var DbValidator|MockObject
-     */
-    private $dbValidatorMock;
-
-    /**
-     * @var SetupFactory|MockObject
-     */
-    private $setupFactoryMock;
-
-    /**
-     * @var DataSetupFactory|MockObject
-     */
-    private $dataSetupFactoryMock;
-
-    /**
-     * @var State|MockObject
-     */
-    private $sampleDataStateMock;
-
-    /**
-     * @var ComponentRegistrar|MockObject
-     */
-    private $componentRegistrarMock;
-
-    /**
-     * @var PhpReadinessCheck|MockObject
-     */
-    private $phpReadinessCheckMock;
-
-    /**
-     * @var DeclarationInstaller|MockObject
-     */
-    private $declarationInstallerMock;
-
-    /**
-     * @var SchemaListener|MockObject
-     */
-    private $schemaListenerMock;
-
-    /**
-     * @var Context|MockObject
-     */
-    private $contextMock;
-
-    /**
-     * @var PatchApplier|MockObject
-     */
-    private $patchApplierMock;
-
-    /**
-     * @var PatchApplierFactory|MockObject
-     */
-    private $patchApplierFactoryMock;
-
-    /**
-     * Sample DB configuration segment
-     * @var array
-     */
-    private static $dbConfig = [
-        'default' => [
-            ConfigOptionsListConstants::KEY_HOST => '127.0.0.1',
-            ConfigOptionsListConstants::KEY_NAME => 'magento',
-            ConfigOptionsListConstants::KEY_USER => 'magento',
-            ConfigOptionsListConstants::KEY_PASSWORD => '',
-        ]
-    ];
-
-    /**
-     * @inheritDoc
-     */
-    protected function setUp(): void
-    {
-        $this->filePermissionsMock = $this->createMock(FilePermissions::class);
-        $this->configWriterMock = $this->createMock(Writer::class);
-        $this->configReaderMock = $this->createMock(Reader::class);
-        $this->configMock = $this->createMock(DeploymentConfig::class);
-
-        $this->moduleListMock = $this->getMockForAbstractClass(ModuleListInterface::class);
-        $this->moduleListMock->expects($this->any())
-            ->method('getOne')
-            ->willReturn(
-=======
     class InstallerTest extends TestCase
     {
         /**
@@ -445,41 +223,11 @@
 
             $this->moduleList = $this->getMockForAbstractClass(ModuleListInterface::class);
             $this->moduleList->expects($this->any())->method('getOne')->willReturn(
->>>>>>> 3f1099ef
                 ['setup_version' => '2.0.0']
             );
-        $this->moduleListMock->expects($this->any())
-            ->method('getNames')
-            ->willReturn(
+            $this->moduleList->expects($this->any())->method('getNames')->willReturn(
                 ['Foo_One', 'Bar_Two']
             );
-<<<<<<< HEAD
-
-        $this->moduleLoaderMock = $this->createMock(Loader::class);
-        $this->adminFactoryMock = $this->createMock(AdminAccountFactory::class);
-        $this->loggerMock = $this->getMockForAbstractClass(LoggerInterface::class);
-        $this->randomMock = $this->createMock(Random::class);
-        $this->connectionMock = $this->getMockForAbstractClass(AdapterInterface::class);
-        $this->maintenanceModeMock = $this->createMock(MaintenanceMode::class);
-        $this->filesystemMock = $this->createMock(Filesystem::class);
-        $this->contextMock = $this->createMock(Context::class);
-        $this->configModelMock = $this->createMock(ConfigModel::class);
-        $this->cleanupFilesMock = $this->createMock(CleanupFiles::class);
-        $this->dbValidatorMock = $this->createMock(DbValidator::class);
-        $this->setupFactoryMock = $this->createMock(SetupFactory::class);
-        $this->dataSetupFactoryMock = $this->createMock(DataSetupFactory::class);
-        $this->sampleDataStateMock = $this->createMock(State::class);
-        $this->componentRegistrarMock = $this->createMock(ComponentRegistrar::class);
-        $this->phpReadinessCheckMock = $this->createMock(PhpReadinessCheck::class);
-        $this->declarationInstallerMock = $this->createMock(DeclarationInstaller::class);
-        $this->schemaListenerMock = $this->createMock(SchemaListener::class);
-        $this->patchApplierFactoryMock = $this->createMock(PatchApplierFactory::class);
-        $this->patchApplierMock = $this->createMock(PatchApplier::class);
-
-        $this->patchApplierFactoryMock->expects($this->any())
-            ->method('create')
-            ->willReturn(
-=======
             $this->moduleLoader = $this->createMock(Loader::class);
             $this->directoryList =
                 $this->createMock(DirectoryList::class);
@@ -506,30 +254,11 @@
             $this->patchApplierFactoryMock = $this->createMock(PatchApplierFactory::class);
             $this->patchApplierMock = $this->createMock(PatchApplier::class);
             $this->patchApplierFactoryMock->expects($this->any())->method('create')->willReturn(
->>>>>>> 3f1099ef
                 $this->patchApplierMock
             );
-
-<<<<<<< HEAD
-        $this->objectManager = $this->getMockForAbstractClass(ObjectManagerInterface::class);
-        $this->object = $this->createObject();
-    }
-
-    /**
-     * Instantiates the object with mocks
-     *
-     * @param ConnectionFactory|MockObject|bool $connectionFactory
-     * @param ObjectManagerProvider|MockObject|bool $objectManagerProvider
-     * @return Installer
-     */
-    private function createObject($connectionFactoryMock = false, $objectManagerProviderMock = false)
-    {
-        if (!$connectionFactoryMock) {
-            $connectionFactoryMock = $this->createMock(ConnectionFactory::class);
-            $connectionFactoryMock->expects($this->any())
-                ->method('create')
-                ->willReturn($this->connectionMock);
-=======
+            $this->object = $this->createObject();
+        }
+
         /**
          * Instantiates the object with mocks
          * @param MockObject|bool $connectionFactory
@@ -571,60 +300,18 @@
                 $this->componentRegistrar,
                 $this->phpReadinessCheck
             );
->>>>>>> 3f1099ef
-        }
-
-        if (!$objectManagerProviderMock) {
-            $objectManagerProviderMock = $this->createMock(ObjectManagerProvider::class);
-            $objectManagerProviderMock->expects($this->any())
+        }
+
+        /**
+         * @param array $request
+         * @param array $logMessages
+         * @dataProvider installDataProvider
+         * @SuppressWarnings(PHPMD.ExcessiveMethodLength)
+         */
+        public function testInstall(array $request, array $logMessages)
+        {
+            $this->config->expects($this->atLeastOnce())
                 ->method('get')
-<<<<<<< HEAD
-                ->willReturn($this->objectManager);
-        }
-
-        return (new ObjectManager($this))->getObject(
-            Installer::class,
-            [
-                'filePermissions' => $this->filePermissionsMock,
-                'deploymentConfigWriter' =>  $this->configWriterMock,
-                'deploymentConfigReader' =>  $this->configReaderMock,
-                'moduleList' =>  $this->moduleListMock,
-                'moduleLoader' =>  $this->moduleLoaderMock,
-                'adminAccountFactory' =>   $this->adminFactoryMock,
-                'log' =>  $this->loggerMock,
-                'connectionFactory' =>  $connectionFactoryMock,
-                'maintenanceMode' =>  $this->maintenanceModeMock,
-                'filesystem' =>  $this->filesystemMock,
-                [],
-                'deploymentConfig' => $this->configMock,
-                'objectManagerProvider' =>  $objectManagerProviderMock,
-                'context' =>   $this->contextMock,
-                'setupConfigModel' =>  $this->configModelMock,
-                'cleanupFiles' =>   $this->cleanupFilesMock,
-                'dbValidator' =>   $this->dbValidatorMock,
-                'setupFactory' =>  $this->setupFactoryMock,
-                'dataSetupFactory' =>   $this->dataSetupFactoryMock,
-                'sampleDataState' =>   $this->sampleDataStateMock,
-                'componentRegistrar' =>   $this->componentRegistrarMock,
-                'phpReadinessCheck' =>  $this->phpReadinessCheckMock
-            ]
-        );
-    }
-
-    /**
-     * Test install()
-     *
-     * @param array $request
-     * @param array $logMessages
-     * @dataProvider installDataProvider
-     * @SuppressWarnings(PHPMD.ExcessiveMethodLength)
-     */
-    public function testInstall(array $request, array $logMessages): void
-    {
-        $this->configMock->expects($this->atLeastOnce())
-            ->method('get')
-            ->willReturnMap(
-=======
                 ->willReturnMap(
                     [
                         [ConfigOptionsListConstants::CONFIG_PATH_DB_CONNECTION_DEFAULT, null, true],
@@ -680,127 +367,17 @@
                     ],
                 ]);
             $this->patchApplierMock->expects($this->exactly(2))->method('applySchemaPatch')->willReturnMap(
->>>>>>> 3f1099ef
                 [
-                    [ConfigOptionsListConstants::CONFIG_PATH_DB_CONNECTION_DEFAULT, null, true],
-                    [ConfigOptionsListConstants::CONFIG_PATH_CRYPT_KEY, null, true],
-                    ['modules/Magento_User', null, '1']
+                    ['Bar_Two'],
+                    ['Foo_One'],
                 ]
             );
-        $allModules = ['Foo_One' => [], 'Bar_Two' => []];
-
-        $this->declarationInstallerMock->expects($this->once())->method('installSchema');
-        $this->moduleLoaderMock->expects($this->any())->method('load')->willReturn($allModules);
-
-        $connectionMock = $this->getMockBuilder(AdapterInterface::class)
-            ->setMethods(['getSchemaListener', 'newTable'])
-            ->getMockForAbstractClass();
-        $connectionMock->expects($this->any())->method('getSchemaListener')->willReturn($this->schemaListenerMock);
-
-        $setupMock = $this->createMock(Setup::class);
-        $setupMock->expects($this->any())->method('getConnection')->willReturn($connectionMock);
-
-        $tableMock = $this->createMock(Table::class);
-        $tableMock->expects($this->any())->method('addColumn')->willReturn($tableMock);
-        $tableMock->expects($this->any())->method('setComment')->willReturn($tableMock);
-        $tableMock->expects($this->any())->method('addIndex')->willReturn($tableMock);
-
-        $connectionMock->expects($this->any())->method('newTable')->willReturn($tableMock);
-
-        $resourceMock = $this->createMock(ResourceConnection::class);
-        $this->contextMock->expects($this->any())->method('getResources')->willReturn($resourceMock);
-        $resourceMock->expects($this->any())->method('getConnection')->will($this->returnValue($connectionMock));
-
-        $dataSetupMock = $this->createMock(DataSetup::class);
-        $dataSetupMock->expects($this->any())->method('getConnection')->willReturn($connectionMock);
-
-        $cacheManagerMock = $this->createMock(Manager::class);
-        $cacheManagerMock->expects($this->any())->method('getAvailableTypes')->willReturn(['foo', 'bar']);
-        $cacheManagerMock->expects($this->exactly(3))->method('setEnabled')
-            ->willReturn(['foo', 'bar']);
-        $cacheManagerMock->expects($this->exactly(3))->method('clean');
-        $cacheManagerMock->expects($this->exactly(3))->method('getStatus')->willReturn(['foo' => 1, 'bar' => 1]);
-
-        $appStateMock = $this->getMockBuilder(MFAState::class)
-            ->disableOriginalConstructor()
-            ->disableArgumentCloning()
-            ->getMock();
-        $appStateMock->expects($this->once())
-            ->method('setAreaCode')
-            ->with(Area::AREA_GLOBAL);
-
-        $registryMock = $this->createMock(Registry::class);
-
-        $this->setupFactoryMock->expects($this->atLeastOnce())
-                ->method('create')
-                ->with($resourceMock)
-                ->willReturn($setupMock);
-
-        $this->dataSetupFactoryMock->expects($this->atLeastOnce())
-            ->method('create')
-            ->willReturn($dataSetupMock);
-
-        $this->objectManager->expects($this->any())
-            ->method('create')
-            ->will($this->returnValueMap([
-                [Manager::class, [], $cacheManagerMock],
-                [MFAState::class, [], $appStateMock],
+            $this->patchApplierMock->expects($this->exactly(2))->method('applyDataPatch')->willReturnMap(
                 [
-                    PatchApplierFactory::class,
-                    ['objectManager' => $this->objectManager],
-                    $this->patchApplierFactoryMock
-                ],
-            ]));
-
-        $this->patchApplierMock->expects($this->exactly(2))->method('applySchemaPatch')
-            ->willReturnMap(
-                [
-                    ['Bar_Two'], ['Foo_One']
+                    ['Bar_Two'],
+                    ['Foo_One'],
                 ]
             );
-<<<<<<< HEAD
-        $this->patchApplierMock->expects($this->exactly(2))->method('applyDataPatch')->willReturnMap(
-            [
-                ['Bar_Two'], ['Foo_One']
-            ]
-        );
-        $this->objectManager->expects($this->any())
-            ->method('get')
-            ->will($this->returnValueMap([
-                [MFAState::class, $appStateMock],
-                [Manager::class, $cacheManagerMock],
-                [DeclarationInstaller::class, $this->declarationInstallerMock],
-                [Registry::class, $registryMock]
-            ]));
-        $this->adminFactoryMock->expects($this->any())->method('create')->willReturn(
-            $this->createMock(AdminAccount::class)
-        );
-        $this->sampleDataStateMock->expects($this->once())->method('hasError')->willReturn(true);
-        $this->phpReadinessCheckMock->expects($this->once())->method('checkPhpExtensions')
-            ->willReturn(
-                ['responseType' => ResponseTypeInterface::RESPONSE_TYPE_SUCCESS]
-            );
-        $this->filePermissionsMock->expects($this->any())
-            ->method('getMissingWritablePathsForInstallation')
-            ->willReturn([]);
-        $this->filePermissionsMock->expects($this->once())
-            ->method('getMissingWritableDirectoriesForDbUpgrade')
-            ->willReturn([]);
-
-        call_user_func_array(
-            [
-                $this->loggerMock->expects($this->exactly(count($logMessages)))->method('log'),
-                'withConsecutive'
-            ],
-            $logMessages
-        );
-
-        $this->loggerMock->expects($this->exactly(2))
-            ->method('logSuccess')
-            ->withConsecutive(
-                ['Magento installation complete.'],
-                ['Magento Admin URI: /']
-=======
             $this->objectManager->expects($this->any())
                 ->method('get')
                 ->willReturnMap([
@@ -816,64 +393,30 @@
             $this->sampleDataState->expects($this->once())->method('hasError')->willReturn(true);
             $this->phpReadinessCheck->expects($this->once())->method('checkPhpExtensions')->willReturn(
                 ['responseType' => ResponseTypeInterface::RESPONSE_TYPE_SUCCESS]
->>>>>>> 3f1099ef
-            );
-        $this->object->install($request);
-    }
-
-<<<<<<< HEAD
-    /**
-     * Install DataProvider
-     *
-     * @SuppressWarnings(PHPMD.ExcessiveMethodLength)
-     */
-    public function installDataProvider(): array
-    {
-        return [
-            [
-                'request' => [
-                    ConfigOptionsListConstants::INPUT_KEY_DB_HOST => '127.0.0.1',
-                    ConfigOptionsListConstants::INPUT_KEY_DB_NAME => 'magento',
-                    ConfigOptionsListConstants::INPUT_KEY_DB_USER => 'magento',
-                    ConfigOptionsListConstants::INPUT_KEY_ENCRYPTION_KEY => 'encryption_key',
-                    ConfigOptionsList::INPUT_KEY_BACKEND_FRONTNAME => 'backend',
+            );
+            $this->filePermissions->expects($this->any())
+                ->method('getMissingWritablePathsForInstallation')
+                ->willReturn([]);
+            $this->filePermissions->expects($this->once())
+                ->method('getMissingWritableDirectoriesForDbUpgrade')
+                ->willReturn([]);
+            call_user_func_array(
+                [
+                    $this->logger->expects($this->exactly(count($logMessages)))->method('log'),
+                    'withConsecutive'
                 ],
-                'logMessages' => [
-                    ['Starting Magento installation:'],
-                    ['File permissions check...'],
-                    ['Required extensions check...'],
-                    ['Enabling Maintenance Mode...'],
-                    ['Installing deployment configuration...'],
-                    ['Installing database schema:'],
-                    ['Schema creation/updates:'],
-                    ['Module \'Foo_One\':'],
-                    ['Module \'Bar_Two\':'],
-                    ['Schema post-updates:'],
-                    ['Module \'Foo_One\':'],
-                    ['Module \'Bar_Two\':'],
-                    ['Installing user configuration...'],
-                    ['Enabling caches:'],
-                    ['Current status:'],
-                    ['foo: 1'],
-                    ['bar: 1'],
-                    ['Installing data...'],
-                    ['Data install/update:'],
-                    ['Disabling caches:'],
-                    ['Current status:'],
-                    ['Module \'Foo_One\':'],
-                    ['Module \'Bar_Two\':'],
-                    ['Data post-updates:'],
-                    ['Module \'Foo_One\':'],
-                    ['Module \'Bar_Two\':'],
-                    ['Enabling caches:'],
-                    ['Current status:'],
-                    ['Caches clearing:'],
-                    ['Cache cleared successfully'],
-                    ['Disabling Maintenance Mode:'],
-                    ['Post installation file permissions check...'],
-                    ['Write installation date...'],
-                    ['Sample Data is installed with errors. See log file for details']
-=======
+                $logMessages
+            );
+            $this->logger->expects($this->exactly(2))
+                ->method('logSuccess')
+                ->withConsecutive(
+                    ['Magento installation complete.'],
+                    ['Magento Admin URI: /']
+                );
+
+            $this->object->install($request);
+        }
+
         /**
          * @return array
          * @SuppressWarnings(PHPMD.ExcessiveMethodLength)
@@ -980,142 +523,19 @@
                         ['Write installation date...'],
                         ['Sample Data is installed with errors. See log file for details']
                     ],
->>>>>>> 3f1099ef
                 ],
-            ],
-            [
-                'request' => [
-                    ConfigOptionsListConstants::INPUT_KEY_DB_HOST => '127.0.0.1',
-                    ConfigOptionsListConstants::INPUT_KEY_DB_NAME => 'magento',
-                    ConfigOptionsListConstants::INPUT_KEY_DB_USER => 'magento',
-                    ConfigOptionsListConstants::INPUT_KEY_ENCRYPTION_KEY => 'encryption_key',
-                    ConfigOptionsList::INPUT_KEY_BACKEND_FRONTNAME => 'backend',
-                    AdminAccount::KEY_USER => 'admin',
-                    AdminAccount::KEY_PASSWORD => '123',
-                    AdminAccount::KEY_EMAIL => 'admin@example.com',
-                    AdminAccount::KEY_FIRST_NAME => 'John',
-                    AdminAccount::KEY_LAST_NAME => 'Doe',
-                ],
-                'logMessages' => [
-                    ['Starting Magento installation:'],
-                    ['File permissions check...'],
-                    ['Required extensions check...'],
-                    ['Enabling Maintenance Mode...'],
-                    ['Installing deployment configuration...'],
-                    ['Installing database schema:'],
-                    ['Schema creation/updates:'],
-                    ['Module \'Foo_One\':'],
-                    ['Module \'Bar_Two\':'],
-                    ['Schema post-updates:'],
-                    ['Module \'Foo_One\':'],
-                    ['Module \'Bar_Two\':'],
-                    ['Installing user configuration...'],
-                    ['Enabling caches:'],
-                    ['Current status:'],
-                    ['foo: 1'],
-                    ['bar: 1'],
-                    ['Installing data...'],
-                    ['Data install/update:'],
-                    ['Disabling caches:'],
-                    ['Current status:'],
-                    ['Module \'Foo_One\':'],
-                    ['Module \'Bar_Two\':'],
-                    ['Data post-updates:'],
-                    ['Module \'Foo_One\':'],
-                    ['Module \'Bar_Two\':'],
-                    ['Enabling caches:'],
-                    ['Current status:'],
-                    ['Installing admin user...'],
-                    ['Caches clearing:'],
-                    ['Cache cleared successfully'],
-                    ['Disabling Maintenance Mode:'],
-                    ['Post installation file permissions check...'],
-                    ['Write installation date...'],
-                    ['Sample Data is installed with errors. See log file for details']
-                ],
-            ],
-        ];
-    }
-
-    /**
-     * Test Check installation file permission
-     */
-    public function testCheckInstallationFilePermissions(): void
-    {
-        $this->filePermissionsMock->expects($this->once())
-            ->method('getMissingWritablePathsForInstallation')
-            ->willReturn([]);
-        $this->object->checkInstallationFilePermissions();
-    }
-
-<<<<<<< HEAD
-    /**
-     * Test Check installation file permission error
-     *
-     * @expectedException \Exception
-     * @expectedExceptionMessage Missing write permissions to the following paths:
-     */
-    public function testCheckInstallationFilePermissionsError(): void
-    {
-        $this->filePermissionsMock->expects($this->once())
-            ->method('getMissingWritablePathsForInstallation')
-            ->willReturn(['foo', 'bar']);
-        $this->object->checkInstallationFilePermissions();
-    }
-
-    /**
-     * Test check extensions
-     */
-    public function testCheckExtensions(): void
-    {
-        $this->phpReadinessCheckMock->expects($this->once())->method('checkPhpExtensions')->willReturn(
-            ['responseType' => ResponseTypeInterface::RESPONSE_TYPE_SUCCESS]
-        );
-        $this->object->checkExtensions();
-    }
-
-    /**
-     * Test check if extensions has error
-     *
-     * @expectedException \Exception
-     * @expectedExceptionMessage Missing following extensions: 'foo'
-     */
-    public function testCheckExtensionsError(): void
-    {
-        $this->phpReadinessCheckMock->expects($this->once())->method('checkPhpExtensions')->willReturn(
-            [
-                'responseType' => ResponseTypeInterface::RESPONSE_TYPE_ERROR,
-                'data' => ['required' => ['foo', 'bar'], 'missing' => ['foo']]
-            ]
-        );
-        $this->object->checkExtensions();
-    }
-
-    /**
-     * Test check application file permissions
-     */
-    public function testCheckApplicationFilePermissions(): void
-    {
-        $this->filePermissionsMock
-            ->expects($this->once())
-            ->method('getUnnecessaryWritableDirectoriesForApplication')
-            ->willReturn(['foo', 'bar']);
-        $expectedMessage = "For security, remove write permissions from these directories: 'foo' 'bar'";
-        $this->loggerMock->expects($this->once())->method('log')->with($expectedMessage);
-        $this->object->checkApplicationFilePermissions();
-        $this->assertSame(['message' => [$expectedMessage]], $this->object->getInstallInfo());
-    }
-
-    /**
-     * Test update modules sequence
-     */
-    public function testUpdateModulesSequence(): void
-    {
-        $this->cleanupFilesMock->expects($this->once())->method('clearCodeGeneratedFiles')->will(
-            $this->returnValue(
-                [
-                    "The directory '/generation' doesn't exist - skipping cleanup"
-=======
+            ];
+        }
+
+        public function testCheckInstallationFilePermissions()
+        {
+            $this->filePermissions
+                ->expects($this->once())
+                ->method('getMissingWritablePathsForInstallation')
+                ->willReturn([]);
+            $this->object->checkInstallationFilePermissions();
+        }
+
         public function testCheckInstallationFilePermissionsError()
         {
             $this->expectException('Exception');
@@ -1143,149 +563,51 @@
                 [
                     'responseType' => ResponseTypeInterface::RESPONSE_TYPE_ERROR,
                     'data' => ['required' => ['foo', 'bar'], 'missing' => ['foo']]
->>>>>>> 3f1099ef
                 ]
-            )
-        );
-        $installer = $this->prepareForUpdateModulesTests();
-
-        $this->loggerMock->expects($this->at(0))->method('log')->with('Cache cleared successfully');
-        $this->loggerMock->expects($this->at(1))->method('log')->with('File system cleanup:');
-        $this->loggerMock->expects($this->at(2))->method('log')
-            ->with('The directory \'/generation\' doesn\'t exist - skipping cleanup');
-        $this->loggerMock->expects($this->at(3))->method('log')->with('Updating modules:');
-        $installer->updateModulesSequence(false);
-    }
-
-    /**
-     * Test update modules sequence with generated
-     */
-    public function testUpdateModulesSequenceKeepGenerated(): void
-    {
-        $this->cleanupFilesMock->expects($this->never())->method('clearCodeGeneratedClasses');
-
-        $installer = $this->prepareForUpdateModulesTests();
-
-<<<<<<< HEAD
-        $this->loggerMock->expects($this->at(0))->method('log')->with('Cache cleared successfully');
-        $this->loggerMock->expects($this->at(1))->method('log')->with('Updating modules:');
-        $installer->updateModulesSequence(true);
-    }
-
-    /**
-     * Test Uninstall method
-     */
-    public function testUninstall(): void
-    {
-        $this->configMock->expects($this->once())
-            ->method('get')
-            ->with(ConfigOptionsListConstants::CONFIG_PATH_DB_CONNECTIONS)
-            ->willReturn([]);
-        $this->configReaderMock->expects($this->once())->method('getFiles')->willReturn([
-            'ConfigOne.php',
-            'ConfigTwo.php'
-        ]);
-
-        $configDirMock = $this->getMockForAbstractClass(WriteInterface::class);
-        $configDirMock->expects($this->exactly(2))
-            ->method('getAbsolutePath')
-            ->will(
-                $this->returnValueMap(
-                    [
-                        ['ConfigOne.php', '/config/ConfigOne.php'],
-                        ['ConfigTwo.php', '/config/ConfigTwo.php']
-                    ]
-                )
-=======
+            );
+            $this->object->checkExtensions();
+        }
+
+        public function testCheckApplicationFilePermissions()
+        {
+            $this->filePermissions
+                ->expects($this->once())
+                ->method('getUnnecessaryWritableDirectoriesForApplication')
+                ->willReturn(['foo', 'bar']);
+            $expectedMessage = "For security, remove write permissions from these directories: 'foo' 'bar'";
+            $this->logger->expects($this->once())->method('log')->with($expectedMessage);
+            $this->object->checkApplicationFilePermissions();
+            $this->assertSame(['message' => [$expectedMessage]], $this->object->getInstallInfo());
+        }
+
         public function testUpdateModulesSequence()
         {
             $this->cleanupFiles->expects($this->once())->method('clearCodeGeneratedFiles')->willReturn(
                 [
                     "The directory '/generation' doesn't exist - skipping cleanup",
                 ]
->>>>>>> 3f1099ef
-            );
-
-        $this->filesystemMock->expects($this->any())
-            ->method('getDirectoryWrite')
-            ->will($this->returnValueMap([
-                [DirectoryList::CONFIG, DriverPool::FILE, $configDirMock],
-            ]));
-        $this->loggerMock->expects($this->at(0))->method('log')->with('Starting Magento uninstallation:');
-        $this->loggerMock->expects($this->at(2))
-            ->method('log')
-            ->with('No database connection defined - skipping database cleanup');
-
-        $cacheManagerMock = $this->createMock(Manager::class);
-        $cacheManagerMock->expects($this->once())->method('getAvailableTypes')->willReturn(['foo', 'bar']);
-        $cacheManagerMock->expects($this->once())->method('clean');
-
-        $this->objectManager->expects($this->any())
-            ->method('get')
-            ->with(Manager::class)
-            ->willReturn($cacheManagerMock);
-        $this->loggerMock->expects($this->at(1))->method('log')->with('Cache cleared successfully');
-        $this->loggerMock->expects($this->at(3))->method('log')->with('File system cleanup:');
-        $this->loggerMock
-            ->expects($this->at(4))
-            ->method('log')
-            ->with("The directory '/var' doesn't exist - skipping cleanup");
-        $this->loggerMock
-            ->expects($this->at(5))
-            ->method('log')
-            ->with("The directory '/static' doesn't exist - skipping cleanup");
-        $this->loggerMock
-            ->expects($this->at(6))
-            ->method('log')
-            ->with("The file '/config/ConfigOne.php' doesn't exist - skipping cleanup");
-        $this->loggerMock
-            ->expects($this->at(7))
-            ->method('log')
-            ->with("The file '/config/ConfigTwo.php' doesn't exist - skipping cleanup");
-        $this->loggerMock->expects($this->once())->method('logSuccess')->with('Magento uninstallation complete.');
-        $this->cleanupFilesMock->expects($this->once())->method('clearAllFiles')->will(
-            $this->returnValue(
-                [
-                    "The directory '/var' doesn't exist - skipping cleanup",
-                    "The directory '/static' doesn't exist - skipping cleanup"
-                ]
-            )
-        );
-
-        $this->object->uninstall();
-    }
-
-    /**
-     * Test cleanupDb
-     */
-    public function testCleanupDb(): void
-    {
-        $this->configMock->expects($this->once())
-            ->method('get')
-            ->with(ConfigOptionsListConstants::CONFIG_PATH_DB_CONNECTIONS)
-            ->willReturn(self::$dbConfig);
-        $this->connectionMock->expects($this->at(0))->method('quoteIdentifier')
-            ->with('magento')
-            ->willReturn('`magento`');
-        $this->connectionMock->expects($this->at(1))->method('query')->with('DROP DATABASE IF EXISTS `magento`');
-        $this->connectionMock->expects($this->at(2))->method('query')->with('CREATE DATABASE IF NOT EXISTS `magento`');
-        $this->loggerMock->expects($this->once())->method('log')->with('Cleaning up database `magento`');
-        $this->object->cleanupDb();
-    }
-
-<<<<<<< HEAD
-    /**
-     * Prepare mocks for update modules tests and returns the installer to use
-     * @return Installer
-     */
-    private function prepareForUpdateModulesTests()
-    {
-        $allModules = [
-            'Foo_One' => [],
-            'Bar_Two' => [],
-            'New_Module' => [],
-        ];
-=======
+            );
+            $installer = $this->prepareForUpdateModulesTests();
+
+            $this->logger->expects($this->at(0))->method('log')->with('Cache cleared successfully');
+            $this->logger->expects($this->at(1))->method('log')->with('File system cleanup:');
+            $this->logger->expects($this->at(2))->method('log')
+                ->with('The directory \'/generation\' doesn\'t exist - skipping cleanup');
+            $this->logger->expects($this->at(3))->method('log')->with('Updating modules:');
+            $installer->updateModulesSequence(false);
+        }
+
+        public function testUpdateModulesSequenceKeepGenerated()
+        {
+            $this->cleanupFiles->expects($this->never())->method('clearCodeGeneratedClasses');
+
+            $installer = $this->prepareForUpdateModulesTests();
+
+            $this->logger->expects($this->at(0))->method('log')->with('Cache cleared successfully');
+            $this->logger->expects($this->at(1))->method('log')->with('Updating modules:');
+            $installer->updateModulesSequence(true);
+        }
+
         public function testUninstall()
         {
             $this->config->expects($this->once())
@@ -1351,21 +673,25 @@
                     "The directory '/static' doesn't exist - skipping cleanup"
                 ]
             );
->>>>>>> 3f1099ef
-
-        $cacheManagerMock = $this->createMock(Manager::class);
-        $cacheManagerMock->expects($this->once())->method('getAvailableTypes')->willReturn(['foo', 'bar']);
-        $cacheManagerMock->expects($this->once())->method('clean');
-
-        $this->objectManager->expects($this->any())->method('get')
-            ->will($this->returnValueMap([
-                [Manager::class, $cacheManagerMock]
-            ]));
-
-<<<<<<< HEAD
-        $this->moduleLoaderMock->expects($this->once())->method('load')
-            ->willReturn($allModules);
-=======
+
+            $this->object->uninstall();
+        }
+
+        public function testCleanupDb()
+        {
+            $this->config->expects($this->once())
+                ->method('get')
+                ->with(ConfigOptionsListConstants::CONFIG_PATH_DB_CONNECTIONS)
+                ->willReturn(self::$dbConfig);
+            $this->connection->expects($this->at(0))->method('quoteIdentifier')->with('magento')->willReturn(
+                '`magento`'
+            );
+            $this->connection->expects($this->at(1))->method('query')->with('DROP DATABASE IF EXISTS `magento`');
+            $this->connection->expects($this->at(2))->method('query')->with('CREATE DATABASE IF NOT EXISTS `magento`');
+            $this->logger->expects($this->once())->method('log')->with('Cleaning up database `magento`');
+            $this->object->cleanupDb();
+        }
+
         /**
          * Prepare mocks for update modules tests and returns the installer to use
          * @return Installer
@@ -1397,33 +723,31 @@
                     ]
                 ]
             ];
->>>>>>> 3f1099ef
-
-        $expectedModules = [
-            ConfigFilePool::APP_CONFIG => [
-                'modules' => [
-                    'Bar_Two' => 0,
-                    'Foo_One' => 1,
-                    'New_Module' => 1
-                ]
-            ]
-        ];
-
-        $this->configMock->expects($this->atLeastOnce())->method('get')
-            ->with(ConfigOptionsListConstants::KEY_MODULES)
-            ->willReturn(true);
-
-        $this->configReaderMock->expects($this->once())->method('load')
-            ->willReturn(
-                [
-                    'modules' => ['Bar_Two' => 0, 'Foo_One' => 1, 'Old_Module' => 0]
-                ]
-            );
-
-        $this->configWriterMock->expects($this->once())
-            ->method('saveConfig')
-            ->with($expectedModules);
-
-        return $this->createObject();
+
+            $this->config->expects($this->atLeastOnce())
+                ->method('get')
+                ->with(ConfigOptionsListConstants::KEY_MODULES)
+                ->willReturn(true);
+
+            $newObject = $this->createObject(false, false);
+            $this->configReader->expects($this->once())->method('load')
+                ->willReturn(['modules' => ['Bar_Two' => 0, 'Foo_One' => 1, 'Old_Module' => 0]]);
+            $this->configWriter->expects($this->once())->method('saveConfig')->with($expectedModules);
+
+            return $newObject;
+        }
+    }
+}
+
+namespace Magento\Setup\Model {
+
+    /**
+     * Mocking autoload function
+     *
+     * @returns array
+     */
+    function spl_autoload_functions()
+    {
+        return ['mock_function_one', 'mock_function_two'];
     }
 }