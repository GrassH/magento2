<?php declare(strict_types=1);
/**
 * Copyright © Magento, Inc. All rights reserved.
 * See COPYING.txt for license details.
 */

namespace Magento\Setup\Test\Unit\Model {

    use Magento\Backend\Setup\ConfigOptionsList;
    use Magento\Framework\App\Area;
    use Magento\Framework\App\Cache\Manager;
    use Magento\Framework\App\DeploymentConfig;
    use Magento\Framework\App\DeploymentConfig\Reader;
    use Magento\Framework\App\DeploymentConfig\Writer;
    use Magento\Framework\App\Filesystem\DirectoryList;
    use Magento\Framework\App\MaintenanceMode;
    use Magento\Framework\App\ResourceConnection;
    use Magento\Framework\App\State\CleanupFiles;
    use Magento\Framework\Component\ComponentRegistrar;
    use Magento\Framework\Config\ConfigOptionsListConstants;
    use Magento\Framework\Config\File\ConfigFilePool;
    use Magento\Framework\DB\Adapter\AdapterInterface;
    use Magento\Framework\DB\Ddl\Table;
    use Magento\Framework\Filesystem;
    use Magento\Framework\Filesystem\Directory\WriteInterface;
    use Magento\Framework\Filesystem\DriverPool;
    use Magento\Framework\Math\Random;
    use Magento\Framework\Model\ResourceModel\Db\Context;
    use Magento\Framework\Module\ModuleList\Loader;
    use Magento\Framework\Module\ModuleListInterface;
    use Magento\Framework\ObjectManagerInterface;
    use Magento\Framework\Registry;
    use Magento\Framework\Setup\FilePermissions;
    use Magento\Framework\Setup\LoggerInterface;
    use Magento\Framework\Setup\Patch\PatchApplier;
    use Magento\Framework\Setup\Patch\PatchApplierFactory;
    use Magento\Framework\Setup\SampleData\State;
    use Magento\Framework\Setup\SchemaListener;
    use Magento\Setup\Controller\ResponseTypeInterface;
    use Magento\Setup\Model\AdminAccount;
    use Magento\Setup\Model\AdminAccountFactory;
    use Magento\Setup\Model\ConfigModel;
    use Magento\Setup\Model\DeclarationInstaller;
    use Magento\Setup\Model\Installer;
    use Magento\Setup\Model\ObjectManagerProvider;
    use Magento\Setup\Model\PhpReadinessCheck;
    use Magento\Setup\Module\ConnectionFactory;
    use Magento\Setup\Module\DataSetup;
    use Magento\Setup\Module\DataSetupFactory;
    use Magento\Setup\Module\Setup;
    use Magento\Setup\Module\SetupFactory;
    use Magento\Setup\Validator\DbValidator;
    use PHPUnit\Framework\MockObject\MockObject;
    use PHPUnit\Framework\TestCase;

    /**
     * @SuppressWarnings(PHPMD.TooManyFields)
     * @SuppressWarnings(PHPMD.CouplingBetweenObjects)
     */
    class InstallerTest extends TestCase
    {
        /**
         * @var \Magento\Setup\Model\Installer
         */
        private $object;

        /**
<<<<<<< HEAD
         * @var \Magento\Framework\Setup\FilePermissions|\PHPUnit\Framework\MockObject\MockObject
=======
         * @var FilePermissions|MockObject
>>>>>>> 7e8e2d33
         */
        private $filePermissions;

        /**
<<<<<<< HEAD
         * @var \Magento\Framework\App\DeploymentConfig\Writer|\PHPUnit\Framework\MockObject\MockObject
=======
         * @var Writer|MockObject
>>>>>>> 7e8e2d33
         */
        private $configWriter;

        /**
<<<<<<< HEAD
         * @var \Magento\Framework\App\DeploymentConfig\Reader|\PHPUnit\Framework\MockObject\MockObject
=======
         * @var Reader|MockObject
>>>>>>> 7e8e2d33
         */
        private $configReader;

        /**
<<<<<<< HEAD
         * @var \Magento\Framework\App\DeploymentConfig|\PHPUnit\Framework\MockObject\MockObject
=======
         * @var DeploymentConfig|MockObject
>>>>>>> 7e8e2d33
         */
        private $config;

        /**
<<<<<<< HEAD
         * @var \Magento\Framework\Module\ModuleListInterface|\PHPUnit\Framework\MockObject\MockObject
=======
         * @var ModuleListInterface|MockObject
>>>>>>> 7e8e2d33
         */
        private $moduleList;

        /**
<<<<<<< HEAD
         * @var \Magento\Framework\Module\ModuleList\Loader|\PHPUnit\Framework\MockObject\MockObject
=======
         * @var Loader|MockObject
>>>>>>> 7e8e2d33
         */
        private $moduleLoader;

        /**
<<<<<<< HEAD
         * @var \Magento\Framework\App\Filesystem\DirectoryList|\PHPUnit\Framework\MockObject\MockObject
=======
         * @var DirectoryList|MockObject
>>>>>>> 7e8e2d33
         */
        private $directoryList;

        /**
<<<<<<< HEAD
         * @var \Magento\Setup\Model\AdminAccountFactory|\PHPUnit\Framework\MockObject\MockObject
=======
         * @var AdminAccountFactory|MockObject
>>>>>>> 7e8e2d33
         */
        private $adminFactory;

        /**
<<<<<<< HEAD
         * @var \Magento\Framework\Setup\LoggerInterface|\PHPUnit\Framework\MockObject\MockObject
=======
         * @var LoggerInterface|MockObject
>>>>>>> 7e8e2d33
         */
        private $logger;

        /**
<<<<<<< HEAD
         * @var \Magento\Framework\Math\Random|\PHPUnit\Framework\MockObject\MockObject
=======
         * @var Random|MockObject
>>>>>>> 7e8e2d33
         */
        private $random;

        /**
<<<<<<< HEAD
         * @var \PHPUnit\Framework\MockObject\MockObject
=======
         * @var MockObject
>>>>>>> 7e8e2d33
         */
        private $connection;

        /**
<<<<<<< HEAD
         * @var \Magento\Framework\App\MaintenanceMode|\PHPUnit\Framework\MockObject\MockObject
=======
         * @var MaintenanceMode|MockObject
>>>>>>> 7e8e2d33
         */
        private $maintenanceMode;

        /**
<<<<<<< HEAD
         * @var \Magento\Framework\Filesystem|\PHPUnit\Framework\MockObject\MockObject
=======
         * @var Filesystem|MockObject
>>>>>>> 7e8e2d33
         */
        private $filesystem;

        /**
<<<<<<< HEAD
         * @var \PHPUnit\Framework\MockObject\MockObject
=======
         * @var MockObject
>>>>>>> 7e8e2d33
         */
        private $objectManager;

        /**
<<<<<<< HEAD
         * @var \Magento\Setup\Model\ConfigModel|\PHPUnit\Framework\MockObject\MockObject
=======
         * @var ConfigModel|MockObject
>>>>>>> 7e8e2d33
         */
        private $configModel;

        /**
<<<<<<< HEAD
         * @var CleanupFiles|\PHPUnit\Framework\MockObject\MockObject
=======
         * @var CleanupFiles|MockObject
>>>>>>> 7e8e2d33
         */
        private $cleanupFiles;

        /**
<<<<<<< HEAD
         * @var DbValidator|\PHPUnit\Framework\MockObject\MockObject
=======
         * @var DbValidator|MockObject
>>>>>>> 7e8e2d33
         */
        private $dbValidator;

        /**
<<<<<<< HEAD
         * @var \Magento\Setup\Module\SetupFactory|\PHPUnit\Framework\MockObject\MockObject
=======
         * @var SetupFactory|MockObject
>>>>>>> 7e8e2d33
         */
        private $setupFactory;

        /**
<<<<<<< HEAD
         * @var \Magento\Setup\Module\DataSetupFactory|\PHPUnit\Framework\MockObject\MockObject
=======
         * @var DataSetupFactory|MockObject
>>>>>>> 7e8e2d33
         */
        private $dataSetupFactory;

        /**
<<<<<<< HEAD
         * @var \Magento\Framework\Setup\SampleData\State|\PHPUnit\Framework\MockObject\MockObject
=======
         * @var State|MockObject
>>>>>>> 7e8e2d33
         */
        private $sampleDataState;

        /**
<<<<<<< HEAD
         * @var \Magento\Framework\Component\ComponentRegistrar|\PHPUnit\Framework\MockObject\MockObject
=======
         * @var ComponentRegistrar|MockObject
>>>>>>> 7e8e2d33
         */
        private $componentRegistrar;

        /**
<<<<<<< HEAD
         * @var \PHPUnit\Framework\MockObject\MockObject|\Magento\Setup\Model\PhpReadinessCheck
=======
         * @var MockObject|PhpReadinessCheck
>>>>>>> 7e8e2d33
         */
        private $phpReadinessCheck;

        /**
<<<<<<< HEAD
         * @var \Magento\Framework\Setup\DeclarationInstaller|\PHPUnit\Framework\MockObject\MockObject
=======
         * @var \Magento\Framework\Setup\DeclarationInstaller|MockObject
>>>>>>> 7e8e2d33
         */
        private $declarationInstallerMock;

        /**
<<<<<<< HEAD
         * @var SchemaListener|\PHPUnit\Framework\MockObject\MockObject
=======
         * @var SchemaListener|MockObject
>>>>>>> 7e8e2d33
         */
        private $schemaListenerMock;

        /**
         * Sample DB configuration segment
         * @var array
         */
        private static $dbConfig = [
            'default' => [
                ConfigOptionsListConstants::KEY_HOST => '127.0.0.1',
                ConfigOptionsListConstants::KEY_NAME => 'magento',
                ConfigOptionsListConstants::KEY_USER => 'magento',
                ConfigOptionsListConstants::KEY_PASSWORD => '',
            ]
        ];

        /**
<<<<<<< HEAD
         * @var \Magento\Framework\Model\ResourceModel\Db\Context|\PHPUnit\Framework\MockObject\MockObject
=======
         * @var Context|MockObject
>>>>>>> 7e8e2d33
         */
        private $contextMock;

        /**
<<<<<<< HEAD
         * @var PatchApplier|\PHPUnit\Framework\MockObject\MockObject
=======
         * @var PatchApplier|MockObject
>>>>>>> 7e8e2d33
         */
        private $patchApplierMock;

        /**
<<<<<<< HEAD
         * @var PatchApplierFactory|\PHPUnit\Framework\MockObject\MockObject
=======
         * @var PatchApplierFactory|MockObject
>>>>>>> 7e8e2d33
         */
        private $patchApplierFactoryMock;

        protected function setUp(): void
        {
            $this->filePermissions = $this->createMock(FilePermissions::class);
            $this->configWriter = $this->createMock(Writer::class);
            $this->configReader = $this->createMock(Reader::class);
            $this->config = $this->createMock(DeploymentConfig::class);

            $this->moduleList = $this->getMockForAbstractClass(ModuleListInterface::class);
            $this->moduleList->expects($this->any())->method('getOne')->willReturn(
                ['setup_version' => '2.0.0']
            );
            $this->moduleList->expects($this->any())->method('getNames')->willReturn(
                ['Foo_One', 'Bar_Two']
            );
            $this->moduleLoader = $this->createMock(Loader::class);
            $this->directoryList =
                $this->createMock(DirectoryList::class);
            $this->adminFactory = $this->createMock(AdminAccountFactory::class);
            $this->logger = $this->getMockForAbstractClass(LoggerInterface::class);
            $this->random = $this->createMock(Random::class);
            $this->connection = $this->getMockForAbstractClass(AdapterInterface::class);
            $this->maintenanceMode = $this->createMock(MaintenanceMode::class);
            $this->filesystem = $this->createMock(Filesystem::class);
            $this->objectManager = $this->getMockForAbstractClass(ObjectManagerInterface::class);
            $this->contextMock =
                $this->createMock(Context::class);
            $this->configModel = $this->createMock(ConfigModel::class);
            $this->cleanupFiles = $this->createMock(CleanupFiles::class);
            $this->dbValidator = $this->createMock(DbValidator::class);
            $this->setupFactory = $this->createMock(SetupFactory::class);
            $this->dataSetupFactory = $this->createMock(DataSetupFactory::class);
            $this->sampleDataState = $this->createMock(State::class);
            $this->componentRegistrar =
                $this->createMock(ComponentRegistrar::class);
            $this->phpReadinessCheck = $this->createMock(PhpReadinessCheck::class);
            $this->declarationInstallerMock = $this->createMock(DeclarationInstaller::class);
            $this->schemaListenerMock = $this->createMock(SchemaListener::class);
            $this->patchApplierFactoryMock = $this->createMock(PatchApplierFactory::class);
            $this->patchApplierMock = $this->createMock(PatchApplier::class);
            $this->patchApplierFactoryMock->expects($this->any())->method('create')->willReturn(
                $this->patchApplierMock
            );
            $this->object = $this->createObject();
        }

        /**
         * Instantiates the object with mocks
<<<<<<< HEAD
         * @param \PHPUnit\Framework\MockObject\MockObject|bool $connectionFactory
         * @param \PHPUnit\Framework\MockObject\MockObject|bool $objectManagerProvider
=======
         * @param MockObject|bool $connectionFactory
         * @param MockObject|bool $objectManagerProvider
>>>>>>> 7e8e2d33
         * @return Installer
         */
        private function createObject($connectionFactory = false, $objectManagerProvider = false)
        {
            if (!$connectionFactory) {
                $connectionFactory = $this->createMock(ConnectionFactory::class);
                $connectionFactory->expects($this->any())->method('create')->willReturn($this->connection);
            }
            if (!$objectManagerProvider) {
                $objectManagerProvider =
                    $this->createMock(ObjectManagerProvider::class);
                $objectManagerProvider->expects($this->any())->method('get')->willReturn($this->objectManager);
            }

            return new Installer(
                $this->filePermissions,
                $this->configWriter,
                $this->configReader,
                $this->config,
                $this->moduleList,
                $this->moduleLoader,
                $this->adminFactory,
                $this->logger,
                $connectionFactory,
                $this->maintenanceMode,
                $this->filesystem,
                $objectManagerProvider,
                $this->contextMock,
                $this->configModel,
                $this->cleanupFiles,
                $this->dbValidator,
                $this->setupFactory,
                $this->dataSetupFactory,
                $this->sampleDataState,
                $this->componentRegistrar,
                $this->phpReadinessCheck,
                $this->declarationInstallerMock
            );
        }

        /**
         * @param array $request
         * @param array $logMessages
         * @dataProvider installDataProvider
         * @SuppressWarnings(PHPMD.ExcessiveMethodLength)
         */
        public function testInstall(array $request, array $logMessages)
        {
            $this->config->expects($this->atLeastOnce())
                ->method('get')
                ->willReturnMap(
                    [
                        [ConfigOptionsListConstants::CONFIG_PATH_DB_CONNECTION_DEFAULT, null, true],
                        [ConfigOptionsListConstants::CONFIG_PATH_CRYPT_KEY, null, true],
                        ['modules/Magento_User', null, '1']
                    ]
                );
            $allModules = ['Foo_One' => [], 'Bar_Two' => []];

            $this->declarationInstallerMock->expects($this->once())->method('installSchema');
            $this->moduleLoader->expects($this->any())->method('load')->willReturn($allModules);
            $setup = $this->createMock(Setup::class);
            $table = $this->createMock(Table::class);
            $connection = $this->getMockBuilder(AdapterInterface::class)
                ->setMethods(['getSchemaListener', 'newTable'])
                ->getMockForAbstractClass();
            $connection->expects($this->any())->method('getSchemaListener')->willReturn($this->schemaListenerMock);
            $setup->expects($this->any())->method('getConnection')->willReturn($connection);
            $table->expects($this->any())->method('addColumn')->willReturn($table);
            $table->expects($this->any())->method('setComment')->willReturn($table);
            $table->expects($this->any())->method('addIndex')->willReturn($table);
            $connection->expects($this->any())->method('newTable')->willReturn($table);
            $resource = $this->createMock(ResourceConnection::class);
            $this->contextMock->expects($this->any())->method('getResources')->willReturn($resource);
<<<<<<< HEAD
            $resource->expects($this->any())->method('getConnection')->willReturn($connection);
            $dataSetup = $this->createMock(\Magento\Setup\Module\DataSetup::class);
=======
            $resource->expects($this->any())->method('getConnection')->will($this->returnValue($connection));
            $dataSetup = $this->createMock(DataSetup::class);
>>>>>>> 7e8e2d33
            $dataSetup->expects($this->any())->method('getConnection')->willReturn($connection);
            $cacheManager = $this->createMock(Manager::class);
            $cacheManager->expects($this->any())->method('getAvailableTypes')->willReturn(['foo', 'bar']);
            $cacheManager->expects($this->exactly(3))->method('setEnabled')->willReturn(['foo', 'bar']);
            $cacheManager->expects($this->exactly(3))->method('clean');
            $cacheManager->expects($this->exactly(3))->method('getStatus')->willReturn(['foo' => 1, 'bar' => 1]);
            $appState = $this->getMockBuilder(\Magento\Framework\App\State::class)
                ->disableOriginalConstructor()
                ->disableArgumentCloning()
                ->getMock();
            $appState->expects($this->once())
                ->method('setAreaCode')
                ->with(Area::AREA_GLOBAL);
            $registry = $this->createMock(Registry::class);
            $this->setupFactory->expects($this->atLeastOnce())->method('create')->with($resource)->willReturn($setup);
            $this->dataSetupFactory->expects($this->atLeastOnce())->method('create')->willReturn($dataSetup);
            $this->objectManager->expects($this->any())
                ->method('create')
<<<<<<< HEAD
                ->willReturnMap([
                    [\Magento\Framework\App\Cache\Manager::class, [], $cacheManager],
=======
                ->will($this->returnValueMap([
                    [Manager::class, [], $cacheManager],
>>>>>>> 7e8e2d33
                    [\Magento\Framework\App\State::class, [], $appState],
                    [
                        PatchApplierFactory::class,
                        ['objectManager' => $this->objectManager],
                        $this->patchApplierFactoryMock
                    ],
                ]);
            $this->patchApplierMock->expects($this->exactly(2))->method('applySchemaPatch')->willReturnMap(
                [
                    ['Bar_Two'],
                    ['Foo_One'],
                ]
            );
            $this->patchApplierMock->expects($this->exactly(2))->method('applyDataPatch')->willReturnMap(
                [
                    ['Bar_Two'],
                    ['Foo_One'],
                ]
            );
            $this->objectManager->expects($this->any())
                ->method('get')
                ->willReturnMap([
                    [\Magento\Framework\App\State::class, $appState],
<<<<<<< HEAD
                    [\Magento\Framework\App\Cache\Manager::class, $cacheManager],
                    [\Magento\Setup\Model\DeclarationInstaller::class, $this->declarationInstallerMock],
                    [\Magento\Framework\Registry::class, $registry]
                ]);
=======
                    [Manager::class, $cacheManager],
                    [DeclarationInstaller::class, $this->declarationInstallerMock],
                    [Registry::class, $registry]
                ]));
>>>>>>> 7e8e2d33
            $this->adminFactory->expects($this->any())->method('create')->willReturn(
                $this->createMock(AdminAccount::class)
            );
            $this->sampleDataState->expects($this->once())->method('hasError')->willReturn(true);
            $this->phpReadinessCheck->expects($this->once())->method('checkPhpExtensions')->willReturn(
                ['responseType' => ResponseTypeInterface::RESPONSE_TYPE_SUCCESS]
            );
            $this->filePermissions->expects($this->any())
                ->method('getMissingWritablePathsForInstallation')
                ->willReturn([]);
            $this->filePermissions->expects($this->once())
                ->method('getMissingWritableDirectoriesForDbUpgrade')
                ->willReturn([]);
            call_user_func_array(
                [
                    $this->logger->expects($this->exactly(count($logMessages)))->method('log'),
                    'withConsecutive'
                ],
                $logMessages
            );
            $this->logger->expects($this->exactly(2))
                ->method('logSuccess')
                ->withConsecutive(
                    ['Magento installation complete.'],
                    ['Magento Admin URI: /']
                );

            $this->object->install($request);
        }

        /**
         * @return array
         * @SuppressWarnings(PHPMD.ExcessiveMethodLength)
         */
        public function installDataProvider()
        {
            return [
                [
                    'request' => [
                        ConfigOptionsListConstants::INPUT_KEY_DB_HOST => '127.0.0.1',
                        ConfigOptionsListConstants::INPUT_KEY_DB_NAME => 'magento',
                        ConfigOptionsListConstants::INPUT_KEY_DB_USER => 'magento',
                        ConfigOptionsListConstants::INPUT_KEY_ENCRYPTION_KEY => 'encryption_key',
                        ConfigOptionsList::INPUT_KEY_BACKEND_FRONTNAME => 'backend',
                    ],
                    'logMessages' => [
                        ['Starting Magento installation:'],
                        ['File permissions check...'],
                        ['Required extensions check...'],
                        ['Enabling Maintenance Mode...'],
                        ['Installing deployment configuration...'],
                        ['Installing database schema:'],
                        ['Schema creation/updates:'],
                        ['Module \'Foo_One\':'],
                        ['Module \'Bar_Two\':'],
                        ['Schema post-updates:'],
                        ['Module \'Foo_One\':'],
                        ['Module \'Bar_Two\':'],
                        ['Installing user configuration...'],
                        ['Enabling caches:'],
                        ['Current status:'],
                        [print_r(['foo' => 1, 'bar' => 1], true)],
                        ['Installing data...'],
                        ['Data install/update:'],
                        ['Disabling caches:'],
                        ['Current status:'],
                        [print_r([], true)],
                        ['Module \'Foo_One\':'],
                        ['Module \'Bar_Two\':'],
                        ['Data post-updates:'],
                        ['Module \'Foo_One\':'],
                        ['Module \'Bar_Two\':'],
                        ['Enabling caches:'],
                        ['Current status:'],
                        [print_r([], true)],
                        ['Caches clearing:'],
                        ['Cache cleared successfully'],
                        ['Disabling Maintenance Mode:'],
                        ['Post installation file permissions check...'],
                        ['Write installation date...'],
                        ['Sample Data is installed with errors. See log file for details']
                    ],
                ],
                [
                    'request' => [
                        ConfigOptionsListConstants::INPUT_KEY_DB_HOST => '127.0.0.1',
                        ConfigOptionsListConstants::INPUT_KEY_DB_NAME => 'magento',
                        ConfigOptionsListConstants::INPUT_KEY_DB_USER => 'magento',
                        ConfigOptionsListConstants::INPUT_KEY_ENCRYPTION_KEY => 'encryption_key',
                        ConfigOptionsList::INPUT_KEY_BACKEND_FRONTNAME => 'backend',
                        AdminAccount::KEY_USER => 'admin',
                        AdminAccount::KEY_PASSWORD => '123',
                        AdminAccount::KEY_EMAIL => 'admin@example.com',
                        AdminAccount::KEY_FIRST_NAME => 'John',
                        AdminAccount::KEY_LAST_NAME => 'Doe',
                    ],
                    'logMessages' => [
                        ['Starting Magento installation:'],
                        ['File permissions check...'],
                        ['Required extensions check...'],
                        ['Enabling Maintenance Mode...'],
                        ['Installing deployment configuration...'],
                        ['Installing database schema:'],
                        ['Schema creation/updates:'],
                        ['Module \'Foo_One\':'],
                        ['Module \'Bar_Two\':'],
                        ['Schema post-updates:'],
                        ['Module \'Foo_One\':'],
                        ['Module \'Bar_Two\':'],
                        ['Installing user configuration...'],
                        ['Enabling caches:'],
                        ['Current status:'],
                        [print_r(['foo' => 1, 'bar' => 1], true)],
                        ['Installing data...'],
                        ['Data install/update:'],
                        ['Disabling caches:'],
                        ['Current status:'],
                        [print_r([], true)],
                        ['Module \'Foo_One\':'],
                        ['Module \'Bar_Two\':'],
                        ['Data post-updates:'],
                        ['Module \'Foo_One\':'],
                        ['Module \'Bar_Two\':'],
                        ['Enabling caches:'],
                        ['Current status:'],
                        [print_r([], true)],
                        ['Installing admin user...'],
                        ['Caches clearing:'],
                        ['Cache cleared successfully'],
                        ['Disabling Maintenance Mode:'],
                        ['Post installation file permissions check...'],
                        ['Write installation date...'],
                        ['Sample Data is installed with errors. See log file for details']
                    ],
                ],
            ];
        }

        public function testCheckInstallationFilePermissions()
        {
            $this->filePermissions
                ->expects($this->once())
                ->method('getMissingWritablePathsForInstallation')
                ->willReturn([]);
            $this->object->checkInstallationFilePermissions();
        }

<<<<<<< HEAD
        /**
         */
        public function testCheckInstallationFilePermissionsError()
        {
            $this->expectException(\Exception::class);
            $this->expectExceptionMessage('Missing write permissions to the following paths:');

=======
        public function testCheckInstallationFilePermissionsError()
        {
            $this->expectException('Exception');
            $this->expectExceptionMessage('Missing write permissions to the following paths:');
>>>>>>> 7e8e2d33
            $this->filePermissions
                ->expects($this->once())
                ->method('getMissingWritablePathsForInstallation')
                ->willReturn(['foo', 'bar']);
            $this->object->checkInstallationFilePermissions();
        }

        public function testCheckExtensions()
        {
            $this->phpReadinessCheck->expects($this->once())->method('checkPhpExtensions')->willReturn(
                ['responseType' => ResponseTypeInterface::RESPONSE_TYPE_SUCCESS]
            );
            $this->object->checkExtensions();
        }

<<<<<<< HEAD
        /**
         */
        public function testCheckExtensionsError()
        {
            $this->expectException(\Exception::class);
            $this->expectExceptionMessage('Missing following extensions: \'foo\'');

=======
        public function testCheckExtensionsError()
        {
            $this->expectException('Exception');
            $this->expectExceptionMessage('Missing following extensions: \'foo\'');
>>>>>>> 7e8e2d33
            $this->phpReadinessCheck->expects($this->once())->method('checkPhpExtensions')->willReturn(
                [
                    'responseType' => ResponseTypeInterface::RESPONSE_TYPE_ERROR,
                    'data' => ['required' => ['foo', 'bar'], 'missing' => ['foo']]
                ]
            );
            $this->object->checkExtensions();
        }

        public function testCheckApplicationFilePermissions()
        {
            $this->filePermissions
                ->expects($this->once())
                ->method('getUnnecessaryWritableDirectoriesForApplication')
                ->willReturn(['foo', 'bar']);
            $expectedMessage = "For security, remove write permissions from these directories: 'foo' 'bar'";
            $this->logger->expects($this->once())->method('log')->with($expectedMessage);
            $this->object->checkApplicationFilePermissions();
            $this->assertSame(['message' => [$expectedMessage]], $this->object->getInstallInfo());
        }

        public function testUpdateModulesSequence()
        {
            $this->cleanupFiles->expects($this->once())->method('clearCodeGeneratedFiles')->willReturn(
                
                    [
                        "The directory '/generation' doesn't exist - skipping cleanup",
                    ]
                
            );
            $installer = $this->prepareForUpdateModulesTests();

            $this->logger->expects($this->at(0))->method('log')->with('Cache cleared successfully');
            $this->logger->expects($this->at(1))->method('log')->with('File system cleanup:');
            $this->logger->expects($this->at(2))->method('log')
                ->with('The directory \'/generation\' doesn\'t exist - skipping cleanup');
            $this->logger->expects($this->at(3))->method('log')->with('Updating modules:');
            $installer->updateModulesSequence(false);
        }

        public function testUpdateModulesSequenceKeepGenerated()
        {
            $this->cleanupFiles->expects($this->never())->method('clearCodeGeneratedClasses');

            $installer = $this->prepareForUpdateModulesTests();

            $this->logger->expects($this->at(0))->method('log')->with('Cache cleared successfully');
            $this->logger->expects($this->at(1))->method('log')->with('Updating modules:');
            $installer->updateModulesSequence(true);
        }

        public function testUninstall()
        {
            $this->config->expects($this->once())
                ->method('get')
                ->with(ConfigOptionsListConstants::CONFIG_PATH_DB_CONNECTIONS)
                ->willReturn([]);
            $this->configReader->expects($this->once())->method('getFiles')->willReturn([
                'ConfigOne.php',
                'ConfigTwo.php'
            ]);
            $configDir = $this->getMockForAbstractClass(
                WriteInterface::class
            );
            $configDir
                ->expects($this->exactly(2))
                ->method('getAbsolutePath')
                ->willReturnMap(
                    
                        [
                            ['ConfigOne.php', '/config/ConfigOne.php'],
                            ['ConfigTwo.php', '/config/ConfigTwo.php']
                        ]
                    
                );
            $this->filesystem
                ->expects($this->any())
                ->method('getDirectoryWrite')
                ->willReturnMap([
                    [DirectoryList::CONFIG, DriverPool::FILE, $configDir],
                ]);
            $this->logger->expects($this->at(0))->method('log')->with('Starting Magento uninstallation:');
            $this->logger
                ->expects($this->at(2))
                ->method('log')
                ->with('No database connection defined - skipping database cleanup');
            $cacheManager = $this->createMock(Manager::class);
            $cacheManager->expects($this->once())->method('getAvailableTypes')->willReturn(['foo', 'bar']);
            $cacheManager->expects($this->once())->method('clean');
            $this->objectManager->expects($this->any())
                ->method('get')
                ->with(Manager::class)
                ->willReturn($cacheManager);
            $this->logger->expects($this->at(1))->method('log')->with('Cache cleared successfully');
            $this->logger->expects($this->at(3))->method('log')->with('File system cleanup:');
            $this->logger
                ->expects($this->at(4))
                ->method('log')
                ->with("The directory '/var' doesn't exist - skipping cleanup");
            $this->logger
                ->expects($this->at(5))
                ->method('log')
                ->with("The directory '/static' doesn't exist - skipping cleanup");
            $this->logger
                ->expects($this->at(6))
                ->method('log')
                ->with("The file '/config/ConfigOne.php' doesn't exist - skipping cleanup");
            $this->logger
                ->expects($this->at(7))
                ->method('log')
                ->with("The file '/config/ConfigTwo.php' doesn't exist - skipping cleanup");
            $this->logger->expects($this->once())->method('logSuccess')->with('Magento uninstallation complete.');
            $this->cleanupFiles->expects($this->once())->method('clearAllFiles')->willReturn(
                
                    [
                        "The directory '/var' doesn't exist - skipping cleanup",
                        "The directory '/static' doesn't exist - skipping cleanup"
                    ]
                
            );

            $this->object->uninstall();
        }

        public function testCleanupDb()
        {
            $this->config->expects($this->once())
                ->method('get')
                ->with(ConfigOptionsListConstants::CONFIG_PATH_DB_CONNECTIONS)
                ->willReturn(self::$dbConfig);
            $this->connection->expects($this->at(0))->method('quoteIdentifier')->with('magento')->willReturn(
                '`magento`'
            );
            $this->connection->expects($this->at(1))->method('query')->with('DROP DATABASE IF EXISTS `magento`');
            $this->connection->expects($this->at(2))->method('query')->with('CREATE DATABASE IF NOT EXISTS `magento`');
            $this->logger->expects($this->once())->method('log')->with('Cleaning up database `magento`');
            $this->object->cleanupDb();
        }

        /**
         * Prepare mocks for update modules tests and returns the installer to use
         * @return Installer
         */
        private function prepareForUpdateModulesTests()
        {
            $allModules = [
                'Foo_One' => [],
                'Bar_Two' => [],
                'New_Module' => [],
            ];

            $cacheManager = $this->createMock(Manager::class);
            $cacheManager->expects($this->once())->method('getAvailableTypes')->willReturn(['foo', 'bar']);
            $cacheManager->expects($this->once())->method('clean');
            $this->objectManager->expects($this->any())
                ->method('get')
<<<<<<< HEAD
                ->willReturnMap([
                    [\Magento\Framework\App\Cache\Manager::class, $cacheManager]
                ]);
=======
                ->will($this->returnValueMap([
                    [Manager::class, $cacheManager]
                ]));
>>>>>>> 7e8e2d33
            $this->moduleLoader->expects($this->once())->method('load')->willReturn($allModules);

            $expectedModules = [
                ConfigFilePool::APP_CONFIG => [
                    'modules' => [
                        'Bar_Two' => 0,
                        'Foo_One' => 1,
                        'New_Module' => 1
                    ]
                ]
            ];

            $this->config->expects($this->atLeastOnce())
                ->method('get')
                ->with(ConfigOptionsListConstants::KEY_MODULES)
                ->willReturn(true);

            $newObject = $this->createObject(false, false);
            $this->configReader->expects($this->once())->method('load')
                ->willReturn(['modules' => ['Bar_Two' => 0, 'Foo_One' => 1, 'Old_Module' => 0]]);
            $this->configWriter->expects($this->once())->method('saveConfig')->with($expectedModules);

            return $newObject;
        }
    }
}

namespace Magento\Setup\Model {

    /**
     * Mocking autoload function
     *
     * @returns array
     */
    function spl_autoload_functions()
    {
        return ['mock_function_one', 'mock_function_two'];
    }
}<|MERGE_RESOLUTION|>--- conflicted
+++ resolved
@@ -65,218 +65,122 @@
         private $object;
 
         /**
-<<<<<<< HEAD
-         * @var \Magento\Framework\Setup\FilePermissions|\PHPUnit\Framework\MockObject\MockObject
-=======
          * @var FilePermissions|MockObject
->>>>>>> 7e8e2d33
          */
         private $filePermissions;
 
         /**
-<<<<<<< HEAD
-         * @var \Magento\Framework\App\DeploymentConfig\Writer|\PHPUnit\Framework\MockObject\MockObject
-=======
          * @var Writer|MockObject
->>>>>>> 7e8e2d33
          */
         private $configWriter;
 
         /**
-<<<<<<< HEAD
-         * @var \Magento\Framework\App\DeploymentConfig\Reader|\PHPUnit\Framework\MockObject\MockObject
-=======
          * @var Reader|MockObject
->>>>>>> 7e8e2d33
          */
         private $configReader;
 
         /**
-<<<<<<< HEAD
-         * @var \Magento\Framework\App\DeploymentConfig|\PHPUnit\Framework\MockObject\MockObject
-=======
          * @var DeploymentConfig|MockObject
->>>>>>> 7e8e2d33
          */
         private $config;
 
         /**
-<<<<<<< HEAD
-         * @var \Magento\Framework\Module\ModuleListInterface|\PHPUnit\Framework\MockObject\MockObject
-=======
          * @var ModuleListInterface|MockObject
->>>>>>> 7e8e2d33
          */
         private $moduleList;
 
         /**
-<<<<<<< HEAD
-         * @var \Magento\Framework\Module\ModuleList\Loader|\PHPUnit\Framework\MockObject\MockObject
-=======
          * @var Loader|MockObject
->>>>>>> 7e8e2d33
          */
         private $moduleLoader;
 
         /**
-<<<<<<< HEAD
-         * @var \Magento\Framework\App\Filesystem\DirectoryList|\PHPUnit\Framework\MockObject\MockObject
-=======
          * @var DirectoryList|MockObject
->>>>>>> 7e8e2d33
          */
         private $directoryList;
 
         /**
-<<<<<<< HEAD
-         * @var \Magento\Setup\Model\AdminAccountFactory|\PHPUnit\Framework\MockObject\MockObject
-=======
          * @var AdminAccountFactory|MockObject
->>>>>>> 7e8e2d33
          */
         private $adminFactory;
 
         /**
-<<<<<<< HEAD
-         * @var \Magento\Framework\Setup\LoggerInterface|\PHPUnit\Framework\MockObject\MockObject
-=======
          * @var LoggerInterface|MockObject
->>>>>>> 7e8e2d33
          */
         private $logger;
 
         /**
-<<<<<<< HEAD
-         * @var \Magento\Framework\Math\Random|\PHPUnit\Framework\MockObject\MockObject
-=======
          * @var Random|MockObject
->>>>>>> 7e8e2d33
          */
         private $random;
 
         /**
-<<<<<<< HEAD
-         * @var \PHPUnit\Framework\MockObject\MockObject
-=======
          * @var MockObject
->>>>>>> 7e8e2d33
          */
         private $connection;
 
         /**
-<<<<<<< HEAD
-         * @var \Magento\Framework\App\MaintenanceMode|\PHPUnit\Framework\MockObject\MockObject
-=======
          * @var MaintenanceMode|MockObject
->>>>>>> 7e8e2d33
          */
         private $maintenanceMode;
 
         /**
-<<<<<<< HEAD
-         * @var \Magento\Framework\Filesystem|\PHPUnit\Framework\MockObject\MockObject
-=======
          * @var Filesystem|MockObject
->>>>>>> 7e8e2d33
          */
         private $filesystem;
 
         /**
-<<<<<<< HEAD
-         * @var \PHPUnit\Framework\MockObject\MockObject
-=======
          * @var MockObject
->>>>>>> 7e8e2d33
          */
         private $objectManager;
 
         /**
-<<<<<<< HEAD
-         * @var \Magento\Setup\Model\ConfigModel|\PHPUnit\Framework\MockObject\MockObject
-=======
          * @var ConfigModel|MockObject
->>>>>>> 7e8e2d33
          */
         private $configModel;
 
         /**
-<<<<<<< HEAD
-         * @var CleanupFiles|\PHPUnit\Framework\MockObject\MockObject
-=======
          * @var CleanupFiles|MockObject
->>>>>>> 7e8e2d33
          */
         private $cleanupFiles;
 
         /**
-<<<<<<< HEAD
-         * @var DbValidator|\PHPUnit\Framework\MockObject\MockObject
-=======
          * @var DbValidator|MockObject
->>>>>>> 7e8e2d33
          */
         private $dbValidator;
 
         /**
-<<<<<<< HEAD
-         * @var \Magento\Setup\Module\SetupFactory|\PHPUnit\Framework\MockObject\MockObject
-=======
          * @var SetupFactory|MockObject
->>>>>>> 7e8e2d33
          */
         private $setupFactory;
 
         /**
-<<<<<<< HEAD
-         * @var \Magento\Setup\Module\DataSetupFactory|\PHPUnit\Framework\MockObject\MockObject
-=======
          * @var DataSetupFactory|MockObject
->>>>>>> 7e8e2d33
          */
         private $dataSetupFactory;
 
         /**
-<<<<<<< HEAD
-         * @var \Magento\Framework\Setup\SampleData\State|\PHPUnit\Framework\MockObject\MockObject
-=======
          * @var State|MockObject
->>>>>>> 7e8e2d33
          */
         private $sampleDataState;
 
         /**
-<<<<<<< HEAD
-         * @var \Magento\Framework\Component\ComponentRegistrar|\PHPUnit\Framework\MockObject\MockObject
-=======
          * @var ComponentRegistrar|MockObject
->>>>>>> 7e8e2d33
          */
         private $componentRegistrar;
 
         /**
-<<<<<<< HEAD
-         * @var \PHPUnit\Framework\MockObject\MockObject|\Magento\Setup\Model\PhpReadinessCheck
-=======
          * @var MockObject|PhpReadinessCheck
->>>>>>> 7e8e2d33
          */
         private $phpReadinessCheck;
 
         /**
-<<<<<<< HEAD
-         * @var \Magento\Framework\Setup\DeclarationInstaller|\PHPUnit\Framework\MockObject\MockObject
-=======
          * @var \Magento\Framework\Setup\DeclarationInstaller|MockObject
->>>>>>> 7e8e2d33
          */
         private $declarationInstallerMock;
 
         /**
-<<<<<<< HEAD
-         * @var SchemaListener|\PHPUnit\Framework\MockObject\MockObject
-=======
          * @var SchemaListener|MockObject
->>>>>>> 7e8e2d33
          */
         private $schemaListenerMock;
 
@@ -294,29 +198,17 @@
         ];
 
         /**
-<<<<<<< HEAD
-         * @var \Magento\Framework\Model\ResourceModel\Db\Context|\PHPUnit\Framework\MockObject\MockObject
-=======
          * @var Context|MockObject
->>>>>>> 7e8e2d33
          */
         private $contextMock;
 
         /**
-<<<<<<< HEAD
-         * @var PatchApplier|\PHPUnit\Framework\MockObject\MockObject
-=======
          * @var PatchApplier|MockObject
->>>>>>> 7e8e2d33
          */
         private $patchApplierMock;
 
         /**
-<<<<<<< HEAD
-         * @var PatchApplierFactory|\PHPUnit\Framework\MockObject\MockObject
-=======
          * @var PatchApplierFactory|MockObject
->>>>>>> 7e8e2d33
          */
         private $patchApplierFactoryMock;
 
@@ -367,13 +259,8 @@
 
         /**
          * Instantiates the object with mocks
-<<<<<<< HEAD
-         * @param \PHPUnit\Framework\MockObject\MockObject|bool $connectionFactory
-         * @param \PHPUnit\Framework\MockObject\MockObject|bool $objectManagerProvider
-=======
          * @param MockObject|bool $connectionFactory
          * @param MockObject|bool $objectManagerProvider
->>>>>>> 7e8e2d33
          * @return Installer
          */
         private function createObject($connectionFactory = false, $objectManagerProvider = false)
@@ -448,13 +335,8 @@
             $connection->expects($this->any())->method('newTable')->willReturn($table);
             $resource = $this->createMock(ResourceConnection::class);
             $this->contextMock->expects($this->any())->method('getResources')->willReturn($resource);
-<<<<<<< HEAD
-            $resource->expects($this->any())->method('getConnection')->willReturn($connection);
-            $dataSetup = $this->createMock(\Magento\Setup\Module\DataSetup::class);
-=======
             $resource->expects($this->any())->method('getConnection')->will($this->returnValue($connection));
             $dataSetup = $this->createMock(DataSetup::class);
->>>>>>> 7e8e2d33
             $dataSetup->expects($this->any())->method('getConnection')->willReturn($connection);
             $cacheManager = $this->createMock(Manager::class);
             $cacheManager->expects($this->any())->method('getAvailableTypes')->willReturn(['foo', 'bar']);
@@ -473,20 +355,15 @@
             $this->dataSetupFactory->expects($this->atLeastOnce())->method('create')->willReturn($dataSetup);
             $this->objectManager->expects($this->any())
                 ->method('create')
-<<<<<<< HEAD
-                ->willReturnMap([
-                    [\Magento\Framework\App\Cache\Manager::class, [], $cacheManager],
-=======
                 ->will($this->returnValueMap([
                     [Manager::class, [], $cacheManager],
->>>>>>> 7e8e2d33
                     [\Magento\Framework\App\State::class, [], $appState],
                     [
                         PatchApplierFactory::class,
                         ['objectManager' => $this->objectManager],
                         $this->patchApplierFactoryMock
                     ],
-                ]);
+                ]));
             $this->patchApplierMock->expects($this->exactly(2))->method('applySchemaPatch')->willReturnMap(
                 [
                     ['Bar_Two'],
@@ -501,19 +378,12 @@
             );
             $this->objectManager->expects($this->any())
                 ->method('get')
-                ->willReturnMap([
+                ->will($this->returnValueMap([
                     [\Magento\Framework\App\State::class, $appState],
-<<<<<<< HEAD
-                    [\Magento\Framework\App\Cache\Manager::class, $cacheManager],
-                    [\Magento\Setup\Model\DeclarationInstaller::class, $this->declarationInstallerMock],
-                    [\Magento\Framework\Registry::class, $registry]
-                ]);
-=======
                     [Manager::class, $cacheManager],
                     [DeclarationInstaller::class, $this->declarationInstallerMock],
                     [Registry::class, $registry]
                 ]));
->>>>>>> 7e8e2d33
             $this->adminFactory->expects($this->any())->method('create')->willReturn(
                 $this->createMock(AdminAccount::class)
             );
@@ -661,20 +531,10 @@
             $this->object->checkInstallationFilePermissions();
         }
 
-<<<<<<< HEAD
-        /**
-         */
-        public function testCheckInstallationFilePermissionsError()
-        {
-            $this->expectException(\Exception::class);
-            $this->expectExceptionMessage('Missing write permissions to the following paths:');
-
-=======
         public function testCheckInstallationFilePermissionsError()
         {
             $this->expectException('Exception');
             $this->expectExceptionMessage('Missing write permissions to the following paths:');
->>>>>>> 7e8e2d33
             $this->filePermissions
                 ->expects($this->once())
                 ->method('getMissingWritablePathsForInstallation')
@@ -690,20 +550,10 @@
             $this->object->checkExtensions();
         }
 
-<<<<<<< HEAD
-        /**
-         */
-        public function testCheckExtensionsError()
-        {
-            $this->expectException(\Exception::class);
-            $this->expectExceptionMessage('Missing following extensions: \'foo\'');
-
-=======
         public function testCheckExtensionsError()
         {
             $this->expectException('Exception');
             $this->expectExceptionMessage('Missing following extensions: \'foo\'');
->>>>>>> 7e8e2d33
             $this->phpReadinessCheck->expects($this->once())->method('checkPhpExtensions')->willReturn(
                 [
                     'responseType' => ResponseTypeInterface::RESPONSE_TYPE_ERROR,
@@ -727,12 +577,12 @@
 
         public function testUpdateModulesSequence()
         {
-            $this->cleanupFiles->expects($this->once())->method('clearCodeGeneratedFiles')->willReturn(
-                
+            $this->cleanupFiles->expects($this->once())->method('clearCodeGeneratedFiles')->will(
+                $this->returnValue(
                     [
                         "The directory '/generation' doesn't exist - skipping cleanup",
                     ]
-                
+                )
             );
             $installer = $this->prepareForUpdateModulesTests();
 
@@ -771,20 +621,20 @@
             $configDir
                 ->expects($this->exactly(2))
                 ->method('getAbsolutePath')
-                ->willReturnMap(
-                    
+                ->will(
+                    $this->returnValueMap(
                         [
                             ['ConfigOne.php', '/config/ConfigOne.php'],
                             ['ConfigTwo.php', '/config/ConfigTwo.php']
                         ]
-                    
+                    )
                 );
             $this->filesystem
                 ->expects($this->any())
                 ->method('getDirectoryWrite')
-                ->willReturnMap([
+                ->will($this->returnValueMap([
                     [DirectoryList::CONFIG, DriverPool::FILE, $configDir],
-                ]);
+                ]));
             $this->logger->expects($this->at(0))->method('log')->with('Starting Magento uninstallation:');
             $this->logger
                 ->expects($this->at(2))
@@ -816,13 +666,13 @@
                 ->method('log')
                 ->with("The file '/config/ConfigTwo.php' doesn't exist - skipping cleanup");
             $this->logger->expects($this->once())->method('logSuccess')->with('Magento uninstallation complete.');
-            $this->cleanupFiles->expects($this->once())->method('clearAllFiles')->willReturn(
-                
+            $this->cleanupFiles->expects($this->once())->method('clearAllFiles')->will(
+                $this->returnValue(
                     [
                         "The directory '/var' doesn't exist - skipping cleanup",
                         "The directory '/static' doesn't exist - skipping cleanup"
                     ]
-                
+                )
             );
 
             $this->object->uninstall();
@@ -860,15 +710,9 @@
             $cacheManager->expects($this->once())->method('clean');
             $this->objectManager->expects($this->any())
                 ->method('get')
-<<<<<<< HEAD
-                ->willReturnMap([
-                    [\Magento\Framework\App\Cache\Manager::class, $cacheManager]
-                ]);
-=======
                 ->will($this->returnValueMap([
                     [Manager::class, $cacheManager]
                 ]));
->>>>>>> 7e8e2d33
             $this->moduleLoader->expects($this->once())->method('load')->willReturn($allModules);
 
             $expectedModules = [
