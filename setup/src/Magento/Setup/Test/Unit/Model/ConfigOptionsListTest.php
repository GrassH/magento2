<?php declare(strict_types=1);
/**
 * Copyright © Magento, Inc. All rights reserved.
 * See COPYING.txt for license details.
 */

namespace Magento\Setup\Test\Unit\Model;

use Magento\Framework\App\DeploymentConfig;
use Magento\Framework\Config\ConfigOptionsListConstants;
use Magento\Framework\Config\Data\ConfigData;
use Magento\Framework\Encryption\KeyValidator;
use Magento\Framework\Setup\Option\FlagConfigOption;
use Magento\Framework\Setup\Option\TextConfigOption;
use Magento\Setup\Model\ConfigGenerator;
use Magento\Setup\Model\ConfigOptionsList;
use Magento\Setup\Model\ConfigOptionsList\DriverOptions;
use Magento\Setup\Model\ConfigOptionsList\Lock;
use Magento\Setup\Validator\DbValidator;
use PHPUnit\Framework\MockObject\MockObject;
use PHPUnit\Framework\TestCase;

/**
 * @SuppressWarnings(PHPMD.CouplingBetweenObjects)
 */
class ConfigOptionsListTest extends TestCase
{
    /**
     * @var ConfigOptionsList
     */
    private $object;

    /**
<<<<<<< HEAD
     * @var ConfigGenerator|\PHPUnit\Framework\MockObject\MockObject
=======
     * @var ConfigGenerator|MockObject
>>>>>>> 7e8e2d33
     */
    private $generator;

    /**
<<<<<<< HEAD
     * @var \PHPUnit\Framework\MockObject\MockObject|\Magento\Framework\App\DeploymentConfig
=======
     * @var MockObject|DeploymentConfig
>>>>>>> 7e8e2d33
     */
    private $deploymentConfig;

    /**
<<<<<<< HEAD
     * @var DbValidator|\PHPUnit\Framework\MockObject\MockObject
=======
     * @var DbValidator|MockObject
>>>>>>> 7e8e2d33
     */
    private $dbValidator;

    /**
<<<<<<< HEAD
     * @var \Magento\Framework\Encryption\KeyValidator|\PHPUnit\Framework\MockObject\MockObject
=======
     * @var KeyValidator|MockObject
>>>>>>> 7e8e2d33
     */
    private $encryptionKeyValidator;

    /**
     * @var ConfigOptionsList\DriverOptions
     */
    private $driverOptionsMock;

    protected function setUp(): void
    {
        $this->generator = $this->createMock(ConfigGenerator::class);
        $this->deploymentConfig = $this->createMock(DeploymentConfig::class);
        $this->dbValidator = $this->createMock(DbValidator::class);
        $this->encryptionKeyValidator = $this->createMock(KeyValidator::class);
        $this->driverOptionsMock = $this->createMock(DriverOptions::class);
        $this->object = new ConfigOptionsList(
            $this->generator,
            $this->dbValidator,
            $this->encryptionKeyValidator,
            $this->driverOptionsMock
        );
    }

    public function testGetOptions()
    {
        $options = $this->object->getOptions();
        $this->assertInstanceOf(TextConfigOption::class, $options[0]);
        $this->assertSame('Encryption key', $options[0]->getDescription());
        $this->assertInstanceOf(TextConfigOption::class, $options[1]);
        $this->assertSame('Database server host', $options[1]->getDescription());
        $this->assertInstanceOf(TextConfigOption::class, $options[2]);
        $this->assertSame('Database name', $options[2]->getDescription());
        $this->assertInstanceOf(TextConfigOption::class, $options[3]);
        $this->assertSame('Database server username', $options[3]->getDescription());
        $this->assertInstanceOf(TextConfigOption::class, $options[4]);
        $this->assertSame('Database server engine', $options[4]->getDescription());
        $this->assertInstanceOf(TextConfigOption::class, $options[5]);
        $this->assertSame('Database server password', $options[5]->getDescription());
        $this->assertInstanceOf(TextConfigOption::class, $options[6]);
        $this->assertSame('Database table prefix', $options[6]->getDescription());
        $this->assertInstanceOf(TextConfigOption::class, $options[7]);
        $this->assertSame('Database type', $options[7]->getDescription());
        $this->assertInstanceOf(TextConfigOption::class, $options[8]);
        $this->assertSame('Database  initial set of commands', $options[8]->getDescription());
        $this->assertInstanceOf(FlagConfigOption::class, $options[9]);
        $this->assertSame(
            'If specified, then db connection validation will be skipped',
            $options[9]->getDescription()
        );
        $this->assertInstanceOf(TextConfigOption::class, $options[10]);
        $this->assertSame('http Cache hosts', $options[10]->getDescription());
        $this->assertGreaterThanOrEqual(11, count($options));
    }

    public function testCreateOptions()
    {
        $configDataMock = $this->createMock(ConfigData::class);
        $this->generator->expects($this->once())->method('createCryptConfig')->willReturn($configDataMock);
        $this->generator->expects($this->once())->method('createDefinitionsConfig')->willReturn($configDataMock);
        $this->generator->expects($this->once())->method('createDbConfig')->willReturn($configDataMock);
        $this->generator->expects($this->once())->method('createResourceConfig')->willReturn($configDataMock);
        $this->generator->expects($this->once())->method('createXFrameConfig')->willReturn($configDataMock);
        $this->generator->expects($this->once())->method('createCacheHostsConfig')->willReturn($configDataMock);

        $configData = $this->object->createConfig([Lock::INPUT_KEY_LOCK_PROVIDER => 'db'], $this->deploymentConfig);
        $this->assertGreaterThanOrEqual(6, count($configData));
    }

    public function testCreateOptionsWithOptionalNull()
    {
        $configDataMock = $this->createMock(ConfigData::class);
        $this->generator->expects($this->once())->method('createCryptConfig')->willReturn($configDataMock);
        $this->generator->expects($this->once())->method('createDefinitionsConfig')->willReturn(null);
        $this->generator->expects($this->once())->method('createDbConfig')->willReturn($configDataMock);
        $this->generator->expects($this->once())->method('createResourceConfig')->willReturn($configDataMock);
        $this->generator->expects($this->once())->method('createXFrameConfig')->willReturn($configDataMock);
        $this->generator->expects($this->once())->method('createCacheHostsConfig')->willReturn($configDataMock);

        $configData = $this->object->createConfig([Lock::INPUT_KEY_LOCK_PROVIDER => 'db'], $this->deploymentConfig);
        $this->assertGreaterThanOrEqual(6, count($configData));
    }

    public function testValidateSuccess()
    {
        $options = [
            ConfigOptionsListConstants::INPUT_KEY_DB_PREFIX => 'prefix',
            ConfigOptionsListConstants::INPUT_KEY_SESSION_SAVE => 'files',
            ConfigOptionsListConstants::INPUT_KEY_SKIP_DB_VALIDATION => false,
            ConfigOptionsListConstants::INPUT_KEY_DB_NAME => 'name',
            ConfigOptionsListConstants::INPUT_KEY_DB_HOST => 'host',
            ConfigOptionsListConstants::INPUT_KEY_DB_USER => 'user',
            ConfigOptionsListConstants::INPUT_KEY_DB_PASSWORD => 'pass',
            Lock::INPUT_KEY_LOCK_PROVIDER => 'db'
        ];
        $this->prepareValidationMocks();

        $this->assertEquals([], $this->object->validate($options, $this->deploymentConfig));
    }

    public function testValidateInvalidSessionHandler()
    {
        $invalidSaveHandler = 'clay-tablet';

        $options = [
            ConfigOptionsListConstants::INPUT_KEY_DB_PREFIX => 'prefix',
            ConfigOptionsListConstants::INPUT_KEY_SESSION_SAVE => $invalidSaveHandler,
            ConfigOptionsListConstants::INPUT_KEY_SKIP_DB_VALIDATION => false,
            ConfigOptionsListConstants::INPUT_KEY_DB_NAME => 'name',
            ConfigOptionsListConstants::INPUT_KEY_DB_HOST => 'host',
            ConfigOptionsListConstants::INPUT_KEY_DB_USER => 'user',
            ConfigOptionsListConstants::INPUT_KEY_DB_PASSWORD => 'pass',
            Lock::INPUT_KEY_LOCK_PROVIDER => 'db'
        ];
        $this->prepareValidationMocks();

        $this->assertEquals(
            ["Invalid session handler '{$invalidSaveHandler}'"],
            $this->object->validate($options, $this->deploymentConfig)
        );
    }

    public function testValidateEmptyEncryptionKey()
    {
        $options = [
            ConfigOptionsListConstants::INPUT_KEY_SKIP_DB_VALIDATION => true,
            ConfigOptionsListConstants::INPUT_KEY_ENCRYPTION_KEY => '',
            Lock::INPUT_KEY_LOCK_PROVIDER => 'db'
        ];
        $this->assertEquals(
            ['Invalid encryption key. Encryption key must be 32 character string without any white space.'],
            $this->object->validate($options, $this->deploymentConfig)
        );
    }

    private function prepareValidationMocks()
    {
        $configDataMock = $this->getMockBuilder(ConfigData::class)
            ->disableOriginalConstructor()
            ->getMock();
        $this->dbValidator->expects($this->once())->method('checkDatabaseTablePrefix')->willReturn($configDataMock);
        $this->dbValidator->expects($this->once())
            ->method('checkDatabaseConnectionWithDriverOptions')
            ->willReturn($configDataMock);
        $this->dbValidator
            ->expects($this->once())
            ->method('checkDatabaseConnectionWithDriverOptions')
            ->willReturn($configDataMock);
    }

    /**
     * @param string $hosts
     * @param bool $expectedError
     * @dataProvider validateCacheHostsDataProvider
     */
    public function testValidateCacheHosts($hosts, $expectedError)
    {
        $options = [
            ConfigOptionsListConstants::INPUT_KEY_SKIP_DB_VALIDATION => true,
            ConfigOptionsListConstants::INPUT_KEY_CACHE_HOSTS => $hosts,
            Lock::INPUT_KEY_LOCK_PROVIDER => 'db'
        ];
        $result = $this->object->validate($options, $this->deploymentConfig);
        if ($expectedError) {
            $this->assertCount(1, $result);
            $this->assertEquals("Invalid http cache hosts '$hosts'", $result[0]);
        } else {
            $this->assertCount(0, $result);
        }
    }

    /**
     * @return array
     */
    public function validateCacheHostsDataProvider()
    {
        return [
            ['localhost', false],
            ['122.11.2.34:800', false],
            ['122.11.2.34:800,localhost', false],
            ['website.com:9000', false],
            ['web-site.com:9000', false],
            ['website.com/m2ce:9000', true],
            ['website.com+:9000', true],
        ];
    }
}<|MERGE_RESOLUTION|>--- conflicted
+++ resolved
@@ -31,38 +31,22 @@
     private $object;
 
     /**
-<<<<<<< HEAD
-     * @var ConfigGenerator|\PHPUnit\Framework\MockObject\MockObject
-=======
      * @var ConfigGenerator|MockObject
->>>>>>> 7e8e2d33
      */
     private $generator;
 
     /**
-<<<<<<< HEAD
-     * @var \PHPUnit\Framework\MockObject\MockObject|\Magento\Framework\App\DeploymentConfig
-=======
      * @var MockObject|DeploymentConfig
->>>>>>> 7e8e2d33
      */
     private $deploymentConfig;
 
     /**
-<<<<<<< HEAD
-     * @var DbValidator|\PHPUnit\Framework\MockObject\MockObject
-=======
      * @var DbValidator|MockObject
->>>>>>> 7e8e2d33
      */
     private $dbValidator;
 
     /**
-<<<<<<< HEAD
-     * @var \Magento\Framework\Encryption\KeyValidator|\PHPUnit\Framework\MockObject\MockObject
-=======
      * @var KeyValidator|MockObject
->>>>>>> 7e8e2d33
      */
     private $encryptionKeyValidator;
 
