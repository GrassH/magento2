<?php declare(strict_types=1);
/**
 * Copyright © Magento, Inc. All rights reserved.
 * See COPYING.txt for license details.
 */

namespace Magento\Setup\Test\Unit\Mvc\Bootstrap;

use Laminas\Console\Request;
use Laminas\EventManager\EventManagerInterface;
use Laminas\EventManager\SharedEventManager;
use Laminas\Http\Headers;
use Laminas\Http\Response;
use Laminas\Mvc\Application;
use Laminas\Mvc\MvcEvent;
use Laminas\Mvc\Router\Http\RouteMatch;
use Laminas\ServiceManager\ServiceLocatorInterface;
use Laminas\ServiceManager\ServiceManager;
use Laminas\Stdlib\RequestInterface;
use Magento\Backend\App\BackendApp;
use Magento\Backend\App\BackendAppList;
use Magento\Backend\Model\Auth;
use Magento\Backend\Model\Auth\Session;
use Magento\Backend\Model\Session\AdminConfig;
use Magento\Backend\Model\Url;
use Magento\Framework\App\Area;
use Magento\Framework\App\Bootstrap as AppBootstrap;
use Magento\Framework\App\DeploymentConfig;
use Magento\Framework\App\Filesystem\DirectoryList;
use Magento\Framework\App\State;
use Magento\Framework\Filesystem;
use Magento\Framework\ObjectManagerInterface;
use Magento\Setup\Model\ObjectManagerProvider;
use Magento\Setup\Mvc\Bootstrap\InitParamListener;
use PHPUnit\Framework\MockObject\MockObject;
use PHPUnit\Framework\TestCase;

/**
 * Test for \Magento\Setup\Mvc\Bootstrap\InitParamListener
 * @SuppressWarnings(PHPMD.CouplingBetweenObjects)
 */
class InitParamListenerTest extends TestCase
{

    /**
     * @var InitParamListener
     */
    private $listener;

    /** callable[][] */
    private $callbacks = [];

    protected function setUp(): void
    {
        $this->listener = new InitParamListener();
    }

    public function testAttach()
    {
        $events = $this->prepareEventManager();
        $this->listener->attach($events);
    }

    public function testDetach()
    {
        $events = $this->prepareEventManager();
        $this->listener->attach($events);
        $events->expects($this->once())->method('detach')->with([$this->listener, 'onBootstrap'])->willReturn(true);
        $this->listener->detach($events);
    }

    public function testOnBootstrap()
    {
<<<<<<< HEAD
        /** @var MvcEvent|\PHPUnit\Framework\MockObject\MockObject $mvcEvent */
=======
        /** @var MvcEvent|MockObject $mvcEvent */
>>>>>>> 7e8e2d33
        $mvcEvent = $this->createMock(MvcEvent::class);
        $mvcApplication = $this->getMockBuilder(Application::class)
            ->disableOriginalConstructor()
            ->getMock();
        $mvcEvent->expects($this->once())->method('getApplication')->willReturn($mvcApplication);
        $serviceManager = $this->createMock(ServiceManager::class);
        $initParams[AppBootstrap::INIT_PARAM_FILESYSTEM_DIR_PATHS][DirectoryList::ROOT] = ['path' => '/test'];
        $serviceManager->expects($this->once())->method('get')
            ->willReturn($initParams);
        $serviceManager->expects($this->exactly(2))->method('setService')
            ->withConsecutive(
                [
                    DirectoryList::class,
                    $this->isInstanceOf(DirectoryList::class),
                ],
                [
                    Filesystem::class,
                    $this->isInstanceOf(Filesystem::class),
                ]
            );
        $mvcApplication->expects($this->any())->method('getServiceManager')->willReturn($serviceManager);

        $eventManager = $this->getMockForAbstractClass(EventManagerInterface::class);
        $mvcApplication->expects($this->any())->method('getEventManager')->willReturn($eventManager);
        $eventManager->expects($this->any())->method('attach');

        $this->listener->onBootstrap($mvcEvent);
    }

    public function testCreateDirectoryList()
    {
        $initParams[AppBootstrap::INIT_PARAM_FILESYSTEM_DIR_PATHS] =
            [DirectoryList::ROOT => [DirectoryList::PATH => '/test/root']];

        $directoryList = $this->listener->createDirectoryList($initParams);
        $this->assertEquals('/test/root/app', $directoryList->getPath(DirectoryList::APP));
    }

<<<<<<< HEAD
    /**
     */
    public function testCreateDirectoryListException()
    {
        $this->expectException(\LogicException::class);
        $this->expectExceptionMessage('Magento root directory is not specified.');

=======
    public function testCreateDirectoryListException()
    {
        $this->expectException('LogicException');
        $this->expectExceptionMessage('Magento root directory is not specified.');
>>>>>>> 7e8e2d33
        $this->listener->createDirectoryList([]);
    }

    public function testCreateServiceNotConsole()
    {
        /**
<<<<<<< HEAD
         * @var ServiceLocatorInterface|\PHPUnit\Framework\MockObject\MockObject $serviceLocator
=======
         * @var ServiceLocatorInterface|MockObject $serviceLocator
>>>>>>> 7e8e2d33
         */
        $serviceLocator = $this->getMockForAbstractClass(ServiceLocatorInterface::class);
        $mvcApplication = $this->getMockBuilder(Application::class)
            ->disableOriginalConstructor()
            ->getMock();
        $request = $this->createMock(RequestInterface::class);
        $mvcApplication->expects($this->any())->method('getRequest')->willReturn($request);
        $serviceLocator->expects($this->once())->method('get')->with('Application')
            ->willReturn($mvcApplication);
        $this->assertEquals([], $this->listener->createService($serviceLocator));
    }

    /**
     * @param array $zfAppConfig Data that comes from Laminas Framework Application config
     * @param array $env Config that comes from SetEnv
     * @param string $cliParam Parameter string
     * @param array $expectedArray Expected result array
     *
     * @dataProvider createServiceDataProvider
     */
    public function testCreateService($zfAppConfig, $env, $cliParam, $expectedArray)
    {
        foreach ($env as $envKey => $envValue) {
            $_SERVER[$envKey] = $envValue;
        }
        $listener = new InitParamListener();
        /**
<<<<<<< HEAD
         * @var ServiceLocatorInterface|\PHPUnit\Framework\MockObject\MockObject $serviceLocator
=======
         * @var ServiceLocatorInterface|MockObject $serviceLocator
>>>>>>> 7e8e2d33
         */
        $serviceLocator = $this->getMockForAbstractClass(ServiceLocatorInterface::class);
        $mvcApplication = $this->getMockBuilder(Application::class)
            ->disableOriginalConstructor()
            ->getMock();
        $request = $this->getMockBuilder(Request::class)->disableOriginalConstructor()->getMock();
        $request->expects($this->any())
            ->method('getContent')
            ->willReturn(
                $cliParam ? ['install', '--magento-init-params=' . $cliParam] : ['install']
            );
        $mvcApplication->expects($this->any())->method('getConfig')->willReturn(
            $zfAppConfig ? [InitParamListener::BOOTSTRAP_PARAM => $zfAppConfig] : []
        );

        $mvcApplication->expects($this->any())->method('getRequest')->willReturn($request);
        $serviceLocator->expects($this->once())->method('get')->with('Application')
            ->willReturn($mvcApplication);

        $this->assertEquals($expectedArray, $listener->createService($serviceLocator));
    }

    /**
     * @return array
     */
    public function createServiceDataProvider()
    {
        return [
            'none' => [[], [], '', []],
            'mage_mode App' => [['MAGE_MODE' => 'developer'], [], '', ['MAGE_MODE' => 'developer']],
            'mage_mode Env' => [[], ['MAGE_MODE' => 'developer'], '', ['MAGE_MODE' => 'developer']],
            'mage_mode CLI' => [[], [], 'MAGE_MODE=developer', ['MAGE_MODE' => 'developer']],
            'one MAGE_DIRS CLI' => [
                [],
                [],
                'MAGE_MODE=developer&MAGE_DIRS[base][path]=/var/www/magento2',
                ['MAGE_DIRS' => ['base' => ['path' => '/var/www/magento2']], 'MAGE_MODE' => 'developer'],
            ],
            'two MAGE_DIRS CLI' => [
                [],
                [],
                'MAGE_MODE=developer&MAGE_DIRS[base][path]=/var/www/magento2&MAGE_DIRS[cache][path]=/tmp/cache',
                [
                    'MAGE_DIRS' => ['base' => ['path' => '/var/www/magento2'], 'cache' => ['path' => '/tmp/cache']],
                    'MAGE_MODE' => 'developer',
                ],
            ],
            'mage_mode only' => [[], [], 'MAGE_MODE=developer', ['MAGE_MODE' => 'developer']],
            'MAGE_DIRS Env' => [
                [],
                ['MAGE_DIRS' => ['base' => ['path' => '/var/www/magento2']], 'MAGE_MODE' => 'developer'],
                '',
                ['MAGE_DIRS' => ['base' => ['path' => '/var/www/magento2']], 'MAGE_MODE' => 'developer'],
            ],
            'two MAGE_DIRS' => [
                [],
                [],
                'MAGE_MODE=developer&MAGE_DIRS[base][path]=/var/www/magento2&MAGE_DIRS[cache][path]=/tmp/cache',
                [
                    'MAGE_DIRS' => ['base' => ['path' => '/var/www/magento2'], 'cache' => ['path' => '/tmp/cache']],
                    'MAGE_MODE' => 'developer',
                ],
            ],
            'Env overwrites App' => [
                ['MAGE_DIRS' => ['base' => ['path' => '/var/www/magento2/App']], 'MAGE_MODE' => 'developer'],
                ['MAGE_DIRS' => ['base' => ['path' => '/var/www/magento2/Env']], 'MAGE_MODE' => 'developer'],
                '',
                ['MAGE_DIRS' => ['base' => ['path' => '/var/www/magento2/Env']], 'MAGE_MODE' => 'developer'],
            ],
            'CLI overwrites Env' => [
                ['MAGE_MODE' => 'developer'],
                ['MAGE_DIRS' => ['base' => ['path' => '/var/www/magento2/Env']]],
                'MAGE_DIRS[base][path]=/var/www/magento2/CLI',
                ['MAGE_DIRS' => ['base' => ['path' => '/var/www/magento2/CLI']], 'MAGE_MODE' => 'developer'],
            ],
            'CLI overwrites All' => [
                ['MAGE_DIRS' => ['base' => ['path' => '/var/www/magento2/App']], 'MAGE_MODE' => 'production'],
                ['MAGE_DIRS' => ['base' => ['path' => '/var/www/magento2/Env']]],
                'MAGE_DIRS[base][path]=/var/www/magento2/CLI',
                ['MAGE_DIRS' => ['base' => ['path' => '/var/www/magento2/CLI']], 'MAGE_MODE' => 'developer'],
            ],
        ];
    }

    public function testCreateFilesystem()
    {
        $testPath = 'test/path/';

        /**
         * @var DirectoryList|
         * \PHPUnit\Framework\MockObject\MockObject $directoryList
         */
        $directoryList = $this->getMockBuilder(DirectoryList::class)
            ->disableOriginalConstructor()->getMock();
        $directoryList->expects($this->any())->method('getPath')->willReturn($testPath);
        $filesystem = $this->listener->createFilesystem($directoryList);

        // Verifies the filesystem was created with the directory list passed in
        $this->assertEquals($testPath, $filesystem->getDirectoryRead('app')->getAbsolutePath());
    }

    /**
     * Prepare the event manager with a SharedEventManager, it will expect attach() to be called once.
     *
<<<<<<< HEAD
     * @return \PHPUnit\Framework\MockObject\MockObject
=======
     * @return MockObject
>>>>>>> 7e8e2d33
     */
    private function prepareEventManager()
    {
        $this->callbacks[] = [$this->listener, 'onBootstrap'];

<<<<<<< HEAD
        /** @var EventManagerInterface|\PHPUnit\Framework\MockObject\MockObject $events */
        $eventManager = $this->getMockForAbstractClass(EventManagerInterface::class);
=======
        /** @var EventManagerInterface|MockObject $events */
        $eventManager = $this->createMock(EventManagerInterface::class);
>>>>>>> 7e8e2d33

        $sharedManager = $this->createMock(SharedEventManager::class);
        $sharedManager->expects($this->once())->method('attach')->with(
            Application::class,
            MvcEvent::EVENT_BOOTSTRAP,
            [$this->listener, 'onBootstrap']
        );

        $sharedManager->expects($this->once())->method('getListeners')->willReturn($this->callbacks);
        $eventManager->expects($this->once())->method('getSharedManager')->willReturn($sharedManager);

        return $eventManager;
    }

    /**
     * @SuppressWarnings(PHPMD.ExcessiveMethodLength)
     */
    public function testAuthPreDispatch()
    {
        $cookiePath = 'test';
        $eventMock = $this->getMockBuilder(MvcEvent::class)
            ->disableOriginalConstructor()
            ->getMock();
        $routeMatchMock = $this->getMockBuilder(RouteMatch::class)
            ->disableOriginalConstructor()
            ->getMock();
        $applicationMock = $this->getMockBuilder(Application::class)
            ->disableOriginalConstructor()
            ->getMock();
        $serviceManagerMock = $this->getMockBuilder(ServiceManager::class)
            ->disableOriginalConstructor()
            ->getMock();
        $deploymentConfigMock = $this->getMockBuilder(DeploymentConfig::class)
            ->disableOriginalConstructor()
            ->getMock();
        $deploymentConfigMock->expects($this->once())
            ->method('isAvailable')
            ->willReturn(true);
        $omProvider = $this->getMockBuilder(ObjectManagerProvider::class)
            ->disableOriginalConstructor()
            ->getMock();
        $objectManagerMock = $this->getMockForAbstractClass(ObjectManagerInterface::class);
        $adminAppStateMock = $this->getMockBuilder(State::class)
            ->disableOriginalConstructor()
            ->getMock();
        $sessionConfigMock = $this->getMockBuilder(AdminConfig::class)
            ->disableOriginalConstructor()
            ->getMock();
        $backendAppListMock = $this->getMockBuilder(BackendAppList::class)
            ->disableOriginalConstructor()
            ->getMock();
        $backendAppMock = $this->getMockBuilder(BackendApp::class)
            ->disableOriginalConstructor()
            ->getMock();
        $urlMock = $this->getMockBuilder(Url::class)
            ->disableOriginalConstructor()
            ->getMock();
        $authenticationMock = $this->getMockBuilder(Auth::class)
            ->disableOriginalConstructor()
            ->getMock();
        $adminSessionMock = $this->getMockBuilder(Session::class)
            ->disableOriginalConstructor()
            ->getMock();
        $responseMock = $this->getMockBuilder(Response::class)
            ->disableOriginalConstructor()
            ->getMock();
        $headersMock = $this->getMockBuilder(Headers::class)
            ->disableOriginalConstructor()
            ->getMock();

        $routeMatchMock->expects($this->exactly(2))
            ->method('getParam')
            ->willReturnMap(
                [
                    [
                        'controller',
                        null,
                        'testController'
                    ],
                    [
                        'action',
                        null,
                        'testAction'
                    ]
                ]
            );
        $eventMock->expects($this->once())
            ->method('getRouteMatch')
            ->willReturn($routeMatchMock);
        $eventMock->expects($this->once())
            ->method('getApplication')
            ->willReturn($applicationMock);
        $serviceManagerMock->expects($this->any())
            ->method('get')
            ->willReturnMap(
                [
                    [
                        DeploymentConfig::class,
                        true,
                        $deploymentConfigMock,
                    ],
                    [
                        ObjectManagerProvider::class,
                        true,
                        $omProvider,
                    ],
                ]
            );
        $objectManagerMock->expects($this->any())
            ->method('get')
            ->willReturnMap(
                [
                    [
                        State::class,
                        $adminAppStateMock,
                    ],
                    [
                        AdminConfig::class,
                        $sessionConfigMock,
                    ],
                    [
                        BackendAppList::class,
                        $backendAppListMock,
                    ],
                    [
                        Auth::class,
                        $authenticationMock,
                    ],
                ]
            );
        $objectManagerMock->expects($this->any())
            ->method('create')
            ->willReturnMap(
                [
                    [
                        Session::class,
                        [
                            'sessionConfig' => $sessionConfigMock,
                            'appState' => $adminAppStateMock
                        ],
                        $adminSessionMock,
                    ],
                    [
                        Url::class,
                        [],
                        $urlMock,
                    ],
                ]
            );
        $omProvider->expects($this->once())
            ->method('get')
            ->willReturn($objectManagerMock);
        $adminAppStateMock->expects($this->once())
            ->method('setAreaCode')
            ->with(Area::AREA_ADMINHTML);
        $applicationMock->expects($this->once())
            ->method('getServiceManager')
            ->willReturn($serviceManagerMock);
        $backendAppMock->expects($this->once())
            ->method('getCookiePath')
            ->willReturn($cookiePath);
        $urlMock->expects($this->once())
            ->method('getBaseUrl')
            ->willReturn('http://base-url/');
        $sessionConfigMock->expects($this->once())
            ->method('setCookiePath')
            ->with('/' . $cookiePath);
        $backendAppListMock->expects($this->once())
            ->method('getBackendApp')
            ->willReturn($backendAppMock);
        $authenticationMock->expects($this->once())
            ->method('isLoggedIn')
            ->willReturn(true);
        $adminSessionMock->expects($this->once())
            ->method('isAllowed')
            ->with('Magento_Backend::setup_wizard', null)
            ->willReturn(false);
        $adminSessionMock->expects($this->once())
            ->method('destroy');
        $eventMock->expects($this->once())
            ->method('getResponse')
            ->willReturn($responseMock);
        $responseMock->expects($this->once())
            ->method('getHeaders')
            ->willReturn($headersMock);
        $headersMock->expects($this->once())
            ->method('addHeaderLine');
        $responseMock->expects($this->once())
            ->method('setStatusCode')
            ->with(302);
        $eventMock->expects($this->once())
            ->method('stopPropagation');

        $this->assertSame(
            $this->listener->authPreDispatch($eventMock),
            $responseMock
        );
    }

    public function testAuthPreDispatchSkip()
    {
        $eventMock = $this->getMockBuilder(MvcEvent::class)
            ->disableOriginalConstructor()
            ->getMock();
        $routeMatchMock = $this->getMockBuilder(RouteMatch::class)
            ->disableOriginalConstructor()
            ->getMock();
        $deploymentConfigMock = $this->getMockBuilder(DeploymentConfig::class)
            ->disableOriginalConstructor()
            ->getMock();

        $deploymentConfigMock->expects($this->never())
            ->method('isAvailable');
        $routeMatchMock->expects($this->exactly(2))
            ->method('getParam')
            ->willReturnMap(
                [
                    [
                        'controller',
                        null,
                        \Magento\Setup\Controller\Session::class
                    ],
                    [
                        'action',
                        null,
                        'unlogin'
                    ]
                ]
            );
        $eventMock->expects($this->once())
            ->method('getRouteMatch')
            ->willReturn($routeMatchMock);
        $eventMock->expects($this->never())
            ->method('getApplication');

        $this->assertSame(
            $this->listener->authPreDispatch($eventMock),
            false
        );
    }
}<|MERGE_RESOLUTION|>--- conflicted
+++ resolved
@@ -71,11 +71,7 @@
 
     public function testOnBootstrap()
     {
-<<<<<<< HEAD
-        /** @var MvcEvent|\PHPUnit\Framework\MockObject\MockObject $mvcEvent */
-=======
         /** @var MvcEvent|MockObject $mvcEvent */
->>>>>>> 7e8e2d33
         $mvcEvent = $this->createMock(MvcEvent::class);
         $mvcApplication = $this->getMockBuilder(Application::class)
             ->disableOriginalConstructor()
@@ -114,33 +110,19 @@
         $this->assertEquals('/test/root/app', $directoryList->getPath(DirectoryList::APP));
     }
 
-<<<<<<< HEAD
-    /**
-     */
-    public function testCreateDirectoryListException()
-    {
-        $this->expectException(\LogicException::class);
-        $this->expectExceptionMessage('Magento root directory is not specified.');
-
-=======
     public function testCreateDirectoryListException()
     {
         $this->expectException('LogicException');
         $this->expectExceptionMessage('Magento root directory is not specified.');
->>>>>>> 7e8e2d33
         $this->listener->createDirectoryList([]);
     }
 
     public function testCreateServiceNotConsole()
     {
         /**
-<<<<<<< HEAD
-         * @var ServiceLocatorInterface|\PHPUnit\Framework\MockObject\MockObject $serviceLocator
-=======
          * @var ServiceLocatorInterface|MockObject $serviceLocator
->>>>>>> 7e8e2d33
          */
-        $serviceLocator = $this->getMockForAbstractClass(ServiceLocatorInterface::class);
+        $serviceLocator = $this->createMock(ServiceLocatorInterface::class);
         $mvcApplication = $this->getMockBuilder(Application::class)
             ->disableOriginalConstructor()
             ->getMock();
@@ -166,13 +148,9 @@
         }
         $listener = new InitParamListener();
         /**
-<<<<<<< HEAD
-         * @var ServiceLocatorInterface|\PHPUnit\Framework\MockObject\MockObject $serviceLocator
-=======
          * @var ServiceLocatorInterface|MockObject $serviceLocator
->>>>>>> 7e8e2d33
          */
-        $serviceLocator = $this->getMockForAbstractClass(ServiceLocatorInterface::class);
+        $serviceLocator = $this->createMock(ServiceLocatorInterface::class);
         $mvcApplication = $this->getMockBuilder(Application::class)
             ->disableOriginalConstructor()
             ->getMock();
@@ -261,7 +239,7 @@
 
         /**
          * @var DirectoryList|
-         * \PHPUnit\Framework\MockObject\MockObject $directoryList
+         * \PHPUnit_Framework_MockObject_MockObject $directoryList
          */
         $directoryList = $this->getMockBuilder(DirectoryList::class)
             ->disableOriginalConstructor()->getMock();
@@ -275,23 +253,14 @@
     /**
      * Prepare the event manager with a SharedEventManager, it will expect attach() to be called once.
      *
-<<<<<<< HEAD
-     * @return \PHPUnit\Framework\MockObject\MockObject
-=======
      * @return MockObject
->>>>>>> 7e8e2d33
      */
     private function prepareEventManager()
     {
         $this->callbacks[] = [$this->listener, 'onBootstrap'];
 
-<<<<<<< HEAD
-        /** @var EventManagerInterface|\PHPUnit\Framework\MockObject\MockObject $events */
-        $eventManager = $this->getMockForAbstractClass(EventManagerInterface::class);
-=======
         /** @var EventManagerInterface|MockObject $events */
         $eventManager = $this->createMock(EventManagerInterface::class);
->>>>>>> 7e8e2d33
 
         $sharedManager = $this->createMock(SharedEventManager::class);
         $sharedManager->expects($this->once())->method('attach')->with(
