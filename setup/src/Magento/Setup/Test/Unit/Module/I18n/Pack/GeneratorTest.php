--- conflicted
+++ resolved
@@ -19,38 +19,22 @@
 class GeneratorTest extends TestCase
 {
     /**
-<<<<<<< HEAD
-     * @var \Magento\Setup\Module\I18n\Dictionary\Loader\FileInterface|\PHPUnit\Framework\MockObject\MockObject
-=======
      * @var FileInterface|MockObject
->>>>>>> 7e8e2d33
      */
     protected $dictionaryLoaderMock;
 
     /**
-<<<<<<< HEAD
-     * @var \Magento\Setup\Module\I18n\Pack\WriterInterface|\PHPUnit\Framework\MockObject\MockObject
-=======
      * @var WriterInterface|MockObject
->>>>>>> 7e8e2d33
      */
     protected $packWriterMock;
 
     /**
-<<<<<<< HEAD
-     * @var \Magento\Setup\Module\I18n\Factory|\PHPUnit\Framework\MockObject\MockObject
-=======
      * @var Factory|MockObject
->>>>>>> 7e8e2d33
      */
     protected $factoryMock;
 
     /**
-<<<<<<< HEAD
-     * @var \Magento\Setup\Module\I18n\Dictionary|\PHPUnit\Framework\MockObject\MockObject
-=======
      * @var Dictionary|MockObject
->>>>>>> 7e8e2d33
      */
     protected $dictionaryMock;
 
@@ -89,16 +73,16 @@
         $phrases = [$this->createMock(Phrase::class)];
         $this->dictionaryMock->expects($this->once())
             ->method('getPhrases')
-            ->willReturn([$phrases]);
+            ->will($this->returnValue([$phrases]));
 
         $this->factoryMock->expects($this->once())
             ->method('createLocale')
             ->with($localeString)
-            ->willReturn($localeMock);
+            ->will($this->returnValue($localeMock));
         $this->dictionaryLoaderMock->expects($this->once())
             ->method('load')
             ->with($dictionaryPath)
-            ->willReturn($this->dictionaryMock);
+            ->will($this->returnValue($this->dictionaryMock));
         $this->packWriterMock->expects($this->once())
             ->method('writeDictionary')
             ->with($this->dictionaryMock, $localeMock, $mode);
@@ -106,20 +90,10 @@
         $this->_generator->generate($dictionaryPath, $localeString, $mode, $allowDuplicates);
     }
 
-<<<<<<< HEAD
-    /**
-     */
-    public function testGenerateEmptyFile()
-    {
-        $this->expectException(\UnexpectedValueException::class);
-        $this->expectExceptionMessage('No phrases have been found by the specified path.');
-
-=======
     public function testGenerateEmptyFile()
     {
         $this->expectException('UnexpectedValueException');
         $this->expectExceptionMessage('No phrases have been found by the specified path.');
->>>>>>> 7e8e2d33
         $dictionaryPath = 'dictionary_path';
         $localeString = 'locale';
         $mode = 'mode';
@@ -129,14 +103,14 @@
         $this->factoryMock->expects($this->once())
             ->method('createLocale')
             ->with($localeString)
-            ->willReturn($localeMock);
+            ->will($this->returnValue($localeMock));
         $this->dictionaryLoaderMock->expects($this->once())
             ->method('load')
             ->with($dictionaryPath)
-            ->willReturn($this->dictionaryMock);
+            ->will($this->returnValue($this->dictionaryMock));
         $this->dictionaryMock->expects($this->once())
             ->method('getPhrases')
-            ->willReturn([]);
+            ->will($this->returnValue([]));
 
         $this->_generator->generate($dictionaryPath, $localeString, $mode, $allowDuplicates);
     }
@@ -151,17 +125,6 @@
 
         $allowDuplicates = false;
 
-<<<<<<< HEAD
-        $phraseFirstMock = $this->createMock(\Magento\Setup\Module\I18n\Dictionary\Phrase::class);
-        $phraseFirstMock->expects($this->once())->method('getPhrase')->willReturn('phrase1');
-        $phraseSecondMock = $this->createMock(\Magento\Setup\Module\I18n\Dictionary\Phrase::class);
-        $phraseSecondMock->expects($this->once())->method('getPhrase')->willReturn('phrase2');
-
-        $this->dictionaryLoaderMock->expects($this->any())
-            ->method('load')
-            ->willReturn($this->dictionaryMock);
-        $phrases = [$this->createMock(\Magento\Setup\Module\I18n\Dictionary\Phrase::class)];
-=======
         $phraseFirstMock = $this->createMock(Phrase::class);
         $phraseFirstMock->expects($this->once())->method('getPhrase')->will($this->returnValue('phrase1'));
         $phraseSecondMock = $this->createMock(Phrase::class);
@@ -171,13 +134,12 @@
             ->method('load')
             ->will($this->returnValue($this->dictionaryMock));
         $phrases = [$this->createMock(Phrase::class)];
->>>>>>> 7e8e2d33
         $this->dictionaryMock->expects($this->once())
             ->method('getPhrases')
-            ->willReturn([$phrases]);
+            ->will($this->returnValue([$phrases]));
         $this->dictionaryMock->expects($this->once())
             ->method('getDuplicates')
-            ->willReturn([[$phraseFirstMock], [$phraseSecondMock]]);
+            ->will($this->returnValue([[$phraseFirstMock], [$phraseSecondMock]]));
 
         $this->_generator->generate('dictionary_path', 'locale', 'mode', $allowDuplicates);
     }
