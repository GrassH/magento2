--- conflicted
+++ resolved
@@ -10,20 +10,10 @@
 
 class LocaleTest extends TestCase
 {
-<<<<<<< HEAD
-    /**
-     */
-    public function testWrongLocaleFormatException()
-    {
-        $this->expectException(\InvalidArgumentException::class);
-        $this->expectExceptionMessage('Target locale must match the following format: "aa_AA".');
-
-=======
     public function testWrongLocaleFormatException()
     {
         $this->expectException('InvalidArgumentException');
         $this->expectExceptionMessage('Target locale must match the following format: "aa_AA".');
->>>>>>> 7e8e2d33
         new Locale('wrong_locale');
     }
 
