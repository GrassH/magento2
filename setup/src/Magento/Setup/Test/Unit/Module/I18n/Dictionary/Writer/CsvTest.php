<?php declare(strict_types=1);
/**
 * Copyright © Magento, Inc. All rights reserved.
 * See COPYING.txt for license details.
 */
namespace Magento\Setup\Test\Unit\Module\I18n\Dictionary\Writer;

use Magento\Framework\TestFramework\Unit\Helper\ObjectManager;
use Magento\Setup\Module\I18n\Dictionary\Phrase;
use Magento\Setup\Module\I18n\Dictionary\Writer\Csv;
use PHPUnit\Framework\MockObject\MockObject;
use PHPUnit\Framework\TestCase;

class CsvTest extends TestCase
{
    /**
     * @var string
     */
    protected $_testFile;

    /**
<<<<<<< HEAD
     * @var \Magento\Setup\Module\I18n\Dictionary\Phrase|\PHPUnit\Framework\MockObject\MockObject
=======
     * @var Phrase|MockObject
>>>>>>> 7e8e2d33
     */
    protected $_phraseFirstMock;

    /**
<<<<<<< HEAD
     * @var \Magento\Setup\Module\I18n\Dictionary\Phrase|\PHPUnit\Framework\MockObject\MockObject
=======
     * @var Phrase|MockObject
>>>>>>> 7e8e2d33
     */
    protected $_phraseSecondMock;

    protected function setUp(): void
    {
        $this->_testFile = str_replace('\\', '/', realpath(dirname(__FILE__))) . '/_files/test.csv';

        $this->_phraseFirstMock = $this->createMock(Phrase::class);
        $this->_phraseSecondMock = $this->createMock(Phrase::class);
    }

    protected function tearDown(): void
    {
        if (file_exists($this->_testFile)) {
            unlink($this->_testFile);
        }
    }

<<<<<<< HEAD
    /**
     */
    public function testWrongOutputFile()
    {
        $this->expectException(\InvalidArgumentException::class);
        $this->expectExceptionMessage('Cannot open file for write dictionary: "wrong/path"');

        $objectManagerHelper = new \Magento\Framework\TestFramework\Unit\Helper\ObjectManager($this);
=======
    public function testWrongOutputFile()
    {
        $this->expectException('InvalidArgumentException');
        $this->expectExceptionMessage('Cannot open file for write dictionary: "wrong/path"');
        $objectManagerHelper = new ObjectManager($this);
>>>>>>> 7e8e2d33
        $objectManagerHelper->getObject(
            Csv::class,
            ['outputFilename' => 'wrong/path']
        );
    }

    public function testWrite()
    {
        $this->_phraseFirstMock->expects(
            $this->once()
        )->method(
            'getCompiledPhrase'
        )->willReturn(
            "phrase1_quote'"
        );
        $this->_phraseFirstMock->expects(
            $this->once()
        )->method(
            'getCompiledTranslation'
        )->willReturn(
            "translation1_quote'"
        );
        $this->_phraseFirstMock->expects(
            $this->once()
        )->method(
            'getContextType'
        )->willReturn(
            "context_type1_quote\\'"
        );
        $this->_phraseFirstMock->expects(
            $this->once()
        )->method(
            'getContextValueAsString'
        )->willReturn(
            "content_value1_quote\\'"
        );

        $this->_phraseSecondMock->expects(
            $this->once()
        )->method(
            'getCompiledPhrase'
        )->willReturn(
            "phrase2_quote'"
        );
        $this->_phraseSecondMock->expects(
            $this->once()
        )->method(
            'getCompiledTranslation'
        )->willReturn(
            "translation2_quote'"
        );
        $this->_phraseSecondMock->expects(
            $this->once()
        )->method(
            'getContextType'
        )->willReturn(
            "context_type2_quote\\'"
        );
        $this->_phraseSecondMock->expects(
            $this->once()
        )->method(
            'getContextValueAsString'
        )->willReturn(
            "content_value2_quote\\'"
        );

        $objectManagerHelper = new ObjectManager($this);
        /** @var Csv $writer */
        $writer = $objectManagerHelper->getObject(
            Csv::class,
            ['outputFilename' => $this->_testFile]
        );
        $writer->write($this->_phraseFirstMock);
        $writer->write($this->_phraseSecondMock);

        $expected = <<<EXPECTED
phrase1_quote',translation1_quote',"context_type1_quote\'","content_value1_quote\'"
phrase2_quote',translation2_quote',"context_type2_quote\'","content_value2_quote\'"

EXPECTED;

        $this->assertEquals($expected, file_get_contents($this->_testFile));
    }

    public function testWriteWithoutContext()
    {
        $this->_phraseFirstMock->expects($this->once())
            ->method('getCompiledPhrase')
            ->willReturn('phrase1');
        $this->_phraseFirstMock->expects($this->once())
            ->method('getCompiledTranslation')
            ->willReturn('translation1');
        $this->_phraseFirstMock->expects($this->once())->method('getContextType')->willReturn('');

        $this->_phraseSecondMock->expects($this->once())
            ->method('getCompiledPhrase')
            ->willReturn('phrase2');
        $this->_phraseSecondMock->expects($this->once())
            ->method('getCompiledTranslation')
            ->willReturn('translation2');
        $this->_phraseSecondMock->expects($this->once())
            ->method('getContextType')
            ->willReturn('context_type2');
        $this->_phraseSecondMock->expects($this->once())
            ->method('getContextValueAsString')
            ->willReturn('');

        $objectManagerHelper = new ObjectManager($this);
        /** @var Csv $writer */
        $writer = $objectManagerHelper->getObject(
            Csv::class,
            ['outputFilename' => $this->_testFile]
        );
        $writer->write($this->_phraseFirstMock);
        $writer->write($this->_phraseSecondMock);

        $expected = "phrase1,translation1\nphrase2,translation2\n";
        $this->assertEquals($expected, file_get_contents($this->_testFile));
    }
}<|MERGE_RESOLUTION|>--- conflicted
+++ resolved
@@ -19,20 +19,12 @@
     protected $_testFile;
 
     /**
-<<<<<<< HEAD
-     * @var \Magento\Setup\Module\I18n\Dictionary\Phrase|\PHPUnit\Framework\MockObject\MockObject
-=======
      * @var Phrase|MockObject
->>>>>>> 7e8e2d33
      */
     protected $_phraseFirstMock;
 
     /**
-<<<<<<< HEAD
-     * @var \Magento\Setup\Module\I18n\Dictionary\Phrase|\PHPUnit\Framework\MockObject\MockObject
-=======
      * @var Phrase|MockObject
->>>>>>> 7e8e2d33
      */
     protected $_phraseSecondMock;
 
@@ -51,22 +43,11 @@
         }
     }
 
-<<<<<<< HEAD
-    /**
-     */
-    public function testWrongOutputFile()
-    {
-        $this->expectException(\InvalidArgumentException::class);
-        $this->expectExceptionMessage('Cannot open file for write dictionary: "wrong/path"');
-
-        $objectManagerHelper = new \Magento\Framework\TestFramework\Unit\Helper\ObjectManager($this);
-=======
     public function testWrongOutputFile()
     {
         $this->expectException('InvalidArgumentException');
         $this->expectExceptionMessage('Cannot open file for write dictionary: "wrong/path"');
         $objectManagerHelper = new ObjectManager($this);
->>>>>>> 7e8e2d33
         $objectManagerHelper->getObject(
             Csv::class,
             ['outputFilename' => 'wrong/path']
@@ -79,58 +60,58 @@
             $this->once()
         )->method(
             'getCompiledPhrase'
-        )->willReturn(
-            "phrase1_quote'"
+        )->will(
+            $this->returnValue("phrase1_quote'")
         );
         $this->_phraseFirstMock->expects(
             $this->once()
         )->method(
             'getCompiledTranslation'
-        )->willReturn(
-            "translation1_quote'"
+        )->will(
+            $this->returnValue("translation1_quote'")
         );
         $this->_phraseFirstMock->expects(
             $this->once()
         )->method(
             'getContextType'
-        )->willReturn(
-            "context_type1_quote\\'"
+        )->will(
+            $this->returnValue("context_type1_quote\\'")
         );
         $this->_phraseFirstMock->expects(
             $this->once()
         )->method(
             'getContextValueAsString'
-        )->willReturn(
-            "content_value1_quote\\'"
+        )->will(
+            $this->returnValue("content_value1_quote\\'")
         );
 
         $this->_phraseSecondMock->expects(
             $this->once()
         )->method(
             'getCompiledPhrase'
-        )->willReturn(
-            "phrase2_quote'"
+        )->will(
+            $this->returnValue("phrase2_quote'")
         );
         $this->_phraseSecondMock->expects(
             $this->once()
         )->method(
             'getCompiledTranslation'
-        )->willReturn(
-            "translation2_quote'"
+        )->will(
+            $this->returnValue("translation2_quote'")
         );
         $this->_phraseSecondMock->expects(
             $this->once()
         )->method(
             'getContextType'
-        )->willReturn(
-            "context_type2_quote\\'"
+        )->will(
+            $this->returnValue("context_type2_quote\\'")
         );
         $this->_phraseSecondMock->expects(
             $this->once()
         )->method(
             'getContextValueAsString'
-        )->willReturn(
-            "content_value2_quote\\'"
+        )->will(
+            $this->returnValue("content_value2_quote\\'")
         );
 
         $objectManagerHelper = new ObjectManager($this);
@@ -159,7 +140,7 @@
         $this->_phraseFirstMock->expects($this->once())
             ->method('getCompiledTranslation')
             ->willReturn('translation1');
-        $this->_phraseFirstMock->expects($this->once())->method('getContextType')->willReturn('');
+        $this->_phraseFirstMock->expects($this->once())->method('getContextType')->will($this->returnValue(''));
 
         $this->_phraseSecondMock->expects($this->once())
             ->method('getCompiledPhrase')
