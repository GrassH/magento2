--- conflicted
+++ resolved
@@ -15,29 +15,17 @@
 class AbstractFileTest extends TestCase
 {
     /**
-<<<<<<< HEAD
-     * @var \Magento\Setup\Module\I18n\Dictionary|\PHPUnit\Framework\MockObject\MockObject
-=======
      * @var Dictionary|MockObject
->>>>>>> 7e8e2d33
      */
     protected $_dictionaryMock;
 
     /**
-<<<<<<< HEAD
-     * @var \Magento\Setup\Module\I18n\Factory|\PHPUnit\Framework\MockObject\MockObject
-=======
      * @var Factory|MockObject
->>>>>>> 7e8e2d33
      */
     protected $_factoryMock;
 
     /**
-<<<<<<< HEAD
-     * @var \Magento\Setup\Module\I18n\Dictionary\Loader\File\AbstractFile|\PHPUnit\Framework\MockObject\MockObject
-=======
      * @var AbstractFile|MockObject
->>>>>>> 7e8e2d33
      */
     protected $_abstractLoaderMock;
 
@@ -47,20 +35,10 @@
         $this->_factoryMock = $this->createMock(Factory::class);
     }
 
-<<<<<<< HEAD
-    /**
-     */
-    public function testLoadWrongFile()
-    {
-        $this->expectException(\InvalidArgumentException::class);
-        $this->expectExceptionMessage('Cannot open dictionary file: "wrong_file.csv".');
-
-=======
     public function testLoadWrongFile()
     {
         $this->expectException('InvalidArgumentException');
         $this->expectExceptionMessage('Cannot open dictionary file: "wrong_file.csv".');
->>>>>>> 7e8e2d33
         $abstractLoaderMock = $this->getMockForAbstractClass(
             AbstractFile::class,
             [],
@@ -87,15 +65,15 @@
             $this->at(1)
         )->method(
             '_readFile'
-        )->willReturn(
-            ['phrase1', 'translation1']
+        )->will(
+            $this->returnValue(['phrase1', 'translation1'])
         );
         $abstractLoaderMock->expects(
             $this->at(2)
         )->method(
             '_readFile'
-        )->willReturn(
-            ['phrase2', 'translation2', 'context_type2', 'context_value2']
+        )->will(
+            $this->returnValue(['phrase2', 'translation2', 'context_type2', 'context_value2'])
         );
 
         $phraseFirstMock = $this->createMock(Phrase::class);
@@ -105,8 +83,8 @@
             $this->once()
         )->method(
             'createDictionary'
-        )->willReturn(
-            $this->_dictionaryMock
+        )->will(
+            $this->returnValue($this->_dictionaryMock)
         );
         $this->_factoryMock->expects(
             $this->at(1)
@@ -114,8 +92,8 @@
             'createPhrase'
         )->with(
             ['phrase' => 'phrase1', 'translation' => 'translation1', 'context_type' => '', 'context_value' => '']
-        )->willReturn(
-            $phraseFirstMock
+        )->will(
+            $this->returnValue($phraseFirstMock)
         );
         $this->_factoryMock->expects(
             $this->at(2)
@@ -128,8 +106,8 @@
                 'context_type' => 'context_type2',
                 'context_value' => 'context_value2',
             ]
-        )->willReturn(
-            $phraseSecondMock
+        )->will(
+            $this->returnValue($phraseSecondMock)
         );
 
         $this->_dictionaryMock->expects($this->at(0))->method('addPhrase')->with($phraseFirstMock);
@@ -139,20 +117,10 @@
         $this->assertEquals($this->_dictionaryMock, $abstractLoaderMock->load('test.csv'));
     }
 
-<<<<<<< HEAD
-    /**
-     */
-    public function testErrorsInPhraseCreating()
-    {
-        $this->expectException(\RuntimeException::class);
-        $this->expectExceptionMessage('Invalid row #1: "exception_message".');
-
-=======
     public function testErrorsInPhraseCreating()
     {
         $this->expectException('RuntimeException');
         $this->expectExceptionMessage('Invalid row #1: "exception_message".');
->>>>>>> 7e8e2d33
         $abstractLoaderMock = $this->getMockForAbstractClass(
             AbstractFile::class,
             [$this->_factoryMock],
@@ -166,16 +134,16 @@
             $this->at(1)
         )->method(
             '_readFile'
-        )->willReturn(
-            ['phrase1', 'translation1']
+        )->will(
+            $this->returnValue(['phrase1', 'translation1'])
         );
 
         $this->_factoryMock->expects(
             $this->once()
         )->method(
             'createDictionary'
-        )->willReturn(
-            $this->_dictionaryMock
+        )->will(
+            $this->returnValue($this->_dictionaryMock)
         );
         $this->_factoryMock->expects(
             $this->at(1)
