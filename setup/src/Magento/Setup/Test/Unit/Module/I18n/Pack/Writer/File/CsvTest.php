<?php declare(strict_types=1);
/**
 * Copyright © Magento, Inc. All rights reserved.
 * See COPYING.txt for license details.
 */
namespace Magento\Setup\Test\Unit\Module\I18n\Pack\Writer\File;

use Magento\Framework\TestFramework\Unit\Helper\ObjectManager as ObjectManagerHelper;
use Magento\Setup\Module\I18n\Context;
use Magento\Setup\Module\I18n\Dictionary;
use Magento\Setup\Module\I18n\Dictionary\Phrase;
use Magento\Setup\Module\I18n\Dictionary\WriterInterface;
use Magento\Setup\Module\I18n\Factory;
use Magento\Setup\Module\I18n\Locale;
use Magento\Setup\Module\I18n\Pack\Writer\File\Csv;
use PHPUnit\Framework\MockObject\MockObject;
use PHPUnit\Framework\TestCase;

require_once __DIR__ . '/_files/ioMock.php';

/**
 * @SuppressWarnings(PHPMD.CouplingBetweenObjects)
 */
class CsvTest extends TestCase
{
    /**
<<<<<<< HEAD
     * @var Context|\PHPUnit\Framework\MockObject\MockObject
=======
     * @var Context|MockObject
>>>>>>> 7e8e2d33
     */
    private $contextMock;

    /**
<<<<<<< HEAD
     * @var Locale|\PHPUnit\Framework\MockObject\MockObject
=======
     * @var Locale|MockObject
>>>>>>> 7e8e2d33
     */
    private $localeMock;

    /**
<<<<<<< HEAD
     * @var Dictionary|\PHPUnit\Framework\MockObject\MockObject
=======
     * @var Dictionary|MockObject
>>>>>>> 7e8e2d33
     */
    private $dictionaryMock;

    /**
<<<<<<< HEAD
     * @var Phrase|\PHPUnit\Framework\MockObject\MockObject
=======
     * @var Phrase|MockObject
>>>>>>> 7e8e2d33
     */
    private $phraseMock;

    /**
<<<<<<< HEAD
     * @var Factory|\PHPUnit\Framework\MockObject\MockObject
=======
     * @var Factory|MockObject
>>>>>>> 7e8e2d33
     */
    private $factoryMock;

    /**
<<<<<<< HEAD
     * @var Csv|\PHPUnit\Framework\MockObject\MockObject
=======
     * @var Csv|MockObject
>>>>>>> 7e8e2d33
     */
    private $object;

    /**
     * @return void
     */
    protected function setUp(): void
    {
        /** @var ObjectManagerHelper $objectManagerHelper */
        $objectManagerHelper = new ObjectManagerHelper($this);

        $this->contextMock = $this->createMock(Context::class);
        $this->localeMock = $this->createMock(Locale::class);
        $this->dictionaryMock = $this->createMock(Dictionary::class);
        $this->phraseMock = $this->createMock(Phrase::class);
        $this->factoryMock = $this->createMock(Factory::class);

        $constructorArguments = $objectManagerHelper->getConstructArguments(
            Csv::class,
            [
                'context' => $this->contextMock,
                'factory' => $this->factoryMock
            ]
        );
        $this->object = $objectManagerHelper->getObject(Csv::class, $constructorArguments);
    }

    /**
     * @param string $contextType
     * @param array $contextValue
     * @dataProvider writeDictionaryWithRuntimeExceptionDataProvider
     * @return void
     */
    public function testWriteDictionaryWithRuntimeException($contextType, $contextValue)
    {
<<<<<<< HEAD
        $this->expectException(\RuntimeException::class);

=======
        $this->expectException('RuntimeException');
>>>>>>> 7e8e2d33
        $this->configureGeneralPhrasesMock($contextType, $contextValue);

        $this->object->writeDictionary($this->dictionaryMock, $this->localeMock);
    }

    /**
     * @return array
     */
    public function writeDictionaryWithRuntimeExceptionDataProvider()
    {
        return [
            ['', []],
            ['module', []],
            ['', ['Magento_Module']]
        ];
    }

    /**
     * @return void
     */
    public function testWriteDictionaryWithInvalidArgumentException()
    {
<<<<<<< HEAD
        $this->expectException(\InvalidArgumentException::class);
        $this->expectExceptionMessage('Some error. Row #1.');

=======
        $this->expectException('InvalidArgumentException');
        $this->expectExceptionMessage('Some error. Row #1.');
>>>>>>> 7e8e2d33
        $contextType = 'module';
        $contextValue = 'Magento_Module';

        $this->configureGeneralPhrasesMock($contextType, [$contextValue]);

        $this->contextMock->expects($this->once())
            ->method('buildPathToLocaleDirectoryByContext')
            ->with($contextType, $contextValue)
            ->willThrowException(new \InvalidArgumentException('Some error.'));

        $this->object->writeDictionary($this->dictionaryMock, $this->localeMock);
    }

    /**
     * @return void
     */
    public function testWriteDictionaryWherePathIsNull()
    {
        $contextType = 'module';
        $contextValue = 'Magento_Module';

        $this->configureGeneralPhrasesMock($contextType, [$contextValue]);

        $this->contextMock->expects($this->once())
            ->method('buildPathToLocaleDirectoryByContext')
            ->with($contextType, $contextValue)
            ->willReturn(null);

        $this->phraseMock->expects($this->never())
            ->method('setContextType');
        $this->phraseMock->expects($this->never())
            ->method('setContextValue');

        $this->object->writeDictionary($this->dictionaryMock, $this->localeMock);
    }

    /**
     * @return void
     */
    public function testWriteDictionary()
    {
        $contextType = 'module';
        $contextValue = 'Magento_Module';
        $path = '/some/path/';
        $phrase = 'Phrase';
        $locale = 'en_EN';
        $file = $path . $locale . '.' . Csv::FILE_EXTENSION;

        $this->configureGeneralPhrasesMock($contextType, [$contextValue]);

        $this->phraseMock->expects($this->once())
            ->method('getPhrase')
            ->willReturn($phrase);
        $this->phraseMock->expects($this->once())
            ->method('setContextType')
            ->with(null);
        $this->phraseMock->expects($this->once())
            ->method('setContextValue')
            ->with(null);
        $this->localeMock->expects($this->once())
            ->method('__toString')
            ->willReturn($locale);

        $this->contextMock->expects($this->once())
            ->method('buildPathToLocaleDirectoryByContext')
            ->with($contextType, $contextValue)
            ->willReturn($path);

        $writerMock = $this->getMockForAbstractClass(WriterInterface::class);
        $writerMock->expects($this->once())
            ->method('write')
            ->with($this->phraseMock);
        $this->factoryMock->expects($this->once())
            ->method('createDictionaryWriter')
            ->with($file)
            ->willReturn($writerMock);

        $this->object->writeDictionary($this->dictionaryMock, $this->localeMock);
    }

    /**
     * @param string $contextType
     * @param array $contextValue
     * @return void
     */
    private function configureGeneralPhrasesMock($contextType, $contextValue)
    {
        $this->phraseMock->expects($this->any())
            ->method('getContextType')
            ->willReturn($contextType);
        $this->phraseMock->expects($this->any())
            ->method('getContextValue')
            ->willReturn($contextValue);

        $this->dictionaryMock->expects($this->once())
            ->method('getPhrases')
            ->willReturn([$this->phraseMock]);
    }
}<|MERGE_RESOLUTION|>--- conflicted
+++ resolved
@@ -24,56 +24,32 @@
 class CsvTest extends TestCase
 {
     /**
-<<<<<<< HEAD
-     * @var Context|\PHPUnit\Framework\MockObject\MockObject
-=======
      * @var Context|MockObject
->>>>>>> 7e8e2d33
      */
     private $contextMock;
 
     /**
-<<<<<<< HEAD
-     * @var Locale|\PHPUnit\Framework\MockObject\MockObject
-=======
      * @var Locale|MockObject
->>>>>>> 7e8e2d33
      */
     private $localeMock;
 
     /**
-<<<<<<< HEAD
-     * @var Dictionary|\PHPUnit\Framework\MockObject\MockObject
-=======
      * @var Dictionary|MockObject
->>>>>>> 7e8e2d33
      */
     private $dictionaryMock;
 
     /**
-<<<<<<< HEAD
-     * @var Phrase|\PHPUnit\Framework\MockObject\MockObject
-=======
      * @var Phrase|MockObject
->>>>>>> 7e8e2d33
      */
     private $phraseMock;
 
     /**
-<<<<<<< HEAD
-     * @var Factory|\PHPUnit\Framework\MockObject\MockObject
-=======
      * @var Factory|MockObject
->>>>>>> 7e8e2d33
      */
     private $factoryMock;
 
     /**
-<<<<<<< HEAD
-     * @var Csv|\PHPUnit\Framework\MockObject\MockObject
-=======
      * @var Csv|MockObject
->>>>>>> 7e8e2d33
      */
     private $object;
 
@@ -109,12 +85,7 @@
      */
     public function testWriteDictionaryWithRuntimeException($contextType, $contextValue)
     {
-<<<<<<< HEAD
-        $this->expectException(\RuntimeException::class);
-
-=======
         $this->expectException('RuntimeException');
->>>>>>> 7e8e2d33
         $this->configureGeneralPhrasesMock($contextType, $contextValue);
 
         $this->object->writeDictionary($this->dictionaryMock, $this->localeMock);
@@ -137,14 +108,8 @@
      */
     public function testWriteDictionaryWithInvalidArgumentException()
     {
-<<<<<<< HEAD
-        $this->expectException(\InvalidArgumentException::class);
-        $this->expectExceptionMessage('Some error. Row #1.');
-
-=======
         $this->expectException('InvalidArgumentException');
         $this->expectExceptionMessage('Some error. Row #1.');
->>>>>>> 7e8e2d33
         $contextType = 'module';
         $contextValue = 'Magento_Module';
 
