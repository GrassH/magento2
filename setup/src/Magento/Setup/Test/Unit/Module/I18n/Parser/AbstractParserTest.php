<?php declare(strict_types=1);
/**
 * Copyright © Magento, Inc. All rights reserved.
 * See COPYING.txt for license details.
 */
namespace Magento\Setup\Test\Unit\Module\I18n\Parser;

use Magento\Setup\Module\I18n\Parser\AbstractParser;
use Magento\Setup\Module\I18n\Parser\AdapterInterface;
use PHPUnit\Framework\MockObject\MockObject;
use PHPUnit\Framework\TestCase;

class AbstractParserTest extends TestCase
{
    /**
<<<<<<< HEAD
     * @var \Magento\Setup\Module\I18n\Parser\AbstractParser|\PHPUnit\Framework\MockObject\MockObject
=======
     * @var AbstractParser|MockObject
>>>>>>> 7e8e2d33
     */
    protected $_parserMock;

    protected function setUp(): void
    {
        $this->_parserMock = $this->getMockForAbstractClass(
            AbstractParser::class,
            [],
            '',
            false
        );
    }

    /**
     * @param array $options
     * @param string $message
     * @dataProvider dataProviderForValidateOptions
     */
    public function testValidateOptions($options, $message)
    {
        $this->expectException('InvalidArgumentException');
        $this->expectExceptionMessage($message);

        $this->_parserMock->addAdapter(
            'php',
            $this->createMock(AdapterInterface::class)
        );
        $this->_parserMock->parse($options);
    }

    /**
     * @return array
     */
    public function dataProviderForValidateOptions()
    {
        return [
            [[['paths' => []]], 'Missed "type" in parser options.'],
            [[['type' => '', 'paths' => []]], 'Missed "type" in parser options.'],
            [
                [['type' => 'wrong_type', 'paths' => []]],
                'Adapter is not set for type "wrong_type".'
            ],
            [[['type' => 'php']], '"paths" in parser options must be array.'],
            [[['type' => 'php', 'paths' => '']], '"paths" in parser options must be array.']
        ];
    }

    public function getPhrases()
    {
        $this->assertIsArray($this->_parserMock->getPhrases());
    }
}<|MERGE_RESOLUTION|>--- conflicted
+++ resolved
@@ -13,11 +13,7 @@
 class AbstractParserTest extends TestCase
 {
     /**
-<<<<<<< HEAD
-     * @var \Magento\Setup\Module\I18n\Parser\AbstractParser|\PHPUnit\Framework\MockObject\MockObject
-=======
      * @var AbstractParser|MockObject
->>>>>>> 7e8e2d33
      */
     protected $_parserMock;
 
@@ -67,6 +63,6 @@
 
     public function getPhrases()
     {
-        $this->assertIsArray($this->_parserMock->getPhrases());
+        $this->assertInternalType('array', $this->_parserMock->getPhrases());
     }
 }