--- conflicted
+++ resolved
@@ -18,29 +18,17 @@
 class ParserTest extends TestCase
 {
     /**
-<<<<<<< HEAD
-     * @var \Magento\Setup\Module\I18n\Parser\AbstractParser|\PHPUnit\Framework\MockObject\MockObject
-=======
      * @var AbstractParser|MockObject
->>>>>>> 7e8e2d33
      */
     protected $parser;
 
     /**
-<<<<<<< HEAD
-     * @var \PHPUnit\Framework\MockObject\MockObject|\Magento\Setup\Module\I18n\FilesCollector
-=======
      * @var MockObject|FilesCollector
->>>>>>> 7e8e2d33
      */
     protected $filesCollector;
 
     /**
-<<<<<<< HEAD
-     * @var \PHPUnit\Framework\MockObject\MockObject|\Magento\Setup\Module\I18n\Factory
-=======
      * @var MockObject|Factory
->>>>>>> 7e8e2d33
      */
     protected $factory;
 
@@ -84,10 +72,10 @@
         //4. Set expectations
         $this->filesCollector->expects($this->any())
             ->method('getFiles')
-            ->willReturnMap([
+            ->will($this->returnValueMap([
                 [$options[0]['paths'], '', $phpFiles],
                 [$options[1]['paths'], '', $jsFiles],
-            ]);
+            ]));
 
         $result = $this->parser->parse($options);
         $this->assertEquals($expectedResult, $result);
