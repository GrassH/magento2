--- conflicted
+++ resolved
@@ -28,11 +28,7 @@
     protected $objectManager;
 
     /**
-<<<<<<< HEAD
-     * @var Tokenizer|\PHPUnit\Framework\MockObject\MockObject
-=======
      * @var Tokenizer|MockObject
->>>>>>> 7e8e2d33
      */
     protected $tokenizerMock;
 
@@ -176,11 +172,7 @@
      * @param bool $isConstantEncapsedString
      * @param string $value
      * @param int|null $line
-<<<<<<< HEAD
-     * @return Token|\PHPUnit\Framework\MockObject\MockObject
-=======
      * @return Token|MockObject
->>>>>>> 7e8e2d33
      */
     protected function createToken(
         $isEqualFunctionReturnValue,
