--- conflicted
+++ resolved
@@ -20,38 +20,22 @@
 class GeneratorTest extends TestCase
 {
     /**
-<<<<<<< HEAD
-     * @var \Magento\Setup\Module\I18n\Parser\Parser|\PHPUnit\Framework\MockObject\MockObject
-=======
      * @var Parser|MockObject
->>>>>>> 7e8e2d33
      */
     protected $parserMock;
 
     /**
-<<<<<<< HEAD
-     * @var \Magento\Setup\Module\I18n\Parser\Contextual|\PHPUnit\Framework\MockObject\MockObject
-=======
      * @var Contextual|MockObject
->>>>>>> 7e8e2d33
      */
     protected $contextualParserMock;
 
     /**
-<<<<<<< HEAD
-     * @var \Magento\Setup\Module\I18n\Factory|\PHPUnit\Framework\MockObject\MockObject
-=======
      * @var Factory|MockObject
->>>>>>> 7e8e2d33
      */
     protected $factoryMock;
 
     /**
-<<<<<<< HEAD
-     * @var \Magento\Setup\Module\I18n\Dictionary\WriterInterface|\PHPUnit\Framework\MockObject\MockObject
-=======
      * @var WriterInterface|MockObject
->>>>>>> 7e8e2d33
      */
     protected $writerMock;
 
@@ -61,11 +45,7 @@
     protected $generator;
 
     /**
-<<<<<<< HEAD
-     * @var \Magento\Setup\Module\I18n\Dictionary\Options\ResolverFactory|\PHPUnit\Framework\MockObject\MockObject
-=======
      * @var ResolverFactory|MockObject
->>>>>>> 7e8e2d33
      */
     protected $optionsResolverFactory;
 
@@ -77,7 +57,7 @@
         $this->factoryMock = $this->createMock(Factory::class);
         $this->factoryMock->expects($this->any())
             ->method('createDictionaryWriter')
-            ->willReturn($this->writerMock);
+            ->will($this->returnValue($this->writerMock));
 
         $this->optionsResolverFactory =
             $this->createMock(ResolverFactory::class);
@@ -102,17 +82,17 @@
         $this->factoryMock->expects($this->once())
             ->method('createDictionaryWriter')
             ->with($outputFilename)
-            ->willReturnSelf();
-        $this->parserMock->expects($this->any())->method('getPhrases')->willReturn([$phrase]);
+            ->will($this->returnSelf());
+        $this->parserMock->expects($this->any())->method('getPhrases')->will($this->returnValue([$phrase]));
         $options = [];
         $optionResolver = $this->createMock(Resolver::class);
         $optionResolver->expects($this->once())
             ->method('getOptions')
-            ->willReturn($options);
+            ->will($this->returnValue($options));
         $this->optionsResolverFactory->expects($this->once())
             ->method('create')
             ->with($this->equalTo(''), $this->equalTo(false))
-            ->willReturn($optionResolver);
+            ->will($this->returnValue($optionResolver));
         $this->generator->generate('', $outputFilename);
         $property = new \ReflectionProperty($this->generator, 'writer');
         $property->setAccessible(true);
@@ -128,25 +108,20 @@
             $this->createMock(Resolver::class);
         $optionResolver->expects($this->once())
             ->method('getOptions')
-            ->willReturn($filesOptions);
+            ->will($this->returnValue($filesOptions));
 
         $this->factoryMock->expects($this->once())
             ->method('createDictionaryWriter')
             ->with($outputFilename)
-            ->willReturnSelf();
+            ->will($this->returnSelf());
 
         $this->optionsResolverFactory->expects($this->once())
             ->method('create')
             ->with($this->equalTo($baseDir), $this->equalTo(false))
-            ->willReturn($optionResolver);
+            ->will($this->returnValue($optionResolver));
         $this->parserMock->expects($this->once())->method('parse')->with($filesOptions);
-<<<<<<< HEAD
-        $phrase = $this->createMock(\Magento\Setup\Module\I18n\Dictionary\Phrase::class);
-        $this->parserMock->expects($this->once())->method('getPhrases')->willReturn([$phrase]);
-=======
         $phrase = $this->createMock(Phrase::class);
         $this->parserMock->expects($this->once())->method('getPhrases')->will($this->returnValue([$phrase]));
->>>>>>> 7e8e2d33
         $this->generator->generate($baseDir, $outputFilename);
     }
 
@@ -159,25 +134,20 @@
             $this->createMock(Resolver::class);
         $optionResolver->expects($this->once())
             ->method('getOptions')
-            ->willReturn($filesOptions);
+            ->will($this->returnValue($filesOptions));
         $this->optionsResolverFactory->expects($this->once())
             ->method('create')
             ->with($this->equalTo($baseDir), $this->equalTo(true))
-            ->willReturn($optionResolver);
+            ->will($this->returnValue($optionResolver));
 
         $this->contextualParserMock->expects($this->once())->method('parse')->with($filesOptions);
-<<<<<<< HEAD
-        $phrase = $this->createMock(\Magento\Setup\Module\I18n\Dictionary\Phrase::class);
-        $this->contextualParserMock->expects($this->once())->method('getPhrases')->willReturn([$phrase]);
-=======
         $phrase = $this->createMock(Phrase::class);
         $this->contextualParserMock->expects($this->once())->method('getPhrases')->will($this->returnValue([$phrase]));
->>>>>>> 7e8e2d33
 
         $this->factoryMock->expects($this->once())
             ->method('createDictionaryWriter')
             ->with($outputFilename)
-            ->willReturnSelf();
+            ->will($this->returnSelf());
 
         $this->generator->generate($baseDir, $outputFilename, true);
     }
@@ -190,38 +160,28 @@
             $this->createMock(Resolver::class);
         $optionResolver->expects($this->once())
             ->method('getOptions')
-            ->willReturn($filesOptions);
+            ->will($this->returnValue($filesOptions));
         $this->optionsResolverFactory->expects($this->once())
             ->method('create')
             ->with($this->equalTo($baseDir), $this->equalTo(false))
-            ->willReturn($optionResolver);
+            ->will($this->returnValue($optionResolver));
 
         $phrases = [
             $this->createMock(Phrase::class),
             $this->createMock(Phrase::class),
         ];
 
-        $this->parserMock->expects($this->once())->method('getPhrases')->willReturn($phrases);
+        $this->parserMock->expects($this->once())->method('getPhrases')->will($this->returnValue($phrases));
         $this->writerMock->expects($this->at(0))->method('write')->with($phrases[0]);
         $this->writerMock->expects($this->at(1))->method('write')->with($phrases[1]);
 
         $this->generator->generate($baseDir, 'file.csv');
     }
 
-<<<<<<< HEAD
-    /**
-     */
-    public function testGenerateWithNoPhrases()
-    {
-        $this->expectException(\UnexpectedValueException::class);
-        $this->expectExceptionMessage('No phrases found in the specified dictionary file.');
-
-=======
     public function testGenerateWithNoPhrases()
     {
         $this->expectException('UnexpectedValueException');
         $this->expectExceptionMessage('No phrases found in the specified dictionary file.');
->>>>>>> 7e8e2d33
         $baseDir = 'no_phrases';
         $outputFilename = 'no_file.csv';
         $filesOptions = ['file1', 'file2'];
@@ -229,14 +189,14 @@
             $this->createMock(Resolver::class);
         $optionResolver->expects($this->once())
             ->method('getOptions')
-            ->willReturn($filesOptions);
+            ->will($this->returnValue($filesOptions));
         $this->optionsResolverFactory->expects($this->once())
             ->method('create')
             ->with($this->equalTo($baseDir), $this->equalTo(true))
-            ->willReturn($optionResolver);
+            ->will($this->returnValue($optionResolver));
 
         $this->contextualParserMock->expects($this->once())->method('parse')->with($filesOptions);
-        $this->contextualParserMock->expects($this->once())->method('getPhrases')->willReturn([]);
+        $this->contextualParserMock->expects($this->once())->method('getPhrases')->will($this->returnValue([]));
         $this->generator->generate($baseDir, $outputFilename, true);
     }
 }