--- conflicted
+++ resolved
@@ -18,29 +18,17 @@
 class RepositoryGeneratorTest extends TestCase
 {
     /**
-<<<<<<< HEAD
-     * @var Scanner\RepositoryScanner | \PHPUnit\Framework\MockObject\MockObject
-=======
      * @var Scanner\RepositoryScanner|MockObject
->>>>>>> 7e8e2d33
      */
     private $repositoryScannerMock;
 
     /**
-<<<<<<< HEAD
-     * @var ClassesScanner | \PHPUnit\Framework\MockObject\MockObject
-=======
      * @var ClassesScanner|MockObject
->>>>>>> 7e8e2d33
      */
     private $classesScannerMock;
 
     /**
-<<<<<<< HEAD
-     * @var \Magento\Setup\Module\Di\Code\Scanner\ConfigurationScanner | \PHPUnit\Framework\MockObject\MockObject
-=======
      * @var ConfigurationScanner|MockObject
->>>>>>> 7e8e2d33
      */
     private $configurationScannerMock;
 
