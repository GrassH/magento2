<?php declare(strict_types=1);
/**
 * Copyright © Magento, Inc. All rights reserved.
 * See COPYING.txt for license details.
 */

namespace Magento\Setup\Test\Unit\Module\Di\Code\Scanner;

use Magento\Setup\Module\Di\Code\Scanner\XmlScanner;
use Magento\Setup\Module\Di\Compiler\Log\Log;
use PHPUnit\Framework\MockObject\MockObject;
use PHPUnit\Framework\TestCase;

class XmlScannerTest extends TestCase
{
    /**
     * @var XmlScanner
     */
    protected $_model;

    /**
<<<<<<< HEAD
     * @var \PHPUnit\Framework\MockObject\MockObject
=======
     * @var MockObject
>>>>>>> 7e8e2d33
     */
    protected $_logMock;

    /**
     * @var array
     */
    protected $_testFiles = [];

    protected function setUp(): void
    {
        $this->_model = new XmlScanner(
            $this->_logMock = $this->createMock(Log::class)
        );
        $testDir = __DIR__ . '/../../' . '/_files';
        $this->_testFiles = [
            $testDir . '/app/code/Magento/SomeModule/etc/adminhtml/system.xml',
            $testDir . '/app/code/Magento/SomeModule/etc/di.xml',
            $testDir . '/app/code/Magento/SomeModule/view/frontend/default.xml',
        ];
    }

    public function testCollectEntities()
    {
        $className = 'Magento\Store\Model\Config\Invalidator\Proxy';
        $this->_logMock->expects(
            $this->at(0)
        )->method(
            'add'
        )->with(
            4,
            $className,
            'Invalid proxy class for ' . substr($className, 0, -5)
        );
        $this->_logMock->expects(
            $this->at(1)
        )->method(
            'add'
        )->with(
            4,
            '\Magento\SomeModule\Model\Element\Proxy',
            'Invalid proxy class for ' . substr('\Magento\SomeModule\Model\Element\Proxy', 0, -5)
        );
        $this->_logMock->expects(
            $this->at(2)
        )->method(
            'add'
        )->with(
            4,
            '\Magento\SomeModule\Model\Nested\Element\Proxy',
            'Invalid proxy class for ' . substr('\Magento\SomeModule\Model\Nested\Element\Proxy', 0, -5)
        );
        $actual = $this->_model->collectEntities($this->_testFiles);
        $expected = [];
        $this->assertEquals($expected, $actual);
    }
}<|MERGE_RESOLUTION|>--- conflicted
+++ resolved
@@ -19,11 +19,7 @@
     protected $_model;
 
     /**
-<<<<<<< HEAD
-     * @var \PHPUnit\Framework\MockObject\MockObject
-=======
      * @var MockObject
->>>>>>> 7e8e2d33
      */
     protected $_logMock;
 
