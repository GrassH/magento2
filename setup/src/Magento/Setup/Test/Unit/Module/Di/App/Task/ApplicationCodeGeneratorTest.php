<?php declare(strict_types=1);
/**
 * Copyright © Magento, Inc. All rights reserved.
 * See COPYING.txt for license details.
 */

namespace Magento\Setup\Test\Unit\Module\Di\App\Task;

use Magento\Setup\Module\Di\App\Task\Operation\ApplicationCodeGenerator;
use Magento\Setup\Module\Di\Code\Reader\ClassesScanner;
use Magento\Setup\Module\Di\Code\Scanner;
use Magento\Setup\Module\Di\Code\Scanner\DirectoryScanner;
use Magento\Setup\Module\Di\Code\Scanner\PhpScanner;
use PHPUnit\Framework\MockObject\MockObject;
use PHPUnit\Framework\TestCase;

class ApplicationCodeGeneratorTest extends TestCase
{
    /**
<<<<<<< HEAD
     * @var Scanner\DirectoryScanner | \PHPUnit\Framework\MockObject\MockObject
=======
     * @var Scanner\DirectoryScanner|MockObject
>>>>>>> 7e8e2d33
     */
    private $directoryScannerMock;

    /**
<<<<<<< HEAD
     * @var Scanner\PhpScanner | \PHPUnit\Framework\MockObject\MockObject
=======
     * @var Scanner\PhpScanner|MockObject
>>>>>>> 7e8e2d33
     */
    private $phpScannerMock;

    /**
<<<<<<< HEAD
     * @var ClassesScanner | \PHPUnit\Framework\MockObject\MockObject
=======
     * @var ClassesScanner|MockObject
>>>>>>> 7e8e2d33
     */
    private $classesScannerMock;

    protected function setUp(): void
    {
        $this->directoryScannerMock = $this->getMockBuilder(
            DirectoryScanner::class
        )->disableOriginalConstructor()
            ->getMock();
        $this->phpScannerMock = $this->getMockBuilder(PhpScanner::class)
            ->disableOriginalConstructor()
            ->getMock();
        $this->classesScannerMock = $this->getMockBuilder(ClassesScanner::class)
            ->disableOriginalConstructor()
            ->getMock();
    }

    /**
     * @param array $data
     *
     * @dataProvider doOperationWrongDataDataProvider
     */
    public function testDoOperationWrongData($data)
    {
        $model = new ApplicationCodeGenerator(
            $this->classesScannerMock,
            $this->phpScannerMock,
            $this->directoryScannerMock,
            $data
        );

        $this->classesScannerMock->expects($this->never())
            ->method('getList');
        $this->directoryScannerMock->expects($this->never())
            ->method('scan');
        $this->phpScannerMock->expects($this->never())
            ->method('collectEntities');

        $this->assertEmpty($model->doOperation());
    }

    /**
     * @return array
     */
    public function doOperationWrongDataDataProvider()
    {
        return [
            [[]],
            [['filePatterns' => ['php' => '*.php']]],
            [['path' => 'path']],
        ];
    }

    public function testDoOperation()
    {
        $data = [
            'paths' => ['path/to/app'],
            'filePatterns' => ['php' => '.php'],
            'excludePatterns' => ['/\/Test\//']
        ];
        $files = ['php' => []];
        $model = new ApplicationCodeGenerator(
            $this->classesScannerMock,
            $this->phpScannerMock,
            $this->directoryScannerMock,
            $data
        );

        $this->classesScannerMock->expects($this->once())
            ->method('getList')
            ->with($data['paths'][0]);
        $this->directoryScannerMock->expects($this->once())
            ->method('scan')
            ->with(
                $data['paths'][0],
                $data['filePatterns'],
                $data['excludePatterns']
            )->willReturn($files);
        $this->phpScannerMock->expects($this->once())
            ->method('collectEntities')
            ->with($files['php'])
            ->willReturn([]);

        $this->assertEmpty($model->doOperation());
    }
}<|MERGE_RESOLUTION|>--- conflicted
+++ resolved
@@ -17,29 +17,17 @@
 class ApplicationCodeGeneratorTest extends TestCase
 {
     /**
-<<<<<<< HEAD
-     * @var Scanner\DirectoryScanner | \PHPUnit\Framework\MockObject\MockObject
-=======
      * @var Scanner\DirectoryScanner|MockObject
->>>>>>> 7e8e2d33
      */
     private $directoryScannerMock;
 
     /**
-<<<<<<< HEAD
-     * @var Scanner\PhpScanner | \PHPUnit\Framework\MockObject\MockObject
-=======
      * @var Scanner\PhpScanner|MockObject
->>>>>>> 7e8e2d33
      */
     private $phpScannerMock;
 
     /**
-<<<<<<< HEAD
-     * @var ClassesScanner | \PHPUnit\Framework\MockObject\MockObject
-=======
      * @var ClassesScanner|MockObject
->>>>>>> 7e8e2d33
      */
     private $classesScannerMock;
 
