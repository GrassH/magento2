--- conflicted
+++ resolved
@@ -19,47 +19,27 @@
 class AreaTest extends TestCase
 {
     /**
-<<<<<<< HEAD
-     * @var App\AreaList | \PHPUnit\Framework\MockObject\MockObject
-=======
      * @var App\AreaList|MockObject
->>>>>>> 7e8e2d33
      */
     private $areaListMock;
 
     /**
-<<<<<<< HEAD
-     * @var \Magento\Setup\Module\Di\Code\Reader\Decorator\Area | \PHPUnit\Framework\MockObject\MockObject
-=======
      * @var \Magento\Setup\Module\Di\Code\Reader\Decorator\Area|MockObject
->>>>>>> 7e8e2d33
      */
     private $areaInstancesNamesList;
 
     /**
-<<<<<<< HEAD
-     * @var Config\Reader | \PHPUnit\Framework\MockObject\MockObject
-=======
      * @var Config\Reader|MockObject
->>>>>>> 7e8e2d33
      */
     private $configReaderMock;
 
     /**
-<<<<<<< HEAD
-     * @var Config\WriterInterface | \PHPUnit\Framework\MockObject\MockObject
-=======
      * @var Config\WriterInterface|MockObject
->>>>>>> 7e8e2d33
      */
     private $configWriterMock;
 
     /**
-<<<<<<< HEAD
-     * @var \Magento\Setup\Module\Di\Compiler\Config\ModificationChain | \PHPUnit\Framework\MockObject\MockObject
-=======
      * @var ModificationChain|MockObject
->>>>>>> 7e8e2d33
      */
     private $configChain;
 
