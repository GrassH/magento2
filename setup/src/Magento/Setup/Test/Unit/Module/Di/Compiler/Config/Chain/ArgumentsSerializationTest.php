<?php declare(strict_types=1);
/**
 * Copyright © Magento, Inc. All rights reserved.
 * See COPYING.txt for license details.
 */

namespace Magento\Setup\Test\Unit\Module\Di\Compiler\Config\Chain;

use Magento\Framework\Serialize\SerializerInterface;
use Magento\Setup\Module\Di\Compiler\Config\Chain\ArgumentsSerialization;
use PHPUnit\Framework\MockObject\MockObject;
use PHPUnit\Framework\TestCase;

/**
 * Unit test for the ArgumentsSerialization class.
 *
 * @deprecated We don't need anymore serialize arguments, this class will be removed in the next
 *             backward incompatible release.
 */
class ArgumentsSerializationTest extends TestCase
{
    /**
<<<<<<< HEAD
     * @var SerializerInterface|PHPUnit\Framework\MockObject\MockObject
=======
     * @var SerializerInterface|MockObject
>>>>>>> 7e8e2d33
     */
    private $serializer;

    /**
     * Set up mocks.
     */
    protected function setUp(): void
    {
        $this->serializer = $this->getMockBuilder(SerializerInterface::class)
            ->getMock();
        $this->serializer->expects($this->any())->method('serialize')->willReturnCallback(function ($param) {
            return json_encode($param);
        });
    }

    public function testModifyArgumentsDoNotExist()
    {
        $inputConfig = [
            'data' => []
        ];
        $modifier = new ArgumentsSerialization($this->serializer);
        $this->assertSame($inputConfig, $modifier->modify($inputConfig));
    }

    public function testModifyArguments()
    {
        $inputConfig = [
            'arguments' => [
                'argument1' => [],
                'argument2' => null,
            ]
        ];

        $expected = [
            'arguments' => [
                'argument1' => json_encode([]),
                'argument2' => null,
            ]
        ];

        $modifier = new ArgumentsSerialization($this->serializer);
        $this->assertEquals($expected, $modifier->modify($inputConfig));
    }
}<|MERGE_RESOLUTION|>--- conflicted
+++ resolved
@@ -20,11 +20,7 @@
 class ArgumentsSerializationTest extends TestCase
 {
     /**
-<<<<<<< HEAD
-     * @var SerializerInterface|PHPUnit\Framework\MockObject\MockObject
-=======
      * @var SerializerInterface|MockObject
->>>>>>> 7e8e2d33
      */
     private $serializer;
 
