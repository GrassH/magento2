--- conflicted
+++ resolved
@@ -10,17 +10,13 @@
 use Magento\Framework\App\Cache\Manager;
 use Magento\Framework\App\Interception\Cache\CompiledConfig;
 use Magento\Framework\Interception\Config\Config;
+use Magento\Framework\Interception\ObjectManager\ConfigInterface;
 use Magento\Framework\ObjectManager\InterceptableValidator;
 use Magento\Setup\Module\Di\Code\Generator\InterceptionConfigurationBuilder;
 use Magento\Setup\Module\Di\Code\Generator\PluginList;
 use Magento\Setup\Module\Di\Code\Reader\Type;
 use PHPUnit\Framework\MockObject\MockObject;
 use PHPUnit\Framework\TestCase;
-<<<<<<< HEAD
-use stdClass;
-=======
-use Magento\Framework\Interception\ObjectManager\ConfigInterface;
->>>>>>> 7ad5055e
 
 class InterceptionConfigurationBuilderTest extends TestCase
 {
@@ -61,19 +57,17 @@
 
     protected function setUp(): void
     {
-        $this->interceptionConfig =
-            $this->createPartialMock(Config::class, ['hasPlugins']);
-        $this->pluginList = $this->createPartialMock(
+        $this->interceptionConfig = $this->createPartialMock(Config::class, ['hasPlugins']);
+        $this->pluginList         = $this->createPartialMock(
             PluginList::class,
             ['setInterceptedClasses', 'setScopePriorityScheme', 'getPluginsConfig']
         );
-        $this->cacheManager = $this->createMock(Manager::class);
-        $this->interceptableValidator =
-            $this->createMock(InterceptableValidator::class);
-        $this->omConfig = $this->createMock(ConfigInterface::class);
+        $this->cacheManager           = $this->createMock(Manager::class);
+        $this->interceptableValidator = $this->createMock(InterceptableValidator::class);
+        $this->omConfig               = $this->createMock(ConfigInterface::class);
 
         $this->typeReader = $this->createPartialMock(Type::class, ['isConcrete']);
-        $this->model = new InterceptionConfigurationBuilder(
+        $this->model      = new InterceptionConfigurationBuilder(
             $this->interceptionConfig,
             $this->pluginList,
             $this->typeReader,
@@ -120,8 +114,8 @@
         $this->omConfig->expects($this->any())
             ->method('getOriginalInstanceType')
             ->willReturnMap([
-                ['someinstance', 'someinstance'],
-                ['someinstance1', 'someinstance'],
+                ['stdClass', 'stdClass'],
+                ['virtualTypeClass', 'stdClass'],
             ]);
 
         $this->model->addAreaCode('areaCode');
@@ -133,17 +127,15 @@
      */
     public function getInterceptionConfigurationDataProvider()
     {
-        $someInstance = new stdClass();
         return [
             [null],
-<<<<<<< HEAD
-            [['plugin' => ['instance' => $someInstance]]],
-            [['plugin' => ['instance' => $someInstance], 'plugin2' => ['instance' => $someInstance]]]
-=======
-            [['plugin' => ['instance' => 'someinstance']]],
-            [['plugin' => ['instance' => 'someinstance1']]],
-            [['plugin' => ['instance' => 'someinstance'], 'plugin2' => ['instance' => 'someinstance']]]
->>>>>>> 7ad5055e
+            [['plugin' => ['instance' => 'stdClass']]],
+            [[
+                'plugin'  => ['instance' => 'stdClass'],
+                'plugin1' => ['instance' => 'stdClass'],
+                'plugin2' => ['instance' => 'virtualTypeClass']
+            ]],
+            [['plugin' => ['instance' => 'virtualTypeClass']]],
         ];
     }
 }