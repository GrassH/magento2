--- conflicted
+++ resolved
@@ -23,47 +23,27 @@
     protected $model;
 
     /**
-<<<<<<< HEAD
-     * @var \PHPUnit\Framework\MockObject\MockObject
-=======
      * @var MockObject
->>>>>>> 7e8e2d33
      */
     protected $interceptionConfig;
 
     /**
-<<<<<<< HEAD
-     * @var \PHPUnit\Framework\MockObject\MockObject
-=======
      * @var MockObject
->>>>>>> 7e8e2d33
      */
     protected $pluginList;
 
     /**
-<<<<<<< HEAD
-     * @var \PHPUnit\Framework\MockObject\MockObject
-=======
      * @var MockObject
->>>>>>> 7e8e2d33
      */
     protected $typeReader;
 
     /**
-<<<<<<< HEAD
-     * @var \PHPUnit\Framework\MockObject\MockObject
-=======
      * @var MockObject
->>>>>>> 7e8e2d33
      */
     private $cacheManager;
 
     /**
-<<<<<<< HEAD
-     * @var \Magento\Framework\ObjectManager\InterceptableValidator|\PHPUnit\Framework\MockObject\MockObject
-=======
      * @var InterceptableValidator|MockObject
->>>>>>> 7e8e2d33
      */
     private $interceptableValidator;
 
