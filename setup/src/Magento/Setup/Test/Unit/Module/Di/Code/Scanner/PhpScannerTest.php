<?php
/**
 * Copyright © Magento, Inc. All rights reserved.
 * See COPYING.txt for license details.
 */
namespace Magento\Setup\Test\Unit\Module\Di\Code\Scanner;

require_once __DIR__ . '/../../_files/app/code/Magento/SomeModule/Helper/Test.php';
require_once __DIR__ . '/../../_files/app/code/Magento/SomeModule/ElementFactory.php';
require_once __DIR__ . '/../../_files/app/code/Magento/SomeModule/Model/DoubleColon.php';
require_once __DIR__ . '/../../_files/app/code/Magento/SomeModule/Api/Data/SomeInterface.php';

use Magento\Framework\Reflection\TypeProcessor;

class PhpScannerTest extends \PHPUnit\Framework\TestCase
{
    /**
     * @var \Magento\Setup\Module\Di\Code\Scanner\PhpScanner
     */
    protected $_model;

    /**
     * @var string
     */
    protected $_testDir;

    /**
     * @var array
     */
    protected $_testFiles = [];

    /**
     * @var \PHPUnit_Framework_MockObject_MockObject
     */
    protected $_logMock;

    protected function setUp()
    {
<<<<<<< HEAD
        $this->_model = new \Magento\Setup\Module\Di\Code\Scanner\PhpScanner(
            $this->_logMock = $this->createMock(\Magento\Setup\Module\Di\Compiler\Log\Log::class)
        );
=======
        $this->_logMock = $this->getMock(\Magento\Setup\Module\Di\Compiler\Log\Log::class, [], [], '', false);
        $this->_model = new \Magento\Setup\Module\Di\Code\Scanner\PhpScanner($this->_logMock, new TypeProcessor());
>>>>>>> 3cee8536
        $this->_testDir = str_replace('\\', '/', realpath(__DIR__ . '/../../') . '/_files');
    }

    public function testCollectEntities()
    {
        $this->_testFiles = [
            $this->_testDir . '/app/code/Magento/SomeModule/Helper/Test.php',
            $this->_testDir . '/app/code/Magento/SomeModule/Model/DoubleColon.php',
            $this->_testDir . '/app/code/Magento/SomeModule/Api/Data/SomeInterface.php'
        ];

        $this->_logMock->expects(
            $this->at(0)
        )->method(
            'add'
        )->with(
            4,
            'Magento\SomeModule\Module\Factory',
            'Invalid Factory for nonexistent class Magento\SomeModule\Module in file ' . $this->_testFiles[0]
        );
        $this->_logMock->expects(
            $this->at(1)
        )->method(
            'add'
        )->with(
            4,
            'Magento\SomeModule\Element\Factory',
            'Invalid Factory declaration for class Magento\SomeModule\Element in file ' . $this->_testFiles[0]
        );

        $this->assertEquals(
            ['\Magento\Eav\Api\Data\AttributeExtensionInterface'],
            $this->_model->collectEntities($this->_testFiles)
        );
    }
}<|MERGE_RESOLUTION|>--- conflicted
+++ resolved
@@ -36,14 +36,8 @@
 
     protected function setUp()
     {
-<<<<<<< HEAD
-        $this->_model = new \Magento\Setup\Module\Di\Code\Scanner\PhpScanner(
-            $this->_logMock = $this->createMock(\Magento\Setup\Module\Di\Compiler\Log\Log::class)
-        );
-=======
-        $this->_logMock = $this->getMock(\Magento\Setup\Module\Di\Compiler\Log\Log::class, [], [], '', false);
+        $this->_logMock = $this->createMock(\Magento\Setup\Module\Di\Compiler\Log\Log::class);
         $this->_model = new \Magento\Setup\Module\Di\Code\Scanner\PhpScanner($this->_logMock, new TypeProcessor());
->>>>>>> 3cee8536
         $this->_testDir = str_replace('\\', '/', realpath(__DIR__ . '/../../') . '/_files');
     }
 
