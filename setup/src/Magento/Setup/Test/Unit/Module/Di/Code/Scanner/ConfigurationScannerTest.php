<?php declare(strict_types=1);
/**
 * Copyright © Magento, Inc. All rights reserved.
 * See COPYING.txt for license details.
 */
namespace Magento\Setup\Test\Unit\Module\Di\Code\Scanner;

use Magento\Framework\App\AreaList;
use Magento\Framework\App\Config\FileResolver;
use Magento\Framework\Config\FileIterator;
use Magento\Framework\TestFramework\Unit\Helper\ObjectManager;
use Magento\Setup\Module\Di\Code\Scanner\ConfigurationScanner;
use PHPUnit\Framework\MockObject\MockObject;
use PHPUnit\Framework\TestCase;

class ConfigurationScannerTest extends TestCase
{
    /**
<<<<<<< HEAD
     * @var \Magento\Framework\App\Config\FileResolver | \PHPUnit\Framework\MockObject\MockObject
=======
     * @var FileResolver|MockObject
>>>>>>> 7e8e2d33
     */
    private $fileResolverMock;

    /**
<<<<<<< HEAD
     * @var \Magento\Framework\App\AreaList | \PHPUnit\Framework\MockObject\MockObject
=======
     * @var AreaList|MockObject
>>>>>>> 7e8e2d33
     */
    private $areaListMock;

    /**
     * @var ConfigurationScanner
     */
    private $model;

    protected function setUp(): void
    {
        $this->fileResolverMock = $this->getMockBuilder(FileResolver::class)
            ->disableOriginalConstructor()
            ->getMock();

        $this->areaListMock = $this->getMockBuilder(AreaList::class)
            ->disableOriginalConstructor()
            ->getMock();

        $objectManagerHelper = new ObjectManager($this);
        $this->model = $objectManagerHelper->getObject(
            ConfigurationScanner::class,
            [
                'fileResolver' => $this->fileResolverMock,
                'areaList' => $this->areaListMock,
            ]
        );
    }

    public function testScan()
    {
        $codes = ['code1', 'code2'];
        $iteratorMock = $this->getMockBuilder(FileIterator::class)
            ->disableOriginalConstructor()
            ->getMock();
        $this->areaListMock->expects($this->once())
            ->method('getCodes')
            ->willReturn($codes);
        $counts = count($codes) + 2;
        $this->fileResolverMock->expects($this->exactly($counts))
            ->method('get')
            ->willReturn($iteratorMock);
        $files = ['file1' => 'onefile', 'file2' => 'anotherfile'];
        $iteratorMock->expects($this->exactly($counts))
            ->method('toArray')
            ->willReturn($files);
        $this->assertEquals(array_keys($files), $this->model->scan('di.xml'));
    }
}<|MERGE_RESOLUTION|>--- conflicted
+++ resolved
@@ -16,20 +16,12 @@
 class ConfigurationScannerTest extends TestCase
 {
     /**
-<<<<<<< HEAD
-     * @var \Magento\Framework\App\Config\FileResolver | \PHPUnit\Framework\MockObject\MockObject
-=======
      * @var FileResolver|MockObject
->>>>>>> 7e8e2d33
      */
     private $fileResolverMock;
 
     /**
-<<<<<<< HEAD
-     * @var \Magento\Framework\App\AreaList | \PHPUnit\Framework\MockObject\MockObject
-=======
      * @var AreaList|MockObject
->>>>>>> 7e8e2d33
      */
     private $areaListMock;
 
