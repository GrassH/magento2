--- conflicted
+++ resolved
@@ -30,19 +30,11 @@
 
     protected function setUp(): void
     {
-<<<<<<< HEAD
-        /** @var DeploymentConfig|\PHPUnit\Framework\MockObject\MockObject $deployConfig */
-        $deployConfig = $this->createMock(DeploymentConfig::class);
-        $deployConfig->expects($this->any())->method('isAvailable')->willReturn(false);
-
-        /** @var Random|\PHPUnit\Framework\MockObject\MockObject $randomMock */
-=======
         /** @var DeploymentConfig|MockObject $deployConfig */
         $deployConfig = $this->createMock(DeploymentConfig::class);
         $deployConfig->expects($this->any())->method('isAvailable')->willReturn(false);
 
         /** @var Random|MockObject $randomMock */
->>>>>>> 7e8e2d33
         $randomMock = $this->createMock(Random::class);
         $randomMock->expects($this->any())->method('getRandomString')->willReturn('key');
 
