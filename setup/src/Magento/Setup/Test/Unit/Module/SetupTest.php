--- conflicted
+++ resolved
@@ -17,11 +17,7 @@
     const CONNECTION_NAME = 'connection';
 
     /**
-<<<<<<< HEAD
-     * @var \Magento\Framework\DB\Adapter\AdapterInterface|\PHPUnit\Framework\MockObject\MockObject
-=======
      * @var AdapterInterface|MockObject
->>>>>>> 7e8e2d33
      */
     private $connection;
 
@@ -31,11 +27,7 @@
     private $setup;
 
     /**
-<<<<<<< HEAD
-     * @var ResourceConnection|\PHPUnit\Framework\MockObject\MockObject
-=======
      * @var ResourceConnection|MockObject
->>>>>>> 7e8e2d33
      */
     private $resourceModelMock;
 
@@ -46,7 +38,7 @@
         $this->resourceModelMock->expects($this->any())
             ->method('getConnection')
             ->with(self::CONNECTION_NAME)
-            ->willReturn($this->connection);
+            ->will($this->returnValue($this->connection));
         $this->resourceModelMock->expects($this->any())
             ->method('getConnectionByName')
             ->with(ResourceConnection::DEFAULT_CONNECTION)
@@ -64,12 +56,12 @@
         $this->resourceModelMock->expects($this->once())
             ->method('getTableName')
             ->with($tableName)
-            ->willReturn($tableName);
+            ->will($this->returnValue($tableName));
 
         $this->connection->expects($this->once())
             ->method('getIndexName')
             ->with($tableName, $fields, $indexType)
-            ->willReturn($expectedIdxName);
+            ->will($this->returnValue($expectedIdxName));
 
         $this->assertEquals('idxName', $this->setup->getIdxName($tableName, $fields, $indexType));
     }
@@ -84,12 +76,12 @@
         $this->resourceModelMock->expects($this->once())
             ->method('getTableName')
             ->with($tableName)
-            ->willReturn($tableName);
+            ->will($this->returnValue($tableName));
 
         $this->connection->expects($this->once())
             ->method('getForeignKeyName')
             ->with($tableName, $columnName, $refTable, $refColumnName)
-            ->willReturn('fkName');
+            ->will($this->returnValue('fkName'));
 
         $this->assertEquals('fkName', $this->setup->getFkName($tableName, $columnName, $refTable, $refColumnName));
     }
