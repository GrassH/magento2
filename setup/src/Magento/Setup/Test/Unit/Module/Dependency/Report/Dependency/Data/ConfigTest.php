--- conflicted
+++ resolved
@@ -14,20 +14,12 @@
 class ConfigTest extends TestCase
 {
     /**
-<<<<<<< HEAD
-     * @var \Magento\Setup\Module\Dependency\Report\Dependency\Data\Module|\PHPUnit\Framework\MockObject\MockObject
-=======
      * @var Module|MockObject
->>>>>>> 7e8e2d33
      */
     protected $moduleFirst;
 
     /**
-<<<<<<< HEAD
-     * @var \Magento\Setup\Module\Dependency\Report\Dependency\Data\Module|\PHPUnit\Framework\MockObject\MockObject
-=======
      * @var Module|MockObject
->>>>>>> 7e8e2d33
      */
     protected $moduleSecond;
 
@@ -36,11 +28,7 @@
      */
     protected $config;
 
-<<<<<<< HEAD
-    protected function setUp(): void
-=======
     public function setUp(): void
->>>>>>> 7e8e2d33
     {
         $this->moduleFirst = $this->createMock(Module::class);
         $this->moduleSecond = $this->createMock(Module::class);
@@ -54,21 +42,21 @@
 
     public function testGetDependenciesCount()
     {
-        $this->moduleFirst->expects($this->once())->method('getHardDependenciesCount')->willReturn(1);
-        $this->moduleFirst->expects($this->once())->method('getSoftDependenciesCount')->willReturn(2);
+        $this->moduleFirst->expects($this->once())->method('getHardDependenciesCount')->will($this->returnValue(1));
+        $this->moduleFirst->expects($this->once())->method('getSoftDependenciesCount')->will($this->returnValue(2));
 
-        $this->moduleSecond->expects($this->once())->method('getHardDependenciesCount')->willReturn(3);
-        $this->moduleSecond->expects($this->once())->method('getSoftDependenciesCount')->willReturn(4);
+        $this->moduleSecond->expects($this->once())->method('getHardDependenciesCount')->will($this->returnValue(3));
+        $this->moduleSecond->expects($this->once())->method('getSoftDependenciesCount')->will($this->returnValue(4));
 
         $this->assertEquals(10, $this->config->getDependenciesCount());
     }
 
     public function testGetHardDependenciesCount()
     {
-        $this->moduleFirst->expects($this->once())->method('getHardDependenciesCount')->willReturn(1);
+        $this->moduleFirst->expects($this->once())->method('getHardDependenciesCount')->will($this->returnValue(1));
         $this->moduleFirst->expects($this->never())->method('getSoftDependenciesCount');
 
-        $this->moduleSecond->expects($this->once())->method('getHardDependenciesCount')->willReturn(2);
+        $this->moduleSecond->expects($this->once())->method('getHardDependenciesCount')->will($this->returnValue(2));
         $this->moduleSecond->expects($this->never())->method('getSoftDependenciesCount');
 
         $this->assertEquals(3, $this->config->getHardDependenciesCount());
@@ -77,10 +65,10 @@
     public function testGetSoftDependenciesCount()
     {
         $this->moduleFirst->expects($this->never())->method('getHardDependenciesCount');
-        $this->moduleFirst->expects($this->once())->method('getSoftDependenciesCount')->willReturn(1);
+        $this->moduleFirst->expects($this->once())->method('getSoftDependenciesCount')->will($this->returnValue(1));
 
         $this->moduleSecond->expects($this->never())->method('getHardDependenciesCount');
-        $this->moduleSecond->expects($this->once())->method('getSoftDependenciesCount')->willReturn(3);
+        $this->moduleSecond->expects($this->once())->method('getSoftDependenciesCount')->will($this->returnValue(3));
 
         $this->assertEquals(4, $this->config->getSoftDependenciesCount());
     }
