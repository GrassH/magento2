--- conflicted
+++ resolved
@@ -14,20 +14,12 @@
 class ModuleTest extends TestCase
 {
     /**
-<<<<<<< HEAD
-     * @var \Magento\Setup\Module\Dependency\Report\Dependency\Data\Dependency|\PHPUnit\Framework\MockObject\MockObject
-=======
      * @var Dependency|MockObject
->>>>>>> 7e8e2d33
      */
     protected $dependencyFirst;
 
     /**
-<<<<<<< HEAD
-     * @var \Magento\Setup\Module\Dependency\Report\Dependency\Data\Dependency|\PHPUnit\Framework\MockObject\MockObject
-=======
      * @var Dependency|MockObject
->>>>>>> 7e8e2d33
      */
     protected $dependencySecond;
 
@@ -36,11 +28,7 @@
      */
     protected $module;
 
-<<<<<<< HEAD
-    protected function setUp(): void
-=======
     public function setUp(): void
->>>>>>> 7e8e2d33
     {
         $this->dependencyFirst =
             $this->createMock(Dependency::class);
@@ -71,10 +59,10 @@
 
     public function testGetHardDependenciesCount()
     {
-        $this->dependencyFirst->expects($this->once())->method('isHard')->willReturn(true);
+        $this->dependencyFirst->expects($this->once())->method('isHard')->will($this->returnValue(true));
         $this->dependencyFirst->expects($this->never())->method('isSoft');
 
-        $this->dependencySecond->expects($this->once())->method('isHard')->willReturn(false);
+        $this->dependencySecond->expects($this->once())->method('isHard')->will($this->returnValue(false));
         $this->dependencySecond->expects($this->never())->method('isSoft');
 
         $this->assertEquals(1, $this->module->getHardDependenciesCount());
@@ -83,10 +71,10 @@
     public function testGetSoftDependenciesCount()
     {
         $this->dependencyFirst->expects($this->never())->method('isHard');
-        $this->dependencyFirst->expects($this->once())->method('isSoft')->willReturn(true);
+        $this->dependencyFirst->expects($this->once())->method('isSoft')->will($this->returnValue(true));
 
         $this->dependencySecond->expects($this->never())->method('isHard');
-        $this->dependencySecond->expects($this->once())->method('isSoft')->willReturn(false);
+        $this->dependencySecond->expects($this->once())->method('isSoft')->will($this->returnValue(false));
 
         $this->assertEquals(1, $this->module->getSoftDependenciesCount());
     }
