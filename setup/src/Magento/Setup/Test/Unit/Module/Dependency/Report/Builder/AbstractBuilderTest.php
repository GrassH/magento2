<?php declare(strict_types=1);
/**
 * Copyright © Magento, Inc. All rights reserved.
 * See COPYING.txt for license details.
 */
namespace Magento\Setup\Test\Unit\Module\Dependency\Report\Builder;

use Magento\Setup\Module\Dependency\ParserInterface;
use Magento\Setup\Module\Dependency\Report\Builder\AbstractBuilder;
use Magento\Setup\Module\Dependency\Report\Data\ConfigInterface;
use Magento\Setup\Module\Dependency\Report\WriterInterface;
use PHPUnit\Framework\MockObject\MockObject;
use PHPUnit\Framework\TestCase;

class AbstractBuilderTest extends TestCase
{
    /**
<<<<<<< HEAD
     * @var \Magento\Setup\Module\Dependency\ParserInterface|\PHPUnit\Framework\MockObject\MockObject
=======
     * @var ParserInterface|MockObject
>>>>>>> 7e8e2d33
     */
    protected $dependenciesParserMock;

    /**
<<<<<<< HEAD
     * @var \Magento\Setup\Module\Dependency\Report\WriterInterface|\PHPUnit\Framework\MockObject\MockObject
=======
     * @var WriterInterface|MockObject
>>>>>>> 7e8e2d33
     */
    protected $reportWriterMock;

    /**
<<<<<<< HEAD
     * @var \Magento\Setup\Module\Dependency\Report\Builder\AbstractBuilder|\PHPUnit\Framework\MockObject\MockObject
=======
     * @var AbstractBuilder|MockObject
>>>>>>> 7e8e2d33
     */
    protected $builder;

    protected function setUp(): void
    {
        $this->dependenciesParserMock = $this->createMock(ParserInterface::class);
        $this->reportWriterMock = $this->createMock(WriterInterface::class);

        $this->builder = $this->getMockForAbstractClass(
            AbstractBuilder::class,
            ['dependenciesParser' => $this->dependenciesParserMock, 'reportWriter' => $this->reportWriterMock]
        );
    }

    /**
     * @param array $options
     * @dataProvider dataProviderWrongParseOptions
     */
    public function testBuildWithWrongParseOptions($options)
    {
<<<<<<< HEAD
        $this->expectException(\InvalidArgumentException::class);
        $this->expectExceptionMessage('Passed option section "parse" is wrong.');

=======
        $this->expectException('InvalidArgumentException');
        $this->expectExceptionMessage('Passed option section "parse" is wrong.');
>>>>>>> 7e8e2d33
        $this->builder->build($options);
    }

    /**
     * @return array
     */
    public function dataProviderWrongParseOptions()
    {
        return [[['write' => [1, 2]]], [['parse' => [], 'write' => [1, 2]]]];
    }

    /**
     * @param array $options
     * @dataProvider dataProviderWrongWriteOptions
     */
    public function testBuildWithWrongWriteOptions($options)
    {
<<<<<<< HEAD
        $this->expectException(\InvalidArgumentException::class);
        $this->expectExceptionMessage('Passed option section "write" is wrong.');

=======
        $this->expectException('InvalidArgumentException');
        $this->expectExceptionMessage('Passed option section "write" is wrong.');
>>>>>>> 7e8e2d33
        $this->builder->build($options);
    }

    /**
     * @return array
     */
    public function dataProviderWrongWriteOptions()
    {
        return [[['parse' => [1, 2]]], [['parse' => [1, 2], 'write' => []]]];
    }

    public function testBuild()
    {
        $options = [
            'parse' => ['files_for_parse' => [1, 2, 3]],
            'write' => ['report_filename' => 'some_filename'],
        ];

        $parseResult = ['foo', 'bar', 'baz'];
        $configMock = $this->createMock(ConfigInterface::class);

        $this->dependenciesParserMock->expects(
            $this->once()
        )->method(
            'parse'
        )->with(
            $options['parse']
        )->willReturn(
            $parseResult
        );
        $this->builder->expects(
            $this->once()
        )->method(
            'buildData'
        )->with(
            $parseResult
        )->willReturn(
            $configMock
        );
        $this->reportWriterMock->expects($this->once())->method('write')->with($options['write'], $configMock);

        $this->builder->build($options);
    }
}<|MERGE_RESOLUTION|>--- conflicted
+++ resolved
@@ -15,29 +15,17 @@
 class AbstractBuilderTest extends TestCase
 {
     /**
-<<<<<<< HEAD
-     * @var \Magento\Setup\Module\Dependency\ParserInterface|\PHPUnit\Framework\MockObject\MockObject
-=======
      * @var ParserInterface|MockObject
->>>>>>> 7e8e2d33
      */
     protected $dependenciesParserMock;
 
     /**
-<<<<<<< HEAD
-     * @var \Magento\Setup\Module\Dependency\Report\WriterInterface|\PHPUnit\Framework\MockObject\MockObject
-=======
      * @var WriterInterface|MockObject
->>>>>>> 7e8e2d33
      */
     protected $reportWriterMock;
 
     /**
-<<<<<<< HEAD
-     * @var \Magento\Setup\Module\Dependency\Report\Builder\AbstractBuilder|\PHPUnit\Framework\MockObject\MockObject
-=======
      * @var AbstractBuilder|MockObject
->>>>>>> 7e8e2d33
      */
     protected $builder;
 
@@ -58,14 +46,8 @@
      */
     public function testBuildWithWrongParseOptions($options)
     {
-<<<<<<< HEAD
-        $this->expectException(\InvalidArgumentException::class);
-        $this->expectExceptionMessage('Passed option section "parse" is wrong.');
-
-=======
         $this->expectException('InvalidArgumentException');
         $this->expectExceptionMessage('Passed option section "parse" is wrong.');
->>>>>>> 7e8e2d33
         $this->builder->build($options);
     }
 
@@ -83,14 +65,8 @@
      */
     public function testBuildWithWrongWriteOptions($options)
     {
-<<<<<<< HEAD
-        $this->expectException(\InvalidArgumentException::class);
-        $this->expectExceptionMessage('Passed option section "write" is wrong.');
-
-=======
         $this->expectException('InvalidArgumentException');
         $this->expectExceptionMessage('Passed option section "write" is wrong.');
->>>>>>> 7e8e2d33
         $this->builder->build($options);
     }
 
@@ -118,8 +94,8 @@
             'parse'
         )->with(
             $options['parse']
-        )->willReturn(
-            $parseResult
+        )->will(
+            $this->returnValue($parseResult)
         );
         $this->builder->expects(
             $this->once()
@@ -127,8 +103,8 @@
             'buildData'
         )->with(
             $parseResult
-        )->willReturn(
-            $configMock
+        )->will(
+            $this->returnValue($configMock)
         );
         $this->reportWriterMock->expects($this->once())->method('write')->with($options['write'], $configMock);
 
