--- conflicted
+++ resolved
@@ -28,14 +28,8 @@
      */
     public function testParseWithWrongOptionFilesForParse($options)
     {
-<<<<<<< HEAD
-        $this->expectException(\InvalidArgumentException::class);
-        $this->expectExceptionMessage('Parse error: Option "files_for_parse" is wrong.');
-
-=======
         $this->expectException('InvalidArgumentException');
         $this->expectExceptionMessage('Parse error: Option "files_for_parse" is wrong.');
->>>>>>> 7e8e2d33
         $this->parser->parse($options);
     }
 
