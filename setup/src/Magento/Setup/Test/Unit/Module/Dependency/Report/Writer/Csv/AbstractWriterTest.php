<?php declare(strict_types=1);
/**
 * Copyright © Magento, Inc. All rights reserved.
 * See COPYING.txt for license details.
 */
namespace Magento\Setup\Test\Unit\Module\Dependency\Report\Writer\Csv;

use Magento\Framework\File\Csv;
use Magento\Setup\Module\Dependency\Report\Data\ConfigInterface;
use Magento\Setup\Module\Dependency\Report\Writer\Csv\AbstractWriter;
use PHPUnit\Framework\MockObject\MockObject;
use PHPUnit\Framework\TestCase;

class AbstractWriterTest extends TestCase
{
    /**
<<<<<<< HEAD
     * @var \Magento\Setup\Module\Dependency\Report\Writer\Csv\AbstractWriter|\PHPUnit\Framework\MockObject\MockObject
=======
     * @var AbstractWriter|MockObject
>>>>>>> 7e8e2d33
     */
    protected $writer;

    /**
<<<<<<< HEAD
     * @var \Magento\Framework\File\Csv|\PHPUnit\Framework\MockObject\MockObject
=======
     * @var Csv|MockObject
>>>>>>> 7e8e2d33
     */
    protected $csvMock;

    protected function setUp(): void
    {
        $this->csvMock = $this->createMock(Csv::class);

        $this->writer = $this->getMockForAbstractClass(
            AbstractWriter::class,
            ['writer' => $this->csvMock]
        );
    }

    public function testWrite()
    {
        $options = ['report_filename' => 'some_filename'];
        $configMock = $this->createMock(ConfigInterface::class);
        $preparedData = ['foo', 'baz', 'bar'];

        $this->writer->expects(
            $this->once()
        )->method(
            'prepareData'
        )->with(
            $configMock
        )->willReturn(
            $preparedData
        );
        $this->csvMock->expects($this->once())->method('saveData')->with($options['report_filename'], $preparedData);

        $this->writer->write($options, $configMock);
    }

    /**
     * @param array $options
     * @dataProvider dataProviderWrongOptionReportFilename
     */
    public function testWriteWithWrongOptionReportFilename($options)
    {
<<<<<<< HEAD
        $this->expectException(\InvalidArgumentException::class);
        $this->expectExceptionMessage('Writing error: Passed option "report_filename" is wrong.');

        $configMock = $this->createMock(\Magento\Setup\Module\Dependency\Report\Data\ConfigInterface::class);
=======
        $this->expectException('InvalidArgumentException');
        $this->expectExceptionMessage('Writing error: Passed option "report_filename" is wrong.');
        $configMock = $this->createMock(ConfigInterface::class);
>>>>>>> 7e8e2d33

        $this->writer->write($options, $configMock);
    }

    /**
     * @return array
     */
    public function dataProviderWrongOptionReportFilename()
    {
        return [
            [['report_filename' => '']],
            [['there_are_no_report_filename' => 'some_name']]
        ];
    }
}<|MERGE_RESOLUTION|>--- conflicted
+++ resolved
@@ -14,20 +14,12 @@
 class AbstractWriterTest extends TestCase
 {
     /**
-<<<<<<< HEAD
-     * @var \Magento\Setup\Module\Dependency\Report\Writer\Csv\AbstractWriter|\PHPUnit\Framework\MockObject\MockObject
-=======
      * @var AbstractWriter|MockObject
->>>>>>> 7e8e2d33
      */
     protected $writer;
 
     /**
-<<<<<<< HEAD
-     * @var \Magento\Framework\File\Csv|\PHPUnit\Framework\MockObject\MockObject
-=======
      * @var Csv|MockObject
->>>>>>> 7e8e2d33
      */
     protected $csvMock;
 
@@ -53,8 +45,8 @@
             'prepareData'
         )->with(
             $configMock
-        )->willReturn(
-            $preparedData
+        )->will(
+            $this->returnValue($preparedData)
         );
         $this->csvMock->expects($this->once())->method('saveData')->with($options['report_filename'], $preparedData);
 
@@ -67,16 +59,9 @@
      */
     public function testWriteWithWrongOptionReportFilename($options)
     {
-<<<<<<< HEAD
-        $this->expectException(\InvalidArgumentException::class);
-        $this->expectExceptionMessage('Writing error: Passed option "report_filename" is wrong.');
-
-        $configMock = $this->createMock(\Magento\Setup\Module\Dependency\Report\Data\ConfigInterface::class);
-=======
         $this->expectException('InvalidArgumentException');
         $this->expectExceptionMessage('Writing error: Passed option "report_filename" is wrong.');
         $configMock = $this->createMock(ConfigInterface::class);
->>>>>>> 7e8e2d33
 
         $this->writer->write($options, $configMock);
     }
