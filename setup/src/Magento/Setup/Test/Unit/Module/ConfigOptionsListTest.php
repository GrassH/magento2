--- conflicted
+++ resolved
@@ -99,8 +99,6 @@
         $this->generator->expects($this->once())->method('createXFrameConfig')->willReturn($configDataMock);
         $configData = $this->object->createConfig([], $this->deploymentConfig);
         $this->assertEquals(7, count($configData));
-<<<<<<< HEAD
-=======
     }
 
     /**
@@ -133,6 +131,5 @@
             ['website.com/m2ce:9000', true],
             ['website.com+:9000', true],
         ];
->>>>>>> bb450ef7
     }
 }