--- conflicted
+++ resolved
@@ -14,11 +14,7 @@
 class LicenseTest extends TestCase
 {
     /**
-<<<<<<< HEAD
-     * @var \PHPUnit\Framework\MockObject\MockObject|\Magento\Setup\Model\License
-=======
      * @var MockObject|\Magento\Setup\Model\License
->>>>>>> 7e8e2d33
      */
     private $licenseModel;
 
@@ -27,11 +23,7 @@
      */
     private $controller;
 
-<<<<<<< HEAD
-    protected function setUp(): void
-=======
     public function setUp(): void
->>>>>>> 7e8e2d33
     {
         $this->licenseModel = $this->createMock(\Magento\Setup\Model\License::class);
         $this->controller = new License($this->licenseModel);
