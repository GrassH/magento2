<?php declare(strict_types=1);
/**
 * Copyright © Magento, Inc. All rights reserved.
 * See COPYING.txt for license details.
 */

namespace Magento\Setup\Test\Unit\Controller;

use Laminas\View\Model\JsonModel;
use Laminas\View\Model\ViewModel;
use Magento\Framework\Composer\ComposerInformation;
use Magento\Setup\Controller\InstallExtensionGrid;
use Magento\Setup\Model\PackagesData;
use PHPUnit\Framework\MockObject\MockObject;
use PHPUnit\Framework\TestCase;

class InstallExtensionGridTest extends TestCase
{
    /**
     * Controller
     *
     * @var InstallExtensionGrid
     */
    private $controller;

    /**
<<<<<<< HEAD
     * @var PackagesData|\PHPUnit\Framework\MockObject\MockObject
     */
    private $packagesData;

    protected function setUp(): void
=======
     * @var PackagesData|MockObject
     */
    private $packagesData;

    public function setUp(): void
>>>>>>> 7e8e2d33
    {
        $this->packagesData = $this->getMockBuilder(PackagesData::class)
            ->disableOriginalConstructor()
            ->getMock();

        $this->controller = new InstallExtensionGrid(
            $this->packagesData
        );
    }

    /**
     * @covers \Magento\Setup\Controller\InstallExtensionGrid::indexAction
     */
    public function testIndexAction()
    {
        $viewModel = $this->controller->indexAction();
        static::assertInstanceOf(ViewModel::class, $viewModel);
    }

    /**
     * @param array $extensions
     * @dataProvider dataProviderForTestExtensionsAction
     * @covers \Magento\Setup\Controller\InstallExtensionGrid::extensionsAction
     */
    public function testExtensionsAction($extensions)
    {
        $this->packagesData->expects(static::once())
            ->method('getPackagesForInstall')
            ->willReturn($extensions);

        $jsonModel = $this->controller->extensionsAction();
        static::assertInstanceOf(JsonModel::class, $jsonModel);
        $variables = $jsonModel->getVariables();
        static::assertArrayHasKey('success', $variables);
        static::assertArrayHasKey('extensions', $variables);
        static::assertArrayHasKey('total', $variables);
        static::assertTrue($variables['success']);
    }

    /**
     * @return array
     */
    public function dataProviderForTestExtensionsAction()
    {
        $extensions['packages'] = [
            'magento/testing-extension' => [
                'name' => 'magento/testing-extension',
                'type' => ComposerInformation::MODULE_PACKAGE_TYPE,
                'vendor' => 'magento',
                'version' => '2.2.2',
                'author' => 'magento'],
            'magento/my-first-module' => [
                'name' => 'magento/my-first-module',
                'type' => ComposerInformation::MODULE_PACKAGE_TYPE,
                'vendor' => 'magento',
                'version' => '2.0.0',
                'author' => 'magento'],
            'magento/last-extension' => [
                'name' => 'magento/theme',
                'type' => ComposerInformation::THEME_PACKAGE_TYPE,
                'vendor' => 'magento',
                'version' => '2.1.1',
                'author' => 'magento'],
            'magento/magento-second-module' => [
                'name' => 'magento/magento-second-module',
                'type' => ComposerInformation::COMPONENT_PACKAGE_TYPE,
                'vendor' => 'magento',
                'version' => '2.0.0',
                'author' => 'magento']
        ];
        return [[$extensions]];
    }
}<|MERGE_RESOLUTION|>--- conflicted
+++ resolved
@@ -24,19 +24,11 @@
     private $controller;
 
     /**
-<<<<<<< HEAD
-     * @var PackagesData|\PHPUnit\Framework\MockObject\MockObject
-     */
-    private $packagesData;
-
-    protected function setUp(): void
-=======
      * @var PackagesData|MockObject
      */
     private $packagesData;
 
     public function setUp(): void
->>>>>>> 7e8e2d33
     {
         $this->packagesData = $this->getMockBuilder(PackagesData::class)
             ->disableOriginalConstructor()
