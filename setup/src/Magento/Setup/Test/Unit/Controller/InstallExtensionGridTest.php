--- conflicted
+++ resolved
@@ -31,11 +31,6 @@
 
     public function setUp()
     {
-<<<<<<< HEAD
-        $this->packagesData =
-            $this->getMock(\Magento\Setup\Model\PackagesData::class, ['getPackagesForInstall'], [], '', false);
-        $this->controller = new InstallExtensionGrid($this->packagesData);
-=======
         $this->packagesData = $this->getMockBuilder(PackagesData::class)
             ->disableOriginalConstructor()
             ->getMock();
@@ -47,7 +42,6 @@
             $this->packagesData,
             $this->typeMapperMock
         );
->>>>>>> a7bcac33
     }
 
     /**
@@ -56,11 +50,7 @@
     public function testIndexAction()
     {
         $viewModel = $this->controller->indexAction();
-<<<<<<< HEAD
-        $this->assertInstanceOf(\Zend\View\Model\ViewModel::class, $viewModel);
-=======
         static::assertInstanceOf(\Zend\View\Model\ViewModel::class, $viewModel);
->>>>>>> a7bcac33
     }
 
     /**
@@ -78,11 +68,7 @@
             ->willReturn($extensions);
 
         $jsonModel = $this->controller->extensionsAction();
-<<<<<<< HEAD
-        $this->assertInstanceOf(\Zend\View\Model\JsonModel::class, $jsonModel);
-=======
-        static::assertInstanceOf('\Zend\View\Model\JsonModel', $jsonModel);
->>>>>>> a7bcac33
+        static::assertInstanceOf(\Zend\View\Model\JsonModel::class, $jsonModel);
         $variables = $jsonModel->getVariables();
         static::assertArrayHasKey('success', $variables);
         static::assertArrayHasKey('extensions', $variables);
