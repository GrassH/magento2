--- conflicted
+++ resolved
@@ -10,11 +10,7 @@
 use Magento\Setup\Model\Grid\Extension;
 use Magento\Setup\Model\PackagesAuth;
 use Magento\Setup\Model\PackagesData;
-<<<<<<< HEAD
-use PHPUnit\Framework\MockObject\MockObject as MockObject;
-=======
 use PHPUnit\Framework\MockObject\MockObject;
->>>>>>> 7e8e2d33
 
 /**
  * Test for \Magento\Setup\Controller\ExtensionGrid
@@ -60,7 +56,7 @@
     const FORMATTED_TIME = '01:55PM';
     /**#@-*/
 
-    protected function setUp(): void
+    public function setUp()
     {
         $this->lastSyncData = [
             "lastSyncDate" => [
