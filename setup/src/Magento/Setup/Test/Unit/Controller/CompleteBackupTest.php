--- conflicted
+++ resolved
@@ -20,11 +20,7 @@
      */
     private $controller;
 
-<<<<<<< HEAD
-    protected function setUp(): void
-=======
     public function setUp(): void
->>>>>>> 7e8e2d33
     {
         $this->controller = new CompleteBackup();
     }
