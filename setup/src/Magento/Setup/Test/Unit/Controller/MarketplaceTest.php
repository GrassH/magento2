--- conflicted
+++ resolved
@@ -29,16 +29,9 @@
 
     public function setUp()
     {
-<<<<<<< HEAD
-        $this->composerInformation =
-            $this->getMock(\Magento\Framework\Composer\ComposerInformation::class, [], [], '', false);
-        $this->marketplaceManager = $this->getMock(\Magento\Setup\Model\MarketplaceManager::class, [], [], '', false);
-        $this->controller = new Marketplace($this->composerInformation, $this->marketplaceManager);
-=======
-        $this->packagesAuth = $this->getMock('Magento\Setup\Model\PackagesAuth', [], [], '', false);
-        $this->packagesData = $this->getMock('Magento\Setup\Model\PackagesData', [], [], '', false);
+        $this->packagesAuth = $this->getMock(\Magento\Setup\Model\PackagesAuth::class, [], [], '', false);
+        $this->packagesData = $this->getMock(\Magento\Setup\Model\PackagesData::class, [], [], '', false);
         $this->controller = new Marketplace($this->packagesAuth, $this->packagesData);
->>>>>>> f5539378
     }
 
     public function testSaveAuthJsonAction()
