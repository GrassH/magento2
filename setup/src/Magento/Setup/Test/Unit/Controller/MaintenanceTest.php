--- conflicted
+++ resolved
@@ -21,11 +21,7 @@
 {
 
     /**
-<<<<<<< HEAD
-     * @var \Magento\Framework\App\MaintenanceMode|\PHPUnit\Framework\MockObject\MockObject
-=======
      * @var MaintenanceMode|MockObject
->>>>>>> 7e8e2d33
      */
     private $maintenanceMode;
 
@@ -36,11 +32,7 @@
      */
     private $controller;
 
-<<<<<<< HEAD
-    protected function setUp(): void
-=======
     public function setUp(): void
->>>>>>> 7e8e2d33
     {
         $this->maintenanceMode = $this->createMock(MaintenanceMode::class);
         $this->controller = new Maintenance($this->maintenanceMode);
