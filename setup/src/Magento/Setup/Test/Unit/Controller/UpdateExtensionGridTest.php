--- conflicted
+++ resolved
@@ -5,12 +5,6 @@
  */
 namespace Magento\Setup\Test\Unit\Controller;
 
-<<<<<<< HEAD
-use Magento\Setup\Controller\UpdateExtensionGrid;
-use Magento\Setup\Model\Grid\Extension;
-use PHPUnit\Framework\MockObject\MockObject as MockObject;
-=======
->>>>>>> 7e8e2d33
 use Laminas\View\Model\JsonModel;
 use Laminas\View\Model\ViewModel;
 use Magento\Setup\Controller\UpdateExtensionGrid;
@@ -35,11 +29,7 @@
      */
     private $controller;
 
-<<<<<<< HEAD
-    protected function setUp(): void
-=======
     public function setUp(): void
->>>>>>> 7e8e2d33
     {
         $this->gridExtensionMock = $this->createMock(Extension::class);
 
