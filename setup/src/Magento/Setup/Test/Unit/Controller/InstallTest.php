<?php
/**
 * Copyright © 2016 Magento. All rights reserved.
 * See COPYING.txt for license details.
 */

namespace Magento\Setup\Test\Unit\Controller;

use \Magento\Setup\Controller\Install;
use Magento\Setup\Model\RequestDataConverter;

/**
 * @SuppressWarnings(PHPMD.CouplingBetweenObjects)
 */
class InstallTest extends \PHPUnit_Framework_TestCase
{
    /**
     * @var \PHPUnit_Framework_MockObject_MockObject|\Magento\Setup\Model\WebLogger
     */
    private $webLogger;

    /**
     * @var \PHPUnit_Framework_MockObject_MockObject|\Magento\Setup\Model\Installer
     */
    private $installer;

    /**
     * @var \PHPUnit_Framework_MockObject_MockObject|\Magento\Setup\Model\Installer\ProgressFactory
     */
    private $progressFactory;

    /**
     * @var \PHPUnit_Framework_MockObject_MockObject|RequestDataConverter
     */
    private $requestDataConverter;

    /**
     * @var Install
     */
    private $controller;

    /**
     * @var \Magento\Framework\Setup\SampleData\State|\PHPUnit_Framework_MockObject_MockObject
     */
    private $sampleDataState;

    /**
     * @var \Magento\Framework\App\DeploymentConfig|\PHPUnit_Framework_MockObject_MockObject
     */
    private $deploymentConfig;

    public function setUp()
    {
<<<<<<< HEAD
        $this->webLogger = $this->getMock(\Magento\Setup\Model\WebLogger::class, [], [], '', false);
        $installerFactory = $this->getMock(\Magento\Setup\Model\InstallerFactory::class, [], [], '', false);
        $this->installer = $this->getMock(\Magento\Setup\Model\Installer::class, [], [], '', false);
        $this->progressFactory =
            $this->getMock(\Magento\Setup\Model\Installer\ProgressFactory::class, [], [], '', false);
        $this->sampleDataState = $this->getMock(\Magento\Framework\Setup\SampleData\State::class, [], [], '', false);
=======
        $this->webLogger = $this->getMock('\Magento\Setup\Model\WebLogger', [], [], '', false);
        $installerFactory = $this->getMock('\Magento\Setup\Model\InstallerFactory', [], [], '', false);
        $this->installer = $this->getMock('\Magento\Setup\Model\Installer', [], [], '', false);
        $this->progressFactory = $this->getMock('\Magento\Setup\Model\Installer\ProgressFactory', [], [], '', false);
        $this->sampleDataState = $this->getMock('\Magento\Framework\Setup\SampleData\State', [], [], '', false);
        $this->deploymentConfig = $this->getMock('\Magento\Framework\App\DeploymentConfig', [], [], '', false);
        $this->requestDataConverter = $this->getMock(RequestDataConverter::class, [], [], '', false);
>>>>>>> f5539378

        $installerFactory->expects($this->once())->method('create')->with($this->webLogger)
            ->willReturn($this->installer);
        $this->controller = new Install(
            $this->webLogger,
            $installerFactory,
            $this->progressFactory,
            $this->sampleDataState,
            $this->deploymentConfig,
            $this->requestDataConverter
        );
    }

    public function testIndexAction()
    {
        $viewModel = $this->controller->indexAction();
        $this->assertInstanceOf(\Zend\View\Model\ViewModel::class, $viewModel);
        $this->assertTrue($viewModel->terminate());
    }

    public function testStartAction()
    {
        $this->webLogger->expects($this->once())->method('clear');
        $this->installer->expects($this->once())->method('install');
        $this->installer->expects($this->exactly(2))->method('getInstallInfo');
        $this->deploymentConfig->expects($this->once())->method('isAvailable')->willReturn(false);
        $jsonModel = $this->controller->startAction();
        $this->assertInstanceOf(\Zend\View\Model\JsonModel::class, $jsonModel);
        $variables = $jsonModel->getVariables();
        $this->assertArrayHasKey('key', $variables);
        $this->assertArrayHasKey('success', $variables);
        $this->assertArrayHasKey('messages', $variables);
        $this->assertTrue($variables['success']);
    }

    public function testStartActionPriorInstallException()
    {
        $this->webLogger->expects($this->once())->method('clear');
        $this->installer->expects($this->never())->method('install');
        $this->installer->expects($this->never())->method('getInstallInfo');
        $this->deploymentConfig->expects($this->once())->method('isAvailable')->willReturn(true);
        $jsonModel = $this->controller->startAction();
        $this->assertInstanceOf('\Zend\View\Model\JsonModel', $jsonModel);
        $variables = $jsonModel->getVariables();
        $this->assertArrayHasKey('success', $variables);
        $this->assertArrayHasKey('messages', $variables);
        $this->assertFalse($variables['success']);
    }
    public function testStartActionInstallException()
    {
        $this->webLogger->expects($this->once())->method('clear');
        $this->deploymentConfig->expects($this->once())->method('isAvailable')->willReturn(false);
        $this->installer->expects($this->once())->method('install')
            ->willThrowException($this->getMock('\Exception'));
        $jsonModel = $this->controller->startAction();
        $this->assertNull($jsonModel->getVariable('isSampleDataError'));
    }

    public function testStartActionWithSampleDataError()
    {
        $this->webLogger->expects($this->once())->method('clear');
        $this->webLogger->expects($this->never())->method('logError');
        $this->deploymentConfig->expects($this->once())->method('isAvailable')->willReturn(false);
        $this->installer->method('install');
        $this->sampleDataState->expects($this->once())->method('hasError')->willReturn(true);
        $jsonModel = $this->controller->startAction();
        $this->assertInstanceOf(\Zend\View\Model\JsonModel::class, $jsonModel);
        $variables = $jsonModel->getVariables();
        $this->assertArrayHasKey('success', $variables);
        $this->assertTrue($variables['success']);
        $this->assertTrue($jsonModel->getVariable('isSampleDataError'));
    }

    public function testProgressAction()
    {
        $numValue = 42;
        $consoleMessages = ['key1' => 'log message 1', 'key2' => 'log message 2'];

        $this->webLogger->expects($this->once())->method('logfileExists')->willReturn(true);
        $progress = $this->getMock(\Magento\Setup\Model\Installer\Progress::class, [], [], '', false);
        $this->progressFactory->expects($this->once())->method('createFromLog')->with($this->webLogger)
            ->willReturn($progress);
        $progress->expects($this->once())->method('getRatio')->willReturn($numValue);
        $this->webLogger->expects($this->once())->method('get')->willReturn($consoleMessages);
        $jsonModel = $this->controller->progressAction();
        $this->assertInstanceOf(\Zend\View\Model\JsonModel::class, $jsonModel);
        $variables = $jsonModel->getVariables();
        $this->assertArrayHasKey('progress', $variables);
        $this->assertArrayHasKey('success', $variables);
        $this->assertArrayHasKey('console', $variables);
        $this->assertSame($consoleMessages, $variables['console']);
        $this->assertTrue($variables['success']);
        $this->assertSame(sprintf('%d', $numValue * 100), $variables['progress']);
    }

    public function testProgressActionWithError()
    {
        $e = 'Some exception message';
        $this->webLogger->expects($this->once())->method('logfileExists')->willReturn(true);
        $this->progressFactory->expects($this->once())->method('createFromLog')
            ->will($this->throwException(new \LogicException($e)));
        $jsonModel = $this->controller->progressAction();
        $this->assertInstanceOf(\Zend\View\Model\JsonModel::class, $jsonModel);
        $variables = $jsonModel->getVariables();
        $this->assertArrayHasKey('success', $variables);
        $this->assertArrayHasKey('console', $variables);
        $this->assertFalse($variables['success']);
        $this->assertContains('LogicException', $variables['console'][0]);
        $this->assertContains($e, $variables['console'][0]);
    }

    public function testProgressActionWithSampleDataError()
    {
        $numValue = 42;
        $this->webLogger->expects($this->once())->method('logfileExists')->willReturn(true);
        $progress = $this->getMock(\Magento\Setup\Model\Installer\Progress::class, [], [], '', false);
        $progress->expects($this->once())->method('getRatio')->willReturn($numValue);
        $this->progressFactory->expects($this->once())->method('createFromLog')->willReturn($progress);
        $this->sampleDataState->expects($this->once())->method('hasError')->willReturn(true);
        $jsonModel = $this->controller->progressAction();
        $this->assertInstanceOf(\Zend\View\Model\JsonModel::class, $jsonModel);
        $variables = $jsonModel->getVariables();
        $this->assertArrayHasKey('success', $variables);
        $this->assertArrayHasKey('console', $variables);
        $this->assertTrue($variables['success']);
        $this->assertTrue($jsonModel->getVariable('isSampleDataError'));
        $this->assertSame(sprintf('%d', $numValue * 100), $variables['progress']);
    }

    public function testProgressActionNoInstallLogFile()
    {
        $this->webLogger->expects($this->once())->method('logfileExists')->willReturn(false);
        $jsonModel = $this->controller->progressAction();
        $this->assertInstanceOf(\Zend\View\Model\JsonModel::class, $jsonModel);
        $variables = $jsonModel->getVariables();
        $this->assertArrayHasKey('success', $variables);
        $this->assertArrayHasKey('console', $variables);
        $this->assertTrue($variables['success']);
        $this->assertEmpty($variables['console']);
        $this->assertSame(0, $variables['progress']);
    }

    public function testDispatch()
    {
        $request = $this->getMock(\Zend\Http\PhpEnvironment\Request::class, [], [], '', false);
        $response = $this->getMock(\Zend\Http\PhpEnvironment\Response::class, [], [], '', false);
        $routeMatch = $this->getMock(\Zend\Mvc\Router\RouteMatch::class, [], [], '', false);

        $mvcEvent = $this->getMock(\Zend\Mvc\MvcEvent::class, [], [], '', false);
        $mvcEvent->expects($this->once())->method('setRequest')->with($request)->willReturn($mvcEvent);
        $mvcEvent->expects($this->once())->method('setResponse')->with($response)->willReturn($mvcEvent);
        $mvcEvent->expects($this->once())->method('setTarget')->with($this->controller)->willReturn($mvcEvent);
        $mvcEvent->expects($this->any())->method('getRouteMatch')->willReturn($routeMatch);

        $contentArray = '{"config": { "address": { "base_url": "http://123.45.678.12"}}}';
        $request->expects($this->any())->method('getContent')->willReturn($contentArray);
        $this->controller->setEvent($mvcEvent);
        $this->controller->dispatch($request, $response);
        $this->controller->startAction();
    }
}<|MERGE_RESOLUTION|>--- conflicted
+++ resolved
@@ -51,22 +51,13 @@
 
     public function setUp()
     {
-<<<<<<< HEAD
         $this->webLogger = $this->getMock(\Magento\Setup\Model\WebLogger::class, [], [], '', false);
         $installerFactory = $this->getMock(\Magento\Setup\Model\InstallerFactory::class, [], [], '', false);
         $this->installer = $this->getMock(\Magento\Setup\Model\Installer::class, [], [], '', false);
-        $this->progressFactory =
-            $this->getMock(\Magento\Setup\Model\Installer\ProgressFactory::class, [], [], '', false);
+        $this->progressFactory = $this->getMock(\Magento\Setup\Model\Installer\ProgressFactory::class, [], [], '', false);
         $this->sampleDataState = $this->getMock(\Magento\Framework\Setup\SampleData\State::class, [], [], '', false);
-=======
-        $this->webLogger = $this->getMock('\Magento\Setup\Model\WebLogger', [], [], '', false);
-        $installerFactory = $this->getMock('\Magento\Setup\Model\InstallerFactory', [], [], '', false);
-        $this->installer = $this->getMock('\Magento\Setup\Model\Installer', [], [], '', false);
-        $this->progressFactory = $this->getMock('\Magento\Setup\Model\Installer\ProgressFactory', [], [], '', false);
-        $this->sampleDataState = $this->getMock('\Magento\Framework\Setup\SampleData\State', [], [], '', false);
-        $this->deploymentConfig = $this->getMock('\Magento\Framework\App\DeploymentConfig', [], [], '', false);
+        $this->deploymentConfig = $this->getMock(\Magento\Framework\App\DeploymentConfig::class, [], [], '', false);
         $this->requestDataConverter = $this->getMock(RequestDataConverter::class, [], [], '', false);
->>>>>>> f5539378
 
         $installerFactory->expects($this->once())->method('create')->with($this->webLogger)
             ->willReturn($this->installer);
