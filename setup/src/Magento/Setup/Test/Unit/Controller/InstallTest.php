--- conflicted
+++ resolved
@@ -30,38 +30,22 @@
 class InstallTest extends TestCase
 {
     /**
-<<<<<<< HEAD
-     * @var \PHPUnit\Framework\MockObject\MockObject|\Magento\Setup\Model\WebLogger
-=======
      * @var MockObject|WebLogger
->>>>>>> 7e8e2d33
      */
     private $webLogger;
 
     /**
-<<<<<<< HEAD
-     * @var \PHPUnit\Framework\MockObject\MockObject|\Magento\Setup\Model\Installer
-=======
      * @var MockObject|Installer
->>>>>>> 7e8e2d33
      */
     private $installer;
 
     /**
-<<<<<<< HEAD
-     * @var \PHPUnit\Framework\MockObject\MockObject|\Magento\Setup\Model\Installer\ProgressFactory
-=======
      * @var MockObject|ProgressFactory
->>>>>>> 7e8e2d33
      */
     private $progressFactory;
 
     /**
-<<<<<<< HEAD
-     * @var \PHPUnit\Framework\MockObject\MockObject|RequestDataConverter
-=======
      * @var MockObject|RequestDataConverter
->>>>>>> 7e8e2d33
      */
     private $requestDataConverter;
 
@@ -71,28 +55,16 @@
     private $controller;
 
     /**
-<<<<<<< HEAD
-     * @var \Magento\Framework\Setup\SampleData\State|\PHPUnit\Framework\MockObject\MockObject
-=======
      * @var State|MockObject
->>>>>>> 7e8e2d33
      */
     private $sampleDataState;
 
     /**
-<<<<<<< HEAD
-     * @var \Magento\Framework\App\DeploymentConfig|\PHPUnit\Framework\MockObject\MockObject
+     * @var DeploymentConfig|MockObject
      */
     private $deploymentConfig;
 
-    protected function setUp(): void
-=======
-     * @var DeploymentConfig|MockObject
-     */
-    private $deploymentConfig;
-
     public function setUp(): void
->>>>>>> 7e8e2d33
     {
         $this->webLogger = $this->createMock(WebLogger::class);
         $installerFactory = $this->createMock(InstallerFactory::class);
