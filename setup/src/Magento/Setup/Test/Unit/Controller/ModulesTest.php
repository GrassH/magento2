--- conflicted
+++ resolved
@@ -18,29 +18,17 @@
 class ModulesTest extends TestCase
 {
     /**
-<<<<<<< HEAD
-     * @var \PHPUnit\Framework\MockObject\MockObject|\Magento\Framework\ObjectManagerInterface
-=======
      * @var MockObject|ObjectManagerInterface
->>>>>>> 7e8e2d33
      */
     private $objectManager;
 
     /**
-<<<<<<< HEAD
-     * @var \PHPUnit\Framework\MockObject\MockObject|\Magento\Framework\Module\Status
-=======
      * @var MockObject|Status
->>>>>>> 7e8e2d33
      */
     private $status;
 
     /**
-<<<<<<< HEAD
-     * @var \PHPUnit\Framework\MockObject\MockObject|\Magento\Setup\Model\ModuleStatus
-=======
      * @var MockObject|ModuleStatus
->>>>>>> 7e8e2d33
      */
     private $modules;
 
@@ -51,27 +39,17 @@
      */
     private $controller;
 
-<<<<<<< HEAD
-    protected function setUp(): void
-=======
     public function setUp(): void
->>>>>>> 7e8e2d33
     {
         $this->objectManager = $this->getMockForAbstractClass(ObjectManagerInterface::class);
         /** @var
-         * $objectManagerProvider \PHPUnit\Framework\MockObject\MockObject|\Magento\Setup\Model\ObjectManagerProvider
+         * $objectManagerProvider \PHPUnit_Framework_MockObject_MockObject|\Magento\Setup\Model\ObjectManagerProvider
          */
         $objectManagerProvider = $this->createMock(ObjectManagerProvider::class);
         $objectManagerProvider->expects($this->once())->method('get')->willReturn($this->objectManager);
-<<<<<<< HEAD
-        $this->modules = $this->createMock(\Magento\Setup\Model\ModuleStatus::class);
-        $this->status = $this->createMock(\Magento\Framework\Module\Status::class);
-        $this->objectManager->expects($this->once())->method('create')->willReturn($this->status);
-=======
         $this->modules = $this->createMock(ModuleStatus::class);
         $this->status = $this->createMock(Status::class);
         $this->objectManager->expects($this->once())->method('create')->will($this->returnValue($this->status));
->>>>>>> 7e8e2d33
         $this->controller = new Modules($this->modules, $objectManagerProvider);
     }
 
