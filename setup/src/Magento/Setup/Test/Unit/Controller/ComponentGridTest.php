--- conflicted
+++ resolved
@@ -64,12 +64,12 @@
      * @var PackagesAuth|\PHPUnit_Framework_MockObject_MockObject
      */
     private $packagesAuth;
-    
+
     /**
      * @var ObjectManagerProvider|\PHPUnit_Framework_MockObject_MockObject
      */
     private $objectManagerProvider;
-    
+
     /**
      * @var array
      */
@@ -94,12 +94,6 @@
                 'date' => self::FORMATTED_DATE,
                 'time' => self::FORMATTED_TIME,
             ],
-<<<<<<< HEAD
-        ];
-        $this->lastSyncData = [
-            "lastSyncDate" => "1447271496",
-=======
->>>>>>> f5539378
             "packages" => [
                 'magento/sample-module-one' => [
                     'name' => 'magento/sample-module-one',
@@ -133,66 +127,19 @@
             false
         );
         /** @var ObjectManagerProvider|\PHPUnit_Framework_MockObject_MockObject $objectManagerProvider */
-<<<<<<< HEAD
-        $objectManagerProvider = $this->getMock(\Magento\Setup\Model\ObjectManagerProvider::class, [], [], '', false);
-        $objectManager = $this->getMock(\Magento\Framework\ObjectManagerInterface::class, [], [], '', false);
-        $objectManagerProvider->expects($this->once())->method('get')->willReturn($objectManager);
-=======
-        $this->objectManagerProvider = $this->getMock('Magento\Setup\Model\ObjectManagerProvider', [], [], '', false);
->>>>>>> f5539378
+        $this->objectManagerProvider =
+            $this->getMock(\Magento\Setup\Model\ObjectManagerProvider::class, [], [], '', false);
         $this->packageInfoFactoryMock = $this
             ->getMock(\Magento\Framework\Module\PackageInfoFactory::class, [], [], '', false);
         $this->enabledModuleListMock = $this->getMock(\Magento\Framework\Module\ModuleList::class, [], [], '', false);
         $this->enabledModuleListMock->expects($this->any())->method('has')->willReturn(true);
         $this->fullModuleListMock = $this->getMock(\Magento\Framework\Module\FullModuleList::class, [], [], '', false);
         $this->fullModuleListMock->expects($this->any())->method('getNames')->willReturn($allComponentData);
-<<<<<<< HEAD
-        $this->timezoneMock = $this->getMock(
-            \Magento\Framework\Stdlib\DateTime\TimezoneInterface::class,
-            [],
-            [],
-            '',
-            false
-        );
-        $objectManager->expects($this->any())->method('get')
-            ->willReturnMap([
-                [\Magento\Framework\Module\PackageInfoFactory::class, $this->packageInfoFactoryMock],
-                [\Magento\Framework\Module\FullModuleList::class, $this->fullModuleListMock],
-                [\Magento\Framework\Module\ModuleList::class, $this->enabledModuleListMock],
-                [\Magento\Framework\Stdlib\DateTime\TimezoneInterface::class, $this->timezoneMock]
-            ]);
-        /** @var TimezoneProvider|\PHPUnit_Framework_MockObject_MockObject $timezoneProviderMock */
-        $timezoneProviderMock = $this->getMock(
-            \Magento\Setup\Model\DateTime\TimezoneProvider::class,
-            [],
-            [],
-            '',
-            false
-        );
-        $timezoneProviderMock->expects($this->any())->method('get')->willReturn($this->timezoneMock);
+
         $this->packageInfo = $this->getMock(\Magento\Framework\Module\PackageInfo::class, [], [], '', false);
-        $this->updatePackagesCacheMock = $this->getMock(
-            \Magento\Setup\Model\UpdatePackagesCache::class,
-            [],
-            [],
-            '',
-            false
-        );
-        $this->marketplaceManagerMock = $this->getMock(
-            \Magento\Setup\Model\MarketplaceManager::class,
-            [],
-            [],
-            '',
-            false
-        );
-        $this->packageInfoFactoryMock->expects($this->once())->method('create')->willReturn($this->packageInfo);
-=======
-        
-        $this->packageInfo = $this->getMock('Magento\Framework\Module\PackageInfo', [], [], '', false);
-        $this->packagesData = $this->getMock('Magento\Setup\Model\PackagesData', [], [], '', false);
-        $this->packagesAuth = $this->getMock('Magento\Setup\Model\PackagesAuth', [], [], '', false);
-
->>>>>>> f5539378
+        $this->packagesData = $this->getMock(\Magento\Setup\Model\PackagesData::class, [], [], '', false);
+        $this->packagesAuth = $this->getMock(\Magento\Setup\Model\PackagesAuth::class, [], [], '', false);
+
         $this->controller = new ComponentGrid(
             $this->composerInformationMock,
             $this->objectManagerProvider,
@@ -210,16 +157,16 @@
 
     public function testComponentsAction()
     {
-        $objectManager = $this->getMock('Magento\Framework\ObjectManagerInterface', [], [], '', false);
+        $objectManager = $this->getMock(\Magento\Framework\ObjectManagerInterface::class, [], [], '', false);
         $this->objectManagerProvider->expects($this->once())
             ->method('get')
             ->willReturn($objectManager);
         $objectManager->expects($this->any())
             ->method('get')
             ->willReturnMap([
-                ['Magento\Framework\Module\PackageInfoFactory', $this->packageInfoFactoryMock],
-                ['Magento\Framework\Module\FullModuleList', $this->fullModuleListMock],
-                ['Magento\Framework\Module\ModuleList', $this->enabledModuleListMock],
+                [\Magento\Framework\Module\PackageInfoFactory::class, $this->packageInfoFactoryMock],
+                [\Magento\Framework\Module\FullModuleList::class, $this->fullModuleListMock],
+                [\Magento\Framework\Module\ModuleList::class, $this->enabledModuleListMock],
             ]);
         $this->packageInfoFactoryMock->expects($this->once())->method('create')->willReturn($this->packageInfo);
         $this->fullModuleListMock->expects($this->once())
