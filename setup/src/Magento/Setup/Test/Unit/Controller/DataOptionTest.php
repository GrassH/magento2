<?php declare(strict_types=1);
/**
 * Copyright © Magento, Inc. All rights reserved.
 * See COPYING.txt for license details.
 */

namespace Magento\Setup\Test\Unit\Controller;

use Laminas\Http\PhpEnvironment\Request;
use Laminas\Http\PhpEnvironment\Response;
use Laminas\Mvc\MvcEvent;
use Laminas\Mvc\Router\RouteMatch;
use Laminas\View\Model\ViewModel;
use Magento\Setup\Controller\DataOption;
use Magento\Setup\Model\UninstallCollector;
use PHPUnit\Framework\MockObject\MockObject;
use PHPUnit\Framework\TestCase;

class DataOptionTest extends TestCase
{
    /**
<<<<<<< HEAD
     * @var \PHPUnit\Framework\MockObject\MockObject|Magento\Setup\Model\UninstallCollector
=======
     * @var MockObject|UninstallCollector
>>>>>>> 7e8e2d33
     */
    private $uninstallCollector;

    /**
<<<<<<< HEAD
     * @var \PHPUnit\Framework\MockObject\MockObject|\Laminas\Http\PhpEnvironment\Request
=======
     * @var MockObject|Request
>>>>>>> 7e8e2d33
     */
    private $request;

    /**
<<<<<<< HEAD
     * @var \PHPUnit\Framework\MockObject\MockObject|\Laminas\Http\PhpEnvironment\Response
=======
     * @var MockObject|Response
>>>>>>> 7e8e2d33
     */
    private $response;

    /**
<<<<<<< HEAD
     * @var \Laminas\Mvc\MvcEvent|\PHPUnit\Framework\MockObject\MockObject
=======
     * @var MvcEvent|MockObject
>>>>>>> 7e8e2d33
     */
    private $mvcEvent;

    /**
     * @var DataOption
     */
    private $controller;

<<<<<<< HEAD
    protected function setUp(): void
=======
    public function setUp(): void
>>>>>>> 7e8e2d33
    {
        $this->request = $this->createMock(Request::class);
        $this->response = $this->createMock(Response::class);
        $routeMatch = $this->createMock(RouteMatch::class);

        $this->uninstallCollector = $this->createMock(UninstallCollector::class);
        $this->controller = new DataOption($this->uninstallCollector);

        $this->mvcEvent = $this->createMock(MvcEvent::class);
        $this->mvcEvent->expects($this->any())
            ->method('setRequest')
            ->with($this->request)
            ->willReturn($this->mvcEvent);
        $this->mvcEvent->expects($this->any())
            ->method('setResponse')
            ->with($this->response)
            ->willReturn($this->mvcEvent);
        $this->mvcEvent->expects($this->any())
            ->method('setTarget')
            ->with($this->controller)
            ->willReturn($this->mvcEvent);
        $this->mvcEvent->expects($this->any())->method('getRouteMatch')->willReturn($routeMatch);
        $this->mvcEvent->expects($this->any())->method('getName')->willReturn('dispatch');
    }

    public function testIndexAction()
    {
        $viewModel = $this->controller->indexAction();
        $this->assertInstanceOf(ViewModel::class, $viewModel);
        $this->assertTrue($viewModel->terminate());
    }

    public function testNoHasUninstallAction()
    {
        $this->request->expects($this->any())->method('getContent')->willReturn('{}');
        $this->controller->setEvent($this->mvcEvent);
        $this->controller->dispatch($this->request, $this->response);
        $this->uninstallCollector->expects($this->never())->method('collectUninstall')->with(["some_module"]);
        $this->assertFalse($this->controller->hasUninstallAction()->getVariable("hasUninstall"));
    }

    /**
     * @param string $content
     * @param array $expected
     * @param bool $result
     * @dataProvider hasUninstallActionDataProvider
     */
    public function testHasUninstallAction($content, $expected, $result)
    {
        $this->request->expects($this->any())->method('getContent')->willReturn($content);
        $this->controller->setEvent($this->mvcEvent);
        $this->controller->dispatch($this->request, $this->response);

        $this->uninstallCollector
            ->expects($this->once())
            ->method('collectUninstall')
            ->with(["some_module"])
            ->willReturn($expected);

        $this->assertSame($result, $this->controller->hasUninstallAction()->getVariable("hasUninstall"));
    }

    /**
     * @return array
     */
    public function hasUninstallActionDataProvider()
    {
        $content = '{"moduleName": "some_module"}';
        return [
            'module has uninstall class' => [$content, ['module'], true],
            'module does not have uninstall class' => [$content, [], false],
        ];
    }
}<|MERGE_RESOLUTION|>--- conflicted
+++ resolved
@@ -19,38 +19,22 @@
 class DataOptionTest extends TestCase
 {
     /**
-<<<<<<< HEAD
-     * @var \PHPUnit\Framework\MockObject\MockObject|Magento\Setup\Model\UninstallCollector
-=======
      * @var MockObject|UninstallCollector
->>>>>>> 7e8e2d33
      */
     private $uninstallCollector;
 
     /**
-<<<<<<< HEAD
-     * @var \PHPUnit\Framework\MockObject\MockObject|\Laminas\Http\PhpEnvironment\Request
-=======
      * @var MockObject|Request
->>>>>>> 7e8e2d33
      */
     private $request;
 
     /**
-<<<<<<< HEAD
-     * @var \PHPUnit\Framework\MockObject\MockObject|\Laminas\Http\PhpEnvironment\Response
-=======
      * @var MockObject|Response
->>>>>>> 7e8e2d33
      */
     private $response;
 
     /**
-<<<<<<< HEAD
-     * @var \Laminas\Mvc\MvcEvent|\PHPUnit\Framework\MockObject\MockObject
-=======
      * @var MvcEvent|MockObject
->>>>>>> 7e8e2d33
      */
     private $mvcEvent;
 
@@ -59,11 +43,7 @@
      */
     private $controller;
 
-<<<<<<< HEAD
-    protected function setUp(): void
-=======
     public function setUp(): void
->>>>>>> 7e8e2d33
     {
         $this->request = $this->createMock(Request::class);
         $this->response = $this->createMock(Response::class);
