--- conflicted
+++ resolved
@@ -29,47 +29,27 @@
 class BackupActionItemsTest extends TestCase
 {
     /**
-<<<<<<< HEAD
-     * @var \Magento\Setup\Model\ObjectManagerProvider|\PHPUnit\Framework\MockObject\MockObject
-=======
      * @var ObjectManagerProvider|MockObject
->>>>>>> 7e8e2d33
      */
     private $objectManagerProvider;
 
     /**
-<<<<<<< HEAD
-     * @var \Magento\Setup\Model\WebLogger|\PHPUnit\Framework\MockObject\MockObject
-=======
      * @var WebLogger|MockObject
->>>>>>> 7e8e2d33
      */
     private $log;
 
     /**
-<<<<<<< HEAD
-     * @var \Magento\Framework\Setup\BackupRollback|\PHPUnit\Framework\MockObject\MockObject
-=======
      * @var BackupRollback|MockObject
->>>>>>> 7e8e2d33
      */
     private $backupRollback;
 
     /**
-<<<<<<< HEAD
-     * @var \Magento\Framework\App\Filesystem\DirectoryList|\PHPUnit\Framework\MockObject\MockObject
-=======
      * @var DirectoryList|MockObject
->>>>>>> 7e8e2d33
      */
     private $directoryList;
 
     /**
-<<<<<<< HEAD
-     * @var \Magento\Framework\Backup\Filesystem|\PHPUnit\Framework\MockObject\MockObject
-=======
      * @var Filesystem|MockObject
->>>>>>> 7e8e2d33
      */
     private $filesystem;
 
@@ -80,11 +60,7 @@
      */
     private $controller;
 
-<<<<<<< HEAD
-    protected function setUp(): void
-=======
     public function setUp(): void
->>>>>>> 7e8e2d33
     {
         $this->directoryList =
             $this->createMock(DirectoryList::class);
@@ -134,7 +110,7 @@
         $this->assertArrayHasKey('responseType', $variables);
         $this->assertEquals(ResponseTypeInterface::RESPONSE_TYPE_SUCCESS, $variables['responseType']);
         $this->assertArrayHasKey('size', $variables);
-        $this->assertTrue($variables['size']);
+        $this->assertEquals(true, $variables['size']);
     }
 
     public function testCheckActionWithError()
