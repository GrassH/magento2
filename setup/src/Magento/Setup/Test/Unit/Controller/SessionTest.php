--- conflicted
+++ resolved
@@ -25,20 +25,12 @@
 class SessionTest extends TestCase
 {
     /**
-<<<<<<< HEAD
-     * @var \PHPUnit\Framework\MockObject\MockObject|\Magento\Framework\ObjectManagerInterface
-=======
      * @var MockObject|ObjectManagerInterface
->>>>>>> 7e8e2d33
      */
     private $objectManager;
 
     /**
-<<<<<<< HEAD
-     * @var \PHPUnit\Framework\MockObject\MockObject| \Magento\Setup\Model\ObjectManagerProvider
-=======
      * @var MockObject|ObjectManagerProvider
->>>>>>> 7e8e2d33
      */
     private $objectManagerProvider;
 
@@ -47,11 +39,7 @@
      */
     private $serviceManager;
 
-<<<<<<< HEAD
-    protected function setUp(): void
-=======
     public function setUp(): void
->>>>>>> 7e8e2d33
     {
         $objectManager =
             $this->getMockForAbstractClass(ObjectManagerInterface::class, [], '', false);
@@ -67,23 +55,18 @@
      */
     public function testUnloginAction()
     {
-        $this->objectManagerProvider->expects($this->once())->method('get')->willReturn(
-            $this->objectManager
+        $this->objectManagerProvider->expects($this->once())->method('get')->will(
+            $this->returnValue($this->objectManager)
         );
         $deployConfigMock =
-<<<<<<< HEAD
-            $this->createPartialMock(\Magento\Framework\App\DeploymentConfig::class, ['isAvailable']);
-        $deployConfigMock->expects($this->once())->method('isAvailable')->willReturn(true);
-=======
             $this->createPartialMock(DeploymentConfig::class, ['isAvailable']);
         $deployConfigMock->expects($this->once())->method('isAvailable')->will($this->returnValue(true));
->>>>>>> 7e8e2d33
 
         $sessionMock = $this->createPartialMock(
             \Magento\Backend\Model\Auth\Session::class,
             ['prolong', 'isSessionExists']
         );
-        $sessionMock->expects($this->once())->method('isSessionExists')->willReturn(false);
+        $sessionMock->expects($this->once())->method('isSessionExists')->will($this->returnValue(false));
 
         $stateMock = $this->createPartialMock(State::class, ['setAreaCode']);
         $stateMock->expects($this->once())->method('setAreaCode');
@@ -100,15 +83,15 @@
             [Url::class, $urlMock]
         ];
 
-        $this->serviceManager->expects($this->once())->method('get')->willReturn($deployConfigMock);
+        $this->serviceManager->expects($this->once())->method('get')->will($this->returnValue($deployConfigMock));
 
         $this->objectManager->expects($this->atLeastOnce())
             ->method('get')
-            ->willReturnMap($returnValueMap);
+            ->will($this->returnValueMap($returnValueMap));
 
         $this->objectManager->expects($this->once())
             ->method('create')
-            ->willReturn($sessionMock);
+            ->will($this->returnValue($sessionMock));
         $controller = new Session($this->serviceManager, $this->objectManagerProvider);
         $urlMock->expects($this->once())->method('getBaseUrl');
         $controller->prolongAction();
@@ -130,27 +113,22 @@
      */
     public function testProlongActionWithExistingSession()
     {
-        $this->objectManagerProvider->expects($this->once())->method('get')->willReturn(
-            $this->objectManager
+        $this->objectManagerProvider->expects($this->once())->method('get')->will(
+            $this->returnValue($this->objectManager)
         );
         $deployConfigMock =
-<<<<<<< HEAD
-            $this->createPartialMock(\Magento\Framework\App\DeploymentConfig::class, ['isAvailable']);
-        $deployConfigMock->expects($this->once())->method('isAvailable')->willReturn(true);
-=======
             $this->createPartialMock(DeploymentConfig::class, ['isAvailable']);
         $deployConfigMock->expects($this->once())->method('isAvailable')->will($this->returnValue(true));
->>>>>>> 7e8e2d33
         $sessionMock = $this->createPartialMock(
             \Magento\Backend\Model\Auth\Session::class,
             ['prolong', 'isSessionExists']
         );
-        $sessionMock->expects($this->once())->method('isSessionExists')->willReturn(true);
+        $sessionMock->expects($this->once())->method('isSessionExists')->will($this->returnValue(true));
 
-        $this->serviceManager->expects($this->once())->method('get')->willReturn($deployConfigMock);
+        $this->serviceManager->expects($this->once())->method('get')->will($this->returnValue($deployConfigMock));
         $this->objectManager->expects($this->once())
             ->method('get')
-            ->willReturn($sessionMock);
+            ->will($this->returnValue($sessionMock));
         $controller = new Session($this->serviceManager, $this->objectManagerProvider);
         $this->assertEquals(new JsonModel(['success' => true]), $controller->prolongAction());
     }
