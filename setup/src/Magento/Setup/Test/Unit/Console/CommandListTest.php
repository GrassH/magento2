--- conflicted
+++ resolved
@@ -14,18 +14,6 @@
 class CommandListTest extends TestCase
 {
     /**
-<<<<<<< HEAD
-     * @var \PHPUnit\Framework\MockObject\MockObject|\Magento\Setup\Console\CommandList
-     */
-    private $commandList;
-
-     /**
-      * @var \PHPUnit\Framework\MockObject\MockObject|\Laminas\ServiceManager\ServiceManager
-      */
-    private $serviceManager;
-
-    protected function setUp(): void
-=======
      * @var MockObject|CommandList
      */
     private $commandList;
@@ -36,7 +24,6 @@
     private $serviceManager;
 
     public function setUp(): void
->>>>>>> 7e8e2d33
     {
         $this->serviceManager = $this->createMock(ServiceManager::class);
         $this->commandList = new CommandList($this->serviceManager);
