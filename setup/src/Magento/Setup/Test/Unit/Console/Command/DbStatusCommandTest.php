<?php declare(strict_types=1);
/**
 * Copyright © Magento, Inc. All rights reserved.
 * See COPYING.txt for license details.
 */
namespace Magento\Setup\Test\Unit\Console\Command;

use Magento\Framework\App\DeploymentConfig;
use Magento\Framework\Console\Cli;
use Magento\Framework\Module\DbVersionInfo;
use Magento\Framework\ObjectManagerInterface;
use Magento\Framework\Setup\UpToDateValidatorInterface;
use Magento\Setup\Console\Command\DbStatusCommand;
use Magento\Setup\Model\ObjectManagerProvider;
<<<<<<< HEAD
use Magento\Framework\ObjectManagerInterface;
use PHPUnit\Framework\MockObject\MockObject as Mock;
=======
use PHPUnit\Framework\MockObject\MockObject as Mock;
use PHPUnit\Framework\TestCase;
>>>>>>> 7e8e2d33
use Symfony\Component\Console\Tester\CommandTester;

/**
 * @inheritdoc
 */
class DbStatusCommandTest extends TestCase
{
    /**
     * @var DbVersionInfo|Mock
     */
    private $dbVersionInfo;

    /**
     * @var DeploymentConfig|Mock
     */
    private $deploymentConfig;

    /**
     * @var DbStatusCommand
     */
    private $command;

    /**
     * @var array | Mock[]
     */
    private $validators;

    /**
     * @inheritdoc
     */
    protected function setUp(): void
    {
        $this->dbVersionInfo = $this->getMockBuilder(DbVersionInfo::class)
            ->disableOriginalConstructor()
            ->getMock();
        /** @var ObjectManagerProvider|Mock $objectManagerProvider */
        $objectManagerProvider = $this->getMockBuilder(ObjectManagerProvider::class)
            ->disableOriginalConstructor()
            ->getMock();
        /** @var ObjectManagerInterface|Mock $objectManager */
        $objectManager = $this->getMockForAbstractClass(ObjectManagerInterface::class);
        $this->deploymentConfig = $this->getMockBuilder(DeploymentConfig::class)
            ->disableOriginalConstructor()
            ->getMock();
        $this->validators = [
            'declarative_schema' => $this->getMockBuilder(UpToDateValidatorInterface::class)->getMock(),
            'up_to_date_schema' => $this->getMockBuilder(UpToDateValidatorInterface::class)->getMock(),
            'up_to_date_data' => $this->getMockBuilder(UpToDateValidatorInterface::class)->getMock(),
            'old_validator' => $this->getMockBuilder(UpToDateValidatorInterface::class)->getMock(),
        ];

        $objectManagerProvider->expects($this->any())
            ->method('get')
            ->willReturn($objectManager);
        $objectManager->expects(self::exactly(4))
            ->method('get')
            ->willReturnOnConsecutiveCalls(
                $this->validators['declarative_schema'],
                $this->validators['up_to_date_schema'],
                $this->validators['up_to_date_data'],
                $this->validators['old_validator']
            );
        $this->command = new DbStatusCommand($objectManagerProvider, $this->deploymentConfig);
    }

    public function testExecute()
    {
        $this->validators['old_validator']->expects(self::once())
            ->method('isUpToDate')
            ->willReturn(true);
        $this->validators['up_to_date_schema']->expects(self::once())
            ->method('isUpToDate')
            ->willReturn(true);
        $this->validators['up_to_date_data']->expects(self::once())
            ->method('isUpToDate')
            ->willReturn(true);
        $this->validators['declarative_schema']->expects(self::once())
            ->method('isUpToDate')
            ->willReturn(true);
        $this->deploymentConfig->expects($this->once())
            ->method('isAvailable')
            ->willReturn(true);
        $tester = new CommandTester($this->command);
        $tester->execute([]);
        $this->assertStringMatchesFormat('All modules are up to date.', $tester->getDisplay());
        $this->assertSame(0, $tester->getStatusCode());
    }

    public function testExecuteNotInstalled()
    {
        $this->deploymentConfig->expects($this->once())
            ->method('isAvailable')
            ->willReturn(false);
        $tester = new CommandTester($this->command);
        $tester->execute([]);

        $this->assertStringMatchesFormat(
            'No information is available: the Magento application is not installed.%w',
            $tester->getDisplay()
        );
        $this->assertSame(Cli::RETURN_FAILURE, $tester->getStatusCode());
    }
}<|MERGE_RESOLUTION|>--- conflicted
+++ resolved
@@ -12,13 +12,8 @@
 use Magento\Framework\Setup\UpToDateValidatorInterface;
 use Magento\Setup\Console\Command\DbStatusCommand;
 use Magento\Setup\Model\ObjectManagerProvider;
-<<<<<<< HEAD
-use Magento\Framework\ObjectManagerInterface;
-use PHPUnit\Framework\MockObject\MockObject as Mock;
-=======
 use PHPUnit\Framework\MockObject\MockObject as Mock;
 use PHPUnit\Framework\TestCase;
->>>>>>> 7e8e2d33
 use Symfony\Component\Console\Tester\CommandTester;
 
 /**
@@ -72,7 +67,7 @@
 
         $objectManagerProvider->expects($this->any())
             ->method('get')
-            ->willReturn($objectManager);
+            ->will($this->returnValue($objectManager));
         $objectManager->expects(self::exactly(4))
             ->method('get')
             ->willReturnOnConsecutiveCalls(
@@ -100,7 +95,7 @@
             ->willReturn(true);
         $this->deploymentConfig->expects($this->once())
             ->method('isAvailable')
-            ->willReturn(true);
+            ->will($this->returnValue(true));
         $tester = new CommandTester($this->command);
         $tester->execute([]);
         $this->assertStringMatchesFormat('All modules are up to date.', $tester->getDisplay());
@@ -111,7 +106,7 @@
     {
         $this->deploymentConfig->expects($this->once())
             ->method('isAvailable')
-            ->willReturn(false);
+            ->will($this->returnValue(false));
         $tester = new CommandTester($this->command);
         $tester->execute([]);
 
