<?php declare(strict_types=1);
/**
 * Copyright © Magento, Inc. All rights reserved.
 * See COPYING.txt for license details.
 */

namespace Magento\Setup\Test\Unit\Console\Command;

use Magento\Framework\App\DeploymentConfig;
use Magento\Framework\Module\ModuleList;
use Magento\Framework\Setup\Option\TextConfigOption;
use Magento\Setup\Console\Command\ConfigSetCommand;
use Magento\Setup\Model\ConfigModel;
use PHPUnit\Framework\MockObject\MockObject;
use PHPUnit\Framework\TestCase;
use Symfony\Component\Console\Helper\HelperSet;
use Symfony\Component\Console\Helper\QuestionHelper;
use Symfony\Component\Console\Tester\CommandTester;

class ConfigSetCommandTest extends TestCase
{
    /**
<<<<<<< HEAD
     * @var \PHPUnit\Framework\MockObject\MockObject|\Magento\Setup\Model\ConfigModel
=======
     * @var MockObject|ConfigModel
>>>>>>> 7e8e2d33
     */
    private $configModel;

    /**
<<<<<<< HEAD
     * @var \PHPUnit\Framework\MockObject\MockObject|\Magento\Framework\App\DeploymentConfig
=======
     * @var MockObject|DeploymentConfig
>>>>>>> 7e8e2d33
     */
    private $deploymentConfig;

    /**
<<<<<<< HEAD
     * @var \PHPUnit\Framework\MockObject\MockObject|\Magento\Setup\Console\Command\ConfigSetCommand
     */
    private $command;

    protected function setUp(): void
=======
     * @var MockObject|ConfigSetCommand
     */
    private $command;

    public function setUp(): void
>>>>>>> 7e8e2d33
    {
        $option = $this->createMock(TextConfigOption::class);
        $option
            ->expects($this->any())
            ->method('getName')
<<<<<<< HEAD
            ->willReturn('db-host');
        $this->configModel = $this->createMock(\Magento\Setup\Model\ConfigModel::class);
        $this->configModel
            ->expects($this->exactly(2))
            ->method('getAvailableOptions')
            ->willReturn([$option]);
        $moduleList = $this->createMock(\Magento\Framework\Module\ModuleList::class);
        $this->deploymentConfig = $this->createMock(\Magento\Framework\App\DeploymentConfig::class);
=======
            ->will($this->returnValue('db-host'));
        $this->configModel = $this->createMock(ConfigModel::class);
        $this->configModel
            ->expects($this->exactly(2))
            ->method('getAvailableOptions')
            ->will($this->returnValue([$option]));
        $moduleList = $this->createMock(ModuleList::class);
        $this->deploymentConfig = $this->createMock(DeploymentConfig::class);
>>>>>>> 7e8e2d33
        $this->command = new ConfigSetCommand($this->configModel, $moduleList, $this->deploymentConfig);
    }

    public function testExecuteNoInteractive()
    {
        $this->deploymentConfig
            ->expects($this->once())
            ->method('get')
            ->willReturn(null);
        $this->configModel
            ->expects($this->once())
            ->method('process')
            ->with(['db-host' => 'host']);
        $commandTester = new CommandTester($this->command);
        $commandTester->execute(['--db-host' => 'host']);
        $this->assertSame(
            'You saved the new configuration.' . PHP_EOL,
            $commandTester->getDisplay()
        );
    }

    public function testExecuteInteractiveWithYes()
    {
        $this->deploymentConfig
            ->expects($this->once())
            ->method('get')
            ->willReturn('localhost');
        $this->configModel
            ->expects($this->once())
            ->method('process')
            ->with(['db-host' => 'host']);
        $this->checkInteraction('Y');
    }

    public function testExecuteInteractiveWithNo()
    {
        $this->deploymentConfig
            ->expects($this->once())
            ->method('get')
            ->willReturn('localhost');
        $this->configModel
            ->expects($this->once())
            ->method('process')
            ->with([]);
        $this->checkInteraction('n');
    }

    /**
     * Checks interaction with users on CLI
     *
     * @param string $interactionType
     * @return void
     */
    private function checkInteraction($interactionType)
    {
        $dialog = $this->createMock(QuestionHelper::class);
        $dialog
            ->expects($this->once())
            ->method('ask')
            ->willReturn($interactionType);

<<<<<<< HEAD
        /** @var \Symfony\Component\Console\Helper\HelperSet|\PHPUnit\Framework\MockObject\MockObject $helperSet */
        $helperSet = $this->createMock(\Symfony\Component\Console\Helper\HelperSet::class);
=======
        /** @var HelperSet|MockObject $helperSet */
        $helperSet = $this->createMock(HelperSet::class);
>>>>>>> 7e8e2d33
        $helperSet
            ->expects($this->once())
            ->method('get')
            ->with('question')
            ->willReturn($dialog);
        $this->command->setHelperSet($helperSet);

        $commandTester = new CommandTester($this->command);
        $commandTester->execute(['--db-host' => 'host']);
        if (strtolower($interactionType) === 'y') {
            $message = 'You saved the new configuration.' . PHP_EOL;
        } else {
            $message = 'You made no changes to the configuration.' . PHP_EOL;
        }
        $this->assertSame(
            $message,
            $commandTester->getDisplay()
        );
    }
}<|MERGE_RESOLUTION|>--- conflicted
+++ resolved
@@ -20,52 +20,26 @@
 class ConfigSetCommandTest extends TestCase
 {
     /**
-<<<<<<< HEAD
-     * @var \PHPUnit\Framework\MockObject\MockObject|\Magento\Setup\Model\ConfigModel
-=======
      * @var MockObject|ConfigModel
->>>>>>> 7e8e2d33
      */
     private $configModel;
 
     /**
-<<<<<<< HEAD
-     * @var \PHPUnit\Framework\MockObject\MockObject|\Magento\Framework\App\DeploymentConfig
-=======
      * @var MockObject|DeploymentConfig
->>>>>>> 7e8e2d33
      */
     private $deploymentConfig;
 
     /**
-<<<<<<< HEAD
-     * @var \PHPUnit\Framework\MockObject\MockObject|\Magento\Setup\Console\Command\ConfigSetCommand
-     */
-    private $command;
-
-    protected function setUp(): void
-=======
      * @var MockObject|ConfigSetCommand
      */
     private $command;
 
     public function setUp(): void
->>>>>>> 7e8e2d33
     {
         $option = $this->createMock(TextConfigOption::class);
         $option
             ->expects($this->any())
             ->method('getName')
-<<<<<<< HEAD
-            ->willReturn('db-host');
-        $this->configModel = $this->createMock(\Magento\Setup\Model\ConfigModel::class);
-        $this->configModel
-            ->expects($this->exactly(2))
-            ->method('getAvailableOptions')
-            ->willReturn([$option]);
-        $moduleList = $this->createMock(\Magento\Framework\Module\ModuleList::class);
-        $this->deploymentConfig = $this->createMock(\Magento\Framework\App\DeploymentConfig::class);
-=======
             ->will($this->returnValue('db-host'));
         $this->configModel = $this->createMock(ConfigModel::class);
         $this->configModel
@@ -74,7 +48,6 @@
             ->will($this->returnValue([$option]));
         $moduleList = $this->createMock(ModuleList::class);
         $this->deploymentConfig = $this->createMock(DeploymentConfig::class);
->>>>>>> 7e8e2d33
         $this->command = new ConfigSetCommand($this->configModel, $moduleList, $this->deploymentConfig);
     }
 
@@ -83,7 +56,7 @@
         $this->deploymentConfig
             ->expects($this->once())
             ->method('get')
-            ->willReturn(null);
+            ->will($this->returnValue(null));
         $this->configModel
             ->expects($this->once())
             ->method('process')
@@ -101,7 +74,7 @@
         $this->deploymentConfig
             ->expects($this->once())
             ->method('get')
-            ->willReturn('localhost');
+            ->will($this->returnValue('localhost'));
         $this->configModel
             ->expects($this->once())
             ->method('process')
@@ -114,7 +87,7 @@
         $this->deploymentConfig
             ->expects($this->once())
             ->method('get')
-            ->willReturn('localhost');
+            ->will($this->returnValue('localhost'));
         $this->configModel
             ->expects($this->once())
             ->method('process')
@@ -134,20 +107,15 @@
         $dialog
             ->expects($this->once())
             ->method('ask')
-            ->willReturn($interactionType);
+            ->will($this->returnValue($interactionType));
 
-<<<<<<< HEAD
-        /** @var \Symfony\Component\Console\Helper\HelperSet|\PHPUnit\Framework\MockObject\MockObject $helperSet */
-        $helperSet = $this->createMock(\Symfony\Component\Console\Helper\HelperSet::class);
-=======
         /** @var HelperSet|MockObject $helperSet */
         $helperSet = $this->createMock(HelperSet::class);
->>>>>>> 7e8e2d33
         $helperSet
             ->expects($this->once())
             ->method('get')
             ->with('question')
-            ->willReturn($dialog);
+            ->will($this->returnValue($dialog));
         $this->command->setHelperSet($helperSet);
 
         $commandTester = new CommandTester($this->command);
