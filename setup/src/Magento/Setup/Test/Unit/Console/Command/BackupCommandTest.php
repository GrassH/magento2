<?php declare(strict_types=1);
/**
 * Copyright © Magento, Inc. All rights reserved.
 * See COPYING.txt for license details.
 */
namespace Magento\Setup\Test\Unit\Console\Command;

use Magento\Framework\App\Console\MaintenanceModeEnabler;
use Magento\Framework\App\DeploymentConfig;
use Magento\Framework\App\MaintenanceMode;
use Magento\Framework\App\State;
use Magento\Framework\ObjectManager\ConfigLoaderInterface;
use Magento\Framework\ObjectManagerInterface;
use Magento\Framework\Setup\BackupRollback;
use Magento\Framework\Setup\BackupRollbackFactory;
use Magento\Setup\Console\Command\BackupCommand;
use Magento\Setup\Model\ObjectManagerProvider;
use PHPUnit\Framework\MockObject\MockObject;
use PHPUnit\Framework\TestCase;
use Symfony\Component\Console\Tester\CommandTester;

class BackupCommandTest extends TestCase
{
    /**
<<<<<<< HEAD
     * @var \Magento\Framework\ObjectManagerInterface|\PHPUnit\Framework\MockObject\MockObject
=======
     * @var ObjectManagerInterface|MockObject
>>>>>>> 7e8e2d33
     */
    private $objectManager;

    /**
<<<<<<< HEAD
     * @var \Magento\Framework\Setup\BackupRollback|\PHPUnit\Framework\MockObject\MockObject
=======
     * @var BackupRollback|MockObject
>>>>>>> 7e8e2d33
     */
    private $backupRollback;

    /**
     * @var CommandTester
     */
    private $tester;

    /**
<<<<<<< HEAD
     * @var \Magento\Framework\Setup\BackupRollbackFactory|\PHPUnit\Framework\MockObject\MockObject
=======
     * @var BackupRollbackFactory|MockObject
>>>>>>> 7e8e2d33
     */
    private $backupRollbackFactory;

    /**
<<<<<<< HEAD
     * @var \Magento\Framework\App\DeploymentConfig|\PHPUnit\Framework\MockObject\MockObject
     */
    private $deploymentConfig;

    protected function setUp(): void
=======
     * @var DeploymentConfig|MockObject
     */
    private $deploymentConfig;

    public function setUp(): void
>>>>>>> 7e8e2d33
    {
        $maintenanceMode = $this->createMock(MaintenanceMode::class);
        $objectManagerProvider = $this->createMock(ObjectManagerProvider::class);
        $this->objectManager = $this->getMockForAbstractClass(
            ObjectManagerInterface::class,
            [],
            '',
            false
        );
        $objectManagerProvider->expects($this->any())->method('get')->willReturn($this->objectManager);
        $this->backupRollback = $this->createMock(BackupRollback::class);
        $this->backupRollbackFactory = $this->createMock(BackupRollbackFactory::class);
        $this->backupRollbackFactory->expects($this->any())
            ->method('create')
            ->willReturn($this->backupRollback);
        $this->deploymentConfig = $this->createMock(DeploymentConfig::class);
        $appState = $this->createMock(State::class);
        $configLoader = $this->getMockForAbstractClass(
            ConfigLoaderInterface::class,
            [],
            '',
            false
        );
        $configLoader->expects($this->any())->method('load')->willReturn([]);

        $this->objectManager->expects($this->any())
            ->method('get')
<<<<<<< HEAD
            ->willReturnMap(
                [
                    [\Magento\Framework\Setup\BackupRollbackFactory::class, $this->backupRollbackFactory],
                    [\Magento\Framework\App\State::class, $appState],
                    [\Magento\Framework\ObjectManager\ConfigLoaderInterface::class, $configLoader],
                ]
=======
            ->will(
                $this->returnValueMap([
                    [BackupRollbackFactory::class, $this->backupRollbackFactory],
                    [State::class, $appState],
                    [ConfigLoaderInterface::class, $configLoader],
                ])
>>>>>>> 7e8e2d33
            );
        $command = new BackupCommand(
            $objectManagerProvider,
            $maintenanceMode,
            $this->deploymentConfig,
            new MaintenanceModeEnabler($maintenanceMode)
        );
        $this->tester = new CommandTester($command);
    }

    public function testExecuteCodeBackup()
    {
        $this->deploymentConfig->expects($this->once())
            ->method('isAvailable')
            ->willReturn(true);
        $this->backupRollback->expects($this->once())
            ->method('codeBackup')
            ->willReturn($this->backupRollback);
        $this->tester->execute(['--code' => true]);
    }

    public function testExecuteMediaBackup()
    {
        $this->deploymentConfig->expects($this->once())
            ->method('isAvailable')
            ->willReturn(true);
        $this->backupRollback->expects($this->once())
            ->method('codeBackup')
            ->willReturn($this->backupRollback);
        $this->tester->execute(['--media' => true]);
    }

    public function testExecuteDBBackup()
    {
        $this->deploymentConfig->expects($this->once())
            ->method('isAvailable')
            ->willReturn(true);
        $this->backupRollback->expects($this->once())
            ->method('dbBackup')
            ->willReturn($this->backupRollback);
        $this->tester->execute(['--db' => true]);
    }

    public function testExecuteNotInstalled()
    {
        $this->deploymentConfig->expects($this->once())
            ->method('isAvailable')
            ->willReturn(false);
        $this->tester->execute(['--db' => true]);
        $this->assertStringMatchesFormat(
            'No information is available: the Magento application is not installed.%w',
            $this->tester->getDisplay()
        );
    }

    public function testExecuteNoOptions()
    {
        $this->deploymentConfig->expects($this->once())
            ->method('isAvailable')
            ->willReturn(false);
        $this->tester->execute([]);
        $expected = 'Enabling maintenance mode' . PHP_EOL
            . 'Not enough information provided to take backup.' . PHP_EOL
            . 'Disabling maintenance mode' . PHP_EOL;
        $this->assertSame($expected, $this->tester->getDisplay());
    }
}<|MERGE_RESOLUTION|>--- conflicted
+++ resolved
@@ -22,20 +22,12 @@
 class BackupCommandTest extends TestCase
 {
     /**
-<<<<<<< HEAD
-     * @var \Magento\Framework\ObjectManagerInterface|\PHPUnit\Framework\MockObject\MockObject
-=======
      * @var ObjectManagerInterface|MockObject
->>>>>>> 7e8e2d33
      */
     private $objectManager;
 
     /**
-<<<<<<< HEAD
-     * @var \Magento\Framework\Setup\BackupRollback|\PHPUnit\Framework\MockObject\MockObject
-=======
      * @var BackupRollback|MockObject
->>>>>>> 7e8e2d33
      */
     private $backupRollback;
 
@@ -45,28 +37,16 @@
     private $tester;
 
     /**
-<<<<<<< HEAD
-     * @var \Magento\Framework\Setup\BackupRollbackFactory|\PHPUnit\Framework\MockObject\MockObject
-=======
      * @var BackupRollbackFactory|MockObject
->>>>>>> 7e8e2d33
      */
     private $backupRollbackFactory;
 
     /**
-<<<<<<< HEAD
-     * @var \Magento\Framework\App\DeploymentConfig|\PHPUnit\Framework\MockObject\MockObject
-     */
-    private $deploymentConfig;
-
-    protected function setUp(): void
-=======
      * @var DeploymentConfig|MockObject
      */
     private $deploymentConfig;
 
     public function setUp(): void
->>>>>>> 7e8e2d33
     {
         $maintenanceMode = $this->createMock(MaintenanceMode::class);
         $objectManagerProvider = $this->createMock(ObjectManagerProvider::class);
@@ -94,21 +74,12 @@
 
         $this->objectManager->expects($this->any())
             ->method('get')
-<<<<<<< HEAD
-            ->willReturnMap(
-                [
-                    [\Magento\Framework\Setup\BackupRollbackFactory::class, $this->backupRollbackFactory],
-                    [\Magento\Framework\App\State::class, $appState],
-                    [\Magento\Framework\ObjectManager\ConfigLoaderInterface::class, $configLoader],
-                ]
-=======
             ->will(
                 $this->returnValueMap([
                     [BackupRollbackFactory::class, $this->backupRollbackFactory],
                     [State::class, $appState],
                     [ConfigLoaderInterface::class, $configLoader],
                 ])
->>>>>>> 7e8e2d33
             );
         $command = new BackupCommand(
             $objectManagerProvider,
@@ -123,7 +94,7 @@
     {
         $this->deploymentConfig->expects($this->once())
             ->method('isAvailable')
-            ->willReturn(true);
+            ->will($this->returnValue(true));
         $this->backupRollback->expects($this->once())
             ->method('codeBackup')
             ->willReturn($this->backupRollback);
@@ -134,7 +105,7 @@
     {
         $this->deploymentConfig->expects($this->once())
             ->method('isAvailable')
-            ->willReturn(true);
+            ->will($this->returnValue(true));
         $this->backupRollback->expects($this->once())
             ->method('codeBackup')
             ->willReturn($this->backupRollback);
@@ -145,7 +116,7 @@
     {
         $this->deploymentConfig->expects($this->once())
             ->method('isAvailable')
-            ->willReturn(true);
+            ->will($this->returnValue(true));
         $this->backupRollback->expects($this->once())
             ->method('dbBackup')
             ->willReturn($this->backupRollback);
@@ -156,7 +127,7 @@
     {
         $this->deploymentConfig->expects($this->once())
             ->method('isAvailable')
-            ->willReturn(false);
+            ->will($this->returnValue(false));
         $this->tester->execute(['--db' => true]);
         $this->assertStringMatchesFormat(
             'No information is available: the Magento application is not installed.%w',
@@ -168,7 +139,7 @@
     {
         $this->deploymentConfig->expects($this->once())
             ->method('isAvailable')
-            ->willReturn(false);
+            ->will($this->returnValue(false));
         $this->tester->execute([]);
         $expected = 'Enabling maintenance mode' . PHP_EOL
             . 'Not enough information provided to take backup.' . PHP_EOL
