<?php declare(strict_types=1);
/**
 * Copyright © Magento, Inc. All rights reserved.
 * See COPYING.txt for license details.
 */
namespace Magento\Setup\Test\Unit\Console\Command;

use Magento\Framework\App\Cache;
use Magento\Framework\App\Console\MaintenanceModeEnabler;
use Magento\Framework\App\DeploymentConfig;
use Magento\Framework\App\MaintenanceMode;
use Magento\Framework\App\State;
use Magento\Framework\App\State\CleanupFiles;
use Magento\Framework\Composer\ComposerInformation;
use Magento\Framework\Module\DependencyChecker;
use Magento\Framework\Module\FullModuleList;
use Magento\Framework\Module\PackageInfo;
use Magento\Framework\Module\PackageInfoFactory;
use Magento\Framework\ObjectManager\ConfigLoaderInterface;
use Magento\Framework\ObjectManagerInterface;
use Magento\Framework\Setup\BackupRollback;
use Magento\Framework\Setup\BackupRollbackFactory;
use Magento\Framework\Setup\Patch\PatchApplier;
use Magento\Setup\Console\Command\ModuleUninstallCommand;
use Magento\Setup\Model\ModuleRegistryUninstaller;
use Magento\Setup\Model\ModuleUninstaller;
use Magento\Setup\Model\ObjectManagerProvider;
use Magento\Setup\Model\UninstallCollector;
use PHPUnit\Framework\MockObject\MockObject;
use PHPUnit\Framework\TestCase;
use Symfony\Component\Console\Helper\HelperSet;
use Symfony\Component\Console\Helper\QuestionHelper;
use Symfony\Component\Console\Output\OutputInterface;
use Symfony\Component\Console\Tester\CommandTester;

/**
 * @SuppressWarnings(PHPMD.CouplingBetweenObjects)
 * @SuppressWarnings(PHPMD.TooManyFields)
 */
class ModuleUninstallCommandTest extends TestCase
{
    /**
<<<<<<< HEAD
     * @var \Magento\Framework\App\DeploymentConfig|\PHPUnit\Framework\MockObject\MockObject
=======
     * @var DeploymentConfig|MockObject
>>>>>>> 7e8e2d33
     */
    private $deploymentConfig;

    /**
<<<<<<< HEAD
     * @var \Magento\Framework\Module\FullModuleList|\PHPUnit\Framework\MockObject\MockObject
=======
     * @var FullModuleList|MockObject
>>>>>>> 7e8e2d33
     */
    private $fullModuleList;

    /**
<<<<<<< HEAD
     * @var \Magento\Framework\App\MaintenanceMode|\PHPUnit\Framework\MockObject\MockObject
=======
     * @var MaintenanceMode|MockObject
>>>>>>> 7e8e2d33
     */
    private $maintenanceMode;

    /**
<<<<<<< HEAD
     * @var \Magento\Setup\Model\UninstallCollector|\PHPUnit\Framework\MockObject\MockObject
=======
     * @var UninstallCollector|MockObject
>>>>>>> 7e8e2d33
     */
    private $uninstallCollector;

    /**
<<<<<<< HEAD
     * @var \Magento\Framework\Module\PackageInfo|\PHPUnit\Framework\MockObject\MockObject
=======
     * @var PackageInfo|MockObject
>>>>>>> 7e8e2d33
     */
    private $packageInfo;

    /**
<<<<<<< HEAD
     * @var \Magento\Framework\Module\DependencyChecker|\PHPUnit\Framework\MockObject\MockObject
=======
     * @var DependencyChecker|MockObject
>>>>>>> 7e8e2d33
     */
    private $dependencyChecker;

    /**
<<<<<<< HEAD
     * @var \Magento\Setup\Model\ModuleUninstaller|\PHPUnit\Framework\MockObject\MockObject
=======
     * @var ModuleUninstaller|MockObject
>>>>>>> 7e8e2d33
     */
    private $moduleUninstaller;

    /**
<<<<<<< HEAD
     * @var \Magento\Setup\Model\ModuleRegistryUninstaller|\PHPUnit\Framework\MockObject\MockObject
=======
     * @var ModuleRegistryUninstaller|MockObject
>>>>>>> 7e8e2d33
     */
    private $moduleRegistryUninstaller;

    /**
<<<<<<< HEAD
     * @var \Magento\Framework\App\Cache|\PHPUnit\Framework\MockObject\MockObject
=======
     * @var Cache|MockObject
>>>>>>> 7e8e2d33
     */
    private $cache;

    /**
<<<<<<< HEAD
     * @var \Magento\Framework\App\State\CleanupFiles|\PHPUnit\Framework\MockObject\MockObject
=======
     * @var CleanupFiles|MockObject
>>>>>>> 7e8e2d33
     */
    private $cleanupFiles;

    /**
<<<<<<< HEAD
     * @var \Magento\Framework\Setup\BackupRollback|\PHPUnit\Framework\MockObject\MockObject
=======
     * @var BackupRollback|MockObject
>>>>>>> 7e8e2d33
     */
    private $backupRollback;

    /**
<<<<<<< HEAD
     * @var \Magento\Framework\Setup\BackupRollbackFactory|\PHPUnit\Framework\MockObject\MockObject
=======
     * @var BackupRollbackFactory|MockObject
>>>>>>> 7e8e2d33
     */
    private $backupRollbackFactory;

    /**
<<<<<<< HEAD
     * @var \Symfony\Component\Console\Helper\QuestionHelper|\PHPUnit\Framework\MockObject\MockObject
=======
     * @var QuestionHelper|MockObject
>>>>>>> 7e8e2d33
     */
    private $question;

    /**
<<<<<<< HEAD
     * @var \Symfony\Component\Console\Helper\HelperSet|\PHPUnit\Framework\MockObject\MockObject
=======
     * @var HelperSet|MockObject
>>>>>>> 7e8e2d33
     */
    private $helperSet;

    /**
     * @var ModuleUninstallCommand
     */
    private $command;

    /**
     * @var CommandTester
     */
    private $tester;

    /**
<<<<<<< HEAD
     * @var \PHPUnit\Framework\MockObject\MockObject
=======
     * @var MockObject
>>>>>>> 7e8e2d33
     */
    private $patchApplierMock;

    /**
     * @SuppressWarnings(PHPMD.UnusedLocalVariable)
     */
<<<<<<< HEAD
    protected function setUp(): void
=======
    public function setUp(): void
>>>>>>> 7e8e2d33
    {
        $this->deploymentConfig = $this->createMock(DeploymentConfig::class);
        $this->fullModuleList = $this->createMock(FullModuleList::class);
        $this->maintenanceMode = $this->createMock(MaintenanceMode::class);
        $objectManagerProvider = $this->createMock(ObjectManagerProvider::class);
        $objectManager = $this->getMockForAbstractClass(
            ObjectManagerInterface::class,
            [],
            '',
            false
        );
        $this->uninstallCollector = $this->createMock(UninstallCollector::class);
        $this->packageInfo = $this->createMock(PackageInfo::class);
        $packageInfoFactory = $this->createMock(PackageInfoFactory::class);
        $packageInfoFactory->expects($this->once())->method('create')->willReturn($this->packageInfo);
        $this->dependencyChecker = $this->createMock(DependencyChecker::class);
        $this->backupRollback = $this->createMock(BackupRollback::class);
        $this->backupRollbackFactory = $this->createMock(BackupRollbackFactory::class);
        $this->backupRollbackFactory->expects($this->any())
            ->method('create')
            ->willReturn($this->backupRollback);
        $this->cache = $this->createMock(Cache::class);
        $this->cleanupFiles = $this->createMock(CleanupFiles::class);
        $objectManagerProvider->expects($this->any())->method('get')->willReturn($objectManager);
        $configLoader = $this->getMockForAbstractClass(
            ConfigLoaderInterface::class,
            [],
            '',
            false
        );
        $this->patchApplierMock = $this->getMockBuilder(PatchApplier::class)
            ->disableOriginalConstructor()
            ->getMock();
        $configLoader->expects($this->any())->method('load')->willReturn([]);
        $objectManager->expects($this->any())
            ->method('get')
<<<<<<< HEAD
            ->willReturnMap([
                [\Magento\Framework\Module\PackageInfoFactory::class, $packageInfoFactory],
                [\Magento\Framework\Module\DependencyChecker::class, $this->dependencyChecker],
                [\Magento\Framework\App\Cache::class, $this->cache],
                [\Magento\Framework\App\State\CleanupFiles::class, $this->cleanupFiles],
=======
            ->will($this->returnValueMap([
                [PackageInfoFactory::class, $packageInfoFactory],
                [DependencyChecker::class, $this->dependencyChecker],
                [Cache::class, $this->cache],
                [CleanupFiles::class, $this->cleanupFiles],
>>>>>>> 7e8e2d33
                [
                    State::class,
                    $this->createMock(State::class)
                ],
                [BackupRollbackFactory::class, $this->backupRollbackFactory],
                [PatchApplier::class, $this->patchApplierMock],
<<<<<<< HEAD
                [\Magento\Framework\ObjectManager\ConfigLoaderInterface::class, $configLoader],
            ]);
        $composer = $this->createMock(\Magento\Framework\Composer\ComposerInformation::class);
=======
                [ConfigLoaderInterface::class, $configLoader],
            ]));
        $composer = $this->createMock(ComposerInformation::class);
>>>>>>> 7e8e2d33
        $composer->expects($this->any())
            ->method('getRootRequiredPackages')
            ->willReturn(['magento/package-a', 'magento/package-b']);
        $this->moduleUninstaller = $this->createMock(ModuleUninstaller::class);
        $this->moduleRegistryUninstaller = $this->createMock(ModuleRegistryUninstaller::class);
        $this->command = new ModuleUninstallCommand(
            $composer,
            $this->deploymentConfig,
            $this->fullModuleList,
            $this->maintenanceMode,
            $objectManagerProvider,
            $this->uninstallCollector,
            $this->moduleUninstaller,
            $this->moduleRegistryUninstaller,
            new MaintenanceModeEnabler($this->maintenanceMode)
        );
        $this->question = $this->createMock(QuestionHelper::class);
        $this->question
            ->expects($this->any())
            ->method('ask')
<<<<<<< HEAD
            ->willReturn(true);
        $this->helperSet = $this->createMock(\Symfony\Component\Console\Helper\HelperSet::class);
=======
            ->will($this->returnValue(true));
        $this->helperSet = $this->createMock(HelperSet::class);
>>>>>>> 7e8e2d33
        $this->helperSet
            ->expects($this->any())
            ->method('get')
            ->with('question')
            ->willReturn($this->question);
        $this->command->setHelperSet($this->helperSet);
        $this->tester = new CommandTester($this->command);
    }

    public function testExecuteApplicationNotInstalled()
    {
        $this->deploymentConfig->expects($this->once())->method('isAvailable')->willReturn(false);
        $this->tester->execute(['module' => ['Magento_A']]);
        $this->assertEquals(
            'You cannot run this command because the Magento application is not installed.' . PHP_EOL,
            $this->tester->getDisplay()
        );
    }

    /**
     * @dataProvider executeFailedValidationDataProvider
     * @param array $packageInfoMap
     * @param array $fullModuleListMap
     * @param array $input
     * @param array $expect
     */
    public function testExecuteFailedValidation(
        array $packageInfoMap,
        array $fullModuleListMap,
        array $input,
        array $expect
    ) {
        $this->deploymentConfig->expects($this->once())->method('isAvailable')->willReturn(true);
        $this->packageInfo->expects($this->exactly(count($input['module'])))
            ->method('getPackageName')
            ->willReturnMap($packageInfoMap);
        $this->fullModuleList->expects($this->exactly(count($input['module'])))
            ->method('has')
            ->willReturnMap($fullModuleListMap);
        $this->tester->execute($input);
        foreach ($expect as $message) {
            $this->assertContains($message, $this->tester->getDisplay());
        }
    }

    /**
     * @return array
     */
    public function executeFailedValidationDataProvider()
    {
        return [
            'one non-composer package' => [
                [['Magento_C', 'magento/package-c']],
                [['Magento_C', true]],
                ['module' => ['Magento_C']],
                ['Magento_C is not an installed composer package']
            ],
            'one non-composer package, one valid' => [
                [['Magento_A', 'magento/package-a'], ['Magento_C', 'magento/package-c']],
                [['Magento_A', true], ['Magento_C', true]],
                ['module' => ['Magento_A', 'Magento_C']],
                ['Magento_C is not an installed composer package']
            ],
            'two non-composer packages' => [
                [['Magento_C', 'magento/package-c'], ['Magento_D', 'magento/package-d']],
                [['Magento_C', true], ['Magento_D', true]],
                ['module' => ['Magento_C', 'Magento_D']],
                ['Magento_C, Magento_D are not installed composer packages']
            ],
            'one unknown module' => [
                [['Magento_C', '']],
                [['Magento_C', false]],
                ['module' => ['Magento_C']],
                ['Unknown module(s): Magento_C']
            ],
            'two unknown modules' => [
                [['Magento_C', ''], ['Magento_D', '']],
                [['Magento_C', false], ['Magento_D', false]],
                ['module' => ['Magento_C', 'Magento_D']],
                ['Unknown module(s): Magento_C, Magento_D']
            ],
            'one unknown module, one valid' => [
                [['Magento_C', ''], ['Magento_B', 'magento/package-b']],
                [['Magento_C', false], ['Magento_B', true]],
                ['module' => ['Magento_C', 'Magento_B']],
                ['Unknown module(s): Magento_C']
            ],
            'one non-composer package, one unknown module' => [
                [['Magento_C', 'magento/package-c'], ['Magento_D', '']],
                [['Magento_C', true], ['Magento_D', false]],
                ['module' => ['Magento_C', 'Magento_D']],
                ['Magento_C is not an installed composer package', 'Unknown module(s): Magento_D']
            ],
            'two non-composer package, one unknown module' => [
                [['Magento_C', 'magento/package-c'], ['Magento_D', ''], ['Magento_E', 'magento/package-e']],
                [['Magento_C', true], ['Magento_D', false], ['Magento_E', true]],
                ['module' => ['Magento_C', 'Magento_D', 'Magento_E']],
                ['Magento_C, Magento_E are not installed composer packages', 'Unknown module(s): Magento_D']
            ],
            'two non-composer package, two unknown module' => [
                [
                    ['Magento_C', 'magento/package-c'],
                    ['Magento_D', ''],
                    ['Magento_E', 'magento/package-e'],
                    ['Magento_F', '']
                ],
                [['Magento_C', true], ['Magento_D', false], ['Magento_E', true], ['Magento_F', false]],
                ['module' => ['Magento_C', 'Magento_D', 'Magento_E', 'Magento_F']],
                ['Magento_C, Magento_E are not installed composer packages', 'Unknown module(s): Magento_D, Magento_F']
            ],
            'two non-composer package, two unknown module, two valid' => [
                [
                    ['Magento_C', 'magento/package-c'],
                    ['Magento_D', ''],
                    ['Magento_E', 'magento/package-e'],
                    ['Magento_F', ''],
                    ['Magento_A', 'magento/package-a'],
                    ['Magento_B', 'magento/package-b'],
                ],
                [
                    ['Magento_A', true],
                    ['Magento_B', true],
                    ['Magento_C', true],
                    ['Magento_D', false],
                    ['Magento_E', true],
                    ['Magento_F', false]
                ],
                ['module' => ['Magento_A', 'Magento_B', 'Magento_C', 'Magento_D', 'Magento_E', 'Magento_F']],
                ['Magento_C, Magento_E are not installed composer packages', 'Unknown module(s): Magento_D, Magento_F']
            ]
        ];
    }

    private function setUpPassValidation()
    {
        $this->deploymentConfig->expects($this->once())->method('isAvailable')->willReturn(true);
        $packageMap = [
            ['Magento_A', 'magento/package-a'],
            ['Magento_B', 'magento/package-b'],
        ];
        $this->packageInfo->expects($this->any())
            ->method('getPackageName')
            ->willReturnMap($packageMap);
        $this->fullModuleList->expects($this->any())
            ->method('has')
            ->willReturn(true);
    }

    /**
     * @dataProvider executeFailedDependenciesDataProvider
     * @param array $dependencies
     * @param array $input
     * @param array $expect
     */
    public function testExecuteFailedDependencies(
        array $dependencies,
        array $input,
        array $expect
    ) {
        $this->setUpPassValidation();
        $this->dependencyChecker->expects($this->once())
            ->method('checkDependenciesWhenDisableModules')
            ->willReturn($dependencies);
        $this->tester->execute($input);
        foreach ($expect as $message) {
            $this->assertContains($message, $this->tester->getDisplay());
        }
    }

    /**
     * @return array
     */
    public function executeFailedDependenciesDataProvider()
    {
        return [
            [
                ['Magento_A' => ['Magento_D' => ['Magento_D', 'Magento_A']]],
                ['module' => ['Magento_A']],
                [
                    "Cannot uninstall module 'Magento_A' because the following module(s) depend on it:" .
                    PHP_EOL . "\tMagento_D"
                ]
            ],
            [
                ['Magento_A' => ['Magento_D' => ['Magento_D', 'Magento_A']]],
                ['module' => ['Magento_A', 'Magento_B']],
                [
                    "Cannot uninstall module 'Magento_A' because the following module(s) depend on it:" .
                    PHP_EOL . "\tMagento_D"
                ]
            ],
            [
                [
                    'Magento_A' => ['Magento_D' => ['Magento_D', 'Magento_A']],
                    'Magento_B' => ['Magento_E' => ['Magento_E', 'Magento_A']]
                ],
                ['module' => ['Magento_A', 'Magento_B']],
                [
                    "Cannot uninstall module 'Magento_A' because the following module(s) depend on it:" .
                    PHP_EOL . "\tMagento_D",
                    "Cannot uninstall module 'Magento_B' because the following module(s) depend on it:" .
                    PHP_EOL . "\tMagento_E"
                ]
            ],
        ];
    }

    private function setUpExecute()
    {
        $this->setUpPassValidation();
        $this->dependencyChecker->expects($this->once())
            ->method('checkDependenciesWhenDisableModules')
            ->willReturn(['Magento_A' => [], 'Magento_B' => []]);
        $this->cache->expects($this->once())->method('clean');
        $this->cleanupFiles->expects($this->once())->method('clearCodeGeneratedClasses');
    }

    public function testExecute()
    {
        $input = ['module' => ['Magento_A', 'Magento_B']];
        $this->setUpExecute();
        $this->moduleUninstaller->expects($this->once())
            ->method('uninstallCode')
            ->with($this->isInstanceOf(OutputInterface::class), $input['module']);
        $this->moduleRegistryUninstaller->expects($this->once())
            ->method('removeModulesFromDb')
            ->with($this->isInstanceOf(OutputInterface::class), $input['module']);
        $this->moduleRegistryUninstaller->expects($this->once())
            ->method('removeModulesFromDeploymentConfig')
            ->with($this->isInstanceOf(OutputInterface::class), $input['module']);
        $this->tester->execute($input);
    }

    public function testExecuteClearStaticContent()
    {
        $input = ['module' => ['Magento_A', 'Magento_B'], '-c' => true];
        $this->setUpExecute();
        $this->moduleUninstaller->expects($this->once())
            ->method('uninstallCode')
            ->with($this->isInstanceOf(OutputInterface::class), $input['module']);
        $this->moduleRegistryUninstaller->expects($this->once())
            ->method('removeModulesFromDb')
            ->with($this->isInstanceOf(OutputInterface::class), $input['module']);
        $this->moduleRegistryUninstaller->expects($this->once())
            ->method('removeModulesFromDeploymentConfig')
            ->with($this->isInstanceOf(OutputInterface::class), $input['module']);
        $this->cleanupFiles->expects($this->once())->method('clearMaterializedViewFiles');
        $this->tester->execute($input);
    }

    public function testExecuteRemoveData()
    {
        $input = ['module' => ['Magento_A', 'Magento_B'], '-r' => true];
        $this->setUpExecute();
        $this->moduleUninstaller->expects($this->once())
            ->method('uninstallData')
            ->with($this->isInstanceOf(OutputInterface::class), $input['module']);
        $this->moduleUninstaller->expects($this->once())
            ->method('uninstallCode')
            ->with($this->isInstanceOf(OutputInterface::class), $input['module']);
        $this->moduleRegistryUninstaller->expects($this->once())
            ->method('removeModulesFromDb')
            ->with($this->isInstanceOf(OutputInterface::class), $input['module']);
        $this->moduleRegistryUninstaller->expects($this->once())
            ->method('removeModulesFromDeploymentConfig')
            ->with($this->isInstanceOf(OutputInterface::class), $input['module']);
        $this->tester->execute($input);
    }

    public function testExecuteNonComposerModules()
    {
        $this->deploymentConfig->expects(self::once())
            ->method('isAvailable')
            ->willReturn(true);
        $input = ['module' => ['Magento_A'], '-c' => true, '-r' => true, '--non-composer' => true];
        $this->patchApplierMock->expects(self::once())
            ->method('revertDataPatches')
            ->with('Magento_A');
        self::assertEquals(0, $this->tester->execute($input));
    }

    public function testExecuteAll()
    {
        $input = ['module' => ['Magento_A', 'Magento_B'], '-c' => true, '-r' => true];
        $this->setUpExecute();
        $this->moduleUninstaller->expects($this->once())
            ->method('uninstallData')
            ->with($this->isInstanceOf(OutputInterface::class), $input['module']);
        $this->moduleUninstaller->expects($this->once())
            ->method('uninstallCode')
            ->with($this->isInstanceOf(OutputInterface::class), $input['module']);
        $this->moduleRegistryUninstaller->expects($this->once())
            ->method('removeModulesFromDb')
            ->with($this->isInstanceOf(OutputInterface::class), $input['module']);
        $this->moduleRegistryUninstaller->expects($this->once())
            ->method('removeModulesFromDeploymentConfig')
            ->with($this->isInstanceOf(OutputInterface::class), $input['module']);
        $this->cleanupFiles->expects($this->once())->method('clearMaterializedViewFiles');
        $this->tester->execute($input);
    }

    public function testExecuteCodeBackup()
    {
        $input = ['module' => ['Magento_A', 'Magento_B'], '--backup-code' => true];
        $this->setUpExecute();
        $this->moduleUninstaller->expects($this->once())
            ->method('uninstallCode')
            ->with($this->isInstanceOf(OutputInterface::class), $input['module']);
        $this->moduleRegistryUninstaller->expects($this->once())
            ->method('removeModulesFromDb')
            ->with($this->isInstanceOf(OutputInterface::class), $input['module']);
        $this->moduleRegistryUninstaller->expects($this->once())
            ->method('removeModulesFromDeploymentConfig')
            ->with($this->isInstanceOf(OutputInterface::class), $input['module']);
        $this->backupRollback->expects($this->once())
            ->method('codeBackup')
            ->willReturn($this->backupRollback);
        $this->tester->execute($input);
    }

    public function testExecuteMediaBackup()
    {
        $input = ['module' => ['Magento_A', 'Magento_B'], '--backup-media' => true];
        $this->setUpExecute();
        $this->moduleUninstaller->expects($this->once())
            ->method('uninstallCode')
            ->with($this->isInstanceOf(OutputInterface::class), $input['module']);
        $this->moduleRegistryUninstaller->expects($this->once())
            ->method('removeModulesFromDb')
            ->with($this->isInstanceOf(OutputInterface::class), $input['module']);
        $this->moduleRegistryUninstaller->expects($this->once())
            ->method('removeModulesFromDeploymentConfig')
            ->with($this->isInstanceOf(OutputInterface::class), $input['module']);
        $this->backupRollback->expects($this->once())
            ->method('codeBackup')
            ->willReturn($this->backupRollback);
        $this->tester->execute($input);
    }

    public function testExecuteDBBackup()
    {
        $input = ['module' => ['Magento_A', 'Magento_B'], '--backup-db' => true];
        $this->setUpExecute();
        $this->moduleUninstaller->expects($this->once())
            ->method('uninstallCode')
            ->with($this->isInstanceOf(OutputInterface::class), $input['module']);
        $this->moduleRegistryUninstaller->expects($this->once())
            ->method('removeModulesFromDb')
            ->with($this->isInstanceOf(OutputInterface::class), $input['module']);
        $this->moduleRegistryUninstaller->expects($this->once())
            ->method('removeModulesFromDeploymentConfig')
            ->with($this->isInstanceOf(OutputInterface::class), $input['module']);
        $this->backupRollback->expects($this->once())
            ->method('dbBackup')
            ->willReturn($this->backupRollback);
        $this->tester->execute($input);
    }

    public function testInteraction()
    {
        $input = ['module' => ['Magento_A', 'Magento_B']];
        $this->setUpExecute();
        $this->moduleUninstaller->expects($this->once())
            ->method('uninstallCode')
            ->with($this->isInstanceOf(OutputInterface::class), $input['module']);
        $this->moduleRegistryUninstaller->expects($this->once())
            ->method('removeModulesFromDb')
            ->with($this->isInstanceOf(OutputInterface::class), $input['module']);
        $this->moduleRegistryUninstaller->expects($this->once())
            ->method('removeModulesFromDeploymentConfig')
            ->with($this->isInstanceOf(OutputInterface::class), $input['module']);
        $this->question
            ->expects($this->once())
            ->method('ask')
            ->willReturn(false);
        $this->helperSet
            ->expects($this->once())
            ->method('get')
            ->with('question')
            ->willReturn($this->question);
        $this->command->setHelperSet($this->helperSet);
        $this->tester = new CommandTester($this->command);
        $this->tester->execute($input);
    }
}<|MERGE_RESOLUTION|>--- conflicted
+++ resolved
@@ -40,128 +40,72 @@
 class ModuleUninstallCommandTest extends TestCase
 {
     /**
-<<<<<<< HEAD
-     * @var \Magento\Framework\App\DeploymentConfig|\PHPUnit\Framework\MockObject\MockObject
-=======
      * @var DeploymentConfig|MockObject
->>>>>>> 7e8e2d33
      */
     private $deploymentConfig;
 
     /**
-<<<<<<< HEAD
-     * @var \Magento\Framework\Module\FullModuleList|\PHPUnit\Framework\MockObject\MockObject
-=======
      * @var FullModuleList|MockObject
->>>>>>> 7e8e2d33
      */
     private $fullModuleList;
 
     /**
-<<<<<<< HEAD
-     * @var \Magento\Framework\App\MaintenanceMode|\PHPUnit\Framework\MockObject\MockObject
-=======
      * @var MaintenanceMode|MockObject
->>>>>>> 7e8e2d33
      */
     private $maintenanceMode;
 
     /**
-<<<<<<< HEAD
-     * @var \Magento\Setup\Model\UninstallCollector|\PHPUnit\Framework\MockObject\MockObject
-=======
      * @var UninstallCollector|MockObject
->>>>>>> 7e8e2d33
      */
     private $uninstallCollector;
 
     /**
-<<<<<<< HEAD
-     * @var \Magento\Framework\Module\PackageInfo|\PHPUnit\Framework\MockObject\MockObject
-=======
      * @var PackageInfo|MockObject
->>>>>>> 7e8e2d33
      */
     private $packageInfo;
 
     /**
-<<<<<<< HEAD
-     * @var \Magento\Framework\Module\DependencyChecker|\PHPUnit\Framework\MockObject\MockObject
-=======
      * @var DependencyChecker|MockObject
->>>>>>> 7e8e2d33
      */
     private $dependencyChecker;
 
     /**
-<<<<<<< HEAD
-     * @var \Magento\Setup\Model\ModuleUninstaller|\PHPUnit\Framework\MockObject\MockObject
-=======
      * @var ModuleUninstaller|MockObject
->>>>>>> 7e8e2d33
      */
     private $moduleUninstaller;
 
     /**
-<<<<<<< HEAD
-     * @var \Magento\Setup\Model\ModuleRegistryUninstaller|\PHPUnit\Framework\MockObject\MockObject
-=======
      * @var ModuleRegistryUninstaller|MockObject
->>>>>>> 7e8e2d33
      */
     private $moduleRegistryUninstaller;
 
     /**
-<<<<<<< HEAD
-     * @var \Magento\Framework\App\Cache|\PHPUnit\Framework\MockObject\MockObject
-=======
      * @var Cache|MockObject
->>>>>>> 7e8e2d33
      */
     private $cache;
 
     /**
-<<<<<<< HEAD
-     * @var \Magento\Framework\App\State\CleanupFiles|\PHPUnit\Framework\MockObject\MockObject
-=======
      * @var CleanupFiles|MockObject
->>>>>>> 7e8e2d33
      */
     private $cleanupFiles;
 
     /**
-<<<<<<< HEAD
-     * @var \Magento\Framework\Setup\BackupRollback|\PHPUnit\Framework\MockObject\MockObject
-=======
      * @var BackupRollback|MockObject
->>>>>>> 7e8e2d33
      */
     private $backupRollback;
 
     /**
-<<<<<<< HEAD
-     * @var \Magento\Framework\Setup\BackupRollbackFactory|\PHPUnit\Framework\MockObject\MockObject
-=======
      * @var BackupRollbackFactory|MockObject
->>>>>>> 7e8e2d33
      */
     private $backupRollbackFactory;
 
     /**
-<<<<<<< HEAD
-     * @var \Symfony\Component\Console\Helper\QuestionHelper|\PHPUnit\Framework\MockObject\MockObject
-=======
      * @var QuestionHelper|MockObject
->>>>>>> 7e8e2d33
      */
     private $question;
 
     /**
-<<<<<<< HEAD
-     * @var \Symfony\Component\Console\Helper\HelperSet|\PHPUnit\Framework\MockObject\MockObject
-=======
      * @var HelperSet|MockObject
->>>>>>> 7e8e2d33
      */
     private $helperSet;
 
@@ -176,22 +120,14 @@
     private $tester;
 
     /**
-<<<<<<< HEAD
-     * @var \PHPUnit\Framework\MockObject\MockObject
-=======
      * @var MockObject
->>>>>>> 7e8e2d33
      */
     private $patchApplierMock;
 
     /**
      * @SuppressWarnings(PHPMD.UnusedLocalVariable)
      */
-<<<<<<< HEAD
-    protected function setUp(): void
-=======
     public function setUp(): void
->>>>>>> 7e8e2d33
     {
         $this->deploymentConfig = $this->createMock(DeploymentConfig::class);
         $this->fullModuleList = $this->createMock(FullModuleList::class);
@@ -228,34 +164,20 @@
         $configLoader->expects($this->any())->method('load')->willReturn([]);
         $objectManager->expects($this->any())
             ->method('get')
-<<<<<<< HEAD
-            ->willReturnMap([
-                [\Magento\Framework\Module\PackageInfoFactory::class, $packageInfoFactory],
-                [\Magento\Framework\Module\DependencyChecker::class, $this->dependencyChecker],
-                [\Magento\Framework\App\Cache::class, $this->cache],
-                [\Magento\Framework\App\State\CleanupFiles::class, $this->cleanupFiles],
-=======
             ->will($this->returnValueMap([
                 [PackageInfoFactory::class, $packageInfoFactory],
                 [DependencyChecker::class, $this->dependencyChecker],
                 [Cache::class, $this->cache],
                 [CleanupFiles::class, $this->cleanupFiles],
->>>>>>> 7e8e2d33
                 [
                     State::class,
                     $this->createMock(State::class)
                 ],
                 [BackupRollbackFactory::class, $this->backupRollbackFactory],
                 [PatchApplier::class, $this->patchApplierMock],
-<<<<<<< HEAD
-                [\Magento\Framework\ObjectManager\ConfigLoaderInterface::class, $configLoader],
-            ]);
-        $composer = $this->createMock(\Magento\Framework\Composer\ComposerInformation::class);
-=======
                 [ConfigLoaderInterface::class, $configLoader],
             ]));
         $composer = $this->createMock(ComposerInformation::class);
->>>>>>> 7e8e2d33
         $composer->expects($this->any())
             ->method('getRootRequiredPackages')
             ->willReturn(['magento/package-a', 'magento/package-b']);
@@ -276,18 +198,13 @@
         $this->question
             ->expects($this->any())
             ->method('ask')
-<<<<<<< HEAD
-            ->willReturn(true);
-        $this->helperSet = $this->createMock(\Symfony\Component\Console\Helper\HelperSet::class);
-=======
             ->will($this->returnValue(true));
         $this->helperSet = $this->createMock(HelperSet::class);
->>>>>>> 7e8e2d33
         $this->helperSet
             ->expects($this->any())
             ->method('get')
             ->with('question')
-            ->willReturn($this->question);
+            ->will($this->returnValue($this->question));
         $this->command->setHelperSet($this->helperSet);
         $this->tester = new CommandTester($this->command);
     }
@@ -318,10 +235,10 @@
         $this->deploymentConfig->expects($this->once())->method('isAvailable')->willReturn(true);
         $this->packageInfo->expects($this->exactly(count($input['module'])))
             ->method('getPackageName')
-            ->willReturnMap($packageInfoMap);
+            ->will($this->returnValueMap($packageInfoMap));
         $this->fullModuleList->expects($this->exactly(count($input['module'])))
             ->method('has')
-            ->willReturnMap($fullModuleListMap);
+            ->will($this->returnValueMap($fullModuleListMap));
         $this->tester->execute($input);
         foreach ($expect as $message) {
             $this->assertContains($message, $this->tester->getDisplay());
@@ -425,7 +342,7 @@
         ];
         $this->packageInfo->expects($this->any())
             ->method('getPackageName')
-            ->willReturnMap($packageMap);
+            ->will($this->returnValueMap($packageMap));
         $this->fullModuleList->expects($this->any())
             ->method('has')
             ->willReturn(true);
@@ -657,12 +574,12 @@
         $this->question
             ->expects($this->once())
             ->method('ask')
-            ->willReturn(false);
+            ->will($this->returnValue(false));
         $this->helperSet
             ->expects($this->once())
             ->method('get')
             ->with('question')
-            ->willReturn($this->question);
+            ->will($this->returnValue($this->question));
         $this->command->setHelperSet($this->helperSet);
         $this->tester = new CommandTester($this->command);
         $this->tester->execute($input);
