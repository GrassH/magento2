<?php declare(strict_types=1);
/**
 * Copyright © Magento, Inc. All rights reserved.
 * See COPYING.txt for license details.
 */
namespace Magento\Setup\Test\Unit\Console\Command;

use Magento\Framework\App\Console\MaintenanceModeEnabler;
use Magento\Framework\App\DeploymentConfig;
use Magento\Framework\App\MaintenanceMode;
use Magento\Framework\App\State;
use Magento\Framework\ObjectManager\ConfigLoaderInterface;
use Magento\Framework\ObjectManagerInterface;
use Magento\Framework\Setup\BackupRollback;
use Magento\Framework\Setup\BackupRollbackFactory;
use Magento\Setup\Console\Command\RollbackCommand;
use Magento\Setup\Model\ObjectManagerProvider;
use PHPUnit\Framework\MockObject\MockObject;
use PHPUnit\Framework\TestCase;
use Symfony\Component\Console\Helper\HelperSet;
use Symfony\Component\Console\Helper\QuestionHelper;
use Symfony\Component\Console\Tester\CommandTester;

/**
 * @SuppressWarnings(PHPMD.CouplingBetweenObjects)
 */
class RollbackCommandTest extends TestCase
{
    /**
<<<<<<< HEAD
     * @var \Magento\Framework\ObjectManagerInterface|\PHPUnit\Framework\MockObject\MockObject
=======
     * @var ObjectManagerInterface|MockObject
>>>>>>> 7e8e2d33
     */
    private $objectManager;

    /**
     * @var CommandTester
     */
    private $tester;

    /**
<<<<<<< HEAD
     * @var \Magento\Framework\App\DeploymentConfig|\PHPUnit\Framework\MockObject\MockObject
=======
     * @var DeploymentConfig|MockObject
>>>>>>> 7e8e2d33
     */
    private $deploymentConfig;

    /**
<<<<<<< HEAD
     * @var \Magento\Framework\Setup\BackupRollback|\PHPUnit\Framework\MockObject\MockObject
=======
     * @var BackupRollback|MockObject
>>>>>>> 7e8e2d33
     */
    private $backupRollback;

    /**
<<<<<<< HEAD
     * @var \Magento\Framework\Setup\BackupRollbackFactory|\PHPUnit\Framework\MockObject\MockObject
=======
     * @var BackupRollbackFactory|MockObject
>>>>>>> 7e8e2d33
     */
    private $backupRollbackFactory;

    /**
<<<<<<< HEAD
     * @var \Symfony\Component\Console\Helper\HelperSet|\PHPUnit\Framework\MockObject\MockObject
=======
     * @var HelperSet|MockObject
>>>>>>> 7e8e2d33
     */
    private $helperSet;

    /**
<<<<<<< HEAD
     * @var \Symfony\Component\Console\Helper\QuestionHelper|\PHPUnit\Framework\MockObject\MockObject
=======
     * @var QuestionHelper|MockObject
>>>>>>> 7e8e2d33
     */
    private $question;

    /**
     * @var RollbackCommand
     */
    private $command;

<<<<<<< HEAD
    protected function setUp(): void
=======
    public function setUp(): void
>>>>>>> 7e8e2d33
    {
        $this->deploymentConfig = $this->createMock(DeploymentConfig::class);
        $maintenanceMode = $this->createMock(MaintenanceMode::class);
        $this->objectManager = $this->getMockForAbstractClass(
            ObjectManagerInterface::class,
            [],
            '',
            false
        );
        $objectManagerProvider = $this->createMock(ObjectManagerProvider::class);
        $objectManagerProvider->expects($this->any())->method('get')->willReturn($this->objectManager);
        $this->backupRollback = $this->createMock(BackupRollback::class);
        $this->backupRollbackFactory = $this->createMock(BackupRollbackFactory::class);
        $this->backupRollbackFactory->expects($this->any())
            ->method('create')
            ->willReturn($this->backupRollback);
        $appState = $this->createMock(State::class);
        $configLoader = $this->getMockForAbstractClass(
            ConfigLoaderInterface::class,
            [],
            '',
            false
        );
        $configLoader->expects($this->any())->method('load')->willReturn([]);
        $this->objectManager->expects($this->any())
            ->method('get')
<<<<<<< HEAD
            ->willReturnMap([
                [\Magento\Framework\Setup\BackupRollbackFactory::class, $this->backupRollbackFactory],
                [\Magento\Framework\App\State::class, $appState],
                [\Magento\Framework\ObjectManager\ConfigLoaderInterface::class, $configLoader],
            ]);
        $this->helperSet = $this->createMock(\Symfony\Component\Console\Helper\HelperSet::class);
        $this->question = $this->createMock(\Symfony\Component\Console\Helper\QuestionHelper::class);
=======
            ->will($this->returnValueMap([
                [BackupRollbackFactory::class, $this->backupRollbackFactory],
                [State::class, $appState],
                [ConfigLoaderInterface::class, $configLoader],
            ]));
        $this->helperSet = $this->createMock(HelperSet::class);
        $this->question = $this->createMock(QuestionHelper::class);
>>>>>>> 7e8e2d33
        $this->question
            ->expects($this->any())
            ->method('ask')
            ->willReturn(true);
        $this->helperSet
            ->expects($this->any())
            ->method('get')
            ->with('question')
            ->willReturn($this->question);
        $this->command = new RollbackCommand(
            $objectManagerProvider,
            $maintenanceMode,
            $this->deploymentConfig,
            new MaintenanceModeEnabler($maintenanceMode)
        );
        $this->command->setHelperSet($this->helperSet);
        $this->tester = new CommandTester($this->command);
    }

    public function testExecuteCodeRollback()
    {
        $this->deploymentConfig->expects($this->once())
            ->method('isAvailable')
            ->willReturn(true);
        $this->backupRollback->expects($this->once())
            ->method('codeRollback')
            ->willReturn($this->backupRollback);
        $this->tester->execute(['--code-file' => 'A.tgz']);
    }

    public function testExecuteMediaRollback()
    {
        $this->deploymentConfig->expects($this->once())
            ->method('isAvailable')
            ->willReturn(true);
        $this->backupRollback->expects($this->once())
            ->method('codeRollback')
            ->willReturn($this->backupRollback);
        $this->tester->execute(['--media-file' => 'A.tgz']);
    }

    public function testExecuteDBRollback()
    {
        $this->deploymentConfig->expects($this->once())
            ->method('isAvailable')
            ->willReturn(true);
        $this->backupRollback->expects($this->once())
            ->method('dbRollback')
            ->willReturn($this->backupRollback);
        $this->tester->execute(['--db-file' => 'C.gz']);
    }

    public function testExecuteNotInstalled()
    {
        $this->deploymentConfig->expects($this->once())
            ->method('isAvailable')
            ->willReturn(false);
        $this->tester->execute(['--db-file' => 'C.gz']);
        $this->assertStringMatchesFormat(
            'No information is available: the Magento application is not installed.%w',
            $this->tester->getDisplay()
        );
    }

    public function testExecuteNoOptions()
    {
        $this->deploymentConfig->expects($this->once())
            ->method('isAvailable')
            ->willReturn(true);
        $this->tester->execute([]);
        $expected = 'Enabling maintenance mode' . PHP_EOL
            . 'Not enough information provided to roll back.' . PHP_EOL
            . 'Disabling maintenance mode' . PHP_EOL;
        $this->assertSame($expected, $this->tester->getDisplay());
    }

    public function testInteraction()
    {
        $this->deploymentConfig->expects($this->once())
            ->method('isAvailable')
            ->willReturn(true);
        $this->question
            ->expects($this->atLeast(2))
            ->method('ask')
            ->willReturn(false);
        $this->helperSet
            ->expects($this->once())
            ->method('get')
            ->with('question')
            ->willReturn($this->question);
        $this->command->setHelperSet($this->helperSet);
        $this->tester = new CommandTester($this->command);
        $this->tester->execute(['--db-file' => 'C.gz']);
    }
}<|MERGE_RESOLUTION|>--- conflicted
+++ resolved
@@ -27,11 +27,7 @@
 class RollbackCommandTest extends TestCase
 {
     /**
-<<<<<<< HEAD
-     * @var \Magento\Framework\ObjectManagerInterface|\PHPUnit\Framework\MockObject\MockObject
-=======
      * @var ObjectManagerInterface|MockObject
->>>>>>> 7e8e2d33
      */
     private $objectManager;
 
@@ -41,47 +37,27 @@
     private $tester;
 
     /**
-<<<<<<< HEAD
-     * @var \Magento\Framework\App\DeploymentConfig|\PHPUnit\Framework\MockObject\MockObject
-=======
      * @var DeploymentConfig|MockObject
->>>>>>> 7e8e2d33
      */
     private $deploymentConfig;
 
     /**
-<<<<<<< HEAD
-     * @var \Magento\Framework\Setup\BackupRollback|\PHPUnit\Framework\MockObject\MockObject
-=======
      * @var BackupRollback|MockObject
->>>>>>> 7e8e2d33
      */
     private $backupRollback;
 
     /**
-<<<<<<< HEAD
-     * @var \Magento\Framework\Setup\BackupRollbackFactory|\PHPUnit\Framework\MockObject\MockObject
-=======
      * @var BackupRollbackFactory|MockObject
->>>>>>> 7e8e2d33
      */
     private $backupRollbackFactory;
 
     /**
-<<<<<<< HEAD
-     * @var \Symfony\Component\Console\Helper\HelperSet|\PHPUnit\Framework\MockObject\MockObject
-=======
      * @var HelperSet|MockObject
->>>>>>> 7e8e2d33
      */
     private $helperSet;
 
     /**
-<<<<<<< HEAD
-     * @var \Symfony\Component\Console\Helper\QuestionHelper|\PHPUnit\Framework\MockObject\MockObject
-=======
      * @var QuestionHelper|MockObject
->>>>>>> 7e8e2d33
      */
     private $question;
 
@@ -90,11 +66,7 @@
      */
     private $command;
 
-<<<<<<< HEAD
-    protected function setUp(): void
-=======
     public function setUp(): void
->>>>>>> 7e8e2d33
     {
         $this->deploymentConfig = $this->createMock(DeploymentConfig::class);
         $maintenanceMode = $this->createMock(MaintenanceMode::class);
@@ -121,15 +93,6 @@
         $configLoader->expects($this->any())->method('load')->willReturn([]);
         $this->objectManager->expects($this->any())
             ->method('get')
-<<<<<<< HEAD
-            ->willReturnMap([
-                [\Magento\Framework\Setup\BackupRollbackFactory::class, $this->backupRollbackFactory],
-                [\Magento\Framework\App\State::class, $appState],
-                [\Magento\Framework\ObjectManager\ConfigLoaderInterface::class, $configLoader],
-            ]);
-        $this->helperSet = $this->createMock(\Symfony\Component\Console\Helper\HelperSet::class);
-        $this->question = $this->createMock(\Symfony\Component\Console\Helper\QuestionHelper::class);
-=======
             ->will($this->returnValueMap([
                 [BackupRollbackFactory::class, $this->backupRollbackFactory],
                 [State::class, $appState],
@@ -137,16 +100,15 @@
             ]));
         $this->helperSet = $this->createMock(HelperSet::class);
         $this->question = $this->createMock(QuestionHelper::class);
->>>>>>> 7e8e2d33
         $this->question
             ->expects($this->any())
             ->method('ask')
-            ->willReturn(true);
+            ->will($this->returnValue(true));
         $this->helperSet
             ->expects($this->any())
             ->method('get')
             ->with('question')
-            ->willReturn($this->question);
+            ->will($this->returnValue($this->question));
         $this->command = new RollbackCommand(
             $objectManagerProvider,
             $maintenanceMode,
@@ -161,7 +123,7 @@
     {
         $this->deploymentConfig->expects($this->once())
             ->method('isAvailable')
-            ->willReturn(true);
+            ->will($this->returnValue(true));
         $this->backupRollback->expects($this->once())
             ->method('codeRollback')
             ->willReturn($this->backupRollback);
@@ -172,7 +134,7 @@
     {
         $this->deploymentConfig->expects($this->once())
             ->method('isAvailable')
-            ->willReturn(true);
+            ->will($this->returnValue(true));
         $this->backupRollback->expects($this->once())
             ->method('codeRollback')
             ->willReturn($this->backupRollback);
@@ -183,7 +145,7 @@
     {
         $this->deploymentConfig->expects($this->once())
             ->method('isAvailable')
-            ->willReturn(true);
+            ->will($this->returnValue(true));
         $this->backupRollback->expects($this->once())
             ->method('dbRollback')
             ->willReturn($this->backupRollback);
@@ -194,7 +156,7 @@
     {
         $this->deploymentConfig->expects($this->once())
             ->method('isAvailable')
-            ->willReturn(false);
+            ->will($this->returnValue(false));
         $this->tester->execute(['--db-file' => 'C.gz']);
         $this->assertStringMatchesFormat(
             'No information is available: the Magento application is not installed.%w',
@@ -206,7 +168,7 @@
     {
         $this->deploymentConfig->expects($this->once())
             ->method('isAvailable')
-            ->willReturn(true);
+            ->will($this->returnValue(true));
         $this->tester->execute([]);
         $expected = 'Enabling maintenance mode' . PHP_EOL
             . 'Not enough information provided to roll back.' . PHP_EOL
@@ -218,16 +180,16 @@
     {
         $this->deploymentConfig->expects($this->once())
             ->method('isAvailable')
-            ->willReturn(true);
+            ->will($this->returnValue(true));
         $this->question
             ->expects($this->atLeast(2))
             ->method('ask')
-            ->willReturn(false);
+            ->will($this->returnValue(false));
         $this->helperSet
             ->expects($this->once())
             ->method('get')
             ->with('question')
-            ->willReturn($this->question);
+            ->will($this->returnValue($this->question));
         $this->command->setHelperSet($this->helperSet);
         $this->tester = new CommandTester($this->command);
         $this->tester->execute(['--db-file' => 'C.gz']);
