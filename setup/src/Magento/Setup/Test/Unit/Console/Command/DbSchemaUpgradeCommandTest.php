<?php
/**
 * Copyright © Magento, Inc. All rights reserved.
 * See COPYING.txt for license details.
 */
declare(strict_types=1);

namespace Magento\Setup\Test\Unit\Console\Command;

use Magento\Framework\App\DeploymentConfig;
use Magento\Setup\Console\Command\DbSchemaUpgradeCommand;
use Magento\Setup\Model\Installer;
use Magento\Setup\Model\InstallerFactory;
use PHPUnit\Framework\MockObject\MockObject;
use PHPUnit\Framework\TestCase;
use Symfony\Component\Console\Tester\CommandTester;

class DbSchemaUpgradeCommandTest extends TestCase
{
    /**
<<<<<<< HEAD
     * @var \Magento\Setup\Model\InstallerFactory|\PHPUnit\Framework\MockObject\MockObject
=======
     * @var InstallerFactory|MockObject
>>>>>>> 7e8e2d33
     */
    private $installerFactory;

    /**
<<<<<<< HEAD
     * @var \Magento\Framework\App\DeploymentConfig|\PHPUnit\Framework\MockObject\MockObject
=======
     * @var DeploymentConfig|MockObject
>>>>>>> 7e8e2d33
     */
    private $deploymentConfig;

    protected function setUp(): void
    {
        $this->installerFactory = $this->createMock(InstallerFactory::class);
        $this->deploymentConfig = $this->createMock(DeploymentConfig::class);
    }

    /**
     * @dataProvider executeDataProvider
     * @param $options
     * @param $expectedOptions
     */
    public function testExecute($options, $expectedOptions)
    {
<<<<<<< HEAD
        $this->deploymentConfig->expects($this->once())->method('isAvailable')->willReturn(true);
        $installer = $this->createMock(\Magento\Setup\Model\Installer::class);
        $this->installerFactory->expects($this->once())->method('create')->willReturn($installer);
=======
        $this->deploymentConfig->expects($this->once())->method('isAvailable')->will($this->returnValue(true));
        $installer = $this->createMock(Installer::class);
        $this->installerFactory->expects($this->once())->method('create')->will($this->returnValue($installer));
>>>>>>> 7e8e2d33
        $installer
            ->expects($this->once())
            ->method('installSchema')
            ->with($expectedOptions);

        $commandTester = new CommandTester(
            new DbSchemaUpgradeCommand($this->installerFactory, $this->deploymentConfig)
        );
        $commandTester->execute($options);
    }

    /**
     * @return array
     */
    public function executeDataProvider()
    {
        return [
            [
                'options' => [
                    '--magento-init-params' => '',
                    '--convert-old-scripts' => false
                ],
                'expectedOptions' => [
                    'convert-old-scripts' => false,
                    'magento-init-params' => '',
                ]
            ],
        ];
    }

    public function testExecuteNoConfig()
    {
        $this->deploymentConfig->expects($this->once())->method('isAvailable')->willReturn(false);
        $this->installerFactory->expects($this->never())->method('create');

        $commandTester = new CommandTester(
            new DbSchemaUpgradeCommand($this->installerFactory, $this->deploymentConfig)
        );
        $commandTester->execute([]);
        $this->assertStringMatchesFormat(
            'No information is available: the Magento application is not installed.%w',
            $commandTester->getDisplay()
        );
    }
}<|MERGE_RESOLUTION|>--- conflicted
+++ resolved
@@ -18,20 +18,12 @@
 class DbSchemaUpgradeCommandTest extends TestCase
 {
     /**
-<<<<<<< HEAD
-     * @var \Magento\Setup\Model\InstallerFactory|\PHPUnit\Framework\MockObject\MockObject
-=======
      * @var InstallerFactory|MockObject
->>>>>>> 7e8e2d33
      */
     private $installerFactory;
 
     /**
-<<<<<<< HEAD
-     * @var \Magento\Framework\App\DeploymentConfig|\PHPUnit\Framework\MockObject\MockObject
-=======
      * @var DeploymentConfig|MockObject
->>>>>>> 7e8e2d33
      */
     private $deploymentConfig;
 
@@ -48,15 +40,9 @@
      */
     public function testExecute($options, $expectedOptions)
     {
-<<<<<<< HEAD
-        $this->deploymentConfig->expects($this->once())->method('isAvailable')->willReturn(true);
-        $installer = $this->createMock(\Magento\Setup\Model\Installer::class);
-        $this->installerFactory->expects($this->once())->method('create')->willReturn($installer);
-=======
         $this->deploymentConfig->expects($this->once())->method('isAvailable')->will($this->returnValue(true));
         $installer = $this->createMock(Installer::class);
         $this->installerFactory->expects($this->once())->method('create')->will($this->returnValue($installer));
->>>>>>> 7e8e2d33
         $installer
             ->expects($this->once())
             ->method('installSchema')
@@ -89,7 +75,7 @@
 
     public function testExecuteNoConfig()
     {
-        $this->deploymentConfig->expects($this->once())->method('isAvailable')->willReturn(false);
+        $this->deploymentConfig->expects($this->once())->method('isAvailable')->will($this->returnValue(false));
         $this->installerFactory->expects($this->never())->method('create');
 
         $commandTester = new CommandTester(
