<?php declare(strict_types=1);
/**
 * Copyright © Magento, Inc. All rights reserved.
 * See COPYING.txt for license details.
 */
namespace Magento\Setup\Test\Unit\Console\Command;

use Magento\Framework\App\DeploymentConfig;
use Magento\Framework\Setup\BackendFrontnameGenerator;
use Magento\Setup\Console\Command\InfoAdminUriCommand;
use PHPUnit\Framework\MockObject\MockObject;
use PHPUnit\Framework\TestCase;
use Symfony\Component\Console\Tester\CommandTester;

class InfoAdminUriCommandTest extends TestCase
{
    /**
<<<<<<< HEAD
     * @var \Magento\Framework\App\DeploymentConfig|\PHPUnit\Framework\MockObject\MockObject
=======
     * @var DeploymentConfig|MockObject
>>>>>>> 7e8e2d33
     */
    protected $deploymentConfig;

    protected function setup(): void
    {
        $this->deploymentConfig = $this->createMock(DeploymentConfig::class);
    }

    public function testExecute()
    {
        $this->deploymentConfig->expects($this->once())->method('get')->willReturn('admin_qw12er');

        $commandTester = new CommandTester(new InfoAdminUriCommand($this->deploymentConfig));
        $commandTester->execute([]);

        $regexp = '/' . BackendFrontnameGenerator::ADMIN_AREA_PATH_PREFIX
            . '[a-z0-9]{1,' . BackendFrontnameGenerator::ADMIN_AREA_PATH_RANDOM_PART_LENGTH . '}/';

        $this->assertMatchesRegularExpression($regexp, $commandTester->getDisplay(), 'Unexpected Backend Frontname pattern.');
    }
}<|MERGE_RESOLUTION|>--- conflicted
+++ resolved
@@ -15,11 +15,7 @@
 class InfoAdminUriCommandTest extends TestCase
 {
     /**
-<<<<<<< HEAD
-     * @var \Magento\Framework\App\DeploymentConfig|\PHPUnit\Framework\MockObject\MockObject
-=======
      * @var DeploymentConfig|MockObject
->>>>>>> 7e8e2d33
      */
     protected $deploymentConfig;
 
@@ -38,6 +34,6 @@
         $regexp = '/' . BackendFrontnameGenerator::ADMIN_AREA_PATH_PREFIX
             . '[a-z0-9]{1,' . BackendFrontnameGenerator::ADMIN_AREA_PATH_RANDOM_PART_LENGTH . '}/';
 
-        $this->assertMatchesRegularExpression($regexp, $commandTester->getDisplay(), 'Unexpected Backend Frontname pattern.');
+        $this->assertRegExp($regexp, $commandTester->getDisplay(), 'Unexpected Backend Frontname pattern.');
     }
 }