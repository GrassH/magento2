--- conflicted
+++ resolved
@@ -36,82 +36,46 @@
     private $input;
 
     /**
-<<<<<<< HEAD
-     * @var \PHPUnit\Framework\MockObject\MockObject|InstallCommand
-=======
      * @var MockObject|InstallCommand
->>>>>>> 7e8e2d33
      */
     private $command;
 
     /**
-<<<<<<< HEAD
-     * @var \PHPUnit\Framework\MockObject\MockObject|\Magento\Setup\Model\InstallerFactory
-=======
      * @var MockObject|InstallerFactory
->>>>>>> 7e8e2d33
      */
     private $installerFactory;
 
     /**
-<<<<<<< HEAD
-     * @var \PHPUnit\Framework\MockObject\MockObject|\Magento\Setup\Model\Installer
-=======
      * @var MockObject|Installer
->>>>>>> 7e8e2d33
      */
     private $installer;
 
     /**
-<<<<<<< HEAD
-     * @var Application|\PHPUnit\Framework\MockObject\MockObject
-=======
      * @var Application|MockObject
->>>>>>> 7e8e2d33
      */
     private $applicationMock;
 
     /**
-<<<<<<< HEAD
-     * @var HelperSet|\PHPUnit\Framework\MockObject\MockObject
-=======
      * @var HelperSet|MockObject
->>>>>>> 7e8e2d33
      */
     private $helperSetMock;
 
     /**
-<<<<<<< HEAD
-     * @var InputDefinition|\PHPUnit\Framework\MockObject\MockObject
-=======
      * @var InputDefinition|MockObject
->>>>>>> 7e8e2d33
      */
     private $definitionMock;
 
     /**
-<<<<<<< HEAD
-     * @var ConfigImportCommand|\PHPUnit\Framework\MockObject\MockObject
-=======
      * @var ConfigImportCommand|MockObject
->>>>>>> 7e8e2d33
      */
     private $configImportMock;
 
     /**
-<<<<<<< HEAD
-     * @var AdminUserCreateCommand|\PHPUnit\Framework\MockObject\MockObject
+     * @var AdminUserCreateCommand|MockObject
      */
     private $adminUserMock;
 
-    protected function setUp(): void
-=======
-     * @var AdminUserCreateCommand|MockObject
-     */
-    private $adminUserMock;
-
     public function setUp(): void
->>>>>>> 7e8e2d33
     {
         $this->input = [
             '--' . SetupConfigOptionsList::INPUT_KEY_DB_HOST => 'localhost',
@@ -128,27 +92,27 @@
         $configModel
             ->expects($this->exactly(2))
             ->method('getAvailableOptions')
-            ->willReturn($this->getOptionsListDeployConfig());
+            ->will($this->returnValue($this->getOptionsListDeployConfig()));
         $configModel
             ->expects($this->once())
             ->method('validate')
-            ->willReturn([]);
+            ->will($this->returnValue([]));
 
         $userConfig = $this->createMock(InstallStoreConfigurationCommand::class);
         $userConfig
             ->expects($this->once())
             ->method('getOptionsList')
-            ->willReturn($this->getOptionsListUserConfig());
+            ->will($this->returnValue($this->getOptionsListUserConfig()));
         $userConfig
             ->expects($this->once())
             ->method('validate')
-            ->willReturn([]);
+            ->will($this->returnValue([]));
 
         $this->adminUserMock = $this->createMock(AdminUserCreateCommand::class);
         $this->adminUserMock
             ->expects($this->once())
             ->method('getOptionsList')
-            ->willReturn($this->getOptionsListAdminUser());
+            ->will($this->returnValue($this->getOptionsListAdminUser()));
 
         $this->installerFactory = $this->createMock(InstallerFactory::class);
         $this->installer = $this->createMock(Installer::class);
@@ -204,7 +168,7 @@
             ->willReturn([]);
         $this->installerFactory->expects($this->once())
             ->method('create')
-            ->willReturn($this->installer);
+            ->will($this->returnValue($this->installer));
         $this->installer->expects($this->once())->method('install');
         $this->configImportMock->expects($this->once())
             ->method('run');
@@ -224,20 +188,6 @@
         $option1
             ->expects($this->any())
             ->method('getName')
-<<<<<<< HEAD
-            ->willReturn(SetupConfigOptionsList::INPUT_KEY_DB_HOST);
-        $option2 = $this->createMock(\Magento\Framework\Setup\Option\TextConfigOption::class);
-        $option2
-            ->expects($this->any())
-            ->method('getName')
-            ->willReturn(SetupConfigOptionsList::INPUT_KEY_DB_NAME);
-        $option3 = $this->createMock(\Magento\Framework\Setup\Option\TextConfigOption::class);
-        $option3
-            ->expects($this->any())
-            ->method('getName')
-            ->willReturn(SetupConfigOptionsList::INPUT_KEY_DB_USER);
-        $option4 = $this->createMock(\Magento\Framework\Setup\Option\TextConfigOption::class);
-=======
             ->will($this->returnValue(SetupConfigOptionsList::INPUT_KEY_DB_HOST));
         $option2 = $this->createMock(TextConfigOption::class);
         $option2
@@ -250,11 +200,10 @@
             ->method('getName')
             ->will($this->returnValue(SetupConfigOptionsList::INPUT_KEY_DB_USER));
         $option4 = $this->createMock(TextConfigOption::class);
->>>>>>> 7e8e2d33
         $option4
             ->expects($this->any())
             ->method('getName')
-            ->willReturn(BackendConfigOptionsList::INPUT_KEY_BACKEND_FRONTNAME);
+            ->will($this->returnValue(BackendConfigOptionsList::INPUT_KEY_BACKEND_FRONTNAME));
 
         return [$option1, $option2, $option3, $option4];
     }
@@ -270,20 +219,6 @@
         $option1
             ->expects($this->any())
             ->method('getName')
-<<<<<<< HEAD
-            ->willReturn(StoreConfigurationDataMapper::KEY_BASE_URL);
-        $option2 = $this->createMock(\Magento\Framework\Setup\Option\TextConfigOption::class);
-        $option2
-            ->expects($this->any())
-            ->method('getName')
-            ->willReturn(StoreConfigurationDataMapper::KEY_LANGUAGE);
-        $option3 = $this->createMock(\Magento\Framework\Setup\Option\TextConfigOption::class);
-        $option3
-            ->expects($this->any())
-            ->method('getName')
-            ->willReturn(StoreConfigurationDataMapper::KEY_TIMEZONE);
-        $option4 = $this->createMock(\Magento\Framework\Setup\Option\TextConfigOption::class);
-=======
             ->will($this->returnValue(StoreConfigurationDataMapper::KEY_BASE_URL));
         $option2 = $this->createMock(TextConfigOption::class);
         $option2
@@ -296,11 +231,10 @@
             ->method('getName')
             ->will($this->returnValue(StoreConfigurationDataMapper::KEY_TIMEZONE));
         $option4 = $this->createMock(TextConfigOption::class);
->>>>>>> 7e8e2d33
         $option4
             ->expects($this->any())
             ->method('getName')
-            ->willReturn(StoreConfigurationDataMapper::KEY_CURRENCY);
+            ->will($this->returnValue(StoreConfigurationDataMapper::KEY_CURRENCY));
 
         return [$option1, $option2, $option3, $option4];
     }
@@ -316,25 +250,6 @@
         $option1
             ->expects($this->any())
             ->method('getName')
-<<<<<<< HEAD
-            ->willReturn(AdminAccount::KEY_USER);
-        $option2 = $this->createMock(\Magento\Framework\Setup\Option\TextConfigOption::class);
-        $option2
-            ->expects($this->any())
-            ->method('getName')
-            ->willReturn(AdminAccount::KEY_PASSWORD);
-        $option3 = $this->createMock(\Magento\Framework\Setup\Option\TextConfigOption::class);
-        $option3
-            ->expects($this->any())
-            ->method('getName')
-            ->willReturn(AdminAccount::KEY_EMAIL);
-        $option4 = $this->createMock(\Magento\Framework\Setup\Option\TextConfigOption::class);
-        $option4
-            ->expects($this->any())
-            ->method('getName')
-            ->willReturn(AdminAccount::KEY_FIRST_NAME);
-        $option5 = $this->createMock(\Magento\Framework\Setup\Option\TextConfigOption::class);
-=======
             ->will($this->returnValue(AdminAccount::KEY_USER));
         $option2 = $this->createMock(TextConfigOption::class);
         $option2
@@ -352,11 +267,10 @@
             ->method('getName')
             ->will($this->returnValue(AdminAccount::KEY_FIRST_NAME));
         $option5 = $this->createMock(TextConfigOption::class);
->>>>>>> 7e8e2d33
         $option5
             ->expects($this->any())
             ->method('getName')
-            ->willReturn(AdminAccount::KEY_LAST_NAME);
+            ->will($this->returnValue(AdminAccount::KEY_LAST_NAME));
 
         return [$option1, $option2, $option3, $option4, $option5];
     }
@@ -374,7 +288,7 @@
             ->method('validate');
         $this->installerFactory->expects($this->once())
             ->method('create')
-            ->willReturn($this->installer);
+            ->will($this->returnValue($this->installer));
         $this->installer->expects($this->once())->method('install');
         $this->input['--' . InstallCommand::INPUT_KEY_SALES_ORDER_INCREMENT_PREFIX] = $prefixValue;
 
@@ -390,18 +304,13 @@
      */
     public function testValidateWithException($prefixValue)
     {
-<<<<<<< HEAD
-        $this->expectException(\InvalidArgumentException::class);
-
-=======
         $this->expectException('InvalidArgumentException');
->>>>>>> 7e8e2d33
         $this->adminUserMock
             ->expects($this->never())
             ->method('validate');
         $this->installerFactory->expects($this->never())
             ->method('create')
-            ->willReturn($this->installer);
+            ->will($this->returnValue($this->installer));
         $this->installer->expects($this->never())->method('install');
         $this->input['--' . InstallCommand::INPUT_KEY_SALES_ORDER_INCREMENT_PREFIX] = $prefixValue;
 
