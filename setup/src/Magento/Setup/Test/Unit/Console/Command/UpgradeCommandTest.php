<?php
/**
 * Copyright © Magento, Inc. All rights reserved.
 * See COPYING.txt for license details.
 */
declare(strict_types=1);

namespace Magento\Setup\Test\Unit\Console\Command;

use Magento\Framework\App\DeploymentConfig;
use Magento\Framework\App\State as AppState;
use Magento\Framework\Console\Cli;
use Magento\Setup\Console\Command\UpgradeCommand;
use Magento\Setup\Model\Installer;
use Magento\Setup\Model\InstallerFactory;
use PHPUnit\Framework\MockObject\MockObject;
use PHPUnit\Framework\TestCase;
use Magento\Setup\Model\SearchConfig;
use Magento\Setup\Model\SearchConfigFactory;
use Symfony\Component\Console\Tester\CommandTester;

class UpgradeCommandTest extends TestCase
{
    /**
     * @var DeploymentConfig|MockObject
     */
    private $deploymentConfigMock;

    /**
     * @var InstallerFactory|MockObject
     */
    private $installerFactoryMock;

    /**
     * @var Installer|MockObject
     */
    private $installerMock;

    /**
     * @var AppState|MockObject
     */
    private $appStateMock;

    /**
     * @var SearchConfig|MockObject
     */
    private $searchConfigMock;

    /**
     * @var UpgradeCommand
     */
    private $upgradeCommand;
    /**
     * @var CommandTester
     */
    private $commandTester;

    /**
     * @inheritdoc
     */
    protected function setUp(): void
    {
        $this->deploymentConfigMock = $this->getMockBuilder(DeploymentConfig::class)
            ->disableOriginalConstructor()
            ->getMock();
        $this->installerFactoryMock = $this->getMockBuilder(InstallerFactory::class)
            ->disableOriginalConstructor()
            ->getMock();
        $this->installerMock = $this->getMockBuilder(Installer::class)
            ->disableOriginalConstructor()
            ->getMock();
        $this->installerFactoryMock->expects($this->once())
            ->method('create')
            ->willReturn($this->installerMock);
        $this->appStateMock = $this->getMockBuilder(AppState::class)
            ->disableOriginalConstructor()
            ->getMock();
        $this->searchConfigMock = $this->getMockBuilder(SearchConfig::class)
            ->disableOriginalConstructor()
            ->getMock();
        /** @var MockObject|SearchConfigFactory $searchConfigFactoryMock */
        $searchConfigFactoryMock = $this->getMockBuilder(SearchConfigFactory::class)
            ->disableOriginalConstructor()
            ->getMock();
        $searchConfigFactoryMock->expects($this->once())->method('create')->willReturn($this->searchConfigMock);

        $this->upgradeCommand = new UpgradeCommand(
            $this->installerFactoryMock,
            $searchConfigFactoryMock,
            $this->deploymentConfigMock,
            $this->appStateMock
        );
        $this->commandTester = new CommandTester($this->upgradeCommand);
    }

    /**
     * @param array $options
     * @param string $deployMode
     * @param string $expectedString
     * @param array $expectedOptions
     *
     * @return void
     * @dataProvider executeDataProvider
     */
    public function testExecute($options, $deployMode, $expectedString, $expectedOptions): void
    {
        $this->appStateMock->method('getMode')->willReturn($deployMode);
        $this->installerMock->expects($this->once())
            ->method('installSchema')
            ->with($expectedOptions);
        $this->installerMock
            ->method('updateModulesSequence');
        $this->installerMock
        ->method('installDataFixtures');

        $this->assertSame(Cli::RETURN_SUCCESS, $this->commandTester->execute($options));
        $this->assertEquals($expectedString, $this->commandTester->getDisplay());
    }

    /**
     * @return array
     */
    public function executeDataProvider(): array
    {
        $mediaGalleryNotice = "Media files stored outside of 'Media Gallery Allowed' folders will not be available "
        . "to the media gallery.\n"
        . "Please refer to Developer Guide for more details.\n";

        return [
            [
                'options' => [
                    '--magento-init-params' => '',
                    '--convert-old-scripts' => false
                ],
                'deployMode' => AppState::MODE_PRODUCTION,
                'expectedString' => 'Please re-run Magento compile command. Use the command "setup:di:compile"'
                    . PHP_EOL . $mediaGalleryNotice,
                'expectedOptions' => [
                    'keep-generated' => false,
                    'convert-old-scripts' => false,
                    'safe-mode' => false,
                    'data-restore' => false,
                    'dry-run' => false,
                    'magento-init-params' => ''
                ]
            ],
            [
                'options' => [
                    '--magento-init-params' => '',
                    '--convert-old-scripts' => false,
                    '--keep-generated' => true
                ],
<<<<<<< HEAD
                'deployMode' => \Magento\Framework\App\State::MODE_PRODUCTION,
                'expectedString' => $mediaGalleryNotice,
=======
                'deployMode' => AppState::MODE_PRODUCTION,
                'expectedString' => '',
>>>>>>> 58ede289
                'expectedOptions' => [
                    'keep-generated' => true,
                    'convert-old-scripts' => false,
                    'safe-mode' => false,
                    'data-restore' => false,
                    'dry-run' => false,
                    'magento-init-params' => ''
                ]
            ],
            [
                'options' => ['--magento-init-params' => '', '--convert-old-scripts' => false],
<<<<<<< HEAD
                'deployMode' => \Magento\Framework\App\State::MODE_DEVELOPER,
                'expectedString' => $mediaGalleryNotice,
=======
                'deployMode' => AppState::MODE_DEVELOPER,
                'expectedString' => '',
>>>>>>> 58ede289
                'expectedOptions' => [
                    'keep-generated' => false,
                    'convert-old-scripts' => false,
                    'safe-mode' => false,
                    'data-restore' => false,
                    'dry-run' => false,
                    'magento-init-params' => ''
                ]
            ],
            [
                'options' => ['--magento-init-params' => '', '--convert-old-scripts' => false],
<<<<<<< HEAD
                'deployMode' => \Magento\Framework\App\State::MODE_DEFAULT,
                'expectedString' => $mediaGalleryNotice,
=======
                'deployMode' => AppState::MODE_DEFAULT,
                'expectedString' => '',
>>>>>>> 58ede289
                'expectedOptions' => [
                    'keep-generated' => false,
                    'convert-old-scripts' => false,
                    'safe-mode' => false,
                    'data-restore' => false,
                    'dry-run' => false,
                    'magento-init-params' => ''
                ]
            ]
        ];
    }
}<|MERGE_RESOLUTION|>--- conflicted
+++ resolved
@@ -150,13 +150,8 @@
                     '--convert-old-scripts' => false,
                     '--keep-generated' => true
                 ],
-<<<<<<< HEAD
-                'deployMode' => \Magento\Framework\App\State::MODE_PRODUCTION,
+                'deployMode' => AppState::MODE_PRODUCTION,
                 'expectedString' => $mediaGalleryNotice,
-=======
-                'deployMode' => AppState::MODE_PRODUCTION,
-                'expectedString' => '',
->>>>>>> 58ede289
                 'expectedOptions' => [
                     'keep-generated' => true,
                     'convert-old-scripts' => false,
@@ -168,13 +163,8 @@
             ],
             [
                 'options' => ['--magento-init-params' => '', '--convert-old-scripts' => false],
-<<<<<<< HEAD
-                'deployMode' => \Magento\Framework\App\State::MODE_DEVELOPER,
+                'deployMode' => AppState::MODE_DEVELOPER,
                 'expectedString' => $mediaGalleryNotice,
-=======
-                'deployMode' => AppState::MODE_DEVELOPER,
-                'expectedString' => '',
->>>>>>> 58ede289
                 'expectedOptions' => [
                     'keep-generated' => false,
                     'convert-old-scripts' => false,
@@ -186,13 +176,8 @@
             ],
             [
                 'options' => ['--magento-init-params' => '', '--convert-old-scripts' => false],
-<<<<<<< HEAD
-                'deployMode' => \Magento\Framework\App\State::MODE_DEFAULT,
+                'deployMode' => AppState::MODE_DEFAULT,
                 'expectedString' => $mediaGalleryNotice,
-=======
-                'deployMode' => AppState::MODE_DEFAULT,
-                'expectedString' => '',
->>>>>>> 58ede289
                 'expectedOptions' => [
                     'keep-generated' => false,
                     'convert-old-scripts' => false,
