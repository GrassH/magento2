--- conflicted
+++ resolved
@@ -18,38 +18,22 @@
 class UpgradeCommandTest extends TestCase
 {
     /**
-<<<<<<< HEAD
-     * @var DeploymentConfig|\PHPUnit\Framework\MockObject\MockObject
-=======
      * @var DeploymentConfig|MockObject
->>>>>>> 7e8e2d33
      */
     private $deploymentConfigMock;
 
     /**
-<<<<<<< HEAD
-     * @var InstallerFactory|\PHPUnit\Framework\MockObject\MockObject
-=======
      * @var InstallerFactory|MockObject
->>>>>>> 7e8e2d33
      */
     private $installerFactoryMock;
 
     /**
-<<<<<<< HEAD
-     * @var Installer|\PHPUnit\Framework\MockObject\MockObject
-=======
      * @var Installer|MockObject
->>>>>>> 7e8e2d33
      */
     private $installerMock;
 
     /**
-<<<<<<< HEAD
-     * @var AppState|\PHPUnit\Framework\MockObject\MockObject
-=======
      * @var AppState|MockObject
->>>>>>> 7e8e2d33
      */
     private $appStateMock;
 
