<?php declare(strict_types=1);
/**
 * Copyright © Magento, Inc. All rights reserved.
 * See COPYING.txt for license details.
 */

namespace Magento\Setup\Test\Unit\Console\Command;

use Magento\Setup\Console\Command\UninstallCommand;
use Magento\Setup\Model\Installer;
use Magento\Setup\Model\InstallerFactory;
use PHPUnit\Framework\MockObject\MockObject;
use PHPUnit\Framework\TestCase;
use Symfony\Component\Console\Helper\HelperSet;
use Symfony\Component\Console\Helper\QuestionHelper;
use Symfony\Component\Console\Tester\CommandTester;

class UninstallCommandTest extends TestCase
{
    /**
<<<<<<< HEAD
     * @var InstallerFactory|\PHPUnit\Framework\MockObject\MockObject
=======
     * @var InstallerFactory|MockObject
>>>>>>> 7e8e2d33
     */
    private $installerFactory;

    /**
<<<<<<< HEAD
     * @var Installer|\PHPUnit\Framework\MockObject\MockObject
=======
     * @var Installer|MockObject
>>>>>>> 7e8e2d33
     */
    private $installer;

    /**
<<<<<<< HEAD
     * @var UninstallCommand|\PHPUnit\Framework\MockObject\MockObject
     */
    private $command;

    protected function setUp(): void
=======
     * @var UninstallCommand|MockObject
     */
    private $command;

    public function setUp(): void
>>>>>>> 7e8e2d33
    {
        $this->installerFactory = $this->createMock(InstallerFactory::class);
        $this->installer = $this->createMock(Installer::class);
        $this->command = new UninstallCommand($this->installerFactory);
    }

    public function testExecuteInteractionYes()
    {
        $this->installer->expects($this->once())->method('uninstall');
        $this->installerFactory->expects($this->once())->method('create')->willReturn($this->installer);

        $this->checkInteraction(true);
    }

    public function testExecuteInteractionNo()
    {
        $this->installer->expects($this->exactly(0))->method('uninstall');
        $this->installerFactory->expects($this->exactly(0))->method('create');

        $this->checkInteraction(false);
    }

    /**
     * @param $answer
     */
    public function checkInteraction($answer)
    {
        $question = $this->createMock(QuestionHelper::class);
        $question
            ->expects($this->once())
            ->method('ask')
            ->willReturn($answer);

<<<<<<< HEAD
        /** @var \Symfony\Component\Console\Helper\HelperSet|\PHPUnit\Framework\MockObject\MockObject $helperSet */
        $helperSet = $this->createMock(\Symfony\Component\Console\Helper\HelperSet::class);
=======
        /** @var HelperSet|MockObject $helperSet */
        $helperSet = $this->createMock(HelperSet::class);
>>>>>>> 7e8e2d33
        $helperSet
            ->expects($this->once())
            ->method('get')
            ->with('question')
            ->willReturn($question);
        $this->command->setHelperSet($helperSet);

        $tester = new CommandTester($this->command);
        $tester->execute([]);
    }
}<|MERGE_RESOLUTION|>--- conflicted
+++ resolved
@@ -18,37 +18,21 @@
 class UninstallCommandTest extends TestCase
 {
     /**
-<<<<<<< HEAD
-     * @var InstallerFactory|\PHPUnit\Framework\MockObject\MockObject
-=======
      * @var InstallerFactory|MockObject
->>>>>>> 7e8e2d33
      */
     private $installerFactory;
 
     /**
-<<<<<<< HEAD
-     * @var Installer|\PHPUnit\Framework\MockObject\MockObject
-=======
      * @var Installer|MockObject
->>>>>>> 7e8e2d33
      */
     private $installer;
 
     /**
-<<<<<<< HEAD
-     * @var UninstallCommand|\PHPUnit\Framework\MockObject\MockObject
-     */
-    private $command;
-
-    protected function setUp(): void
-=======
      * @var UninstallCommand|MockObject
      */
     private $command;
 
     public function setUp(): void
->>>>>>> 7e8e2d33
     {
         $this->installerFactory = $this->createMock(InstallerFactory::class);
         $this->installer = $this->createMock(Installer::class);
@@ -58,7 +42,7 @@
     public function testExecuteInteractionYes()
     {
         $this->installer->expects($this->once())->method('uninstall');
-        $this->installerFactory->expects($this->once())->method('create')->willReturn($this->installer);
+        $this->installerFactory->expects($this->once())->method('create')->will($this->returnValue($this->installer));
 
         $this->checkInteraction(true);
     }
@@ -80,20 +64,15 @@
         $question
             ->expects($this->once())
             ->method('ask')
-            ->willReturn($answer);
+            ->will($this->returnValue($answer));
 
-<<<<<<< HEAD
-        /** @var \Symfony\Component\Console\Helper\HelperSet|\PHPUnit\Framework\MockObject\MockObject $helperSet */
-        $helperSet = $this->createMock(\Symfony\Component\Console\Helper\HelperSet::class);
-=======
         /** @var HelperSet|MockObject $helperSet */
         $helperSet = $this->createMock(HelperSet::class);
->>>>>>> 7e8e2d33
         $helperSet
             ->expects($this->once())
             ->method('get')
             ->with('question')
-            ->willReturn($question);
+            ->will($this->returnValue($question));
         $this->command->setHelperSet($helperSet);
 
         $tester = new CommandTester($this->command);
