<?php declare(strict_types=1);
/**
 * Copyright © Magento, Inc. All rights reserved.
 * See COPYING.txt for license details.
 */
namespace Magento\Setup\Test\Unit\Console\Command;

use Magento\Framework\Module\FullModuleList;
use Magento\Framework\Module\ModuleList;
use Magento\Framework\ObjectManagerInterface;
use Magento\Setup\Console\Command\ModuleStatusCommand;
use Magento\Setup\Model\ObjectManagerProvider;
use PHPUnit\Framework\TestCase;
use Symfony\Component\Console\Tester\CommandTester;

class ModuleStatusCommandTest extends TestCase
{
    public function testExecute()
    {
        $objectManagerProvider = $this->createMock(ObjectManagerProvider::class);
        $objectManager = $this->getMockForAbstractClass(ObjectManagerInterface::class);
        $objectManagerProvider->expects($this->any())
            ->method('get')
<<<<<<< HEAD
            ->willReturn($objectManager);
        $moduleList = $this->createMock(\Magento\Framework\Module\ModuleList::class);
        $fullModuleList = $this->createMock(\Magento\Framework\Module\FullModuleList::class);
        $objectManager->expects($this->any())
            ->method('create')
            ->willReturnMap([
                [\Magento\Framework\Module\ModuleList::class, [], $moduleList],
                [\Magento\Framework\Module\FullModuleList::class, [], $fullModuleList],
            ]);
=======
            ->will($this->returnValue($objectManager));
        $moduleList = $this->createMock(ModuleList::class);
        $fullModuleList = $this->createMock(FullModuleList::class);
        $objectManager->expects($this->any())
            ->method('create')
            ->will($this->returnValueMap([
                [ModuleList::class, [], $moduleList],
                [FullModuleList::class, [], $fullModuleList],
            ]));
>>>>>>> 7e8e2d33
        $moduleList->expects($this->any())
            ->method('getNames')
            ->willReturn(['Magento_Module1', 'Magento_Module2']);
        $fullModuleList->expects($this->any())
            ->method('getNames')
            ->willReturn(['Magento_Module1', 'Magento_Module2', 'Magento_Module3']);
        $commandTester = new CommandTester(new ModuleStatusCommand($objectManagerProvider));
        $commandTester->execute([]);
        $this->assertStringMatchesFormat(
            'List of enabled modules%aMagento_Module1%aMagento_Module2%a'
            . 'List of disabled modules%aMagento_Module3%a',
            $commandTester->getDisplay()
        );
    }
}<|MERGE_RESOLUTION|>--- conflicted
+++ resolved
@@ -21,17 +21,6 @@
         $objectManager = $this->getMockForAbstractClass(ObjectManagerInterface::class);
         $objectManagerProvider->expects($this->any())
             ->method('get')
-<<<<<<< HEAD
-            ->willReturn($objectManager);
-        $moduleList = $this->createMock(\Magento\Framework\Module\ModuleList::class);
-        $fullModuleList = $this->createMock(\Magento\Framework\Module\FullModuleList::class);
-        $objectManager->expects($this->any())
-            ->method('create')
-            ->willReturnMap([
-                [\Magento\Framework\Module\ModuleList::class, [], $moduleList],
-                [\Magento\Framework\Module\FullModuleList::class, [], $fullModuleList],
-            ]);
-=======
             ->will($this->returnValue($objectManager));
         $moduleList = $this->createMock(ModuleList::class);
         $fullModuleList = $this->createMock(FullModuleList::class);
@@ -41,13 +30,12 @@
                 [ModuleList::class, [], $moduleList],
                 [FullModuleList::class, [], $fullModuleList],
             ]));
->>>>>>> 7e8e2d33
         $moduleList->expects($this->any())
             ->method('getNames')
-            ->willReturn(['Magento_Module1', 'Magento_Module2']);
+            ->will($this->returnValue(['Magento_Module1', 'Magento_Module2']));
         $fullModuleList->expects($this->any())
             ->method('getNames')
-            ->willReturn(['Magento_Module1', 'Magento_Module2', 'Magento_Module3']);
+            ->will($this->returnValue(['Magento_Module1', 'Magento_Module2', 'Magento_Module3']));
         $commandTester = new CommandTester(new ModuleStatusCommand($objectManagerProvider));
         $commandTester->execute([]);
         $this->assertStringMatchesFormat(
