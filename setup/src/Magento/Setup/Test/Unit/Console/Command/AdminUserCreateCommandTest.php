--- conflicted
+++ resolved
@@ -25,37 +25,21 @@
 class AdminUserCreateCommandTest extends TestCase
 {
     /**
-<<<<<<< HEAD
-     * @var \PHPUnit\Framework\MockObject\MockObject|\Symfony\Component\Console\Helper\QuestionHelper
-=======
      * @var MockObject|QuestionHelper
->>>>>>> 7e8e2d33
      */
     private $questionHelperMock;
 
     /**
-<<<<<<< HEAD
-     * @var \PHPUnit\Framework\MockObject\MockObject|\Magento\Setup\Model\InstallerFactory
-=======
      * @var MockObject|InstallerFactory
->>>>>>> 7e8e2d33
      */
     private $installerFactoryMock;
 
     /**
-<<<<<<< HEAD
-     * @var \PHPUnit\Framework\MockObject\MockObject|AdminUserCreateCommand
+     * @var MockObject|AdminUserCreateCommand
      */
     private $command;
 
-    protected function setUp(): void
-=======
-     * @var MockObject|AdminUserCreateCommand
-     */
-    private $command;
-
     public function setUp(): void
->>>>>>> 7e8e2d33
     {
         $this->installerFactoryMock = $this->createMock(InstallerFactory::class);
         $this->command = new AdminUserCreateCommand($this->installerFactoryMock, new UserValidationRules());
@@ -97,23 +81,23 @@
 
         $this->questionHelperMock->expects($this->at(0))
             ->method('ask')
-            ->willReturn('admin');
+            ->will($this->returnValue('admin'));
 
         $this->questionHelperMock->expects($this->at(1))
             ->method('ask')
-            ->willReturn('Password123');
+            ->will($this->returnValue('Password123'));
 
         $this->questionHelperMock->expects($this->at(2))
             ->method('ask')
-            ->willReturn('john.doe@example.com');
+            ->will($this->returnValue('john.doe@example.com'));
 
         $this->questionHelperMock->expects($this->at(3))
             ->method('ask')
-            ->willReturn('John');
+            ->will($this->returnValue('John'));
 
         $this->questionHelperMock->expects($this->at(4))
             ->method('ask')
-            ->willReturn('Doe');
+            ->will($this->returnValue('Doe'));
 
         // We override the standard helper with our mock
         $this->command->getHelperSet()->set($this->questionHelperMock, 'question');
