--- conflicted
+++ resolved
@@ -30,42 +30,6 @@
  */
 class DiCompileCommandTest extends TestCase
 {
-<<<<<<< HEAD
-    /** @var \Magento\Framework\App\DeploymentConfig|\PHPUnit\Framework\MockObject\MockObject */
-    private $deploymentConfigMock;
-
-    /** @var \Magento\Setup\Module\Di\App\Task\Manager|\PHPUnit\Framework\MockObject\MockObject */
-    private $managerMock;
-
-    /** @var \Magento\Framework\ObjectManagerInterface|\PHPUnit\Framework\MockObject\MockObject */
-    private $objectManagerMock;
-
-    /** @var DiCompileCommand|\PHPUnit\Framework\MockObject\MockObject */
-    private $command;
-
-    /** @var  \Magento\Framework\App\Cache|\PHPUnit\Framework\MockObject\MockObject */
-    private $cacheMock;
-
-    /** @var  \Magento\Framework\Filesystem|\PHPUnit\Framework\MockObject\MockObject */
-    private $filesystemMock;
-
-    /** @var  \Magento\Framework\Filesystem\Driver\File|\PHPUnit\Framework\MockObject\MockObject */
-    private $fileDriverMock;
-
-    /** @var  \Magento\Framework\App\Filesystem\DirectoryList|\PHPUnit\Framework\MockObject\MockObject */
-    private $directoryListMock;
-
-    /** @var  \Magento\Framework\Component\ComponentRegistrar|\PHPUnit\Framework\MockObject\MockObject */
-    private $componentRegistrarMock;
-
-    /** @var  \Symfony\Component\Console\Output\OutputInterface|\PHPUnit\Framework\MockObject\MockObject */
-    private $outputMock;
-
-    /** @var \Symfony\Component\Console\Formatter\OutputFormatterInterface|\PHPUnit\Framework\MockObject\MockObject */
-    private $outputFormatterMock;
-
-    protected function setUp(): void
-=======
     /** @var DeploymentConfig|MockObject */
     private $deploymentConfigMock;
 
@@ -100,7 +64,6 @@
     private $outputFormatterMock;
 
     public function setUp(): void
->>>>>>> 7e8e2d33
     {
         $this->deploymentConfigMock = $this->createMock(DeploymentConfig::class);
         $objectManagerProviderMock = $this->createMock(ObjectManagerProvider::class);
