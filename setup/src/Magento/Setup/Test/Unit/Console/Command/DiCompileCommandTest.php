--- conflicted
+++ resolved
@@ -93,7 +93,6 @@
         );
     }
 
-<<<<<<< HEAD
     public function testExecuteDiExists()
     {
         $diPath = '/root/magento/var/di';
@@ -110,16 +109,10 @@
 
     public function testExecuteModulesNotEnabled()
     {
-        $this->directoryListMock->expects($this->atLeastOnce())->method('getPath')->willReturn(null);
         $this->deploymentConfigMock->expects($this->once())
             ->method('get')
             ->with(\Magento\Framework\Config\ConfigOptionsListConstants::KEY_MODULES)
             ->willReturn(null);
-=======
-    public function testExecuteNotInstalled()
-    {
-        $this->deploymentConfig->expects($this->once())->method('isAvailable')->willReturn(false);
->>>>>>> 951694cc
         $tester = new CommandTester($this->command);
         $tester->execute([]);
         $this->assertEquals(
