<?php
/**
 * Copyright © 2016 Magento. All rights reserved.
 * See COPYING.txt for license details.
 */
namespace Magento\Setup\Test\Unit\Console\Command;

use Magento\Setup\Console\Command\ModuleDisableCommand;
use Magento\Setup\Console\Command\ModuleEnableCommand;
use Symfony\Component\Console\Tester\CommandTester;

class ModuleEnableDisableCommandTest extends \PHPUnit_Framework_TestCase
{
    /**
     * @var \Magento\Setup\Model\ObjectManagerProvider|\PHPUnit_Framework_MockObject_MockObject
     */
    private $objectManagerProviderMock;

    /**
     * @var \Magento\Framework\Module\Status|\PHPUnit_Framework_MockObject_MockObject
     */
    private $statusMock;

    /**
     * @var \Magento\Framework\App\Cache|\PHPUnit_Framework_MockObject_MockObject
     */
    private $cacheMock;

    /**
     * @var \Magento\Framework\App\State\CleanupFiles|\PHPUnit_Framework_MockObject_MockObject
     */
    private $cleanupFilesMock;

    /**
     * @var \Magento\Framework\Module\FullModuleList|\PHPUnit_Framework_MockObject_MockObject
     */
    private $fullModuleListMock;

    /**
     * @var \Magento\Framework\App\DeploymentConfig|\PHPUnit_Framework_MockObject_MockObject
     */
    private $deploymentConfigMock;

    /**
     * @var \Magento\Framework\Code\GeneratedFiles|\PHPUnit_Framework_MockObject_MockObject
     */
    private $generatedFiles;

    protected function setUp()
    {
        $this->objectManagerProviderMock = $this->getMock(
            'Magento\Setup\Model\ObjectManagerProvider',
            [],
            [],
            '',
            false
        );
        $objectManager = $this->getMockForAbstractClass('Magento\Framework\ObjectManagerInterface');
        $this->objectManagerProviderMock->expects($this->any())
            ->method('get')
            ->will($this->returnValue($objectManager));
<<<<<<< HEAD
        $this->status = $this->getMock('Magento\Framework\Module\Status', [], [], '', false);
        $this->cache = $this->getMock('Magento\Framework\App\Cache', [], [], '', false);
        $this->cleanupFiles = $this->getMock('Magento\Framework\App\State\CleanupFiles', [], [], '', false);
        $this->fullModuleList = $this->getMock('Magento\Framework\Module\FullModuleList', [], [], '', false);
        $this->generatedFiles = $this->getMock('\Magento\Framework\Code\GeneratedFiles', [], [], '', false);

=======
        $this->statusMock = $this->getMock('Magento\Framework\Module\Status', [], [], '', false);
        $this->cacheMock = $this->getMock('Magento\Framework\App\Cache', [], [], '', false);
        $this->cleanupFilesMock = $this->getMock('Magento\Framework\App\State\CleanupFiles', [], [], '', false);
        $this->fullModuleListMock = $this->getMock('Magento\Framework\Module\FullModuleList', [], [], '', false);
        $this->deploymentConfigMock = $this->getMock(\Magento\Framework\App\DeploymentConfig::class, [], [], '', false);
>>>>>>> c7906703
        $objectManager->expects($this->any())
            ->method('get')
            ->will($this->returnValueMap([
                ['Magento\Framework\Module\Status', $this->statusMock],
                ['Magento\Framework\App\Cache', $this->cacheMock],
                ['Magento\Framework\App\State\CleanupFiles', $this->cleanupFilesMock],
                ['Magento\Framework\Module\FullModuleList', $this->fullModuleListMock],
            ]));
    }

    /**
     * @param bool $isEnable
     * @param bool $clearStaticContent
     * @param string $expectedMessage
     *
     * @dataProvider executeDataProvider
     */
    public function testExecute($isEnable, $clearStaticContent, $expectedMessage)
    {
        $this->statusMock->expects($this->once())
            ->method('getModulesToChange')
            ->with($isEnable, ['Magento_Module1', 'Magento_Module2'])
            ->will($this->returnValue(['Magento_Module1']));
        $this->statusMock->expects($this->any())
            ->method('checkConstraints')
            ->will($this->returnValue([]));
        $this->statusMock->expects($this->once())
            ->method('setIsEnabled')
            ->with($isEnable, ['Magento_Module1']);
        $this->cacheMock->expects($this->once())
            ->method('clean');
        $this->cleanupFilesMock->expects($this->once())
            ->method('clearCodeGeneratedClasses');
        $this->cleanupFilesMock->expects($clearStaticContent ? $this->once() : $this->never())
            ->method('clearMaterializedViewFiles');
<<<<<<< HEAD

        $this->generatedFiles->expects($this->once())->method('requestRegeneration');

        $commandTester = $isEnable
            ? new CommandTester(new ModuleEnableCommand($this->generatedFiles, $this->objectManagerProvider))
            : new CommandTester(new ModuleDisableCommand($this->generatedFiles, $this->objectManagerProvider));
=======
        $commandTester = $this->getCommandTester($isEnable);
>>>>>>> c7906703
        $input = ['module' => ['Magento_Module1', 'Magento_Module2']];
        if ($clearStaticContent) {
            $input['--clear-static-content'] = true;
        }
        $commandTester->execute($input);
        $display = $commandTester->getDisplay();
        $this->assertStringMatchesFormat($expectedMessage, $display);
    }

    /**
     * @return array
     */
    public function executeDataProvider()
    {
        return [
            'enable, do not clear static content' => [
                true,
                false,
                '%amodules have been enabled%aMagento_Module1%a'
                    . "Info: Some modules might require static view files to be cleared. To do this, run "
                    . "'module:enable' with the --clear-static-content%a"
            ],
            'disable, do not clear static content' => [
                false,
                false,
                '%amodules have been disabled%aMagento_Module1%a'
                    . "Info: Some modules might require static view files to be cleared. To do this, run "
                    . "'module:disable' with the --clear-static-content%a"
            ],
            'enable, clear static content' => [
                true,
                true,
                '%amodules have been enabled%aMagento_Module1%aGenerated static view files cleared%a'
            ],
            'disable, clear static content' => [
                false,
                true,
                '%amodules have been disabled%aMagento_Module1%aGenerated static view files cleared%a'
            ]
        ];
    }

    public function testExecuteEnableInvalidModule()
    {
        $this->statusMock->expects($this->once())
            ->method('getModulesToChange')
            ->with(true, ['invalid'])
            ->willThrowException(new \LogicException('Unknown module(s): invalid'));
<<<<<<< HEAD
        $commandTester = new CommandTester(new ModuleEnableCommand(
            $this->generatedFiles,
            $this->objectManagerProvider
        ));
=======
        $commandTester = $this->getCommandTester(true);
>>>>>>> c7906703
        $input = ['module' => ['invalid']];
        $commandTester->execute($input);
        $this->assertEquals('Unknown module(s): invalid' . PHP_EOL, $commandTester->getDisplay());
    }

    public function testExecuteDisableInvalidModule()
    {
        $this->statusMock->expects($this->once())
            ->method('getModulesToChange')
            ->with(false, ['invalid'])
            ->willThrowException(new \LogicException('Unknown module(s): invalid'));
<<<<<<< HEAD
        $commandTester = new CommandTester(new ModuleDisableCommand(
            $this->generatedFiles,
            $this->objectManagerProvider
        ));
=======
        $commandTester = $this->getCommandTester(false);
>>>>>>> c7906703
        $input = ['module' => ['invalid']];
        $commandTester->execute($input);
        $this->assertEquals('Unknown module(s): invalid' . PHP_EOL, $commandTester->getDisplay());
    }

    /**
     * @param bool $isEnable
     * @param string $expectedMessage
     * @param bool $isInstalled
     *
     * @dataProvider executeAllDataProvider
     */
    public function testExecuteAll($isEnable, $expectedMessage)
    {
        $setupUpgradeMessage = 'To make sure that the enabled modules are properly registered, run \'setup:upgrade\'.';
        $this->fullModuleListMock->expects($this->once())
            ->method('getNames')
            ->will($this->returnValue(['Magento_Module1', 'Magento_Module2']));
        $this->statusMock->expects($this->once())
            ->method('getModulesToChange')
            ->with($isEnable, ['Magento_Module1', 'Magento_Module2'])
            ->will($this->returnValue(['Magento_Module1']));
        $this->statusMock->expects($this->any())
            ->method('checkConstraints')
            ->will($this->returnValue([]));
        $this->statusMock->expects($this->once())
            ->method('setIsEnabled')
            ->with($isEnable, ['Magento_Module1']);
<<<<<<< HEAD

        $commandTester = $isEnable
            ? new CommandTester(new ModuleEnableCommand($this->generatedFiles, $this->objectManagerProvider))
            : new CommandTester(new ModuleDisableCommand($this->generatedFiles, $this->objectManagerProvider));
=======
        if ($isEnable) {
            $this->deploymentConfigMock->expects($this->once())
                ->method('isAvailable')
                ->willReturn(['Magento_Module1']);
        } else {
            $this->deploymentConfigMock->expects($this->never())
                ->method('isAvailable');
        }
        $commandTester = $this->getCommandTester($isEnable);
>>>>>>> c7906703
        $input = ['--all' => true];
        $commandTester->execute($input);
        $output = $commandTester->getDisplay();
        $this->assertStringMatchesFormat($expectedMessage, $output);
        if ($isEnable) {
            $this->assertContains($setupUpgradeMessage, $output);
        } else {
            $this->assertNotContains($setupUpgradeMessage, $output);
        }
    }

    /**
     * @return array
     */
    public function executeAllDataProvider()
    {
        return [
            'enable'  => [true, '%amodules have been enabled%aMagento_Module1%a'],
            'disable' => [false, '%amodules have been disabled%aMagento_Module1%a'],
        ];
    }

    /**
     * @param bool $isEnable
     *
     * @dataProvider executeWithConstraintsDataProvider
     */
    public function testExecuteWithConstraints($isEnable)
    {
        $this->statusMock->expects($this->once())
            ->method('getModulesToChange')
            ->with($isEnable, ['Magento_Module1', 'Magento_Module2'])
            ->will($this->returnValue(['Magento_Module1']));
        $this->statusMock->expects($this->any())
            ->method('checkConstraints')
            ->will($this->returnValue(['constraint1', 'constraint2']));
        $this->statusMock->expects($this->never())
            ->method('setIsEnabled');
<<<<<<< HEAD

        $commandTester = $isEnable
            ? new CommandTester(new ModuleEnableCommand($this->generatedFiles, $this->objectManagerProvider))
            : new CommandTester(new ModuleDisableCommand($this->generatedFiles, $this->objectManagerProvider));
=======
        $commandTester = $this->getCommandTester($isEnable);
>>>>>>> c7906703
        $commandTester->execute(['module' => ['Magento_Module1', 'Magento_Module2']]);
        $this->assertStringMatchesFormat(
            'Unable to change status of modules%aconstraint1%aconstraint2%a',
            $commandTester->getDisplay()
        );
    }

    /**
     * @return array
     */
    public function executeWithConstraintsDataProvider()
    {
        return [
            'enable'  => [true],
            'disable' => [false],
        ];
    }

    /**
     * @param bool $isEnable
     * @param string $expectedMessage
     *
     * @dataProvider executeExecuteForceDataProvider
     */
    public function testExecuteForce($isEnable, $expectedMessage)
    {
        $this->statusMock->expects($this->once())
            ->method('getModulesToChange')
            ->with($isEnable, ['Magento_Module1', 'Magento_Module2'])
            ->will($this->returnValue(['Magento_Module1']));
        $this->statusMock->expects($this->never())
            ->method('checkConstraints');
        $this->statusMock->expects($this->once())
            ->method('setIsEnabled')
            ->with($isEnable, ['Magento_Module1']);
<<<<<<< HEAD

        $commandTester = $isEnable
            ? new CommandTester(new ModuleEnableCommand($this->generatedFiles, $this->objectManagerProvider))
            : new CommandTester(new ModuleDisableCommand($this->generatedFiles, $this->objectManagerProvider));
=======
        $commandTester = $this->getCommandTester($isEnable);
>>>>>>> c7906703
        $commandTester->execute(['module' => ['Magento_Module1', 'Magento_Module2'], '--force' => true]);
        $this->assertStringMatchesFormat(
            $expectedMessage . '%amodules might not function properly%a',
            $commandTester->getDisplay()
        );
    }

    /**
     * @return array
     */
    public function executeExecuteForceDataProvider()
    {
        return [
            'enable'  => [true, '%amodules have been enabled%aMagento_Module1%a'],
            'disable' => [false, '%amodules have been disabled%aMagento_Module1%a'],
        ];
    }

    /**
     * @param bool $isEnable
     *
     * @dataProvider executeWithConstraintsDataProvider
     */
    public function testExecuteNoChanges($isEnable)
    {
        $this->statusMock->expects($this->once())
            ->method('getModulesToChange')
            ->with($isEnable, ['Magento_Module1', 'Magento_Module2'])
            ->will($this->returnValue([]));
        $this->statusMock->expects($this->never())
            ->method('setIsEnabled');
<<<<<<< HEAD

        $commandTester = $isEnable
            ? new CommandTester(new ModuleEnableCommand($this->generatedFiles, $this->objectManagerProvider))
            : new CommandTester(new ModuleDisableCommand($this->generatedFiles, $this->objectManagerProvider));
=======
        $commandTester = $this->getCommandTester($isEnable);
>>>>>>> c7906703
        $commandTester->execute(['module' => ['Magento_Module1', 'Magento_Module2']]);
        $this->assertStringMatchesFormat(
            'No modules were changed%a',
            $commandTester->getDisplay()
        );
    }

    /**
     * @param bool $isEnable
     * @return CommandTester
     */
    private function getCommandTester($isEnable)
    {
        $class = $isEnable ? ModuleEnableCommand::class : ModuleDisableCommand::class;
        $command = new $class($this->objectManagerProviderMock);
        $deploymentConfigProperty = new \ReflectionProperty($class, 'deploymentConfig');
        $deploymentConfigProperty->setAccessible(true);
        $deploymentConfigProperty->setValue($command, $this->deploymentConfigMock);
        return new CommandTester($command);
    }
}<|MERGE_RESOLUTION|>--- conflicted
+++ resolved
@@ -59,20 +59,12 @@
         $this->objectManagerProviderMock->expects($this->any())
             ->method('get')
             ->will($this->returnValue($objectManager));
-<<<<<<< HEAD
-        $this->status = $this->getMock('Magento\Framework\Module\Status', [], [], '', false);
-        $this->cache = $this->getMock('Magento\Framework\App\Cache', [], [], '', false);
-        $this->cleanupFiles = $this->getMock('Magento\Framework\App\State\CleanupFiles', [], [], '', false);
-        $this->fullModuleList = $this->getMock('Magento\Framework\Module\FullModuleList', [], [], '', false);
-        $this->generatedFiles = $this->getMock('\Magento\Framework\Code\GeneratedFiles', [], [], '', false);
-
-=======
         $this->statusMock = $this->getMock('Magento\Framework\Module\Status', [], [], '', false);
         $this->cacheMock = $this->getMock('Magento\Framework\App\Cache', [], [], '', false);
         $this->cleanupFilesMock = $this->getMock('Magento\Framework\App\State\CleanupFiles', [], [], '', false);
         $this->fullModuleListMock = $this->getMock('Magento\Framework\Module\FullModuleList', [], [], '', false);
         $this->deploymentConfigMock = $this->getMock(\Magento\Framework\App\DeploymentConfig::class, [], [], '', false);
->>>>>>> c7906703
+        $this->generatedFiles = $this->getMock('\Magento\Framework\Code\GeneratedFiles', [], [], '', false);
         $objectManager->expects($this->any())
             ->method('get')
             ->will($this->returnValueMap([
@@ -108,16 +100,7 @@
             ->method('clearCodeGeneratedClasses');
         $this->cleanupFilesMock->expects($clearStaticContent ? $this->once() : $this->never())
             ->method('clearMaterializedViewFiles');
-<<<<<<< HEAD
-
-        $this->generatedFiles->expects($this->once())->method('requestRegeneration');
-
-        $commandTester = $isEnable
-            ? new CommandTester(new ModuleEnableCommand($this->generatedFiles, $this->objectManagerProvider))
-            : new CommandTester(new ModuleDisableCommand($this->generatedFiles, $this->objectManagerProvider));
-=======
-        $commandTester = $this->getCommandTester($isEnable);
->>>>>>> c7906703
+        $commandTester = $this->getCommandTester($isEnable);
         $input = ['module' => ['Magento_Module1', 'Magento_Module2']];
         if ($clearStaticContent) {
             $input['--clear-static-content'] = true;
@@ -166,14 +149,7 @@
             ->method('getModulesToChange')
             ->with(true, ['invalid'])
             ->willThrowException(new \LogicException('Unknown module(s): invalid'));
-<<<<<<< HEAD
-        $commandTester = new CommandTester(new ModuleEnableCommand(
-            $this->generatedFiles,
-            $this->objectManagerProvider
-        ));
-=======
         $commandTester = $this->getCommandTester(true);
->>>>>>> c7906703
         $input = ['module' => ['invalid']];
         $commandTester->execute($input);
         $this->assertEquals('Unknown module(s): invalid' . PHP_EOL, $commandTester->getDisplay());
@@ -185,14 +161,7 @@
             ->method('getModulesToChange')
             ->with(false, ['invalid'])
             ->willThrowException(new \LogicException('Unknown module(s): invalid'));
-<<<<<<< HEAD
-        $commandTester = new CommandTester(new ModuleDisableCommand(
-            $this->generatedFiles,
-            $this->objectManagerProvider
-        ));
-=======
         $commandTester = $this->getCommandTester(false);
->>>>>>> c7906703
         $input = ['module' => ['invalid']];
         $commandTester->execute($input);
         $this->assertEquals('Unknown module(s): invalid' . PHP_EOL, $commandTester->getDisplay());
@@ -201,7 +170,6 @@
     /**
      * @param bool $isEnable
      * @param string $expectedMessage
-     * @param bool $isInstalled
      *
      * @dataProvider executeAllDataProvider
      */
@@ -221,12 +189,6 @@
         $this->statusMock->expects($this->once())
             ->method('setIsEnabled')
             ->with($isEnable, ['Magento_Module1']);
-<<<<<<< HEAD
-
-        $commandTester = $isEnable
-            ? new CommandTester(new ModuleEnableCommand($this->generatedFiles, $this->objectManagerProvider))
-            : new CommandTester(new ModuleDisableCommand($this->generatedFiles, $this->objectManagerProvider));
-=======
         if ($isEnable) {
             $this->deploymentConfigMock->expects($this->once())
                 ->method('isAvailable')
@@ -236,7 +198,6 @@
                 ->method('isAvailable');
         }
         $commandTester = $this->getCommandTester($isEnable);
->>>>>>> c7906703
         $input = ['--all' => true];
         $commandTester->execute($input);
         $output = $commandTester->getDisplay();
@@ -275,14 +236,7 @@
             ->will($this->returnValue(['constraint1', 'constraint2']));
         $this->statusMock->expects($this->never())
             ->method('setIsEnabled');
-<<<<<<< HEAD
-
-        $commandTester = $isEnable
-            ? new CommandTester(new ModuleEnableCommand($this->generatedFiles, $this->objectManagerProvider))
-            : new CommandTester(new ModuleDisableCommand($this->generatedFiles, $this->objectManagerProvider));
-=======
-        $commandTester = $this->getCommandTester($isEnable);
->>>>>>> c7906703
+        $commandTester = $this->getCommandTester($isEnable);
         $commandTester->execute(['module' => ['Magento_Module1', 'Magento_Module2']]);
         $this->assertStringMatchesFormat(
             'Unable to change status of modules%aconstraint1%aconstraint2%a',
@@ -318,14 +272,7 @@
         $this->statusMock->expects($this->once())
             ->method('setIsEnabled')
             ->with($isEnable, ['Magento_Module1']);
-<<<<<<< HEAD
-
-        $commandTester = $isEnable
-            ? new CommandTester(new ModuleEnableCommand($this->generatedFiles, $this->objectManagerProvider))
-            : new CommandTester(new ModuleDisableCommand($this->generatedFiles, $this->objectManagerProvider));
-=======
-        $commandTester = $this->getCommandTester($isEnable);
->>>>>>> c7906703
+        $commandTester = $this->getCommandTester($isEnable);
         $commandTester->execute(['module' => ['Magento_Module1', 'Magento_Module2'], '--force' => true]);
         $this->assertStringMatchesFormat(
             $expectedMessage . '%amodules might not function properly%a',
@@ -357,14 +304,7 @@
             ->will($this->returnValue([]));
         $this->statusMock->expects($this->never())
             ->method('setIsEnabled');
-<<<<<<< HEAD
-
-        $commandTester = $isEnable
-            ? new CommandTester(new ModuleEnableCommand($this->generatedFiles, $this->objectManagerProvider))
-            : new CommandTester(new ModuleDisableCommand($this->generatedFiles, $this->objectManagerProvider));
-=======
-        $commandTester = $this->getCommandTester($isEnable);
->>>>>>> c7906703
+        $commandTester = $this->getCommandTester($isEnable);
         $commandTester->execute(['module' => ['Magento_Module1', 'Magento_Module2']]);
         $this->assertStringMatchesFormat(
             'No modules were changed%a',
@@ -379,7 +319,7 @@
     private function getCommandTester($isEnable)
     {
         $class = $isEnable ? ModuleEnableCommand::class : ModuleDisableCommand::class;
-        $command = new $class($this->objectManagerProviderMock);
+        $command = new $class($this->generatedFiles, $this->objectManagerProviderMock);
         $deploymentConfigProperty = new \ReflectionProperty($class, 'deploymentConfig');
         $deploymentConfigProperty->setAccessible(true);
         $deploymentConfigProperty->setValue($command, $this->deploymentConfigMock);
