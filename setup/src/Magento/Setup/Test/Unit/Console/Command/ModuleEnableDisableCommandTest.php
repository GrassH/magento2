<?php declare(strict_types=1);
/**
 * Copyright © Magento, Inc. All rights reserved.
 * See COPYING.txt for license details.
 */
namespace Magento\Setup\Test\Unit\Console\Command;

use Magento\Framework\App\Cache;
use Magento\Framework\App\DeploymentConfig;
use Magento\Framework\App\State\CleanupFiles;
use Magento\Framework\Code\GeneratedFiles;
use Magento\Framework\Module\FullModuleList;
use Magento\Framework\Module\Status;
use Magento\Framework\ObjectManagerInterface;
use Magento\Setup\Console\Command\ModuleDisableCommand;
use Magento\Setup\Console\Command\ModuleEnableCommand;
use Magento\Setup\Model\ObjectManagerProvider;
use PHPUnit\Framework\MockObject\MockObject;
use PHPUnit\Framework\TestCase;
use Symfony\Component\Console\Tester\CommandTester;

/**
 * @SuppressWarnings(PHPMD.CouplingBetweenObjects)
 */
class ModuleEnableDisableCommandTest extends TestCase
{
    /**
<<<<<<< HEAD
     * @var \Magento\Setup\Model\ObjectManagerProvider|\PHPUnit\Framework\MockObject\MockObject
=======
     * @var ObjectManagerProvider|MockObject
>>>>>>> 7e8e2d33
     */
    private $objectManagerProviderMock;

    /**
<<<<<<< HEAD
     * @var \Magento\Framework\Module\Status|\PHPUnit\Framework\MockObject\MockObject
=======
     * @var Status|MockObject
>>>>>>> 7e8e2d33
     */
    private $statusMock;

    /**
<<<<<<< HEAD
     * @var \Magento\Framework\App\Cache|\PHPUnit\Framework\MockObject\MockObject
=======
     * @var Cache|MockObject
>>>>>>> 7e8e2d33
     */
    private $cacheMock;

    /**
<<<<<<< HEAD
     * @var \Magento\Framework\App\State\CleanupFiles|\PHPUnit\Framework\MockObject\MockObject
=======
     * @var CleanupFiles|MockObject
>>>>>>> 7e8e2d33
     */
    private $cleanupFilesMock;

    /**
<<<<<<< HEAD
     * @var \Magento\Framework\Module\FullModuleList|\PHPUnit\Framework\MockObject\MockObject
=======
     * @var FullModuleList|MockObject
>>>>>>> 7e8e2d33
     */
    private $fullModuleListMock;

    /**
<<<<<<< HEAD
     * @var \Magento\Framework\App\DeploymentConfig|\PHPUnit\Framework\MockObject\MockObject
=======
     * @var DeploymentConfig|MockObject
>>>>>>> 7e8e2d33
     */
    private $deploymentConfigMock;

    /**
<<<<<<< HEAD
     * @var \Magento\Framework\Code\GeneratedFiles|\PHPUnit\Framework\MockObject\MockObject
=======
     * @var GeneratedFiles|MockObject
>>>>>>> 7e8e2d33
     */
    private $generatedFiles;

    protected function setUp(): void
    {
        $this->objectManagerProviderMock = $this->createMock(ObjectManagerProvider::class);
        $objectManager = $this->getMockForAbstractClass(ObjectManagerInterface::class);
        $this->objectManagerProviderMock
            ->method('get')
            ->willReturn($objectManager);
        $this->statusMock = $this->createMock(Status::class);
        $this->cacheMock = $this->createMock(Cache::class);
        $this->cleanupFilesMock = $this->createMock(CleanupFiles::class);
        $this->fullModuleListMock = $this->createMock(FullModuleList::class);
        $this->deploymentConfigMock = $this->createMock(DeploymentConfig::class);
        $this->generatedFiles = $this->createMock(GeneratedFiles::class);
        $objectManager->method('get')
                    ->willReturnMap(
                        [
                            [Status::class, $this->statusMock],
                            [Cache::class, $this->cacheMock],
                            [CleanupFiles::class, $this->cleanupFilesMock],
                            [FullModuleList::class, $this->fullModuleListMock],
                        ]
                    );
    }

    /**
     * @param bool $isEnable
     * @param bool $clearStaticContent
     * @param string $expectedMessage
     *
     * @dataProvider executeDataProvider
     */
    public function testExecute($isEnable, $clearStaticContent, $expectedMessage)
    {
        $this->statusMock->expects($this->once())
            ->method('getModulesToChange')
            ->with($isEnable, ['Magento_Module1', 'Magento_Module2'])
            ->willReturn(['Magento_Module1']);
        $this->statusMock->expects($this->any())
            ->method('checkConstraints')
            ->willReturn([]);
        $this->statusMock->expects($this->once())
            ->method('setIsEnabled')
            ->with($isEnable, ['Magento_Module1']);
        $this->cacheMock->expects($this->once())
            ->method('clean');
        $this->cleanupFilesMock->expects($this->once())
            ->method('clearCodeGeneratedClasses');
        $this->cleanupFilesMock->expects($clearStaticContent ? $this->once() : $this->never())
            ->method('clearMaterializedViewFiles');
        $commandTester = $this->getCommandTester($isEnable);
        $input = ['module' => ['Magento_Module1', 'Magento_Module2']];
        if ($clearStaticContent) {
            $input['--clear-static-content'] = true;
        }
        $commandTester->execute($input);
        $display = $commandTester->getDisplay();
        $this->assertStringMatchesFormat($expectedMessage, $display);
    }

    /**
     * @return array
     */
    public function executeDataProvider()
    {
        return [
            'enable, do not clear static content' => [
                true,
                false,
                '%amodules have been enabled%aMagento_Module1%a'
                    . "Info: Some modules might require static view files to be cleared. To do this, run "
                    . "'module:enable' with the --clear-static-content%a"
            ],
            'disable, do not clear static content' => [
                false,
                false,
                '%amodules have been disabled%aMagento_Module1%a'
                    . "Info: Some modules might require static view files to be cleared. To do this, run "
                    . "'module:disable' with the --clear-static-content%a"
            ],
            'enable, clear static content' => [
                true,
                true,
                '%amodules have been enabled%aMagento_Module1%aGenerated static view files cleared%a'
            ],
            'disable, clear static content' => [
                false,
                true,
                '%amodules have been disabled%aMagento_Module1%aGenerated static view files cleared%a'
            ]
        ];
    }

    public function testExecuteEnableInvalidModule()
    {
        $this->statusMock->expects($this->once())
            ->method('getModulesToChange')
            ->with(true, ['invalid'])
            ->willThrowException(new \LogicException('Unknown module(s): invalid'));
        $commandTester = $this->getCommandTester(true);
        $input = ['module' => ['invalid']];
        $commandTester->execute($input);
        $this->assertEquals('Unknown module(s): invalid' . PHP_EOL, $commandTester->getDisplay());
    }

    public function testExecuteDisableInvalidModule()
    {
        $this->statusMock->expects($this->once())
            ->method('getModulesToChange')
            ->with(false, ['invalid'])
            ->willThrowException(new \LogicException('Unknown module(s): invalid'));
        $commandTester = $this->getCommandTester(false);
        $input = ['module' => ['invalid']];
        $commandTester->execute($input);
        $this->assertEquals('Unknown module(s): invalid' . PHP_EOL, $commandTester->getDisplay());
    }

    /**
     * @param bool $isEnable
     * @param string $expectedMessage
     *
     * @dataProvider executeAllDataProvider
     */
    public function testExecuteAll($isEnable, $expectedMessage)
    {
        $setupUpgradeMessage = 'To make sure that the enabled modules are properly registered, run \'setup:upgrade\'.';
        $this->fullModuleListMock->expects($this->once())
            ->method('getNames')
            ->willReturn(['Magento_Module1', 'Magento_Module2']);
        $this->statusMock->expects($this->once())
            ->method('getModulesToChange')
            ->with($isEnable, ['Magento_Module1', 'Magento_Module2'])
            ->willReturn(['Magento_Module1']);
        $this->statusMock->expects($this->any())
            ->method('checkConstraints')
            ->willReturn([]);
        $this->statusMock->expects($this->once())
            ->method('setIsEnabled')
            ->with($isEnable, ['Magento_Module1']);
        if ($isEnable) {
            $this->deploymentConfigMock->expects($this->once())
                ->method('isAvailable')
                ->willReturn(true);
        } else {
            $this->deploymentConfigMock->expects($this->never())
                ->method('isAvailable');
        }
        $commandTester = $this->getCommandTester($isEnable);
        $input = ['--all' => true];
        $commandTester->execute($input);
        $output = $commandTester->getDisplay();
        $this->assertStringMatchesFormat($expectedMessage, $output);
        if ($isEnable) {
            $this->assertContains($setupUpgradeMessage, $output);
        } else {
            $this->assertNotContains($setupUpgradeMessage, $output);
        }
    }

    /**
     * @return array
     */
    public function executeAllDataProvider()
    {
        return [
            'enable'  => [true, '%amodules have been enabled%aMagento_Module1%a'],
            'disable' => [false, '%amodules have been disabled%aMagento_Module1%a'],
        ];
    }

    /**
     * @param bool $isEnable
     *
     * @dataProvider executeWithConstraintsDataProvider
     */
    public function testExecuteWithConstraints($isEnable)
    {
        $this->statusMock->expects($this->once())
            ->method('getModulesToChange')
            ->with($isEnable, ['Magento_Module1', 'Magento_Module2'])
            ->willReturn(['Magento_Module1']);
        $this->statusMock->expects($this->any())
            ->method('checkConstraints')
            ->willReturn(['constraint1', 'constraint2']);
        $this->statusMock->expects($this->never())
            ->method('setIsEnabled');
        $commandTester = $this->getCommandTester($isEnable);
        $commandTester->execute(['module' => ['Magento_Module1', 'Magento_Module2']]);
        $this->assertStringMatchesFormat(
            'Unable to change status of modules%aconstraint1%aconstraint2%a',
            $commandTester->getDisplay()
        );
    }

    /**
     * @return array
     */
    public function executeWithConstraintsDataProvider()
    {
        return [
            'enable'  => [true],
            'disable' => [false],
        ];
    }

    /**
     * @param bool $isEnable
     * @param string $expectedMessage
     *
     * @dataProvider executeExecuteForceDataProvider
     */
    public function testExecuteForce($isEnable, $expectedMessage)
    {
        $this->statusMock->expects($this->once())
            ->method('getModulesToChange')
            ->with($isEnable, ['Magento_Module1', 'Magento_Module2'])
            ->willReturn(['Magento_Module1']);
        $this->statusMock->expects($this->never())
            ->method('checkConstraints');
        $this->statusMock->expects($this->once())
            ->method('setIsEnabled')
            ->with($isEnable, ['Magento_Module1']);
        $commandTester = $this->getCommandTester($isEnable);
        $commandTester->execute(['module' => ['Magento_Module1', 'Magento_Module2'], '--force' => true]);
        $this->assertStringMatchesFormat(
            $expectedMessage . '%amodules might not function properly%a',
            $commandTester->getDisplay()
        );
    }

    /**
     * @return array
     */
    public function executeExecuteForceDataProvider()
    {
        return [
            'enable'  => [true, '%amodules have been enabled%aMagento_Module1%a'],
            'disable' => [false, '%amodules have been disabled%aMagento_Module1%a'],
        ];
    }

    /**
     * @param bool $isEnable
     *
     * @dataProvider executeWithConstraintsDataProvider
     */
    public function testExecuteNoChanges($isEnable)
    {
        $this->statusMock->expects($this->once())
            ->method('getModulesToChange')
            ->with($isEnable, ['Magento_Module1', 'Magento_Module2'])
            ->willReturn([]);
        $this->statusMock->expects($this->never())
            ->method('setIsEnabled');
        $commandTester = $this->getCommandTester($isEnable);
        $commandTester->execute(['module' => ['Magento_Module1', 'Magento_Module2']]);
        $this->assertStringMatchesFormat(
            'No modules were changed%a',
            $commandTester->getDisplay()
        );
    }

    /**
     * @param bool $isEnable
     * @return CommandTester
     */
    private function getCommandTester($isEnable)
    {
        $class = $isEnable ? ModuleEnableCommand::class : ModuleDisableCommand::class;
        $command = new $class($this->objectManagerProviderMock);
        $deploymentConfigProperty = new \ReflectionProperty($class, 'deploymentConfig');
        $deploymentConfigProperty->setAccessible(true);
        $deploymentConfigProperty->setValue($command, $this->deploymentConfigMock);
        $deploymentConfigProperty = new \ReflectionProperty($class, 'generatedFiles');
        $deploymentConfigProperty->setAccessible(true);
        $deploymentConfigProperty->setValue($command, $this->generatedFiles);
        return new CommandTester($command);
    }
}<|MERGE_RESOLUTION|>--- conflicted
+++ resolved
@@ -25,65 +25,37 @@
 class ModuleEnableDisableCommandTest extends TestCase
 {
     /**
-<<<<<<< HEAD
-     * @var \Magento\Setup\Model\ObjectManagerProvider|\PHPUnit\Framework\MockObject\MockObject
-=======
      * @var ObjectManagerProvider|MockObject
->>>>>>> 7e8e2d33
      */
     private $objectManagerProviderMock;
 
     /**
-<<<<<<< HEAD
-     * @var \Magento\Framework\Module\Status|\PHPUnit\Framework\MockObject\MockObject
-=======
      * @var Status|MockObject
->>>>>>> 7e8e2d33
      */
     private $statusMock;
 
     /**
-<<<<<<< HEAD
-     * @var \Magento\Framework\App\Cache|\PHPUnit\Framework\MockObject\MockObject
-=======
      * @var Cache|MockObject
->>>>>>> 7e8e2d33
      */
     private $cacheMock;
 
     /**
-<<<<<<< HEAD
-     * @var \Magento\Framework\App\State\CleanupFiles|\PHPUnit\Framework\MockObject\MockObject
-=======
      * @var CleanupFiles|MockObject
->>>>>>> 7e8e2d33
      */
     private $cleanupFilesMock;
 
     /**
-<<<<<<< HEAD
-     * @var \Magento\Framework\Module\FullModuleList|\PHPUnit\Framework\MockObject\MockObject
-=======
      * @var FullModuleList|MockObject
->>>>>>> 7e8e2d33
      */
     private $fullModuleListMock;
 
     /**
-<<<<<<< HEAD
-     * @var \Magento\Framework\App\DeploymentConfig|\PHPUnit\Framework\MockObject\MockObject
-=======
      * @var DeploymentConfig|MockObject
->>>>>>> 7e8e2d33
      */
     private $deploymentConfigMock;
 
     /**
-<<<<<<< HEAD
-     * @var \Magento\Framework\Code\GeneratedFiles|\PHPUnit\Framework\MockObject\MockObject
-=======
      * @var GeneratedFiles|MockObject
->>>>>>> 7e8e2d33
      */
     private $generatedFiles;
 
@@ -123,10 +95,10 @@
         $this->statusMock->expects($this->once())
             ->method('getModulesToChange')
             ->with($isEnable, ['Magento_Module1', 'Magento_Module2'])
-            ->willReturn(['Magento_Module1']);
+            ->will($this->returnValue(['Magento_Module1']));
         $this->statusMock->expects($this->any())
             ->method('checkConstraints')
-            ->willReturn([]);
+            ->will($this->returnValue([]));
         $this->statusMock->expects($this->once())
             ->method('setIsEnabled')
             ->with($isEnable, ['Magento_Module1']);
@@ -214,14 +186,14 @@
         $setupUpgradeMessage = 'To make sure that the enabled modules are properly registered, run \'setup:upgrade\'.';
         $this->fullModuleListMock->expects($this->once())
             ->method('getNames')
-            ->willReturn(['Magento_Module1', 'Magento_Module2']);
-        $this->statusMock->expects($this->once())
-            ->method('getModulesToChange')
-            ->with($isEnable, ['Magento_Module1', 'Magento_Module2'])
-            ->willReturn(['Magento_Module1']);
+            ->will($this->returnValue(['Magento_Module1', 'Magento_Module2']));
+        $this->statusMock->expects($this->once())
+            ->method('getModulesToChange')
+            ->with($isEnable, ['Magento_Module1', 'Magento_Module2'])
+            ->will($this->returnValue(['Magento_Module1']));
         $this->statusMock->expects($this->any())
             ->method('checkConstraints')
-            ->willReturn([]);
+            ->will($this->returnValue([]));
         $this->statusMock->expects($this->once())
             ->method('setIsEnabled')
             ->with($isEnable, ['Magento_Module1']);
@@ -266,10 +238,10 @@
         $this->statusMock->expects($this->once())
             ->method('getModulesToChange')
             ->with($isEnable, ['Magento_Module1', 'Magento_Module2'])
-            ->willReturn(['Magento_Module1']);
+            ->will($this->returnValue(['Magento_Module1']));
         $this->statusMock->expects($this->any())
             ->method('checkConstraints')
-            ->willReturn(['constraint1', 'constraint2']);
+            ->will($this->returnValue(['constraint1', 'constraint2']));
         $this->statusMock->expects($this->never())
             ->method('setIsEnabled');
         $commandTester = $this->getCommandTester($isEnable);
@@ -302,7 +274,7 @@
         $this->statusMock->expects($this->once())
             ->method('getModulesToChange')
             ->with($isEnable, ['Magento_Module1', 'Magento_Module2'])
-            ->willReturn(['Magento_Module1']);
+            ->will($this->returnValue(['Magento_Module1']));
         $this->statusMock->expects($this->never())
             ->method('checkConstraints');
         $this->statusMock->expects($this->once())
@@ -337,7 +309,7 @@
         $this->statusMock->expects($this->once())
             ->method('getModulesToChange')
             ->with($isEnable, ['Magento_Module1', 'Magento_Module2'])
-            ->willReturn([]);
+            ->will($this->returnValue([]));
         $this->statusMock->expects($this->never())
             ->method('setIsEnabled');
         $commandTester = $this->getCommandTester($isEnable);
