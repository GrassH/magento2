--- conflicted
+++ resolved
@@ -21,11 +21,7 @@
 
 use PHPUnit\Framework\TestCase;
 
-<<<<<<< HEAD
-use PHPUnit\Framework\MockObject\MockObject as Mock;
-=======
 use Symfony\Component\Console\Tester\CommandTester;
->>>>>>> 7e8e2d33
 
 class DeployStaticContentCommandTest extends TestCase
 {
@@ -138,12 +134,7 @@
      */
     public function testExecuteInNonProductionMode($mode)
     {
-<<<<<<< HEAD
-        $this->expectException(\Magento\Framework\Exception\LocalizedException::class);
-
-=======
         $this->expectException('Magento\Framework\Exception\LocalizedException');
->>>>>>> 7e8e2d33
         $this->appState->expects($this->any())->method('getMode')->willReturn($mode);
         $this->objectManager->expects($this->never())->method('create');
 
