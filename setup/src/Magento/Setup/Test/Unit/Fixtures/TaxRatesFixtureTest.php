<?php declare(strict_types=1);
/**
 * Copyright © Magento, Inc. All rights reserved.
 * See COPYING.txt for license details.
 */

namespace Magento\Setup\Test\Unit\Fixtures;

use Magento\Framework\ObjectManager\ObjectManager;
use Magento\Setup\Fixtures\FixtureModel;
use Magento\Setup\Fixtures\TaxRatesFixture;
use Magento\Tax\Model\Calculation\Rate;
use Magento\Tax\Model\ResourceModel\Calculation\Rate\Collection;
use Magento\TaxImportExport\Model\Rate\CsvImportHandler;
use PHPUnit\Framework\MockObject\MockObject;
use PHPUnit\Framework\TestCase;

class TaxRatesFixtureTest extends TestCase
{

    /**
<<<<<<< HEAD
     * @var \PHPUnit\Framework\MockObject\MockObject|\Magento\Setup\Fixtures\FixtureModel
=======
     * @var MockObject|FixtureModel
>>>>>>> 7e8e2d33
     */
    private $fixtureModelMock;

    /**
     * @var TaxRatesFixture
     */
    private $model;

<<<<<<< HEAD
    protected function setUp(): void
=======
    public function setUp(): void
>>>>>>> 7e8e2d33
    {
        $this->fixtureModelMock = $this->createMock(FixtureModel::class);

        $this->model = new TaxRatesFixture($this->fixtureModelMock);
    }

    public function testExecute()
    {
        $rateMock = $this->createPartialMock(Rate::class, ['setId', 'delete']);

        $collectionMock =
            $this->createMock(Collection::class);
        $collectionMock->expects($this->once())
            ->method('getAllIds')
            ->willReturn([1]);

        $csvImportHandlerMock = $this->createMock(CsvImportHandler::class);

        $valueMap = [
            [Rate::class, $rateMock],
            [Collection::class, $collectionMock]
        ];

        $objectManagerMock = $this->createMock(ObjectManager::class);
        $objectManagerMock->expects($this->exactly(2))
            ->method('get')
            ->willReturnMap($valueMap);
        $objectManagerMock->expects($this->once())
            ->method('create')
            ->willReturn($csvImportHandlerMock);

        $this->fixtureModelMock
            ->expects($this->once())
            ->method('getValue')
            ->willReturn('taxRates.file');
        $this->fixtureModelMock
            ->expects($this->exactly(3))
            ->method('getObjectManager')
            ->willReturn($objectManagerMock);

        $this->model->execute();
    }

    public function testNoFixtureConfigValue()
    {
        $csvImportHandlerMock = $this->createMock(CsvImportHandler::class);
        $csvImportHandlerMock->expects($this->never())->method('importFromCsvFile');

        $objectManagerMock = $this->createMock(ObjectManager::class);
        $objectManagerMock->expects($this->never())
            ->method('create')
            ->willReturn($csvImportHandlerMock);

        $this->fixtureModelMock
            ->expects($this->never())
            ->method('getObjectManager')
            ->willReturn($objectManagerMock);
        $this->fixtureModelMock
            ->expects($this->once())
            ->method('getValue')
            ->willReturn(false);

        $this->model->execute();
    }

    public function testGetActionTitle()
    {
        $this->assertSame('Generating tax rates', $this->model->getActionTitle());
    }

    public function testIntroduceParamLabels()
    {
        $this->assertSame([], $this->model->introduceParamLabels());
    }
}<|MERGE_RESOLUTION|>--- conflicted
+++ resolved
@@ -19,11 +19,7 @@
 {
 
     /**
-<<<<<<< HEAD
-     * @var \PHPUnit\Framework\MockObject\MockObject|\Magento\Setup\Fixtures\FixtureModel
-=======
      * @var MockObject|FixtureModel
->>>>>>> 7e8e2d33
      */
     private $fixtureModelMock;
 
@@ -32,11 +28,7 @@
      */
     private $model;
 
-<<<<<<< HEAD
-    protected function setUp(): void
-=======
     public function setUp(): void
->>>>>>> 7e8e2d33
     {
         $this->fixtureModelMock = $this->createMock(FixtureModel::class);
 
@@ -63,7 +55,7 @@
         $objectManagerMock = $this->createMock(ObjectManager::class);
         $objectManagerMock->expects($this->exactly(2))
             ->method('get')
-            ->willReturnMap($valueMap);
+            ->will($this->returnValueMap($valueMap));
         $objectManagerMock->expects($this->once())
             ->method('create')
             ->willReturn($csvImportHandlerMock);
