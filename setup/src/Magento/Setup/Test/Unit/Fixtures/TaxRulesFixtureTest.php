--- conflicted
+++ resolved
@@ -24,11 +24,7 @@
 {
 
     /**
-<<<<<<< HEAD
-     * @var \PHPUnit\Framework\MockObject\MockObject|\Magento\Setup\Fixtures\FixtureModel
-=======
      * @var MockObject|FixtureModel
->>>>>>> 7e8e2d33
      */
     private $fixtureModelMock;
 
@@ -79,7 +75,7 @@
 
         $this->taxRateRepositoryMock = $this->getMockBuilder(TaxRateRepositoryInterface::class)
             ->disableOriginalConstructor()
-            ->getMockForAbstractClass();
+            ->getMock();
 
         $this->configWriterMock = $this->getMockBuilder(ConfigWriter::class)
             ->disableOriginalConstructor()
@@ -92,17 +88,17 @@
         $this->taxRuleRepositoryMock = $this->getMockBuilder(TaxRuleRepositoryInterface::class)
             ->disableOriginalConstructor()
             ->setMethods(['save', 'get', 'delete', 'deleteById', 'getList'])
-            ->getMockForAbstractClass();
+            ->getMock();
 
         $this->fixtureModelMock
             ->expects($this->exactly(2))
             ->method('getValue')
-            ->willReturnMap(
+            ->will($this->returnValueMap(
                 [
                     ['tax_mode', 'VAT'],
                     ['tax_rules', 2]
                 ]
-            );
+            ));
 
         $this->taxRateCollectionFactoryMock = $this->getMockBuilder(CollectionFactory::class)
             ->disableOriginalConstructor()
