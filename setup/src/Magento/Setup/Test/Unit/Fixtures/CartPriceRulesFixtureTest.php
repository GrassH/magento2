<?php declare(strict_types=1);
/**
 * Copyright © Magento, Inc. All rights reserved.
 * See COPYING.txt for license details.
 */

namespace Magento\Setup\Test\Unit\Fixtures;

use Magento\Catalog\Model\Category;
use Magento\Framework\Model\ResourceModel\Db\AbstractDb;
use Magento\Framework\Model\ResourceModel\Db\Context;
use Magento\Framework\ObjectManager\ObjectManager;
use Magento\SalesRule\Model\Rule;
use Magento\SalesRule\Model\Rule\Condition\Address;
use Magento\SalesRule\Model\Rule\Condition\Combine;
use Magento\SalesRule\Model\Rule\Condition\Product;
use Magento\SalesRule\Model\Rule\Condition\Product\Found;
use Magento\Setup\Fixtures\CartPriceRulesFixture;
use Magento\Setup\Fixtures\FixtureModel;
use Magento\Store\Model\Store;
use Magento\Store\Model\StoreManager;
use Magento\Store\Model\Website;
use PHPUnit\Framework\MockObject\MockObject;
use PHPUnit\Framework\TestCase;

/**
 * @SuppressWarnings(PHPMD.CouplingBetweenObjects)
 */
class CartPriceRulesFixtureTest extends TestCase
{
    /**
<<<<<<< HEAD
     * @var \PHPUnit\Framework\MockObject\MockObject|\Magento\Setup\Fixtures\FixtureModel
=======
     * @var MockObject|FixtureModel
>>>>>>> 7e8e2d33
     */
    private $fixtureModelMock;

    /**
     * @var CartPriceRulesFixture
     */
    private $model;

    /**
<<<<<<< HEAD
     * @var \Magento\SalesRule\Model\RuleFactory|\PHPUnit\Framework\MockObject\MockObject
     */
    private $ruleFactoryMock;

    protected function setUp(): void
=======
     * @var \Magento\SalesRule\Model\RuleFactory|MockObject
     */
    private $ruleFactoryMock;

    public function setUp(): void
>>>>>>> 7e8e2d33
    {
        $this->fixtureModelMock = $this->createMock(FixtureModel::class);
        $this->ruleFactoryMock = $this->createPartialMock(\Magento\SalesRule\Model\RuleFactory::class, ['create']);
        $this->model = new CartPriceRulesFixture($this->fixtureModelMock, $this->ruleFactoryMock);
    }

    public function testExecute()
    {
        $storeMock = $this->createMock(Store::class);
        $storeMock->expects($this->once())
            ->method('getRootCategoryId')
            ->willReturn(2);

        $websiteMock = $this->createMock(Website::class);
        $websiteMock->expects($this->once())
            ->method('getGroups')
            ->willReturn([$storeMock]);
        $websiteMock->expects($this->once())
            ->method('getId')
            ->willReturn('website_id');

        $contextMock = $this->createMock(Context::class);
        $abstractDbMock = $this->getMockForAbstractClass(
            AbstractDb::class,
            [$contextMock],
            '',
            true,
            true,
            true,
            ['getAllChildren']
        );
        $abstractDbMock->expects($this->once())
            ->method('getAllChildren')
            ->willReturn([1]);

        $storeManagerMock = $this->createMock(StoreManager::class);
        $storeManagerMock->expects($this->once())
            ->method('getWebsites')
            ->willReturn([$websiteMock]);

        $categoryMock = $this->createMock(Category::class);
        $categoryMock->expects($this->once())
            ->method('getResource')
            ->willReturn($abstractDbMock);
        $categoryMock->expects($this->once())
            ->method('getPath')
            ->willReturn('path/to/file');
        $categoryMock->expects($this->once())
            ->method('getId')
            ->willReturn('category_id');

        $objectValueMap = [
            [Category::class, $categoryMock]
        ];

        $objectManagerMock = $this->createMock(ObjectManager::class);
        $objectManagerMock->expects($this->once())
            ->method('create')
            ->willReturn($storeManagerMock);
        $objectManagerMock->expects($this->once())
            ->method('get')
            ->willReturnMap($objectValueMap);

        $valueMap = [
            ['cart_price_rules', 0, 1],
            ['cart_price_rules_floor', 3, 3],
            ['cart_price_rules_advanced_type', false, false]
        ];

        $this->fixtureModelMock
            ->expects($this->exactly(3))
            ->method('getValue')
            ->willReturnMap($valueMap);
        $this->fixtureModelMock
            ->expects($this->exactly(2))
            ->method('getObjectManager')
            ->willReturn($objectManagerMock);

        $ruleMock = $this->createMock(Rule::class);
        $this->ruleFactoryMock->expects($this->once())
            ->method('create')
            ->willReturn($ruleMock);

        $this->model->execute();
    }

    public function testNoFixtureConfigValue()
    {
        $ruleMock = $this->createMock(Rule::class);
        $ruleMock->expects($this->never())->method('save');

        $objectManagerMock = $this->createMock(ObjectManager::class);
        $objectManagerMock->expects($this->never())
            ->method('get')
            ->with($this->equalTo(Rule::class))
            ->willReturn($ruleMock);

        $this->fixtureModelMock
            ->expects($this->never())
            ->method('getObjectManager')
            ->willReturn($objectManagerMock);
        $this->fixtureModelMock
            ->expects($this->once())
            ->method('getValue')
            ->willReturn(false);

        $this->model->execute();
    }

    /**
     * @param int $ruleId
     * @param array $categoriesArray
     * @param int $ruleCount
     * @dataProvider dataProviderGenerateAdvancedCondition
     */
    public function testGenerateAdvancedCondition($ruleId, $categoriesArray, $ruleCount)
    {
        $reflection = new \ReflectionClass($this->model);
        $reflectionProperty = $reflection->getProperty('cartPriceRulesCount');
        $reflectionProperty->setAccessible(true);
        $reflectionProperty->setValue($this->model, $ruleCount);

        $result = $this->model->generateAdvancedCondition($ruleId, $categoriesArray);
        if ($ruleId < ($ruleCount - 200)) {
            $firstCondition = [
                'type' => Product::class,
                'attribute' => 'category_ids',
                'operator' => '==',
                'value' => null,
            ];

            $secondCondition = [
                'type' => Address::class,
                'attribute' => 'base_subtotal',
                'operator' => '>=',
                'value' => 5,
            ];
            $expected = [
                'conditions' => [
                    1 => [
                        'type' => Combine::class,
                        'aggregator' => 'all',
                        'value' => '1',
                        'new_child' => '',
                    ],
                    '1--1' => [
                        'type' => Found::class,
                        'aggregator' => 'all',
                        'value' => '1',
                        'new_child' => '',
                    ],
                    '1--1--1' => $firstCondition,
                    '1--2' => $secondCondition
                ],
                'actions' => [
                    1 => [
                        'type' => \Magento\SalesRule\Model\Rule\Condition\Product\Combine::class,
                        'aggregator' => 'all',
                        'value' => '1',
                        'new_child' => '',
                    ],
                ]
            ];
        } else {
            // Shipping Region
            $regions = ['Alabama', 'Alaska', 'Arizona', 'Arkansas', 'California', 'Colorado', 'Connecticut',
                'Delaware', 'District of Columbia', 'Florida', 'Georgia', 'Hawaii', 'Idaho', 'Illinois',
                'Indiana', 'Iowa', 'Kansas', 'Kentucky', 'Louisiana', 'Maine', 'Maryland', 'Massachusetts',
                'Michigan', 'Minnesota', 'Mississippi', 'Missouri', 'Montana', 'Nebraska', 'Nevada',
                'New Hampshire', 'New Jersey', 'New Mexico', 'New York', 'North Carolina', 'North Dakota',
                'Ohio', 'Oklahoma', 'Oregon', 'Pennsylvania', 'Rhode Island', 'South Carolina', 'South Dakota',
                'Tennessee', 'Texas', 'Utah', 'Vermont', 'Virginia', 'Washington', 'West Virginia',
                'Wisconsin', 'Wyoming'];
            $firstCondition = [
                'type' => Address::class,
                'attribute' => 'region',
                'operator' => '==',
                'value' => $regions[($ruleId / 4) % 50],
            ];

            $secondCondition = [
                'type' => Address::class,
                'attribute' => 'base_subtotal',
                'operator' => '>=',
                'value' => 5,
            ];
            $expected = [
                'conditions' => [
                    1 => [
                        'type' => Combine::class,
                        'aggregator' => 'all',
                        'value' => '1',
                        'new_child' => '',
                    ],
                    '1--1' => $firstCondition,
                    '1--2' => $secondCondition
                ],
                'actions' => [
                    1 => [
                        'type' => \Magento\SalesRule\Model\Rule\Condition\Product\Combine::class,
                        'aggregator' => 'all',
                        'value' => '1',
                        'new_child' => '',
                    ],
                ]
            ];
        }
        $this->assertSame($expected, $result);
    }

    /**
     * @return array
     */
    public function dataProviderGenerateAdvancedCondition()
    {
        return [
            [1, [0], 1],
            [1, [0], 300]
        ];
    }

    public function testGetActionTitle()
    {
        $this->assertSame('Generating cart price rules', $this->model->getActionTitle());
    }

    public function testIntroduceParamLabels()
    {
        $this->assertSame(
            [
                'cart_price_rules' => 'Cart Price Rules'
            ],
            $this->model->introduceParamLabels()
        );
    }
}<|MERGE_RESOLUTION|>--- conflicted
+++ resolved
@@ -29,11 +29,7 @@
 class CartPriceRulesFixtureTest extends TestCase
 {
     /**
-<<<<<<< HEAD
-     * @var \PHPUnit\Framework\MockObject\MockObject|\Magento\Setup\Fixtures\FixtureModel
-=======
      * @var MockObject|FixtureModel
->>>>>>> 7e8e2d33
      */
     private $fixtureModelMock;
 
@@ -43,19 +39,11 @@
     private $model;
 
     /**
-<<<<<<< HEAD
-     * @var \Magento\SalesRule\Model\RuleFactory|\PHPUnit\Framework\MockObject\MockObject
+     * @var \Magento\SalesRule\Model\RuleFactory|MockObject
      */
     private $ruleFactoryMock;
 
-    protected function setUp(): void
-=======
-     * @var \Magento\SalesRule\Model\RuleFactory|MockObject
-     */
-    private $ruleFactoryMock;
-
     public function setUp(): void
->>>>>>> 7e8e2d33
     {
         $this->fixtureModelMock = $this->createMock(FixtureModel::class);
         $this->ruleFactoryMock = $this->createPartialMock(\Magento\SalesRule\Model\RuleFactory::class, ['create']);
@@ -67,15 +55,15 @@
         $storeMock = $this->createMock(Store::class);
         $storeMock->expects($this->once())
             ->method('getRootCategoryId')
-            ->willReturn(2);
+            ->will($this->returnValue(2));
 
         $websiteMock = $this->createMock(Website::class);
         $websiteMock->expects($this->once())
             ->method('getGroups')
-            ->willReturn([$storeMock]);
+            ->will($this->returnValue([$storeMock]));
         $websiteMock->expects($this->once())
             ->method('getId')
-            ->willReturn('website_id');
+            ->will($this->returnValue('website_id'));
 
         $contextMock = $this->createMock(Context::class);
         $abstractDbMock = $this->getMockForAbstractClass(
@@ -89,23 +77,23 @@
         );
         $abstractDbMock->expects($this->once())
             ->method('getAllChildren')
-            ->willReturn([1]);
+            ->will($this->returnValue([1]));
 
         $storeManagerMock = $this->createMock(StoreManager::class);
         $storeManagerMock->expects($this->once())
             ->method('getWebsites')
-            ->willReturn([$websiteMock]);
+            ->will($this->returnValue([$websiteMock]));
 
         $categoryMock = $this->createMock(Category::class);
         $categoryMock->expects($this->once())
             ->method('getResource')
-            ->willReturn($abstractDbMock);
+            ->will($this->returnValue($abstractDbMock));
         $categoryMock->expects($this->once())
             ->method('getPath')
-            ->willReturn('path/to/file');
+            ->will($this->returnValue('path/to/file'));
         $categoryMock->expects($this->once())
             ->method('getId')
-            ->willReturn('category_id');
+            ->will($this->returnValue('category_id'));
 
         $objectValueMap = [
             [Category::class, $categoryMock]
@@ -114,10 +102,10 @@
         $objectManagerMock = $this->createMock(ObjectManager::class);
         $objectManagerMock->expects($this->once())
             ->method('create')
-            ->willReturn($storeManagerMock);
+            ->will($this->returnValue($storeManagerMock));
         $objectManagerMock->expects($this->once())
             ->method('get')
-            ->willReturnMap($objectValueMap);
+            ->will($this->returnValueMap($objectValueMap));
 
         $valueMap = [
             ['cart_price_rules', 0, 1],
@@ -128,11 +116,11 @@
         $this->fixtureModelMock
             ->expects($this->exactly(3))
             ->method('getValue')
-            ->willReturnMap($valueMap);
+            ->will($this->returnValueMap($valueMap));
         $this->fixtureModelMock
             ->expects($this->exactly(2))
             ->method('getObjectManager')
-            ->willReturn($objectManagerMock);
+            ->will($this->returnValue($objectManagerMock));
 
         $ruleMock = $this->createMock(Rule::class);
         $this->ruleFactoryMock->expects($this->once())
