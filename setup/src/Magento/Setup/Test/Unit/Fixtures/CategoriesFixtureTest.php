<?php declare(strict_types=1);
/**
 * Copyright © Magento, Inc. All rights reserved.
 * See COPYING.txt for license details.
 */

namespace Magento\Setup\Test\Unit\Fixtures;

use Magento\Catalog\Model\Category;
use Magento\Catalog\Model\CategoryFactory;
use Magento\Catalog\Model\ResourceModel\Category\Collection;
use Magento\Catalog\Model\ResourceModel\Category\CollectionFactory;
use Magento\Framework\TestFramework\Unit\Helper\ObjectManager;
use Magento\Setup\Fixtures\CategoriesFixture;
use Magento\Setup\Fixtures\FixtureModel;
use Magento\Store\Model\Store;
use PHPUnit\Framework\MockObject\MockObject;
use PHPUnit\Framework\TestCase;

class CategoriesFixtureTest extends TestCase
{
    /**
<<<<<<< HEAD
     * @var \PHPUnit\Framework\MockObject\MockObject|FixtureModel
=======
     * @var MockObject|FixtureModel
>>>>>>> 7e8e2d33
     */
    private $fixtureModelMock;

    /**
     * @var CategoriesFixture
     */
    private $model;

    /**
<<<<<<< HEAD
     * @var \PHPUnit\Framework\MockObject\MockObject
=======
     * @var MockObject
>>>>>>> 7e8e2d33
     */
    private $collectionFactoryMock;

    /**
<<<<<<< HEAD
     * @var \PHPUnit\Framework\MockObject\MockObject
=======
     * @var MockObject
>>>>>>> 7e8e2d33
     */
    private $collectionMock;

    /**
<<<<<<< HEAD
     * @var \PHPUnit\Framework\MockObject\MockObject
=======
     * @var MockObject
>>>>>>> 7e8e2d33
     */
    private $categoryFactoryMock;

    /**
     * @inhertidoc
     */
    protected function setUp(): void
    {
        $this->fixtureModelMock = $this->createMock(FixtureModel::class);
        $this->collectionFactoryMock = $this->createPartialMock(CollectionFactory::class, ['create']);
        $this->collectionMock = $this->createMock(Collection::class);
        $this->categoryFactoryMock = $this->createPartialMock(CategoryFactory::class, ['create']);

        $this->model = (new ObjectManager($this))->getObject(CategoriesFixture::class, [
            'fixtureModel' => $this->fixtureModelMock,
            'collectionFactory' => $this->collectionFactoryMock,
            'rootCategoriesIds' => [2],
            'categoryFactory' => $this->categoryFactoryMock,
            'firstLevelCategoryIndex' => 1,
        ]);
    }

    public function testDoNoExecuteIfCategoriesAlreadyGenerated()
    {
        $this->collectionFactoryMock->expects($this->once())->method('create')->willReturn($this->collectionMock);
        $this->collectionMock->expects($this->once())->method('getSize')->willReturn(32);
        $this->fixtureModelMock
            ->expects($this->once())
            ->method('getValue')
            ->willReturn(30);
        $this->categoryFactoryMock->expects($this->never())->method('create');

        $this->model->execute();
    }

    public function testExecute()
    {
        $valueMap = [
            ['categories', 0, 1],
            ['categories_nesting_level', 3, 3]
        ];

        $this->fixtureModelMock
            ->expects($this->exactly(2))
            ->method('getValue')
            ->willReturnMap($valueMap);

        $this->collectionFactoryMock->expects($this->once())->method('create')->willReturn($this->collectionMock);
        $this->collectionMock->expects($this->once())->method('getSize')->willReturn(2);

        $parentCategoryMock = $this->createPartialMock(Category::class, [
                'getName',
                'setId',
                'getId',
                'setUrlKey',
                'setUrlPath',
                'setName',
                'setParentId',
                'setPath',
                'setLevel',
                'getLevel',
                'setAvailableSortBy',
                'setDefaultSortBy',
                'setIsActive',
                'setIsAnchor',
                'save',
                'setStoreId',
                'load',
            ]);
        $parentCategoryMock->expects($this->once())->method('getId')->willReturn(5);
        $parentCategoryMock->expects($this->once())->method('getLevel')->willReturn(3);
        $categoryMock = clone $parentCategoryMock;
        $categoryMock->expects($this->once())
            ->method('getName')
            ->with('Category 1')
            ->willReturn('category_name');
        $categoryMock->expects($this->once())
            ->method('setId')
            ->willReturnSelf();
        $categoryMock->expects($this->once())
            ->method('setUrlKey')
            ->willReturnSelf();
        $categoryMock->expects($this->once())
            ->method('setUrlPath')
            ->willReturnSelf();
        $categoryMock->expects($this->once())
            ->method('setName')
            ->willReturnSelf();
        $categoryMock->expects($this->once())
            ->method('setParentId')
            ->with(5)
            ->willReturnSelf();
        $categoryMock->expects($this->once())
            ->method('setPath')
            ->willReturnSelf();
        $categoryMock->expects($this->once())
            ->method('setIsAnchor')
            ->with(true)
            ->willReturnSelf();
        $categoryMock->expects($this->once())
            ->method('setLevel')
            ->with(4)
            ->willReturnSelf();
        $categoryMock->expects($this->once())
            ->method('setAvailableSortBy')
            ->willReturnSelf();
        $categoryMock->expects($this->once())
            ->method('setDefaultSortBy')
            ->willReturnSelf();
        $categoryMock->expects($this->once())
            ->method('setIsActive')
            ->willReturnSelf();
        $categoryMock->expects($this->exactly(2))
            ->method('setStoreId')
            ->with(Store::DEFAULT_STORE_ID)
            ->willReturnSelf();

        $this->categoryFactoryMock->expects($this->once())->method('create')->willReturn($categoryMock);

        $this->model->execute();
    }

    public function testGetActionTitle()
    {
        $this->assertSame('Generating categories', $this->model->getActionTitle());
    }

    public function testIntroduceParamLabels()
    {
        $this->assertSame([
            'categories' => 'Categories'
        ], $this->model->introduceParamLabels());
    }
}<|MERGE_RESOLUTION|>--- conflicted
+++ resolved
@@ -20,11 +20,7 @@
 class CategoriesFixtureTest extends TestCase
 {
     /**
-<<<<<<< HEAD
-     * @var \PHPUnit\Framework\MockObject\MockObject|FixtureModel
-=======
      * @var MockObject|FixtureModel
->>>>>>> 7e8e2d33
      */
     private $fixtureModelMock;
 
@@ -34,29 +30,17 @@
     private $model;
 
     /**
-<<<<<<< HEAD
-     * @var \PHPUnit\Framework\MockObject\MockObject
-=======
      * @var MockObject
->>>>>>> 7e8e2d33
      */
     private $collectionFactoryMock;
 
     /**
-<<<<<<< HEAD
-     * @var \PHPUnit\Framework\MockObject\MockObject
-=======
      * @var MockObject
->>>>>>> 7e8e2d33
      */
     private $collectionMock;
 
     /**
-<<<<<<< HEAD
-     * @var \PHPUnit\Framework\MockObject\MockObject
-=======
      * @var MockObject
->>>>>>> 7e8e2d33
      */
     private $categoryFactoryMock;
 
@@ -102,7 +86,7 @@
         $this->fixtureModelMock
             ->expects($this->exactly(2))
             ->method('getValue')
-            ->willReturnMap($valueMap);
+            ->will($this->returnValueMap($valueMap));
 
         $this->collectionFactoryMock->expects($this->once())->method('create')->willReturn($this->collectionMock);
         $this->collectionMock->expects($this->once())->method('getSize')->willReturn(2);
@@ -132,7 +116,7 @@
         $categoryMock->expects($this->once())
             ->method('getName')
             ->with('Category 1')
-            ->willReturn('category_name');
+            ->will($this->returnValue('category_name'));
         $categoryMock->expects($this->once())
             ->method('setId')
             ->willReturnSelf();
