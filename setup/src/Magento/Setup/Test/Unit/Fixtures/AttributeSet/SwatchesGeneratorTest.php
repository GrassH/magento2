<?php declare(strict_types=1);
/**
 * Copyright © Magento, Inc. All rights reserved.
 * See COPYING.txt for license details.
 */

namespace Magento\Setup\Test\Unit\Fixtures\AttributeSet;

use Magento\Setup\Fixtures\AttributeSet\SwatchesGenerator;
use Magento\Setup\Fixtures\ImagesGenerator\ImagesGenerator;
use Magento\Setup\Fixtures\ImagesGenerator\ImagesGeneratorFactory;
use Magento\Swatches\Helper\Media;
use Magento\Swatches\Model\Swatch;
use PHPUnit\Framework\TestCase;

class SwatchesGeneratorTest extends TestCase
{
    /**
     * @var SwatchesGenerator
     */
    private $swatchesGeneratorMock;

    /**
     * @var array
     */
    private $imagePathFixture = [
        'option_1' => '/<-o->',
        'option_2' => '/>o<',
        'option_3' => '/|o|'
    ];

<<<<<<< HEAD
    protected function setUp(): void
=======
    public function setUp(): void
>>>>>>> 7e8e2d33
    {
        // Mock Swatch Media Helper
        $swatchHelperMock = $this->getMockBuilder(Media::class)
            ->disableOriginalConstructor()
            ->getMock();

        $swatchHelperMock
            ->expects($this->any())
            ->method('moveImageFromTmp')
            ->willReturnOnConsecutiveCalls(...array_values($this->imagePathFixture));

        // Mock image generator
        $imageGeneratorMock = $this->getMockBuilder(ImagesGenerator::class)
            ->disableOriginalConstructor()
            ->getMock();

        $imageGeneratorMock
            ->expects($this->any())
            ->method('generate');

        // Mock image generator factory
        $imageGeneratorFactoryMock = $this->getMockBuilder(ImagesGeneratorFactory::class)
            ->disableOriginalConstructor()
            ->setMethods(['create'])
            ->getMock();

        $imageGeneratorFactoryMock
            ->expects($this->once())
            ->method('create')
            ->willReturn($imageGeneratorMock);

        $this->swatchesGeneratorMock = new SwatchesGenerator(
            $swatchHelperMock,
            $imageGeneratorFactoryMock
        );
    }

    public function testGenerateSwatchData()
    {
        $attributeColorType['swatch_input_type'] = Swatch::SWATCH_INPUT_TYPE_VISUAL;
        $attributeColorType['swatchvisual']['value'] = array_reduce(
            range(1, 3),
            function ($values, $index) {
                $values['option_' . $index] = '#' . str_repeat(dechex(255 * $index / 3), 3);
                return $values;
            },
            []
        );

        $attributeColorType['optionvisual']['value'] = array_reduce(
            range(1, 3),
            function ($values, $index) {
                $values['option_' . $index] = ['option ' . $index];
                return $values;
            },
            []
        );

        $attributeImageType = $attributeColorType;
        $attributeImageType['swatchvisual']['value'] = array_map(
            function ($item) {
                return ltrim($item, '/');
            },
            $this->imagePathFixture
        );

        $this->assertEquals(
            $attributeColorType,
            $this->swatchesGeneratorMock->generateSwatchData(3, 'test', 'color')
        );

        $this->assertEquals(
            $attributeImageType,
            $this->swatchesGeneratorMock->generateSwatchData(3, 'test', 'image')
        );
    }
}<|MERGE_RESOLUTION|>--- conflicted
+++ resolved
@@ -29,11 +29,7 @@
         'option_3' => '/|o|'
     ];
 
-<<<<<<< HEAD
-    protected function setUp(): void
-=======
     public function setUp(): void
->>>>>>> 7e8e2d33
     {
         // Mock Swatch Media Helper
         $swatchHelperMock = $this->getMockBuilder(Media::class)
