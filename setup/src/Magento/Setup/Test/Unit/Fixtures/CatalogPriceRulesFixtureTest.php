<?php declare(strict_types=1);
/**
 * Copyright © Magento, Inc. All rights reserved.
 * See COPYING.txt for license details.
 */

namespace Magento\Setup\Test\Unit\Fixtures;

use Magento\Catalog\Model\Category;
use Magento\CatalogRule\Api\Data\RuleInterface;
use Magento\CatalogRule\Model\Rule;
use Magento\Framework\EntityManager\EntityMetadata;
use Magento\Framework\EntityManager\MetadataPool;
use Magento\Framework\Model\ResourceModel\Db\AbstractDb;
use Magento\Framework\Model\ResourceModel\Db\Context;
use Magento\Framework\ObjectManager\ObjectManager;
use Magento\Setup\Fixtures\CatalogPriceRulesFixture;
use Magento\Setup\Fixtures\FixtureModel;
use Magento\Store\Model\Store;
use Magento\Store\Model\StoreManager;
use Magento\Store\Model\Website;
use PHPUnit\Framework\MockObject\MockObject;
use PHPUnit\Framework\TestCase;

/**
 * @SuppressWarnings(PHPMD.CouplingBetweenObjects)
 */
class CatalogPriceRulesFixtureTest extends TestCase
{
    /**
<<<<<<< HEAD
     * @var \PHPUnit\Framework\MockObject\MockObject|\Magento\Setup\Fixtures\FixtureModel
=======
     * @var MockObject|FixtureModel
>>>>>>> 7e8e2d33
     */
    private $fixtureModelMock;

    /**
     * @var CatalogPriceRulesFixture
     */
    private $model;

<<<<<<< HEAD
    protected function setUp(): void
=======
    public function setUp(): void
>>>>>>> 7e8e2d33
    {
        $this->fixtureModelMock = $this->createMock(FixtureModel::class);

        $this->model = new CatalogPriceRulesFixture($this->fixtureModelMock);
    }

    public function testExecute()
    {
        $storeMock = $this->createMock(Store::class);
        $storeMock->expects($this->once())
            ->method('getRootCategoryId')
            ->willReturn(2);

        $websiteMock = $this->createMock(Website::class);
        $websiteMock->expects($this->once())
            ->method('getGroups')
            ->willReturn([$storeMock]);
        $websiteMock->expects($this->once())
            ->method('getId')
            ->willReturn('website_id');

        $storeManagerMock = $this->createMock(StoreManager::class);
        $storeManagerMock->expects($this->once())
            ->method('getWebsites')
            ->willReturn([$websiteMock]);

        $contextMock = $this->createMock(Context::class);
        $abstractDbMock = $this->getMockForAbstractClass(
            AbstractDb::class,
            [$contextMock],
            '',
            true,
            true,
            true,
            ['getAllChildren']
        );
        $abstractDbMock->expects($this->once())
            ->method('getAllChildren')
            ->willReturn([1]);

        $categoryMock = $this->createMock(Category::class);
        $categoryMock->expects($this->once())
            ->method('getResource')
            ->willReturn($abstractDbMock);
        $categoryMock->expects($this->once())
            ->method('getPath')
            ->willReturn('path/to/file');
        $categoryMock->expects($this->once())
            ->method('getId')
            ->willReturn('category_id');

        $modelMock = $this->createMock(Rule::class);
        $metadataMock = $this->createMock(EntityMetadata::class);
        $metadataPoolMock = $this->createMock(MetadataPool::class);
        $metadataMock->expects($this->once())
            ->method('getLinkField')
            ->willReturn('Field Id Name');

        $valueMap = [
            [Rule::class, $modelMock],
            [Category::class, $categoryMock],
            [MetadataPool::class, $metadataPoolMock]
        ];
        $metadataPoolMock
            ->expects($this->once())
            ->method('getMetadata')
            ->with(RuleInterface::class)
            ->willReturn($metadataMock);
        $objectManagerMock = $this->createMock(ObjectManager::class);
        $objectManagerMock->expects($this->once())
            ->method('create')
            ->willReturn($storeManagerMock);
        $objectManagerMock->expects($this->exactly(3))
            ->method('get')
            ->willReturnMap($valueMap);

        $this->fixtureModelMock
            ->expects($this->once())
            ->method('getValue')
            ->willReturn(1);
        $this->fixtureModelMock
            ->expects($this->exactly(4))
            ->method('getObjectManager')
            ->willReturn($objectManagerMock);

        $this->model->execute();
    }

    public function testNoFixtureConfigValue()
    {
        $ruleMock = $this->createMock(\Magento\SalesRule\Model\Rule::class);
        $ruleMock->expects($this->never())->method('save');

        $objectManagerMock = $this->createMock(ObjectManager::class);
        $objectManagerMock->expects($this->never())
            ->method('get')
            ->with($this->equalTo(\Magento\SalesRule\Model\Rule::class))
            ->willReturn($ruleMock);

        $this->fixtureModelMock
            ->expects($this->never())
            ->method('getObjectManager')
            ->willReturn($objectManagerMock);
        $this->fixtureModelMock
            ->expects($this->once())
            ->method('getValue')
            ->willReturn(false);

        $this->model->execute();
    }

    public function testGetActionTitle()
    {
        $this->assertSame('Generating catalog price rules', $this->model->getActionTitle());
    }

    public function testIntroduceParamLabels()
    {
        $this->assertSame([
            'catalog_price_rules' => 'Catalog Price Rules'
        ], $this->model->introduceParamLabels());
    }
}<|MERGE_RESOLUTION|>--- conflicted
+++ resolved
@@ -28,11 +28,7 @@
 class CatalogPriceRulesFixtureTest extends TestCase
 {
     /**
-<<<<<<< HEAD
-     * @var \PHPUnit\Framework\MockObject\MockObject|\Magento\Setup\Fixtures\FixtureModel
-=======
      * @var MockObject|FixtureModel
->>>>>>> 7e8e2d33
      */
     private $fixtureModelMock;
 
@@ -41,11 +37,7 @@
      */
     private $model;
 
-<<<<<<< HEAD
-    protected function setUp(): void
-=======
     public function setUp(): void
->>>>>>> 7e8e2d33
     {
         $this->fixtureModelMock = $this->createMock(FixtureModel::class);
 
@@ -57,20 +49,20 @@
         $storeMock = $this->createMock(Store::class);
         $storeMock->expects($this->once())
             ->method('getRootCategoryId')
-            ->willReturn(2);
+            ->will($this->returnValue(2));
 
         $websiteMock = $this->createMock(Website::class);
         $websiteMock->expects($this->once())
             ->method('getGroups')
-            ->willReturn([$storeMock]);
+            ->will($this->returnValue([$storeMock]));
         $websiteMock->expects($this->once())
             ->method('getId')
-            ->willReturn('website_id');
+            ->will($this->returnValue('website_id'));
 
         $storeManagerMock = $this->createMock(StoreManager::class);
         $storeManagerMock->expects($this->once())
             ->method('getWebsites')
-            ->willReturn([$websiteMock]);
+            ->will($this->returnValue([$websiteMock]));
 
         $contextMock = $this->createMock(Context::class);
         $abstractDbMock = $this->getMockForAbstractClass(
@@ -84,25 +76,25 @@
         );
         $abstractDbMock->expects($this->once())
             ->method('getAllChildren')
-            ->willReturn([1]);
+            ->will($this->returnValue([1]));
 
         $categoryMock = $this->createMock(Category::class);
         $categoryMock->expects($this->once())
             ->method('getResource')
-            ->willReturn($abstractDbMock);
+            ->will($this->returnValue($abstractDbMock));
         $categoryMock->expects($this->once())
             ->method('getPath')
-            ->willReturn('path/to/file');
+            ->will($this->returnValue('path/to/file'));
         $categoryMock->expects($this->once())
             ->method('getId')
-            ->willReturn('category_id');
+            ->will($this->returnValue('category_id'));
 
         $modelMock = $this->createMock(Rule::class);
         $metadataMock = $this->createMock(EntityMetadata::class);
         $metadataPoolMock = $this->createMock(MetadataPool::class);
         $metadataMock->expects($this->once())
             ->method('getLinkField')
-            ->willReturn('Field Id Name');
+            ->will($this->returnValue('Field Id Name'));
 
         $valueMap = [
             [Rule::class, $modelMock],
@@ -117,19 +109,19 @@
         $objectManagerMock = $this->createMock(ObjectManager::class);
         $objectManagerMock->expects($this->once())
             ->method('create')
-            ->willReturn($storeManagerMock);
+            ->will($this->returnValue($storeManagerMock));
         $objectManagerMock->expects($this->exactly(3))
             ->method('get')
-            ->willReturnMap($valueMap);
+            ->will($this->returnValueMap($valueMap));
 
         $this->fixtureModelMock
             ->expects($this->once())
             ->method('getValue')
-            ->willReturn(1);
+            ->will($this->returnValue(1));
         $this->fixtureModelMock
             ->expects($this->exactly(4))
             ->method('getObjectManager')
-            ->willReturn($objectManagerMock);
+            ->will($this->returnValue($objectManagerMock));
 
         $this->model->execute();
     }
