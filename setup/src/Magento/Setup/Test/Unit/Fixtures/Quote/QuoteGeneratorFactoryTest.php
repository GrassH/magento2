<?php declare(strict_types=1);
/**
 * Copyright © Magento, Inc. All rights reserved.
 * See COPYING.txt for license details.
 */

namespace Magento\Setup\Test\Unit\Fixtures\Quote;

use Magento\Framework\ObjectManagerInterface;
use Magento\Framework\TestFramework\Unit\Helper\ObjectManager;
use Magento\Setup\Fixtures\Quote\QuoteGenerator;
use Magento\Setup\Fixtures\Quote\QuoteGeneratorFactory;
use PHPUnit\Framework\MockObject\MockObject;
use PHPUnit\Framework\TestCase;

/**
 * Test for Magento\Setup\Fixtures\Quote\QuoteGeneratorFactory class.
 */
class QuoteGeneratorFactoryTest extends TestCase
{
    /**
<<<<<<< HEAD
     * @var \Magento\Framework\ObjectManagerInterface|\PHPUnit\Framework\MockObject\MockObject
=======
     * @var ObjectManagerInterface|MockObject
>>>>>>> 7e8e2d33
     */
    private $objectManager;

    /**
     * @var QuoteGeneratorFactory
     */
    private $fixture;

    /**
     * @inheritdoc
     */
<<<<<<< HEAD
    protected function setUp(): void
=======
    public function setUp(): void
>>>>>>> 7e8e2d33
    {
        $this->objectManager = $this->getMockBuilder(ObjectManagerInterface::class)
            ->disableOriginalConstructor()
            ->getMockForAbstractClass();
        $objectManager = new ObjectManager($this);

        $this->fixture = $objectManager->getObject(
            QuoteGeneratorFactory::class,
            [
                'objectManager' => $this->objectManager,
                'instanceName' => QuoteGenerator::class,
            ]
        );
    }

    /**
     * Test create method.
     *
     * @return void
     */
    public function testCreate()
    {
        $result =  $this->getMockBuilder(QuoteGenerator::class)
            ->disableOriginalConstructor()
            ->getMock();
        $this->objectManager->expects($this->once())
            ->method('create')
            ->with(QuoteGenerator::class, [])
            ->willReturn($result);

        $this->assertSame($result, $this->fixture->create([]));
    }
}<|MERGE_RESOLUTION|>--- conflicted
+++ resolved
@@ -19,11 +19,7 @@
 class QuoteGeneratorFactoryTest extends TestCase
 {
     /**
-<<<<<<< HEAD
-     * @var \Magento\Framework\ObjectManagerInterface|\PHPUnit\Framework\MockObject\MockObject
-=======
      * @var ObjectManagerInterface|MockObject
->>>>>>> 7e8e2d33
      */
     private $objectManager;
 
@@ -35,11 +31,7 @@
     /**
      * @inheritdoc
      */
-<<<<<<< HEAD
-    protected function setUp(): void
-=======
     public function setUp(): void
->>>>>>> 7e8e2d33
     {
         $this->objectManager = $this->getMockBuilder(ObjectManagerInterface::class)
             ->disableOriginalConstructor()
