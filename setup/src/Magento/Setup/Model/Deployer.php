--- conflicted
+++ resolved
@@ -6,16 +6,11 @@
 
 namespace Magento\Setup\Model;
 
-use Magento\Framework\App\Filesystem\DirectoryList;
 use Magento\Framework\App\ObjectManagerFactory;
 use Magento\Framework\App\View\Deployment\Version;
 use Magento\Framework\App\View\Asset\Publisher;
 use Magento\Framework\App\Utility\Files;
 use Magento\Framework\Config\Theme;
-<<<<<<< HEAD
-use Magento\Framework\Filesystem;
-=======
->>>>>>> f915940d
 use Magento\Framework\ObjectManagerInterface;
 use Magento\Framework\Translate\Js\Config as JsTranslationConfig;
 use Symfony\Component\Console\Output\OutputInterface;
@@ -72,11 +67,6 @@
      * @var JsTranslationConfig
      */
     protected $jsTranslationConfig;
-
-    /**
-     * @var \Magento\Framework\View\Design\ThemeInterface[]
-     */
-    private $parentTheme;
 
     /**
      * @param Files $filesUtil
@@ -313,42 +303,13 @@
     }
 
     /**
-<<<<<<< HEAD
-     * Find ancestor themes
-=======
      * Find ancestor themes' full paths
->>>>>>> f915940d
      *
      * @param string $themeFullPath
      * @return string[]
      */
     private function findAncestors($themeFullPath)
     {
-<<<<<<< HEAD
-        $ancestors = [];
-        if (!isset($this->parentTheme[$themeFullPath])) {
-            /** @var \Magento\Framework\View\Design\Theme\ListInterface $themeCollection */
-            $themeCollection = $this->objectManager->get('Magento\Framework\View\Design\Theme\ListInterface');
-            $theme = $themeCollection->getThemeByFullPath($themeFullPath);
-            $parentTheme = $theme->getParentTheme();
-            if ($parentTheme) {
-                $this->parentTheme[$themeFullPath] = $parentTheme;
-                $ancestors[] = $parentTheme->getFullPath();
-                $ancestors = array_merge(
-                    $ancestors,
-                    $this->findAncestors($parentTheme->getFullPath())
-                );
-            }
-        } else {
-            $parentTheme = $this->parentTheme[$themeFullPath];
-            $ancestors[] = $parentTheme->getFullPath();
-            $ancestors = array_merge(
-                $ancestors,
-                $this->findAncestors($parentTheme->getFullPath())
-            );
-        }
-        return $ancestors;
-=======
         /** @var \Magento\Framework\View\Design\Theme\ListInterface $themeCollection */
         $themeCollection = $this->objectManager->get('Magento\Framework\View\Design\Theme\ListInterface');
         $theme = $themeCollection->getThemeByFullPath($themeFullPath);
@@ -358,7 +319,6 @@
             $ancestorThemeFullPath[] = $ancestor->getFullPath();
         }
         return $ancestorThemeFullPath;
->>>>>>> f915940d
     }
 
     /**
