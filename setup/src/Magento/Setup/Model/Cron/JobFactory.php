<?php
/**
 * Copyright © 2016 Magento. All rights reserved.
 * See COPYING.txt for license details.
 */
namespace Magento\Setup\Model\Cron;

use Magento\Backend\Console\Command\CacheDisableCommand;
use Magento\Backend\Console\Command\CacheEnableCommand;
use Magento\Framework\ObjectManagerInterface;
use Magento\Setup\Console\Command\ModuleDisableCommand;
use Magento\Setup\Console\Command\ModuleEnableCommand;
use Magento\Setup\Console\Command\UpgradeCommand;
use Zend\ServiceManager\ServiceLocatorInterface;
use Magento\Setup\Console\Command\MaintenanceDisableCommand;
use Magento\Setup\Console\Command\MaintenanceEnableCommand;

/**
 * Factory class to create jobs
 *
 * @SuppressWarnings(PHPMD.CouplingBetweenObjects)
 */
class JobFactory
{
    /**
     * Name of jobs
     */
    const JOB_UPGRADE = 'setup:upgrade';
    const JOB_DB_ROLLBACK = 'setup:rollback';
    const JOB_COMPONENT_UNINSTALL = 'setup:component:uninstall';
    const JOB_MODULE_ENABLE = 'setup:module:enable';
    const JOB_MODULE_DISABLE = 'setup:module:disable';
    const JOB_STATIC_REGENERATE = 'setup:static:regenerate';
    const JOB_ENABLE_CACHE = 'setup:cache:enable';
    const JOB_DISABLE_CACHE = 'setup:cache:disable';
    const JOB_MAINTENANCE_MODE_ENABLE = 'setup:maintenance:enable';
    const JOB_MAINTENANCE_MODE_DISABLE = 'setup:maintenance:disable';

    /**
     * @var ServiceLocatorInterface
     */
    private $serviceLocator;

    /**
     * Constructor
     *
     * @param ServiceLocatorInterface $serviceLocator
     */
    public function __construct(ServiceLocatorInterface $serviceLocator)
    {
        $this->serviceLocator = $serviceLocator;
    }

    /**
     * Create job instance.
     *
     * @param string $name
     * @param array $params
     * @return AbstractJob
     * @throws \RuntimeException
     * @SuppressWarnings(PHPMD.ExcessiveMethodLength)
     * @SuppressWarnings(PHPMD.CyclomaticComplexity)
     */
    public function create($name, array $params = [])
    {
        $cronStatus = $this->serviceLocator->get(\Magento\Setup\Model\Cron\Status::class);
        $statusStream = fopen($cronStatus->getStatusFilePath(), 'a+');
        $logStream = fopen($cronStatus->getLogFilePath(), 'a+');
        $streamOutput = new MultipleStreamOutput([$statusStream, $logStream]);
<<<<<<< HEAD
        $objectManagerProvider = $this->serviceLocator->get(\Magento\Setup\Model\ObjectManagerProvider::class);
        /** @var \Magento\Framework\ObjectManagerInterface $objectManager */
=======
        $objectManagerProvider = $this->serviceLocator->get('Magento\Setup\Model\ObjectManagerProvider');
        /** @var ObjectManagerInterface $objectManager */
>>>>>>> a7bcac33
        $objectManager = $objectManagerProvider->get();
        switch ($name) {
            case self::JOB_UPGRADE:
                return new JobUpgrade(
<<<<<<< HEAD
                    $this->serviceLocator->get(\Magento\Setup\Console\Command\UpgradeCommand::class),
=======
                    $this->serviceLocator->get(UpgradeCommand::class),
>>>>>>> a7bcac33
                    $objectManagerProvider,
                    $streamOutput,
                    $this->serviceLocator->get(\Magento\Setup\Model\Cron\Queue::class),
                    $cronStatus,
                    $name,
                    $params
                );
                break;
            case self::JOB_DB_ROLLBACK:
                return new JobDbRollback(
                    $objectManager->get(\Magento\Framework\Setup\BackupRollbackFactory::class),
                    $streamOutput,
                    $cronStatus,
                    $objectManagerProvider,
                    $name,
                    $params
                );
                break;
            case self::JOB_STATIC_REGENERATE:
                return new JobStaticRegenerate(
                    $objectManagerProvider,
                    $streamOutput,
                    $cronStatus,
                    $name,
                    $params
                );
                break;
            case self::JOB_COMPONENT_UNINSTALL:
                $moduleUninstall = new Helper\ModuleUninstall(
                    $this->serviceLocator->get(\Magento\Setup\Model\ModuleUninstaller::class),
                    $this->serviceLocator->get(\Magento\Setup\Model\ModuleRegistryUninstaller::class),
                    $objectManager->get(\Magento\Framework\Module\PackageInfoFactory::class)
                );
                $themeUninstall = new Helper\ThemeUninstall(
                    $objectManager->get(\Magento\Theme\Model\Theme\ThemeUninstaller::class),
                    $objectManager->get(\Magento\Theme\Model\Theme\ThemePackageInfo::class)
                );
                return new JobComponentUninstall(
                    $objectManager->get(\Magento\Framework\Composer\ComposerInformation::class),
                    $moduleUninstall,
                    $themeUninstall,
                    $objectManagerProvider,
                    $streamOutput,
                    $this->serviceLocator->get(\Magento\Setup\Model\Cron\Queue::class),
                    $cronStatus,
                    $this->serviceLocator->get(\Magento\Setup\Model\Updater::class),
                    $name,
                    $params
                );
                break;
            case self::JOB_MODULE_ENABLE:
                return new JobModule(
<<<<<<< HEAD
                    $this->serviceLocator->get(\Magento\Setup\Console\Command\ModuleEnableCommand::class),
=======
                    $this->serviceLocator->get(ModuleEnableCommand::class),
>>>>>>> a7bcac33
                    $objectManagerProvider,
                    $streamOutput,
                    $cronStatus,
                    $name,
                    $params
                );
                break;
            case self::JOB_MODULE_DISABLE:
                return new JobModule(
<<<<<<< HEAD
                    $this->serviceLocator->get(\Magento\Setup\Console\Command\ModuleDisableCommand::class),
=======
                    $this->serviceLocator->get(ModuleDisableCommand::class),
>>>>>>> a7bcac33
                    $objectManagerProvider,
                    $streamOutput,
                    $cronStatus,
                    $name,
                    $params
                );
                break;
            case self::JOB_ENABLE_CACHE:
<<<<<<< HEAD
                $cmd = $objectManager->get(\Magento\Backend\Console\Command\CacheEnableCommand::class);
                return new JobSetCache($cmd, $objectManagerProvider, $streamOutput, $cronStatus, $name, $params);
                break;
            case self::JOB_DISABLE_CACHE:
                $cmd = $objectManager->get(\Magento\Backend\Console\Command\CacheDisableCommand::class);
                return new JobSetCache($cmd, $objectManagerProvider, $streamOutput, $cronStatus, $name);
=======
                return new JobSetCache(
                    $objectManager->get(CacheEnableCommand::class),
                    $objectManagerProvider,
                    $streamOutput,
                    $cronStatus,
                    $name,
                    $params
                );
                break;
            case self::JOB_DISABLE_CACHE:
                return new JobSetCache(
                    $objectManager->get(CacheDisableCommand::class),
                    $objectManagerProvider,
                    $streamOutput,
                    $cronStatus,
                    $name
                );
                break;
            case self::JOB_MAINTENANCE_MODE_ENABLE:
                return new JobSetMaintenanceMode(
                    $this->serviceLocator->get(MaintenanceEnableCommand::class),
                    $objectManagerProvider,
                    $streamOutput,
                    $cronStatus,
                    $name,
                    $params
                );
                break;
            case self::JOB_MAINTENANCE_MODE_DISABLE:
                return new JobSetMaintenanceMode(
                    $this->serviceLocator->get(MaintenanceDisableCommand::class),
                    $objectManagerProvider,
                    $streamOutput,
                    $cronStatus,
                    $name,
                    $params
                );
>>>>>>> a7bcac33
                break;
            default:
                throw new \RuntimeException(sprintf('"%s" job is not supported.', $name));
                break;
        }
    }
}<|MERGE_RESOLUTION|>--- conflicted
+++ resolved
@@ -67,22 +67,13 @@
         $statusStream = fopen($cronStatus->getStatusFilePath(), 'a+');
         $logStream = fopen($cronStatus->getLogFilePath(), 'a+');
         $streamOutput = new MultipleStreamOutput([$statusStream, $logStream]);
-<<<<<<< HEAD
         $objectManagerProvider = $this->serviceLocator->get(\Magento\Setup\Model\ObjectManagerProvider::class);
-        /** @var \Magento\Framework\ObjectManagerInterface $objectManager */
-=======
-        $objectManagerProvider = $this->serviceLocator->get('Magento\Setup\Model\ObjectManagerProvider');
         /** @var ObjectManagerInterface $objectManager */
->>>>>>> a7bcac33
         $objectManager = $objectManagerProvider->get();
         switch ($name) {
             case self::JOB_UPGRADE:
                 return new JobUpgrade(
-<<<<<<< HEAD
-                    $this->serviceLocator->get(\Magento\Setup\Console\Command\UpgradeCommand::class),
-=======
                     $this->serviceLocator->get(UpgradeCommand::class),
->>>>>>> a7bcac33
                     $objectManagerProvider,
                     $streamOutput,
                     $this->serviceLocator->get(\Magento\Setup\Model\Cron\Queue::class),
@@ -135,11 +126,7 @@
                 break;
             case self::JOB_MODULE_ENABLE:
                 return new JobModule(
-<<<<<<< HEAD
-                    $this->serviceLocator->get(\Magento\Setup\Console\Command\ModuleEnableCommand::class),
-=======
                     $this->serviceLocator->get(ModuleEnableCommand::class),
->>>>>>> a7bcac33
                     $objectManagerProvider,
                     $streamOutput,
                     $cronStatus,
@@ -149,11 +136,7 @@
                 break;
             case self::JOB_MODULE_DISABLE:
                 return new JobModule(
-<<<<<<< HEAD
-                    $this->serviceLocator->get(\Magento\Setup\Console\Command\ModuleDisableCommand::class),
-=======
                     $this->serviceLocator->get(ModuleDisableCommand::class),
->>>>>>> a7bcac33
                     $objectManagerProvider,
                     $streamOutput,
                     $cronStatus,
@@ -162,14 +145,6 @@
                 );
                 break;
             case self::JOB_ENABLE_CACHE:
-<<<<<<< HEAD
-                $cmd = $objectManager->get(\Magento\Backend\Console\Command\CacheEnableCommand::class);
-                return new JobSetCache($cmd, $objectManagerProvider, $streamOutput, $cronStatus, $name, $params);
-                break;
-            case self::JOB_DISABLE_CACHE:
-                $cmd = $objectManager->get(\Magento\Backend\Console\Command\CacheDisableCommand::class);
-                return new JobSetCache($cmd, $objectManagerProvider, $streamOutput, $cronStatus, $name);
-=======
                 return new JobSetCache(
                     $objectManager->get(CacheEnableCommand::class),
                     $objectManagerProvider,
@@ -207,7 +182,6 @@
                     $name,
                     $params
                 );
->>>>>>> a7bcac33
                 break;
             default:
                 throw new \RuntimeException(sprintf('"%s" job is not supported.', $name));
