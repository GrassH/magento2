<?php
/**
 * Copyright © 2016 Magento. All rights reserved.
 * See COPYING.txt for license details.
 */
namespace Magento\Setup\Model\Cron;

/**
 * Static regenerate job
 */
class JobStaticRegenerate extends AbstractJob
{
    /**
     * @var \Magento\Framework\App\Cache
     */
    protected $cache;

    /**
     * @var \Magento\Framework\App\State\CleanupFiles
     */
    protected $cleanupFiles;

    /**
     * @var \Magento\Setup\Model\Cron\Status
     */
    protected $status;

    /**
     *  Constructor
     *
     * @param \Magento\Setup\Model\ObjectManagerProvider $objectManagerProvider
     * @param \Symfony\Component\Console\Output\OutputInterface $output
     * @param \Magento\Setup\Model\Cron\Status $status
     * @param array $name
     * @param array $params
     */
    public function __construct(
        \Magento\Setup\Model\ObjectManagerProvider $objectManagerProvider,
        \Symfony\Component\Console\Output\OutputInterface $output,
        \Magento\Setup\Model\Cron\Status $status,
        $name,
        $params = []
    ) {
<<<<<<< HEAD
        $this->cleanupFiles = $objectManagerProvider->get()->get(\Magento\Framework\App\State\CleanupFiles::class);
        $this->cache = $objectManagerProvider->get()->get(\Magento\Framework\App\Cache::class);
        $this->output = $output;
        $this->status = $status;
=======
        $this->cleanupFiles = $objectManagerProvider->get()->get('Magento\Framework\App\State\CleanupFiles');
        $this->cache = $objectManagerProvider->get()->get('Magento\Framework\App\Cache');
>>>>>>> a7bcac33

        parent::__construct($output, $status, $objectManagerProvider, $name, $params);
    }

    /**
     * Execute job
     *
     * @throws \RuntimeException
     * @return void
     */
    public function execute()
    {
        try {
            $mode = $this->getModeObject();
            if ($mode->getMode() == \Magento\Framework\App\State::MODE_PRODUCTION) {
                $filesystem = $this->getFilesystem();
                $filesystem->regenerateStatic($this->getOutputObject());
            } else {
                $this->getStatusObject()->add(
                    'Cleaning generated files...',
                    \Psr\Log\LogLevel::INFO
                );
                $this->getCleanFilesObject()->clearCodeGeneratedFiles();
                $this->getStatusObject()->add('Clearing cache...', \Psr\Log\LogLevel::INFO);
                $this->getCacheObject()->clean();
                $this->getStatusObject()->add(
                    'Cleaning static view files',
                    \Psr\Log\LogLevel::INFO
                );
                $this->getCleanFilesObject()->clearMaterializedViewFiles();
            }
        } catch (\Exception $e) {
            $this->getStatusObject()->toggleUpdateError(true);
            throw new \RuntimeException(sprintf('Could not complete %s successfully: %s', $this, $e->getMessage()));
        }
    }

    /**
     * Returns cache object
     *
     * @return \Magento\Framework\App\Cache
     */
    public function getCacheObject()
    {
        return $this->cache;
    }

    /**
     * Returns CleanFiles object
     *
     * @return \Magento\Framework\App\State\CleanupFiles
     */
    public function getCleanFilesObject()
    {
        return $this->cleanupFiles;
    }

    /**
     * Returns Status object
     *
     * @return \Magento\Setup\Model\Cron\Status
     */
    public function getStatusObject()
    {
        return $this->status;
    }

    /**
     * Returns output object
     *
     * @return \Symfony\Component\Console\Output\OutputInterface
     */
    public function getOutputObject()
    {
        return $this->output;
    }

    /**
     * Returns filesystem object
     *
     * @return \Magento\Deploy\Model\Filesystem
     */
    public function getFilesystem()
    {
        return $this->objectManager->create(\Magento\Deploy\Model\Filesystem::class);
    }

    /**
     * Returns mode object
     *
     * @return \Magento\Deploy\Model\Mode
     */
    public function getModeObject()
    {
        return $this->objectManager->create(
            \Magento\Deploy\Model\Mode::class,
            [
                'input' => new \Symfony\Component\Console\Input\ArrayInput([]),
                'output' => $this->output,
            ]
        );
    }
}<|MERGE_RESOLUTION|>--- conflicted
+++ resolved
@@ -41,15 +41,8 @@
         $name,
         $params = []
     ) {
-<<<<<<< HEAD
         $this->cleanupFiles = $objectManagerProvider->get()->get(\Magento\Framework\App\State\CleanupFiles::class);
         $this->cache = $objectManagerProvider->get()->get(\Magento\Framework\App\Cache::class);
-        $this->output = $output;
-        $this->status = $status;
-=======
-        $this->cleanupFiles = $objectManagerProvider->get()->get('Magento\Framework\App\State\CleanupFiles');
-        $this->cache = $objectManagerProvider->get()->get('Magento\Framework\App\Cache');
->>>>>>> a7bcac33
 
         parent::__construct($output, $status, $objectManagerProvider, $name, $params);
     }
