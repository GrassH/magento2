--- conflicted
+++ resolved
@@ -5,17 +5,8 @@
  */
 namespace Magento\Setup\Model\Cron;
 
-<<<<<<< HEAD
-use Magento\Framework\App\DeploymentConfig;
-use Magento\Framework\App\Filesystem\DirectoryList;
-use Magento\Framework\Config\ConfigOptionsListConstants;
-use Magento\Framework\Filesystem;
-use Magento\Setup\Model\PhpReadinessCheck;
-use Magento\Setup\Validator\DbValidator;
+use Magento\Setup\Controller\ResponseTypeInterface;
 use Magento\Setup\Model\BasePackageInfo;
-=======
-use Magento\Setup\Controller\ResponseTypeInterface;
->>>>>>> 02434068
 
 /**
  * This class is used by setup:cron:run command to check if this command can be run properly. It also checks if PHP
@@ -65,37 +56,23 @@
     private $phpReadinessCheck;
 
     /**
-<<<<<<< HEAD
      * @var BasePackageInfo
      */
     private $basePackageInfo;
-=======
+
+    /**
      * @var Status
      */
     private $status;
->>>>>>> 02434068
 
     /**
      * Constructor
      *
-<<<<<<< HEAD
-     * @param DbValidator $dbValidator
-     * @param DeploymentConfig $deploymentConfig
-     * @param Filesystem $filesystem
-     * @param PhpReadinessCheck $phpReadinessCheck
-     * @param BasePackageInfo $basePackageInfo
-     */
-    public function __construct(
-        DbValidator $dbValidator,
-        DeploymentConfig $deploymentConfig,
-        Filesystem $filesystem,
-        PhpReadinessCheck $phpReadinessCheck,
-        BasePackageInfo $basePackageInfo
-=======
      * @param \Magento\Setup\Validator\DbValidator $dbValidator
      * @param \Magento\Framework\App\DeploymentConfig $deploymentConfig
      * @param \Magento\Framework\Filesystem $filesystem
      * @param \Magento\Setup\Model\PhpReadinessCheck $phpReadinessCheck
+     * @param BasePackageInfo $basePackageInfo
      * @param Status $status
      */
     public function __construct(
@@ -103,18 +80,15 @@
         \Magento\Framework\App\DeploymentConfig $deploymentConfig,
         \Magento\Framework\Filesystem $filesystem,
         \Magento\Setup\Model\PhpReadinessCheck $phpReadinessCheck,
+        BasePackageInfo $basePackageInfo,
         Status $status
->>>>>>> 02434068
     ) {
         $this->dbValidator = $dbValidator;
         $this->deploymentConfig = $deploymentConfig;
         $this->filesystem = $filesystem;
         $this->phpReadinessCheck = $phpReadinessCheck;
-<<<<<<< HEAD
         $this->basePackageInfo = $basePackageInfo;
-=======
         $this->status = $status;
->>>>>>> 02434068
     }
 
     /**
@@ -124,7 +98,6 @@
      */
     public function runReadinessCheck()
     {
-        $returnValue = true;
         $resultJsonRawData = [self::KEY_READINESS_CHECKS => []];
         $errorLogMessages = [];
 
@@ -137,70 +110,44 @@
 
         // check PHP extensions
         $phpExtensionsCheckResult = $this->phpReadinessCheck->checkPhpExtensions();
-<<<<<<< HEAD
+        $errorMessage = $this->getPhpExtensionsCheckErrorLogMessage($phpExtensionsCheckResult);
+        if (!empty($errorMessage)) {
+            $errorLogMessages[] = $errorMessage;
+        }
+
+        // check PHP settings
         $phpSettingsCheckResult = $this->phpReadinessCheck->checkPhpCronSettings();
+        $errorMessage = $this->getPhpSettingsCheckErrorLogMessage($phpSettingsCheckResult);
+        if (!empty($errorMessage)) {
+            $errorLogMessages[] = $errorMessage;
+        }
+
         $resultJsonRawData[self::KEY_PHP_CHECKS][self::KEY_PHP_VERSION_VERIFIED] = $phpVersionCheckResult;
         $resultJsonRawData[self::KEY_PHP_CHECKS][self::KEY_PHP_EXTENSIONS_VERIFIED] = $phpExtensionsCheckResult;
         $resultJsonRawData[self::KEY_PHP_CHECKS][self::KEY_PHP_SETTINGS_VERIFIED] = $phpSettingsCheckResult;
-        $errorMsg = '';
-        $write = $this->filesystem->getDirectoryWrite(DirectoryList::VAR_DIR);
-        $dbInfo = $this->deploymentConfig->get(ConfigOptionsListConstants::CONFIG_PATH_DB_CONNECTION_DEFAULT);
-        try {
-            $this->dbValidator->checkDatabaseConnection(
-                $dbInfo[ConfigOptionsListConstants::KEY_NAME],
-                $dbInfo[ConfigOptionsListConstants::KEY_HOST],
-                $dbInfo[ConfigOptionsListConstants::KEY_USER],
-                $dbInfo[ConfigOptionsListConstants::KEY_PASSWORD]
-            );
-=======
-        $errorMessage = $this->getPhpExtensionsCheckErrorLogMessage($phpExtensionsCheckResult);
-        if (!empty($errorMessage)) {
-            $errorLogMessages[] = $errorMessage;
-        }
-
-        // check PHP settings
-        $phpSettingsCheckResult = $this->phpReadinessCheck->checkPhpSettings();
-        $errorMessage = $this->getPhpSettingsCheckErrorLogMessage($phpSettingsCheckResult);
-        if (!empty($errorMessage)) {
-            $errorLogMessages[] = $errorMessage;
-        }
-
-        $resultJsonRawData[self::KEY_PHP_CHECKS][self::KEY_PHP_VERSION_VERIFIED] = $phpVersionCheckResult;
-        $resultJsonRawData[self::KEY_PHP_CHECKS][self::KEY_PHP_EXTENSIONS_VERIFIED] = $phpExtensionsCheckResult;
-        $resultJsonRawData[self::KEY_PHP_CHECKS][self::KEY_PHP_SETTINGS_VERIFIED] = $phpSettingsCheckResult;
 
         // check DB connection
         $errorMessage = $this->performDBCheck();
         if (empty($errorMessage)) {
->>>>>>> 02434068
             $resultJsonRawData[self::KEY_READINESS_CHECKS][self::KEY_DB_WRITE_PERMISSION_VERIFIED] = true;
-        } catch (\Exception $e) {
-            $errorMsg = $e->getMessage();
+        } else {
             $resultJsonRawData[self::KEY_READINESS_CHECKS][self::KEY_DB_WRITE_PERMISSION_VERIFIED] = false;
-<<<<<<< HEAD
-            $resultJsonRawData[self::KEY_READINESS_CHECKS][self::KEY_ERROR] = $errorMsg;
-            $returnValue = false;
-        }
-
-        $errorMsg = '';
+            $resultJsonRawData[self::KEY_READINESS_CHECKS][self::KEY_ERROR] = $errorMessage;
+            $errorLogMessages[] = $errorMessage;
+        }
+        
         // Prepare list of magento specific files and directory paths for updater application to check write
         // permissions
         try {
             $filePaths = $this->basePackageInfo->getPaths();
             $resultJsonRawData[self::KEY_FILE_PATHS][self::KEY_LIST] = $filePaths;
         } catch (\Exception $e) {
-            $errorMsg = $e->getMessage();
+            $errorMessage = $e->getMessage();
             $resultJsonRawData[self::KEY_FILE_PATHS][self::KEY_LIST] = [];
-            $returnValue = false;
+            $errorLogMessages[] = $errorMessage;
         }
         $resultJsonRawData[self::KEY_FILE_PATHS][self::KEY_ERROR] = $errorMsg;
 
-=======
-            $resultJsonRawData[self::KEY_READINESS_CHECKS][self::KEY_ERROR] = $errorMessage;
-            $errorLogMessages[] = $errorMessage;
-        }
-
->>>>>>> 02434068
         // updates timestamp
         $write = $this->filesystem->getDirectoryWrite(\Magento\Framework\App\Filesystem\DirectoryList::VAR_DIR);
         if ($write->isExist(self::SETUP_CRON_JOB_STATUS_FILE)) {
@@ -214,9 +161,6 @@
         // write to transient log file to display on GUI
         $resultJson = json_encode($resultJsonRawData, JSON_PRETTY_PRINT | JSON_UNESCAPED_SLASHES);
         $write->writeFile(self::SETUP_CRON_JOB_STATUS_FILE, $resultJson);
-<<<<<<< HEAD
-        return $returnValue;
-=======
 
         // write to permanent log file, var/log/update.log
         foreach ($errorLogMessages as $errorLog) {
@@ -314,6 +258,5 @@
             $errorLogMessage = $e->getMessage();
         }
         return $errorLogMessage;
->>>>>>> 02434068
     }
 }