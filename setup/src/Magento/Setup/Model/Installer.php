<?php
/**
 * Copyright © 2015 Magento. All rights reserved.
 * See COPYING.txt for license details.
 */

namespace Magento\Setup\Model;

use Magento\Framework\App\DeploymentConfig\Writer;
use Magento\Framework\App\DeploymentConfig\Reader;
use Magento\Framework\App\Filesystem\DirectoryList;
use Magento\Framework\App\MaintenanceMode;
use Magento\Framework\App\Resource\Config;
use Magento\Framework\Config\ConfigOptionsListConstants;
use Magento\Framework\Filesystem;
use Magento\Framework\Exception\FileSystemException;
use Magento\Framework\Model\Resource\Db\Context;
use Magento\Framework\Module\ModuleList\Loader as ModuleLoader;
use Magento\Framework\Module\ModuleListInterface;
use Magento\Framework\Shell;
use Magento\Framework\Setup\InstallSchemaInterface;
use Magento\Framework\Setup\UpgradeSchemaInterface;
use Magento\Framework\Setup\InstallDataInterface;
use Magento\Framework\Setup\UpgradeDataInterface;
use Magento\Framework\Setup\SchemaSetupInterface;
use Magento\Framework\Setup\ModuleDataSetupInterface;
use Magento\Setup\Model\ConfigModel as SetupConfigModel;
use Magento\Store\Model\Store;
use Magento\Setup\Module\ConnectionFactory;
use Magento\Setup\Module\Setup;
use Magento\Framework\Config\File\ConfigFilePool;
use Magento\Framework\App\State\CleanupFiles;
use Magento\Setup\Console\Command\InstallCommand;
use Magento\Setup\Validator\DbValidator;

/**
 * Class Installer contains the logic to install Magento application.
 *
 * @SuppressWarnings(PHPMD.CouplingBetweenObjects)
 * @SuppressWarnings(PHPMD.TooManyFields)
 * @SuppressWarnings(PHPMD.ExcessiveClassComplexity)
 */
class Installer
{
    /**#@+
     * Parameters for enabling/disabling modules
     */
    const ENABLE_MODULES = 'enable_modules';
    const DISABLE_MODULES = 'disable_modules';
    /**#@- */

    /**#@+
     * Formatting for progress log
     */
    const PROGRESS_LOG_RENDER = '[Progress: %d / %d]';
    const PROGRESS_LOG_REGEX = '/\[Progress: (\d+) \/ (\d+)\]/s';
    /**#@- */

    /**#@+
     * Instance types for schema and data handler
     */
    const SCHEMA_INSTALL = 'Magento\Framework\Setup\InstallSchemaInterface';
    const SCHEMA_UPGRADE = 'Magento\Framework\Setup\UpgradeSchemaInterface';
    const DATA_INSTALL = 'Magento\Framework\Setup\InstallDataInterface';
    const DATA_UPGRADE = 'Magento\Framework\Setup\UpgradeDataInterface';
    /**#@- */

    const INFO_MESSAGE = 'message';

    /**
     * The lowest supported MySQL verion
     */
    const MYSQL_VERSION_REQUIRED = '5.6.0';

    /**
     * File permissions checker
     *
     * @var FilePermissions
     */
    private $filePermissions;

    /**
     * Deployment configuration repository
     *
     * @var Writer
     */
    private $deploymentConfigWriter;

    /**
     * Deployment configuration reader
     *
     * @var Writer
     */
    private $deploymentConfigReader;

    /**
     * Module list
     *
     * @var ModuleListInterface
     */
    private $moduleList;

    /**
     * Module list loader
     *
     * @var ModuleLoader
     */
    private $moduleLoader;

    /**
     * Admin account factory
     *
     * @var AdminAccountFactory
     */
    private $adminAccountFactory;

    /**
     * Logger
     *
     * @var LoggerInterface
     */
    private $log;

    /**
     * DB connection factory
     *
     * @var ConnectionFactory
     */
    private $connectionFactory;

    /**
     * Progress indicator
     *
     * @var Installer\Progress
     */
    private $progress;

    /**
     * Maintenance mode handler
     *
     * @var MaintenanceMode
     */
    private $maintenanceMode;

    /**
     * Magento filesystem
     *
     * @var Filesystem
     */
    private $filesystem;

    /**
     * Installation information
     *
     * @var array
     */
    private $installInfo = [];

    /**
     * @var \Magento\Framework\App\DeploymentConfig
     */
    private $deploymentConfig;

    /**
     * @var SampleData
     */
    private $sampleData;

    /**
     * @var ObjectManagerProvider
     */
    private $objectManagerProvider;

    /**
     * @var Context
     */
    private $context;

    /**
     * @var SetupConfigModel
     */
    private $setupConfigModel;

    /**
     * @var CleanupFiles
     */
    private $cleanupFiles;

    /**
     * @var DbValidator
     */
    private $dbValidator;

    /**
     * Constructor
     *
     * @param FilePermissions $filePermissions
     * @param Writer $deploymentConfigWriter
     * @param Reader $deploymentConfigReader
     * @param \Magento\Framework\App\DeploymentConfig $deploymentConfig
     * @param ModuleListInterface $moduleList
     * @param ModuleLoader $moduleLoader
     * @param AdminAccountFactory $adminAccountFactory
     * @param LoggerInterface $log
     * @param ConnectionFactory $connectionFactory
     * @param MaintenanceMode $maintenanceMode
     * @param Filesystem $filesystem
     * @param SampleData $sampleData
     * @param ObjectManagerProvider $objectManagerProvider
     * @param Context $context
     * @param SetupConfigModel $setupConfigModel
     * @param CleanupFiles $cleanupFiles
     * @param DbValidator $dbValidator
     *
     * @SuppressWarnings(PHPMD.ExcessiveParameterList)
     */
    public function __construct(
        FilePermissions $filePermissions,
        Writer $deploymentConfigWriter,
        Reader $deploymentConfigReader,
        \Magento\Framework\App\DeploymentConfig $deploymentConfig,
        ModuleListInterface $moduleList,
        ModuleLoader $moduleLoader,
        AdminAccountFactory $adminAccountFactory,
        LoggerInterface $log,
        ConnectionFactory $connectionFactory,
        MaintenanceMode $maintenanceMode,
        Filesystem $filesystem,
        SampleData $sampleData,
        ObjectManagerProvider $objectManagerProvider,
        Context $context,
        SetupConfigModel $setupConfigModel,
        CleanupFiles $cleanupFiles,
        DbValidator $dbValidator
    ) {
        $this->filePermissions = $filePermissions;
        $this->deploymentConfigWriter = $deploymentConfigWriter;
        $this->deploymentConfigReader = $deploymentConfigReader;
        $this->moduleList = $moduleList;
        $this->moduleLoader = $moduleLoader;
        $this->adminAccountFactory = $adminAccountFactory;
        $this->log = $log;
        $this->connectionFactory = $connectionFactory;
        $this->maintenanceMode = $maintenanceMode;
        $this->filesystem = $filesystem;
        $this->sampleData = $sampleData;
        $this->installInfo[self::INFO_MESSAGE] = [];
        $this->deploymentConfig = $deploymentConfig;
        $this->objectManagerProvider = $objectManagerProvider;
        $this->context = $context;
        $this->setupConfigModel = $setupConfigModel;
        $this->cleanupFiles = $cleanupFiles;
        $this->dbValidator = $dbValidator;
    }

    /**
     * Install Magento application
     *
     * @param \ArrayObject|array $request
     * @return void
     * @throws \LogicException
     */
    public function install($request)
    {
        $script[] = ['File permissions check...', 'checkInstallationFilePermissions', []];
        $script[] = ['Enabling Maintenance Mode...', 'setMaintenanceMode', [1]];
        $script[] = ['Installing deployment configuration...', 'installDeploymentConfig', [$request]];
        if (!empty($request[InstallCommand::INPUT_KEY_CLEANUP_DB])) {
            $script[] = ['Cleaning up database...', 'cleanupDb', []];
        }
        $script[] = ['Installing database schema:', 'installSchema', []];
        $script[] = ['Installing user configuration...', 'installUserConfig', [$request]];
        $script[] = ['Installing data...', 'installDataFixtures', []];
        if (!empty($request[InstallCommand::INPUT_KEY_SALES_ORDER_INCREMENT_PREFIX])) {
            $script[] = [
                'Creating sales order increment prefix...',
                'installOrderIncrementPrefix',
                [$request[InstallCommand::INPUT_KEY_SALES_ORDER_INCREMENT_PREFIX]],
            ];
        }
        $script[] = ['Installing admin user...', 'installAdminUser', [$request]];
        $script[] = ['Enabling caches:', 'enableCaches', []];
        if (!empty($request[InstallCommand::INPUT_KEY_USE_SAMPLE_DATA]) && $this->sampleData->isDeployed()) {
            $script[] = ['Installing sample data:', 'installSampleData', [$request]];
        }
        $script[] = ['Disabling Maintenance Mode:', 'setMaintenanceMode', [0]];
        $script[] = ['Post installation file permissions check...', 'checkApplicationFilePermissions', []];

        $estimatedModules = $this->createModulesConfig($request);
        $total = count($script) + 3 * count(array_filter($estimatedModules));
        $this->progress = new Installer\Progress($total, 0);

        $this->log->log('Starting Magento installation:');

        while (list(, list($message, $method, $params)) = each($script)) {
            $this->log->log($message);
            call_user_func_array([$this, $method], $params);
            $this->logProgress();
        }

        $this->log->logSuccess('Magento installation complete.');

        if ($this->progress->getCurrent() != $this->progress->getTotal()) {
            throw new \LogicException('Installation progress did not finish properly.');
        }
    }

    /**
     * Creates modules deployment configuration segment
     *
     * @param \ArrayObject|array $request
     * @return array
     * @throws \LogicException
     */
    private function createModulesConfig($request)
    {
        $all = array_keys($this->moduleLoader->load());
        $currentModules = [];
        if ($this->deploymentConfig->isAvailable()) {
            $deploymentConfig = $this->deploymentConfigReader->load();
            $currentModules = isset($deploymentConfig['modules']) ? $deploymentConfig['modules'] : [] ;
        }
        $enable = $this->readListOfModules($all, $request, self::ENABLE_MODULES);
        $disable = $this->readListOfModules($all, $request, self::DISABLE_MODULES);
        $result = [];
        foreach ($all as $module) {
            if ((isset($currentModules[$module]) && !$currentModules[$module])) {
                $result[$module] = 0;
            } else {
                $result[$module] = 1;
            }
            if (in_array($module, $disable)) {
                $result[$module] = 0;
            }
            if (in_array($module, $enable)) {
                $result[$module] = 1;
            }
        }
        $this->deploymentConfigWriter->saveConfig([ConfigFilePool::APP_CONFIG => ['modules' => $result]], true);
        return $result;
    }

    /**
     * Determines list of modules from request based on list of all modules
     *
     * @param string[] $all
     * @param array $request
     * @param string $key
     * @return string[]
     * @throws \LogicException
     */
    private function readListOfModules($all, $request, $key)
    {
        $result = [];
        if (!empty($request[$key])) {
            if ($request[$key] == 'all') {
                $result = $all;
            } else {
                $result = explode(',', $request[$key]);
                foreach ($result as $module) {
                    if (!in_array($module, $all)) {
                        throw new \LogicException("Unknown module in the requested list: '{$module}'");
                    }
                }
            }
        }
        return $result;
    }

    /**
     * Logs progress
     *
     * @return void
     */
    private function logProgress()
    {
        if (!$this->progress) {
            return;
        }
        $this->progress->setNext();
        $this->log->logMeta(
            sprintf(self::PROGRESS_LOG_RENDER, $this->progress->getCurrent(), $this->progress->getTotal())
        );
    }

    /**
     * Check permissions of directories that are expected to be writable for installation
     *
     * @return void
     * @throws \Exception
     */
    public function checkInstallationFilePermissions()
    {
        $results = $this->filePermissions->getMissingWritableDirectoriesForInstallation();
        if ($results) {
            $errorMsg = "Missing writing permissions to the following directories: '" . implode("' '", $results) . "'";
            throw new \Exception($errorMsg);
        }
    }

    /**
     * Check permissions of directories that are expected to be non-writable for application
     *
     * @return void
     */
    public function checkApplicationFilePermissions()
    {
        $results = $this->filePermissions->getUnnecessaryWritableDirectoriesForApplication();
        if ($results) {
            $errorMsg = "For security, remove write permissions from these directories: '"
                . implode("' '", $results) . "'";
            $this->log->log($errorMsg);
            $this->installInfo[self::INFO_MESSAGE][] = $errorMsg;
        }
    }

    /**
     * Installs deployment configuration
     *
     * @param \ArrayObject|array $data
     * @return void
     */
    public function installDeploymentConfig($data)
    {
        $this->checkInstallationFilePermissions();
        $userData = is_array($data) ? $data : $data->getArrayCopy();
        $this->setupConfigModel->process($userData);
        if ($this->deploymentConfig->isAvailable()) {
            $deploymentConfigData = $this->deploymentConfig->get(ConfigOptionsListConstants::CONFIG_PATH_CRYPT_KEY);
            if (isset($deploymentConfigData)) {
                $this->installInfo[ConfigOptionsListConstants::KEY_ENCRYPTION_KEY] = $deploymentConfigData;
            }
        }
        // reset object manager now that there is a deployment config
        $this->objectManagerProvider->reset();
    }

    /**
     * Set up setup_module table to register modules' versions, skip this process if it already exists
     *
     * @param SchemaSetupInterface $setup
     * @return void
     */
    private function setupModuleRegistry(SchemaSetupInterface $setup)
    {
        $connection = $setup->getConnection();

        if (!$connection->isTableExists($setup->getTable('setup_module'))) {
            /**
             * Create table 'setup_module'
             */
            $table = $connection->newTable($setup->getTable('setup_module'))
                ->addColumn(
                    'module',
                    \Magento\Framework\DB\Ddl\Table::TYPE_TEXT,
                    50,
                    ['nullable' => false, 'primary' => true],
                    'Module'
                )->addColumn(
                    'schema_version',
                    \Magento\Framework\DB\Ddl\Table::TYPE_TEXT,
                    50,
                    [],
                    'Schema Version'
                )->addColumn(
                    'data_version',
                    \Magento\Framework\DB\Ddl\Table::TYPE_TEXT,
                    50,
                    [],
                    'Data Version'
                )->setComment('Module versions registry');
            $connection->createTable($table);
        }
    }

    /**
     * Set up core tables
     *
     * @param SchemaSetupInterface $setup
     * @return void
     */
    private function setupCoreTables(SchemaSetupInterface $setup)
    {
        /* @var $connection \Magento\Framework\DB\Adapter\AdapterInterface */
        $connection = $setup->getConnection();

        $setup->startSetup();

        $this->setupSessionTable($setup, $connection);
        $this->setupCacheTable($setup, $connection);
        $this->setupCacheTagTable($setup, $connection);
        $this->setupFlagTable($setup, $connection);

        $setup->endSetup();
    }

    /**
     * Create table 'session'
     *
     * @param SchemaSetupInterface $setup
     * @param \Magento\Framework\DB\Adapter\AdapterInterface $connection
     * @return void
     */
    private function setupSessionTable(
        SchemaSetupInterface $setup,
        \Magento\Framework\DB\Adapter\AdapterInterface $connection
    ) {
        if (!$connection->isTableExists($setup->getTable('session'))) {
            $table = $connection->newTable(
                $setup->getTable('session')
            )->addColumn(
                'session_id',
                \Magento\Framework\DB\Ddl\Table::TYPE_TEXT,
                255,
                ['nullable' => false, 'primary' => true],
                'Session Id'
            )->addColumn(
                'session_expires',
                \Magento\Framework\DB\Ddl\Table::TYPE_INTEGER,
                null,
                ['unsigned' => true, 'nullable' => false, 'default' => '0'],
                'Date of Session Expiration'
            )->addColumn(
                'session_data',
                \Magento\Framework\DB\Ddl\Table::TYPE_BLOB,
                '2M',
                ['nullable' => false],
                'Session Data'
            )->setComment(
                'Database Sessions Storage'
            );
            $connection->createTable($table);
        }
    }

    /**
     * Create table 'cache'
     *
     * @param SchemaSetupInterface $setup
     * @param \Magento\Framework\DB\Adapter\AdapterInterface $connection
     * @return void
     */
    private function setupCacheTable(
        SchemaSetupInterface $setup,
        \Magento\Framework\DB\Adapter\AdapterInterface $connection
    ) {
        if (!$connection->isTableExists($setup->getTable('cache'))) {
            $table = $connection->newTable(
                $setup->getTable('cache')
            )->addColumn(
                'id',
                \Magento\Framework\DB\Ddl\Table::TYPE_TEXT,
                200,
                ['nullable' => false, 'primary' => true],
                'Cache Id'
            )->addColumn(
                'data',
                \Magento\Framework\DB\Ddl\Table::TYPE_BLOB,
                '2M',
                [],
                'Cache Data'
            )->addColumn(
                'create_time',
                \Magento\Framework\DB\Ddl\Table::TYPE_INTEGER,
                null,
                [],
                'Cache Creation Time'
            )->addColumn(
                'update_time',
                \Magento\Framework\DB\Ddl\Table::TYPE_INTEGER,
                null,
                [],
                'Time of Cache Updating'
            )->addColumn(
                'expire_time',
                \Magento\Framework\DB\Ddl\Table::TYPE_INTEGER,
                null,
                [],
                'Cache Expiration Time'
            )->addIndex(
                $setup->getIdxName('cache', ['expire_time']),
                ['expire_time']
            )->setComment(
                'Caches'
            );
            $connection->createTable($table);
        }
    }

    /**
     * Create table 'cache_tag'
     *
     * @param SchemaSetupInterface $setup
     * @param \Magento\Framework\DB\Adapter\AdapterInterface $connection
     * @return void
     */
    private function setupCacheTagTable(
        SchemaSetupInterface $setup,
        \Magento\Framework\DB\Adapter\AdapterInterface $connection
    ) {
        if (!$connection->isTableExists($setup->getTable('cache_tag'))) {
            $table = $connection->newTable(
                $setup->getTable('cache_tag')
            )->addColumn(
                'tag',
                \Magento\Framework\DB\Ddl\Table::TYPE_TEXT,
                100,
                ['nullable' => false, 'primary' => true],
                'Tag'
            )->addColumn(
                'cache_id',
                \Magento\Framework\DB\Ddl\Table::TYPE_TEXT,
                200,
                ['nullable' => false, 'primary' => true],
                'Cache Id'
            )->addIndex(
                $setup->getIdxName('cache_tag', ['cache_id']),
                ['cache_id']
            )->setComment(
                'Tag Caches'
            );
            $connection->createTable($table);
        }
    }

    /**
     * Create table 'flag'
     *
     * @param SchemaSetupInterface $setup
     * @param \Magento\Framework\DB\Adapter\AdapterInterface $connection
     * @return void
     */
    private function setupFlagTable(
        SchemaSetupInterface $setup,
        \Magento\Framework\DB\Adapter\AdapterInterface $connection
    ) {
        if (!$connection->isTableExists($setup->getTable('flag'))) {
            $table = $connection->newTable(
                $setup->getTable('flag')
            )->addColumn(
                'flag_id',
                \Magento\Framework\DB\Ddl\Table::TYPE_INTEGER,
                null,
                ['identity' => true, 'unsigned' => true, 'nullable' => false, 'primary' => true],
                'Flag Id'
            )->addColumn(
                'flag_code',
                \Magento\Framework\DB\Ddl\Table::TYPE_TEXT,
                255,
                ['nullable' => false],
                'Flag Code'
            )->addColumn(
                'state',
                \Magento\Framework\DB\Ddl\Table::TYPE_SMALLINT,
                null,
                ['unsigned' => true, 'nullable' => false, 'default' => '0'],
                'Flag State'
            )->addColumn(
                'flag_data',
                \Magento\Framework\DB\Ddl\Table::TYPE_TEXT,
                '64k',
                [],
                'Flag Data'
            )->addColumn(
                'last_update',
                \Magento\Framework\DB\Ddl\Table::TYPE_TIMESTAMP,
                null,
                ['nullable' => false, 'default' => \Magento\Framework\DB\Ddl\Table::TIMESTAMP_INIT_UPDATE],
                'Date of Last Flag Update'
            )->addIndex(
                $setup->getIdxName('flag', ['last_update']),
                ['last_update']
            )->setComment(
                'Flag'
            );
            $connection->createTable($table);
        }
    }

    /**
     * Installs DB schema
     *
     * @return void
     */
    public function installSchema()
    {
        $setup = $this->objectManagerProvider->get()->create(
            'Magento\Setup\Module\Setup',
            ['resource' => $this->context->getResources()]
        );
        $this->setupModuleRegistry($setup);
        $this->setupCoreTables($setup);
        $this->log->log('Schema creation/updates:');
        $this->handleDBSchemaData($setup, 'schema');
    }

    /**
     * Installs data fixtures
     *
     * @return void
     * @throws \Exception
     */
    public function installDataFixtures()
    {
        $setup = $this->objectManagerProvider->get()->create('Magento\Setup\Module\DataSetup');
        $this->checkInstallationFilePermissions();
        $this->log->log('Data install/update:');
        $this->handleDBSchemaData($setup, 'data');
    }

    /**
     * Handles database schema and data (install/upgrade/backup/uninstall etc)
     *
     * @param SchemaSetupInterface | ModuleDataSetupInterface $setup
     * @param string $type
     * @return void
     * @throws \Exception
     *
     * @SuppressWarnings(PHPMD.CyclomaticComplexity)
     * @SuppressWarnings(PHPMD.NPathComplexity)
     */
    private function handleDBSchemaData($setup, $type)
    {
        if (!(($type === 'schema') || ($type === 'data'))) {
            throw  new \Magento\Setup\Exception("Unsupported operation type $type is requested");
        }

        $this->assertDeploymentConfigExists();
        $this->assertDbAccessible();

        $resource = new \Magento\Framework\Module\Resource($this->context);
        $verType = $type . '-version';
        $installType = $type . '-install';
        $upgradeType = $type . '-upgrade';
        $moduleNames = $this->moduleList->getNames();
        $moduleContextList = $this->generateListOfModuleContext($resource, $verType);
        foreach ($moduleNames as $moduleName) {
            $this->log->log("Module '{$moduleName}':");
            $configVer = $this->moduleList->getOne($moduleName)['setup_version'];
            $currentVersion = $moduleContextList[$moduleName]->getVersion();
            // Schema/Data is installed
            if ($currentVersion !== '') {
                $status = version_compare($configVer, $currentVersion);
                if ($status == \Magento\Framework\Setup\ModuleDataSetupInterface::VERSION_COMPARE_GREATER) {
                    $upgrader = $this->getSchemaDataHandler($moduleName, $upgradeType);
                    if ($upgrader) {
                        $this->log->logInline("Upgrading $type.. ");
                        $upgrader->upgrade($setup, $moduleContextList[$moduleName]);
                    }
                    if ($type === 'schema') {
                        $resource->setDbVersion($moduleName, $configVer);
                    } elseif ($type === 'data') {
                        $resource->setDataVersion($moduleName, $configVer);
                    }
                }
            } elseif ($configVer) {
                $installer = $this->getSchemaDataHandler($moduleName, $installType);
                if ($installer) {
                    $this->log->logInline("Installing $type.. ");
                    $installer->install($setup, $moduleContextList[$moduleName]);
                }
                $upgrader = $this->getSchemaDataHandler($moduleName, $upgradeType);
                if ($upgrader) {
                    $this->log->logInline("Upgrading $type.. ");
                    $upgrader->upgrade($setup, $moduleContextList[$moduleName]);
                }
                if ($type === 'schema') {
                    $resource->setDbVersion($moduleName, $configVer);
                } elseif ($type === 'data') {
                    $resource->setDataVersion($moduleName, $configVer);
                }
            }
            $this->logProgress();
        }

        if ($type === 'schema') {
            $this->log->log('Schema post-updates:');
            foreach ($moduleNames as $moduleName) {
                $this->log->log("Module '{$moduleName}':");
                $modulePostUpdater = $this->getSchemaDataHandler($moduleName, 'schema-recurring');
                if ($modulePostUpdater) {
                    $this->log->logInline("Running recurring.. ");
                    $modulePostUpdater->install($setup, $moduleContextList[$moduleName]);
                }
                $this->logProgress();
            }
        }
    }

    /**
     * Installs user configuration
     *
     * @param \ArrayObject|array $data
     * @return void
     */
    public function installUserConfig($data)
    {
        $userConfig = new StoreConfigurationDataMapper();
        /** @var \Magento\Framework\App\State $appState */
        $appState = $this->objectManagerProvider->get()->get('Magento\Framework\App\State');
        $appState->setAreaCode('setup');
        $configData = $userConfig->getConfigData($data);
        if (count($configData) === 0) {
            return;
        }

        /** @var \Magento\Config\Model\Config\Factory $configFactory */
        $configFactory = $this->objectManagerProvider->get()->create('Magento\Config\Model\Config\Factory');
        foreach ($configData as $key => $val) {
            $configModel = $configFactory->create();
            $configModel->setDataByPath($key, $val);
            $configModel->save();
        }
    }

    /**
     * Creates store order increment prefix configuration
     *
     * @param string $orderIncrementPrefix Value to use for order increment prefix
     * @return void
     *
     * @SuppressWarnings(PHPMD.UnusedPrivateMethod) Called by install() via callback.
     */
    private function installOrderIncrementPrefix($orderIncrementPrefix)
    {
        $setup = $this->objectManagerProvider->get()->create(
            'Magento\Setup\Module\Setup',
            ['resource' => $this->context->getResources()]
        );
        $dbConnection = $setup->getConnection();

        // get entity_type_id for order
        $select = $dbConnection->select()
            ->from($setup->getTable('eav_entity_type'), 'entity_type_id')
            ->where('entity_type_code = \'order\'');
        $entityTypeId = $dbConnection->fetchOne($select);

        // See if row already exists
        $incrementRow = $dbConnection->fetchRow(
            'SELECT * FROM ' . $setup->getTable('eav_entity_store') . ' WHERE entity_type_id = ? AND store_id = ?',
            [$entityTypeId, Store::DISTRO_STORE_ID]
        );

        if (!empty($incrementRow)) {
            // row exists, update it
            $entityStoreId = $incrementRow['entity_store_id'];
            $dbConnection->update(
                $setup->getTable('eav_entity_store'),
                ['increment_prefix' => $orderIncrementPrefix],
                ['entity_store_id' => $entityStoreId]
            );
        } else {
            // add a row to the store's eav table, setting the increment_prefix
            $rowData = [
                'entity_type_id' => $entityTypeId,
                'store_id' => Store::DISTRO_STORE_ID,
                'increment_prefix' => $orderIncrementPrefix,
            ];
            $dbConnection->insert($setup->getTable('eav_entity_store'), $rowData);
        }
    }

    /**
     * Creates admin account
     *
     * @param \ArrayObject|array $data
     * @return void
     */
    public function installAdminUser($data)
    {
        $this->assertDeploymentConfigExists();
        $setup = $this->objectManagerProvider->get()->create(
            'Magento\Setup\Module\Setup',
            ['resource' => $this->context->getResources()]
        );
        $adminAccount = $this->adminAccountFactory->create($setup, (array)$data);
        $adminAccount->save();
    }

    /**
     * Updates modules in deployment configuration
     *
     * @return void
     */
    public function updateModulesSequence()
    {
        $this->assertDeploymentConfigExists();

        $this->clearCache();

        $this->log->log('File system cleanup:');
        $messages = $this->cleanupFiles->clearCodeGeneratedClasses();
        foreach ($messages as $message) {
            $this->log->log($message);
        }
        $this->log->log('Updating modules:');
        $this->createModulesConfig([]);
    }

    /**
     * Uninstall Magento application
     *
     * @return void
     */
    public function uninstall()
    {
        $this->log->log('Starting Magento uninstallation:');

        $this->cleanupDb();
        $this->clearCache();

        $this->log->log('File system cleanup:');
        $messages = $this->cleanupFiles->clearAllFiles();
        foreach ($messages as $message) {
            $this->log->log($message);
        }

        $this->deleteDeploymentConfig();

        $this->log->logSuccess('Magento uninstallation complete.');
    }

    /**
     * Clears cache
     *
     * @return void
     */
    private function clearCache()
    {
        $cache = $this->objectManagerProvider->get()->create('Magento\Framework\App\Cache');
        $cache->clean();
        $this->log->log('Cache cleared successfully');
    }

    /**
     * Enables caches after installing application
     *
     * @return void
     *
     * @SuppressWarnings(PHPMD.UnusedPrivateMethod) Called by install() via callback.
     */
    private function enableCaches()
    {
        /** @var \Magento\Framework\App\Cache\Manager $cacheManager */
        $cacheManager = $this->objectManagerProvider->get()->create('Magento\Framework\App\Cache\Manager');
        $types = $cacheManager->getAvailableTypes();
        $enabledTypes = $cacheManager->setEnabled($types, true);
        $cacheManager->clean($enabledTypes);

        $this->log->log('Current status:');
        $this->log->log(print_r($cacheManager->getStatus(), true));
    }

    /**
     * Enables or disables maintenance mode for Magento application
     *
     * @param int $value
     * @return void
     *
     * @SuppressWarnings(PHPMD.UnusedPrivateMethod) Called by install() via callback.
     */
    private function setMaintenanceMode($value)
    {
        $this->maintenanceMode->set($value);
    }

    /**
     * Return messages
     *
     * @return array
     */
    public function getInstallInfo()
    {
        return $this->installInfo;
    }

    /**
     * Deletes the database and creates it again
     *
     * @return void
     */
    public function cleanupDb()
    {
        // stops cleanup if configuration does not exist
        if ($this->deploymentConfig->isAvailable()) {
<<<<<<< HEAD
            $dbConfig = $this->deploymentConfig->getConfigData(ConfigOptionsListConstants::KEY_DB);
            $config = $dbConfig['connection'][Config::DEFAULT_SETUP_CONNECTION];

=======
            $config = $this->deploymentConfig->get(ConfigOptionsList::CONFIG_PATH_DB_CONNECTION_DEFAULT);
>>>>>>> 260ce5cd
            if ($config) {
                try {
                    $connection = $this->connectionFactory->create($config);
                    if (!$connection) {
                        $this->log->log("Can't create connection to database - skipping database cleanup");
                    }
                } catch (\Exception $e) {
                    $this->log->log($e->getMessage() . ' - skipping database cleanup');
                    return;
                }
                $dbName = $connection->quoteIdentifier($config[ConfigOptionsList::KEY_NAME]);
                $this->log->log("Recreating database {$dbName}");
                $connection->query("DROP DATABASE IF EXISTS {$dbName}");
                $connection->query("CREATE DATABASE IF NOT EXISTS {$dbName}");
                return;
            }
        }
        $this->log->log('No database connection defined - skipping database cleanup');
    }

    /**
     * Removes deployment configuration
     *
     * @return void
     */
    private function deleteDeploymentConfig()
    {
        $configDir = $this->filesystem->getDirectoryWrite(DirectoryList::CONFIG);
        $configFiles = $this->deploymentConfigReader->getFiles();
        foreach ($configFiles as $configFile) {
            $absolutePath = $configDir->getAbsolutePath($configFile);
            if (!$configDir->isFile($configFile)) {
                $this->log->log("The file '{$absolutePath}' doesn't exist - skipping cleanup");
                continue;
            }
            try {
                $this->log->log($absolutePath);
                $configDir->delete($configFile);
            } catch (FileSystemException $e) {
                $this->log->log($e->getMessage());
            }
        }
    }

    /**
     * Validates that deployment configuration exists
     *
     * @throws \Magento\Setup\Exception
     * @return void
     */
    private function assertDeploymentConfigExists()
    {
        if (!$this->deploymentConfig->isAvailable()) {
            throw new \Magento\Setup\Exception("Can't run this operation: deployment configuration is absent.");
        }
    }

    /**
     * Validates that MySQL is accessible and MySQL version is supported
     *
     * @return void
     */
    private function assertDbAccessible()
    {
<<<<<<< HEAD
        $dbConfig = $this->deploymentConfig->getConfigData(ConfigOptionsListConstants::KEY_DB);
        $connectionConfig = $dbConfig['connection'][Config::DEFAULT_SETUP_CONNECTION];
        $this->dbValidator->checkDatabaseConnection(
            $connectionConfig[ConfigOptionsListConstants::KEY_NAME],
            $connectionConfig[ConfigOptionsListConstants::KEY_HOST],
            $connectionConfig[ConfigOptionsListConstants::KEY_USER],
            $connectionConfig[ConfigOptionsListConstants::KEY_PASSWORD]
        );
        if (isset($connectionConfig[ConfigOptionsListConstants::KEY_PREFIX])) {
            $this->dbValidator->checkDatabaseTablePrefix($connectionConfig[ConfigOptionsListConstants::KEY_PREFIX]);
=======
        $this->checkDatabaseConnection(
            $this->deploymentConfig->get(
                ConfigOptionsList::CONFIG_PATH_DB_CONNECTION_DEFAULT . '/' . ConfigOptionsList::KEY_NAME
            ),
            $this->deploymentConfig->get(
                ConfigOptionsList::CONFIG_PATH_DB_CONNECTION_DEFAULT . '/' . ConfigOptionsList::KEY_HOST
            ),
            $this->deploymentConfig->get(
                ConfigOptionsList::CONFIG_PATH_DB_CONNECTION_DEFAULT . '/' . ConfigOptionsList::KEY_USER
            ),
            $this->deploymentConfig->get(
                ConfigOptionsList::CONFIG_PATH_DB_CONNECTION_DEFAULT . '/' . ConfigOptionsList::KEY_PASSWORD
            )
        );
        if (null !== $this->deploymentConfig->get(
            ConfigOptionsList::CONFIG_PATH_DB_CONNECTION_DEFAULT . '/' . ConfigOptionsList::KEY_PREFIX
        )) {
            $this->checkDatabaseTablePrefix($this->deploymentConfig->get(
                ConfigOptionsList::CONFIG_PATH_DB_CONNECTION_DEFAULT . '/' . ConfigOptionsList::KEY_PREFIX
            ));
>>>>>>> 260ce5cd
        }
    }

    /**
     * Run installation process for Sample Data
     *
     * @param array $request
     * @return void
     *
     * @SuppressWarnings(PHPMD.UnusedPrivateMethod) Called by install() via callback.
     */
    private function installSampleData($request)
    {
        $userName = isset($request[AdminAccount::KEY_USER]) ? $request[AdminAccount::KEY_USER] : '';
        $this->objectManagerProvider->reset();
        $this->sampleData->install($this->objectManagerProvider->get(), $this->log, $userName);
    }

    /**
     * Get handler for schema or data install/upgrade/backup/uninstall etc.
     *
     * @param string $moduleName
     * @param string $type
     * @return InstallSchemaInterface | UpgradeSchemaInterface | InstallDataInterface | UpgradeDataInterface | null
     * @throws \Magento\Setup\Exception
     *
     * @SuppressWarnings(PHPMD.CyclomaticComplexity)
     */
    private function getSchemaDataHandler($moduleName, $type)
    {
        $className = str_replace('_', '\\', $moduleName) . '\Setup';
        switch ($type) {
            case 'schema-install':
                $className .= '\InstallSchema';
                if (class_exists($className)) {
                    if (false == is_subclass_of($className, self::SCHEMA_INSTALL)
                        && $className !== self::SCHEMA_INSTALL) {
                        throw  new \Magento\Setup\Exception($className . ' must implement \\' . self::SCHEMA_INSTALL);
                    } else {
                        return $this->objectManagerProvider->get()->create($className);
                    }
                }
                break;
            case 'schema-upgrade':
                $className .= '\UpgradeSchema';
                if (class_exists($className)) {
                    if (false == is_subclass_of($className, self::SCHEMA_UPGRADE)
                        && $className !== self::SCHEMA_UPGRADE
                    ) {
                        throw  new \Magento\Setup\Exception($className . ' must implement \\' . self::SCHEMA_UPGRADE);
                    } else {
                        return $this->objectManagerProvider->get()->create($className);
                    }
                }
                break;
            case 'schema-recurring':
                $className .= '\Recurring';
                if (class_exists($className)) {
                    if (false == is_subclass_of($className, self::SCHEMA_INSTALL)
                        && $className !== self::SCHEMA_INSTALL) {
                        throw  new \Magento\Setup\Exception($className . ' must implement \\' . self::SCHEMA_INSTALL);
                    } else {
                        return $this->objectManagerProvider->get()->create($className);
                    }
                }
                break;
            case 'data-install':
                $className .= '\InstallData';
                if (class_exists($className)) {
                    if (false == is_subclass_of($className, self::DATA_INSTALL)
                        && $className !== self::DATA_INSTALL
                    ) {
                        throw  new \Magento\Setup\Exception($className . ' must implement \\' . self::DATA_INSTALL);
                    } else {
                        return $this->objectManagerProvider->get()->create($className);
                    }
                }
                break;
            case 'data-upgrade':
                $className .= '\UpgradeData';
                if (class_exists($className)) {
                    if (false == is_subclass_of($className, self::DATA_UPGRADE)
                        && $className !== self::DATA_UPGRADE
                    ) {
                        throw  new \Magento\Setup\Exception($className . ' must implement \\' . self::DATA_UPGRADE);
                    } else {
                        return $this->objectManagerProvider->get()->create($className);
                    }
                }
                break;
            default:
                throw  new \Magento\Setup\Exception("$className does not exist");
        }

        return null;
    }

    /**
     * Generates list of ModuleContext
     *
     * @param \Magento\Framework\Module\Resource $resource
     * @param string $type
     * @return ModuleContext[]
     * @throws \Magento\Setup\Exception
     */
    private function generateListOfModuleContext($resource, $type)
    {
        $moduleContextList = [];
        foreach ($this->moduleList->getNames() as $moduleName) {
            if ($type === 'schema-version') {
                $dbVer = $resource->getDbVersion($moduleName);
            } elseif ($type === 'data-version') {
                $dbVer = $resource->getDataVersion($moduleName);
            } else {
                throw  new \Magento\Setup\Exception("Unsupported version type $type is requested");
            }
            if ($dbVer !== false) {
                $moduleContextList[$moduleName] = new ModuleContext($dbVer);
            } else {
                $moduleContextList[$moduleName] = new ModuleContext('');
            }
        }
        return $moduleContextList;
    }
}<|MERGE_RESOLUTION|>--- conflicted
+++ resolved
@@ -983,13 +983,7 @@
     {
         // stops cleanup if configuration does not exist
         if ($this->deploymentConfig->isAvailable()) {
-<<<<<<< HEAD
-            $dbConfig = $this->deploymentConfig->getConfigData(ConfigOptionsListConstants::KEY_DB);
-            $config = $dbConfig['connection'][Config::DEFAULT_SETUP_CONNECTION];
-
-=======
-            $config = $this->deploymentConfig->get(ConfigOptionsList::CONFIG_PATH_DB_CONNECTION_DEFAULT);
->>>>>>> 260ce5cd
+            $config = $this->deploymentConfig->get(ConfigOptionsListConstants::CONFIG_PATH_DB_CONNECTION_DEFAULT);
             if ($config) {
                 try {
                     $connection = $this->connectionFactory->create($config);
@@ -1000,7 +994,7 @@
                     $this->log->log($e->getMessage() . ' - skipping database cleanup');
                     return;
                 }
-                $dbName = $connection->quoteIdentifier($config[ConfigOptionsList::KEY_NAME]);
+                $dbName = $connection->quoteIdentifier($config[ConfigOptionsListConstants::KEY_NAME]);
                 $this->log->log("Recreating database {$dbName}");
                 $connection->query("DROP DATABASE IF EXISTS {$dbName}");
                 $connection->query("CREATE DATABASE IF NOT EXISTS {$dbName}");
@@ -1054,39 +1048,30 @@
      */
     private function assertDbAccessible()
     {
-<<<<<<< HEAD
-        $dbConfig = $this->deploymentConfig->getConfigData(ConfigOptionsListConstants::KEY_DB);
-        $connectionConfig = $dbConfig['connection'][Config::DEFAULT_SETUP_CONNECTION];
         $this->dbValidator->checkDatabaseConnection(
-            $connectionConfig[ConfigOptionsListConstants::KEY_NAME],
-            $connectionConfig[ConfigOptionsListConstants::KEY_HOST],
-            $connectionConfig[ConfigOptionsListConstants::KEY_USER],
-            $connectionConfig[ConfigOptionsListConstants::KEY_PASSWORD]
-        );
-        if (isset($connectionConfig[ConfigOptionsListConstants::KEY_PREFIX])) {
-            $this->dbValidator->checkDatabaseTablePrefix($connectionConfig[ConfigOptionsListConstants::KEY_PREFIX]);
-=======
-        $this->checkDatabaseConnection(
             $this->deploymentConfig->get(
-                ConfigOptionsList::CONFIG_PATH_DB_CONNECTION_DEFAULT . '/' . ConfigOptionsList::KEY_NAME
+                ConfigOptionsListConstants::CONFIG_PATH_DB_CONNECTION_DEFAULT .
+                '/' . ConfigOptionsListConstants::KEY_NAME
             ),
             $this->deploymentConfig->get(
-                ConfigOptionsList::CONFIG_PATH_DB_CONNECTION_DEFAULT . '/' . ConfigOptionsList::KEY_HOST
+                ConfigOptionsListConstants::CONFIG_PATH_DB_CONNECTION_DEFAULT .
+                '/' . ConfigOptionsListConstants::KEY_HOST
             ),
             $this->deploymentConfig->get(
-                ConfigOptionsList::CONFIG_PATH_DB_CONNECTION_DEFAULT . '/' . ConfigOptionsList::KEY_USER
+                ConfigOptionsListConstants::CONFIG_PATH_DB_CONNECTION_DEFAULT .
+                '/' . ConfigOptionsListConstants::KEY_USER
             ),
             $this->deploymentConfig->get(
-                ConfigOptionsList::CONFIG_PATH_DB_CONNECTION_DEFAULT . '/' . ConfigOptionsList::KEY_PASSWORD
+                ConfigOptionsListConstants::CONFIG_PATH_DB_CONNECTION_DEFAULT .
+                '/' . ConfigOptionsListConstants::KEY_PASSWORD
             )
         );
         if (null !== $this->deploymentConfig->get(
-            ConfigOptionsList::CONFIG_PATH_DB_CONNECTION_DEFAULT . '/' . ConfigOptionsList::KEY_PREFIX
+                ConfigOptionsListConstants::CONFIG_PATH_DB_CONNECTION_DEFAULT . '/' . ConfigOptionsListConstants::KEY_PREFIX
         )) {
-            $this->checkDatabaseTablePrefix($this->deploymentConfig->get(
-                ConfigOptionsList::CONFIG_PATH_DB_CONNECTION_DEFAULT . '/' . ConfigOptionsList::KEY_PREFIX
+            $this->dbValidator->checkDatabaseTablePrefix($this->deploymentConfig->get(
+                ConfigOptionsListConstants::CONFIG_PATH_DB_CONNECTION_DEFAULT . '/' . ConfigOptionsListConstants::KEY_PREFIX
             ));
->>>>>>> 260ce5cd
         }
     }
 
