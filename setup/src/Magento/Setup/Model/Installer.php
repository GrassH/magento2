<?php
/**
 * Copyright © 2015 Magento. All rights reserved.
 * See COPYING.txt for license details.
 */

namespace Magento\Setup\Model;

use Magento\Framework\App\DeploymentConfig\Writer;
use Magento\Framework\App\DeploymentConfig\Reader;
use Magento\Framework\App\Filesystem\DirectoryList;
use Magento\Framework\App\MaintenanceMode;
use Magento\Framework\App\Resource\Config;
use Magento\Framework\Config\ConfigOptionsListConstants;
use Magento\Framework\Filesystem;
use Magento\Framework\Exception\FileSystemException;
use Magento\Framework\Model\Resource\Db\Context;
use Magento\Framework\Module\ModuleList\Loader as ModuleLoader;
use Magento\Framework\Module\ModuleListInterface;
use Magento\Framework\Shell;
use Magento\Framework\Setup\InstallSchemaInterface;
use Magento\Framework\Setup\UpgradeSchemaInterface;
use Magento\Framework\Setup\InstallDataInterface;
use Magento\Framework\Setup\UpgradeDataInterface;
use Magento\Framework\Setup\SchemaSetupInterface;
use Magento\Framework\Setup\ModuleDataSetupInterface;
use Magento\Setup\Model\ConfigModel as SetupConfigModel;
use Magento\Store\Model\Store;
use Magento\Setup\Module\ConnectionFactory;
use Magento\Setup\Module\Setup;
use Magento\Framework\Config\File\ConfigFilePool;
use Magento\Framework\App\State\CleanupFiles;
use Magento\Setup\Console\Command\InstallCommand;
use Magento\Setup\Validator\DbValidator;

/**
 * Class Installer contains the logic to install Magento application.
 *
 * @SuppressWarnings(PHPMD.CouplingBetweenObjects)
 * @SuppressWarnings(PHPMD.TooManyFields)
 * @SuppressWarnings(PHPMD.ExcessiveClassComplexity)
 */
class Installer
{
    /**#@+
     * Parameters for enabling/disabling modules
     */
    const ENABLE_MODULES = 'enable_modules';
    const DISABLE_MODULES = 'disable_modules';
    /**#@- */

    /**#@+
     * Formatting for progress log
     */
    const PROGRESS_LOG_RENDER = '[Progress: %d / %d]';
    const PROGRESS_LOG_REGEX = '/\[Progress: (\d+) \/ (\d+)\]/s';
    /**#@- */

    /**#@+
     * Instance types for schema and data handler
     */
    const SCHEMA_INSTALL = 'Magento\Framework\Setup\InstallSchemaInterface';
    const SCHEMA_UPGRADE = 'Magento\Framework\Setup\UpgradeSchemaInterface';
    const DATA_INSTALL = 'Magento\Framework\Setup\InstallDataInterface';
    const DATA_UPGRADE = 'Magento\Framework\Setup\UpgradeDataInterface';
    /**#@- */

    const INFO_MESSAGE = 'message';

    /**
     * The lowest supported MySQL verion
     */
    const MYSQL_VERSION_REQUIRED = '5.6.0';

    /**
     * File permissions checker
     *
     * @var FilePermissions
     */
    private $filePermissions;

    /**
     * Deployment configuration repository
     *
     * @var Writer
     */
    private $deploymentConfigWriter;

    /**
     * Deployment configuration reader
     *
     * @var Writer
     */
    private $deploymentConfigReader;

    /**
     * Module list
     *
     * @var ModuleListInterface
     */
    private $moduleList;

    /**
     * Module list loader
     *
     * @var ModuleLoader
     */
    private $moduleLoader;

    /**
     * Admin account factory
     *
     * @var AdminAccountFactory
     */
    private $adminAccountFactory;

    /**
     * Logger
     *
     * @var LoggerInterface
     */
    private $log;

    /**
     * DB connection factory
     *
     * @var ConnectionFactory
     */
    private $connectionFactory;

    /**
     * Progress indicator
     *
     * @var Installer\Progress
     */
    private $progress;

    /**
     * Maintenance mode handler
     *
     * @var MaintenanceMode
     */
    private $maintenanceMode;

    /**
     * Magento filesystem
     *
     * @var Filesystem
     */
    private $filesystem;

    /**
     * Installation information
     *
     * @var array
     */
    private $installInfo = [];

    /**
     * @var \Magento\Framework\App\DeploymentConfig
     */
    private $deploymentConfig;

    /**
     * @var SampleData
     */
    private $sampleData;

    /**
     * @var ObjectManagerProvider
     */
    private $objectManagerProvider;

    /**
     * @var Context
     */
    private $context;

    /**
     * @var SetupConfigModel
     */
    private $setupConfigModel;

    /**
     * @var CleanupFiles
     */
    private $cleanupFiles;

    /**
     * @var DbValidator
     */
    private $dbValidator;

    /**
     * Constructor
     *
     * @param FilePermissions $filePermissions
     * @param Writer $deploymentConfigWriter
     * @param Reader $deploymentConfigReader
     * @param \Magento\Framework\App\DeploymentConfig $deploymentConfig
     * @param ModuleListInterface $moduleList
     * @param ModuleLoader $moduleLoader
     * @param AdminAccountFactory $adminAccountFactory
     * @param LoggerInterface $log
     * @param ConnectionFactory $connectionFactory
     * @param MaintenanceMode $maintenanceMode
     * @param Filesystem $filesystem
     * @param SampleData $sampleData
     * @param ObjectManagerProvider $objectManagerProvider
     * @param Context $context
     * @param SetupConfigModel $setupConfigModel
     * @param CleanupFiles $cleanupFiles
     * @param DbValidator $dbValidator
     *
     * @SuppressWarnings(PHPMD.ExcessiveParameterList)
     */
    public function __construct(
        FilePermissions $filePermissions,
        Writer $deploymentConfigWriter,
        Reader $deploymentConfigReader,
        \Magento\Framework\App\DeploymentConfig $deploymentConfig,
        ModuleListInterface $moduleList,
        ModuleLoader $moduleLoader,
        AdminAccountFactory $adminAccountFactory,
        LoggerInterface $log,
        ConnectionFactory $connectionFactory,
        MaintenanceMode $maintenanceMode,
        Filesystem $filesystem,
        SampleData $sampleData,
        ObjectManagerProvider $objectManagerProvider,
        Context $context,
        SetupConfigModel $setupConfigModel,
        CleanupFiles $cleanupFiles,
        DbValidator $dbValidator
    ) {
        $this->filePermissions = $filePermissions;
        $this->deploymentConfigWriter = $deploymentConfigWriter;
        $this->deploymentConfigReader = $deploymentConfigReader;
        $this->moduleList = $moduleList;
        $this->moduleLoader = $moduleLoader;
        $this->adminAccountFactory = $adminAccountFactory;
        $this->log = $log;
        $this->connectionFactory = $connectionFactory;
        $this->maintenanceMode = $maintenanceMode;
        $this->filesystem = $filesystem;
        $this->sampleData = $sampleData;
        $this->installInfo[self::INFO_MESSAGE] = [];
        $this->deploymentConfig = $deploymentConfig;
        $this->objectManagerProvider = $objectManagerProvider;
        $this->context = $context;
        $this->setupConfigModel = $setupConfigModel;
        $this->cleanupFiles = $cleanupFiles;
        $this->dbValidator = $dbValidator;
    }

    /**
     * Install Magento application
     *
     * @param \ArrayObject|array $request
     * @return void
     * @throws \LogicException
     */
    public function install($request)
    {
        $script[] = ['File permissions check...', 'checkInstallationFilePermissions', []];
        $script[] = ['Enabling Maintenance Mode...', 'setMaintenanceMode', [1]];
        $script[] = ['Installing deployment configuration...', 'installDeploymentConfig', [$request]];
        if (!empty($request[InstallCommand::INPUT_KEY_CLEANUP_DB])) {
            $script[] = ['Cleaning up database...', 'cleanupDb', []];
        }
        $script[] = ['Installing database schema:', 'installSchema', []];
        $script[] = ['Installing user configuration...', 'installUserConfig', [$request]];
        $script[] = ['Installing data...', 'installDataFixtures', []];
        if (!empty($request[InstallCommand::INPUT_KEY_SALES_ORDER_INCREMENT_PREFIX])) {
            $script[] = [
                'Creating sales order increment prefix...',
                'installOrderIncrementPrefix',
                [$request[InstallCommand::INPUT_KEY_SALES_ORDER_INCREMENT_PREFIX]],
            ];
        }
        $script[] = ['Installing admin user...', 'installAdminUser', [$request]];
        $script[] = ['Enabling caches:', 'enableCaches', []];
        if (!empty($request[InstallCommand::INPUT_KEY_USE_SAMPLE_DATA]) && $this->sampleData->isDeployed()) {
            $script[] = ['Installing sample data:', 'installSampleData', [$request]];
        }
        $script[] = ['Disabling Maintenance Mode:', 'setMaintenanceMode', [0]];
        $script[] = ['Post installation file permissions check...', 'checkApplicationFilePermissions', []];

        $estimatedModules = $this->createModulesConfig($request);
        $total = count($script) + 3 * count(array_filter($estimatedModules));
        $this->progress = new Installer\Progress($total, 0);

        $this->log->log('Starting Magento installation:');

        while (list(, list($message, $method, $params)) = each($script)) {
            $this->log->log($message);
            call_user_func_array([$this, $method], $params);
            $this->logProgress();
        }

        $this->log->logSuccess('Magento installation complete.');

        if ($this->progress->getCurrent() != $this->progress->getTotal()) {
            throw new \LogicException('Installation progress did not finish properly.');
        }
    }

    /**
     * Creates modules deployment configuration segment
     *
     * @param \ArrayObject|array $request
     * @return array
     * @throws \LogicException
     */
    private function createModulesConfig($request)
    {
        $all = array_keys($this->moduleLoader->load());
        $currentModules = [];
        if ($this->deploymentConfig->isAvailable()) {
            $deploymentConfig = $this->deploymentConfigReader->load();
            $currentModules = isset($deploymentConfig['modules']) ? $deploymentConfig['modules'] : [] ;
        }
        $enable = $this->readListOfModules($all, $request, self::ENABLE_MODULES);
        $disable = $this->readListOfModules($all, $request, self::DISABLE_MODULES);
        $result = [];
        foreach ($all as $module) {
            if ((isset($currentModules[$module]) && !$currentModules[$module])) {
                $result[$module] = 0;
            } else {
                $result[$module] = 1;
            }
            if (in_array($module, $disable)) {
                $result[$module] = 0;
            }
            if (in_array($module, $enable)) {
                $result[$module] = 1;
            }
        }
        $this->deploymentConfigWriter->saveConfig([ConfigFilePool::APP_CONFIG => ['modules' => $result]], true);
        return $result;
    }

    /**
     * Determines list of modules from request based on list of all modules
     *
     * @param string[] $all
     * @param array $request
     * @param string $key
     * @return string[]
     * @throws \LogicException
     */
    private function readListOfModules($all, $request, $key)
    {
        $result = [];
        if (!empty($request[$key])) {
            if ($request[$key] == 'all') {
                $result = $all;
            } else {
                $result = explode(',', $request[$key]);
                foreach ($result as $module) {
                    if (!in_array($module, $all)) {
                        throw new \LogicException("Unknown module in the requested list: '{$module}'");
                    }
                }
            }
        }
        return $result;
    }

    /**
     * Logs progress
     *
     * @return void
     */
    private function logProgress()
    {
        if (!$this->progress) {
            return;
        }
        $this->progress->setNext();
        $this->log->logMeta(
            sprintf(self::PROGRESS_LOG_RENDER, $this->progress->getCurrent(), $this->progress->getTotal())
        );
    }

    /**
     * Check permissions of directories that are expected to be writable for installation
     *
     * @return void
     * @throws \Exception
     */
    public function checkInstallationFilePermissions()
    {
        $results = $this->filePermissions->getMissingWritableDirectoriesForInstallation();
        if ($results) {
            $errorMsg = "Missing writing permissions to the following directories: '" . implode("' '", $results) . "'";
            throw new \Exception($errorMsg);
        }
    }

    /**
     * Check permissions of directories that are expected to be non-writable for application
     *
     * @return void
     */
    public function checkApplicationFilePermissions()
    {
        $results = $this->filePermissions->getUnnecessaryWritableDirectoriesForApplication();
        if ($results) {
            $errorMsg = "For security, remove write permissions from these directories: '"
                . implode("' '", $results) . "'";
            $this->log->log($errorMsg);
            $this->installInfo[self::INFO_MESSAGE][] = $errorMsg;
        }
    }

    /**
     * Installs deployment configuration
     *
     * @param \ArrayObject|array $data
     * @return void
     */
    public function installDeploymentConfig($data)
    {
        $this->checkInstallationFilePermissions();
        $userData = is_array($data) ? $data : $data->getArrayCopy();
        $this->setupConfigModel->process($userData);
        if ($this->deploymentConfig->isAvailable()) {
            $deploymentConfigData = $this->deploymentConfig->get(ConfigOptionsListConstants::CONFIG_PATH_CRYPT_KEY);
            if (isset($deploymentConfigData)) {
                $this->installInfo[ConfigOptionsListConstants::KEY_ENCRYPTION_KEY] = $deploymentConfigData;
            }
        }
        // reset object manager now that there is a deployment config
        $this->objectManagerProvider->reset();
    }

    /**
     * Set up setup_module table to register modules' versions, skip this process if it already exists
     *
     * @param SchemaSetupInterface $setup
     * @return void
     */
    private function setupModuleRegistry(SchemaSetupInterface $setup)
    {
        $connection = $setup->getConnection();

        if (!$connection->isTableExists($setup->getTable('setup_module'))) {
            /**
             * Create table 'setup_module'
             */
            $table = $connection->newTable($setup->getTable('setup_module'))
                ->addColumn(
                    'module',
                    \Magento\Framework\DB\Ddl\Table::TYPE_TEXT,
                    50,
                    ['nullable' => false, 'primary' => true],
                    'Module'
                )->addColumn(
                    'schema_version',
                    \Magento\Framework\DB\Ddl\Table::TYPE_TEXT,
                    50,
                    [],
                    'Schema Version'
                )->addColumn(
                    'data_version',
                    \Magento\Framework\DB\Ddl\Table::TYPE_TEXT,
                    50,
                    [],
                    'Data Version'
                )->setComment('Module versions registry');
            $connection->createTable($table);
        }
    }

    /**
     * Set up core tables
     *
     * @param SchemaSetupInterface $setup
     * @return void
     */
    private function setupCoreTables(SchemaSetupInterface $setup)
    {
        /* @var $connection \Magento\Framework\DB\Adapter\AdapterInterface */
        $connection = $setup->getConnection();

        $setup->startSetup();

        $this->setupSessionTable($setup, $connection);
        $this->setupCacheTable($setup, $connection);
        $this->setupCacheTagTable($setup, $connection);
        $this->setupFlagTable($setup, $connection);

        $setup->endSetup();
    }

    /**
     * Create table 'session'
     *
     * @param SchemaSetupInterface $setup
     * @param \Magento\Framework\DB\Adapter\AdapterInterface $connection
     * @return void
     */
    private function setupSessionTable(
        SchemaSetupInterface $setup,
        \Magento\Framework\DB\Adapter\AdapterInterface $connection
    ) {
        if (!$connection->isTableExists($setup->getTable('session'))) {
            $table = $connection->newTable(
                $setup->getTable('session')
            )->addColumn(
                'session_id',
                \Magento\Framework\DB\Ddl\Table::TYPE_TEXT,
                255,
                ['nullable' => false, 'primary' => true],
                'Session Id'
            )->addColumn(
                'session_expires',
                \Magento\Framework\DB\Ddl\Table::TYPE_INTEGER,
                null,
                ['unsigned' => true, 'nullable' => false, 'default' => '0'],
                'Date of Session Expiration'
            )->addColumn(
                'session_data',
                \Magento\Framework\DB\Ddl\Table::TYPE_BLOB,
                '2M',
                ['nullable' => false],
                'Session Data'
            )->setComment(
                'Database Sessions Storage'
            );
            $connection->createTable($table);
        }
    }

    /**
     * Create table 'cache'
     *
     * @param SchemaSetupInterface $setup
     * @param \Magento\Framework\DB\Adapter\AdapterInterface $connection
     * @return void
     */
    private function setupCacheTable(
        SchemaSetupInterface $setup,
        \Magento\Framework\DB\Adapter\AdapterInterface $connection
    ) {
        if (!$connection->isTableExists($setup->getTable('cache'))) {
            $table = $connection->newTable(
                $setup->getTable('cache')
            )->addColumn(
                'id',
                \Magento\Framework\DB\Ddl\Table::TYPE_TEXT,
                200,
                ['nullable' => false, 'primary' => true],
                'Cache Id'
            )->addColumn(
                'data',
                \Magento\Framework\DB\Ddl\Table::TYPE_BLOB,
                '2M',
                [],
                'Cache Data'
            )->addColumn(
                'create_time',
                \Magento\Framework\DB\Ddl\Table::TYPE_INTEGER,
                null,
                [],
                'Cache Creation Time'
            )->addColumn(
                'update_time',
                \Magento\Framework\DB\Ddl\Table::TYPE_INTEGER,
                null,
                [],
                'Time of Cache Updating'
            )->addColumn(
                'expire_time',
                \Magento\Framework\DB\Ddl\Table::TYPE_INTEGER,
                null,
                [],
                'Cache Expiration Time'
            )->addIndex(
                $setup->getIdxName('cache', ['expire_time']),
                ['expire_time']
            )->setComment(
                'Caches'
            );
            $connection->createTable($table);
        }
    }

    /**
     * Create table 'cache_tag'
     *
     * @param SchemaSetupInterface $setup
     * @param \Magento\Framework\DB\Adapter\AdapterInterface $connection
     * @return void
     */
    private function setupCacheTagTable(
        SchemaSetupInterface $setup,
        \Magento\Framework\DB\Adapter\AdapterInterface $connection
    ) {
        if (!$connection->isTableExists($setup->getTable('cache_tag'))) {
            $table = $connection->newTable(
                $setup->getTable('cache_tag')
            )->addColumn(
                'tag',
                \Magento\Framework\DB\Ddl\Table::TYPE_TEXT,
                100,
                ['nullable' => false, 'primary' => true],
                'Tag'
            )->addColumn(
                'cache_id',
                \Magento\Framework\DB\Ddl\Table::TYPE_TEXT,
                200,
                ['nullable' => false, 'primary' => true],
                'Cache Id'
            )->addIndex(
                $setup->getIdxName('cache_tag', ['cache_id']),
                ['cache_id']
            )->setComment(
                'Tag Caches'
            );
            $connection->createTable($table);
        }
    }

    /**
     * Create table 'flag'
     *
     * @param SchemaSetupInterface $setup
     * @param \Magento\Framework\DB\Adapter\AdapterInterface $connection
     * @return void
     */
    private function setupFlagTable(
        SchemaSetupInterface $setup,
        \Magento\Framework\DB\Adapter\AdapterInterface $connection
    ) {
        if (!$connection->isTableExists($setup->getTable('flag'))) {
            $table = $connection->newTable(
                $setup->getTable('flag')
            )->addColumn(
                'flag_id',
                \Magento\Framework\DB\Ddl\Table::TYPE_INTEGER,
                null,
                ['identity' => true, 'unsigned' => true, 'nullable' => false, 'primary' => true],
                'Flag Id'
            )->addColumn(
                'flag_code',
                \Magento\Framework\DB\Ddl\Table::TYPE_TEXT,
                255,
                ['nullable' => false],
                'Flag Code'
            )->addColumn(
                'state',
                \Magento\Framework\DB\Ddl\Table::TYPE_SMALLINT,
                null,
                ['unsigned' => true, 'nullable' => false, 'default' => '0'],
                'Flag State'
            )->addColumn(
                'flag_data',
                \Magento\Framework\DB\Ddl\Table::TYPE_TEXT,
                '64k',
                [],
                'Flag Data'
            )->addColumn(
                'last_update',
                \Magento\Framework\DB\Ddl\Table::TYPE_TIMESTAMP,
                null,
                ['nullable' => false, 'default' => \Magento\Framework\DB\Ddl\Table::TIMESTAMP_INIT_UPDATE],
                'Date of Last Flag Update'
            )->addIndex(
                $setup->getIdxName('flag', ['last_update']),
                ['last_update']
            )->setComment(
                'Flag'
            );
            $connection->createTable($table);
        }
    }

    /**
     * Installs DB schema
     *
     * @return void
     */
    public function installSchema()
    {
        $setup = $this->objectManagerProvider->get()->create(
            'Magento\Setup\Module\Setup',
            ['resource' => $this->context->getResources()]
        );
        $this->setupModuleRegistry($setup);
        $this->setupCoreTables($setup);
        $this->log->log('Schema creation/updates:');
        $this->handleDBSchemaData($setup, 'schema');
    }

    /**
     * Installs data fixtures
     *
     * @return void
     * @throws \Exception
     */
    public function installDataFixtures()
    {
        $setup = $this->objectManagerProvider->get()->create('Magento\Setup\Module\DataSetup');
        $this->checkInstallationFilePermissions();
        $this->log->log('Data install/update:');
        $this->handleDBSchemaData($setup, 'data');
    }

    /**
     * Handles database schema and data (install/upgrade/backup/uninstall etc)
     *
     * @param SchemaSetupInterface | ModuleDataSetupInterface $setup
     * @param string $type
     * @return void
     * @throws \Exception
     *
     * @SuppressWarnings(PHPMD.CyclomaticComplexity)
     * @SuppressWarnings(PHPMD.NPathComplexity)
     */
    private function handleDBSchemaData($setup, $type)
    {
        if (!(($type === 'schema') || ($type === 'data'))) {
            throw  new \Magento\Setup\Exception("Unsupported operation type $type is requested");
        }

        $this->assertDeploymentConfigExists();
        $this->assertDbAccessible();

        $resource = new \Magento\Framework\Module\Resource($this->context);
        $verType = $type . '-version';
        $installType = $type . '-install';
        $upgradeType = $type . '-upgrade';
        $moduleNames = $this->moduleList->getNames();
        $moduleContextList = $this->generateListOfModuleContext($resource, $verType);
        foreach ($moduleNames as $moduleName) {
            $this->log->log("Module '{$moduleName}':");
            $configVer = $this->moduleList->getOne($moduleName)['setup_version'];
            $currentVersion = $moduleContextList[$moduleName]->getVersion();
            // Schema/Data is installed
            if ($currentVersion !== '') {
                $status = version_compare($configVer, $currentVersion);
                if ($status == \Magento\Framework\Setup\ModuleDataSetupInterface::VERSION_COMPARE_GREATER) {
                    $upgrader = $this->getSchemaDataHandler($moduleName, $upgradeType);
                    if ($upgrader) {
                        $this->log->logInline("Upgrading $type.. ");
                        $upgrader->upgrade($setup, $moduleContextList[$moduleName]);
                    }
                    if ($type === 'schema') {
                        $resource->setDbVersion($moduleName, $configVer);
                    } elseif ($type === 'data') {
                        $resource->setDataVersion($moduleName, $configVer);
                    }
                }
            } elseif ($configVer) {
                $installer = $this->getSchemaDataHandler($moduleName, $installType);
                if ($installer) {
                    $this->log->logInline("Installing $type.. ");
                    $installer->install($setup, $moduleContextList[$moduleName]);
                }
                $upgrader = $this->getSchemaDataHandler($moduleName, $upgradeType);
                if ($upgrader) {
                    $this->log->logInline("Upgrading $type.. ");
                    $upgrader->upgrade($setup, $moduleContextList[$moduleName]);
                }
                if ($type === 'schema') {
                    $resource->setDbVersion($moduleName, $configVer);
                } elseif ($type === 'data') {
                    $resource->setDataVersion($moduleName, $configVer);
                }
            }
            $this->logProgress();
        }

        if ($type === 'schema') {
            $this->log->log('Schema post-updates:');
            foreach ($moduleNames as $moduleName) {
                $this->log->log("Module '{$moduleName}':");
                $modulePostUpdater = $this->getSchemaDataHandler($moduleName, 'schema-recurring');
                if ($modulePostUpdater) {
                    $this->log->logInline("Running recurring.. ");
                    $modulePostUpdater->install($setup, $moduleContextList[$moduleName]);
                }
                $this->logProgress();
            }
        }
    }

    /**
     * Installs user configuration
     *
     * @param \ArrayObject|array $data
     * @return void
     */
    public function installUserConfig($data)
    {
        $userConfig = new StoreConfigurationDataMapper();
        /** @var \Magento\Framework\App\State $appState */
        $appState = $this->objectManagerProvider->get()->get('Magento\Framework\App\State');
        $appState->setAreaCode('setup');
        $configData = $userConfig->getConfigData($data);
        if (count($configData) === 0) {
            return;
        }

        /** @var \Magento\Config\Model\Config\Factory $configFactory */
        $configFactory = $this->objectManagerProvider->get()->create('Magento\Config\Model\Config\Factory');
        foreach ($configData as $key => $val) {
            $configModel = $configFactory->create();
            $configModel->setDataByPath($key, $val);
            $configModel->save();
        }
    }

    /**
     * Creates store order increment prefix configuration
     *
     * @param string $orderIncrementPrefix Value to use for order increment prefix
     * @return void
     *
     * @SuppressWarnings(PHPMD.UnusedPrivateMethod) Called by install() via callback.
     */
    private function installOrderIncrementPrefix($orderIncrementPrefix)
    {
        $setup = $this->objectManagerProvider->get()->create(
            'Magento\Setup\Module\Setup',
            ['resource' => $this->context->getResources()]
        );
        $dbConnection = $setup->getConnection();

        // get entity_type_id for order
        $select = $dbConnection->select()
            ->from($setup->getTable('eav_entity_type'), 'entity_type_id')
            ->where('entity_type_code = \'order\'');
        $entityTypeId = $dbConnection->fetchOne($select);

        // See if row already exists
        $incrementRow = $dbConnection->fetchRow(
            'SELECT * FROM ' . $setup->getTable('eav_entity_store') . ' WHERE entity_type_id = ? AND store_id = ?',
            [$entityTypeId, Store::DISTRO_STORE_ID]
        );

        if (!empty($incrementRow)) {
            // row exists, update it
            $entityStoreId = $incrementRow['entity_store_id'];
            $dbConnection->update(
                $setup->getTable('eav_entity_store'),
                ['increment_prefix' => $orderIncrementPrefix],
                ['entity_store_id' => $entityStoreId]
            );
        } else {
            // add a row to the store's eav table, setting the increment_prefix
            $rowData = [
                'entity_type_id' => $entityTypeId,
                'store_id' => Store::DISTRO_STORE_ID,
                'increment_prefix' => $orderIncrementPrefix,
            ];
            $dbConnection->insert($setup->getTable('eav_entity_store'), $rowData);
        }
    }

    /**
     * Creates admin account
     *
     * @param \ArrayObject|array $data
     * @return void
     */
    public function installAdminUser($data)
    {
        $this->assertDeploymentConfigExists();
        $setup = $this->objectManagerProvider->get()->create(
            'Magento\Setup\Module\Setup',
            ['resource' => $this->context->getResources()]
        );
        $adminAccount = $this->adminAccountFactory->create($setup, (array)$data);
        $adminAccount->save();
    }

    /**
     * Updates modules in deployment configuration
     *
     * @return void
     */
    public function updateModulesSequence()
    {
        $this->assertDeploymentConfigExists();

        $this->clearCache();

        $this->log->log('File system cleanup:');
        $messages = $this->cleanupFiles->clearCodeGeneratedClasses();
        foreach ($messages as $message) {
            $this->log->log($message);
        }
        $this->log->log('Updating modules:');
        $this->createModulesConfig([]);
    }

    /**
     * Uninstall Magento application
     *
     * @return void
     */
    public function uninstall()
    {
        $this->log->log('Starting Magento uninstallation:');

        $this->cleanupDb();
        $this->clearCache();

        $this->log->log('File system cleanup:');
        $messages = $this->cleanupFiles->clearAllFiles();
        foreach ($messages as $message) {
            $this->log->log($message);
        }

        $this->deleteDeploymentConfig();

        $this->log->logSuccess('Magento uninstallation complete.');
    }

    /**
     * Clears cache
     *
     * @return void
     */
    private function clearCache()
    {
        $cache = $this->objectManagerProvider->get()->create('Magento\Framework\App\Cache');
        $cache->clean();
        $this->log->log('Cache cleared successfully');
    }

    /**
     * Enables caches after installing application
     *
     * @return void
     *
     * @SuppressWarnings(PHPMD.UnusedPrivateMethod) Called by install() via callback.
     */
    private function enableCaches()
    {
        /** @var \Magento\Framework\App\Cache\Manager $cacheManager */
        $cacheManager = $this->objectManagerProvider->get()->create('Magento\Framework\App\Cache\Manager');
        $types = $cacheManager->getAvailableTypes();
        $enabledTypes = $cacheManager->setEnabled($types, true);
        $cacheManager->clean($enabledTypes);

        $this->log->log('Current status:');
        $this->log->log(print_r($cacheManager->getStatus(), true));
    }

    /**
     * Enables or disables maintenance mode for Magento application
     *
     * @param int $value
     * @return void
     *
     * @SuppressWarnings(PHPMD.UnusedPrivateMethod) Called by install() via callback.
     */
    private function setMaintenanceMode($value)
    {
        $this->maintenanceMode->set($value);
    }

    /**
     * Return messages
     *
     * @return array
     */
    public function getInstallInfo()
    {
        return $this->installInfo;
    }

    /**
     * Deletes the database and creates it again
     *
     * @return void
     */
    public function cleanupDb()
    {
        // stops cleanup if app/etc/config.php does not exist
        if ($this->deploymentConfig->isAvailable()) {
            $dbConfig = $this->deploymentConfig->getConfigData(ConfigOptionsListConstants::KEY_DB);
            $config = $dbConfig['connection'][Config::DEFAULT_SETUP_CONNECTION];

            if ($config) {
                try {
                    $connection = $this->connectionFactory->create($config);
                    if (!$connection) {
                        $this->log->log("Can't create connection to database - skipping database cleanup");
                    }
                } catch (\Exception $e) {
                    $this->log->log($e->getMessage() . ' - skipping database cleanup');
                    return;
                }
                $dbName = $connection->quoteIdentifier($config['dbname']);
                $this->log->log("Recreating database {$dbName}");
                $connection->query("DROP DATABASE IF EXISTS {$dbName}");
                $connection->query("CREATE DATABASE IF NOT EXISTS {$dbName}");
                return;
            }
        }
        $this->log->log('No database connection defined - skipping database cleanup');
    }

    /**
     * Removes deployment configuration
     *
     * @return void
     */
    private function deleteDeploymentConfig()
    {
        $configDir = $this->filesystem->getDirectoryWrite(DirectoryList::CONFIG);
        $file = 'config.php';
        $absolutePath = $configDir->getAbsolutePath($file);
        if (!$configDir->isFile($file)) {
            $this->log->log("The file '{$absolutePath}' doesn't exist - skipping cleanup");
            return;
        }
        try {
            $this->log->log($absolutePath);
            $configDir->delete($file);
        } catch (FileSystemException $e) {
            $this->log->log($e->getMessage());
        }
    }

    /**
     * Validates that deployment configuration exists
     *
     * @throws \Magento\Setup\Exception
     * @return void
     */
    private function assertDeploymentConfigExists()
    {
        if (!$this->deploymentConfig->isAvailable()) {
            throw new \Magento\Setup\Exception("Can't run this operation: deployment configuration is absent.");
        }
    }

    /**
     * Validates that MySQL is accessible and MySQL version is supported
     *
     * @return void
     */
    private function assertDbAccessible()
    {
        $dbConfig = $this->deploymentConfig->getConfigData(ConfigOptionsListConstants::KEY_DB);
        $connectionConfig = $dbConfig['connection'][Config::DEFAULT_SETUP_CONNECTION];
<<<<<<< HEAD
        $this->checkDatabaseConnection(
            $connectionConfig[ConfigOptionsList::KEY_NAME],
            $connectionConfig[ConfigOptionsList::KEY_HOST],
            $connectionConfig[ConfigOptionsList::KEY_USER],
            $connectionConfig[ConfigOptionsList::KEY_PASS]
=======
        $this->dbValidator->checkDatabaseConnection(
            $connectionConfig[ConfigOptionsListConstants::KEY_NAME],
            $connectionConfig[ConfigOptionsListConstants::KEY_HOST],
            $connectionConfig[ConfigOptionsListConstants::KEY_USER],
            $connectionConfig[ConfigOptionsListConstants::KEY_PASSWORD]
>>>>>>> e92f2dba
        );
        if (isset($connectionConfig[ConfigOptionsListConstants::KEY_PREFIX])) {
            $this->dbValidator->checkDatabaseTablePrefix($connectionConfig[ConfigOptionsListConstants::KEY_PREFIX]);
        }
    }

    /**
     * Run installation process for Sample Data
     *
     * @param array $request
     * @return void
     *
     * @SuppressWarnings(PHPMD.UnusedPrivateMethod) Called by install() via callback.
     */
    private function installSampleData($request)
    {
        $userName = isset($request[AdminAccount::KEY_USER]) ? $request[AdminAccount::KEY_USER] : '';
        $this->objectManagerProvider->reset();
        $this->sampleData->install($this->objectManagerProvider->get(), $this->log, $userName);
    }

    /**
     * Get handler for schema or data install/upgrade/backup/uninstall etc.
     *
     * @param string $moduleName
     * @param string $type
     * @return InstallSchemaInterface | UpgradeSchemaInterface | InstallDataInterface | UpgradeDataInterface | null
     * @throws \Magento\Setup\Exception
     *
     * @SuppressWarnings(PHPMD.CyclomaticComplexity)
     */
    private function getSchemaDataHandler($moduleName, $type)
    {
        $className = str_replace('_', '\\', $moduleName) . '\Setup';
        switch ($type) {
            case 'schema-install':
                $className .= '\InstallSchema';
                if (class_exists($className)) {
                    if (false == is_subclass_of($className, self::SCHEMA_INSTALL)
                        && $className !== self::SCHEMA_INSTALL) {
                        throw  new \Magento\Setup\Exception($className . ' must implement \\' . self::SCHEMA_INSTALL);
                    } else {
                        return $this->objectManagerProvider->get()->create($className);
                    }
                }
                break;
            case 'schema-upgrade':
                $className .= '\UpgradeSchema';
                if (class_exists($className)) {
                    if (false == is_subclass_of($className, self::SCHEMA_UPGRADE)
                        && $className !== self::SCHEMA_UPGRADE
                    ) {
                        throw  new \Magento\Setup\Exception($className . ' must implement \\' . self::SCHEMA_UPGRADE);
                    } else {
                        return $this->objectManagerProvider->get()->create($className);
                    }
                }
                break;
            case 'schema-recurring':
                $className .= '\Recurring';
                if (class_exists($className)) {
                    if (false == is_subclass_of($className, self::SCHEMA_INSTALL)
                        && $className !== self::SCHEMA_INSTALL) {
                        throw  new \Magento\Setup\Exception($className . ' must implement \\' . self::SCHEMA_INSTALL);
                    } else {
                        return $this->objectManagerProvider->get()->create($className);
                    }
                }
                break;
            case 'data-install':
                $className .= '\InstallData';
                if (class_exists($className)) {
                    if (false == is_subclass_of($className, self::DATA_INSTALL)
                        && $className !== self::DATA_INSTALL
                    ) {
                        throw  new \Magento\Setup\Exception($className . ' must implement \\' . self::DATA_INSTALL);
                    } else {
                        return $this->objectManagerProvider->get()->create($className);
                    }
                }
                break;
            case 'data-upgrade':
                $className .= '\UpgradeData';
                if (class_exists($className)) {
                    if (false == is_subclass_of($className, self::DATA_UPGRADE)
                        && $className !== self::DATA_UPGRADE
                    ) {
                        throw  new \Magento\Setup\Exception($className . ' must implement \\' . self::DATA_UPGRADE);
                    } else {
                        return $this->objectManagerProvider->get()->create($className);
                    }
                }
                break;
            default:
                throw  new \Magento\Setup\Exception("$className does not exist");
        }

        return null;
    }

    /**
     * Generates list of ModuleContext
     *
     * @param \Magento\Framework\Module\Resource $resource
     * @param string $type
     * @return ModuleContext[]
     * @throws \Magento\Setup\Exception
     */
    private function generateListOfModuleContext($resource, $type)
    {
        $moduleContextList = [];
        foreach ($this->moduleList->getNames() as $moduleName) {
            if ($type === 'schema-version') {
                $dbVer = $resource->getDbVersion($moduleName);
            } elseif ($type === 'data-version') {
                $dbVer = $resource->getDataVersion($moduleName);
            } else {
                throw  new \Magento\Setup\Exception("Unsupported version type $type is requested");
            }
            if ($dbVer !== false) {
                $moduleContextList[$moduleName] = new ModuleContext($dbVer);
            } else {
                $moduleContextList[$moduleName] = new ModuleContext('');
            }
        }
        return $moduleContextList;
    }
}<|MERGE_RESOLUTION|>--- conflicted
+++ resolved
@@ -1050,19 +1050,11 @@
     {
         $dbConfig = $this->deploymentConfig->getConfigData(ConfigOptionsListConstants::KEY_DB);
         $connectionConfig = $dbConfig['connection'][Config::DEFAULT_SETUP_CONNECTION];
-<<<<<<< HEAD
-        $this->checkDatabaseConnection(
-            $connectionConfig[ConfigOptionsList::KEY_NAME],
-            $connectionConfig[ConfigOptionsList::KEY_HOST],
-            $connectionConfig[ConfigOptionsList::KEY_USER],
-            $connectionConfig[ConfigOptionsList::KEY_PASS]
-=======
         $this->dbValidator->checkDatabaseConnection(
             $connectionConfig[ConfigOptionsListConstants::KEY_NAME],
             $connectionConfig[ConfigOptionsListConstants::KEY_HOST],
             $connectionConfig[ConfigOptionsListConstants::KEY_USER],
             $connectionConfig[ConfigOptionsListConstants::KEY_PASSWORD]
->>>>>>> e92f2dba
         );
         if (isset($connectionConfig[ConfigOptionsListConstants::KEY_PREFIX])) {
             $this->dbValidator->checkDatabaseTablePrefix($connectionConfig[ConfigOptionsListConstants::KEY_PREFIX]);
