<?php
/**
 * Copyright © 2015 Magento. All rights reserved.
 * See COPYING.txt for license details.
 */

namespace Magento\Setup\Model;

use Magento\Framework\App\DeploymentConfig\BackendConfig;
use Magento\Framework\App\DeploymentConfig\DbConfig;
use Magento\Framework\App\DeploymentConfig\EncryptConfig;
use Magento\Framework\App\DeploymentConfig\InstallConfig;
use Magento\Framework\App\DeploymentConfig\ResourceConfig;
use Magento\Framework\App\DeploymentConfig\SessionConfig;
use Magento\Framework\App\DeploymentConfig\Writer;
use Magento\Framework\App\Filesystem\DirectoryList;
use Magento\Framework\App\MaintenanceMode;
use Magento\Framework\Filesystem;
use Magento\Framework\Filesystem\FilesystemException;
use Magento\Framework\Math\Random;
use Magento\Framework\Module\ModuleList\DeploymentConfig;
use Magento\Framework\Module\ModuleList\Loader as ModuleLoader;
use Magento\Framework\Module\ModuleListInterface;
use Magento\Framework\Shell;
use Magento\Framework\Shell\CommandRenderer;
use Magento\Setup\Module\ConnectionFactory;
use Magento\Setup\Module\Setup;
use Magento\Store\Model\Store;
use Magento\Framework\Setup\InstallSchemaInterface;
use Magento\Framework\Setup\UpgradeSchemaInterface;
use Magento\Framework\Setup\InstallDataInterface;
use Magento\Framework\Setup\UpgradeDataInterface;
use Magento\Framework\Setup\SchemaSetupInterface;
use Magento\Framework\Setup\ModuleDataSetupInterface;

/**
 * Class Installer contains the logic to install Magento application.
 *
 * @SuppressWarnings(PHPMD.CouplingBetweenObjects)
 * @SuppressWarnings(PHPMD.TooManyFields)
 */
class Installer
{
    /**
     * Parameter indicating command whether to cleanup database in the install routine
     */
    const CLEANUP_DB = 'cleanup_database';

    /**#@+
     * Parameters for enabling/disabling modules
     */
    const ENABLE_MODULES = 'enable_modules';
    const DISABLE_MODULES = 'disable_modules';
    /**#@- */

    /**
     * Parameter indicating command whether to install Sample Data
     */
    const USE_SAMPLE_DATA = 'use_sample_data';

    /**
     * Parameter to specify an order_increment_prefix
     */
    const SALES_ORDER_INCREMENT_PREFIX = 'sales_order_increment_prefix';

    /**#@+
     * Formatting for progress log
     */
    const PROGRESS_LOG_RENDER = '[Progress: %d / %d]';
    const PROGRESS_LOG_REGEX = '/\[Progress: (\d+) \/ (\d+)\]/s';
    /**#@- */

    /**#@+
     * Instance types for schema and data handler
     */
    const SCHEMA_INSTALL = 'Magento\Framework\Setup\InstallSchemaInterface';
    const SCHEMA_UPGRADE = 'Magento\Framework\Setup\UpgradeSchemaInterface';
    const DATA_INSTALL = 'Magento\Framework\Setup\InstallDataInterface';
    const DATA_UPGRADE = 'Magento\Framework\Setup\UpgradeDataInterface';
    /**#@- */

    const INFO_MESSAGE = 'message';

    /**
     * The lowest supported MySQL verion
     */
    const MYSQL_VERSION_REQUIRED = '5.6.0';

    /**
     * File permissions checker
     *
     * @var FilePermissions
     */
    private $filePermissions;

    /**
     * Deployment configuration repository
     *
     * @var Writer
     */
    private $deploymentConfigWriter;

    /**
     * Module list
     *
     * @var ModuleListInterface
     */
    private $moduleList;

    /**
     * Module list loader
     *
     * @var ModuleLoader
     */
    private $moduleLoader;

    /**
     * List of directories of Magento application
     *
     * @var DirectoryList
     */
    private $directoryList;

    /**
     * Admin account factory
     *
     * @var AdminAccountFactory
     */
    private $adminAccountFactory;

    /**
     * Logger
     *
     * @var LoggerInterface
     */
    private $log;

    /**
     * Random Generator
     *
     * @var Random
     */
    private $random;

    /**
     * DB connection factory
     *
     * @var ConnectionFactory
     */
    private $connectionFactory;

    /**
     * Shell command renderer
     *
     * @var CommandRenderer
     */
    private $shellRenderer;

    /**
     * Progress indicator
     *
     * @var Installer\Progress
     */
    private $progress;

    /**
     * Maintenance mode handler
     *
     * @var MaintenanceMode
     */
    private $maintenanceMode;

    /**
     * Magento filesystem
     *
     * @var Filesystem
     */
    private $filesystem;

    /**
     * Installation information
     *
     * @var array
     */
    private $installInfo = [];

    /**
     * @var \Magento\Framework\App\DeploymentConfig
     */
    private $deploymentConfig;

    /**
     * @var SampleData
     */
    private $sampleData;

    /**
     * @var ObjectManagerProvider
     */
    private $objectManagerProvider;

    /**
     * @var Resource
     */
    private $resource;

    /**
     * Constructor
     *
     * @param FilePermissions $filePermissions
     * @param Writer $deploymentConfigWriter
     * @param \Magento\Framework\App\DeploymentConfig $deploymentConfig
     * @param ModuleListInterface $moduleList
     * @param ModuleLoader $moduleLoader
     * @param DirectoryList $directoryList
     * @param AdminAccountFactory $adminAccountFactory
     * @param LoggerInterface $log
     * @param Random $random
     * @param ConnectionFactory $connectionFactory
     * @param MaintenanceMode $maintenanceMode
     * @param Filesystem $filesystem
     * @param SampleData $sampleData
<<<<<<< HEAD
     * @param ObjectManagerFactory $objectManagerFactory
     * @param \Magento\Framework\App\Resource $resource
=======
     * @param ObjectManagerProvider $objectManagerProvider
     *
     * @SuppressWarnings(PHPMD.ExcessiveParameterList)
>>>>>>> d9b94678
     */
    public function __construct(
        FilePermissions $filePermissions,
        Writer $deploymentConfigWriter,
        \Magento\Framework\App\DeploymentConfig $deploymentConfig,
        ModuleListInterface $moduleList,
        ModuleLoader $moduleLoader,
        DirectoryList $directoryList,
        AdminAccountFactory $adminAccountFactory,
        LoggerInterface $log,
        Random $random,
        ConnectionFactory $connectionFactory,
        MaintenanceMode $maintenanceMode,
        Filesystem $filesystem,
        SampleData $sampleData,
<<<<<<< HEAD
        ObjectManagerFactory $objectManagerFactory,
        \Magento\Framework\App\Resource $resource
=======
        ObjectManagerProvider $objectManagerProvider
>>>>>>> d9b94678
    ) {
        $this->filePermissions = $filePermissions;
        $this->deploymentConfigWriter = $deploymentConfigWriter;
        $this->moduleList = $moduleList;
        $this->moduleLoader = $moduleLoader;
        $this->directoryList = $directoryList;
        $this->adminAccountFactory = $adminAccountFactory;
        $this->log = $log;
        $this->random = $random;
        $this->connectionFactory = $connectionFactory;
        $this->shellRenderer = new CommandRenderer;
        $this->maintenanceMode = $maintenanceMode;
        $this->filesystem = $filesystem;
        $this->sampleData = $sampleData;
        $this->installInfo[self::INFO_MESSAGE] = [];
        $this->deploymentConfig = $deploymentConfig;
<<<<<<< HEAD
        $this->objectManagerFactory = $objectManagerFactory;
        $this->resource = $resource;
=======
        $this->objectManagerProvider = $objectManagerProvider;
>>>>>>> d9b94678
    }

    /**
     * Install Magento application
     *
     * @param \ArrayObject|array $request
     * @return void
     * @throws \LogicException
     */
    public function install($request)
    {
        $script[] = ['File permissions check...', 'checkInstallationFilePermissions', []];
        $script[] = ['Enabling Maintenance Mode...', 'setMaintenanceMode', [1]];
        $script[] = ['Installing deployment configuration...', 'installDeploymentConfig', [$request]];
        if (!empty($request[self::CLEANUP_DB])) {
            $script[] = ['Cleaning up database...', 'cleanupDb', []];
        }
        $script[] = ['Installing database schema:', 'installSchema', []];
        $script[] = ['Installing user configuration...', 'installUserConfig', [$request]];
        $script[] = ['Installing data...', 'installDataFixtures', []];
        if (!empty($request[self::SALES_ORDER_INCREMENT_PREFIX])) {
            $script[] = [
                'Creating sales order increment prefix...',
                'installOrderIncrementPrefix',
                [$request[self::SALES_ORDER_INCREMENT_PREFIX]],
            ];
        }
        $script[] = ['Installing admin user...', 'installAdminUser', [$request]];
        $script[] = ['Enabling caches:', 'enableCaches', []];
        if (!empty($request[Installer::USE_SAMPLE_DATA]) && $this->sampleData->isDeployed()) {
            $script[] = ['Installing sample data:', 'installSampleData', [$request]];
        }
        $script[] = ['Disabling Maintenance Mode:', 'setMaintenanceMode', [0]];
        $script[] = ['Post installation file permissions check...', 'checkApplicationFilePermissions', []];

        $estimatedModules = $this->createModulesConfig($request);
        $total = count($script) + 3 * count(array_filter($estimatedModules->getData()));
        $this->progress = new Installer\Progress($total, 0);

        $this->log->log('Starting Magento installation:');

        while (list(, list($message, $method, $params)) = each($script)) {
            $this->log->log($message);
            call_user_func_array([$this, $method], $params);
            $this->logProgress();
        }

        $this->log->logSuccess('Magento installation complete.');

        if ($this->progress->getCurrent() != $this->progress->getTotal()) {
            throw new \LogicException('Installation progress did not finish properly.');
        }
    }

    /**
     * Creates modules deployment configuration segment
     *
     * @param \ArrayObject|array $request
     * @return DeploymentConfig
     * @throws \LogicException
     */
    private function createModulesConfig($request)
    {
        $all = array_keys($this->moduleLoader->load());
        $enable = $this->readListOfModules($all, $request, self::ENABLE_MODULES) ?: $all;
        $disable = $this->readListOfModules($all, $request, self::DISABLE_MODULES);
        $toEnable = array_diff($enable, $disable);
        if (empty($toEnable)) {
            throw new \LogicException('Unable to determine list of enabled modules.');
        }
        $result = [];
        foreach ($all as $module) {
            $key = array_search($module, $toEnable);
            $result[$module] = false !== $key;
        }
        return new DeploymentConfig($result);
    }

    /**
     * Creates backend deployment configuration segment
     *
     * @param \ArrayObject|array $data
     * @return \Magento\Framework\App\DeploymentConfig\SegmentInterface
     * @throws \InvalidArgumentException
     */
    private function createBackendConfig($data)
    {
        $key = DeploymentConfigMapper::KEY_BACKEND_FRONTNAME;
        if (empty($data[$key])) {
            throw new \InvalidArgumentException("Missing value for: '{$key}'");
        }
        return new BackendConfig([DeploymentConfigMapper::$paramMap[$key] => $data[$key]]);
    }

    /**
     * Creates encrypt deployment configuration segment
     * No new encryption key will be added if there is an existing deployment config file unless user provides one.
     * Old encryption keys will persist.
     * A new encryption key will be generated if there is no existing deployment config file.
     *
     * @param \ArrayObject|array $data
     * @return \Magento\Framework\App\DeploymentConfig\SegmentInterface
     */
    private function createEncryptConfig($data)
    {
        $key = '';
        if (isset($data[DeploymentConfigMapper::KEY_ENCRYPTION_KEY])) {
            $key = $data[DeploymentConfigMapper::KEY_ENCRYPTION_KEY];
        }
        // retrieve old encryption keys
        if ($this->deploymentConfig->isAvailable()) {
            $encryptInfo = $this->deploymentConfig->getSegment(EncryptConfig::CONFIG_KEY);
            $oldKeys = $encryptInfo[EncryptConfig::KEY_ENCRYPTION_KEY];
            $key = empty($key) ? $oldKeys : $oldKeys . "\n" . $key;
        } else if (empty($key)) {
            $key = md5($this->random->getRandomString(10));
        }
        $cryptConfigData =
            [DeploymentConfigMapper::$paramMap[DeploymentConfigMapper::KEY_ENCRYPTION_KEY] => $key];

        // find the latest key to display
        $keys = explode("\n", $key);
        $this->installInfo[EncryptConfig::KEY_ENCRYPTION_KEY] = array_pop($keys);
        return new EncryptConfig($cryptConfigData);
    }

    /**
     * Creates db deployment configuration segment
     *
     * @param \ArrayObject|array $data
     * @return \Magento\Framework\App\DeploymentConfig\SegmentInterface
     * @throws \InvalidArgumentException
     */
    private function createDbConfig($data)
    {
        $connection = [];
        $required = [
            DeploymentConfigMapper::KEY_DB_HOST,
            DeploymentConfigMapper::KEY_DB_NAME,
            DeploymentConfigMapper::KEY_DB_USER,
        ];
        foreach ($required as $key) {
            if (!isset($data[$key])) {
                throw new \InvalidArgumentException("Missing value: {$key}");
            }
            $connection[DeploymentConfigMapper::$paramMap[$key]] = $data[$key];
        }
        $optional = [
            DeploymentConfigMapper::KEY_DB_INIT_STATEMENTS,
            DeploymentConfigMapper::KEY_DB_MODEL,
            DeploymentConfigMapper::KEY_DB_PASS,
        ];
        foreach ($optional as $key) {
            $connection[DeploymentConfigMapper::$paramMap[$key]] = isset($data[$key]) ? $data[$key] : null;
        }
        $prefixKey = DeploymentConfigMapper::KEY_DB_PREFIX;
        $config = [
            DeploymentConfigMapper::$paramMap[$prefixKey] => isset($data[$prefixKey]) ? $data[$prefixKey] : null,
            'connection' => ['default' => $connection],
        ];
        return new DbConfig($config);
    }

    /**
     * Creates session deployment configuration segment
     *
     * @param \ArrayObject|array $data
     * @return \Magento\Framework\App\DeploymentConfig\SegmentInterface
     */
    private function createSessionConfig($data)
    {
        $sessionConfigData = [
            DeploymentConfigMapper::$paramMap[DeploymentConfigMapper::KEY_SESSION_SAVE] =>
                isset($data[DeploymentConfigMapper::KEY_SESSION_SAVE]) ?
                    $data[DeploymentConfigMapper::KEY_SESSION_SAVE] : null
        ];
        return new SessionConfig($sessionConfigData);
    }

    /**
     * Creates install deployment configuration segment
     *
     * @param \ArrayObject|array $data
     * @return \Magento\Framework\App\DeploymentConfig\SegmentInterface
     */
    private function createInstallConfig($data)
    {
        $installConfigData = [
            DeploymentConfigMapper::$paramMap[DeploymentConfigMapper::KEY_DATE] =>
                $data[DeploymentConfigMapper::KEY_DATE]
        ];
        return new InstallConfig($installConfigData);
    }

    /**
     * Determines list of modules from request based on list of all modules
     *
     * @param string[] $all
     * @param array $request
     * @param string $key
     * @return string[]
     * @throws \LogicException
     */
    private function readListOfModules($all, $request, $key)
    {
        $result = [];
        if (!empty($request[$key])) {
            if ($request[$key] == 'all') {
                $result = $all;
            } else {
                $result = explode(',', $request[$key]);
                foreach ($result as $module) {
                    if (!in_array($module, $all)) {
                        throw new \LogicException("Unknown module in the requested list: '{$module}'");
                    }
                }
            }
        }
        return $result;
    }

    /**
     * Logs progress
     *
     * @return void
     */
    private function logProgress()
    {
        if (!$this->progress) {
            return;
        }
        $this->progress->setNext();
        $this->log->logMeta(
            sprintf(self::PROGRESS_LOG_RENDER, $this->progress->getCurrent(), $this->progress->getTotal())
        );
    }

    /**
     * Check permissions of directories that are expected to be writable for installation
     *
     * @return void
     * @throws \Exception
     */
    public function checkInstallationFilePermissions()
    {
        $results = $this->filePermissions->getMissingWritableDirectoriesForInstallation();
        if ($results) {
            $errorMsg = "Missing writing permissions to the following directories: '" . implode("' '", $results) . "'";
            throw new \Exception($errorMsg);
        }
    }

    /**
     * Check permissions of directories that are expected to be non-writable for application
     *
     * @return void
     */
    public function checkApplicationFilePermissions()
    {
        $results = $this->filePermissions->getUnnecessaryWritableDirectoriesForApplication();
        if ($results) {
            $errorMsg = "For security, remove write permissions from these directories: '"
                . implode("' '", $results) . "'";
            $this->log->log($errorMsg);
            $this->installInfo[self::INFO_MESSAGE][] = $errorMsg;
        }
    }

    /**
     * Installs deployment configuration
     *
     * @param \ArrayObject|array $data
     * @return void
     */
    public function installDeploymentConfig($data)
    {
        $this->checkInstallationFilePermissions();
        $data[InstallConfig::KEY_DATE] = date('r');

        $configs = [
            $this->createBackendConfig($data),
            $this->createDbConfig($data),
            $this->createEncryptConfig($data),
            $this->createInstallConfig($data),
            $this->createSessionConfig($data),
            new ResourceConfig(),
            $this->createModulesConfig($data),
        ];
        $this->deploymentConfigWriter->create($configs);
    }

    /**
     * Set up setup_module table to register modules' versions, skip this process if it already exists
     *
     * @param SchemaSetupInterface $setup
     * @return void
     */
    private function setupModuleRegistry(SchemaSetupInterface $setup)
    {
        $connection = $setup->getConnection();

        if (!$connection->isTableExists($setup->getTable('setup_module'))) {
            /**
             * Create table 'setup_module'
             */
            $table = $connection->newTable($setup->getTable('setup_module'))
                ->addColumn(
                    'module',
                    \Magento\Framework\DB\Ddl\Table::TYPE_TEXT,
                    50,
                    ['nullable' => false, 'primary' => true],
                    'Module'
                )->addColumn(
                    'schema_version',
                    \Magento\Framework\DB\Ddl\Table::TYPE_TEXT,
                    50,
                    [],
                    'Schema Version'
                )->addColumn(
                    'data_version',
                    \Magento\Framework\DB\Ddl\Table::TYPE_TEXT,
                    50,
                    [],
                    'Data Version'
                )->setComment('Module versions registry');
            $connection->createTable($table);
        }
    }

    /**
     * Installs DB schema
     *
     * @return void
     */
    public function installSchema()
    {
        $setup = $this->getObjectManager()->create('Magento\Setup\Module\Setup', ['resource' => $this->resource]);
        $this->setupModuleRegistry($setup);
        $this->log->log('Schema creation/updates:');
        $this->handleDBSchemaData($setup, 'schema');
    }

    /**
     * Installs data fixtures
     *
     * @return void
     * @throws \Exception
     */
    public function installDataFixtures()
    {
        $setup = $this->getObjectManager()->create('Magento\Setup\Module\DataSetup');
        $this->checkInstallationFilePermissions();
        $this->log->log('Data install/update:');
        $this->handleDBSchemaData($setup, 'data');
    }

    /**
     * Handles database schema and data (install/upgrade/backup/uninstall etc)
     *
     * @param SchemaSetupInterface | ModuleDataSetupInterface $setup
     * @param string $type
     * @return void
     * @throws \Exception
     */
    private function handleDBSchemaData($setup, $type)
    {
        if (!(($type === 'schema') || ($type === 'data'))) {
            throw  new \Magento\Setup\Exception("Unsupported operation type $type is requested");
        }

        $this->assertDeploymentConfigExists();
        $this->assertDbAccessible();

<<<<<<< HEAD
        $resource = new \Magento\Framework\Module\Resource($this->resource);
        $verType = $type . '-version';
        $installType = $type . '-install';
        $upgradeType = $type . '-upgrade';
        $moduleNames = $this->moduleList->getNames();
        $moduleContextList = $this->generateListOfModuleContext($resource, $verType);
        foreach ($moduleNames as $moduleName) {
            $this->log->log("Module '{$moduleName}':");
            $configVer = $this->moduleList->getOne($moduleName)['setup_version'];
            $currentVersion = $moduleContextList[$moduleName]->getVersion();
            // Schema/Data is installed
            if ($currentVersion !== '') {
                $status = version_compare($configVer, $currentVersion);
                if ($status == \Magento\Framework\Setup\ModuleDataSetupInterface::VERSION_COMPARE_GREATER) {
                    $upgrader = $this->getSchemaDataHandler($moduleName, $upgradeType);
                    if ($upgrader) {
                        $this->log->logInline("Upgrading $type.. ");
                        $upgrader->upgrade($setup, $moduleContextList[$moduleName]);
                    }
                    if ($type === 'schema') {
                        $resource->setDbVersion($moduleName, $configVer);
                    } elseif ($type === 'data') {
                        $resource->setDataVersion($moduleName, $configVer);
                    }
                }
            } elseif ($configVer) {
                $installer = $this->getSchemaDataHandler($moduleName, $installType);
                if ($installer) {
                    $this->log->logInline("Installing $type.. ");
                    $installer->install($setup, $moduleContextList[$moduleName]);
                }
                $upgrader = $this->getSchemaDataHandler($moduleName, $upgradeType);
                if ($upgrader) {
                    $this->log->logInline("Upgrading $type.. ");
                    $upgrader->upgrade($setup, $moduleContextList[$moduleName]);
                }
                if ($type === 'schema') {
                    $resource->setDbVersion($moduleName, $configVer);
                } elseif ($type === 'data') {
                    $resource->setDataVersion($moduleName, $configVer);
                }
            }
            $this->logProgress();
        }

        if ($type === 'schema') {
            $this->log->log('Schema post-updates:');
            foreach ($moduleNames as $moduleName) {
                $this->log->log("Module '{$moduleName}':");
                $modulePostUpdater = $this->getSchemaDataHandler($moduleName, 'schema-recurring');
                if ($modulePostUpdater) {
                    $this->log->logInline("Running recurring.. ");
                    $modulePostUpdater->install($setup, $moduleContextList[$moduleName]);
                }
                $this->logProgress();
            }
        }
=======
        /** @var \Magento\Framework\Module\Updater $updater */
        $updater = $this->objectManagerProvider->get()->create('Magento\Framework\Module\Updater');
        $updater->updateData();
>>>>>>> d9b94678
    }

    /**
     * Installs user configuration
     *
     * @param \ArrayObject|array $data
     * @return void
     */
    public function installUserConfig($data)
    {
        $userConfig = new UserConfigurationDataMapper();
        $configData = $userConfig->getConfigData($data);
        if (count($configData) === 0) {
            return;
        }

        /** @var \Magento\Backend\Model\Config\Factory $configFactory */
        $configFactory = $this->objectManagerProvider->get()->create('Magento\Backend\Model\Config\Factory');
        foreach ($configData as $key => $val) {
            $configModel = $configFactory->create();
            $configModel->setDataByPath($key, $val);
            $configModel->save();
        }
    }

    /**
     * Creates store order increment prefix configuration
     *
     * @param string $orderIncrementPrefix Value to use for order increment prefix
     * @return void
     *
     * @SuppressWarnings(PHPMD.UnusedPrivateMethod) Called by install() via callback.
     */
    private function installOrderIncrementPrefix($orderIncrementPrefix)
    {
        $setup = $this->getObjectManager()->create('Magento\Setup\Module\Setup', ['resource' => $this->resource]);
        $dbConnection = $setup->getConnection();

        // get entity_type_id for order
        $select = $dbConnection->select()
            ->from($setup->getTable('eav_entity_type'), 'entity_type_id')
            ->where('entity_type_code = \'order\'');
        $entityTypeId = $dbConnection->fetchOne($select);

        // See if row already exists
        $incrementRow = $dbConnection->fetchRow(
            'SELECT * FROM ' . $setup->getTable('eav_entity_store') . ' WHERE entity_type_id = ? AND store_id = ?',
            [$entityTypeId, Store::DISTRO_STORE_ID]
        );

        if (!empty($incrementRow)) {
            // row exists, update it
            $entityStoreId = $incrementRow['entity_store_id'];
            $dbConnection->update(
                $setup->getTable('eav_entity_store'),
                ['increment_prefix' => $orderIncrementPrefix],
                ['entity_store_id' => $entityStoreId]
            );
        } else {
            // add a row to the store's eav table, setting the increment_prefix
            $rowData = [
                'entity_type_id' => $entityTypeId,
                'store_id' => Store::DISTRO_STORE_ID,
                'increment_prefix' => $orderIncrementPrefix,
            ];
            $dbConnection->insert($setup->getTable('eav_entity_store'), $rowData);
        }
    }

    /**
     * Creates admin account
     *
     * @param \ArrayObject|array $data
     * @return void
     */
    public function installAdminUser($data)
    {
        $this->assertDeploymentConfigExists();
        $setup = $this->getObjectManager()->create('Magento\Setup\Module\Setup', ['resource' => $this->resource]);
        $adminAccount = $this->adminAccountFactory->create($setup, (array)$data);
        $adminAccount->save();
    }

    /**
     * Uninstall Magento application
     *
     * @return void
     */
    public function uninstall()
    {
        $this->log->log('Starting Magento uninstallation:');

        $this->cleanupDb();
        $this->log->log('File system cleanup:');
        $this->deleteDirContents(DirectoryList::VAR_DIR);
        $this->deleteDirContents(DirectoryList::STATIC_VIEW);
        $this->deleteDeploymentConfig();

        $this->log->logSuccess('Magento uninstallation complete.');
    }

    /**
     * Enables caches after installing application
     *
     * @return void
     *
     * @SuppressWarnings(PHPMD.UnusedPrivateMethod) Called by install() via callback.
     */
    private function enableCaches()
    {
        /** @var \Magento\Framework\App\Cache\Manager $cacheManager */
        $cacheManager = $this->objectManagerProvider->get()->create('Magento\Framework\App\Cache\Manager');
        $types = $cacheManager->getAvailableTypes();
        $enabledTypes = $cacheManager->setEnabled($types, true);
        $cacheManager->clean($enabledTypes);

        $this->log->log('Current status:');
        $this->log->log(print_r($cacheManager->getStatus(), true));
    }

    /**
     * Enables or disables maintenance mode for Magento application
     *
     * @param int $value
     * @return void
     *
     * @SuppressWarnings(PHPMD.UnusedPrivateMethod) Called by install() via callback.
     */
    private function setMaintenanceMode($value)
    {
        $this->maintenanceMode->set($value);
    }

    /**
     * Checks Database Connection
     *
     * @param string $dbName
     * @param string $dbHost
     * @param string $dbUser
     * @param string $dbPass
     * @return boolean
     * @throws \Magento\Setup\Exception
     */
    public function checkDatabaseConnection($dbName, $dbHost, $dbUser, $dbPass = '')
    {
        $connection = $this->connectionFactory->create([
            'dbname' => $dbName,
            'host' => $dbHost,
            'username' => $dbUser,
            'password' => $dbPass,
            'active' => true,
        ]);

        if (!$connection) {
            throw new \Magento\Setup\Exception('Database connection failure.');
        }

        $mysqlVersion = $connection->fetchOne('SELECT version()');
        if ($mysqlVersion) {
            if (preg_match('/^([0-9\.]+)/', $mysqlVersion, $matches)) {
                if (isset($matches[1]) && !empty($matches[1])) {
                    if (version_compare($matches[1], self::MYSQL_VERSION_REQUIRED) < 0) {
                        throw new \Magento\Setup\Exception(
                            'Sorry, but we support MySQL version '. self::MYSQL_VERSION_REQUIRED . ' or later.'
                        );
                    }
                }
            }
        }
        return true;
    }

    /**
     * Return messages
     *
     * @return array
     */
    public function getInstallInfo()
    {
        return $this->installInfo;
    }

    /**
     * Deletes the database and creates it again
     *
     * @return void
     */
    public function cleanupDb()
    {
        // stops cleanup if app/etc/config.php does not exist
        if ($this->deploymentConfig->isAvailable()) {
            $dbConfig = new DbConfig($this->deploymentConfig->getSegment(DbConfig::CONFIG_KEY));
            $config = $dbConfig->getConnection(\Magento\Framework\App\Resource\Config::DEFAULT_SETUP_CONNECTION);
            if ($config) {
                try {
                    $connection = $this->connectionFactory->create($config);
                    if (!$connection) {
                        $this->log->log("Can't create connection to database - skipping database cleanup");
                    }
                } catch (\Exception $e) {
                    $this->log->log($e->getMessage() . ' - skipping database cleanup');
                    return;
                }
                $dbName = $connection->quoteIdentifier($config['dbname']);
                $this->log->log("Recreating database {$dbName}");
                $connection->query("DROP DATABASE IF EXISTS {$dbName}");
                $connection->query("CREATE DATABASE IF NOT EXISTS {$dbName}");
                return;
            }
        }
        $this->log->log('No database connection defined - skipping database cleanup');
    }

    /**
     * Removes contents of a directory
     *
     * @param string $type
     * @return void
     */
    private function deleteDirContents($type)
    {
        $dir = $this->filesystem->getDirectoryWrite($type);
        $dirPath = $dir->getAbsolutePath();
        if (!$dir->isExist()) {
            $this->log->log("The directory '{$dirPath}' doesn't exist - skipping cleanup");
            return;
        }
        foreach ($dir->read() as $path) {
            if (preg_match('/^\./', $path)) {
                continue;
            }
            $this->log->log("{$dirPath}{$path}");
            try {
                $dir->delete($path);
            } catch (FilesystemException $e) {
                $this->log->log($e->getMessage());
            }
        }
    }

    /**
     * Removes deployment configuration
     *
     * @return void
     */
    private function deleteDeploymentConfig()
    {
        $configDir = $this->filesystem->getDirectoryWrite(DirectoryList::CONFIG);
        $file = 'config.php';
        $absolutePath = $configDir->getAbsolutePath($file);
        if (!$configDir->isFile($file)) {
            $this->log->log("The file '{$absolutePath}' doesn't exist - skipping cleanup");
            return;
        }
        try {
            $this->log->log($absolutePath);
            $configDir->delete($file);
        } catch (FilesystemException $e) {
            $this->log->log($e->getMessage());
        }
    }

    /**
     * Validates that deployment configuration exists
     *
     * @throws \Magento\Setup\Exception
     * @return void
     */
    private function assertDeploymentConfigExists()
    {
        if (!$this->deploymentConfig->isAvailable()) {
            throw new \Magento\Setup\Exception("Can't run this operation: deployment configuration is absent.");
        }
    }

    /**
     * Validates that MySQL is accessible and MySQL version is supported
     *
     * @return void
     */
    private function assertDbAccessible()
    {
        $segment = $this->deploymentConfig->getSegment(DbConfig::CONFIG_KEY);
        $dbConfig = new DbConfig($segment);
        $config = $dbConfig->getConnection(\Magento\Framework\App\Resource\Config::DEFAULT_SETUP_CONNECTION);
        $this->checkDatabaseConnection(
            $config[DbConfig::KEY_NAME],
            $config[DbConfig::KEY_HOST],
            $config[DbConfig::KEY_USER],
            $config[DbConfig::KEY_PASS]
        );
    }

    /**
     * Run installation process for Sample Data
     *
     * @param array $request
     * @return void
     *
     * @SuppressWarnings(PHPMD.UnusedPrivateMethod) Called by install() via callback.
     */
    private function installSampleData($request)
    {
        $userName = isset($request[AdminAccount::KEY_USERNAME]) ? $request[AdminAccount::KEY_USERNAME] : '';
        $this->sampleData->install($this->objectManagerProvider->get(), $this->log, $userName);
    }

    /**
     * Get handler for schema or data install/upgrade/backup/uninstall etc.
     *
     * @param string $moduleName
     * @param string $type
     * @return InstallSchemaInterface | UpgradeSchemaInterface | InstallDataInterface | UpgradeDataInterface | null
     * @throws \Magento\Setup\Exception
     */
    private function getSchemaDataHandler($moduleName, $type)
    {
        $className = str_replace('_', '\\', $moduleName) . '\Setup';
        switch ($type) {
            case 'schema-install':
                $className .= '\InstallSchema';
                if (class_exists($className)) {
                    if (false == is_subclass_of($className, self::SCHEMA_INSTALL)
                        && $className !== self::SCHEMA_INSTALL) {
                        throw  new \Magento\Setup\Exception($className . ' must implement \\' . self::SCHEMA_INSTALL);
                    } else {
                        return $this->getObjectManager()->create($className);
                    }
                }
                break;
            case 'schema-upgrade':
                $className .= '\UpgradeSchema';
                if (class_exists($className)) {
                    if (false == is_subclass_of($className, self::SCHEMA_UPGRADE)
                        && $className !== self::SCHEMA_UPGRADE
                    ) {
                        throw  new \Magento\Setup\Exception($className . ' must implement \\' . self::SCHEMA_UPGRADE);
                    } else {
                        return $this->getObjectManager()->create($className);
                    }
                }
                break;
            case 'schema-recurring':
                $className .= '\Recurring';
                if (class_exists($className)) {
                    if (false == is_subclass_of($className, self::SCHEMA_INSTALL)
                        && $className !== self::SCHEMA_INSTALL) {
                        throw  new \Magento\Setup\Exception($className . ' must implement \\' . self::SCHEMA_INSTALL);
                    } else {
                        return $this->getObjectManager()->create($className);
                    }
                }
                break;
            case 'data-install':
                $className .= '\InstallData';
                if (class_exists($className)) {
                    if (false == is_subclass_of($className, self::DATA_INSTALL)
                        && $className !== self::DATA_INSTALL
                    ) {
                        throw  new \Magento\Setup\Exception($className . ' must implement \\' . self::DATA_INSTALL);
                    } else {
                        return $this->getObjectManager()->create($className);
                    }
                }
                break;
            case 'data-upgrade':
                $className .= '\UpgradeData';
                if (class_exists($className)) {
                    if (false == is_subclass_of($className, self::DATA_UPGRADE)
                        && $className !== self::DATA_UPGRADE
                    ) {
                        throw  new \Magento\Setup\Exception($className . ' must implement \\' . self::DATA_UPGRADE);
                    } else {
                        return $this->getObjectManager()->create($className);
                    }
                }
                break;
            default:
                throw  new \Magento\Setup\Exception("$className does not exist");
        }

        return null;
    }

    /**
     * Generates list of ModuleContext
     *
     * @param \Magento\Framework\Module\Resource $resource
     * @param string $type
     * @return ModuleContext[]
     * @throws \Magento\Setup\Exception
     */
    private function generateListOfModuleContext($resource, $type)
    {
        $moduleContextList = [];
        foreach ($this->moduleList->getNames() as $moduleName) {
            if ($type === 'schema-version') {
                $dbVer = $resource->getDbVersion($moduleName);
            } elseif ($type === 'data-version') {
                $dbVer = $resource->getDataVersion($moduleName);
            } else {
                throw  new \Magento\Setup\Exception("Unsupported version type $type is requested");
            }
            if ($dbVer !== false) {
                $moduleContextList[$moduleName] = new ModuleContext($dbVer);
            } else {
                $moduleContextList[$moduleName] = new ModuleContext('');
            }
        }
        return $moduleContextList;
    }
}<|MERGE_RESOLUTION|>--- conflicted
+++ resolved
@@ -220,14 +220,10 @@
      * @param MaintenanceMode $maintenanceMode
      * @param Filesystem $filesystem
      * @param SampleData $sampleData
-<<<<<<< HEAD
-     * @param ObjectManagerFactory $objectManagerFactory
+     * @param ObjectManagerProvider $objectManagerProvider
      * @param \Magento\Framework\App\Resource $resource
-=======
-     * @param ObjectManagerProvider $objectManagerProvider
-     *
+     * 
      * @SuppressWarnings(PHPMD.ExcessiveParameterList)
->>>>>>> d9b94678
      */
     public function __construct(
         FilePermissions $filePermissions,
@@ -243,12 +239,8 @@
         MaintenanceMode $maintenanceMode,
         Filesystem $filesystem,
         SampleData $sampleData,
-<<<<<<< HEAD
-        ObjectManagerFactory $objectManagerFactory,
+        ObjectManagerProvider $objectManagerProvider,
         \Magento\Framework\App\Resource $resource
-=======
-        ObjectManagerProvider $objectManagerProvider
->>>>>>> d9b94678
     ) {
         $this->filePermissions = $filePermissions;
         $this->deploymentConfigWriter = $deploymentConfigWriter;
@@ -265,12 +257,8 @@
         $this->sampleData = $sampleData;
         $this->installInfo[self::INFO_MESSAGE] = [];
         $this->deploymentConfig = $deploymentConfig;
-<<<<<<< HEAD
-        $this->objectManagerFactory = $objectManagerFactory;
+        $this->objectManagerProvider = $objectManagerProvider;
         $this->resource = $resource;
-=======
-        $this->objectManagerProvider = $objectManagerProvider;
->>>>>>> d9b94678
     }
 
     /**
@@ -644,7 +632,6 @@
         $this->assertDeploymentConfigExists();
         $this->assertDbAccessible();
 
-<<<<<<< HEAD
         $resource = new \Magento\Framework\Module\Resource($this->resource);
         $verType = $type . '-version';
         $installType = $type . '-install';
@@ -702,11 +689,6 @@
                 $this->logProgress();
             }
         }
-=======
-        /** @var \Magento\Framework\Module\Updater $updater */
-        $updater = $this->objectManagerProvider->get()->create('Magento\Framework\Module\Updater');
-        $updater->updateData();
->>>>>>> d9b94678
     }
 
     /**
@@ -742,7 +724,7 @@
      */
     private function installOrderIncrementPrefix($orderIncrementPrefix)
     {
-        $setup = $this->getObjectManager()->create('Magento\Setup\Module\Setup', ['resource' => $this->resource]);
+        $setup = $this->objectManagerProvider->create('Magento\Setup\Module\Setup', ['resource' => $this->resource]);
         $dbConnection = $setup->getConnection();
 
         // get entity_type_id for order
@@ -785,7 +767,7 @@
     public function installAdminUser($data)
     {
         $this->assertDeploymentConfigExists();
-        $setup = $this->getObjectManager()->create('Magento\Setup\Module\Setup', ['resource' => $this->resource]);
+        $setup = $this->objectManagerProvider->create('Magento\Setup\Module\Setup', ['resource' => $this->resource]);
         $adminAccount = $this->adminAccountFactory->create($setup, (array)$data);
         $adminAccount->save();
     }
@@ -1033,7 +1015,7 @@
                         && $className !== self::SCHEMA_INSTALL) {
                         throw  new \Magento\Setup\Exception($className . ' must implement \\' . self::SCHEMA_INSTALL);
                     } else {
-                        return $this->getObjectManager()->create($className);
+                        return $this->objectManagerProvider->create($className);
                     }
                 }
                 break;
@@ -1045,7 +1027,7 @@
                     ) {
                         throw  new \Magento\Setup\Exception($className . ' must implement \\' . self::SCHEMA_UPGRADE);
                     } else {
-                        return $this->getObjectManager()->create($className);
+                        return $this->objectManagerProvider->create($className);
                     }
                 }
                 break;
@@ -1056,7 +1038,7 @@
                         && $className !== self::SCHEMA_INSTALL) {
                         throw  new \Magento\Setup\Exception($className . ' must implement \\' . self::SCHEMA_INSTALL);
                     } else {
-                        return $this->getObjectManager()->create($className);
+                        return $this->objectManagerProvider->create($className);
                     }
                 }
                 break;
@@ -1068,7 +1050,7 @@
                     ) {
                         throw  new \Magento\Setup\Exception($className . ' must implement \\' . self::DATA_INSTALL);
                     } else {
-                        return $this->getObjectManager()->create($className);
+                        return $this->objectManagerProvider->create($className);
                     }
                 }
                 break;
@@ -1080,7 +1062,7 @@
                     ) {
                         throw  new \Magento\Setup\Exception($className . ' must implement \\' . self::DATA_UPGRADE);
                     } else {
-                        return $this->getObjectManager()->create($className);
+                        return $this->objectManagerProvider->create($className);
                     }
                 }
                 break;
