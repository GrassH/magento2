--- conflicted
+++ resolved
@@ -207,17 +207,16 @@
     private $dataSetupFactory;
 
     /**
-<<<<<<< HEAD
      * @var SampleData\Model\State
      */
     protected $sampleDataState;
-=======
+
+    /**
      * Component Registrar
      *
      * @var ComponentRegistrar
      */
     private $componentRegistrar;
->>>>>>> 86d5abe5
 
     /**
      * Constructor
@@ -240,11 +239,8 @@
      * @param DbValidator $dbValidator
      * @param SetupFactory $setupFactory
      * @param DataSetupFactory $dataSetupFactory
-<<<<<<< HEAD
      * @param SampleData\Model\State $sampleDataState
-=======
      * @param ComponentRegistrar $componentRegistrar
->>>>>>> 86d5abe5
      *
      * @SuppressWarnings(PHPMD.ExcessiveParameterList)
      */
@@ -267,11 +263,8 @@
         DbValidator $dbValidator,
         SetupFactory $setupFactory,
         DataSetupFactory $dataSetupFactory,
-<<<<<<< HEAD
-        SampleData\Model\State $sampleDataState
-=======
+        SampleData\Model\State $sampleDataState,
         ComponentRegistrar $componentRegistrar
->>>>>>> 86d5abe5
     ) {
         $this->filePermissions = $filePermissions;
         $this->deploymentConfigWriter = $deploymentConfigWriter;
@@ -292,11 +285,8 @@
         $this->dbValidator = $dbValidator;
         $this->setupFactory = $setupFactory;
         $this->dataSetupFactory = $dataSetupFactory;
-<<<<<<< HEAD
         $this->sampleDataState = $sampleDataState;
-=======
         $this->componentRegistrar = $componentRegistrar;
->>>>>>> 86d5abe5
     }
 
     /**
@@ -326,16 +316,7 @@
             ];
         }
         $script[] = ['Installing admin user...', 'installAdminUser', [$request]];
-<<<<<<< HEAD
         $script[] = ['Caches clearing:', 'cleanCaches', []];
-=======
-        $script[] = ['Enabling caches:', 'enableCaches', []];
-        if (!empty($request[InstallCommand::INPUT_KEY_USE_SAMPLE_DATA])
-            && $this->componentRegistrar->getPath(ComponentRegistrar::MODULE, 'Magento_SampleData') !== null
-        ) {
-            $script[] = ['Installing sample data:', 'installSampleData', [$request]];
-        }
->>>>>>> 86d5abe5
         $script[] = ['Disabling Maintenance Mode:', 'setMaintenanceMode', [0]];
         $script[] = ['Post installation file permissions check...', 'checkApplicationFilePermissions', []];
 
