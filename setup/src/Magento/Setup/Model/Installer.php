--- conflicted
+++ resolved
@@ -11,7 +11,6 @@
 use Magento\Framework\App\DeploymentConfig\Writer;
 use Magento\Framework\App\Filesystem\DirectoryList;
 use Magento\Framework\App\MaintenanceMode;
-use Magento\Framework\App\ObjectManager;
 use Magento\Framework\App\State\CleanupFiles;
 use Magento\Framework\Component\ComponentRegistrar;
 use Magento\Framework\Config\ConfigOptionsListConstants;
@@ -23,6 +22,7 @@
 use Magento\Framework\Model\ResourceModel\Db\Context;
 use Magento\Framework\Module\ModuleList\Loader as ModuleLoader;
 use Magento\Framework\Module\ModuleListInterface;
+use Magento\Framework\Setup\Declaration\Schema\DryRunLogger;
 use Magento\Framework\Setup\FilePermissions;
 use Magento\Framework\Setup\InstallDataInterface;
 use Magento\Framework\Setup\InstallSchemaInterface;
@@ -38,10 +38,6 @@
 use Magento\Setup\Model\ConfigModel as SetupConfigModel;
 use Magento\Framework\Setup\Patch\PatchApplier;
 use Magento\Framework\Setup\Patch\PatchApplierFactory;
-use Magento\Framework\Setup\Patch\PatchHistory;
-use Magento\Framework\Setup\Patch\PatchReader;
-use Magento\Framework\Setup\Patch\PatchRegistry;
-use Magento\Framework\Setup\Patch\PatchRegistryFactory;
 use Magento\Setup\Module\ConnectionFactory;
 use Magento\Setup\Module\DataSetupFactory;
 use Magento\Setup\Module\SetupFactory;
@@ -361,9 +357,6 @@
         $script[] = ['Post installation file permissions check...', 'checkApplicationFilePermissions', []];
         $script[] = ['Write installation date...', 'writeInstallationDate', []];
         $estimatedModules = $this->createModulesConfig($request, true);
-        $this->objectManagerProvider->get()->create(ModuleLoader::class);
-        $this->objectManagerProvider->reset();
-        $this->declarationInstaller = $this->objectManagerProvider->get()->get(DeclarationInstaller::class);
         $total = count($script) + 4 * count(array_filter($estimatedModules));
         $this->progress = new Installer\Progress($total, 0);
 
@@ -941,16 +934,11 @@
         }
 
         foreach ($moduleNames as $moduleName) {
-<<<<<<< HEAD
-=======
             if ($this->isDryRun($request)) {
                 $this->log->log("Module '{$moduleName}':");
                 $this->logProgress();
                 continue;
             }
-            $installer = false;
-            $upgrader = false;
->>>>>>> 388c7ab5
             $schemaListener->setModuleName($moduleName);
             $this->log->log("Module '{$moduleName}':");
             $configVer = $this->moduleList->getOne($moduleName)['setup_version'];
@@ -1048,8 +1036,8 @@
      */
     private function isDryRun(array $request)
     {
-        return isset($request[InstallCommand::INPUT_KEY_DRY_RUN_MODE]) &&
-            $request[InstallCommand::INPUT_KEY_DRY_RUN_MODE];
+        return isset($request[DryRunLogger::INPUT_KEY_DRY_RUN_MODE]) &&
+            $request[DryRunLogger::INPUT_KEY_DRY_RUN_MODE];
     }
 
     /**
