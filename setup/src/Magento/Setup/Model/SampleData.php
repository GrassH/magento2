<?php
/**
 * Copyright © 2015 Magento. All rights reserved.
 * See COPYING.txt for license details.
 */

namespace Magento\Setup\Model;

use Magento\Framework\App\Filesystem\DirectoryList;
use Magento\Framework\Filesystem;
use Magento\Framework\ObjectManagerInterface;

/**
 * Sample data installer
 *
 * Serves as an integration point between Magento Setup application and Luma sample data component
 */
class SampleData
{
    /**
     * Path to the sample data application
     */
    const PATH = '/Magento/SampleData';

    /**
     * Filesystem Directory List
     *
     * @var DirectoryList
     */
    private $directoryList;

    /**
     * @param DirectoryList $directoryList
     */
    public function __construct(DirectoryList $directoryList)
    {
        $this->directoryList = $directoryList;
    }

    /**
     * Check if Sample Data was deployed
     *
     * @return bool
     */
    public function isDeployed()
    {
        return file_exists($this->directoryList->getPath(DirectoryList::MODULES) . self::PATH);
    }

    /**
     * Installation routine for creating sample data
     *
     * @param ObjectManagerInterface $objectManager
     * @param LoggerInterface $logger
     * @param string $userName
     * @throws \Exception
     * @return void
     */
    public function install(ObjectManagerInterface $objectManager, LoggerInterface $logger, $userName)
    {
        /** @var \Magento\SampleData\Model\Logger $sampleDataLogger */
        $sampleDataLogger = $objectManager->get('Magento\SampleData\Model\Logger');
        $sampleDataLogger->setSubject($logger);

        $areaCode = 'adminhtml';
        /** @var \Magento\Framework\App\State $appState */
        $appState = $objectManager->get('Magento\Framework\App\State');
        $appState->setAreaCode($areaCode);
        /** @var \Magento\Framework\App\ObjectManager\ConfigLoader $configLoader */
        $configLoader = $objectManager->get('Magento\Framework\App\ObjectManager\ConfigLoader');
        $objectManager->configure($configLoader->load($areaCode));

<<<<<<< HEAD
        /** @var \Magento\Tools\SampleData\Installer $installer */
        $installer = $objectManager->get('Magento\Tools\SampleData\Installer');
        $installer->run($userName);
=======
        /** @var \Magento\User\Model\UserFactory $userFactory */
        $userFactory = $objectManager->get('Magento\User\Model\UserFactory');
        $user = $userFactory->create()->loadByUsername($adminUserName);

        /** @var \Magento\SampleData\Model\Installer $installer */
        $installer = $objectManager->get('Magento\SampleData\Model\Installer');
        $installer->run($user);
>>>>>>> 396c1d67
    }
}<|MERGE_RESOLUTION|>--- conflicted
+++ resolved
@@ -70,18 +70,8 @@
         $configLoader = $objectManager->get('Magento\Framework\App\ObjectManager\ConfigLoader');
         $objectManager->configure($configLoader->load($areaCode));
 
-<<<<<<< HEAD
         /** @var \Magento\Tools\SampleData\Installer $installer */
         $installer = $objectManager->get('Magento\Tools\SampleData\Installer');
         $installer->run($userName);
-=======
-        /** @var \Magento\User\Model\UserFactory $userFactory */
-        $userFactory = $objectManager->get('Magento\User\Model\UserFactory');
-        $user = $userFactory->create()->loadByUsername($adminUserName);
-
-        /** @var \Magento\SampleData\Model\Installer $installer */
-        $installer = $objectManager->get('Magento\SampleData\Model\Installer');
-        $installer->run($user);
->>>>>>> 396c1d67
     }
 }