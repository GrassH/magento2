--- conflicted
+++ resolved
@@ -60,10 +60,6 @@
         if ($data['engine'] === null) {
             $data['engine'] = self::DEFAULT_ENGINE;
         }
-<<<<<<< HEAD
-        $data['nameWithoutPrefix'] = $data['name'];
-        $data['name'] = $this->resourceConnection->getConnection()->getTableName($data['name']);
-=======
         $tablePrefix = $this->resourceConnection->getTablePrefix($data['name'], $data['resource']);
         $nameWithoutPrefix = $data['name'];
         if (!empty($tablePrefix) && strpos($nameWithoutPrefix, $tablePrefix) === 0) {
@@ -73,7 +69,6 @@
             $data['nameWithoutPrefix'] = $data['name'];
         }
 
->>>>>>> de120cc2
         return $this->objectManager->create($this->className, $data);
     }
 }