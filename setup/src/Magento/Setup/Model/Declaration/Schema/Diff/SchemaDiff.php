<?php
/**
 * Copyright © Magento, Inc. All rights reserved.
 * See COPYING.txt for license details.
 */

namespace Magento\Setup\Model\Declaration\Schema\Diff;

<<<<<<< HEAD
use Magento\Setup\Model\Declaration\Schema\ChangeRegistry;
use Magento\Setup\Model\Declaration\Schema\ChangeRegistryInterface;
=======
>>>>>>> f228e3b0
use Magento\Setup\Model\Declaration\Schema\Dto\Schema;

/**
 * Agregation root of all diffs
 * Loop through all tables and find difference between them
 *
 * If table exists only in XML -> then we need to create table
 * If table exists in both version -> then we need to go deeper and inspect each element
 * If table exists only in db -> then we need to remove this table
 */
class SchemaDiff
{
    /**
     * @var TableDiff
     */
    private $tableDiff;

    /**
     * @var DiffManager
     */
    private $diffManager;

    /**
     * @var DiffFactory
     */
    private $diffFactory;

    /**
     * @param DiffManager $diffManager
     * @param TableDiff $tableDiff
     * @param DiffFactory $diffFactory
     */
    public function __construct(
        DiffManager $diffManager,
        TableDiff $tableDiff,
        DiffFactory $diffFactory
    ) {
        $this->tableDiff = $tableDiff;
        $this->diffManager = $diffManager;
        $this->diffFactory = $diffFactory;
    }

    /**
     * @param Schema $schema
     * @param Schema $generatedSchema
<<<<<<< HEAD
     * @param ChangeRegistry $changeRegistry
     * @return ChangeRegistryInterface
=======
     * @return Diff
>>>>>>> f228e3b0
     */
    public function diff(
        Schema $schema,
        Schema $generatedSchema
    ) {
        $generatedTables = $generatedSchema->getTables();
        $diff = $this->diffFactory->create();

        foreach ($schema->getTables() as $name => $table) {
            if ($this->diffManager->shouldBeCreated($generatedTables, $table)) {
                $this->diffManager->registerCreation($diff, $table);
            } else {
                $this->tableDiff->diff($table, $generatedTables[$name], $diff);
            }

            unset($generatedTables[$name]);
        }
        //Removal process
        if ($this->diffManager->shouldBeRemoved($generatedTables)) {
            $this->diffManager->registerRemoval($diff, $generatedTables, $schema->getTables());
        }

<<<<<<< HEAD
        return $changeRegistry;
=======
        return $diff;
>>>>>>> f228e3b0
    }
}<|MERGE_RESOLUTION|>--- conflicted
+++ resolved
@@ -6,11 +6,6 @@
 
 namespace Magento\Setup\Model\Declaration\Schema\Diff;
 
-<<<<<<< HEAD
-use Magento\Setup\Model\Declaration\Schema\ChangeRegistry;
-use Magento\Setup\Model\Declaration\Schema\ChangeRegistryInterface;
-=======
->>>>>>> f228e3b0
 use Magento\Setup\Model\Declaration\Schema\Dto\Schema;
 
 /**
@@ -56,12 +51,7 @@
     /**
      * @param Schema $schema
      * @param Schema $generatedSchema
-<<<<<<< HEAD
-     * @param ChangeRegistry $changeRegistry
-     * @return ChangeRegistryInterface
-=======
      * @return Diff
->>>>>>> f228e3b0
      */
     public function diff(
         Schema $schema,
@@ -84,10 +74,6 @@
             $this->diffManager->registerRemoval($diff, $generatedTables, $schema->getTables());
         }
 
-<<<<<<< HEAD
-        return $changeRegistry;
-=======
         return $diff;
->>>>>>> f228e3b0
     }
 }