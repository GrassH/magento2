--- conflicted
+++ resolved
@@ -318,12 +318,7 @@
     private function validateHttpCacheHosts($option)
     {
         $errors = [];
-<<<<<<< HEAD
-        if (!preg_match('/^[a-zA-Z0-9_:,.\/ ]+$/', $option)
-        ) {
-=======
         if (!preg_match('/^[a-zA-Z0-9_:,.]+$/', $option)) {
->>>>>>> bb450ef7
             $errors[] = "Invalid http cache hosts '{$option}'";
         }
         return $errors;
