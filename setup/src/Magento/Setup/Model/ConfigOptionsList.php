--- conflicted
+++ resolved
@@ -65,42 +65,27 @@
      *
      * @param ConfigGenerator $configGenerator
      * @param DbValidator $dbValidator
-<<<<<<< HEAD
+     * @param KeyValidator|null $encryptionKeyValidator
      * @param DriverOptions|null $driverOptions
-=======
-     * @param KeyValidator|null $encryptionKeyValidator
->>>>>>> ff3c9b32
      */
     public function __construct(
         ConfigGenerator $configGenerator,
         DbValidator $dbValidator,
-<<<<<<< HEAD
+        KeyValidator $encryptionKeyValidator = null,
         DriverOptions $driverOptions = null
     ) {
-        $objectManager = \Magento\Framework\App\ObjectManager::getInstance();
-=======
-        KeyValidator $encryptionKeyValidator = null
-    ) {
->>>>>>> ff3c9b32
         $this->configGenerator = $configGenerator;
         $this->dbValidator = $dbValidator;
         $objectManager = \Magento\Framework\App\ObjectManager::getInstance();
         foreach ($this->configOptionsListClasses as $className) {
             $this->configOptionsCollection[] = $objectManager->get($className);
         }
-<<<<<<< HEAD
+        $this->encryptionKeyValidator = $encryptionKeyValidator ?: $objectManager->get(KeyValidator::class);
         $this->driverOptions = $driverOptions ?? $objectManager->get(DriverOptions::class);
-=======
-        $this->encryptionKeyValidator = $encryptionKeyValidator ?: $objectManager->get(KeyValidator::class);
->>>>>>> ff3c9b32
     }
 
     /**
      * @inheritdoc
-<<<<<<< HEAD
-=======
-     *
->>>>>>> ff3c9b32
      * @SuppressWarnings(PHPMD.ExcessiveMethodLength)
      */
     public function getOptions()
