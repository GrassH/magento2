<?php
/**
 * Copyright © 2015 Magento. All rights reserved.
 * See COPYING.txt for license details.
 */

namespace Magento\Setup\Model;

use Zend\ServiceManager\ServiceLocatorInterface;
use Magento\Setup\Module\ResourceFactory;
use Magento\Framework\App\ErrorHandler;
use Magento\Framework\App\State\CleanupFiles;
use Magento\Framework\Setup\LoggerInterface;

class InstallerFactory
{
    /**
     * Zend Framework's service locator
     *
     * @var ServiceLocatorInterface
     */
    protected $serviceLocator;

    /**
     * @var ResourceFactory
     */
    private $resourceFactory;

    /**
     * Constructor
     *
     * @param ServiceLocatorInterface $serviceLocator
     * @param ResourceFactory $resourceFactory
     */
    public function __construct(ServiceLocatorInterface $serviceLocator, ResourceFactory $resourceFactory)
    {
        $this->serviceLocator = $serviceLocator;
        $this->resourceFactory = $resourceFactory;
        // For Setup Wizard we are using our customized error handler
        $handler = new ErrorHandler();
        set_error_handler([$handler, 'handler']);
    }

    /**
     * Factory method for installer object
     *
     * @param LoggerInterface $log
     * @return Installer
     */
    public function create(LoggerInterface $log)
    {
        return new Installer(
            $this->serviceLocator->get('Magento\Setup\Model\FilePermissions'),
            $this->serviceLocator->get('Magento\Framework\App\DeploymentConfig\Writer'),
            $this->serviceLocator->get('Magento\Framework\App\DeploymentConfig\Reader'),
            $this->serviceLocator->get('Magento\Framework\App\DeploymentConfig'),
            $this->serviceLocator->get('Magento\Framework\Module\ModuleList'),
            $this->serviceLocator->get('Magento\Framework\Module\ModuleList\Loader'),
            $this->serviceLocator->get('Magento\Setup\Model\AdminAccountFactory'),
            $log,
            $this->serviceLocator->get('Magento\Setup\Module\ConnectionFactory'),
            $this->serviceLocator->get('Magento\Framework\App\MaintenanceMode'),
            $this->serviceLocator->get('Magento\Framework\Filesystem'),
            $this->serviceLocator->get('Magento\Setup\Model\ObjectManagerProvider'),
            new \Magento\Framework\Model\Resource\Db\Context(
                $this->getResource(),
                $this->serviceLocator->get('Magento\Framework\Model\Resource\Db\TransactionManager'),
                $this->serviceLocator->get('Magento\Framework\Model\Resource\Db\ObjectRelationProcessor')
            ),
            $this->serviceLocator->get('Magento\Setup\Model\ConfigModel'),
            $this->serviceLocator->get('Magento\Framework\App\State\CleanupFiles'),
            $this->serviceLocator->get('Magento\Setup\Validator\DbValidator'),
            $this->serviceLocator->get('Magento\Setup\Module\SetupFactory'),
            $this->serviceLocator->get('Magento\Setup\Module\DataSetupFactory'),
<<<<<<< HEAD
            $this->serviceLocator->get('Magento\SampleData\Model\State')
=======
            new \Magento\Framework\Component\ComponentRegistrar()
>>>>>>> 86d5abe5
        );
    }

    /**
     * creates Resource Factory
     *
     * @return Resource
     */
    private function getResource()
    {
        $deploymentConfig = $this->serviceLocator->get('Magento\Framework\App\DeploymentConfig');
        return $this->resourceFactory->create($deploymentConfig);
    }
}<|MERGE_RESOLUTION|>--- conflicted
+++ resolved
@@ -72,11 +72,8 @@
             $this->serviceLocator->get('Magento\Setup\Validator\DbValidator'),
             $this->serviceLocator->get('Magento\Setup\Module\SetupFactory'),
             $this->serviceLocator->get('Magento\Setup\Module\DataSetupFactory'),
-<<<<<<< HEAD
-            $this->serviceLocator->get('Magento\SampleData\Model\State')
-=======
+            $this->serviceLocator->get('Magento\SampleData\Model\State'),
             new \Magento\Framework\Component\ComponentRegistrar()
->>>>>>> 86d5abe5
         );
     }
 
