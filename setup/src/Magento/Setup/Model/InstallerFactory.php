<?php
/**
 * Copyright © 2015 Magento. All rights reserved.
 * See COPYING.txt for license details.
 */

namespace Magento\Setup\Model;

use Zend\ServiceManager\ServiceLocatorInterface;
use Magento\Setup\Module\ResourceFactory;

class InstallerFactory
{
    /**
     * Zend Framework's service locator
     *
     * @var ServiceLocatorInterface
     */
    protected $serviceLocator;

    /**
     * @var ResourceFactory
     */
    private $resourceFactory;

    /**
     * Constructor
     *
     * @param ServiceLocatorInterface $serviceLocator
     */
    public function __construct(
        ServiceLocatorInterface $serviceLocator,
        ResourceFactory $resourceFactory
    )
    {
        $this->serviceLocator = $serviceLocator;
        $this->resourceFactory = $resourceFactory;
    }

    /**
     * Factory method for installer object
     *
     * @param LoggerInterface $log
     * @return Installer
     */
    public function create(LoggerInterface $log)
    {
        return new Installer(
            $this->serviceLocator->get('Magento\Setup\Model\FilePermissions'),
            $this->serviceLocator->get('Magento\Framework\App\DeploymentConfig\Writer'),
            $this->serviceLocator->get('Magento\Framework\App\DeploymentConfig'),
            $this->serviceLocator->get('Magento\Framework\Module\ModuleList'),
            $this->serviceLocator->get('Magento\Framework\Module\ModuleList\Loader'),
            $this->serviceLocator->get('Magento\Framework\App\Filesystem\DirectoryList'),
            $this->serviceLocator->get('Magento\Setup\Model\AdminAccountFactory'),
            $log,
            $this->serviceLocator->get('Magento\Framework\Math\Random'),
            $this->serviceLocator->get('Magento\Setup\Module\ConnectionFactory'),
            $this->serviceLocator->get('Magento\Framework\App\MaintenanceMode'),
            $this->serviceLocator->get('Magento\Framework\Filesystem'),
            $this->serviceLocator->get('Magento\Setup\Model\SampleData'),
<<<<<<< HEAD
            $this->serviceLocator->get('Magento\Setup\Model\ObjectManagerFactory'),
            $this->getResource()
        );
    }

    private function getResource()
    {
        $deploymentConfig = new \Magento\Framework\App\DeploymentConfig(
            $this->serviceLocator->get('Magento\Framework\App\DeploymentConfig\Reader'),
            []
=======
            $this->serviceLocator->get('Magento\Setup\Model\ObjectManagerProvider')
>>>>>>> d9b94678
        );
        return $this->resourceFactory->create($deploymentConfig);
    }
}<|MERGE_RESOLUTION|>--- conflicted
+++ resolved
@@ -59,8 +59,7 @@
             $this->serviceLocator->get('Magento\Framework\App\MaintenanceMode'),
             $this->serviceLocator->get('Magento\Framework\Filesystem'),
             $this->serviceLocator->get('Magento\Setup\Model\SampleData'),
-<<<<<<< HEAD
-            $this->serviceLocator->get('Magento\Setup\Model\ObjectManagerFactory'),
+            $this->serviceLocator->get('Magento\Setup\Model\ObjectManagerProvider'),
             $this->getResource()
         );
     }
@@ -70,9 +69,6 @@
         $deploymentConfig = new \Magento\Framework\App\DeploymentConfig(
             $this->serviceLocator->get('Magento\Framework\App\DeploymentConfig\Reader'),
             []
-=======
-            $this->serviceLocator->get('Magento\Setup\Model\ObjectManagerProvider')
->>>>>>> d9b94678
         );
         return $this->resourceFactory->create($deploymentConfig);
     }
