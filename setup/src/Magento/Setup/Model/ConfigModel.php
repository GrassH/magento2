<?php
/**
 * Copyright © 2015 Magento. All rights reserved.
 * See COPYING.txt for license details.
 */

namespace Magento\Setup\Model;

use Magento\Framework\Config\Data\ConfigData;
use Magento\Framework\App\DeploymentConfig\Writer;
use Magento\Framework\App\DeploymentConfig\Reader;

class ConfigModel
{
    /**
     * @var \Magento\Setup\Model\ConfigOptionsListCollector
     */
    protected $collector;

    /**
     * @var \Magento\Framework\App\DeploymentConfig\Writer
     */
    protected $writer;

    /**
<<<<<<< HEAD
     * File permissions checker
     *
     * @var FilePermissions
     */
   // private $filePermissions;
=======
     * @var \Magento\Framework\App\DeploymentConfig\Reader
     */
    protected $reader;

    /**
     * @var array
     */
    protected $currentConfig;
>>>>>>> 3a670686

    /**
     * Constructor
     *
     * @param ConfigOptionsListCollector $collector
     * @param Writer $writer
<<<<<<< HEAD
     * param FilePermissions $filePermissions
     */
    public function __construct(
        ConfigOptionsListCollector $collector,
        Writer $writer //,
        // FilePermissions $filePermissions
    ) {
        $this->collector = $collector;
        $this->writer = $writer;
        // $this->filePermissions = $filePermissions;
=======
     * @param Reader $reader
     */
    public function __construct(
        ConfigOptionsListCollector $collector,
        Writer $writer,
        Reader $reader
    ) {
        $this->collector = $collector;
        $this->writer = $writer;
        $this->reader = $reader;
        $this->currentConfig = $this->reader->loadConfig();
>>>>>>> 3a670686
    }

    /**
     * Gets available config options
     *
     * @return array
     */
    public function getAvailableOptions()
    {
        $optionCollection = [];
        $options = $this->collector->collectOptions();

        foreach ($options as $option) {
            $optionCollection = array_merge($optionCollection, $option->getOptions());
        }

        foreach ($optionCollection as $option) {
            $currentValue = $this->getConfigValueByPath($option->getConfigPath());
            if ($currentValue !== null) {
                $option->setDefault();
            }
        }

        return $optionCollection;
    }

    /**
     * Process input options
     *
     * @param array $inputOptions
     * @return void
     * @throws \Exception
     */
    public function process($inputOptions)
    {
        $this->checkInstallationFilePermissions();

        $fileConfigStorage = [];
        $options = $this->collector->collectOptions();

        foreach ($options as $moduleName => $option) {

            $configData = $option->createConfig($inputOptions, $this->currentConfig);

            foreach ($configData as $config) {
                if (!$config instanceof ConfigData) {
                    throw new \Exception(
                        'In module : '
                        . $moduleName
                        . 'ConfigOption::createConfig should return an array of ConfigData instances'
                    );
                }

                if (isset($fileConfigStorage[$config->getFileKey()])
                    && isset($fileConfigStorage[$config->getFileKey()][$config->getSegmentKey()])
                ) {
                    $fileConfigStorage[$config->getFileKey()][$config->getSegmentKey()] = array_replace_recursive(
                        $fileConfigStorage[$config->getFileKey()][$config->getSegmentKey()],
                        $config->getData()
                    );
                } else {
                    $fileConfigStorage[$config->getFileKey()][$config->getSegmentKey()] = $config->getData();
                }
            }

        }

        $this->writer->saveConfig($fileConfigStorage);
    }

    /**
     * Validates Input Options
     *
     * @param array $inputOptions
     * @return array
     */
    public function validate(array $inputOptions)
    {
        $errors = [];

        //Basic types validation
        $options = $this->getAvailableOptions();
        foreach ($options as $option) {
            try {
                if ($inputOptions[$option->getName()] !== null) {
                    $option->validate($inputOptions[$option->getName()]);
                }
            } catch (\InvalidArgumentException $e) {
                $errors[] = $e->getMessage();
            }
        }

        // validate ConfigOptionsList
        $options = $this->collector->collectOptions();

        foreach ($options as $option) {
            $errors = array_merge($errors, $option->validate($inputOptions));
        }

        return $errors;
    }

    /**
<<<<<<< HEAD
     * Check permissions of directories that are expected to be writable for installation
     *
     * @return void
     * @throws \Exception
     */
    private function checkInstallationFilePermissions()
    {
        $results = false; // pdltest $this->filePermissions->getMissingWritableDirectoriesForInstallation();
        if ($results) {
            $errorMsg = "Missing writing permissions to the following directories: '" . implode("' '", $results) . "'";
            throw new \Exception($errorMsg);
        }
=======
     * Gets config value by path
     *
     * @param string $path
     * @return mixed
     */
    public function getConfigValueByPath($path)
    {
        $currentConfig = $this->currentConfig;
        $chunks = explode('/', $path);
        if (!empty($chunks)) {

            $sizeOfPath = count($chunks);
            for ($level = 0; $level < $sizeOfPath; $level++) {
                if (isset($currentConfig[$chunks[$level]])) {
                    if ($level === $sizeOfPath-1) {
                        return $currentConfig[$chunks[$level]];
                    }

                    $currentConfig = $currentConfig[$chunks[$level]];
                }
            }
        }

        return null;
>>>>>>> 3a670686
    }
}<|MERGE_RESOLUTION|>--- conflicted
+++ resolved
@@ -23,13 +23,13 @@
     protected $writer;
 
     /**
-<<<<<<< HEAD
      * File permissions checker
      *
      * @var FilePermissions
      */
    // private $filePermissions;
-=======
+
+    /**
      * @var \Magento\Framework\App\DeploymentConfig\Reader
      */
     protected $reader;
@@ -38,37 +38,26 @@
      * @var array
      */
     protected $currentConfig;
->>>>>>> 3a670686
 
     /**
      * Constructor
      *
      * @param ConfigOptionsListCollector $collector
      * @param Writer $writer
-<<<<<<< HEAD
+     * @param Reader $reader
      * param FilePermissions $filePermissions
-     */
-    public function __construct(
-        ConfigOptionsListCollector $collector,
-        Writer $writer //,
-        // FilePermissions $filePermissions
-    ) {
-        $this->collector = $collector;
-        $this->writer = $writer;
-        // $this->filePermissions = $filePermissions;
-=======
-     * @param Reader $reader
      */
     public function __construct(
         ConfigOptionsListCollector $collector,
         Writer $writer,
         Reader $reader
+        // FilePermissions $filePermissions
     ) {
         $this->collector = $collector;
         $this->writer = $writer;
         $this->reader = $reader;
         $this->currentConfig = $this->reader->loadConfig();
->>>>>>> 3a670686
+        // $this->filePermissions = $filePermissions;
     }
 
     /**
@@ -172,20 +161,6 @@
     }
 
     /**
-<<<<<<< HEAD
-     * Check permissions of directories that are expected to be writable for installation
-     *
-     * @return void
-     * @throws \Exception
-     */
-    private function checkInstallationFilePermissions()
-    {
-        $results = false; // pdltest $this->filePermissions->getMissingWritableDirectoriesForInstallation();
-        if ($results) {
-            $errorMsg = "Missing writing permissions to the following directories: '" . implode("' '", $results) . "'";
-            throw new \Exception($errorMsg);
-        }
-=======
      * Gets config value by path
      *
      * @param string $path
@@ -210,6 +185,20 @@
         }
 
         return null;
->>>>>>> 3a670686
+    }
+
+    /**
+     * Check permissions of directories that are expected to be writable for installation
+     *
+     * @return void
+     * @throws \Exception
+     */
+    private function checkInstallationFilePermissions()
+    {
+        $results = false; // pdltest $this->filePermissions->getMissingWritableDirectoriesForInstallation();
+        if ($results) {
+            $errorMsg = "Missing writing permissions to the following directories: '" . implode("' '", $results) . "'";
+            throw new \Exception($errorMsg);
+        }
     }
 }