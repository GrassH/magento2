--- conflicted
+++ resolved
@@ -8,11 +8,7 @@
 
 use Composer\Package\Version\VersionParser;
 use Magento\Framework\Filesystem;
-<<<<<<< HEAD
-=======
-use Magento\Framework\Composer\MagentoComposerApplicationFactory;
 use Magento\Setup\Model\DateTime\DateTimeProvider;
->>>>>>> 07ea81fe
 
 /**
  * Class UpdatePackagesCache manages information about available for update packages though the cache file.
@@ -67,38 +63,21 @@
      * Constructor
      *
      * @param \Magento\Framework\Filesystem $filesystem
-<<<<<<< HEAD
      * @param \Magento\Framework\Composer\ComposerInformation $composerInformation
      * @param \Magento\Setup\Model\MarketplaceManager $marketplaceManager
-     * @param \Magento\Setup\Model\ObjectManagerProvider $objectManagerProvider
-     * @throws \Exception
+     * @param DateTimeProvider $dateTimeProvider
      */
     public function __construct(
         \Magento\Framework\Filesystem $filesystem,
         \Magento\Framework\Composer\ComposerInformation $composerInformation,
         \Magento\Setup\Model\MarketplaceManager $marketplaceManager,
-        \Magento\Setup\Model\ObjectManagerProvider $objectManagerProvider
-=======
-     * @param ComposerInformation $composerInformation
-     * @param DateTimeProvider $dateTimeProvider
-     */
-    public function __construct(
-        MagentoComposerApplicationFactory $applicationFactory,
-        Filesystem $filesystem,
-        ComposerInformation $composerInformation,
         DateTimeProvider $dateTimeProvider
->>>>>>> 07ea81fe
     ) {
         $applicationFactory = $objectManagerProvider->get()
             ->get('Magento\Framework\Composer\MagentoComposerApplicationFactory');
         $this->application = $applicationFactory->create();
-<<<<<<< HEAD
         $this->directory = $filesystem->getDirectoryWrite(\Magento\Framework\App\Filesystem\DirectoryList::VAR_DIR);
-        $this->dateTime = $objectManagerProvider->get()->get('Magento\Framework\Stdlib\DateTime\DateTime');
-=======
-        $this->directory = $filesystem->getDirectoryWrite(DirectoryList::VAR_DIR);
         $this->dateTime = $dateTimeProvider->get();
->>>>>>> 07ea81fe
         $this->composerInformation = $composerInformation;
         $this->marketplaceManager = $marketplaceManager;
     }
