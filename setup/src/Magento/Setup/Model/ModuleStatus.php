--- conflicted
+++ resolved
@@ -145,11 +145,7 @@
      */
     private function deselectDisabledModules()
     {
-<<<<<<< HEAD
-        $existingModules = $this->deploymentConfig->getConfigData(ConfigOptionsListConstants::KEY_MODULES);
-=======
-        $existingModules = $this->deploymentConfig->get(ConfigOptionsList::KEY_MODULES);
->>>>>>> 260ce5cd
+        $existingModules = $this->deploymentConfig->get(ConfigOptionsListConstants::KEY_MODULES);
         if (isset($existingModules)) {
             foreach ($existingModules as $module => $value) {
                 if (!$value) {
