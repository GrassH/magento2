<?php
/**
 * Copyright © Magento, Inc. All rights reserved.
 * See COPYING.txt for license details.
 */
namespace Magento\Setup\Console\Command;

use Magento\Framework\App\Console\MaintenanceModeEnabler;
use Magento\Framework\App\DeploymentConfig;
use Magento\Framework\App\MaintenanceMode;
use Magento\Framework\Backup\Factory;
use Magento\Framework\Composer\ComposerInformation;
use Magento\Framework\Console\Cli;
use Magento\Framework\Module\DependencyChecker;
use Magento\Framework\Module\FullModuleList;
use Magento\Framework\Module\PackageInfo;
use Magento\Framework\Setup\BackupRollbackFactory;
use Magento\Setup\Model\ModuleRegistryUninstaller;
use Magento\Setup\Model\ModuleUninstaller;
use Magento\Setup\Model\ObjectManagerProvider;
use Magento\Setup\Model\Patch\PatchApplier;
use Magento\Setup\Model\UninstallCollector;
use Symfony\Component\Console\Input\InputInterface;
use Symfony\Component\Console\Input\InputOption;
use Symfony\Component\Console\Output\OutputInterface;
use Symfony\Component\Console\Question\ConfirmationQuestion;

/**
 * Command for uninstalling modules
 *
 * @SuppressWarnings(PHPMD.CouplingBetweenObjects)
 * @SuppressWarnings(PHPMD.ExcessiveParameterList)
 */
class ModuleUninstallCommand extends AbstractModuleCommand
{
    /**
     * Names of input options
     */
    const INPUT_KEY_REMOVE_DATA = 'remove-data';
    const INPUT_KEY_BACKUP_CODE = 'backup-code';
    const INPUT_KEY_BACKUP_MEDIA = 'backup-media';
    const INPUT_KEY_BACKUP_DB = 'backup-db';
    const INPUT_KEY_NON_COMPOSER_MODULE = 'non-composer';

    /**
     * Deployment Configuration
     *
     * @var DeploymentConfig
     */
    private $deploymentConfig;

    /**
     * Full module list
     *
     * @var FullModuleList
     */
    private $fullModuleList;

    /**
     * Module package info
     *
     * @var PackageInfo
     */
    private $packageInfo;

    /**
     * Uninstall classes collector
     *
     * @var UninstallCollector
     */
    private $collector;

    /**
     * Composer general dependency checker
     *
     * @var DependencyChecker
     */
    private $dependencyChecker;

    /**
     * Root composer.json information
     *
     * @var ComposerInformation
     */
    private $composer;

    /**
     * BackupRollback factory
     *
     * @var BackupRollbackFactory
     */
    private $backupRollbackFactory;

    /**
     * Module Uninstaller
     *
     * @var ModuleUninstaller
     */
    private $moduleUninstaller;

    /**
     * Module Registry uninstaller
     *
     * @var ModuleRegistryUninstaller
     */
    private $moduleRegistryUninstaller;

    /**
<<<<<<< HEAD
     * @var PatchApplier
     */
    private $patchApplier;
=======
     * @var MaintenanceModeEnabler
     */
    private $maintenanceModeEnabler;
>>>>>>> a86fd3f8

    /**
     * Constructor
     *
     * @param ComposerInformation $composer
     * @param DeploymentConfig $deploymentConfig
     * @param FullModuleList $fullModuleList
     * @param MaintenanceMode $maintenanceMode deprecated, use $maintenanceModeEnabler instead
     * @param ObjectManagerProvider $objectManagerProvider
     * @param UninstallCollector $collector
     * @param ModuleUninstaller $moduleUninstaller
     * @param ModuleRegistryUninstaller $moduleRegistryUninstaller
     * @param MaintenanceModeEnabler $maintenanceModeEnabler
     *
     * @SuppressWarnings(PHPMD.UnusedFormalParameter)
     */
    public function __construct(
        ComposerInformation $composer,
        DeploymentConfig $deploymentConfig,
        FullModuleList $fullModuleList,
        MaintenanceMode $maintenanceMode,
        ObjectManagerProvider $objectManagerProvider,
        UninstallCollector $collector,
        ModuleUninstaller $moduleUninstaller,
        ModuleRegistryUninstaller $moduleRegistryUninstaller,
        MaintenanceModeEnabler $maintenanceModeEnabler = null
    ) {
        parent::__construct($objectManagerProvider);
        $this->composer = $composer;
        $this->deploymentConfig = $deploymentConfig;
        $this->fullModuleList = $fullModuleList;
        $this->packageInfo = $this->objectManager->get(\Magento\Framework\Module\PackageInfoFactory::class)->create();
        $this->collector = $collector;
        $this->dependencyChecker = $this->objectManager->get(\Magento\Framework\Module\DependencyChecker::class);
        $this->backupRollbackFactory = $this->objectManager->get(\Magento\Framework\Setup\BackupRollbackFactory::class);
        $this->moduleUninstaller = $moduleUninstaller;
        $this->moduleRegistryUninstaller = $moduleRegistryUninstaller;
<<<<<<< HEAD
        $this->patchApplier = $this->objectManager->get(PatchApplier::class);
=======
        $this->maintenanceModeEnabler =
            $maintenanceModeEnabler ?: $this->objectManager->get(MaintenanceModeEnabler::class);
>>>>>>> a86fd3f8
    }

    /**
     * {@inheritdoc}
     */
    protected function configure()
    {
        $options = [
            new InputOption(
                self::INPUT_KEY_REMOVE_DATA,
                'r',
                InputOption::VALUE_NONE,
                'Remove data installed by module(s)'
            ),
            new InputOption(
                self::INPUT_KEY_BACKUP_CODE,
                null,
                InputOption::VALUE_NONE,
                'Take code and configuration files backup (excluding temporary files)'
            ),
            new InputOption(
                self::INPUT_KEY_BACKUP_MEDIA,
                null,
                InputOption::VALUE_NONE,
                'Take media backup'
            ),
            new InputOption(
                self::INPUT_KEY_BACKUP_DB,
                null,
                InputOption::VALUE_NONE,
                'Take complete database backup'
            ),
            new InputOption(
                self::INPUT_KEY_NON_COMPOSER_MODULE,
                null,
                InputOption::VALUE_NONE,
                'All modules, that will be past here will be non composer based'
            )
        ];
        $this->setName('module:uninstall')
            ->setDescription('Uninstalls modules installed by composer')
            ->setDefinition($options);
        parent::configure();
    }

    /**
     * {@inheritdoc}
     */
    protected function isModuleRequired()
    {
        return true;
    }

    /**
     * {@inheritdoc}
     * @SuppressWarnings(PHPMD.CyclomaticComplexity)
     */
    protected function execute(InputInterface $input, OutputInterface $output)
    {
        if (!$this->deploymentConfig->isAvailable()) {
            $output->writeln(
                '<error>You cannot run this command because the Magento application is not installed.</error>'
            );
            // we must have an exit code higher than zero to indicate something was wrong
            return \Magento\Framework\Console\Cli::RETURN_FAILURE;
        }

        $modules = $input->getArgument(self::INPUT_KEY_MODULES);

        if ($input->getOption(self::INPUT_KEY_NON_COMPOSER_MODULE)) {
            foreach ($modules as $moduleName) {
                $this->patchApplier->revertDataPatches($moduleName);
            }

            return Cli::RETURN_SUCCESS;
        }

        // validate modules input
        $messages = $this->validate($modules);
        if (!empty($messages)) {
            $output->writeln($messages);
            // we must have an exit code higher than zero to indicate something was wrong
            return \Magento\Framework\Console\Cli::RETURN_FAILURE;
        }

        // check dependencies
        $dependencyMessages = $this->checkDependencies($modules);
        if (!empty($dependencyMessages)) {
            $output->writeln($dependencyMessages);
            // we must have an exit code higher than zero to indicate something was wrong
            return \Magento\Framework\Console\Cli::RETURN_FAILURE;
        }

        $helper = $this->getHelper('question');
        $question = new ConfirmationQuestion(
            'You are about to remove code and/or database tables. Are you sure?[y/N]',
            false
        );
        if (!$helper->ask($input, $output, $question) && $input->isInteractive()) {
            return \Magento\Framework\Console\Cli::RETURN_FAILURE;
        }

        $result = $this->maintenanceModeEnabler->executeInMaintenanceMode(
            function () use ($input, $output, $modules, $helper) {
                try {
                    $this->takeBackup($input, $output);
                    $dbBackupOption = $input->getOption(self::INPUT_KEY_BACKUP_DB);
                    if ($input->getOption(self::INPUT_KEY_REMOVE_DATA)) {
                        $this->removeData($modules, $output, $dbBackupOption);
                    } else {
                        if (!empty($this->collector->collectUninstall())) {
                            $question = new ConfirmationQuestion(
                                'You are about to remove a module(s) that might have database data. '
                                . 'Do you want to remove the data from database?[y/N]',
                                false
                            );
                            if ($helper->ask($input, $output, $question) || !$input->isInteractive()) {
                                $this->removeData($modules, $output, $dbBackupOption);
                            }
                        } else {
                            $output->writeln(
                                '<info>You are about to remove a module(s) that might have database data. '
                                . 'Remove the database data manually after uninstalling, if desired.</info>'
                            );
                        }
                    }
                    $this->moduleRegistryUninstaller->removeModulesFromDb($output, $modules);
                    $this->moduleRegistryUninstaller->removeModulesFromDeploymentConfig($output, $modules);
                    $this->moduleUninstaller->uninstallCode($output, $modules);
                    $this->cleanup($input, $output);

                    return \Magento\Framework\Console\Cli::RETURN_SUCCESS;
                } catch (\Exception $e) {
                    $output->writeln('<error>' . $e->getMessage() . '</error>');
                    $output->writeln('<error>Please disable maintenance mode after you resolved above issues</error>');
                    return \Magento\Framework\Console\Cli::RETURN_FAILURE;
                }
            },
            $output,
            true
        );

        return $result;
    }

    /**
     * Check backup options and take backup appropriately
     *
     * @param InputInterface $input
     * @param OutputInterface $output
     * @return void
     */
    private function takeBackup(InputInterface $input, OutputInterface $output)
    {
        $time = time();
        if ($input->getOption(self::INPUT_KEY_BACKUP_CODE)) {
            $codeBackup = $this->backupRollbackFactory->create($output);
            $codeBackup->codeBackup($time);
        }
        if ($input->getOption(self::INPUT_KEY_BACKUP_MEDIA)) {
            $mediaBackup = $this->backupRollbackFactory->create($output);
            $mediaBackup->codeBackup($time, Factory::TYPE_MEDIA);
        }
        if ($input->getOption(self::INPUT_KEY_BACKUP_DB)) {
            $dbBackup = $this->backupRollbackFactory->create($output);
            $this->setAreaCode();
            $dbBackup->dbBackup($time);
        }
    }

    /**
     * Invoke remove data routine in each specified module
     *
     * @param string[] $modules
     * @param OutputInterface $output
     * @param bool $dbBackupOption
     * @return void
     */
    private function removeData(array $modules, OutputInterface $output, $dbBackupOption)
    {
        if (!$dbBackupOption) {
            $output->writeln('<error>You are removing data without a database backup.</error>');
        } else {
            $output->writeln('<info>Removing data</info>');
        }
        $this->moduleUninstaller->uninstallData($output, $modules);
    }

    /**
     * Validate list of modules against installed composer packages and return error messages
     *
     * @param string[] $modules
     * @return string[]
     */
    protected function validate(array $modules)
    {
        $messages = [];
        $unknownPackages = [];
        $unknownModules = [];
        $installedPackages = $this->composer->getRootRequiredPackages();
        foreach ($modules as $module) {
            if (array_search($this->packageInfo->getPackageName($module), $installedPackages) === false) {
                $unknownPackages[] = $module;
            }
            if (!$this->fullModuleList->has($module)) {
                $unknownModules[] = $module;
            }
        }
        $unknownPackages = array_diff($unknownPackages, $unknownModules);
        if (!empty($unknownPackages)) {
            $text = count($unknownPackages) > 1 ?
                ' are not installed composer packages' : ' is not an installed composer package';
            $messages[] = '<error>' . implode(', ', $unknownPackages) . $text . '</error>';
        }
        if (!empty($unknownModules)) {
            $messages[] = '<error>Unknown module(s): ' . implode(', ', $unknownModules) . '</error>';
        }
        return $messages;
    }

    /**
     * Check for dependencies to modules, return error messages
     *
     * @param string[] $modules
     * @return string[]
     */
    private function checkDependencies(array $modules)
    {
        $messages = [];
        $dependencies = $this->dependencyChecker->checkDependenciesWhenDisableModules(
            $modules,
            $this->fullModuleList->getNames()
        );
        foreach ($dependencies as $module => $dependingModules) {
            if (!empty($dependingModules)) {
                $messages[] =
                    "<error>Cannot uninstall module '$module' because the following module(s) depend on it:</error>" .
                    PHP_EOL . "\t<error>" . implode('</error>' . PHP_EOL . "\t<error>", array_keys($dependingModules)) .
                    "</error>";
            }
        }
        return $messages;
    }

    /**
     * Sets area code to start a session for database backup and rollback
     *
     * @return void
     */
    private function setAreaCode()
    {
        $areaCode = 'adminhtml';
        /** @var \Magento\Framework\App\State $appState */
        $appState = $this->objectManager->get(\Magento\Framework\App\State::class);
        $appState->setAreaCode($areaCode);
        /** @var \Magento\Framework\ObjectManager\ConfigLoaderInterface $configLoader */
        $configLoader = $this->objectManager->get(\Magento\Framework\ObjectManager\ConfigLoaderInterface::class);
        $this->objectManager->configure($configLoader->load($areaCode));
    }
}<|MERGE_RESOLUTION|>--- conflicted
+++ resolved
@@ -106,15 +106,14 @@
     private $moduleRegistryUninstaller;
 
     /**
-<<<<<<< HEAD
+     * @var MaintenanceModeEnabler
+     */
+    private $maintenanceModeEnabler;
+
+    /**
      * @var PatchApplier
      */
     private $patchApplier;
-=======
-     * @var MaintenanceModeEnabler
-     */
-    private $maintenanceModeEnabler;
->>>>>>> a86fd3f8
 
     /**
      * Constructor
@@ -152,12 +151,9 @@
         $this->backupRollbackFactory = $this->objectManager->get(\Magento\Framework\Setup\BackupRollbackFactory::class);
         $this->moduleUninstaller = $moduleUninstaller;
         $this->moduleRegistryUninstaller = $moduleRegistryUninstaller;
-<<<<<<< HEAD
-        $this->patchApplier = $this->objectManager->get(PatchApplier::class);
-=======
         $this->maintenanceModeEnabler =
             $maintenanceModeEnabler ?: $this->objectManager->get(MaintenanceModeEnabler::class);
->>>>>>> a86fd3f8
+        $this->patchApplier = $this->objectManager->get(PatchApplier::class);
     }
 
     /**
