--- conflicted
+++ resolved
@@ -40,7 +40,6 @@
     const INPUT_KEY_USE_SAMPLE_DATA = 'use-sample-data';
 
     /**
-<<<<<<< HEAD
      * List of comma-separated module names. That must be enabled during installation
      * Available magic param all.
      */
@@ -57,7 +56,8 @@
      * InstallSchema, UpgradeSchema will be converted to new db_schema.xml format
      */
     const CONVERT_OLD_SCRIPTS_KEY = 'convert_old_scripts';
-=======
+
+    /**
      * Parameter indicating command for interactive setup
      */
     const INPUT_KEY_INTERACTIVE_SETUP = 'interactive';
@@ -66,7 +66,6 @@
      * Parameter indicating command shortcut for interactive setup
      */
     const INPUT_KEY_INTERACTIVE_SETUP_SHORTCUT = 'i';
->>>>>>> 8c705bf9
 
     /**
      * Regex for sales_order_increment_prefix validation.
@@ -144,7 +143,6 @@
                 'Use sample data'
             ),
             new InputOption(
-<<<<<<< HEAD
                 Request::DUMP_ENABLE_OPTIONS,
                 null,
                 InputOption::VALUE_REQUIRED,
@@ -170,14 +168,13 @@
                 InputOption::VALUE_OPTIONAL,
                 'Allows to convert old scripts (InstallSchema, UpgradeSchema) to db_schema.xml format',
                 false
-            )
-=======
+            ),
+            new InputOption(
                 self::INPUT_KEY_INTERACTIVE_SETUP,
                 self::INPUT_KEY_INTERACTIVE_SETUP_SHORTCUT,
                 InputOption::VALUE_NONE,
                 'Interactive Magento instalation'
             ),
->>>>>>> 8c705bf9
         ]);
         $this->setName('setup:install')
             ->setDescription('Installs the Magento application')
