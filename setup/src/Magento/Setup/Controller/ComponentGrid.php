--- conflicted
+++ resolved
@@ -62,19 +62,9 @@
         \Magento\Setup\Model\PackagesAuth $packagesAuth
     ) {
         $this->composerInformation = $composerInformation;
-<<<<<<< HEAD
-        $objectManager = $objectManagerProvider->get();
-        $this->enabledModuleList = $objectManager->get(\Magento\Framework\Module\ModuleList::class);
-        $this->fullModuleList = $objectManager->get(\Magento\Framework\Module\FullModuleList::class);
-        $this->packageInfo = $objectManager->get(\Magento\Framework\Module\PackageInfoFactory::class)->create();
-        $this->marketplaceManager = $marketplaceManager;
-        $this->updatePackagesCache = $updatePackagesCache;
-        $this->timezone = $tzProvider->get();
-=======
         $this->objectManagerProvider = $objectManagerProvider;
         $this->packagesData = $packagesData;
         $this->packagesAuth = $packagesAuth;
->>>>>>> f5539378
     }
 
     /**
@@ -98,9 +88,9 @@
     public function componentsAction()
     {
         $objectManager = $this->objectManagerProvider->get();
-        $enabledModuleList = $objectManager->get('Magento\Framework\Module\ModuleList');
-        $this->fullModuleList = $objectManager->get('Magento\Framework\Module\FullModuleList');
-        $this->packageInfo = $objectManager->get('Magento\Framework\Module\PackageInfoFactory')->create();
+        $enabledModuleList = $objectManager->get(\Magento\Framework\Module\ModuleList::class);
+        $this->fullModuleList = $objectManager->get(\Magento\Framework\Module\FullModuleList::class);
+        $this->packageInfo = $objectManager->get(\Magento\Framework\Module\PackageInfoFactory::class)->create();
 
         $lastSyncData = [];
         $authDetails = $this->packagesAuth->getAuthJsonData();
