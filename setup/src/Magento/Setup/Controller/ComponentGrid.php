<?php
/**
 * Copyright © 2015 Magento. All rights reserved.
 * See COPYING.txt for license details.
 */

namespace Magento\Setup\Controller;

use Magento\Framework\Composer\ComposerInformation;
use Magento\Framework\Module\FullModuleList;
use Magento\Framework\Module\ModuleList;
use Magento\Framework\Module\PackageInfo;
use Magento\Setup\Model\ObjectManagerProvider;
use Zend\Mvc\Controller\AbstractActionController;
use Zend\View\Model\JsonModel;
use Zend\View\Model\ViewModel;
use Magento\Setup\Model\ConnectManager;
use Magento\Setup\Model\UpdatePackagesCache;

/**
 * Controller for component grid tasks
 */
class ComponentGrid extends AbstractActionController
{
    /**
     * @var \Magento\Framework\Composer\ComposerInformation
     */
    private $composerInformation;

    /**
     * Module package info
     *
     * @var \Magento\Framework\Module\PackageInfo
     */
    private $packageInfo;

    /**
     * @var ConnectManager
     */
    private $connectManager;

    /**
     * @var \Magento\Framework\Module\ModuleList
     */
    private $enabledModuleList;

    /**
     * Full Module info
     *
     * @var \Magento\Framework\Module\FullModuleList
     */
    private $fullModuleList;

    /**
     * @var \Magento\Setup\Model\UpdatePackagesCache
     */
    private $updatePackagesCache;

    /**
     * @param ComposerInformation $composerInformation
     * @param ObjectManagerProvider $objectManagerProvider
     * @param ConnectManager $connectManager
     * @param UpdatePackagesCache $updatePackagesCache
     */
    public function __construct(
        ComposerInformation $composerInformation,
        ObjectManagerProvider $objectManagerProvider,
        UpdatePackagesCache $updatePackagesCache,
        ConnectManager $connectManager
    ) {
        $this->composerInformation = $composerInformation;
        $objectManager = $objectManagerProvider->get();
        $this->enabledModuleList = $objectManager->get('Magento\Framework\Module\ModuleList');
        $this->fullModuleList = $objectManager->get('Magento\Framework\Module\FullModuleList');
<<<<<<< HEAD
        $this->packageInfo = $objectManager->get('Magento\Framework\Module\PackageInfoFactory')->create();
=======
        $this->packageInfo = $objectManagerProvider->get()
            ->get('Magento\Framework\Module\PackageInfoFactory')->create();
        $this->connectManager = $connectManager;
>>>>>>> b43a7c45
        $this->updatePackagesCache = $updatePackagesCache;
    }

    /**
     * Index page action
     *
     * @return ViewModel
     */
    public function indexAction()
    {
        $view = new ViewModel();
        $view->setTerminal(true);
        return $view;
    }

    /**
     * Get Components info action
     *
     * @return JsonModel
     * @throws \RuntimeException
     * @SuppressWarnings(PHPMD.NPathComplexity)
     */
    public function componentsAction()
    {
        $lastSyncData = $this->updatePackagesCache->getPackagesForUpdate();
        $components = $this->composerInformation->getInstalledMagentoPackages();
        $allModules = $this->getAllModules();
        $components = array_replace_recursive($components, $allModules);
        foreach ($components as $component) {
            $components[$component['name']]['update'] = false;
            $components[$component['name']]['uninstall'] = false;
            $components[$component['name']]['moduleName'] = $this->packageInfo->getModuleName($component['name']);
            if ($this->composerInformation->isPackageInComposerJson($component['name'])
                && ($component['type'] !== ComposerInformation::METAPACKAGE_PACKAGE_TYPE)) {
                $components[$component['name']]['uninstall'] = true;
                if (isset($lastSyncData['packages'][$component['name']]['latestVersion'])
                    && version_compare(
                        $lastSyncData['packages'][$component['name']]['latestVersion'],
                        $component['version'],
                        '>'
                    )) {
                    $components[$component['name']]['update'] = true;
                }
            }
            if ($component['type'] === ComposerInformation::MODULE_PACKAGE_TYPE) {
                $components[$component['name']]['enable'] =
                    $this->enabledModuleList->has($components[$component['name']]['moduleName']);
                $components[$component['name']]['disable'] = !$components[$component['name']]['enable'];
            } else {
                $components[$component['name']]['enable'] = false;
                $components[$component['name']]['disable'] = false;
            }
            $componentNameParts = explode('/', $component['name']);
            $components[$component['name']]['vendor'] = $componentNameParts[0];
        }

        $packagesForInstall = $this->connectManager->getPackagesForInstall();

        $lastSyncData['countOfInstall'] =
            isset($packagesForInstall['packages']) ? count($packagesForInstall['packages']) : 0;
        $lastSyncData['countOfUpdate'] = isset($lastSyncData['packages']) ? count($lastSyncData['packages']) : 0;

        return new JsonModel(
            [
                'success' => true,
                'components' => array_values($components),
                'total' => count($components),
                'lastSyncData' => $lastSyncData
            ]
        );
    }

    /**
     * Sync action
     *
     * @return JsonModel
     */
    public function syncAction()
    {
        $this->updatePackagesCache->syncPackagesForUpdate();
        $lastSyncData = $this->updatePackagesCache->getPackagesForUpdate();

        $this->connectManager->syncPackagesForInstall();
        $packagesForInstall = $this->connectManager->getPackagesForInstall();

        $lastSyncData['countOfInstall'] =
            isset($packagesForInstall['packages']) ? count($packagesForInstall['packages']) : 0;
        $lastSyncData['countOfUpdate'] = isset($lastSyncData['packages']) ? count($lastSyncData['packages']) : 0;


        return new JsonModel(
            [
                'success' => true,
                'lastSyncData' => $lastSyncData
            ]
        );
    }

    /**
     * Get full list of modules as an associative array
     *
     * @return array
     */
    private function getAllModules()
    {
        $modules = [];
        $allModules = $this->fullModuleList->getNames();
        foreach ($allModules as $module) {
            $moduleName = $this->packageInfo->getPackageName($module);
            $modules[$moduleName]['name'] = $moduleName;
            $modules[$moduleName]['type'] = ComposerInformation::MODULE_PACKAGE_TYPE;
            $modules[$moduleName]['version'] = $this->packageInfo->getVersion($module);
        }
        return $modules;
    }
}<|MERGE_RESOLUTION|>--- conflicted
+++ resolved
@@ -72,13 +72,8 @@
         $objectManager = $objectManagerProvider->get();
         $this->enabledModuleList = $objectManager->get('Magento\Framework\Module\ModuleList');
         $this->fullModuleList = $objectManager->get('Magento\Framework\Module\FullModuleList');
-<<<<<<< HEAD
         $this->packageInfo = $objectManager->get('Magento\Framework\Module\PackageInfoFactory')->create();
-=======
-        $this->packageInfo = $objectManagerProvider->get()
-            ->get('Magento\Framework\Module\PackageInfoFactory')->create();
         $this->connectManager = $connectManager;
->>>>>>> b43a7c45
         $this->updatePackagesCache = $updatePackagesCache;
     }
 
