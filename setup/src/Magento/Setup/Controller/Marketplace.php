<?php
/**
 * Copyright © 2016 Magento. All rights reserved.
 * See COPYING.txt for license details.
 */
namespace Magento\Setup\Controller;

use Zend\Mvc\Controller\AbstractActionController;
use Zend\View\Model\ViewModel;
use Zend\Json\Json;
use Zend\View\Model\JsonModel;
use Magento\Setup\Model\PackagesData;
use Magento\Setup\Model\PackagesAuth;

class Marketplace extends AbstractActionController
{
    /**
     * @var PackagesAuth
     */
    private $packagesAuth;

    /**
     * @var PackagesData
     */
    private $packagesData;

    /**
     * @param PackagesAuth $packagesAuth
     * @param PackagesData $packagesData
     */
    public function __construct(PackagesAuth $packagesAuth, PackagesData $packagesData)
    {
        $this->packagesAuth = $packagesAuth;
        $this->packagesData = $packagesData;
    }

    /**
     * No index action, return 404 error page
     *
     * @return ViewModel
     */
    public function indexAction()
    {
        $view = new ViewModel;
        $view->setTemplate('/error/404.phtml');
        $this->getResponse()->setStatusCode(\Zend\Http\Response::STATUS_CODE_404);
        return $view;
    }

    /**
     * Save auth.json
     *
     * @return array|ViewModel
     */
    public function saveAuthJsonAction()
    {
        $params = [];
        if ($this->getRequest()->getContent()) {
            $params = Json::decode($this->getRequest()->getContent(), Json::TYPE_ARRAY);
        }
        try {
            $userName = isset($params['username']) ? $params['username'] : '';
            $password = isset($params['password']) ? $params['password'] : '';
            $isValid = $this->packagesAuth->checkCredentials($userName, $password);
            $isValid = json_decode($isValid, true);
            if ($isValid['success'] === true && $this->packagesAuth->saveAuthJson($userName, $password)) {
                $this->packagesData->syncPackagesData();
                return new JsonModel(['success' => true]);
            } else {
                return new JsonModel(['success' => false, 'message' => $isValid['message']]);
            }
        } catch (\Exception $e) {
            return new JsonModel(['success' => false, 'message' => $e->getMessage()]);
        }
    }

    /**
     * Check if user authorize in connect
     *
     * @return JsonModel
     */
    public function checkAuthAction()
    {
        try {
            $authDataJson = $this->packagesAuth->getAuthJsonData();
            if ($authDataJson) {
                $isValid = $this->packagesAuth->checkCredentials($authDataJson['username'], $authDataJson['password']);
                $isValid = json_decode($isValid, true);
                if ($isValid['success'] === true) {
<<<<<<< HEAD
                    return new JsonModel(['success' => true, 'data' => ['username' => $authDataJson['username']]]);
=======
                    return new JsonModel(['success' => true, 'data' => [
                        PackagesAuth::KEY_USERNAME => $authDataJson[PackagesAuth::KEY_USERNAME]
                    ]]);
>>>>>>> 68bbe2c7
                } else {
                    return new JsonModel(['success' => false, 'message' => $isValid['message']]);
                }
            }
<<<<<<< HEAD
            return new JsonModel(['success' => false, 'data' => ['username' => $authDataJson['username']]]);
=======
            return new JsonModel(['success' => false, 'data' => [
                PackagesAuth::KEY_USERNAME => $authDataJson[PackagesAuth::KEY_USERNAME]
            ]]);
>>>>>>> 68bbe2c7
        } catch (\Exception $e) {
            return new JsonModel(['success' => false, 'message' => $e->getMessage()]);
        }
    }

    /**
     * Remove credentials from auth.json
     *
     * @return JsonModel
     */
    public function removeCredentialsAction()
    {
        try {
            $result = $this->packagesAuth->removeCredentials();
            return new JsonModel(['success' => $result]);
        } catch (\Exception $e) {
            return new JsonModel(['success' => false, 'message' => $e->getMessage()]);
        }
    }

    /**
     * @return array|ViewModel
     */
    public function popupAuthAction()
    {
        $view = new ViewModel();
        $view->setTemplate('/magento/setup/popupauth.phtml');
        $view->setTerminal(true);
        return $view;
    }
}<|MERGE_RESOLUTION|>--- conflicted
+++ resolved
@@ -87,24 +87,16 @@
                 $isValid = $this->packagesAuth->checkCredentials($authDataJson['username'], $authDataJson['password']);
                 $isValid = json_decode($isValid, true);
                 if ($isValid['success'] === true) {
-<<<<<<< HEAD
-                    return new JsonModel(['success' => true, 'data' => ['username' => $authDataJson['username']]]);
-=======
                     return new JsonModel(['success' => true, 'data' => [
                         PackagesAuth::KEY_USERNAME => $authDataJson[PackagesAuth::KEY_USERNAME]
                     ]]);
->>>>>>> 68bbe2c7
                 } else {
                     return new JsonModel(['success' => false, 'message' => $isValid['message']]);
                 }
             }
-<<<<<<< HEAD
-            return new JsonModel(['success' => false, 'data' => ['username' => $authDataJson['username']]]);
-=======
             return new JsonModel(['success' => false, 'data' => [
                 PackagesAuth::KEY_USERNAME => $authDataJson[PackagesAuth::KEY_USERNAME]
             ]]);
->>>>>>> 68bbe2c7
         } catch (\Exception $e) {
             return new JsonModel(['success' => false, 'message' => $e->getMessage()]);
         }
