<?php
/**
 * Copyright © 2015 Magento. All rights reserved.
 * See COPYING.txt for license details.
 */
namespace Magento\Setup\Controller;

use Composer\Package\Version\VersionParser;
<<<<<<< HEAD
use Magento\Setup\Model\ComposerInformation;
=======
use Zend\Mvc\Controller\AbstractActionController;
use Zend\View\Model\JsonModel;
use Magento\Framework\Composer\ComposerInformation;
use Magento\Setup\Model\PhpInformation;
>>>>>>> 1a7d3dfe
use Magento\Setup\Model\FilePermissions;
use Magento\Setup\Model\PhpInformation;
use Zend\Mvc\Controller\AbstractActionController;
use Zend\View\Model\JsonModel;

/**
 * Class Environment
 *
 * Provides information and checks about the environment.
 */
class Environment extends AbstractActionController
{
    /**
     * Model to determine PHP version, currently installed and required PHP extensions.
     *
     * @var \Magento\Setup\Model\PhpInformation
     */
    protected $phpInformation;

    /**
     * Version parser
     *
     * @var VersionParser
     */
    protected $versionParser;

    /**
     * Constructor
     *
     * @param PhpInformation $phpInformation
     * @param FilePermissions $permissions
     * @param VersionParser $versionParser
     * @param ComposerInformation $composerInformation
     */
    public function __construct(
        PhpInformation $phpInformation,
        FilePermissions $permissions,
        VersionParser $versionParser,
        ComposerInformation $composerInformation
    ) {
        $this->phpInformation = $phpInformation;
        $this->permissions = $permissions;
        $this->versionParser = $versionParser;
        $this->composerInformation = $composerInformation;
    }

    /**
     * Verifies php version
     *
     * @return JsonModel
     */
    public function phpVersionAction()
    {
        try {
            $requiredVersion = $this->composerInformation->getRequiredPhpVersion();
        } catch (\Exception $e) {
            return new JsonModel(
                [
                    'responseType' => ResponseTypeInterface::RESPONSE_TYPE_ERROR,
                    'data' => [
                        'error' => 'phpVersionError',
                        'message' => 'Cannot determine required PHP version: ' . $e->getMessage(),
                    ],
                ]
            );
        }
        $multipleConstraints = $this->versionParser->parseConstraints($requiredVersion);
        try {
            $normalizedPhpVersion = $this->versionParser->normalize(PHP_VERSION);
        } catch (\UnexpectedValueException $e) {
            $prettyVersion = preg_replace('#^([^~+-]+).*$#', '$1', PHP_VERSION);
            $normalizedPhpVersion = $this->versionParser->normalize($prettyVersion);
        }
        $currentPhpVersion = $this->versionParser->parseConstraints($normalizedPhpVersion);
        $responseType = ResponseTypeInterface::RESPONSE_TYPE_SUCCESS;
        if (!$multipleConstraints->matches($currentPhpVersion)) {
            $responseType = ResponseTypeInterface::RESPONSE_TYPE_ERROR;
        }
        $data = [
            'responseType' => $responseType,
            'data' => [
                'required' => $requiredVersion,
                'current' => PHP_VERSION,
            ],
        ];
        return new JsonModel($data);
    }

    /**
     * Checks PHP settings
     *
     * @return JsonModel
     */
    public function phpSettingsAction()
    {
        $responseType = ResponseTypeInterface::RESPONSE_TYPE_SUCCESS;

        $settings = array_merge(
            $this->checkXDebugNestedLevel()
        );

        foreach ($settings as $setting) {
            if ($setting['error']) {
                $responseType = ResponseTypeInterface::RESPONSE_TYPE_ERROR;
            }
        }

        $data = [
            'responseType' => $responseType,
            'data' => $settings,
        ];

        return new JsonModel($data);
    }

    /**
     * Verifies php verifications
     *
     * @return JsonModel
     */
    public function phpExtensionsAction()
    {
        try {
            $required = $this->composerInformation->getRequiredExtensions();
            $current = $this->phpInformation->getCurrent();
        } catch (\Exception $e) {
            return new JsonModel(
                [
                    'responseType' => ResponseTypeInterface::RESPONSE_TYPE_ERROR,
                    'data' => [
                        'error' => 'phpExtensionError',
                        'message' => 'Cannot determine required PHP extensions: ' . $e->getMessage(),
                    ],
                ]
            );
        }
        $responseType = ResponseTypeInterface::RESPONSE_TYPE_SUCCESS;
        $missing = array_values(array_diff($required, $current));
        if ($missing) {
            $responseType = ResponseTypeInterface::RESPONSE_TYPE_ERROR;
        }
        $data = [
            'responseType' => $responseType,
            'data' => [
                'required' => $required,
                'missing' => $missing,
            ],
        ];

        return new JsonModel($data);
    }

    /**
     * Verifies file permissions
     *
     * @return JsonModel
     */
    public function filePermissionsAction()
    {
        $responseType = ResponseTypeInterface::RESPONSE_TYPE_SUCCESS;
        if ($this->permissions->getMissingWritableDirectoriesForInstallation()) {
            $responseType = ResponseTypeInterface::RESPONSE_TYPE_ERROR;
        }

        $data = [
            'responseType' => $responseType,
            'data' => [
                'required' => $this->permissions->getInstallationWritableDirectories(),
                'current' => $this->permissions->getInstallationCurrentWritableDirectories(),
            ],
        ];

        return new JsonModel($data);
    }

    /**
     * Checks if xdebug.max_nesting_level is set 200 or more
     * @return array
     */
    private function checkXDebugNestedLevel()
    {
        $data = [];
        $error = false;

        $currentExtensions = $this->phpInformation->getCurrent();
        if (in_array('xdebug', $currentExtensions)) {
            $currentXDebugNestingLevel = intval(ini_get('xdebug.max_nesting_level'));
            $minimumRequiredXDebugNestedLevel = $this->phpInformation->getRequiredMinimumXDebugNestedLevel();

            if ($minimumRequiredXDebugNestedLevel > $currentXDebugNestingLevel) {
                $error = true;
            }

            $message = sprintf(
                'Your current setting of xdebug.max_nesting_level=%d.
                 Magento 2 requires it to be set to %d or more.
                 Edit your config, restart web server, and try again.',
                $currentXDebugNestingLevel,
                $minimumRequiredXDebugNestedLevel
            );

            $data['xdebug_max_nesting_level'] = [
                'message' => $message,
                'error' => $error,
            ];
        }

        return $data;
    }
}<|MERGE_RESOLUTION|>--- conflicted
+++ resolved
@@ -6,18 +6,11 @@
 namespace Magento\Setup\Controller;
 
 use Composer\Package\Version\VersionParser;
-<<<<<<< HEAD
-use Magento\Setup\Model\ComposerInformation;
-=======
 use Zend\Mvc\Controller\AbstractActionController;
 use Zend\View\Model\JsonModel;
 use Magento\Framework\Composer\ComposerInformation;
 use Magento\Setup\Model\PhpInformation;
->>>>>>> 1a7d3dfe
 use Magento\Setup\Model\FilePermissions;
-use Magento\Setup\Model\PhpInformation;
-use Zend\Mvc\Controller\AbstractActionController;
-use Zend\View\Model\JsonModel;
 
 /**
  * Class Environment
@@ -75,7 +68,7 @@
                     'responseType' => ResponseTypeInterface::RESPONSE_TYPE_ERROR,
                     'data' => [
                         'error' => 'phpVersionError',
-                        'message' => 'Cannot determine required PHP version: ' . $e->getMessage(),
+                        'message' => 'Cannot determine required PHP version: ' . $e->getMessage()
                     ],
                 ]
             );
@@ -123,7 +116,7 @@
 
         $data = [
             'responseType' => $responseType,
-            'data' => $settings,
+            'data' => $settings
         ];
 
         return new JsonModel($data);
@@ -139,13 +132,14 @@
         try {
             $required = $this->composerInformation->getRequiredExtensions();
             $current = $this->phpInformation->getCurrent();
+
         } catch (\Exception $e) {
             return new JsonModel(
                 [
                     'responseType' => ResponseTypeInterface::RESPONSE_TYPE_ERROR,
                     'data' => [
                         'error' => 'phpExtensionError',
-                        'message' => 'Cannot determine required PHP extensions: ' . $e->getMessage(),
+                        'message' => 'Cannot determine required PHP extensions: ' . $e->getMessage()
                     ],
                 ]
             );
@@ -197,9 +191,10 @@
     {
         $data = [];
         $error = false;
-
+    
         $currentExtensions = $this->phpInformation->getCurrent();
         if (in_array('xdebug', $currentExtensions)) {
+
             $currentXDebugNestingLevel = intval(ini_get('xdebug.max_nesting_level'));
             $minimumRequiredXDebugNestedLevel = $this->phpInformation->getRequiredMinimumXDebugNestedLevel();
 
@@ -217,7 +212,7 @@
 
             $data['xdebug_max_nesting_level'] = [
                 'message' => $message,
-                'error' => $error,
+                'error' => $error
             ];
         }
 
