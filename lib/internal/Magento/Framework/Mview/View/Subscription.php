<?php
/**
 * Copyright © Magento, Inc. All rights reserved.
 * See COPYING.txt for license details.
 */

namespace Magento\Framework\Mview\View;

use Magento\Framework\App\ObjectManager;
use Magento\Framework\App\ResourceConnection;
use Magento\Framework\DB\Adapter\AdapterInterface;
use Magento\Framework\DB\Ddl\Trigger;
<<<<<<< HEAD
use Magento\Framework\DB\Ddl\TriggerFactory;
use Magento\Framework\Mview\ViewInterface;
=======
use Magento\Framework\Mview\Config;
use Magento\Framework\Mview\View\StateInterface;
>>>>>>> 1c3837ce

/**
 * Mview subscription.
 */
class Subscription implements SubscriptionInterface
{
    /**
     * Database connection
     *
     * @var AdapterInterface
     */
    protected $connection;

    /**
     * @var TriggerFactory
     */
    protected $triggerFactory;

    /**
     * @var CollectionInterface
     */
    protected $viewCollection;

    /**
     * @var string
     */
    protected $view;

    /**
     * @var string
     */
    protected $tableName;

    /**
     * @var string
     */
    protected $columnName;

    /**
     * List of views linked to the same entity as the current view
     *
     * @var array
     */
    protected $linkedViews = [];

    /**
     * List of columns that can be updated in any subscribed table
     * without creating a new change log entry
     *
     * @var array
     */
    private $ignoredUpdateColumns;

    /**
     * List of columns that can be updated in a specific subscribed table
     * for a specific view without creating a new change log entry
     */
    private $ignoredUpdateColumnsBySubscription = [];

    /**
     * @var Resource
     */
    protected $resource;
    /**
     * @var Config
     */
    private $mviewConfig;

    /**
     * @param ResourceConnection $resource
     * @param TriggerFactory $triggerFactory
     * @param CollectionInterface $viewCollection
     * @param ViewInterface $view
     * @param string $tableName
     * @param string $columnName
     * @param array $ignoredUpdateColumns
     * @param array $ignoredUpdateColumnsBySubscription
     * @param Config|null $mviewConfig
     */
    public function __construct(
        ResourceConnection $resource,
        TriggerFactory $triggerFactory,
        CollectionInterface $viewCollection,
        ViewInterface $view,
        $tableName,
        $columnName,
        $ignoredUpdateColumns = [],
        $ignoredUpdateColumnsBySubscription = [],
        Config $mviewConfig = null
    ) {
        $this->connection = $resource->getConnection();
        $this->triggerFactory = $triggerFactory;
        $this->viewCollection = $viewCollection;
        $this->view = $view;
        $this->tableName = $tableName;
        $this->columnName = $columnName;
        $this->resource = $resource;
        $this->ignoredUpdateColumns = $ignoredUpdateColumns;
        $this->ignoredUpdateColumnsBySubscription = $ignoredUpdateColumnsBySubscription;
        $this->mviewConfig = $mviewConfig ?? ObjectManager::getInstance()->get(Config::class);
    }

    /**
     * Create subscription
     *
     * @return SubscriptionInterface
     */
    public function create()
    {
        foreach (Trigger::getListOfEvents() as $event) {
            $triggerName = $this->getAfterEventTriggerName($event);
            /** @var Trigger $trigger */
            $trigger = $this->triggerFactory->create()
                ->setName($triggerName)
                ->setTime(Trigger::TIME_AFTER)
                ->setEvent($event)
                ->setTable($this->resource->getTableName($this->tableName));

            $trigger->addStatement($this->buildStatement($event, $this->getView()));

            // Add statements for linked views
            foreach ($this->getLinkedViews() as $view) {
                /** @var ViewInterface $view */
                $trigger->addStatement($this->buildStatement($event, $view));
            }

            $this->connection->dropTrigger($trigger->getName());
            $this->connection->createTrigger($trigger);
        }

        return $this;
    }

    /**
     * Remove subscription
     *
     * @return SubscriptionInterface
     */
    public function remove()
    {
        foreach (Trigger::getListOfEvents() as $event) {
            $triggerName = $this->getAfterEventTriggerName($event);
            /** @var Trigger $trigger */
            $trigger = $this->triggerFactory->create()
                ->setName($triggerName)
                ->setTime(Trigger::TIME_AFTER)
                ->setEvent($event)
                ->setTable($this->resource->getTableName($this->getTableName()));

            // Add statements for linked views
            foreach ($this->getLinkedViews() as $view) {
                /** @var ViewInterface $view */
                $trigger->addStatement($this->buildStatement($event, $view));
            }

            $this->connection->dropTrigger($trigger->getName());

            // Re-create trigger if trigger used by linked views
            if ($trigger->getStatements()) {
                $this->connection->createTrigger($trigger);
            }
        }

        return $this;
    }

    /**
     * Retrieve list of linked views
     *
     * @return array
     */
    protected function getLinkedViews()
    {
        if (!$this->linkedViews) {
            $viewList = $this->viewCollection->getViewsByStateMode(StateInterface::MODE_ENABLED);

            foreach ($viewList as $view) {
                /** @var ViewInterface $view */
                // Skip the current view
                if ($view->getId() == $this->getView()->getId()) {
                    continue;
                }
                // Search in view subscriptions
                foreach ($view->getSubscriptions() as $subscription) {
                    if ($subscription['name'] != $this->getTableName()) {
                        continue;
                    }
                    $this->linkedViews[] = $view;
                }
            }
        }
        return $this->linkedViews;
    }

    /**
     * Prepare columns for trigger statement. Should be protected in order to serve new approach
     *
     * @param ChangelogInterface $changelog
     * @param string $event
     * @return array
     * @throws \Exception
     */
    protected function prepareColumns(ChangelogInterface $changelog, string $event): array
    {
        $prefix = $event === Trigger::EVENT_DELETE ? 'OLD.' : 'NEW.';
        $subscriptionData = $this->mviewConfig->getView($changelog->getViewId())['subscriptions'][$this->getTableName()];
        $columns = [
            'column_names' => [
                'entity_id' => $this->connection->quoteIdentifier($changelog->getColumnName())
            ],
            'column_values' => [
                'entity_id' => $this->getEntityColumn($prefix)
            ]
        ];

        if (!empty($subscriptionData['additional_columns'])) {
            $processor = $this->getProcessor();
            $columns = array_replace_recursive(
                $columns,
                $processor->getTriggerColumns($prefix, $subscriptionData['additional_columns'])
            );
        }

        return $columns;
    }

    /**
     * Build trigger statement for INSERT, UPDATE, DELETE events
     *
     * @param string $event
     * @param ViewInterface $view
     * @return string
     */
    protected function buildStatement(string $event, ViewInterface $view): string
    {
<<<<<<< HEAD
        $column = $this->getSubscriptionColumn($view);
        $changelog = $view->getChangelog();

=======
        $trigger = "%sINSERT IGNORE INTO %s (%s) VALUES (%s);";
>>>>>>> 1c3837ce
        switch ($event) {
            case Trigger::EVENT_UPDATE:
                $tableName = $this->resource->getTableName($this->getTableName());
                if ($this->connection->isTableExists($tableName) &&
                    $describe = $this->connection->describeTable($tableName)
                ) {
                    $columnNames = array_column($describe, 'COLUMN_NAME');
                    $ignoredColumnsBySubscription = array_filter(
                        $this->ignoredUpdateColumnsBySubscription[$changelog->getViewId()][$this->getTableName()] ?? []
                    );
                    $ignoredColumns = array_merge(
                        $this->ignoredUpdateColumns,
                        array_keys($ignoredColumnsBySubscription)
                    );
                    $columnNames = array_diff($columnNames, $ignoredColumns);
                    if ($columnNames) {
                        $columns = [];
                        foreach ($columnNames as $columnName) {
                            $columns[] = sprintf(
                                'NOT(NEW.%1$s <=> OLD.%1$s)',
                                $this->connection->quoteIdentifier($columnName)
                            );
                        }
                        $trigger = sprintf(
                            "IF (%s) THEN %s END IF;",
                            implode(' OR ', $columns),
                            $trigger
                        );
                    }
                }
                break;
        }
        $columns = $this->prepareColumns($changelog, $event);
        return sprintf(
            $trigger,
            $this->getProcessor()->getPreStatements(),
            $this->connection->quoteIdentifier($this->resource->getTableName($changelog->getName())),
<<<<<<< HEAD
            $this->connection->quoteIdentifier($changelog->getColumnName()),
            $this->connection->quoteIdentifier($column)
        );
    }

    /**
     * Returns subscription column name by view
     *
     * @param ViewInterface $view
     * @return string
     */
    private function getSubscriptionColumn(ViewInterface $view): string
    {
        $subscriptions = $view->getSubscriptions();
        if (!isset($subscriptions[$this->getTableName()]['column'])) {
            throw new \RuntimeException(sprintf('Column name for view with id "%s" doesn\'t exist', $view->getId()));
        }

        return $subscriptions[$this->getTableName()]['column'];
=======
            implode(", " , $columns['column_names']),
            implode(", ", $columns['column_values'])
        );
    }

    /**
     * Instantiate and retrieve additional columns processor
     *
     * @return AdditionalColumnProcessorInterface
     * @throws \Exception
     */
    private function getProcessor(): AdditionalColumnProcessorInterface
    {
        $subscriptionData = $this->mviewConfig->getView($this->getView()->getId())['subscriptions'];
        $processorClass = $subscriptionData[$this->getTableName()]['processor'];
        $processor = ObjectManager::getInstance()->get($processorClass);

        if (!$processor instanceof AdditionalColumnProcessorInterface) {
            throw new \Exception(
                'Processor should implements ' . AdditionalColumnProcessorInterface::class
            );
        }

        return $processor;
    }

    /**
     * @param string $prefix
     * @return string
     */
    public function getEntityColumn(string $prefix): string
    {
        return $prefix . $this->connection->quoteIdentifier($this->getColumnName());
>>>>>>> 1c3837ce
    }

    /**
     * Build an "after" event for the given table and event
     *
     * @param string $event The DB level event, like "update" or "insert"
     *
     * @return string
     */
    private function getAfterEventTriggerName($event)
    {
        return $this->resource->getTriggerName(
            $this->resource->getTableName($this->getTableName()),
            Trigger::TIME_AFTER,
            $event
        );
    }

    /**
     * Retrieve View related to subscription
     *
     * @return ViewInterface
     * @codeCoverageIgnore
     */
    public function getView()
    {
        return $this->view;
    }

    /**
     * Retrieve table name
     *
     * @return string
     * @codeCoverageIgnore
     */
    public function getTableName()
    {
        return $this->tableName;
    }

    /**
     * Retrieve table column name
     *
     * @return string
     * @codeCoverageIgnore
     */
    public function getColumnName()
    {
        return $this->columnName;
    }
}<|MERGE_RESOLUTION|>--- conflicted
+++ resolved
@@ -10,13 +10,10 @@
 use Magento\Framework\App\ResourceConnection;
 use Magento\Framework\DB\Adapter\AdapterInterface;
 use Magento\Framework\DB\Ddl\Trigger;
-<<<<<<< HEAD
+use Magento\Framework\Mview\Config;
+use Magento\Framework\Mview\View\StateInterface;
 use Magento\Framework\DB\Ddl\TriggerFactory;
 use Magento\Framework\Mview\ViewInterface;
-=======
-use Magento\Framework\Mview\Config;
-use Magento\Framework\Mview\View\StateInterface;
->>>>>>> 1c3837ce
 
 /**
  * Mview subscription.
@@ -80,6 +77,7 @@
      * @var Resource
      */
     protected $resource;
+
     /**
      * @var Config
      */
@@ -252,13 +250,10 @@
      */
     protected function buildStatement(string $event, ViewInterface $view): string
     {
-<<<<<<< HEAD
+        $trigger = "%sINSERT IGNORE INTO %s (%s) VALUES (%s);";
         $column = $this->getSubscriptionColumn($view);
         $changelog = $view->getChangelog();
 
-=======
-        $trigger = "%sINSERT IGNORE INTO %s (%s) VALUES (%s);";
->>>>>>> 1c3837ce
         switch ($event) {
             case Trigger::EVENT_UPDATE:
                 $tableName = $this->resource->getTableName($this->getTableName());
@@ -296,27 +291,6 @@
             $trigger,
             $this->getProcessor()->getPreStatements(),
             $this->connection->quoteIdentifier($this->resource->getTableName($changelog->getName())),
-<<<<<<< HEAD
-            $this->connection->quoteIdentifier($changelog->getColumnName()),
-            $this->connection->quoteIdentifier($column)
-        );
-    }
-
-    /**
-     * Returns subscription column name by view
-     *
-     * @param ViewInterface $view
-     * @return string
-     */
-    private function getSubscriptionColumn(ViewInterface $view): string
-    {
-        $subscriptions = $view->getSubscriptions();
-        if (!isset($subscriptions[$this->getTableName()]['column'])) {
-            throw new \RuntimeException(sprintf('Column name for view with id "%s" doesn\'t exist', $view->getId()));
-        }
-
-        return $subscriptions[$this->getTableName()]['column'];
-=======
             implode(", " , $columns['column_names']),
             implode(", ", $columns['column_values'])
         );
@@ -350,7 +324,22 @@
     public function getEntityColumn(string $prefix): string
     {
         return $prefix . $this->connection->quoteIdentifier($this->getColumnName());
->>>>>>> 1c3837ce
+    }
+
+    /**
+     * Returns subscription column name by view
+     *
+     * @param ViewInterface $view
+     * @return string
+     */
+    private function getSubscriptionColumn(ViewInterface $view): string
+    {
+        $subscriptions = $view->getSubscriptions();
+        if (!isset($subscriptions[$this->getTableName()]['column'])) {
+            throw new \RuntimeException(sprintf('Column name for view with id "%s" doesn\'t exist', $view->getId()));
+        }
+
+        return $subscriptions[$this->getTableName()]['column'];
     }
 
     /**
