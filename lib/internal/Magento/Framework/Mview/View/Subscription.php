<?php
/**
 * Copyright © Magento, Inc. All rights reserved.
 * See COPYING.txt for license details.
 */

namespace Magento\Framework\Mview\View;

use Magento\Framework\App\ResourceConnection;
use Magento\Framework\DB\Adapter\AdapterInterface;
use Magento\Framework\DB\Ddl\Trigger;
use Magento\Framework\DB\Ddl\TriggerFactory;
use Magento\Framework\Mview\ViewInterface;

/**
<<<<<<< HEAD
 * Mview subscription.
=======
 * Class Subscription for handling partial indexation triggers
>>>>>>> 91aaeec6
 */
class Subscription implements SubscriptionInterface
{
    /**
     * Database connection
     *
     * @var AdapterInterface
     */
    protected $connection;

    /**
     * @var TriggerFactory
     */
    protected $triggerFactory;

    /**
     * @var CollectionInterface
     */
    protected $viewCollection;

    /**
     * @var string
     */
    protected $view;

    /**
     * @var string
     */
    protected $tableName;

    /**
     * @var string
     */
    protected $columnName;

    /**
     * List of views linked to the same entity as the current view
     *
     * @var array
     */
    protected $linkedViews = [];

    /**
     * List of columns that can be updated in any subscribed table
     * without creating a new change log entry
     *
     * @var array
     */
    private $ignoredUpdateColumns;

    /**
     * List of columns that can be updated in a specific subscribed table
     * for a specific view without creating a new change log entry
     */
    private $ignoredUpdateColumnsBySubscription = [];

    /**
     * @var Resource
     */
    protected $resource;

    /**
     * @param ResourceConnection $resource
     * @param TriggerFactory $triggerFactory
     * @param CollectionInterface $viewCollection
     * @param ViewInterface $view
     * @param string $tableName
     * @param string $columnName
     * @param array $ignoredUpdateColumns
     * @param array $ignoredUpdateColumnsBySubscription
     */
    public function __construct(
        ResourceConnection $resource,
        TriggerFactory $triggerFactory,
        CollectionInterface $viewCollection,
        ViewInterface $view,
        $tableName,
        $columnName,
        $ignoredUpdateColumns = [],
        $ignoredUpdateColumnsBySubscription = []
    ) {
        $this->connection = $resource->getConnection();
        $this->triggerFactory = $triggerFactory;
        $this->viewCollection = $viewCollection;
        $this->view = $view;
        $this->tableName = $tableName;
        $this->columnName = $columnName;
        $this->resource = $resource;
        $this->ignoredUpdateColumns = $ignoredUpdateColumns;
        $this->ignoredUpdateColumnsBySubscription = $ignoredUpdateColumnsBySubscription;
    }

    /**
     * Create subscription
     *
     * @return SubscriptionInterface
     */
    public function create()
    {
        foreach (Trigger::getListOfEvents() as $event) {
            $triggerName = $this->getAfterEventTriggerName($event);
            /** @var Trigger $trigger */
            $trigger = $this->triggerFactory->create()
                ->setName($triggerName)
                ->setTime(Trigger::TIME_AFTER)
                ->setEvent($event)
                ->setTable($this->resource->getTableName($this->tableName));

            $trigger->addStatement($this->buildStatement($event, $this->getView()));

            // Add statements for linked views
            foreach ($this->getLinkedViews() as $view) {
                /** @var ViewInterface $view */
                $trigger->addStatement($this->buildStatement($event, $view));
            }

            $this->connection->dropTrigger($trigger->getName());
            $this->connection->createTrigger($trigger);
        }

        return $this;
    }

    /**
     * Remove subscription
     *
     * @return SubscriptionInterface
     */
    public function remove()
    {
        foreach (Trigger::getListOfEvents() as $event) {
            $triggerName = $this->getAfterEventTriggerName($event);
            /** @var Trigger $trigger */
            $trigger = $this->triggerFactory->create()
                ->setName($triggerName)
                ->setTime(Trigger::TIME_AFTER)
                ->setEvent($event)
                ->setTable($this->resource->getTableName($this->getTableName()));

            // Add statements for linked views
            foreach ($this->getLinkedViews() as $view) {
                /** @var ViewInterface $view */
                $trigger->addStatement($this->buildStatement($event, $view));
            }

            $this->connection->dropTrigger($trigger->getName());

            // Re-create trigger if trigger used by linked views
            if ($trigger->getStatements()) {
                $this->connection->createTrigger($trigger);
            }
        }

        return $this;
    }

    /**
     * Retrieve list of linked views
     *
     * @return array
     */
    protected function getLinkedViews()
    {
        if (!$this->linkedViews) {
            $viewList = $this->viewCollection->getViewsByStateMode(StateInterface::MODE_ENABLED);

            foreach ($viewList as $view) {
                /** @var ViewInterface $view */
                // Skip the current view
                if ($view->getId() == $this->getView()->getId()) {
                    continue;
                }
                // Search in view subscriptions
                foreach ($view->getSubscriptions() as $subscription) {
                    if ($subscription['name'] != $this->getTableName()) {
                        continue;
                    }
                    $this->linkedViews[] = $view;
                }
            }
        }
        return $this->linkedViews;
    }

    /**
     * Build trigger statement for INSERT, UPDATE, DELETE events
     *
     * @param string $event
     * @param ViewInterface $view
     * @return string
     */
    protected function buildStatement($event, $view)
    {
        $column = $this->getSubscriptionColumn($view);
        $changelog = $view->getChangelog();

        switch ($event) {
            case Trigger::EVENT_INSERT:
                $trigger = "INSERT IGNORE INTO %s (%s) VALUES (NEW.%s);";
                break;
            case Trigger::EVENT_UPDATE:
                $tableName = $this->resource->getTableName($this->getTableName());
                $trigger = "INSERT IGNORE INTO %s (%s) VALUES (NEW.%s);";
                if ($this->connection->isTableExists($tableName) &&
                    $describe = $this->connection->describeTable($tableName)
                ) {
                    $columnNames = array_column($describe, 'COLUMN_NAME');
                    $ignoredColumnsBySubscription = array_filter(
                        $this->ignoredUpdateColumnsBySubscription[$changelog->getViewId()][$this->getTableName()] ?? []
                    );
                    $ignoredColumns = array_merge(
                        $this->ignoredUpdateColumns,
                        array_keys($ignoredColumnsBySubscription)
                    );
                    $columnNames = array_diff($columnNames, $ignoredColumns);
                    if ($columnNames) {
                        $columns = [];
                        foreach ($columnNames as $columnName) {
                            $columns[] = sprintf(
                                'NOT(NEW.%1$s <=> OLD.%1$s)',
                                $this->connection->quoteIdentifier($columnName)
                            );
                        }
                        $trigger = sprintf(
                            "IF (%s) THEN %s END IF;",
                            implode(' OR ', $columns),
                            $trigger
                        );
                    }
                }
                break;
            case Trigger::EVENT_DELETE:
                $trigger = "INSERT IGNORE INTO %s (%s) VALUES (OLD.%s);";
                break;
            default:
                return '';
        }

        return sprintf(
            $trigger,
            $this->connection->quoteIdentifier($this->resource->getTableName($changelog->getName())),
            $this->connection->quoteIdentifier($changelog->getColumnName()),
            $this->connection->quoteIdentifier($column)
        );
    }

    /**
     * Returns subscription column name by view
     *
     * @param ViewInterface $view
     * @return string
     */
    private function getSubscriptionColumn(ViewInterface $view): string
    {
        $subscriptions = $view->getSubscriptions();
        if (!isset($subscriptions[$this->getTableName()]['column'])) {
            throw new \RuntimeException(sprintf('Column name for view with id "%s" doesn\'t exist', $view->getId()));
        }

        return $subscriptions[$this->getTableName()]['column'];
    }

    /**
     * Build an "after" event for the given table and event
     *
     * @param string $event The DB level event, like "update" or "insert"
     *
     * @return string
     */
    private function getAfterEventTriggerName($event)
    {
        return $this->resource->getTriggerName(
            $this->resource->getTableName($this->getTableName()),
            Trigger::TIME_AFTER,
            $event
        );
    }

    /**
     * Retrieve View related to subscription
     *
     * @return ViewInterface
     * @codeCoverageIgnore
     */
    public function getView()
    {
        return $this->view;
    }

    /**
     * Retrieve table name
     *
     * @return string
     * @codeCoverageIgnore
     */
    public function getTableName()
    {
        return $this->tableName;
    }

    /**
     * Retrieve table column name
     *
     * @return string
     * @codeCoverageIgnore
     */
    public function getColumnName()
    {
        return $this->columnName;
    }
}<|MERGE_RESOLUTION|>--- conflicted
+++ resolved
@@ -13,11 +13,7 @@
 use Magento\Framework\Mview\ViewInterface;
 
 /**
-<<<<<<< HEAD
  * Mview subscription.
-=======
- * Class Subscription for handling partial indexation triggers
->>>>>>> 91aaeec6
  */
 class Subscription implements SubscriptionInterface
 {
@@ -255,7 +251,6 @@
             default:
                 return '';
         }
-
         return sprintf(
             $trigger,
             $this->connection->quoteIdentifier($this->resource->getTableName($changelog->getName())),
