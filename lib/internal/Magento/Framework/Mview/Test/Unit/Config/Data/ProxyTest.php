<?php
/**
 * Copyright © Magento, Inc. All rights reserved.
 * See COPYING.txt for license details.
 */
declare(strict_types=1);

namespace Magento\Framework\Mview\Test\Unit\Config\Data;

use Magento\Framework\Mview\Config\Data;
use Magento\Framework\Mview\Config\Data\Proxy;
use Magento\Framework\ObjectManagerInterface;
use PHPUnit\Framework\MockObject\MockObject;
use PHPUnit\Framework\TestCase;

class ProxyTest extends TestCase
{
    /**
     * @var Proxy
     */
    protected $model;

    /**
<<<<<<< HEAD
     * @var \Magento\Framework\ObjectManagerInterface|\PHPUnit\Framework\MockObject\MockObject
=======
     * @var ObjectManagerInterface|MockObject
>>>>>>> 5ce65294
     */
    protected $objectManagerMock;

    /**
<<<<<<< HEAD
     * @var \Magento\Framework\Mview\Config\Data|\PHPUnit\Framework\MockObject\MockObject
=======
     * @var Data|MockObject
>>>>>>> 5ce65294
     */
    protected $dataMock;

    protected function setUp(): void
    {
        $this->objectManagerMock = $this->createMock(ObjectManagerInterface::class);
        $this->dataMock = $this->createMock(Data::class);
    }

    public function testMergeShared()
    {
        $this->objectManagerMock->expects($this->once())
            ->method('get')
<<<<<<< HEAD
            ->with(\Magento\Framework\Mview\Config\Data::class)
            ->willReturn($this->dataMock);
=======
            ->with(Data::class)
            ->will($this->returnValue($this->dataMock));
>>>>>>> 5ce65294
        $this->dataMock->expects($this->once())
            ->method('merge')
            ->with(['some_config']);

        $this->model = new Proxy(
            $this->objectManagerMock,
            Data::class,
            true
        );

        $this->model->merge(['some_config']);
    }

    public function testMergeNonShared()
    {
        $this->objectManagerMock->expects($this->once())
            ->method('create')
<<<<<<< HEAD
            ->with(\Magento\Framework\Mview\Config\Data::class)
            ->willReturn($this->dataMock);
=======
            ->with(Data::class)
            ->will($this->returnValue($this->dataMock));
>>>>>>> 5ce65294
        $this->dataMock->expects($this->once())
            ->method('merge')
            ->with(['some_config']);

        $this->model = new Proxy(
            $this->objectManagerMock,
            Data::class,
            false
        );

        $this->model->merge(['some_config']);
    }

    public function testGetShared()
    {
        $this->objectManagerMock->expects($this->once())
            ->method('get')
<<<<<<< HEAD
            ->with(\Magento\Framework\Mview\Config\Data::class)
            ->willReturn($this->dataMock);
=======
            ->with(Data::class)
            ->will($this->returnValue($this->dataMock));
>>>>>>> 5ce65294
        $this->dataMock->expects($this->once())
            ->method('get')
            ->with('some_path', 'default')
            ->willReturn('some_value');

        $this->model = new Proxy(
            $this->objectManagerMock,
            Data::class,
            true
        );

        $this->assertEquals('some_value', $this->model->get('some_path', 'default'));
    }

    public function testGetNonShared()
    {
        $this->objectManagerMock->expects($this->once())
            ->method('create')
<<<<<<< HEAD
            ->with(\Magento\Framework\Mview\Config\Data::class)
            ->willReturn($this->dataMock);
=======
            ->with(Data::class)
            ->will($this->returnValue($this->dataMock));
>>>>>>> 5ce65294
        $this->dataMock->expects($this->once())
            ->method('get')
            ->with('some_path', 'default')
            ->willReturn('some_value');

        $this->model = new Proxy(
            $this->objectManagerMock,
            Data::class,
            false
        );

        $this->assertEquals('some_value', $this->model->get('some_path', 'default'));
    }
}<|MERGE_RESOLUTION|>--- conflicted
+++ resolved
@@ -21,20 +21,12 @@
     protected $model;
 
     /**
-<<<<<<< HEAD
-     * @var \Magento\Framework\ObjectManagerInterface|\PHPUnit\Framework\MockObject\MockObject
-=======
      * @var ObjectManagerInterface|MockObject
->>>>>>> 5ce65294
      */
     protected $objectManagerMock;
 
     /**
-<<<<<<< HEAD
-     * @var \Magento\Framework\Mview\Config\Data|\PHPUnit\Framework\MockObject\MockObject
-=======
      * @var Data|MockObject
->>>>>>> 5ce65294
      */
     protected $dataMock;
 
@@ -48,13 +40,8 @@
     {
         $this->objectManagerMock->expects($this->once())
             ->method('get')
-<<<<<<< HEAD
-            ->with(\Magento\Framework\Mview\Config\Data::class)
-            ->willReturn($this->dataMock);
-=======
             ->with(Data::class)
             ->will($this->returnValue($this->dataMock));
->>>>>>> 5ce65294
         $this->dataMock->expects($this->once())
             ->method('merge')
             ->with(['some_config']);
@@ -72,13 +59,8 @@
     {
         $this->objectManagerMock->expects($this->once())
             ->method('create')
-<<<<<<< HEAD
-            ->with(\Magento\Framework\Mview\Config\Data::class)
-            ->willReturn($this->dataMock);
-=======
             ->with(Data::class)
             ->will($this->returnValue($this->dataMock));
->>>>>>> 5ce65294
         $this->dataMock->expects($this->once())
             ->method('merge')
             ->with(['some_config']);
@@ -96,17 +78,12 @@
     {
         $this->objectManagerMock->expects($this->once())
             ->method('get')
-<<<<<<< HEAD
-            ->with(\Magento\Framework\Mview\Config\Data::class)
-            ->willReturn($this->dataMock);
-=======
             ->with(Data::class)
             ->will($this->returnValue($this->dataMock));
->>>>>>> 5ce65294
         $this->dataMock->expects($this->once())
             ->method('get')
             ->with('some_path', 'default')
-            ->willReturn('some_value');
+            ->will($this->returnValue('some_value'));
 
         $this->model = new Proxy(
             $this->objectManagerMock,
@@ -121,17 +98,12 @@
     {
         $this->objectManagerMock->expects($this->once())
             ->method('create')
-<<<<<<< HEAD
-            ->with(\Magento\Framework\Mview\Config\Data::class)
-            ->willReturn($this->dataMock);
-=======
             ->with(Data::class)
             ->will($this->returnValue($this->dataMock));
->>>>>>> 5ce65294
         $this->dataMock->expects($this->once())
             ->method('get')
             ->with('some_path', 'default')
-            ->willReturn('some_value');
+            ->will($this->returnValue('some_value'));
 
         $this->model = new Proxy(
             $this->objectManagerMock,
