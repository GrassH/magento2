--- conflicted
+++ resolved
@@ -26,20 +26,12 @@
     protected $_model;
 
     /**
-<<<<<<< HEAD
-     * @var \Magento\Framework\Mview\Config\Converter|\PHPUnit\Framework\MockObject\MockObject
-=======
      * @var Converter|MockObject
->>>>>>> 5ce65294
      */
     protected $_converter;
 
     /**
-<<<<<<< HEAD
-     * @var \Magento\Framework\App\Config\FileResolver|\PHPUnit\Framework\MockObject\MockObject
-=======
      * @var FileResolver|MockObject
->>>>>>> 5ce65294
      */
     protected $_fileResolverMock;
 
@@ -81,8 +73,8 @@
         )->with(
             'mview.xml',
             'scope'
-        )->willReturn(
-            $files
+        )->will(
+            $this->returnValue($files)
         );
 
         $constraint = function (\DOMDocument $actual) use ($expectedFile) {
@@ -101,8 +93,8 @@
             'convert'
         )->with(
             $this->callback($constraint)
-        )->willReturn(
-            $expectedResult
+        )->will(
+            $this->returnValue($expectedResult)
         );
 
         $this->assertSame($expectedResult, $this->_model->read('scope'));
