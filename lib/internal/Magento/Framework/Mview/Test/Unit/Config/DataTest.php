<?php
/**
 * Copyright © Magento, Inc. All rights reserved.
 * See COPYING.txt for license details.
 */
declare(strict_types=1);

namespace Magento\Framework\Mview\Test\Unit\Config;

use Magento\Framework\Config\CacheInterface;
use Magento\Framework\Mview\Config\Data;
use Magento\Framework\Mview\Config\Reader;
use Magento\Framework\Mview\View\State\CollectionInterface;
use Magento\Framework\Mview\View\StateInterface;
use Magento\Framework\Serialize\SerializerInterface;
use PHPUnit\Framework\MockObject\MockObject;
use PHPUnit\Framework\TestCase;

class DataTest extends TestCase
{
    /**
     * @var Data
     */
    private $config;

    /**
<<<<<<< HEAD
     * @var \Magento\Framework\Mview\Config\Reader|\PHPUnit\Framework\MockObject\MockObject
=======
     * @var Reader|MockObject
>>>>>>> 5ce65294
     */
    private $reader;

    /**
<<<<<<< HEAD
     * @var \Magento\Framework\Config\CacheInterface|\PHPUnit\Framework\MockObject\MockObject
=======
     * @var CacheInterface|MockObject
>>>>>>> 5ce65294
     */
    private $cache;

    /**
<<<<<<< HEAD
     * @var \Magento\Framework\Mview\View\State\CollectionInterface|\PHPUnit\Framework\MockObject\MockObject
=======
     * @var CollectionInterface|MockObject
>>>>>>> 5ce65294
     */
    private $stateCollection;

    /**
     * @var string
     */
    private $cacheId = 'mview_config';

    /**
     * @var string
     */
    private $views = ['view1' => [], 'view3' => []];

    /**
<<<<<<< HEAD
     * @var \Magento\Framework\Serialize\SerializerInterface|\PHPUnit\Framework\MockObject\MockObject
=======
     * @var SerializerInterface|MockObject
>>>>>>> 5ce65294
     */
    private $serializerMock;

    protected function setUp(): void
    {
        $this->reader = $this->createPartialMock(Reader::class, ['read']);
        $this->cache = $this->getMockForAbstractClass(
            CacheInterface::class,
            [],
            '',
            false,
            false,
            true,
            ['test', 'load', 'save']
        );
        $this->stateCollection = $this->getMockForAbstractClass(
            CollectionInterface::class,
            [],
            '',
            false,
            false,
            true,
            ['getItems']
        );

        $this->serializerMock = $this->createMock(SerializerInterface::class);
    }

    public function testConstructorWithCache()
    {
        $this->cache->expects($this->once())->method('test')->with($this->cacheId)->willReturn(true);
        $this->cache->expects($this->once())
            ->method('load')
            ->with($this->cacheId);

        $this->stateCollection->expects($this->never())->method('getItems');

        $this->serializerMock->expects($this->once())
            ->method('unserialize')
            ->willReturn($this->views);

        $this->config = new Data(
            $this->reader,
            $this->cache,
            $this->stateCollection,
            $this->cacheId,
            $this->serializerMock
        );
    }

    public function testConstructorWithoutCache()
    {
        $this->cache->expects($this->once())->method('test')->with($this->cacheId)->willReturn(false);
        $this->cache->expects($this->once())->method('load')->with($this->cacheId)->willReturn(false);

        $this->reader->expects($this->once())->method('read')->willReturn($this->views);

        $stateExistent = $this->getMockBuilder(StateInterface::class)
            ->setMethods(['getViewId', '__wakeup', 'delete'])
            ->getMockForAbstractClass();
        $stateExistent->expects($this->once())->method('getViewId')->willReturn('view1');
        $stateExistent->expects($this->never())->method('delete');

        $stateNonexistent = $this->getMockBuilder(StateInterface::class)
            ->setMethods(['getViewId', '__wakeup', 'delete'])
            ->getMockForAbstractClass();
        $stateNonexistent->expects($this->once())->method('getViewId')->willReturn('view2');
        $stateNonexistent->expects($this->once())->method('delete');

        $states = [$stateExistent, $stateNonexistent];

        $this->stateCollection->expects($this->once())->method('getItems')->willReturn($states);

        $this->config = new Data(
            $this->reader,
            $this->cache,
            $this->stateCollection,
            $this->cacheId,
            $this->serializerMock
        );
    }
}<|MERGE_RESOLUTION|>--- conflicted
+++ resolved
@@ -24,29 +24,17 @@
     private $config;
 
     /**
-<<<<<<< HEAD
-     * @var \Magento\Framework\Mview\Config\Reader|\PHPUnit\Framework\MockObject\MockObject
-=======
      * @var Reader|MockObject
->>>>>>> 5ce65294
      */
     private $reader;
 
     /**
-<<<<<<< HEAD
-     * @var \Magento\Framework\Config\CacheInterface|\PHPUnit\Framework\MockObject\MockObject
-=======
      * @var CacheInterface|MockObject
->>>>>>> 5ce65294
      */
     private $cache;
 
     /**
-<<<<<<< HEAD
-     * @var \Magento\Framework\Mview\View\State\CollectionInterface|\PHPUnit\Framework\MockObject\MockObject
-=======
      * @var CollectionInterface|MockObject
->>>>>>> 5ce65294
      */
     private $stateCollection;
 
@@ -61,11 +49,7 @@
     private $views = ['view1' => [], 'view3' => []];
 
     /**
-<<<<<<< HEAD
-     * @var \Magento\Framework\Serialize\SerializerInterface|\PHPUnit\Framework\MockObject\MockObject
-=======
      * @var SerializerInterface|MockObject
->>>>>>> 5ce65294
      */
     private $serializerMock;
 
@@ -96,7 +80,7 @@
 
     public function testConstructorWithCache()
     {
-        $this->cache->expects($this->once())->method('test')->with($this->cacheId)->willReturn(true);
+        $this->cache->expects($this->once())->method('test')->with($this->cacheId)->will($this->returnValue(true));
         $this->cache->expects($this->once())
             ->method('load')
             ->with($this->cacheId);
@@ -118,26 +102,26 @@
 
     public function testConstructorWithoutCache()
     {
-        $this->cache->expects($this->once())->method('test')->with($this->cacheId)->willReturn(false);
-        $this->cache->expects($this->once())->method('load')->with($this->cacheId)->willReturn(false);
+        $this->cache->expects($this->once())->method('test')->with($this->cacheId)->will($this->returnValue(false));
+        $this->cache->expects($this->once())->method('load')->with($this->cacheId)->will($this->returnValue(false));
 
-        $this->reader->expects($this->once())->method('read')->willReturn($this->views);
+        $this->reader->expects($this->once())->method('read')->will($this->returnValue($this->views));
 
         $stateExistent = $this->getMockBuilder(StateInterface::class)
             ->setMethods(['getViewId', '__wakeup', 'delete'])
             ->getMockForAbstractClass();
-        $stateExistent->expects($this->once())->method('getViewId')->willReturn('view1');
+        $stateExistent->expects($this->once())->method('getViewId')->will($this->returnValue('view1'));
         $stateExistent->expects($this->never())->method('delete');
 
         $stateNonexistent = $this->getMockBuilder(StateInterface::class)
             ->setMethods(['getViewId', '__wakeup', 'delete'])
             ->getMockForAbstractClass();
-        $stateNonexistent->expects($this->once())->method('getViewId')->willReturn('view2');
+        $stateNonexistent->expects($this->once())->method('getViewId')->will($this->returnValue('view2'));
         $stateNonexistent->expects($this->once())->method('delete');
 
         $states = [$stateExistent, $stateNonexistent];
 
-        $this->stateCollection->expects($this->once())->method('getItems')->willReturn($states);
+        $this->stateCollection->expects($this->once())->method('getItems')->will($this->returnValue($states));
 
         $this->config = new Data(
             $this->reader,
