<?php
/**
 * Copyright © 2016 Magento. All rights reserved.
 * See COPYING.txt for license details.
 */
namespace Magento\Framework\Mview\Test\Unit\Config;

class DataTest extends \PHPUnit_Framework_TestCase
{
    /**
     * @var \Magento\Framework\TestFramework\Unit\Helper\ObjectManager
     */
    private $objectManager;

    /**
     * @var \Magento\Framework\Mview\Config\Data
     */
    private $config;

    /**
     * @var \Magento\Framework\Mview\Config\Reader|\PHPUnit_Framework_MockObject_MockObject
     */
    private $reader;

    /**
     * @var \Magento\Framework\Config\CacheInterface|\PHPUnit_Framework_MockObject_MockObject
     */
    private $cache;

    /**
     * @var \Magento\Framework\Mview\View\State\CollectionInterface|\PHPUnit_Framework_MockObject_MockObject
     */
    private $stateCollection;

    /**
     * @var string
     */
    private $cacheId = 'mview_config';

    /**
     * @var string
     */
    private $views = ['view1' => [], 'view3' => []];

    /**
<<<<<<< HEAD
     * @var \Magento\Framework\Json\JsonInterface|\PHPUnit_Framework_MockObject_MockObject
     */
    private $jsonMock;
=======
     * @var \Magento\Framework\Serialize\SerializerInterface|\PHPUnit_Framework_MockObject_MockObject
     */
    private $serializerMock;
>>>>>>> 8578eeca

    protected function setUp()
    {
        $this->objectManager = new \Magento\Framework\TestFramework\Unit\Helper\ObjectManager($this);
        $this->reader = $this->getMock(\Magento\Framework\Mview\Config\Reader::class, ['read'], [], '', false);
        $this->cache = $this->getMockForAbstractClass(
            \Magento\Framework\Config\CacheInterface::class,
            [],
            '',
            false,
            false,
            true,
            ['test', 'load', 'save']
        );
        $this->stateCollection = $this->getMockForAbstractClass(
            \Magento\Framework\Mview\View\State\CollectionInterface::class,
            [],
            '',
            false,
            false,
            true,
            ['getItems']
        );

<<<<<<< HEAD
        $this->jsonMock = $this->getMock(\Magento\Framework\Json\JsonInterface::class);
        $this->objectManager->mockObjectManager([\Magento\Framework\Json\JsonInterface::class => $this->jsonMock]);
=======
        $this->serializerMock = $this->getMock(\Magento\Framework\Serialize\SerializerInterface::class);
        $this->objectManager->mockObjectManager(
            [\Magento\Framework\Serialize\SerializerInterface::class => $this->serializerMock]
        );
>>>>>>> 8578eeca
    }

    public function tearDown()
    {
        $this->objectManager->restoreObjectManager();
    }

    public function testConstructorWithCache()
    {
        $this->cache->expects($this->once())->method('test')->with($this->cacheId)->will($this->returnValue(true));
        $this->cache->expects($this->once())
            ->method('load')
            ->with($this->cacheId);

        $this->stateCollection->expects($this->never())->method('getItems');

<<<<<<< HEAD
        $this->jsonMock->expects($this->once())
            ->method('decode')
=======
        $this->serializerMock->expects($this->once())
            ->method('unserialize')
>>>>>>> 8578eeca
            ->willReturn($this->views);

        $this->config = new \Magento\Framework\Mview\Config\Data(
            $this->reader,
            $this->cache,
            $this->stateCollection,
            $this->cacheId
        );
    }

    public function testConstructorWithoutCache()
    {
        $this->cache->expects($this->once())->method('test')->with($this->cacheId)->will($this->returnValue(false));
        $this->cache->expects($this->once())->method('load')->with($this->cacheId)->will($this->returnValue(false));

        $this->reader->expects($this->once())->method('read')->will($this->returnValue($this->views));

        $stateExistent = $this->getMock(
            \Magento\Framework\Mview\Indexer\State::class,
            ['getViewId', '__wakeup', 'delete'],
            [],
            '',
            false
        );
        $stateExistent->expects($this->once())->method('getViewId')->will($this->returnValue('view1'));
        $stateExistent->expects($this->never())->method('delete');

        $stateNonexistent = $this->getMock(
            \Magento\Framework\Mview\Indexer\State::class,
            ['getViewId', '__wakeup', 'delete'],
            [],
            '',
            false
        );
        $stateNonexistent->expects($this->once())->method('getViewId')->will($this->returnValue('view2'));
        $stateNonexistent->expects($this->once())->method('delete');

        $states = [$stateExistent, $stateNonexistent];

        $this->stateCollection->expects($this->once())->method('getItems')->will($this->returnValue($states));

        $this->config = new \Magento\Framework\Mview\Config\Data(
            $this->reader,
            $this->cache,
            $this->stateCollection,
            $this->cacheId
        );
    }
}<|MERGE_RESOLUTION|>--- conflicted
+++ resolved
@@ -43,15 +43,9 @@
     private $views = ['view1' => [], 'view3' => []];
 
     /**
-<<<<<<< HEAD
-     * @var \Magento\Framework\Json\JsonInterface|\PHPUnit_Framework_MockObject_MockObject
-     */
-    private $jsonMock;
-=======
      * @var \Magento\Framework\Serialize\SerializerInterface|\PHPUnit_Framework_MockObject_MockObject
      */
     private $serializerMock;
->>>>>>> 8578eeca
 
     protected function setUp()
     {
@@ -76,15 +70,10 @@
             ['getItems']
         );
 
-<<<<<<< HEAD
-        $this->jsonMock = $this->getMock(\Magento\Framework\Json\JsonInterface::class);
-        $this->objectManager->mockObjectManager([\Magento\Framework\Json\JsonInterface::class => $this->jsonMock]);
-=======
         $this->serializerMock = $this->getMock(\Magento\Framework\Serialize\SerializerInterface::class);
         $this->objectManager->mockObjectManager(
             [\Magento\Framework\Serialize\SerializerInterface::class => $this->serializerMock]
         );
->>>>>>> 8578eeca
     }
 
     public function tearDown()
@@ -101,13 +90,8 @@
 
         $this->stateCollection->expects($this->never())->method('getItems');
 
-<<<<<<< HEAD
-        $this->jsonMock->expects($this->once())
-            ->method('decode')
-=======
         $this->serializerMock->expects($this->once())
             ->method('unserialize')
->>>>>>> 8578eeca
             ->willReturn($this->views);
 
         $this->config = new \Magento\Framework\Mview\Config\Data(
