--- conflicted
+++ resolved
@@ -24,29 +24,13 @@
     /**
      * Mysql PDO DB adapter mock
      *
-<<<<<<< HEAD
-     * @var \PHPUnit\Framework\MockObject\MockObject|\Magento\Framework\DB\Adapter\Pdo\Mysql
-=======
      * @var MockObject|\Magento\Framework\DB\Adapter\Pdo\Mysql
->>>>>>> 5ce65294
      */
     protected $connectionMock;
 
     /** @var Subscription */
     protected $model;
 
-<<<<<<< HEAD
-    /** @var \PHPUnit\Framework\MockObject\MockObject|\Magento\Framework\App\ResourceConnection */
-    protected $resourceMock;
-
-    /** @var \PHPUnit\Framework\MockObject\MockObject|\Magento\Framework\DB\Ddl\TriggerFactory */
-    protected $triggerFactoryMock;
-
-    /** @var \PHPUnit\Framework\MockObject\MockObject|\Magento\Framework\Mview\View\CollectionInterface */
-    protected $viewCollectionMock;
-
-    /** @var \PHPUnit\Framework\MockObject\MockObject|\Magento\Framework\Mview\ViewInterface */
-=======
     /** @var MockObject|ResourceConnection */
     protected $resourceMock;
 
@@ -57,7 +41,6 @@
     protected $viewCollectionMock;
 
     /** @var MockObject|ViewInterface */
->>>>>>> 5ce65294
     protected $viewMock;
 
     /** @var  string */
@@ -70,7 +53,7 @@
 
         $this->connectionMock->expects($this->any())
             ->method('quoteIdentifier')
-            ->willReturnArgument(0);
+            ->will($this->returnArgument(0));
 
         $this->resourceMock->expects($this->atLeastOnce())
             ->method('getConnection')
@@ -98,7 +81,7 @@
 
         $this->resourceMock->expects($this->any())
             ->method('getTableName')
-            ->willReturnArgument(0);
+            ->will($this->returnArgument(0));
 
         $this->model = new Subscription(
             $this->resourceMock,
@@ -139,56 +122,51 @@
         $triggerMock->expects($this->exactly(3))
             ->method('setName')
             ->with($triggerName)
-            ->willReturnSelf();
-        $triggerMock->expects($this->exactly(3))
-            ->method('getName')
-            ->willReturn('triggerName');
+            ->will($this->returnSelf());
+        $triggerMock->expects($this->exactly(3))
+            ->method('getName')
+            ->will($this->returnValue('triggerName'));
         $triggerMock->expects($this->exactly(3))
             ->method('setTime')
-<<<<<<< HEAD
-            ->with(\Magento\Framework\DB\Ddl\Trigger::TIME_AFTER)
-            ->willReturnSelf();
-=======
             ->with(Trigger::TIME_AFTER)
             ->will($this->returnSelf());
->>>>>>> 5ce65294
         $triggerMock->expects($this->exactly(3))
             ->method('setEvent')
-            ->willReturnSelf();
+            ->will($this->returnSelf());
         $triggerMock->expects($this->exactly(3))
             ->method('setTable')
             ->with($this->tableName)
-            ->willReturnSelf();
+            ->will($this->returnSelf());
 
         $triggerMock->expects($this->at(4))
             ->method('addStatement')
             ->with("INSERT IGNORE INTO test_view_cl (entity_id) VALUES (NEW.columnName);")
-            ->willReturnSelf();
+            ->will($this->returnSelf());
 
         $triggerMock->expects($this->at(5))
             ->method('addStatement')
             ->with("INSERT IGNORE INTO other_test_view_cl (entity_id) VALUES (NEW.columnName);")
-            ->willReturnSelf();
+            ->will($this->returnSelf());
 
         $triggerMock->expects($this->at(11))
             ->method('addStatement')
             ->with("INSERT IGNORE INTO test_view_cl (entity_id) VALUES (NEW.columnName);")
-            ->willReturnSelf();
+            ->will($this->returnSelf());
 
         $triggerMock->expects($this->at(12))
             ->method('addStatement')
             ->with("INSERT IGNORE INTO other_test_view_cl (entity_id) VALUES (NEW.columnName);")
-            ->willReturnSelf();
+            ->will($this->returnSelf());
 
         $triggerMock->expects($this->at(18))
             ->method('addStatement')
             ->with("INSERT IGNORE INTO test_view_cl (entity_id) VALUES (OLD.columnName);")
-            ->willReturnSelf();
+            ->will($this->returnSelf());
 
         $triggerMock->expects($this->at(19))
             ->method('addStatement')
             ->with("INSERT IGNORE INTO other_test_view_cl (entity_id) VALUES (OLD.columnName);")
-            ->willReturnSelf();
+            ->will($this->returnSelf());
 
         $changelogMock = $this->getMockForAbstractClass(
             ChangelogInterface::class,
@@ -201,18 +179,18 @@
         );
         $changelogMock->expects($this->exactly(3))
             ->method('getName')
-            ->willReturn('test_view_cl');
+            ->will($this->returnValue('test_view_cl'));
         $changelogMock->expects($this->exactly(3))
             ->method('getColumnName')
-            ->willReturn('entity_id');
+            ->will($this->returnValue('entity_id'));
 
         $this->viewMock->expects($this->exactly(3))
             ->method('getChangelog')
-            ->willReturn($changelogMock);
+            ->will($this->returnValue($changelogMock));
 
         $this->triggerFactoryMock->expects($this->exactly(3))
             ->method('create')
-            ->willReturn($triggerMock);
+            ->will($this->returnValue($triggerMock));
 
         $otherChangelogMock = $this->getMockForAbstractClass(
             ChangelogInterface::class,
@@ -225,10 +203,10 @@
         );
         $otherChangelogMock->expects($this->exactly(3))
             ->method('getName')
-            ->willReturn('other_test_view_cl');
+            ->will($this->returnValue('other_test_view_cl'));
         $otherChangelogMock->expects($this->exactly(3))
             ->method('getColumnName')
-            ->willReturn('entity_id');
+            ->will($this->returnValue('entity_id'));
 
         $otherViewMock = $this->getMockForAbstractClass(
             ViewInterface::class,
@@ -241,34 +219,29 @@
         );
         $otherViewMock->expects($this->exactly(1))
             ->method('getId')
-            ->willReturn('other_id');
+            ->will($this->returnValue('other_id'));
         $otherViewMock->expects($this->exactly(1))
             ->method('getSubscriptions')
-            ->willReturn([['name' => $this->tableName], ['name' => 'otherTableName']]);
+            ->will($this->returnValue([['name' => $this->tableName], ['name' => 'otherTableName']]));
         $otherViewMock->expects($this->exactly(3))
             ->method('getChangelog')
-            ->willReturn($otherChangelogMock);
+            ->will($this->returnValue($otherChangelogMock));
 
         $this->viewMock->expects($this->exactly(3))
             ->method('getId')
-            ->willReturn('this_id');
+            ->will($this->returnValue('this_id'));
         $this->viewMock->expects($this->never())
             ->method('getSubscriptions');
 
         $this->viewCollectionMock->expects($this->exactly(1))
             ->method('getViewsByStateMode')
-<<<<<<< HEAD
-            ->with(\Magento\Framework\Mview\View\StateInterface::MODE_ENABLED)
-            ->willReturn([$this->viewMock, $otherViewMock]);
-=======
             ->with(StateInterface::MODE_ENABLED)
             ->will($this->returnValue([$this->viewMock, $otherViewMock]));
->>>>>>> 5ce65294
 
         $this->connectionMock->expects($this->exactly(3))
             ->method('dropTrigger')
             ->with('triggerName')
-            ->willReturn(true);
+            ->will($this->returnValue(true));
         $this->connectionMock->expects($this->exactly(3))
             ->method('createTrigger')
             ->with($triggerMock);
@@ -281,33 +254,28 @@
         $triggerMock = $this->createMock(Trigger::class);
         $triggerMock->expects($this->exactly(3))
             ->method('setName')
-            ->willReturnSelf();
-        $triggerMock->expects($this->exactly(3))
-            ->method('getName')
-            ->willReturn('triggerName');
+            ->will($this->returnSelf());
+        $triggerMock->expects($this->exactly(3))
+            ->method('getName')
+            ->will($this->returnValue('triggerName'));
         $triggerMock->expects($this->exactly(3))
             ->method('setTime')
-<<<<<<< HEAD
-            ->with(\Magento\Framework\DB\Ddl\Trigger::TIME_AFTER)
-            ->willReturnSelf();
-=======
             ->with(Trigger::TIME_AFTER)
             ->will($this->returnSelf());
->>>>>>> 5ce65294
         $triggerMock->expects($this->exactly(3))
             ->method('setEvent')
-            ->willReturnSelf();
+            ->will($this->returnSelf());
         $triggerMock->expects($this->exactly(3))
             ->method('setTable')
             ->with($this->tableName)
-            ->willReturnSelf();
-        $triggerMock->expects($this->exactly(3))
-            ->method('addStatement')
-            ->willReturnSelf();
+            ->will($this->returnSelf());
+        $triggerMock->expects($this->exactly(3))
+            ->method('addStatement')
+            ->will($this->returnSelf());
 
         $this->triggerFactoryMock->expects($this->exactly(3))
             ->method('create')
-            ->willReturn($triggerMock);
+            ->will($this->returnValue($triggerMock));
 
         $otherChangelogMock = $this->getMockForAbstractClass(
             ChangelogInterface::class,
@@ -320,10 +288,10 @@
         );
         $otherChangelogMock->expects($this->exactly(3))
             ->method('getName')
-            ->willReturn('other_test_view_cl');
+            ->will($this->returnValue('other_test_view_cl'));
         $otherChangelogMock->expects($this->exactly(3))
             ->method('getColumnName')
-            ->willReturn('entity_id');
+            ->will($this->returnValue('entity_id'));
 
         $otherViewMock = $this->getMockForAbstractClass(
             ViewInterface::class,
@@ -336,38 +304,33 @@
         );
         $otherViewMock->expects($this->exactly(1))
             ->method('getId')
-            ->willReturn('other_id');
+            ->will($this->returnValue('other_id'));
         $otherViewMock->expects($this->exactly(1))
             ->method('getSubscriptions')
-            ->willReturn([['name' => $this->tableName], ['name' => 'otherTableName']]);
+            ->will($this->returnValue([['name' => $this->tableName], ['name' => 'otherTableName']]));
         $otherViewMock->expects($this->exactly(3))
             ->method('getChangelog')
-            ->willReturn($otherChangelogMock);
+            ->will($this->returnValue($otherChangelogMock));
 
         $this->viewMock->expects($this->exactly(3))
             ->method('getId')
-            ->willReturn('this_id');
+            ->will($this->returnValue('this_id'));
         $this->viewMock->expects($this->never())
             ->method('getSubscriptions');
 
         $this->viewCollectionMock->expects($this->exactly(1))
             ->method('getViewsByStateMode')
-<<<<<<< HEAD
-            ->with(\Magento\Framework\Mview\View\StateInterface::MODE_ENABLED)
-            ->willReturn([$this->viewMock, $otherViewMock]);
-=======
             ->with(StateInterface::MODE_ENABLED)
             ->will($this->returnValue([$this->viewMock, $otherViewMock]));
->>>>>>> 5ce65294
 
         $this->connectionMock->expects($this->exactly(3))
             ->method('dropTrigger')
             ->with('triggerName')
-            ->willReturn(true);
+            ->will($this->returnValue(true));
 
         $triggerMock->expects($this->exactly(3))
             ->method('getStatements')
-            ->willReturn(true);
+            ->will($this->returnValue(true));
 
         $this->connectionMock->expects($this->exactly(3))
             ->method('createTrigger')
