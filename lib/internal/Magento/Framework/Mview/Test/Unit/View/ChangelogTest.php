--- conflicted
+++ resolved
@@ -31,20 +31,12 @@
     /**
      * Mysql PDO DB adapter mock
      *
-<<<<<<< HEAD
-     * @var \PHPUnit\Framework\MockObject\MockObject|\Magento\Framework\DB\Adapter\Pdo\Mysql
-=======
      * @var MockObject|\Magento\Framework\DB\Adapter\Pdo\Mysql
->>>>>>> 5ce65294
      */
     protected $connectionMock;
 
     /**
-<<<<<<< HEAD
-     * @var \PHPUnit\Framework\MockObject\MockObject|\Magento\Framework\App\ResourceConnection
-=======
      * @var MockObject|ResourceConnection
->>>>>>> 5ce65294
      */
     protected $resourceMock;
 
@@ -60,25 +52,6 @@
     public function testInstanceOf()
     {
         $resourceMock =
-<<<<<<< HEAD
-            $this->createMock(\Magento\Framework\App\ResourceConnection::class);
-        $resourceMock->expects($this->once())->method('getConnection')->willReturn(true);
-        $model = new \Magento\Framework\Mview\View\Changelog($resourceMock);
-        $this->assertInstanceOf(\Magento\Framework\Mview\View\ChangelogInterface::class, $model);
-    }
-
-    /**
-     */
-    public function testCheckConnectionException()
-    {
-        $this->expectException(\Magento\Framework\DB\Adapter\ConnectionException::class);
-        $this->expectExceptionMessage('The write connection to the database isn\'t available. Please try again later.');
-
-        $resourceMock =
-            $this->createMock(\Magento\Framework\App\ResourceConnection::class);
-        $resourceMock->expects($this->once())->method('getConnection')->willReturn(null);
-        $model = new \Magento\Framework\Mview\View\Changelog($resourceMock);
-=======
             $this->createMock(ResourceConnection::class);
         $resourceMock->expects($this->once())->method('getConnection')->will($this->returnValue(true));
         $model = new Changelog($resourceMock);
@@ -93,7 +66,6 @@
             $this->createMock(ResourceConnection::class);
         $resourceMock->expects($this->once())->method('getConnection')->will($this->returnValue(null));
         $model = new Changelog($resourceMock);
->>>>>>> 5ce65294
         $model->setViewId('ViewIdTest');
         $this->assertNull($model);
     }
@@ -113,20 +85,10 @@
         $this->assertEquals('ViewIdTest', $this->model->getViewId());
     }
 
-<<<<<<< HEAD
-    /**
-     */
-    public function testGetNameWithException()
-    {
-        $this->expectException(\DomainException::class);
-        $this->expectExceptionMessage('View\'s identifier is not set');
-
-=======
     public function testGetNameWithException()
     {
         $this->expectException('DomainException');
         $this->expectExceptionMessage('View\'s identifier is not set');
->>>>>>> 5ce65294
         $this->model->getName();
     }
 
@@ -154,7 +116,7 @@
 
         $this->connectionMock->expects($this->once())
             ->method('fetchRow')
-            ->willReturn(['version_id' => 10]);
+            ->will($this->returnValue(['version_id' => 10]));
 
         $this->model->setViewId('viewIdtest');
         $this->assertEquals(10, $this->model->getVersion());
@@ -179,26 +141,16 @@
 
         $this->connectionMock->expects($this->once())
             ->method('fetchRow')
-            ->willReturn(false);
+            ->will($this->returnValue(false));
 
         $this->model->setViewId('viewIdtest');
         $this->assertEquals(0, $this->model->getVersion());
     }
 
-<<<<<<< HEAD
-    /**
-     */
-    public function testGetVersionWithExceptionNoAutoincrement()
-    {
-        $this->expectException(\Magento\Framework\Exception\RuntimeException::class);
-        $this->expectExceptionMessage('Table status for viewIdtest_cl is incorrect. Can`t fetch version id.');
-
-=======
     public function testGetVersionWithExceptionNoAutoincrement()
     {
         $this->expectException('Magento\Framework\Exception\RuntimeException');
         $this->expectExceptionMessage('Table status for viewIdtest_cl is incorrect. Can`t fetch version id.');
->>>>>>> 5ce65294
         $changelogTableName = 'viewIdtest_cl';
         $this->mockIsTableExists($changelogTableName, true);
         $this->mockGetTableName();
@@ -216,7 +168,7 @@
 
         $this->connectionMock->expects($this->once())
             ->method('fetchRow')
-            ->willReturn(['no_version_column' => 'blabla']);
+            ->will($this->returnValue(['no_version_column' => 'blabla']));
 
         $this->model->setViewId('viewIdtest');
         $this->model->getVersion();
@@ -255,7 +207,7 @@
         $this->connectionMock->expects($this->once())
             ->method('dropTable')
             ->with($changelogTableName)
-            ->willReturn(true);
+            ->will($this->returnValue(true));
 
         $this->model->setViewId('viewIdtest');
         $this->model->drop();
@@ -270,12 +222,12 @@
         $tableMock = $this->createMock(Table::class);
         $tableMock->expects($this->exactly(2))
             ->method('addColumn')
-            ->willReturnSelf();
+            ->will($this->returnSelf());
 
         $this->connectionMock->expects($this->once())
             ->method('newTable')
             ->with($changelogTableName)
-            ->willReturn($tableMock);
+            ->will($this->returnValue($tableMock));
         $this->connectionMock->expects($this->once())
             ->method('createTable')
             ->with($tableMock);
@@ -305,22 +257,22 @@
         $selectMock->expects($this->once())
             ->method('distinct')
             ->with(true)
-            ->willReturnSelf();
+            ->will($this->returnSelf());
         $selectMock->expects($this->once())
             ->method('from')
             ->with($changelogTableName, ['entity_id'])
-            ->willReturnSelf();
+            ->will($this->returnSelf());
         $selectMock->expects($this->exactly(2))
             ->method('where')
-            ->willReturnSelf();
+            ->will($this->returnSelf());
 
         $this->connectionMock->expects($this->once())
             ->method('select')
-            ->willReturn($selectMock);
+            ->will($this->returnValue($selectMock));
         $this->connectionMock->expects($this->once())
             ->method('fetchCol')
             ->with($selectMock)
-            ->willReturn([1]);
+            ->will($this->returnValue([1]));
 
         $this->model->setViewId('viewIdtest');
         $this->assertEquals([1], $this->model->getList(1, 2));
@@ -355,12 +307,12 @@
      */
     protected function mockGetConnection($connection)
     {
-        $this->resourceMock->expects($this->once())->method('getConnection')->willReturn($connection);
+        $this->resourceMock->expects($this->once())->method('getConnection')->will($this->returnValue($connection));
     }
 
     protected function mockGetTableName()
     {
-        $this->resourceMock->expects($this->once())->method('getTableName')->willReturnArgument(0);
+        $this->resourceMock->expects($this->once())->method('getTableName')->will($this->returnArgument(0));
     }
 
     /**
@@ -375,8 +327,8 @@
             'isTableExists'
         )->with(
             $this->equalTo($changelogTableName)
-        )->willReturn(
-            $result
+        )->will(
+            $this->returnValue($result)
         );
     }
 }