--- conflicted
+++ resolved
@@ -7,13 +7,9 @@
 namespace Magento\Framework\Mview\Test\Unit\View;
 
 /**
-<<<<<<< HEAD
- * Class ChangelogTest
-=======
  * Test Coverage for Changelog View.
  *
  * @see \Magento\Framework\Mview\View\Changelog
->>>>>>> db740dfc
  */
 class ChangelogTest extends \PHPUnit\Framework\TestCase
 {
