<?php
/**
 * Copyright © Magento, Inc. All rights reserved.
 * See COPYING.txt for license details.
 */
declare(strict_types=1);

namespace Magento\Framework\Mview\Test\Unit;

use Magento\Framework\Mview\Processor;
use Magento\Framework\Mview\View\Collection;
use Magento\Framework\Mview\View\CollectionFactory;
use Magento\Framework\Mview\ViewInterface;
use PHPUnit\Framework\MockObject\MockObject;
use PHPUnit\Framework\TestCase;

class ProcessorTest extends TestCase
{
    /**
<<<<<<< HEAD
     * @var \Magento\Framework\Mview\Processor|\PHPUnit\Framework\MockObject\MockObject
=======
     * @var Processor|MockObject
>>>>>>> 5ce65294
     */
    protected $model;

    /**
<<<<<<< HEAD
     * @var \Magento\Framework\Mview\View\CollectionFactory|\PHPUnit\Framework\MockObject\MockObject
=======
     * @var CollectionFactory|MockObject
>>>>>>> 5ce65294
     */
    protected $viewsFactoryMock;

    protected function setUp(): void
    {
        $this->viewsFactoryMock =
            $this->createPartialMock(CollectionFactory::class, ['create']);
        $this->model = new Processor($this->viewsFactoryMock);
    }

    /**
     * Return array of mocked views
     *
     * @param string $method
<<<<<<< HEAD
     * @return \Magento\Framework\Mview\ViewInterface[]|\PHPUnit\Framework\MockObject\MockObject[]
=======
     * @return ViewInterface[]|MockObject[]
>>>>>>> 5ce65294
     */
    protected function getViews($method)
    {
        $viewMock = $this->createMock(ViewInterface::class);
        $viewMock->expects($this->exactly(2))->method($method);
        return [$viewMock, $viewMock];
    }

    /**
     * Return view collection mock
     *
<<<<<<< HEAD
     * @return \Magento\Framework\Mview\View\Collection|\PHPUnit\Framework\MockObject\MockObject
     */
    protected function getViewsMock()
    {
        $viewsMock = $this->createMock(\Magento\Framework\Mview\View\Collection::class);
        $this->viewsFactoryMock->expects($this->once())->method('create')->willReturn($viewsMock);
=======
     * @return Collection|MockObject
     */
    protected function getViewsMock()
    {
        $viewsMock = $this->createMock(Collection::class);
        $this->viewsFactoryMock->expects($this->once())->method('create')->will($this->returnValue($viewsMock));
>>>>>>> 5ce65294
        return $viewsMock;
    }

    public function testUpdate()
    {
        $viewsMock = $this->getViewsMock();
        $viewsMock->expects($this->once())->method('getItems')->willReturn($this->getViews('update'));
        $viewsMock->expects($this->never())->method('getItemsByColumnValue');

        $this->model->update();
    }

    public function testUpdateWithGroup()
    {
        $group = 'group';
        $viewsMock = $this->getViewsMock();
        $viewsMock->expects($this->never())->method('getItems');
        $viewsMock->expects(
            $this->once()
        )->method(
            'getItemsByColumnValue'
        )->with(
            $group
        )->willReturn(
            $this->getViews('update')
        );

        $this->model->update($group);
    }

    public function testClearChangelog()
    {
        $viewsMock = $this->getViewsMock();
        $viewsMock->expects(
            $this->once()
        )->method(
            'getItems'
        )->willReturn(
            $this->getViews('clearChangelog')
        );
        $viewsMock->expects($this->never())->method('getItemsByColumnValue');

        $this->model->clearChangelog();
    }

    public function testClearChangelogWithGroup()
    {
        $group = 'group';
        $viewsMock = $this->getViewsMock();
        $viewsMock->expects($this->never())->method('getItems');
        $viewsMock->expects(
            $this->once()
        )->method(
            'getItemsByColumnValue'
        )->with(
            $group
        )->willReturn(
            $this->getViews('clearChangelog')
        );

        $this->model->clearChangelog($group);
    }
}<|MERGE_RESOLUTION|>--- conflicted
+++ resolved
@@ -17,20 +17,12 @@
 class ProcessorTest extends TestCase
 {
     /**
-<<<<<<< HEAD
-     * @var \Magento\Framework\Mview\Processor|\PHPUnit\Framework\MockObject\MockObject
-=======
      * @var Processor|MockObject
->>>>>>> 5ce65294
      */
     protected $model;
 
     /**
-<<<<<<< HEAD
-     * @var \Magento\Framework\Mview\View\CollectionFactory|\PHPUnit\Framework\MockObject\MockObject
-=======
      * @var CollectionFactory|MockObject
->>>>>>> 5ce65294
      */
     protected $viewsFactoryMock;
 
@@ -45,11 +37,7 @@
      * Return array of mocked views
      *
      * @param string $method
-<<<<<<< HEAD
-     * @return \Magento\Framework\Mview\ViewInterface[]|\PHPUnit\Framework\MockObject\MockObject[]
-=======
      * @return ViewInterface[]|MockObject[]
->>>>>>> 5ce65294
      */
     protected function getViews($method)
     {
@@ -61,28 +49,19 @@
     /**
      * Return view collection mock
      *
-<<<<<<< HEAD
-     * @return \Magento\Framework\Mview\View\Collection|\PHPUnit\Framework\MockObject\MockObject
-     */
-    protected function getViewsMock()
-    {
-        $viewsMock = $this->createMock(\Magento\Framework\Mview\View\Collection::class);
-        $this->viewsFactoryMock->expects($this->once())->method('create')->willReturn($viewsMock);
-=======
      * @return Collection|MockObject
      */
     protected function getViewsMock()
     {
         $viewsMock = $this->createMock(Collection::class);
         $this->viewsFactoryMock->expects($this->once())->method('create')->will($this->returnValue($viewsMock));
->>>>>>> 5ce65294
         return $viewsMock;
     }
 
     public function testUpdate()
     {
         $viewsMock = $this->getViewsMock();
-        $viewsMock->expects($this->once())->method('getItems')->willReturn($this->getViews('update'));
+        $viewsMock->expects($this->once())->method('getItems')->will($this->returnValue($this->getViews('update')));
         $viewsMock->expects($this->never())->method('getItemsByColumnValue');
 
         $this->model->update();
@@ -99,8 +78,8 @@
             'getItemsByColumnValue'
         )->with(
             $group
-        )->willReturn(
-            $this->getViews('update')
+        )->will(
+            $this->returnValue($this->getViews('update'))
         );
 
         $this->model->update($group);
@@ -113,8 +92,8 @@
             $this->once()
         )->method(
             'getItems'
-        )->willReturn(
-            $this->getViews('clearChangelog')
+        )->will(
+            $this->returnValue($this->getViews('clearChangelog'))
         );
         $viewsMock->expects($this->never())->method('getItemsByColumnValue');
 
@@ -132,8 +111,8 @@
             'getItemsByColumnValue'
         )->with(
             $group
-        )->willReturn(
-            $this->getViews('clearChangelog')
+        )->will(
+            $this->returnValue($this->getViews('clearChangelog'))
         );
 
         $this->model->clearChangelog($group);
