--- conflicted
+++ resolved
@@ -20,11 +20,7 @@
     protected $model;
 
     /**
-<<<<<<< HEAD
-     * @var \PHPUnit\Framework\MockObject\MockObject|\Magento\Framework\Mview\Config\Data
-=======
      * @var MockObject|Data
->>>>>>> 5ce65294
      */
     protected $dataMock;
 
@@ -40,7 +36,7 @@
     {
         $this->dataMock->expects($this->once())
             ->method('get')
-            ->willReturn(['some_data']);
+            ->will($this->returnValue(['some_data']));
         $this->assertEquals(['some_data'], $this->model->getViews());
     }
 
@@ -49,7 +45,7 @@
         $this->dataMock->expects($this->once())
             ->method('get')
             ->with('some_view')
-            ->willReturn(['some_data']);
+            ->will($this->returnValue(['some_data']));
         $this->assertEquals(['some_data'], $this->model->getView('some_view'));
     }
 }