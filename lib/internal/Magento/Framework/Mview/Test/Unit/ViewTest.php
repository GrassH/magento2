<?php

/**
 * Copyright © Magento, Inc. All rights reserved.
 * See COPYING.txt for license details.
 */
declare(strict_types=1);

namespace Magento\Framework\Mview\Test\Unit;

use Magento\Framework\Mview\ActionFactory;
use Magento\Framework\Mview\ActionInterface;
use Magento\Framework\Mview\ConfigInterface;
use Magento\Framework\Mview\View;
use Magento\Framework\Mview\View\Changelog;
use Magento\Framework\Mview\View\ChangelogBatchWalkerFactory;
use Magento\Framework\Mview\View\ChangelogBatchWalkerInterface;
use Magento\Framework\Mview\View\StateInterface;
use Magento\Framework\Mview\View\SubscriptionFactory;
use Magento\Indexer\Model\Mview\View\State;
use PHPUnit\Framework\MockObject\MockObject;
use PHPUnit\Framework\TestCase;

<<<<<<< HEAD
/** test Mview functionality
=======
/**
 * Test Mview functionality
 *
>>>>>>> 867d074b
 * @SuppressWarnings(PHPMD.CouplingBetweenObjects)
 */
class ViewTest extends TestCase
{
    /**
     * @var View
     */
    protected $model;

    /**
     * @var MockObject|ConfigInterface
     */
    protected $configMock;

    /**
     * @var MockObject|ActionFactory
     */
    protected $actionFactoryMock;

    /**
     * @var MockObject|State
     */
    protected $stateMock;

    /**
     * @var MockObject|Changelog
     */
    protected $changelogMock;

    /**
     * @var MockObject|SubscriptionFactory
     */
    protected $subscriptionFactoryMock;

    /**
     * @var MockObject|ChangelogBatchWalkerInterface
     */
    private $iteratorMock;

    /**
     * @inheritdoc
     */
    protected function setUp(): void
    {
        $this->configMock = $this->getMockForAbstractClass(
            ConfigInterface::class,
            [],
            '',
            false,
            false,
            true,
            ['getView']
        );
        $this->iteratorMock = $this->getMockBuilder(ChangelogBatchWalkerInterface::class)
            ->disableOriginalConstructor()
            ->onlyMethods(['walk'])
            ->getMockForAbstractClass();
        $changeLogBatchWalkerFactory = $this->getMockBuilder(ChangelogBatchWalkerFactory::class)
            ->disableOriginalConstructor()
            ->onlyMethods(['create'])
            ->getMockForAbstractClass();
        $changeLogBatchWalkerFactory->method('create')->willReturn($this->iteratorMock);
        $this->actionFactoryMock = $this->createPartialMock(ActionFactory::class, ['get']);
        $this->stateMock = $this->createPartialMock(
            State::class,
            [
                'getViewId',
                'loadByView',
                'getVersionId',
                'setVersionId',
                'getUpdated',
                'getStatus',
                'setStatus',
                'getMode',
                'setMode',
                'save',
                '__wakeup',
            ]
        );
        $this->changelogMock = $this->createPartialMock(
            Changelog::class,
            ['getViewId', 'setViewId', 'create', 'drop', 'getVersion', 'getList', 'clear']
        );
        $this->subscriptionFactoryMock = $this->createPartialMock(
            SubscriptionFactory::class,
            ['create']
        );
        $this->model = new View(
            $this->configMock,
            $this->actionFactoryMock,
            $this->stateMock,
            $this->changelogMock,
            $this->subscriptionFactoryMock,
            [],
            [],
            $changeLogBatchWalkerFactory
        );
    }

    /**
     * Test to Return view action class
     */
    public function testGetActionClass()
    {
        $this->model->setData('action_class', 'actionClass');
        $this->assertEquals('actionClass', $this->model->getActionClass());
    }

    /**
     * Test to Return view group
     */
    public function testGetGroup()
    {
        $this->model->setData('group', 'some_group');
        $this->assertEquals('some_group', $this->model->getGroup());
    }

    /**
     * Test to Return view subscriptions
     */
    public function testGetSubscriptions()
    {
        $this->model->setData('subscriptions', ['subscription']);
        $this->assertEquals(['subscription'], $this->model->getSubscriptions());
    }

    /**
     * Test to Fill view data from config
     */
    public function testLoad()
    {
        $viewId = 'view_test';
        $this->configMock->expects(
            $this->once()
        )->method(
            'getView'
        )->with(
            $viewId
        )->willReturn(
            $this->getViewData()
        );
        $this->assertInstanceOf(View::class, $this->model->load($viewId));
    }

    /**
     * Test to Fill view data from config
     */
    public function testLoadWithException()
    {
        $this->expectException('InvalidArgumentException');
        $this->expectExceptionMessage('view_id view does not exist.');
        $viewId = 'view_id';
        $this->configMock->expects(
            $this->once()
        )->method(
            'getView'
        )->with(
            $viewId
        )->willReturn(
            $this->getViewData()
        );
        $this->model->load($viewId);
    }

    /**
<<<<<<< HEAD
     * Test to Create subscriptions
     */
    public function testSubscribe()
    {
        $this->stateMock->expects($this->once())
            ->method('getMode')
            ->willReturn(StateInterface::MODE_DISABLED);
        $this->stateMock->expects($this->once())
            ->method('setMode')
            ->with(StateInterface::MODE_ENABLED)->willReturnSelf();
        $this->changelogMock->expects($this->once())
            ->method('create');
        $subscriptionMock = $this->createPartialMock(Subscription::class, ['create']);
        $subscriptionMock->expects($this->exactly(1))->method('create');
        $this->subscriptionFactoryMock->expects(
            $this->exactly(1)
        )->method(
            'create'
        )->willReturn(
            $subscriptionMock
        );
        $this->loadView();
        $this->model->subscribe();
    }

    /**
     * Test to Create subscriptions
     */
    public function testSubscribeEnabled()
    {
        $this->stateMock->expects($this->once())
            ->method('getMode')
            ->willReturn(StateInterface::MODE_ENABLED);
        $this->stateMock->expects($this->never())
            ->method('setMode');
        $this->changelogMock->expects($this->never())
            ->method('create');
        $this->subscriptionFactoryMock->expects($this->never())
            ->method('create');
        $this->loadView();
        $this->model->subscribe();
    }

    public function testSubscribeWithException()
    {
        $this->expectException('Exception');
        $this->stateMock->expects($this->once())
            ->method('getMode')
            ->willReturn(StateInterface::MODE_DISABLED);

        $this->changelogMock->expects($this->once())
            ->method('create')
            ->willReturnCallback(
                function () {
                    throw new \Exception();
                }
            );

        $this->loadView();
        $this->model->subscribe();
    }

    /**
     * Test to Remove subscriptions
     */
    public function testUnsubscribe()
    {
        $this->stateMock->expects($this->once())
            ->method('getMode')
            ->willReturn(StateInterface::MODE_ENABLED);
        $this->stateMock->expects($this->once())
            ->method('setMode')
            ->with(StateInterface::MODE_DISABLED)->willReturnSelf();
        $this->stateMock->expects($this->once())
            ->method('setStatus')
            ->with(StateInterface::STATUS_IDLE)
            ->willReturnSelf();
        $this->changelogMock->expects($this->once())
            ->method('drop');
        $subscriptionMock = $this->createPartialMock(Subscription::class, ['remove']);
        $subscriptionMock->expects($this->exactly(1))->method('remove');
        $this->subscriptionFactoryMock->expects(
            $this->exactly(1)
        )->method(
            'create'
        )->willReturn(
            $subscriptionMock
        );
        $this->loadView();
        $this->model->unsubscribe();
    }

    /**
     * Test to Remove subscriptions
     */
    public function testUnsubscribeDisabled()
    {
        $this->stateMock->expects($this->once())
            ->method('getMode')
            ->willReturn(StateInterface::MODE_DISABLED);
        $this->stateMock->expects($this->never())
            ->method('setVersionId');
        $this->stateMock->expects($this->never())
            ->method('setMode');
        $this->stateMock->expects($this->never())
            ->method('setStatus');
        $this->changelogMock->expects($this->never())
            ->method('drop');
        $this->subscriptionFactoryMock->expects($this->never())
            ->method('create');
        $this->loadView();
        $this->model->unsubscribe();
    }

    public function testUnsubscribeWithException()
    {
        $this->expectException('Exception');
        $this->stateMock->expects($this->once())
            ->method('getMode')
            ->willReturn(StateInterface::MODE_ENABLED);

        $subscriptionMock = $this->createPartialMock(Subscription::class, ['remove']);
        $subscriptionMock->expects($this->exactly(1))
            ->method('remove')
            ->willReturnCallback(
                function () {
                    throw new \Exception();
                }
            );
        $this->subscriptionFactoryMock->expects($this->exactly(1))
            ->method('create')
            ->willReturn($subscriptionMock);

        $this->loadView();
        $this->model->unsubscribe();
    }

    /**
=======
>>>>>>> 867d074b
     * Test to Materialize view by IDs in changelog
     */
    public function testUpdate()
    {
        $currentVersionId = 3;
        $lastVersionId = 1;
        $listId = [2, 3];

        $this->stateMock->expects($this->any())
            ->method('getViewId')
            ->willReturn(1);
        $this->stateMock->expects($this->once())
            ->method('getVersionId')
            ->willReturn($lastVersionId);
        $this->stateMock->expects($this->once())
            ->method('setVersionId')->willReturnSelf();
        $this->stateMock->expects($this->atLeastOnce())
            ->method('getMode')
            ->willReturn(StateInterface::MODE_ENABLED);
        $this->stateMock->expects($this->exactly(2))
            ->method('getStatus')
            ->willReturn(StateInterface::STATUS_IDLE);
        $this->stateMock->expects($this->exactly(2))
            ->method('setStatus')->willReturnSelf();
        $this->stateMock->expects($this->exactly(2))
            ->method('save')->willReturnSelf();

        $this->changelogMock->expects(
            $this->once()
        )->method(
            'getVersion'
        )->willReturn(
            $currentVersionId
        );
        $this->changelogMock->expects(
            $this->any()
        )->method(
            'getList'
        )->with(
            $lastVersionId,
            $currentVersionId
        )->willReturn(
            $listId
        );

        $actionMock = $this->getMockForAbstractClass(ActionInterface::class);
        $this->iteratorMock->expects($this->once())->method('walk')->willReturn([$listId]);
        $actionMock->expects($this->once())->method('execute')->with($listId)->willReturnSelf();
        $this->actionFactoryMock->expects(
            $this->once()
        )->method(
            'get'
        )->with(
            'Some\Class\Name'
        )->willReturn(
            $actionMock
        );

        $this->loadView();
        $this->model->update();
    }

    /**
     * Test to Materialize view by IDs in changelog
     */
    public function testUpdateEx(): void
    {
        $currentVersionId = 200100;
        $lastVersionId = 1;
        $listIdBatchOne = $this->generateChangeLog(100000, 1, 100);
        $listIdBatchTwo = $this->generateChangeLog(100000, 1, 50);
        $listIdBatchThree = $this->generateChangeLog(100, 100, 150);

        $this->stateMock->method('getViewId')->willReturn(1);
        $this->stateMock->method('getVersionId')->willReturn($lastVersionId);
        $this->stateMock->method('setVersionId')->willReturnSelf();
        $this->stateMock->expects($this->atLeastOnce())
            ->method('getMode')
            ->willReturn(StateInterface::MODE_ENABLED);
        $this->stateMock->expects($this->exactly(2))
            ->method('getStatus')
            ->willReturn(StateInterface::STATUS_IDLE);
        $this->stateMock->expects($this->exactly(2))
            ->method('setStatus')
            ->willReturnSelf();
        $this->stateMock->expects($this->exactly(2))
            ->method('save')
            ->willReturnSelf();
        $this->changelogMock
            ->expects($this->once())
            ->method('getVersion')
            ->willReturn($currentVersionId);
        $this->iteratorMock
            ->expects($this->any())
            ->method('walk')
            ->willReturn([$this->generateChangeLog(150, 1, 150)]);
        $this->changelogMock->method('getList')
            ->willReturnMap(
                [
                    [$lastVersionId, 100001, $listIdBatchOne],
                    [100001, 200001, $listIdBatchTwo],
                    [200001, $currentVersionId, $listIdBatchThree],
                ]
            );

        $actionMock = $this->getMockForAbstractClass(ActionInterface::class);
        $actionMock->expects($this->any())
            ->method('execute')
            ->with($this->generateChangeLog(150, 1, 150))
            ->willReturnSelf();
        $this->actionFactoryMock->method('get')->willReturn($actionMock);
        $this->loadView();
        $this->model->update();
    }

    /**
     * Generate change log
     *
     * @param int $count
     * @param int $idFrom
     * @param int $idTo
     * @return array
     */
    private function generateChangeLog(int $count, int $idFrom, int $idTo): array
    {
        $res = [];
        $i = 0;
        $id = $idFrom;
        while ($i < $count) {
            if ($id > $idTo) {
                $id = $idFrom;
            }
            $res[] = $id;
            $id++;
            $i++;
        }

        return $res;
    }

    /**
     * Test to Materialize view by IDs in changelog
     */
    public function testUpdateWithException()
    {
        $this->expectException('Exception');
        $this->expectExceptionMessage('Test exception');
        $currentVersionId = 3;
        $lastVersionId = 1;
        $listId = [2, 3];

        $this->stateMock->expects($this->any())
            ->method('getViewId')
            ->willReturn(1);
        $this->stateMock->expects($this->once())
            ->method('getVersionId')
            ->willReturn($lastVersionId);
        $this->stateMock->expects($this->never())
            ->method('setVersionId');
        $this->stateMock->expects($this->atLeastOnce())
            ->method('getMode')
            ->willReturn(StateInterface::MODE_ENABLED);
        $this->stateMock->expects($this->any())
            ->method('getStatus')
            ->willReturn(StateInterface::STATUS_IDLE);
        $this->stateMock->expects($this->exactly(2))
            ->method('setStatus')->willReturnSelf();
        $this->stateMock->expects($this->exactly(2))
            ->method('save')->willReturnSelf();

        $this->changelogMock->expects(
            $this->once()
        )->method(
            'getVersion'
        )->willReturn(
            $currentVersionId
        );
        $this->iteratorMock->expects($this->any())
            ->method('walk')
            ->willReturn([[2, 3]]);

        $actionMock = $this->createPartialMock(ActionInterface::class, ['execute']);
        $actionMock->expects($this->once())->method('execute')->with($listId)->willReturnCallback(
            function () {
                throw new \Exception('Test exception');
            }
        );
        $this->actionFactoryMock->expects(
            $this->once()
        )->method(
            'get'
        )->with(
            'Some\Class\Name'
        )->willReturn(
            $actionMock
        );

        $this->loadView();
        $this->model->update();
    }

    /**
     * Test update with no changes in the changelog
     */
    public function testUpdateWithNoChanges()
    {
        $currentVersionId = 3;
        $lastVersionId = 3;

        $this->stateMock->method('getViewId')
            ->willReturn(1);
        $this->stateMock->method('getMode')
            ->willReturn(StateInterface::MODE_ENABLED);
        $this->stateMock->method('getStatus')
            ->willReturn(StateInterface::STATUS_IDLE);
        $this->stateMock->expects(self::once())
            ->method('getVersionId')
            ->willReturn($lastVersionId);
        $this->changelogMock->expects(self::once())
            ->method('getVersion')
            ->willReturn($currentVersionId);

        $this->stateMock->expects(self::never())
            ->method('setVersionId');
        $this->stateMock->expects(self::never())
            ->method('setStatus');
        $this->stateMock->expects(self::never())
            ->method('save');
        $this->actionFactoryMock->expects(self::never())
            ->method('get');
        $this->iteratorMock->expects(self::never())
            ->method('walk');

        $this->model->update();
    }

    /**
     * Test to Suspend view updates and set version ID to changelog's end
     */
    public function testSuspend()
    {
        $this->stateMock->expects($this->once())
            ->method('getMode')
            ->willReturn(StateInterface::MODE_ENABLED);
        $this->stateMock->expects($this->once())
            ->method('setVersionId')
            ->with(11)->willReturnSelf();
        $this->stateMock->expects($this->once())
            ->method('setStatus')
            ->with(StateInterface::STATUS_SUSPENDED)->willReturnSelf();
        $this->stateMock->expects($this->once())
            ->method('save')->willReturnSelf();

        $this->changelogMock->expects($this->once())
            ->method('getVersion')
            ->willReturn(11);

        $this->loadView();
        $this->model->suspend();
    }

    /**
     * Suspend view updates and set version ID to changelog's end
     */
    public function testSuspendDisabled()
    {
        $this->stateMock->expects($this->once())
            ->method('getMode')
            ->willReturn(StateInterface::MODE_DISABLED);
        $this->stateMock->expects($this->never())
            ->method('setVersionId');
        $this->stateMock->expects($this->never())
            ->method('setStatus');
        $this->stateMock->expects($this->never())
            ->method('save');

        $this->changelogMock->expects($this->never())
            ->method('getVersion');

        $this->loadView();
        $this->model->suspend();
    }

    /**
     * Test to Resume view updates
     */
    public function testResume()
    {
        $this->stateMock->expects($this->once())
            ->method('getStatus')
            ->willReturn(StateInterface::STATUS_SUSPENDED);
        $this->stateMock->expects($this->once())
            ->method('setStatus')
            ->with(StateInterface::STATUS_IDLE)->willReturnSelf();
        $this->stateMock->expects($this->once())
            ->method('save')->willReturnSelf();

        $this->loadView();
        $this->model->resume();
    }

    /**
     * Test to Resume view updates
     *
     * @param string $status
     * @dataProvider dataProviderResumeNotSuspended
     */
    public function testResumeNotSuspended($status)
    {
        $this->stateMock->expects($this->once())
            ->method('getStatus')
            ->willReturn($status);
        $this->stateMock->expects($this->never())
            ->method('setStatus');
        $this->stateMock->expects($this->never())
            ->method('save');

        $this->loadView();
        $this->model->resume();
    }

    /**
     * @return array
     */
    public function dataProviderResumeNotSuspended()
    {
        return [
            [StateInterface::STATUS_IDLE],
            [StateInterface::STATUS_WORKING],
        ];
    }

    /**
     * Test to Clear precessed changelog entries
     */
    public function testClearChangelog()
    {
        $this->stateMock->expects($this->once())
            ->method('getMode')
            ->willReturn(StateInterface::MODE_ENABLED);
        $this->stateMock->expects($this->once())
            ->method('getVersionId')
            ->willReturn(11);
        $this->changelogMock->expects($this->once())
            ->method('clear')
            ->with(11)
            ->willReturn(true);
        $this->loadView();
        $this->model->clearChangelog();
    }

    /**
     * Test to Clear precessed changelog entries
     */
    public function testClearChangelogDisabled()
    {
        $this->stateMock->expects($this->once())
            ->method('getMode')
            ->willReturn(StateInterface::MODE_DISABLED);
        $this->stateMock->expects($this->never())
            ->method('getVersionId');
        $this->changelogMock->expects($this->never())
            ->method('clear');
        $this->loadView();
        $this->model->clearChangelog();
    }

    /**
     * Test to Return related state object
     */
    public function testSetState()
    {
        $this->model->setState($this->stateMock);
        $this->assertEquals($this->stateMock, $this->model->getState());
    }

    /**
     * Test to Check whether view is enabled
     *
     * @param string $mode
     * @param bool $result
     * @dataProvider dataProviderIsEnabled
     */
    public function testIsEnabled($mode, $result)
    {
        $this->stateMock->expects($this->once())
            ->method('getMode')
            ->willReturn($mode);
        $this->assertEquals($result, $this->model->isEnabled());
    }

    /**
     * @return array
     */
    public function dataProviderIsEnabled()
    {
        return [
            [StateInterface::MODE_ENABLED, true],
            [StateInterface::MODE_DISABLED, false],
        ];
    }

    /**
     * Test to Check whether view is idle
     *
     * @param string $status
     * @param bool $result
     * @dataProvider dataProviderIsIdle
     */
    public function testIsIdle($status, $result)
    {
        $this->stateMock->expects($this->once())
            ->method('getStatus')
            ->willReturn($status);
        $this->assertEquals($result, $this->model->isIdle());
    }

    /**
     * @return array
     */
    public function dataProviderIsIdle()
    {
        return [
            [StateInterface::STATUS_IDLE, true],
            [StateInterface::STATUS_WORKING, false],
            [StateInterface::STATUS_SUSPENDED, false],
        ];
    }

    /**
     * Test to Check whether view is working
     *
     * @param string $status
     * @param bool $result
     * @dataProvider dataProviderIsWorking
     */
    public function testIsWorking($status, $result)
    {
        $this->stateMock->expects($this->once())
            ->method('getStatus')
            ->willReturn($status);
        $this->assertEquals($result, $this->model->isWorking());
    }

    /**
     * @return array
     */
    public function dataProviderIsWorking()
    {
        return [
            [StateInterface::STATUS_IDLE, false],
            [StateInterface::STATUS_WORKING, true],
            [StateInterface::STATUS_SUSPENDED, false],
        ];
    }

    /**
     * Test to Check whether view is suspended
     *
     * @param string $status
     * @param bool $result
     * @dataProvider dataProviderIsSuspended
     */
    public function testIsSuspended($status, $result)
    {
        $this->stateMock->expects($this->once())
            ->method('getStatus')
            ->willReturn($status);
        $this->assertEquals($result, $this->model->isSuspended());
    }

    /**
     * @return array
     */
    public function dataProviderIsSuspended()
    {
        return [
            [StateInterface::STATUS_IDLE, false],
            [StateInterface::STATUS_WORKING, false],
            [StateInterface::STATUS_SUSPENDED, true],
        ];
    }

    /**
     * Test to Return view updated datetime
     */
    public function testGetUpdated()
    {
        $this->stateMock->expects($this->once())
            ->method('getUpdated')
            ->willReturn('some datetime');
        $this->assertEquals('some datetime', $this->model->getUpdated());
    }

    /**
     * Fill view data from config
     */
    protected function loadView()
    {
        $viewId = 'view_test';
        $this->changelogMock->expects($this->any())
            ->method('getViewId')
            ->willReturn($viewId);
        $this->configMock->expects(
            $this->any()
        )->method(
            'getView'
        )->with(
            $viewId
        )->willReturn(
            $this->getViewData()
        );
        $this->model->load($viewId);
    }

    /**
     * @return array
     */
    protected function getViewData()
    {
        return [
            'view_id' => 'view_test',
            'action_class' => 'Some\Class\Name',
            'group' => 'some_group',
            'subscriptions' => ['some_entity' => ['name' => 'some_entity', 'column' => 'entity_id']],
            'walker' => ChangelogBatchWalkerInterface::class
        ];
    }
}<|MERGE_RESOLUTION|>--- conflicted
+++ resolved
@@ -21,13 +21,9 @@
 use PHPUnit\Framework\MockObject\MockObject;
 use PHPUnit\Framework\TestCase;
 
-<<<<<<< HEAD
-/** test Mview functionality
-=======
 /**
  * Test Mview functionality
  *
->>>>>>> 867d074b
  * @SuppressWarnings(PHPMD.CouplingBetweenObjects)
  */
 class ViewTest extends TestCase
@@ -193,147 +189,6 @@
     }
 
     /**
-<<<<<<< HEAD
-     * Test to Create subscriptions
-     */
-    public function testSubscribe()
-    {
-        $this->stateMock->expects($this->once())
-            ->method('getMode')
-            ->willReturn(StateInterface::MODE_DISABLED);
-        $this->stateMock->expects($this->once())
-            ->method('setMode')
-            ->with(StateInterface::MODE_ENABLED)->willReturnSelf();
-        $this->changelogMock->expects($this->once())
-            ->method('create');
-        $subscriptionMock = $this->createPartialMock(Subscription::class, ['create']);
-        $subscriptionMock->expects($this->exactly(1))->method('create');
-        $this->subscriptionFactoryMock->expects(
-            $this->exactly(1)
-        )->method(
-            'create'
-        )->willReturn(
-            $subscriptionMock
-        );
-        $this->loadView();
-        $this->model->subscribe();
-    }
-
-    /**
-     * Test to Create subscriptions
-     */
-    public function testSubscribeEnabled()
-    {
-        $this->stateMock->expects($this->once())
-            ->method('getMode')
-            ->willReturn(StateInterface::MODE_ENABLED);
-        $this->stateMock->expects($this->never())
-            ->method('setMode');
-        $this->changelogMock->expects($this->never())
-            ->method('create');
-        $this->subscriptionFactoryMock->expects($this->never())
-            ->method('create');
-        $this->loadView();
-        $this->model->subscribe();
-    }
-
-    public function testSubscribeWithException()
-    {
-        $this->expectException('Exception');
-        $this->stateMock->expects($this->once())
-            ->method('getMode')
-            ->willReturn(StateInterface::MODE_DISABLED);
-
-        $this->changelogMock->expects($this->once())
-            ->method('create')
-            ->willReturnCallback(
-                function () {
-                    throw new \Exception();
-                }
-            );
-
-        $this->loadView();
-        $this->model->subscribe();
-    }
-
-    /**
-     * Test to Remove subscriptions
-     */
-    public function testUnsubscribe()
-    {
-        $this->stateMock->expects($this->once())
-            ->method('getMode')
-            ->willReturn(StateInterface::MODE_ENABLED);
-        $this->stateMock->expects($this->once())
-            ->method('setMode')
-            ->with(StateInterface::MODE_DISABLED)->willReturnSelf();
-        $this->stateMock->expects($this->once())
-            ->method('setStatus')
-            ->with(StateInterface::STATUS_IDLE)
-            ->willReturnSelf();
-        $this->changelogMock->expects($this->once())
-            ->method('drop');
-        $subscriptionMock = $this->createPartialMock(Subscription::class, ['remove']);
-        $subscriptionMock->expects($this->exactly(1))->method('remove');
-        $this->subscriptionFactoryMock->expects(
-            $this->exactly(1)
-        )->method(
-            'create'
-        )->willReturn(
-            $subscriptionMock
-        );
-        $this->loadView();
-        $this->model->unsubscribe();
-    }
-
-    /**
-     * Test to Remove subscriptions
-     */
-    public function testUnsubscribeDisabled()
-    {
-        $this->stateMock->expects($this->once())
-            ->method('getMode')
-            ->willReturn(StateInterface::MODE_DISABLED);
-        $this->stateMock->expects($this->never())
-            ->method('setVersionId');
-        $this->stateMock->expects($this->never())
-            ->method('setMode');
-        $this->stateMock->expects($this->never())
-            ->method('setStatus');
-        $this->changelogMock->expects($this->never())
-            ->method('drop');
-        $this->subscriptionFactoryMock->expects($this->never())
-            ->method('create');
-        $this->loadView();
-        $this->model->unsubscribe();
-    }
-
-    public function testUnsubscribeWithException()
-    {
-        $this->expectException('Exception');
-        $this->stateMock->expects($this->once())
-            ->method('getMode')
-            ->willReturn(StateInterface::MODE_ENABLED);
-
-        $subscriptionMock = $this->createPartialMock(Subscription::class, ['remove']);
-        $subscriptionMock->expects($this->exactly(1))
-            ->method('remove')
-            ->willReturnCallback(
-                function () {
-                    throw new \Exception();
-                }
-            );
-        $this->subscriptionFactoryMock->expects($this->exactly(1))
-            ->method('create')
-            ->willReturn($subscriptionMock);
-
-        $this->loadView();
-        $this->model->unsubscribe();
-    }
-
-    /**
-=======
->>>>>>> 867d074b
      * Test to Materialize view by IDs in changelog
      */
     public function testUpdate()
