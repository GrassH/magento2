--- conflicted
+++ resolved
@@ -120,12 +120,7 @@
      * @param string $sessionId
      * @return string
      */
-<<<<<<< HEAD
     public function read($sessionId): string
-=======
-    #[\ReturnTypeWillChange]
-    public function read($sessionId)
->>>>>>> cff8851b
     {
         $sessionData = $this->callSafely('read', $sessionId);
         $sessionMaxSize = $this->sessionMaxSizeConfig->getSessionMaxSize();
@@ -151,12 +146,7 @@
      * @return bool
      * @throws LocalizedException
      */
-<<<<<<< HEAD
     public function write($sessionId, $data): bool
-=======
-    #[\ReturnTypeWillChange]
-    public function write($sessionId, $data)
->>>>>>> cff8851b
     {
         $sessionMaxSize = $this->sessionMaxSizeConfig->getSessionMaxSize();
         $sessionSize = strlen($data);
