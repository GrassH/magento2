<?php declare(strict_types=1);
/**
 * Copyright © Magento, Inc. All rights reserved.
 * See COPYING.txt for license details.
 */

/**
 * Test class for \Magento\Framework\Session\Config
 */
namespace Magento\Framework\Session\Test\Unit;

use Magento\Framework\App\Config\ScopeConfigInterface;
use Magento\Framework\App\DeploymentConfig;
use Magento\Framework\App\Request\Http;
use Magento\Framework\Filesystem;
use Magento\Framework\Filesystem\Directory\WriteInterface;
use Magento\Framework\Session\Config;
use Magento\Framework\TestFramework\Unit\Helper\ObjectManager;
use Magento\Framework\Validator\ValidatorInterface;
use Magento\Framework\ValidatorFactory;
use Magento\Store\Model\ScopeInterface;
use PHPUnit\Framework\MockObject\MockObject;
use PHPUnit\Framework\TestCase;

/**
 * @SuppressWarnings(PHPMD.CouplingBetweenObjects)
 */
class ConfigTest extends TestCase
{
    /**
     * @var ObjectManager
     */
    protected $helper;

    /**
     * @var \Magento\Framework\Session\Config
     */
    protected $config;

    /**
<<<<<<< HEAD
     * @var \Magento\Framework\App\Config\ScopeConfigInterface | \PHPUnit\Framework\MockObject\MockObject
=======
     * @var ScopeConfigInterface|MockObject
>>>>>>> 5ce65294
     */
    protected $configMock;

    /**
<<<<<<< HEAD
     * @var \Magento\Framework\ValidatorFactory | \PHPUnit\Framework\MockObject\MockObject
=======
     * @var ValidatorFactory|MockObject
>>>>>>> 5ce65294
     */
    protected $validatorFactoryMock;

    /**
<<<<<<< HEAD
     * @var \Magento\Framework\Validator\ValidatorInterface | \PHPUnit\Framework\MockObject\MockObject
=======
     * @var ValidatorInterface|MockObject
>>>>>>> 5ce65294
     */
    protected $validatorMock;

    /**
<<<<<<< HEAD
     * @var \Magento\Framework\App\Request\Http | \PHPUnit\Framework\MockObject\MockObject
=======
     * @var Http|MockObject
>>>>>>> 5ce65294
     */
    protected $requestMock;

    /**
<<<<<<< HEAD
     * @var \Magento\Framework\Filesystem | \PHPUnit\Framework\MockObject\MockObject
=======
     * @var Filesystem|MockObject
>>>>>>> 5ce65294
     */
    protected $filesystem;

    protected function setUp(): void
    {
        $this->helper = new ObjectManager($this);

        $this->validatorMock = $this->getMockBuilder(ValidatorInterface::class)
            ->disableOriginalConstructor()
            ->getMock();
        $this->validatorMock->expects($this->any())
            ->method('isValid')
            ->willReturn(true);
    }

    public function testSetOptionsInvalidValue()
    {
        $this->getModel($this->validatorMock);
        $preVal = $this->config->getOptions();
        $this->config->setOptions('');
        $this->assertEquals($preVal, $this->config->getOptions());
    }

    /**
     * @dataProvider optionsProvider
     */
    public function testSetOptions($option, $getter, $value)
    {
        $this->getModel($this->validatorMock);
        $options = [$option => $value];
        $this->config->setOptions($options);
        $this->assertSame($value, $this->config->{$getter}());
    }

    /**
     * @return array
     */
    public function optionsProvider()
    {
        return [
            ['save_path', 'getSavePath', __DIR__],
            ['name', 'getName', 'FOOBAR'],
            ['gc_probability', 'getGcProbability', 42],
            ['gc_divisor', 'getGcDivisor', 3],
            ['gc_maxlifetime', 'getGcMaxlifetime', 180],
            ['serialize_handler', 'getSerializeHandler', 'php_binary'],
            ['cookie_lifetime', 'getCookieLifetime', 180],
            ['cookie_path', 'getCookiePath', '/foo/bar'],
            ['cookie_domain', 'getCookieDomain', 'framework.zend.com'],
            ['cookie_secure', 'getCookieSecure', true],
            ['cookie_httponly', 'getCookieHttpOnly', true],
            ['use_cookies', 'getUseCookies', false],
            ['use_only_cookies', 'getUseOnlyCookies', true],
            ['referer_check', 'getRefererCheck', 'foobar'],
            ['entropy_file', 'getEntropyFile', __FILE__],
            ['entropy_length', 'getEntropyLength', 42],
            ['cache_limiter', 'getCacheLimiter', 'private'],
            ['cache_expire', 'getCacheExpire', 42],
            ['use_trans_sid', 'getUseTransSid', true],
            ['hash_function', 'getHashFunction', 'md5'],
            ['hash_bits_per_character', 'getHashBitsPerCharacter', 5],
            ['url_rewriter_tags', 'getUrlRewriterTags', 'a=href']
        ];
    }

    public function testGetOptions()
    {
        $this->getModel($this->validatorMock);
        $appStateProperty = new \ReflectionProperty(Config::class, 'options');
        $appStateProperty->setAccessible(true);
        $original = $appStateProperty->getValue($this->config);
        $valueForTest = ['test' => 'test2'];
        $appStateProperty->setValue($this->config, $valueForTest);
        $this->assertEquals($valueForTest, $this->config->getOptions());
        $this->assertEquals($valueForTest, $this->config->toArray());
        $appStateProperty->setValue($this->config, $original);
        $this->assertEquals($original, $this->config->getOptions());
        $this->assertEquals($original, $this->config->toArray());
    }

    public function testNameIsMutable()
    {
        $this->getModel($this->validatorMock);
        $this->config->setName('FOOBAR');
        $this->assertEquals('FOOBAR', $this->config->getName());
    }

    public function testCookieLifetimeIsMutable()
    {
        $this->getModel($this->validatorMock);
        $this->config->setCookieLifetime(20);
        $this->assertEquals(20, $this->config->getCookieLifetime());
    }

    public function testCookieLifetimeCanBeZero()
    {
        $this->getModel($this->validatorMock);
        $this->config->setCookieLifetime(0);
        $this->assertEquals(0, ini_get('session.cookie_lifetime'));
    }

    public function testSettingInvalidCookieLifetime()
    {
        $validatorMock = $this->getMockBuilder(ValidatorInterface::class)
            ->disableOriginalConstructor()
            ->getMock();
        $validatorMock->expects($this->any())
            ->method('isValid')
            ->willReturn(false);
        $this->getModel($validatorMock);
        $preVal = $this->config->getCookieLifetime();
        $this->config->setCookieLifetime('foobar_bogus');
        $this->assertEquals($preVal, $this->config->getCookieLifetime());
    }

    public function testSettingInvalidCookieLifetime2()
    {
        $validatorMock = $this->getMockBuilder(ValidatorInterface::class)
            ->disableOriginalConstructor()
            ->getMock();
        $validatorMock->expects($this->any())
            ->method('isValid')
            ->willReturn(false);
        $this->getModel($validatorMock);
        $preVal = $this->config->getCookieLifetime();
        $this->config->setCookieLifetime(-1);
        $this->assertEquals($preVal, $this->config->getCookieLifetime());
    }

    public function testWrongMethodCall()
    {
        $this->getModel($this->validatorMock);
        $this->expectException('\BadMethodCallException');
        $this->expectExceptionMessage('Method "methodThatNotExist" does not exist in Magento\Framework\Session\Config');
        $this->config->methodThatNotExist();
    }

    public function testCookieSecureDefaultsToIniSettings()
    {
        $this->getModel($this->validatorMock);
        $this->assertSame((bool)ini_get('session.cookie_secure'), $this->config->getCookieSecure());
    }

    public function testCookieSecureIsMutable()
    {
        $this->getModel($this->validatorMock);
        $value = ini_get('session.cookie_secure') ? false : true;
        $this->config->setCookieSecure($value);
        $this->assertEquals($value, $this->config->getCookieSecure());
    }

    public function testCookieDomainIsMutable()
    {
        $this->getModel($this->validatorMock);
        $this->config->setCookieDomain('example.com');
        $this->assertEquals('example.com', $this->config->getCookieDomain());
    }

    public function testCookieDomainCanBeEmpty()
    {
        $this->getModel($this->validatorMock);
        $this->config->setCookieDomain('');
        $this->assertEquals('', $this->config->getCookieDomain());
    }

    public function testSettingInvalidCookieDomain()
    {
        $validatorMock = $this->getMockBuilder(ValidatorInterface::class)
            ->disableOriginalConstructor()
            ->getMock();
        $validatorMock->expects($this->any())
            ->method('isValid')
            ->willReturn(false);
        $this->getModel($validatorMock);
        $preVal = $this->config->getCookieDomain();
        $this->config->setCookieDomain(24);
        $this->assertEquals($preVal, $this->config->getCookieDomain());
    }

    public function testSettingInvalidCookieDomain2()
    {
        $validatorMock = $this->getMockBuilder(ValidatorInterface::class)
            ->disableOriginalConstructor()
            ->getMock();
        $validatorMock->expects($this->any())
            ->method('isValid')
            ->willReturn(false);
        $this->getModel($validatorMock);
        $preVal = $this->config->getCookieDomain();
        $this->config->setCookieDomain('D:\\WINDOWS\\System32\\drivers\\etc\\hosts');
        $this->assertEquals($preVal, $this->config->getCookieDomain());
    }

    public function testCookieHttpOnlyDefaultsToIniSettings()
    {
        $this->getModel($this->validatorMock);
        $this->assertSame((bool)ini_get('session.cookie_httponly'), $this->config->getCookieHttpOnly());
    }

    public function testCookieHttpOnlyIsMutable()
    {
        $this->getModel($this->validatorMock);
        $value = ini_get('session.cookie_httponly') ? false : true;
        $this->config->setCookieHttpOnly($value);
        $this->assertEquals($value, $this->config->getCookieHttpOnly());
    }

    public function testUseCookiesDefaultsToIniSettings()
    {
        $this->getModel($this->validatorMock);
        $this->assertSame((bool)ini_get('session.use_cookies'), $this->config->getUseCookies());
    }

    public function testUseCookiesIsMutable()
    {
        $this->getModel($this->validatorMock);
        $value = ini_get('session.use_cookies') ? false : true;
        $this->config->setUseCookies($value);
        $this->assertEquals($value, (bool)$this->config->getUseCookies());
    }

    public function testUseOnlyCookiesDefaultsToIniSettings()
    {
        $this->getModel($this->validatorMock);
        $this->assertSame((bool)ini_get('session.use_only_cookies'), $this->config->getUseOnlyCookies());
    }

    public function testUseOnlyCookiesIsMutable()
    {
        $this->getModel($this->validatorMock);
        $value = ini_get('session.use_only_cookies') ? false : true;
        $this->config->setOption('use_only_cookies', $value);
        $this->assertEquals($value, (bool)$this->config->getOption('use_only_cookies'));
    }

    public function testRefererCheckDefaultsToIniSettings()
    {
        $this->getModel($this->validatorMock);
        $this->assertSame(ini_get('session.referer_check'), $this->config->getRefererCheck());
    }

    public function testRefererCheckIsMutable()
    {
        $this->getModel($this->validatorMock);
        $this->config->setOption('referer_check', 'FOOBAR');
        $this->assertEquals('FOOBAR', $this->config->getOption('referer_check'));
    }

    public function testRefererCheckMayBeEmpty()
    {
        $this->getModel($this->validatorMock);
        $this->config->setOption('referer_check', '');
        $this->assertEquals('', $this->config->getOption('referer_check'));
    }

    public function testSetSavePath()
    {
        $this->getModel($this->validatorMock);
        $this->config->setSavePath('some_save_path');
        $this->assertEquals($this->config->getOption('save_path'), 'some_save_path');
    }

    /**
     * @param bool $isValidSame
     * @param bool $isValid
     * @param array $expected
     * @dataProvider constructorDataProvider
     */
    public function testConstructor($isValidSame, $isValid, $expected)
    {
        $validatorMock = $this->getMockBuilder(ValidatorInterface::class)
            ->disableOriginalConstructor()
            ->getMock();
        if ($isValidSame) {
            $validatorMock->expects($this->any())
                ->method('isValid')
                ->willReturn($isValid);
        } else {
            for ($x = 0; $x<6; $x++) {
                if ($x % 2 == 0) {
                    $validatorMock->expects($this->at($x))
                        ->method('isValid')
                        ->willReturn(false);
                } else {
                    $validatorMock->expects($this->at($x))
                        ->method('isValid')
                        ->willReturn(true);
                }
            }
        }

        $this->getModel($validatorMock);

        $this->assertEquals($expected, $this->config->getOptions());
    }

    /**
     * @return array
     */
    public function constructorDataProvider()
    {
        return [
            'all valid' => [
                true,
                true,
                [
                    'session.cache_limiter' => 'private_no_expire',
                    'session.cookie_lifetime' => 7200,
                    'session.cookie_path' => '/',
                    'session.cookie_domain' => 'init.host',
                    'session.cookie_httponly' => false,
                    'session.cookie_secure' => false,
                    'session.save_handler' => 'files'
                ],
            ],
            'all invalid' => [
                true,
                false,
                [
                    'session.cache_limiter' => 'private_no_expire',
                    'session.cookie_httponly' => false,
                    'session.cookie_secure' => false,
                    'session.save_handler' => 'files'
                ],
            ],
            'invalid_valid' => [
                false,
                true,
                [
                    'session.cache_limiter' => 'private_no_expire',
                    'session.cookie_lifetime' => 3600,
                    'session.cookie_path' => '/',
                    'session.cookie_domain' => 'init.host',
                    'session.cookie_httponly' => false,
                    'session.cookie_secure' => false,
                    'session.save_handler' => 'files'
                ],
            ],
        ];
    }

    /**
     * Get test model
     *
     * @param $validator
     * @return Config
     */
    protected function getModel($validator)
    {
        $this->requestMock = $this->createPartialMock(
            Http::class,
            ['getBasePath', 'isSecure', 'getHttpHost']
        );
        $this->requestMock->expects($this->atLeastOnce())->method('getBasePath')->willReturn('/');
        $this->requestMock->expects(
            $this->atLeastOnce()
        )->method(
            'getHttpHost'
        )->willReturn(
            'init.host'
        );

        $this->validatorFactoryMock = $this->getMockBuilder(ValidatorFactory::class)
            ->setMethods(['setInstanceName', 'create'])
            ->disableOriginalConstructor()
            ->getMock();
        $this->validatorFactoryMock->expects($this->any())
            ->method('setInstanceName')
            ->willReturnSelf();
        $this->validatorFactoryMock->expects($this->any())
            ->method('create')
            ->willReturn($validator);

        $this->configMock = $this->createMock(ScopeConfigInterface::class);
        $getValueReturnMap = [
            ['test_web/test_cookie/test_cookie_lifetime', 'store', null, 7200],
            ['web/cookie/cookie_path', 'store', null, ''],
        ];
        $this->configMock->method('getValue')
            ->willReturnMap($getValueReturnMap);

        $filesystemMock = $this->createMock(Filesystem::class);
        $dirMock = $this->getMockForAbstractClass(WriteInterface::class);
        $filesystemMock->expects($this->any())
            ->method('getDirectoryWrite')
            ->willReturn($dirMock);

        $deploymentConfigMock = $this->createMock(DeploymentConfig::class);
        $deploymentConfigMock
            ->method('get')
            ->willReturnCallback(function ($configPath) {
                switch ($configPath) {
                    case Config::PARAM_SESSION_SAVE_METHOD:
                        return 'files';
                    case Config::PARAM_SESSION_CACHE_LIMITER:
                        return 'private_no_expire';
                    default:
                        return null;
                }
            });

        $this->config = $this->helper->getObject(
            Config::class,
            [
                'scopeConfig' => $this->configMock,
                'validatorFactory' => $this->validatorFactoryMock,
                'scopeType' => ScopeInterface::SCOPE_STORE,
                'cacheLimiter' => 'files',
                'lifetimePath' => 'test_web/test_cookie/test_cookie_lifetime',
                'request' => $this->requestMock,
                'filesystem' => $filesystemMock,
                'deploymentConfig' => $deploymentConfigMock,
            ]
        );
        return $this->config;
    }
}<|MERGE_RESOLUTION|>--- conflicted
+++ resolved
@@ -38,47 +38,27 @@
     protected $config;
 
     /**
-<<<<<<< HEAD
-     * @var \Magento\Framework\App\Config\ScopeConfigInterface | \PHPUnit\Framework\MockObject\MockObject
-=======
      * @var ScopeConfigInterface|MockObject
->>>>>>> 5ce65294
      */
     protected $configMock;
 
     /**
-<<<<<<< HEAD
-     * @var \Magento\Framework\ValidatorFactory | \PHPUnit\Framework\MockObject\MockObject
-=======
      * @var ValidatorFactory|MockObject
->>>>>>> 5ce65294
      */
     protected $validatorFactoryMock;
 
     /**
-<<<<<<< HEAD
-     * @var \Magento\Framework\Validator\ValidatorInterface | \PHPUnit\Framework\MockObject\MockObject
-=======
      * @var ValidatorInterface|MockObject
->>>>>>> 5ce65294
      */
     protected $validatorMock;
 
     /**
-<<<<<<< HEAD
-     * @var \Magento\Framework\App\Request\Http | \PHPUnit\Framework\MockObject\MockObject
-=======
      * @var Http|MockObject
->>>>>>> 5ce65294
      */
     protected $requestMock;
 
     /**
-<<<<<<< HEAD
-     * @var \Magento\Framework\Filesystem | \PHPUnit\Framework\MockObject\MockObject
-=======
      * @var Filesystem|MockObject
->>>>>>> 5ce65294
      */
     protected $filesystem;
 
@@ -432,13 +412,13 @@
             Http::class,
             ['getBasePath', 'isSecure', 'getHttpHost']
         );
-        $this->requestMock->expects($this->atLeastOnce())->method('getBasePath')->willReturn('/');
+        $this->requestMock->expects($this->atLeastOnce())->method('getBasePath')->will($this->returnValue('/'));
         $this->requestMock->expects(
             $this->atLeastOnce()
         )->method(
             'getHttpHost'
-        )->willReturn(
-            'init.host'
+        )->will(
+            $this->returnValue('init.host')
         );
 
         $this->validatorFactoryMock = $this->getMockBuilder(ValidatorFactory::class)
@@ -458,13 +438,13 @@
             ['web/cookie/cookie_path', 'store', null, ''],
         ];
         $this->configMock->method('getValue')
-            ->willReturnMap($getValueReturnMap);
+            ->will($this->returnValueMap($getValueReturnMap));
 
         $filesystemMock = $this->createMock(Filesystem::class);
         $dirMock = $this->getMockForAbstractClass(WriteInterface::class);
         $filesystemMock->expects($this->any())
             ->method('getDirectoryWrite')
-            ->willReturn($dirMock);
+            ->will($this->returnValue($dirMock));
 
         $deploymentConfigMock = $this->createMock(DeploymentConfig::class);
         $deploymentConfigMock
