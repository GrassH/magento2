<?php declare(strict_types=1);
/**
 * Copyright © Magento, Inc. All rights reserved.
 * See COPYING.txt for license details.
 */
namespace Magento\Framework\Session\Test\Unit\SaveHandler\Redis;

use Cm\RedisSession\Handler\ConfigInterface;
use Cm\RedisSession\Handler\LoggerInterface;
use Magento\Framework\App\Request\Http;
use Magento\Framework\Session\SaveHandler\Redis\Logger;
use Magento\Framework\TestFramework\Unit\Helper\ObjectManager;
use PHPUnit\Framework\TestCase;

class LoggerTest extends TestCase
{
    /**
     * @var ConfigInterface
     */
    protected $config;

    /**
     * @var \Psr\Log\LoggerInterface
     */
    protected $psrLogger;

    /**
     * @var \Magento\Framework\Session\SaveHandler\Redis\Logger
     */
    protected $logger;

    /**
     * @var Http
     */
    protected $request;

    /**
     * @var string
     */
    protected $requestUri = 'customer/account/login';

<<<<<<< HEAD
    protected function setUp(): void
=======
    public function setUp(): void
>>>>>>> 5ce65294
    {
        $this->config = $this->createMock(ConfigInterface::class);
        $this->config->expects($this->once())
            ->method('getLogLevel')
            ->willReturn(LoggerInterface::DEBUG);
        $this->psrLogger = $this->createMock(\Psr\Log\LoggerInterface::class);
        $this->request = $this->createMock(Http::class);
        //$this->logger = new Logger($this->config, $this->psrLogger, $this->request);
        $objectManager = new ObjectManager($this);
        $this->logger = $objectManager->getObject(
            Logger::class,
            [
                'config' => $this->config,
                'logger' => $this->psrLogger,
                'request' => $this->request
            ]
        );
    }

    /**
     * @dataProvider logDataProvider
     */
    public function testLog($logLevel, $method)
    {
        $message = 'Error message';
        $this->request->expects($this->once())
            ->method('getRequestUri')
            ->willReturn($this->requestUri);
        $this->psrLogger->expects($this->once())
            ->method($method)
            ->with($message . ' ' . $this->requestUri);
        $this->logger->log($message, $logLevel);
    }

    /**
     * @return array
     */
    public function logDataProvider()
    {
        return [
            [LoggerInterface::EMERGENCY, 'emergency'],
            [LoggerInterface::ALERT, 'alert'],
            [LoggerInterface::CRITICAL, 'critical'],
            [LoggerInterface::ERROR, 'error'],
            [LoggerInterface::WARNING, 'warning'],
            [LoggerInterface::NOTICE, 'notice'],
            [LoggerInterface::INFO, 'info'],
            [LoggerInterface::DEBUG, 'debug'],
        ];
    }

    public function testLogException()
    {
        $exception = new \Exception('Error message');
        $this->psrLogger->expects($this->once())
            ->method('critical')
            ->with($exception->getMessage());
        $this->logger->logException($exception);
    }
}<|MERGE_RESOLUTION|>--- conflicted
+++ resolved
@@ -39,11 +39,7 @@
      */
     protected $requestUri = 'customer/account/login';
 
-<<<<<<< HEAD
-    protected function setUp(): void
-=======
     public function setUp(): void
->>>>>>> 5ce65294
     {
         $this->config = $this->createMock(ConfigInterface::class);
         $this->config->expects($this->once())
