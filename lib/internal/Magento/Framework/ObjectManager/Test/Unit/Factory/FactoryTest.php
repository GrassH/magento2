--- conflicted
+++ resolved
@@ -55,18 +55,6 @@
         $this->assertInstanceOf('StdClass', $this->factory->create(\StdClass::class));
     }
 
-<<<<<<< HEAD
-    /**
-     */
-    public function testResolveArgumentsException()
-    {
-        $this->expectException(\UnexpectedValueException::class);
-        $this->expectExceptionMessage('Invalid parameter configuration provided for $firstParam argument');
-
-        $configMock = $this->createMock(\Magento\Framework\ObjectManager\Config\Config::class);
-        $configMock->expects($this->once())->method('getArguments')->willReturn(
-            
-=======
     public function testResolveArgumentsException()
     {
         $this->expectException('UnexpectedValueException');
@@ -74,22 +62,15 @@
         $configMock = $this->createMock(Config::class);
         $configMock->expects($this->once())->method('getArguments')->will(
             $this->returnValue(
->>>>>>> 5ce65294
                 [
                     'firstParam' => 1,
                 ]
-            
-        );
-
-<<<<<<< HEAD
-        $definitionsMock = $this->createMock(\Magento\Framework\ObjectManager\DefinitionInterface::class);
-        $definitionsMock->expects($this->once())->method('getParameters')->willReturn(
-            
-=======
+            )
+        );
+
         $definitionsMock = $this->createMock(DefinitionInterface::class);
         $definitionsMock->expects($this->once())->method('getParameters')->will(
             $this->returnValue(
->>>>>>> 5ce65294
                 [
                     [
                         'firstParam',
@@ -99,7 +80,7 @@
                         false
                     ]
                 ]
-            
+            )
         );
 
         $this->factory = new Developer(
@@ -192,8 +173,8 @@
         $type = Polymorphous::class;
         $definitions = $this->createMock(DefinitionInterface::class);
         // should be more than defined in "switch" of create() method
-        $definitions->expects($this->once())->method('getParameters')->with($type)->willReturn(
-            
+        $definitions->expects($this->once())->method('getParameters')->with($type)->will(
+            $this->returnValue(
                 [
                     ['one', null, false, null, false],
                     ['two', null, false, null, false],
@@ -206,7 +187,7 @@
                     ['nine', null, false, null, false],
                     ['ten', null, false, null, false],
                 ]
-            
+            )
         );
         $factory = new Developer($this->config, null, $definitions);
         $result = $factory->create(
@@ -243,8 +224,8 @@
         $type = Variadic::class;
         $definitions = $this->createMock(DefinitionInterface::class);
 
-        $definitions->expects($this->once())->method('getParameters')->with($type)->willReturn(
-            
+        $definitions->expects($this->once())->method('getParameters')->with($type)->will(
+            $this->returnValue(
                 [
                     [
                 'oneScalars',
@@ -254,7 +235,7 @@
                 true
                     ],
                 ]
-            
+            )
         );
         $factory = new Developer($this->config, null, $definitions);
 
@@ -363,8 +344,8 @@
         $type = SemiVariadic::class;
         $definitions = $this->createMock(DefinitionInterface::class);
 
-        $definitions->expects($this->once())->method('getParameters')->with($type)->willReturn(
-            
+        $definitions->expects($this->once())->method('getParameters')->with($type)->will(
+            $this->returnValue(
                 [
                     [
                         'foo',
@@ -381,7 +362,7 @@
                         true
                     ],
                 ]
-            
+            )
         );
         $factory = new Developer($this->config, null, $definitions);
 
