--- conflicted
+++ resolved
@@ -23,15 +23,6 @@
  */
 class CompiledTest extends TestCase
 {
-<<<<<<< HEAD
-    /** @var ObjectManagerInterface | \PHPUnit\Framework\MockObject\MockObject */
-    protected $objectManagerMock;
-
-    /** @var ConfigInterface | \PHPUnit\Framework\MockObject\MockObject */
-    protected $config;
-
-    /** @var DefinitionInterface | \PHPUnit\Framework\MockObject\MockObject */
-=======
     /** @var ObjectManagerInterface|MockObject */
     protected $objectManagerMock;
 
@@ -39,7 +30,6 @@
     protected $config;
 
     /** @var DefinitionInterface|MockObject */
->>>>>>> 5ce65294
     private $definitionsMock;
 
     /** @var Compiled */
@@ -59,11 +49,11 @@
         $this->objectManager = new ObjectManager($this);
         $this->objectManagerMock = $this->getMockBuilder(ObjectManagerInterface::class)
             ->setMethods([])
-            ->getMockForAbstractClass();
+            ->getMock();
 
         $this->config = $this->getMockBuilder(ConfigInterface::class)
             ->setMethods([])
-            ->getMockForAbstractClass();
+            ->getMock();
 
         $this->sharedInstances = [];
         $this->factory = new Compiled($this->config, $this->sharedInstances, []);
@@ -227,7 +217,7 @@
         $this->assertInstanceOf($nonSharedType, $result->getNonSharedDependency());
         $this->assertEquals('value', $result->getValue());
         $this->assertEquals(['default_value1', 'default_value2'], $result->getValueArray());
-        $this->assertNull($result->getGlobalValue());
+        $this->assertEquals(null, $result->getGlobalValue());
         $this->assertNull($result->getNullValue());
     }
 
