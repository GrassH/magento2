<?php
/**
 * Copyright © Magento, Inc. All rights reserved.
 * See COPYING.txt for license details.
 */
declare(strict_types=1);

namespace Magento\Framework\ObjectManager\Test\Unit\Config\Reader;

use Magento\Framework\Config\FileResolverInterface;
use Magento\Framework\Config\ValidationStateInterface;
use Magento\Framework\ObjectManager\Config\Reader\Dom;
use Magento\Framework\ObjectManager\Config\SchemaLocator;
use PHPUnit\Framework\MockObject\MockObject;
use PHPUnit\Framework\TestCase;

require_once __DIR__ . '/_files/ConfigDomMock.php';

class DomTest extends TestCase
{
    /**
<<<<<<< HEAD
     * @var \PHPUnit\Framework\MockObject\MockObject
=======
     * @var MockObject
>>>>>>> 5ce65294
     */
    protected $fileResolverMock;

    /**
<<<<<<< HEAD
     * @var \PHPUnit\Framework\MockObject\MockObject
=======
     * @var MockObject
>>>>>>> 5ce65294
     */
    protected $converterMock;

    /**
<<<<<<< HEAD
     * @var \PHPUnit\Framework\MockObject\MockObject
=======
     * @var MockObject
>>>>>>> 5ce65294
     */
    protected $schemaLocatorMock;

    /**
<<<<<<< HEAD
     * @var \PHPUnit\Framework\MockObject\MockObject
=======
     * @var MockObject
>>>>>>> 5ce65294
     */
    protected $validationStateMock;

    /**
     * @var Dom
     */
    protected $model;

    protected function setUp(): void
    {
        $this->fileResolverMock = $this->createMock(FileResolverInterface::class);
        $this->converterMock = $this->createMock(\Magento\Framework\ObjectManager\Config\Mapper\Dom::class);
        $this->schemaLocatorMock = $this->createMock(SchemaLocator::class);
        $this->validationStateMock = $this->createMock(ValidationStateInterface::class);

        $this->model = new Dom(
            $this->fileResolverMock,
            $this->converterMock,
            $this->schemaLocatorMock,
            $this->validationStateMock,
            'filename.xml',
            [],
            '\ConfigDomMock'
        );
    }

    /**
     * @covers \Magento\Framework\ObjectManager\Config\Reader\Dom::_createConfigMerger()
     */
    public function testRead()
    {
        $fileList = ['first content item'];
        $this->fileResolverMock->expects($this->once())->method('get')->willReturn($fileList);
        $this->converterMock->expects($this->once())->method('convert')->with('reader dom result');
        $this->model->read();
    }
}<|MERGE_RESOLUTION|>--- conflicted
+++ resolved
@@ -19,38 +19,22 @@
 class DomTest extends TestCase
 {
     /**
-<<<<<<< HEAD
-     * @var \PHPUnit\Framework\MockObject\MockObject
-=======
      * @var MockObject
->>>>>>> 5ce65294
      */
     protected $fileResolverMock;
 
     /**
-<<<<<<< HEAD
-     * @var \PHPUnit\Framework\MockObject\MockObject
-=======
      * @var MockObject
->>>>>>> 5ce65294
      */
     protected $converterMock;
 
     /**
-<<<<<<< HEAD
-     * @var \PHPUnit\Framework\MockObject\MockObject
-=======
      * @var MockObject
->>>>>>> 5ce65294
      */
     protected $schemaLocatorMock;
 
     /**
-<<<<<<< HEAD
-     * @var \PHPUnit\Framework\MockObject\MockObject
-=======
      * @var MockObject
->>>>>>> 5ce65294
      */
     protected $validationStateMock;
 
@@ -83,7 +67,7 @@
     public function testRead()
     {
         $fileList = ['first content item'];
-        $this->fileResolverMock->expects($this->once())->method('get')->willReturn($fileList);
+        $this->fileResolverMock->expects($this->once())->method('get')->will($this->returnValue($fileList));
         $this->converterMock->expects($this->once())->method('convert')->with('reader dom result');
         $this->model->read();
     }
