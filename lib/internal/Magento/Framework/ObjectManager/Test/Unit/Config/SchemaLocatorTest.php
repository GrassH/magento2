--- conflicted
+++ resolved
@@ -48,12 +48,6 @@
 
     public function testGetPerFileSchema()
     {
-<<<<<<< HEAD
-        $this->assertNull(
-            $this->model->getPerFileSchema()
-        );
-=======
         $this->assertNull($this->model->getPerFileSchema());
->>>>>>> 5ce65294
     }
 }