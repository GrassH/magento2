<?php
/**
 * Copyright © 2016 Magento. All rights reserved.
 * See COPYING.txt for license details.
 */
namespace Magento\Framework\ObjectManager\Test\Unit\Config;

<<<<<<< HEAD
use Magento\Framework\Json\JsonInterface;
=======
use Magento\Framework\Serialize\SerializerInterface;
>>>>>>> 8578eeca
use \Magento\Framework\ObjectManager\Config\Config;

class ConfigTest extends \PHPUnit_Framework_TestCase
{
    /** @var \Magento\Framework\TestFramework\Unit\Helper\ObjectManager */
    private $objectManagerHelper;

    protected function setUp()
    {
        $this->objectManagerHelper = new \Magento\Framework\TestFramework\Unit\Helper\ObjectManager($this);
    }

    public function testGetArgumentsEmpty()
    {
        $config = new Config();
        $this->assertSame([], $config->getArguments('An invalid type'));
    }

    public function testExtendMergeConfiguration()
    {
        $this->_assertFooTypeArguments(new Config());
    }

    /**
     * A primitive fixture for testing merging arguments
     *
     * @param Config $config
     */
    private function _assertFooTypeArguments(Config $config)
    {
        $expected = ['argName' => 'argValue'];
        $fixture = ['FooType' => ['arguments' => $expected]];
        $config->extend($fixture);
        $this->assertEquals($expected, $config->getArguments('FooType'));
    }

    public function testExtendWithCacheMock()
    {
        $definitions = $this->getMock(\Magento\Framework\ObjectManager\DefinitionInterface::class);
        $definitions->expects($this->once())->method('getClasses')->will($this->returnValue(['FooType']));

        $cache = $this->getMock(\Magento\Framework\ObjectManager\ConfigCacheInterface::class);
        $cache->expects($this->once())->method('get')->will($this->returnValue(false));

        $config = new Config(null, $definitions);
<<<<<<< HEAD
        $jsonMock = $this->getMock(JsonInterface::class);
        $jsonMock->method('encode')
=======
        $serializerMock = $this->getMock(SerializerInterface::class);
        $serializerMock->method('serialize')
>>>>>>> 8578eeca
            ->willReturnCallback(function ($data) {
                return json_encode($data, true);
            });
        $this->objectManagerHelper->setBackwardCompatibleProperty(
            $config,
<<<<<<< HEAD
            'json',
            $jsonMock
=======
            'serializer',
            $serializerMock
>>>>>>> 8578eeca
        );
        $config->setCache($cache);

        $this->_assertFooTypeArguments($config);
    }

    public function testGetPreferenceTrimsFirstSlash()
    {
        $config = new Config();
        $this->assertEquals('Some\Class\Name', $config->getPreference('\Some\Class\Name'));
    }

    public function testExtendIgnoresFirstSlashesOnPreferences()
    {
        $config = new Config();
        $config->extend(['preferences' => ['\Some\Interface' => '\Some\Class']]);
        $this->assertEquals('Some\Class', $config->getPreference('Some\Interface'));
        $this->assertEquals('Some\Class', $config->getPreference('\Some\Interface'));
    }

    public function testExtendIgnoresFirstShashesOnVirtualTypes()
    {
        $config = new Config();
        $config->extend(['\SomeVirtualType' => ['type' => '\Some\Class']]);
        $this->assertEquals('Some\Class', $config->getInstanceType('SomeVirtualType'));
    }

    public function testExtendIgnoresFirstShashes()
    {
        $config = new Config();
        $config->extend(['\Some\Class' => ['arguments' => ['someArgument']]]);
        $this->assertEquals(['someArgument'], $config->getArguments('Some\Class'));
    }

    public function testExtendIgnoresFirstShashesForSharing()
    {
        $config = new Config();
        $config->extend(['\Some\Class' => ['shared' => true]]);
        $this->assertTrue($config->isShared('Some\Class'));
    }
}<|MERGE_RESOLUTION|>--- conflicted
+++ resolved
@@ -5,11 +5,7 @@
  */
 namespace Magento\Framework\ObjectManager\Test\Unit\Config;
 
-<<<<<<< HEAD
-use Magento\Framework\Json\JsonInterface;
-=======
 use Magento\Framework\Serialize\SerializerInterface;
->>>>>>> 8578eeca
 use \Magento\Framework\ObjectManager\Config\Config;
 
 class ConfigTest extends \PHPUnit_Framework_TestCase
@@ -55,25 +51,15 @@
         $cache->expects($this->once())->method('get')->will($this->returnValue(false));
 
         $config = new Config(null, $definitions);
-<<<<<<< HEAD
-        $jsonMock = $this->getMock(JsonInterface::class);
-        $jsonMock->method('encode')
-=======
         $serializerMock = $this->getMock(SerializerInterface::class);
         $serializerMock->method('serialize')
->>>>>>> 8578eeca
             ->willReturnCallback(function ($data) {
                 return json_encode($data, true);
             });
         $this->objectManagerHelper->setBackwardCompatibleProperty(
             $config,
-<<<<<<< HEAD
-            'json',
-            $jsonMock
-=======
             'serializer',
             $serializerMock
->>>>>>> 8578eeca
         );
         $config->setCache($cache);
 
