--- conflicted
+++ resolved
@@ -50,22 +50,14 @@
 
     public function testExtendWithCacheMock()
     {
-<<<<<<< HEAD
-        $definitions = $this->createMock(\Magento\Framework\ObjectManager\DefinitionInterface::class);
-        $definitions->expects($this->once())->method('getClasses')->willReturn(['FooType']);
-
-        $cache = $this->createMock(\Magento\Framework\ObjectManager\ConfigCacheInterface::class);
-        $cache->expects($this->once())->method('get')->willReturn(false);
-=======
         $definitions = $this->createMock(DefinitionInterface::class);
         $definitions->expects($this->once())->method('getClasses')->will($this->returnValue(['FooType']));
 
         $cache = $this->createMock(ConfigCacheInterface::class);
         $cache->expects($this->once())->method('get')->will($this->returnValue(false));
->>>>>>> 5ce65294
 
         $config = new Config(null, $definitions);
-        $serializerMock = $this->getMockForAbstractClass(SerializerInterface::class);
+        $serializerMock = $this->createMock(SerializerInterface::class);
         $serializerMock->expects($this->exactly(2))
             ->method('serialize');
         $this->objectManagerHelper->setBackwardCompatibleProperty(
