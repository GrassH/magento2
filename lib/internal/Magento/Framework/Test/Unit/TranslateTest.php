--- conflicted
+++ resolved
@@ -39,51 +39,6 @@
     /** @var Translate */
     protected $translate;
 
-<<<<<<< HEAD
-    /** @var \Magento\Framework\View\DesignInterface|\PHPUnit\Framework\MockObject\MockObject */
-    protected $viewDesign;
-
-    /** @var \Magento\Framework\Cache\FrontendInterface|\PHPUnit\Framework\MockObject\MockObject */
-    protected $cache;
-
-    /** @var \Magento\Framework\View\FileSystem|\PHPUnit\Framework\MockObject\MockObject */
-    protected $viewFileSystem;
-
-    /** @var \Magento\Framework\Module\ModuleList|\PHPUnit\Framework\MockObject\MockObject */
-    protected $moduleList;
-
-    /** @var \Magento\Framework\Module\Dir\Reader|\PHPUnit\Framework\MockObject\MockObject */
-    protected $modulesReader;
-
-    /** @var \Magento\Framework\App\ScopeResolverInterface|\PHPUnit\Framework\MockObject\MockObject */
-    protected $scopeResolver;
-
-    /** @var \Magento\Framework\Translate\ResourceInterface|\PHPUnit\Framework\MockObject\MockObject */
-    protected $resource;
-
-    /** @var \Magento\Framework\Locale\ResolverInterface|\PHPUnit\Framework\MockObject\MockObject */
-    protected $locale;
-
-    /** @var \Magento\Framework\App\State|\PHPUnit\Framework\MockObject\MockObject */
-    protected $appState;
-
-    /** @var \Magento\Framework\Filesystem|\PHPUnit\Framework\MockObject\MockObject */
-    protected $filesystem;
-
-    /** @var \Magento\Framework\App\RequestInterface|\PHPUnit\Framework\MockObject\MockObject */
-    protected $request;
-
-    /** @var \Magento\Framework\File\Csv|\PHPUnit\Framework\MockObject\MockObject */
-    protected $csvParser;
-
-    /** @var  \Magento\Framework\App\Language\Dictionary|\PHPUnit\Framework\MockObject\MockObject */
-    protected $packDictionary;
-
-    /** @var \Magento\Framework\Filesystem\Directory\ReadInterface|\PHPUnit\Framework\MockObject\MockObject */
-    protected $directory;
-
-    /** @var \Magento\Framework\Filesystem\DriverInterface|\PHPUnit\Framework\MockObject\MockObject */
-=======
     /** @var DesignInterface|MockObject */
     protected $viewDesign;
 
@@ -127,7 +82,6 @@
     protected $directory;
 
     /** @var DriverInterface|MockObject */
->>>>>>> 5ce65294
     protected $fileDriver;
 
     protected function setUp(): void
@@ -151,21 +105,12 @@
             true,
             ['getParam', 'getControllerModule']
         );
-<<<<<<< HEAD
-        $this->csvParser = $this->createMock(\Magento\Framework\File\Csv::class);
-        $this->packDictionary = $this->createMock(\Magento\Framework\App\Language\Dictionary::class);
-        $this->directory = $this->createMock(\Magento\Framework\Filesystem\Directory\ReadInterface::class);
-        $filesystem = $this->createMock(\Magento\Framework\Filesystem::class);
-        $filesystem->expects($this->once())->method('getDirectoryRead')->willReturn($this->directory);
-        $this->fileDriver = $this->createMock(\Magento\Framework\Filesystem\DriverInterface::class);
-=======
         $this->csvParser = $this->createMock(Csv::class);
         $this->packDictionary = $this->createMock(Dictionary::class);
         $this->directory = $this->createMock(ReadInterface::class);
         $filesystem = $this->createMock(Filesystem::class);
         $filesystem->expects($this->once())->method('getDirectoryRead')->will($this->returnValue($this->directory));
         $this->fileDriver = $this->createMock(DriverInterface::class);
->>>>>>> 5ce65294
 
         $this->translate = new Translate(
             $this->viewDesign,
@@ -184,7 +129,7 @@
             $this->fileDriver
         );
 
-        $serializerMock = $this->getMockForAbstractClass(SerializerInterface::class);
+        $serializerMock = $this->createMock(SerializerInterface::class);
         $serializerMock->method('serialize')
             ->willReturnCallback(function ($data) {
                 return json_encode($data);
@@ -212,11 +157,11 @@
 
         $this->cache->expects($this->once())
             ->method('load')
-            ->willReturn(json_encode($cachedData));
+            ->will($this->returnValue(json_encode($cachedData)));
 
         $this->appState->expects($this->exactly($area ? 0 : 1))
             ->method('getAreaCode')
-            ->willReturn('frontend');
+            ->will($this->returnValue('frontend'));
 
         $this->translate->loadData($area, $forceReload);
         $this->assertEquals($cachedData, $this->translate->getData());
@@ -247,27 +192,27 @@
 
         $this->appState->expects($this->exactly($area ? 0 : 1))
             ->method('getAreaCode')
-            ->willReturn('frontend');
+            ->will($this->returnValue('frontend'));
 
         $this->cache->expects($this->exactly($forceReload ? 0 : 1))
             ->method('load')
-            ->willReturn(false);
-
-        $this->directory->expects($this->any())->method('isExist')->willReturn(true);
+            ->will($this->returnValue(false));
+
+        $this->directory->expects($this->any())->method('isExist')->will($this->returnValue(true));
 
         // _loadModuleTranslation()
         $modules = ['some_module', 'other_module', 'another_module', 'current_module'];
         $this->request->expects($this->any())
             ->method('getControllerModule')
             ->willReturn('current_module');
-        $this->moduleList->expects($this->once())->method('getNames')->willReturn($modules);
+        $this->moduleList->expects($this->once())->method('getNames')->will($this->returnValue($modules));
         $moduleData = [
             'module original' => 'module translated',
             'module theme' => 'module-theme original translated',
             'module pack' => 'module-pack original translated',
             'module db' => 'module-db original translated',
         ];
-        $this->modulesReader->expects($this->any())->method('getModuleDir')->willReturn('/app/module');
+        $this->modulesReader->expects($this->any())->method('getModuleDir')->will($this->returnValue('/app/module'));
         $themeData = [
             'theme original' => 'theme translated',
             'module theme' => 'theme translated overwrite',
@@ -276,25 +221,25 @@
         ];
         $this->csvParser->expects($this->any())
             ->method('getDataPairs')
-            ->willReturnMap(
-                
+            ->will(
+                $this->returnValueMap(
                     [
                         ['/app/module/en_US.csv', 0, 1, $moduleData],
                         ['/app/module/en_GB.csv', 0, 1, $moduleData],
                         ['/theme.csv', 0, 1, $themeData],
                     ]
-                
+                )
             );
         $this->fileDriver->expects($this->any())
             ->method('isExists')
-            ->willReturnMap(
-                
+            ->will(
+                $this->returnValueMap(
                     [
                         ['/app/module/en_US.csv', true],
                         ['/app/module/en_GB.csv', true],
                         ['/theme.csv', true],
                     ]
-                
+                )
             );
 
         // _loadPackTranslation
@@ -303,19 +248,19 @@
             'module pack' => 'pack translated overwrite',
             'module db' => 'pack-db translated overwrite',
         ];
-        $this->packDictionary->expects($this->once())->method('getDictionary')->willReturn($packData);
+        $this->packDictionary->expects($this->once())->method('getDictionary')->will($this->returnValue($packData));
 
         // _loadThemeTranslation()
         $this->viewFileSystem->expects($this->any())
             ->method('getLocaleFileName')
-            ->willReturn('/theme.csv');
+            ->will($this->returnValue('/theme.csv'));
 
         // _loadDbTranslation()
         $dbData = [
             'db original' => 'db translated',
             'module db' => 'db translated overwrite',
         ];
-        $this->resource->expects($this->any())->method('getTranslationArray')->willReturn($dbData);
+        $this->resource->expects($this->any())->method('getTranslationArray')->will($this->returnValue($dbData));
 
         $this->cache->expects($this->exactly($forceReload ? 0 : 1))->method('save');
 
@@ -357,7 +302,7 @@
     {
         $this->cache->expects($this->once())
             ->method('load')
-            ->willReturn(json_encode($data));
+            ->will($this->returnValue(json_encode($data)));
         $this->expectsSetConfig('themeId');
         $this->translate->loadData('frontend');
         $this->assertEquals($result, $this->translate->getData());
@@ -377,7 +322,7 @@
 
     public function testGetLocale(): void
     {
-        $this->locale->expects($this->once())->method('getLocale')->willReturn('en_US');
+        $this->locale->expects($this->once())->method('getLocale')->will($this->returnValue('en_US'));
         $this->assertEquals('en_US', $this->translate->getLocale());
 
         $this->locale->expects($this->never())->method('getLocale');
@@ -397,11 +342,11 @@
 
     public function testGetTheme(): void
     {
-        $this->request->expects($this->at(0))->method('getParam')->with('theme')->willReturn('');
+        $this->request->expects($this->at(0))->method('getParam')->with('theme')->will($this->returnValue(''));
 
         $requestTheme = ['theme_title' => 'Theme Title'];
         $this->request->expects($this->at(1))->method('getParam')->with('theme')
-            ->willReturn($requestTheme);
+            ->will($this->returnValue($requestTheme));
 
         $this->assertEquals('theme', $this->translate->getTheme());
         $this->assertEquals('themeTheme Title', $this->translate->getTheme());
@@ -411,10 +356,10 @@
     {
         $forceReload = true;
         $this->expectsSetConfig(null, null);
-        $this->moduleList->expects($this->once())->method('getNames')->willReturn([]);
-        $this->appState->expects($this->once())->method('getAreaCode')->willReturn('frontend');
-        $this->packDictionary->expects($this->once())->method('getDictionary')->willReturn([]);
-        $this->resource->expects($this->any())->method('getTranslationArray')->willReturn([]);
+        $this->moduleList->expects($this->once())->method('getNames')->will($this->returnValue([]));
+        $this->appState->expects($this->once())->method('getAreaCode')->will($this->returnValue('frontend'));
+        $this->packDictionary->expects($this->once())->method('getDictionary')->will($this->returnValue([]));
+        $this->resource->expects($this->any())->method('getTranslationArray')->will($this->returnValue([]));
         $this->assertEquals($this->translate, $this->translate->loadData(null, $forceReload));
     }
 
@@ -423,24 +368,18 @@
      */
     protected function expectsSetConfig($themeId, $localeCode = 'en_US'): void
     {
-<<<<<<< HEAD
-        $this->locale->expects($this->any())->method('getLocale')->willReturn($localeCode);
-        $scope = new \Magento\Framework\DataObject(['code' => 'frontendCode', 'id' => 1]);
-        $scopeAdmin = new \Magento\Framework\DataObject(['code' => 'adminCode', 'id' => 0]);
-=======
         $this->locale->expects($this->any())->method('getLocale')->will($this->returnValue($localeCode));
         $scope = new DataObject(['code' => 'frontendCode', 'id' => 1]);
         $scopeAdmin = new DataObject(['code' => 'adminCode', 'id' => 0]);
->>>>>>> 5ce65294
         $this->scopeResolver->expects($this->any())
             ->method('getScope')
-            ->willReturnMap(
-                
+            ->will(
+                $this->returnValueMap(
                     [
                         [null, $scope],
                         ['admin', $scopeAdmin],
                     ]
-                
+                )
             );
         $designTheme = $this->getMockBuilder(Theme::class)
             ->disableOriginalConstructor()
@@ -450,6 +389,6 @@
             ->method('getThemePath')
             ->willReturn($themeId);
 
-        $this->viewDesign->expects($this->any())->method('getDesignTheme')->willReturn($designTheme);
+        $this->viewDesign->expects($this->any())->method('getDesignTheme')->will($this->returnValue($designTheme));
     }
 }