<?php
/**
 * Copyright © 2016 Magento. All rights reserved.
 * See COPYING.txt for license details.
 */
namespace Magento\Framework\Test\Unit;

<<<<<<< HEAD
use Magento\Framework\Json\JsonInterface;
=======
use Magento\Framework\Serialize\SerializerInterface;
>>>>>>> 8578eeca
use \Magento\Framework\Translate;

/**
 * @SuppressWarnings(PHPMD.CouplingBetweenObjects)
 */
class TranslateTest extends \PHPUnit_Framework_TestCase
{
    /** @var Translate */
    protected $translate;

    /** @var \Magento\Framework\View\DesignInterface|\PHPUnit_Framework_MockObject_MockObject */
    protected $viewDesign;

    /** @var \Magento\Framework\Cache\FrontendInterface|\PHPUnit_Framework_MockObject_MockObject */
    protected $cache;

    /** @var \Magento\Framework\View\FileSystem|\PHPUnit_Framework_MockObject_MockObject */
    protected $viewFileSystem;

    /** @var \Magento\Framework\Module\ModuleList|\PHPUnit_Framework_MockObject_MockObject */
    protected $moduleList;

    /** @var \Magento\Framework\Module\Dir\Reader|\PHPUnit_Framework_MockObject_MockObject */
    protected $modulesReader;

    /** @var \Magento\Framework\App\ScopeResolverInterface|\PHPUnit_Framework_MockObject_MockObject */
    protected $scopeResolver;

    /** @var \Magento\Framework\Translate\ResourceInterface|\PHPUnit_Framework_MockObject_MockObject */
    protected $resource;

    /** @var \Magento\Framework\Locale\ResolverInterface|\PHPUnit_Framework_MockObject_MockObject */
    protected $locale;

    /** @var \Magento\Framework\App\State|\PHPUnit_Framework_MockObject_MockObject */
    protected $appState;

    /** @var \Magento\Framework\Filesystem|\PHPUnit_Framework_MockObject_MockObject */
    protected $filesystem;

    /** @var \Magento\Framework\App\RequestInterface|\PHPUnit_Framework_MockObject_MockObject */
    protected $request;

    /** @var \Magento\Framework\File\Csv|\PHPUnit_Framework_MockObject_MockObject */
    protected $csvParser;

    /** @var  \Magento\Framework\App\Language\Dictionary|\PHPUnit_Framework_MockObject_MockObject */
    protected $packDictionary;

    /** @var \Magento\Framework\Filesystem\Directory\ReadInterface|\PHPUnit_Framework_MockObject_MockObject */
    protected $directory;

    protected function setUp()
    {
        $objectManager = new \Magento\Framework\TestFramework\Unit\Helper\ObjectManager($this);
        $this->viewDesign = $this->getMock(\Magento\Framework\View\DesignInterface::class, [], [], '', false);
        $this->cache = $this->getMock(\Magento\Framework\Cache\FrontendInterface::class, [], [], '', false);
        $this->viewFileSystem = $this->getMock(\Magento\Framework\View\FileSystem::class, [], [], '', false);
        $this->moduleList = $this->getMock(\Magento\Framework\Module\ModuleList::class, [], [], '', false);
        $this->modulesReader = $this->getMock(\Magento\Framework\Module\Dir\Reader::class, [], [], '', false);
        $this->scopeResolver = $this->getMock(\Magento\Framework\App\ScopeResolverInterface::class, [], [], '', false);
        $this->resource = $this->getMock(\Magento\Framework\Translate\ResourceInterface::class, [], [], '', false);
        $this->locale = $this->getMock(\Magento\Framework\Locale\ResolverInterface::class, [], [], '', false);
        $this->appState = $this->getMock(\Magento\Framework\App\State::class, [], [], '', false);
        $this->request = $this->getMockForAbstractClass(
            \Magento\Framework\App\RequestInterface::class,
            [],
            '',
            false,
            false,
            true,
            ['getParam', 'getControllerModule']
        );
        $this->csvParser = $this->getMock(\Magento\Framework\File\Csv::class, [], [], '', false);
        $this->packDictionary = $this->getMock(\Magento\Framework\App\Language\Dictionary::class, [], [], '', false);
        $this->directory = $this->getMock(
            \Magento\Framework\Filesystem\Directory\ReadInterface::class,
            [],
            [],
            '',
            false
        );
        $filesystem = $this->getMock(\Magento\Framework\Filesystem::class, [], [], '', false);
        $filesystem->expects($this->once())->method('getDirectoryRead')->will($this->returnValue($this->directory));

        $this->translate = new Translate(
            $this->viewDesign,
            $this->cache,
            $this->viewFileSystem,
            $this->moduleList,
            $this->modulesReader,
            $this->scopeResolver,
            $this->resource,
            $this->locale,
            $this->appState,
            $filesystem,
            $this->request,
            $this->csvParser,
            $this->packDictionary
        );

<<<<<<< HEAD
        $jsonMock = $this->getMock(JsonInterface::class);
        $jsonMock->method('encode')
            ->willReturnCallback(function ($data) {
                return json_encode($data);
            });
        $jsonMock->method('decode')
=======
        $serializerMock = $this->getMock(SerializerInterface::class);
        $serializerMock->method('serialize')
            ->willReturnCallback(function ($data) {
                return json_encode($data);
            });
        $serializerMock->method('unserialize')
>>>>>>> 8578eeca
            ->willReturnCallback(function ($string) {
                return json_decode($string, true);
            });
        $objectManager->setBackwardCompatibleProperty(
            $this->translate,
<<<<<<< HEAD
            'json',
            $jsonMock
=======
            'serializer',
            $serializerMock
>>>>>>> 8578eeca
        );
    }

    /**
     * @param string $area
     * @param bool $forceReload
     * @param array $cachedData
     * @dataProvider dataProviderForTestLoadData
     * @SuppressWarnings(PHPMD.NPathComplexity)
     */
    public function testLoadData($area, $forceReload, $cachedData)
    {
        $this->expectsSetConfig('themeId');

        $this->cache->expects($this->exactly($forceReload ? 0 : 1))
            ->method('load')
            ->will($this->returnValue(json_encode($cachedData)));

        if (!$forceReload && $cachedData !== false) {
            $this->translate->loadData($area, $forceReload);
            $this->assertEquals($cachedData, $this->translate->getData());
            return;
        }

        $this->directory->expects($this->any())->method('isExist')->will($this->returnValue(true));

        // _loadModuleTranslation()
        $this->moduleList->expects($this->once())->method('getNames')->will($this->returnValue(['name']));
        $moduleData = [
            'module original' => 'module translated',
            'module theme' => 'module-theme original translated',
            'module pack' => 'module-pack original translated',
            'module db' => 'module-db original translated',
        ];
        $this->modulesReader->expects($this->any())->method('getModuleDir')->will($this->returnValue('/app/module'));
        $themeData = [
            'theme original' => 'theme translated',
            'module theme' => 'theme translated overwrite',
            'module pack' => 'theme-pack translated overwrite',
            'module db' => 'theme-db translated overwrite',
        ];
        $this->csvParser->expects($this->any())
            ->method('getDataPairs')
            ->will(
                $this->returnValueMap(
                    [
                        ['/app/module/en_US.csv', 0, 1, $moduleData],
                        ['/app/module/en_GB.csv', 0, 1, $moduleData],
                        ['/theme.csv', 0, 1, $themeData],
                    ]
                )
            );

        // _loadThemeTranslation()
        $this->viewFileSystem->expects($this->any())
            ->method('getLocaleFileName')
            ->will($this->returnValue('/theme.csv'));

        // _loadPackTranslation
        $packData = [
            'pack original' => 'pack translated',
            'module pack' => 'pack translated overwrite',
            'module db' => 'pack-db translated overwrite',
        ];
        $this->packDictionary->expects($this->once())->method('getDictionary')->will($this->returnValue($packData));

        // _loadDbTranslation()
        $dbData = [
            'db original' => 'db translated',
            'module db' => 'db translated overwrite',
        ];
        $this->resource->expects($this->any())->method('getTranslationArray')->will($this->returnValue($dbData));

        if (!$forceReload) {
            $this->cache->expects($this->exactly(1))->method('save');
        }

        $this->translate->loadData($area, $forceReload);

        $expected = [
            'module original' => 'module translated',
            'module theme' => 'theme translated overwrite',
            'module pack' => 'pack translated overwrite',
            'module db' => 'db translated overwrite',
            'theme original' => 'theme translated',
            'pack original' => 'pack translated',
            'db original' => 'db translated',
        ];
        $this->assertEquals($expected, $this->translate->getData());
    }

    public function dataProviderForTestLoadData()
    {
        $cachedData = ['cached 1' => 'translated 1', 'cached 2' => 'translated 2'];
        return [
            ['adminhtml', true, false],
            ['adminhtml', true, $cachedData],
            ['adminhtml', false, $cachedData],
            ['adminhtml', false, false],
            ['frontend', true, false],
            ['frontend', true, $cachedData],
            ['frontend', false, $cachedData],
            ['frontend', false, false],
            [null, true, false],
            [null, true, $cachedData],
            [null, false, $cachedData],
            [null, false, false]
        ];
    }

    /**
     * @param $data
     * @param $result
     * @dataProvider dataProviderForTestGetData
     */
    public function testGetData($data, $result)
    {
        $this->cache->expects($this->once())
            ->method('load')
            ->will($this->returnValue(json_encode($data)));
        $this->expectsSetConfig('themeId');
        $this->translate->loadData('frontend');
        $this->assertEquals($result, $this->translate->getData());
    }

    public function dataProviderForTestGetData()
    {
        $data = ['original 1' => 'translated 1', 'original 2' => 'translated 2'];
        return [
            [$data, $data],
            [null, []]
        ];
    }

    public function testGetLocale()
    {
        $this->locale->expects($this->once())->method('getLocale')->will($this->returnValue('en_US'));
        $this->assertEquals('en_US', $this->translate->getLocale());

        $this->locale->expects($this->never())->method('getLocale');
        $this->assertEquals('en_US', $this->translate->getLocale());

        $this->locale->expects($this->never())->method('getLocale');
        $this->translate->setLocale('en_GB');
        $this->assertEquals('en_GB', $this->translate->getLocale());
    }

    public function testSetLocale()
    {
        $this->translate->setLocale('en_GB');
        $this->locale->expects($this->never())->method('getLocale');
        $this->assertEquals('en_GB', $this->translate->getLocale());
    }

    public function testGetTheme()
    {
        $this->request->expects($this->at(0))->method('getParam')->with('theme')->will($this->returnValue(''));

        $requestTheme = ['theme_title' => 'Theme Title'];
        $this->request->expects($this->at(1))->method('getParam')->with('theme')
            ->will($this->returnValue($requestTheme));

        $this->assertEquals('theme', $this->translate->getTheme());
        $this->assertEquals('themeTheme Title', $this->translate->getTheme());
    }

    public function testLoadDataNoTheme()
    {
        $forceReload = true;
        $this->expectsSetConfig(null, null);
        $this->moduleList->expects($this->once())->method('getNames')->will($this->returnValue([]));
        $this->appState->expects($this->once())->method('getAreaCode')->will($this->returnValue('frontend'));
        $this->packDictionary->expects($this->once())->method('getDictionary')->will($this->returnValue([]));
        $this->resource->expects($this->any())->method('getTranslationArray')->will($this->returnValue([]));
        $this->assertEquals($this->translate, $this->translate->loadData(null, $forceReload));
    }

    /**
     * Declare calls expectation for setConfig() method
     */
    protected function expectsSetConfig($themeId, $localeCode = 'en_US')
    {
        $this->locale->expects($this->any())->method('getLocale')->will($this->returnValue($localeCode));
        $scope = new \Magento\Framework\DataObject(['code' => 'frontendCode', 'id' => 1]);
        $scopeAdmin = new \Magento\Framework\DataObject(['code' => 'adminCode', 'id' => 0]);
        $this->scopeResolver->expects($this->any())
            ->method('getScope')
            ->will(
                $this->returnValueMap(
                    [
                        [null, $scope],
                        ['admin', $scopeAdmin],
                    ]
                )
            );
        $designTheme = new \Magento\Framework\DataObject(['id' => $themeId]);
        $this->viewDesign->expects($this->any())->method('getDesignTheme')->will($this->returnValue($designTheme));
    }
}<|MERGE_RESOLUTION|>--- conflicted
+++ resolved
@@ -5,11 +5,7 @@
  */
 namespace Magento\Framework\Test\Unit;
 
-<<<<<<< HEAD
-use Magento\Framework\Json\JsonInterface;
-=======
 use Magento\Framework\Serialize\SerializerInterface;
->>>>>>> 8578eeca
 use \Magento\Framework\Translate;
 
 /**
@@ -111,33 +107,19 @@
             $this->packDictionary
         );
 
-<<<<<<< HEAD
-        $jsonMock = $this->getMock(JsonInterface::class);
-        $jsonMock->method('encode')
-            ->willReturnCallback(function ($data) {
-                return json_encode($data);
-            });
-        $jsonMock->method('decode')
-=======
         $serializerMock = $this->getMock(SerializerInterface::class);
         $serializerMock->method('serialize')
             ->willReturnCallback(function ($data) {
                 return json_encode($data);
             });
         $serializerMock->method('unserialize')
->>>>>>> 8578eeca
             ->willReturnCallback(function ($string) {
                 return json_decode($string, true);
             });
         $objectManager->setBackwardCompatibleProperty(
             $this->translate,
-<<<<<<< HEAD
-            'json',
-            $jsonMock
-=======
             'serializer',
             $serializerMock
->>>>>>> 8578eeca
         );
     }
 
