<?php
/**
 * Copyright © 2016 Magento. All rights reserved.
 * See COPYING.txt for license details.
 */

// @codingStandardsIgnoreFile

namespace Magento\Framework\Test\Unit;

/**
 * Test class for Magento\Framework\Url
 * @SuppressWarnings(PHPMD.CouplingBetweenObjects)
 */
class UrlTest extends \PHPUnit_Framework_TestCase
{
    /**
     * @var \Magento\Framework\Url\RouteParamsResolver|\PHPUnit_Framework_MockObject_MockObject
     */
    protected $routeParamsResolverMock;

    /**
     * @var \Magento\Framework\Url\RouteParamsPreprocessorInterface|\PHPUnit_Framework_MockObject_MockObject
     */
    protected $routeParamsPreprocessorMock;

    /**
     * @var \Magento\Framework\Url\ScopeResolverInterface|\PHPUnit_Framework_MockObject_MockObject
     */
    protected $scopeResolverMock;

    /**
     * @var \Magento\Framework\Url\ScopeInterface|\PHPUnit_Framework_MockObject_MockObject
     */
    protected $scopeMock;

    /**
     * @var \Magento\Framework\Url\QueryParamsResolverInterface|\PHPUnit_Framework_MockObject_MockObject
     */
    protected $queryParamsResolverMock;

    /**
     * @var \Magento\Framework\Session\SidResolverInterface|\PHPUnit_Framework_MockObject_MockObject
     */
    protected $sidResolverMock;

    /**
     * @var \Magento\Framework\Session\Generic|\PHPUnit_Framework_MockObject_MockObject
     */
    protected $sessionMock;

    /**
     * @var \Magento\Framework\App\Config\ScopeConfigInterface|\PHPUnit_Framework_MockObject_MockObject
     */
    protected $scopeConfig;

    /**
     * @var \Magento\Framework\Url\ModifierInterface|\PHPUnit_Framework_MockObject_MockObject
     */
    protected $urlModifier;

    protected function setUp()
    {
        $this->routeParamsResolverMock = $this->getMock(
            \Magento\Framework\Url\RouteParamsResolver::class,
            ['getType', 'hasData', 'getData', 'getRouteParams'],
            [],
            '',
            false
        );

<<<<<<< HEAD
        $this->routeParamsPreprocessorMock = $this->getMockForAbstractClass(
            \Magento\Framework\Url\RouteParamsPreprocessorInterface::class,
=======
        $escaperMock = $this->getMock(\Magento\Framework\ZendEscaper::class, [], [], '', false);

        $objectManager = new \Magento\Framework\TestFramework\Unit\Helper\ObjectManager($this);

        $objectManager->setBackwardCompatibleProperty($this->routeParamsResolverMock, 'escaper', $escaperMock);

        $this->routeParamsPreprocessorMock = $this->getMockForAbstractClass(
            'Magento\Framework\Url\RouteParamsPreprocessorInterface',
>>>>>>> 7bbb2bfd
            [],
            '',
            false,
            true,
            true,
            []
        );

        $this->scopeResolverMock = $this->getMock(\Magento\Framework\Url\ScopeResolverInterface::class);
        $this->scopeMock = $this->getMock(\Magento\Framework\Url\ScopeInterface::class);
        $this->queryParamsResolverMock = $this->getMock(
            \Magento\Framework\Url\QueryParamsResolverInterface::class,
            [],
            [],
            '',
            false
        );
        $this->sidResolverMock = $this->getMock(\Magento\Framework\Session\SidResolverInterface::class);
        $this->sessionMock = $this->getMock(\Magento\Framework\Session\Generic::class, [], [], '', false);
        $this->scopeConfig = $this->getMock(\Magento\Framework\App\Config\ScopeConfigInterface::class);

        $this->urlModifier = $this->getMock(\Magento\Framework\Url\ModifierInterface::class);
        $this->urlModifier->expects($this->any())
            ->method('execute')
            ->willReturnArgument(0);
    }

    /**
     * @param bool $resolve
     * @return \Magento\Framework\Url\RouteParamsResolverFactory|\PHPUnit_Framework_MockObject_MockObject
     */
    protected function getRouteParamsResolverFactory($resolve = true)
    {
        $routeParamsResolverFactoryMock = $this->getMock(
            \Magento\Framework\Url\RouteParamsResolverFactory::class,
            [],
            [],
            '',
            false
        );
        if ($resolve) {
            $routeParamsResolverFactoryMock->expects($this->once())->method('create')
                    ->will($this->returnValue($this->routeParamsResolverMock));
        }
        return $routeParamsResolverFactoryMock;
    }

    /**
     * @param array $mockMethods
     * @return \Magento\Framework\App\Request\Http|\PHPUnit_Framework_MockObject_MockObject
     */
    protected function getRequestMock()
    {
        return $this->getMockBuilder(\Magento\Framework\App\Request\Http::class)
            ->disableOriginalConstructor()->getMock();
    }

    /**
     * @param array $arguments
     * @return \Magento\Framework\Url
     */
    protected function getUrlModel($arguments = [])
    {
        $arguments = array_merge($arguments, ['scopeType' => \Magento\Store\Model\ScopeInterface::SCOPE_STORE]);
        $objectManager = new \Magento\Framework\TestFramework\Unit\Helper\ObjectManager($this);
        $model = $objectManager->getObject(\Magento\Framework\Url::class, $arguments);

        $modelProperty = (new \ReflectionClass(get_class($model)))
            ->getProperty('urlModifier');

        $modelProperty->setAccessible(true);
        $modelProperty->setValue($model, $this->urlModifier);

        $zendEscaper = new \Magento\Framework\ZendEscaper();
        $escaper = new \Magento\Framework\Escaper();
        $objectManager->setBackwardCompatibleProperty($escaper, 'escaper', $zendEscaper);
        $objectManager->setBackwardCompatibleProperty($model, 'escaper', $escaper);

        return $model;
    }

    /**
     * @param $httpHost string
     * @param $url string
     * @dataProvider getCurrentUrlProvider
     */
    public function testGetCurrentUrl($httpHost, $url)
    {
        $requestMock = $this->getRequestMock();
        $requestMock->expects($this->once())->method('getRequestUri')->willReturn('/fancy_uri');
        $requestMock->expects($this->once())->method('getScheme')->will($this->returnValue('http'));
        $requestMock->expects($this->once())->method('getHttpHost')->will($this->returnValue($httpHost));
        $model = $this->getUrlModel(['request' => $requestMock]);
        $this->assertEquals($url, $model->getCurrentUrl());
    }

    public function getCurrentUrlProvider()
    {
        return [
            'without_port' => ['example.com', 'http://example.com/fancy_uri'],
            'default_port' => ['example.com:80', 'http://example.com/fancy_uri'],
            'custom_port' => ['example.com:8080', 'http://example.com:8080/fancy_uri']
        ];
    }

    public function testGetUseSession()
    {
        $model = $this->getUrlModel();

        $model->setUseSession(false);
        $this->assertFalse((bool)$model->getUseSession());

        $model->setUseSession(true);
        $this->assertTrue($model->getUseSession());
    }

    public function testGetBaseUrlNotLinkType()
    {
        $model = $this->getUrlModel(
            [
                'scopeResolver' => $this->scopeResolverMock,
                'routeParamsResolverFactory' => $this->getRouteParamsResolverFactory()
            ]
        );

        $baseUrl = 'base-url';
        $urlType = 'not-link';
        $this->routeParamsResolverMock->expects($this->any())->method('getType')->will($this->returnValue($urlType));
        $this->scopeMock->expects($this->once())->method('getBaseUrl')->will($this->returnValue($baseUrl));
        $this->scopeResolverMock->expects($this->any())
            ->method('getScope')
            ->will($this->returnValue($this->scopeMock));

        $baseUrlParams = ['_scope' => $this->scopeMock, '_type' => $urlType, '_secure' => true];
        $this->assertEquals($baseUrl, $model->getBaseUrl($baseUrlParams));
    }

    public function testGetUrlValidateFilter()
    {
        $model = $this->getUrlModel();
        $this->assertEquals('http://test.com', $model->getUrl('http://test.com'));
    }

    /**
     * @param string|array|bool $query
     * @param string $queryResult
     * @param string $returnUri
     * @dataProvider getUrlDataProvider
     */
    public function testGetUrl($query, $queryResult, $returnUri)
    {
        $requestMock = $this->getRequestMock();
        $routeConfigMock = $this->getMock(\Magento\Framework\App\Route\ConfigInterface::class);
        $model = $this->getUrlModel(
            [
                'scopeResolver' => $this->scopeResolverMock,
                'routeParamsResolverFactory' => $this->getRouteParamsResolverFactory(),
                'queryParamsResolver' => $this->queryParamsResolverMock,
                'request' => $requestMock,
                'routeConfig' => $routeConfigMock,
                'routeParamsPreprocessor' => $this->routeParamsPreprocessorMock
            ]
        );

        $baseUrl = 'http://localhost/index.php/';
        $urlType = \Magento\Framework\UrlInterface::URL_TYPE_LINK;

        $this->scopeMock->expects($this->once())->method('getBaseUrl')->will($this->returnValue($baseUrl));
        $this->scopeResolverMock->expects($this->any())
            ->method('getScope')
            ->will($this->returnValue($this->scopeMock));
        $this->routeParamsResolverMock->expects($this->any())->method('getType')->will($this->returnValue($urlType));
        $this->routeParamsResolverMock->expects($this->any())->method('getRouteParams')
            ->will($this->returnValue(['id' => 100]));

        $this->routeParamsPreprocessorMock->expects($this->once())
            ->method('execute')
            ->willReturnArgument(2);

        $requestMock->expects($this->once())->method('isDirectAccessFrontendName')->will($this->returnValue(true));
        $routeConfigMock->expects($this->once())->method('getRouteFrontName')->will($this->returnValue('catalog'));
        $this->queryParamsResolverMock->expects($this->once())->method('getQuery')
            ->will($this->returnValue($queryResult));

        $url = $model->getUrl('catalog/product/view', [
            '_scope' => $this->getMockForAbstractClass(\Magento\Store\Api\Data\StoreInterface::class),
            '_fragment' => 'anchor',
            '_escape' => 1,
            '_query' => $query,
            '_nosid' => 0,
            'id' => 100
        ]);
        $this->assertEquals($returnUri, $url);
    }

    public function testGetUrlIdempotentSetRoutePath()
    {
        $model = $this->getUrlModel([
            'scopeResolver' => $this->scopeResolverMock,
            'routeParamsResolverFactory' => $this->getRouteParamsResolverFactory(),
        ]);
        $model->setData('route_path', 'catalog/product/view');

        $this->scopeResolverMock->expects($this->any())
            ->method('getScope')
            ->will($this->returnValue($this->scopeMock));

        $this->assertEquals('catalog/product/view', $model->getUrl('catalog/product/view'));
    }

    public function testGetUrlIdempotentSetRouteName()
    {
        $model = $this->getUrlModel([
            'scopeResolver' => $this->scopeResolverMock,
            'routeParamsResolverFactory' => $this->getRouteParamsResolverFactory(),
            'request' => $this->getRequestMock()
        ]);
        $model->setData('route_name', 'catalog');

        $this->scopeResolverMock->expects($this->any())
            ->method('getScope')
            ->will($this->returnValue($this->scopeMock));

        $this->assertEquals('/product/view/', $model->getUrl('catalog/product/view'));
    }

    public function testGetUrlRouteHasParams()
    {
        $this->routeParamsResolverMock->expects($this->any())->method('getRouteParams')
            ->will($this->returnValue(['foo' => 'bar', 'true' => false]));
        $model = $this->getUrlModel([
            'scopeResolver' => $this->scopeResolverMock,
            'routeParamsResolverFactory' => $this->getRouteParamsResolverFactory(),
            'request' => $this->getRequestMock()
        ]);

        $this->scopeResolverMock->expects($this->any())
            ->method('getScope')
            ->will($this->returnValue($this->scopeMock));

        $this->assertEquals('/index/index/foo/bar/', $model->getUrl('catalog'));
    }

    public function testGetUrlRouteUseRewrite()
    {
        $this->routeParamsResolverMock->expects($this->any())->method('getRouteParams')
            ->will($this->returnValue(['foo' => 'bar']));

        $this->routeParamsPreprocessorMock->expects($this->once())
            ->method('execute')
            ->willReturnArgument(2);

        $request = $this->getRequestMock();
        $request->expects($this->once())->method('getAlias')->will($this->returnValue('/catalog/product/view/'));
        $model = $this->getUrlModel([
            'scopeResolver' => $this->scopeResolverMock,
            'routeParamsResolverFactory' => $this->getRouteParamsResolverFactory(),
            'request' => $request,
            'routeParamsPreprocessor' => $this->routeParamsPreprocessorMock
        ]);

        $this->scopeResolverMock->expects($this->any())
            ->method('getScope')
            ->will($this->returnValue($this->scopeMock));

        $this->assertEquals('/catalog/product/view/', $model->getUrl('catalog', ['_use_rewrite' => 1]));
    }

    public function getUrlDataProvider()
    {
        return [
            'string query' => [
                'foo=bar',
                'foo=bar',
                'http://localhost/index.php/catalog/product/view/id/100/?foo=bar#anchor',
            ],
            'array query' => [
                ['foo' => 'bar'],
                'foo=bar',
                'http://localhost/index.php/catalog/product/view/id/100/?foo=bar#anchor',
            ],
            'without query' => [
                false,
                '',
                'http://localhost/index.php/catalog/product/view/id/100/#anchor'
            ],
        ];
    }

    public function testGetUrlWithAsterisksPath()
    {
        $requestMock = $this->getRequestMock();
        $routeConfigMock = $this->getMock(\Magento\Framework\App\Route\ConfigInterface::class);
        $model = $this->getUrlModel(
            [
                'scopeResolver' => $this->scopeResolverMock,
                'routeParamsResolverFactory' => $this->getRouteParamsResolverFactory(),
                'queryParamsResolver' => $this->queryParamsResolverMock,
                'request' => $requestMock, 'routeConfig' => $routeConfigMock,
            ]
        );

        $baseUrl = 'http://localhost/index.php/';
        $urlType = \Magento\Framework\UrlInterface::URL_TYPE_LINK;

        $this->scopeMock->expects($this->once())->method('getBaseUrl')->will($this->returnValue($baseUrl));
        $this->scopeResolverMock->expects($this->any())
            ->method('getScope')
            ->will($this->returnValue($this->scopeMock));
        $this->routeParamsResolverMock->expects($this->any())->method('getType')->will($this->returnValue($urlType));
        $this->routeParamsResolverMock->expects($this->any())->method('getRouteParams')
            ->will($this->returnValue(['key' => 'value']));
        $requestMock->expects($this->once())->method('isDirectAccessFrontendName')->will($this->returnValue(true));

        $requestMock->expects($this->once())->method('getRouteName')->will($this->returnValue('catalog'));
        $requestMock->expects($this->once())
            ->method('getControllerName')
            ->will($this->returnValue('product'));
        $requestMock->expects($this->once())->method('getActionName')->will($this->returnValue('view'));
        $routeConfigMock->expects($this->once())->method('getRouteFrontName')->will($this->returnValue('catalog'));

        $url = $model->getUrl('*/*/*/key/value');
        $this->assertEquals('http://localhost/index.php/catalog/product/view/key/value/', $url);
    }

    public function testGetDirectUrl()
    {
        $requestMock = $this->getRequestMock();
        $routeConfigMock = $this->getMock(\Magento\Framework\App\Route\ConfigInterface::class);
        $model = $this->getUrlModel(
            [
                'scopeResolver' => $this->scopeResolverMock,
                'routeParamsResolverFactory' => $this->getRouteParamsResolverFactory(),
                'queryParamsResolver' => $this->queryParamsResolverMock,
                'request' => $requestMock,
                'routeConfig' => $routeConfigMock,
                'routeParamsPreprocessor' => $this->routeParamsPreprocessorMock
            ]
        );

        $baseUrl = 'http://localhost/index.php/';
        $urlType = \Magento\Framework\UrlInterface::URL_TYPE_LINK;

        $this->scopeMock->expects($this->once())->method('getBaseUrl')->will($this->returnValue($baseUrl));
        $this->scopeResolverMock->expects($this->any())
            ->method('getScope')
            ->will($this->returnValue($this->scopeMock));
        $this->routeParamsResolverMock->expects($this->any())->method('getType')->will($this->returnValue($urlType));

        $this->routeParamsPreprocessorMock->expects($this->once())
            ->method('execute')
            ->willReturnArgument(2);

        $requestMock->expects($this->once())->method('isDirectAccessFrontendName')->will($this->returnValue(true));

        $url = $model->getDirectUrl('direct-url');
        $this->assertEquals('http://localhost/index.php/direct-url', $url);
    }

    /**
     * @param string $url
     * @dataProvider getRebuiltUrlDataProvider
     */
    public function testGetRebuiltUrl($inputUrl, $outputUrl)
    {
        $requestMock = $this->getRequestMock();
        $model = $this->getUrlModel([
            'session' => $this->sessionMock,
            'request' => $requestMock,
            'sidResolver' => $this->sidResolverMock,
            'scopeResolver' => $this->scopeResolverMock,
            'routeParamsResolverFactory' => $this->getRouteParamsResolverFactory(false),
            'queryParamsResolver' => $this->queryParamsResolverMock,
        ]);

        $this->queryParamsResolverMock->expects($this->once())->method('getQuery')
            ->will($this->returnValue('query=123'));

        $this->assertEquals($outputUrl, $model->getRebuiltUrl($inputUrl));
    }

    public function testGetRedirectUrl()
    {
        $model = $this->getUrlModel(
            [
                'routeParamsResolverFactory' => $this->getRouteParamsResolverFactory(),
                'session' => $this->sessionMock,
                'sidResolver' => $this->sidResolverMock,
                'queryParamsResolver' => $this->queryParamsResolverMock,
            ]
        );

        $this->sidResolverMock->expects($this->once())->method('getUseSessionInUrl')->will($this->returnValue(true));
        $this->sessionMock->expects($this->once())->method('getSessionIdForHost')->will($this->returnValue(false));
        $this->sidResolverMock->expects($this->once())->method('getUseSessionVar')->will($this->returnValue(true));
        $this->routeParamsResolverMock->expects($this->once())->method('hasData')->with('secure_is_forced')
            ->will($this->returnValue(true));
        $this->sidResolverMock->expects($this->never())->method('getSessionIdQueryParam');
        $this->queryParamsResolverMock->expects($this->once())
            ->method('getQuery')
            ->will($this->returnValue('foo=bar'));

        $this->assertEquals('http://example.com/?foo=bar', $model->getRedirectUrl('http://example.com/'));
    }

    public function testGetRedirectUrlWithSessionId()
    {
        $model = $this->getUrlModel(
            [
                'routeParamsResolverFactory' => $this->getRouteParamsResolverFactory(false),
                'session' => $this->sessionMock,
                'sidResolver' => $this->sidResolverMock,
                'queryParamsResolver' => $this->queryParamsResolverMock,
            ]
        );

        $this->sidResolverMock->expects($this->once())->method('getUseSessionInUrl')->will($this->returnValue(true));
        $this->sessionMock->expects($this->once())->method('getSessionIdForHost')
            ->will($this->returnValue('session-id'));
        $this->sidResolverMock->expects($this->once())->method('getUseSessionVar')->will($this->returnValue(false));
        $this->sidResolverMock->expects($this->once())->method('getSessionIdQueryParam');
        $this->queryParamsResolverMock->expects($this->once())
            ->method('getQuery')
            ->will($this->returnValue('foo=bar'));

        $this->assertEquals('http://example.com/?foo=bar', $model->getRedirectUrl('http://example.com/'));
    }

    public function getRebuiltUrlDataProvider()
    {
        return [
            'with port' => [
                'https://example.com:88/index.php/catalog/index/view?query=123#hash',
                'https://example.com:88/index.php/catalog/index/view?query=123#hash'
            ],
            'without port' => [
                'https://example.com/index.php/catalog/index/view?query=123#hash',
                'https://example.com/index.php/catalog/index/view?query=123#hash'
            ],
            'http' => [
                'http://example.com/index.php/catalog/index/view?query=123#hash',
                'http://example.com/index.php/catalog/index/view?query=123#hash'
            ]
        ];
    }

    public function testGetRouteUrlWithValidUrl()
    {
        $model = $this->getUrlModel(['routeParamsResolverFactory' => $this->getRouteParamsResolverFactory(false)]);

        $this->routeParamsResolverMock->expects($this->never())->method('unsetData');
        $this->assertEquals('http://example.com', $model->getRouteUrl('http://example.com'));
    }

    public function testAddSessionParam()
    {
        $model = $this->getUrlModel([
            'session' => $this->sessionMock,
            'sidResolver' => $this->sidResolverMock,
            'queryParamsResolver' => $this->queryParamsResolverMock,
        ]);

        $this->sidResolverMock->expects($this->once())->method('getSessionIdQueryParam')->with($this->sessionMock)
            ->will($this->returnValue('sid'));
        $this->sessionMock->expects($this->once())->method('getSessionId')->will($this->returnValue('session-id'));
        $this->queryParamsResolverMock->expects($this->once())->method('setQueryParam')->with('sid', 'session-id');

        $model->addSessionParam();
    }

    /**
     * @param bool $result
     * @param string $baseUrl
     * @param string $referrer
     * @dataProvider isOwnOriginUrlDataProvider
     */
    public function testIsOwnOriginUrl($result, $baseUrl, $referrer)
    {
        $requestMock = $this->getRequestMock();
        $model = $this->getUrlModel(['scopeResolver' => $this->scopeResolverMock, 'request' => $requestMock]);

        $this->scopeMock->expects($this->any())->method('getBaseUrl')->will($this->returnValue($baseUrl));
        $this->scopeResolverMock->expects($this->any())->method('getScopes')
            ->will($this->returnValue([$this->scopeMock]));
        $requestMock->expects($this->once())->method('getServer')->with('HTTP_REFERER')
            ->will($this->returnValue($referrer));

        $this->assertEquals($result, $model->isOwnOriginUrl());
    }

    public function isOwnOriginUrlDataProvider()
    {
        return [
            'is origin url' => [true, 'http://localhost/', 'http://localhost/'],
            'is not origin url' => [false, 'http://localhost/', 'http://example.com/'],
        ];
    }

    /**
     * @param string $urlType
     * @param string $configPath
     * @param bool $isSecure
     * @param int $isSecureCallCount
     * @param string $key
     * @dataProvider getConfigDataDataProvider
     */
    public function testGetConfigData($urlType, $configPath, $isSecure, $isSecureCallCount, $key)
    {
        $urlSecurityInfoMock = $this->getMock(\Magento\Framework\Url\SecurityInfoInterface::class);
        $model = $this->getUrlModel([
            'urlSecurityInfo' => $urlSecurityInfoMock,
            'routeParamsResolverFactory' => $this->getRouteParamsResolverFactory(),
            'scopeResolver' => $this->scopeResolverMock,
            'scopeConfig' => $this->scopeConfig,
        ]);

        $this->scopeConfig->expects($this->any())
            ->method('getValue')
            ->with($this->equalTo($configPath), \Magento\Store\Model\ScopeInterface::SCOPE_STORE, $this->scopeMock)
            ->will($this->returnValue('http://localhost/'));
        $this->routeParamsResolverMock->expects($this->at(0))->method('hasData')->with('secure_is_forced')
            ->will($this->returnValue(false));
        $this->scopeResolverMock->expects($this->any())
            ->method('getScope')
            ->will($this->returnValue($this->scopeMock));
        $this->scopeMock->expects($this->once())->method('isUrlSecure')->will($this->returnValue(true));
        $this->routeParamsResolverMock->expects($this->at(1))->method('hasData')->with('secure')
            ->will($this->returnValue(false));
        $this->routeParamsResolverMock->expects($this->any())->method('getType')
            ->will($this->returnValue($urlType));
        $this->routeParamsResolverMock->expects($this->once())
            ->method('getData')
            ->will($this->returnValue($isSecure));
        $urlSecurityInfoMock->expects($this->exactly($isSecureCallCount))->method('isSecure')
            ->will($this->returnValue(false));

        $this->assertEquals('http://localhost/', $model->getConfigData($key));
    }

    public function getConfigDataDataProvider()
    {
        return [
            'secure url' => ['some-type', 'web/secure/base_url_secure', true, 0, 'base_url_secure'],
            'unsecure url' => [
                \Magento\Framework\UrlInterface::URL_TYPE_LINK,
                'web/unsecure/base_url_unsecure',
                false,
                1,
                'base_url_unsecure',
            ],
        ];
    }

    public function testGetConfigDataWithSecureIsForcedParam()
    {
        $model = $this->getUrlModel([
            'routeParamsResolverFactory' => $this->getRouteParamsResolverFactory(),
            'scopeResolver' => $this->scopeResolverMock,
            'scopeConfig' => $this->scopeConfig,
        ]);

        $this->scopeConfig->expects($this->any())
            ->method('getValue')
            ->with(
                'web/secure/base_url_secure_forced',
                \Magento\Store\Model\ScopeInterface::SCOPE_STORE, $this->scopeMock
            )
            ->will($this->returnValue('http://localhost/'));
        $this->routeParamsResolverMock->expects($this->once())->method('hasData')->with('secure_is_forced')
            ->will($this->returnValue(true));
        $this->routeParamsResolverMock->expects($this->once())->method('getData')->with('secure')
            ->will($this->returnValue(true));

        $this->scopeResolverMock->expects($this->any())
            ->method('getScope')
            ->will($this->returnValue($this->scopeMock));
        $this->assertEquals('http://localhost/', $model->getConfigData('base_url_secure_forced'));
    }

    /**
     * @param string $html
     * @param string $result
     * @dataProvider sessionUrlVarWithMatchedHostsAndBaseUrlDataProvider
     */
    public function testSessionUrlVarWithMatchedHostsAndBaseUrl($html, $result)
    {
        $requestMock = $this->getRequestMock();
        $model = $this->getUrlModel(
            [
                'session' => $this->sessionMock,
                'request' => $requestMock,
                'sidResolver' => $this->sidResolverMock,
                'scopeResolver' => $this->scopeResolverMock,
                'routeParamsResolverFactory' => $this->getRouteParamsResolverFactory(),
            ]
        );

        $requestMock->expects($this->once())
            ->method('getHttpHost')
            ->will($this->returnValue('localhost'));
        $this->scopeMock->expects($this->once())
            ->method('getBaseUrl')
            ->will($this->returnValue('http://localhost'));
        $this->scopeResolverMock->expects($this->any())
            ->method('getScope')
            ->will($this->returnValue($this->scopeMock));
        $this->sidResolverMock->expects($this->never())
            ->method('getSessionIdQueryParam');

        $this->assertEquals($result, $model->sessionUrlVar($html));
    }

    public function testSessionUrlVarWithoutMatchedHostsAndBaseUrl()
    {
        $requestMock = $this->getRequestMock();
        $model = $this->getUrlModel(
            [
                'session' => $this->sessionMock,
                'request' => $requestMock,
                'sidResolver' => $this->sidResolverMock,
                'scopeResolver' => $this->scopeResolverMock,
                'routeParamsResolverFactory' => $this->getRouteParamsResolverFactory(),
            ]
        );

        $requestMock->expects($this->once())->method('getHttpHost')->will($this->returnValue('localhost'));
        $this->scopeMock->expects($this->once())
            ->method('getBaseUrl')
            ->will($this->returnValue('http://example.com'));
        $this->scopeResolverMock->expects($this->any())
            ->method('getScope')
            ->will($this->returnValue($this->scopeMock));
        $this->sidResolverMock->expects($this->once())->method('getSessionIdQueryParam')
            ->will($this->returnValue('SID'));
        $this->sessionMock->expects($this->once())->method('getSessionId')
            ->will($this->returnValue('session-id'));

        $this->assertEquals(
            '<a href="http://example.com/?SID=session-id">www.example.com</a>',
            $model->sessionUrlVar('<a href="http://example.com/?___SID=U">www.example.com</a>')
        );
    }

    public function sessionUrlVarWithMatchedHostsAndBaseUrlDataProvider()
    {
        return [
            [
                '<a href="http://example.com/?___SID=U?SID=session-id">www.example.com</a>',
                '<a href="http://example.com/?SID=session-id">www.example.com</a>',
            ],
            [
                '<a href="http://example.com/?___SID=U&SID=session-id">www.example.com</a>',
                '<a href="http://example.com/?SID=session-id">www.example.com</a>',
            ],
            [
                '<a href="http://example.com/?foo=bar&___SID=U?SID=session-id">www.example.com</a>',
                '<a href="http://example.com/?foo=bar?SID=session-id">www.example.com</a>',
            ],
            [
                '<a href="http://example.com/?foo=bar&___SID=U&SID=session-id">www.example.com</a>',
                '<a href="http://example.com/?foo=bar&SID=session-id">www.example.com</a>',
            ],
        ];
    }

    public function testSetRequest()
    {
        $initRequestMock = $this->getRequestMock();
        $requestMock = $this->getRequestMock();
        $initRequestMock->expects($this->any())->method('getScheme')->will($this->returnValue('fake'));
        $initRequestMock->expects($this->any())->method('getHttpHost')->will($this->returnValue('fake-host'));
        $requestMock->expects($this->any())->method('getScheme')->will($this->returnValue('http'));
        $requestMock->expects($this->any())->method('getHttpHost')->will($this->returnValue('example.com'));

        $model = $this->getUrlModel(['request' => $initRequestMock]);
        $model->setRequest($requestMock);
        $this->assertEquals('http://example.com', $model->getCurrentUrl());
    }
}<|MERGE_RESOLUTION|>--- conflicted
+++ resolved
@@ -69,19 +69,14 @@
             false
         );
 
-<<<<<<< HEAD
+        $escaperMock = $this->getMock(\Magento\Framework\ZendEscaper::class, [], [], '', false);
+
+        $objectManager = new \Magento\Framework\TestFramework\Unit\Helper\ObjectManager($this);
+
+        $objectManager->setBackwardCompatibleProperty($this->routeParamsResolverMock, 'escaper', $escaperMock);
+
         $this->routeParamsPreprocessorMock = $this->getMockForAbstractClass(
             \Magento\Framework\Url\RouteParamsPreprocessorInterface::class,
-=======
-        $escaperMock = $this->getMock(\Magento\Framework\ZendEscaper::class, [], [], '', false);
-
-        $objectManager = new \Magento\Framework\TestFramework\Unit\Helper\ObjectManager($this);
-
-        $objectManager->setBackwardCompatibleProperty($this->routeParamsResolverMock, 'escaper', $escaperMock);
-
-        $this->routeParamsPreprocessorMock = $this->getMockForAbstractClass(
-            'Magento\Framework\Url\RouteParamsPreprocessorInterface',
->>>>>>> 7bbb2bfd
             [],
             '',
             false,
