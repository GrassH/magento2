<?php declare(strict_types=1);
/**
 * Copyright © Magento, Inc. All rights reserved.
 * See COPYING.txt for license details.
 */

namespace Magento\Framework\Test\Unit;

use Magento\Framework\App\Config\ScopeConfigInterface;
use Magento\Framework\App\Request\Http;
use Magento\Framework\App\Route\ConfigInterface;
use Magento\Framework\Escaper;
use Magento\Framework\Session\Generic;
use Magento\Framework\Session\SidResolverInterface;
use Magento\Framework\TestFramework\Unit\Helper\ObjectManager;
use Magento\Framework\Url;
use Magento\Framework\Url\HostChecker;
use Magento\Framework\Url\ModifierInterface;
use Magento\Framework\Url\QueryParamsResolverInterface;
use Magento\Framework\Url\RouteParamsPreprocessorInterface;
use Magento\Framework\Url\RouteParamsResolver;
use Magento\Framework\Url\RouteParamsResolverFactory;
use Magento\Framework\Url\ScopeInterface;
use Magento\Framework\Url\ScopeResolverInterface;
use Magento\Framework\Url\SecurityInfoInterface;
use Magento\Framework\UrlInterface;
use Magento\Framework\ZendEscaper;
use Magento\Store\Api\Data\StoreInterface;
use PHPUnit\Framework\MockObject\MockObject;
use PHPUnit\Framework\TestCase;

/**
 * Test class for Magento\Framework\Url
 * @SuppressWarnings(PHPMD.CouplingBetweenObjects)
 */
class UrlTest extends TestCase
{
    /**
<<<<<<< HEAD
     * @var \Magento\Framework\Url\RouteParamsResolver|\PHPUnit\Framework\MockObject\MockObject
=======
     * @var RouteParamsResolver|MockObject
>>>>>>> 5ce65294
     */
    protected $routeParamsResolverMock;

    /**
<<<<<<< HEAD
     * @var \Magento\Framework\Url\RouteParamsPreprocessorInterface|\PHPUnit\Framework\MockObject\MockObject
=======
     * @var RouteParamsPreprocessorInterface|MockObject
>>>>>>> 5ce65294
     */
    protected $routeParamsPreprocessorMock;

    /**
<<<<<<< HEAD
     * @var \Magento\Framework\Url\ScopeResolverInterface|\PHPUnit\Framework\MockObject\MockObject
=======
     * @var ScopeResolverInterface|MockObject
>>>>>>> 5ce65294
     */
    protected $scopeResolverMock;

    /**
<<<<<<< HEAD
     * @var \Magento\Framework\Url\ScopeInterface|\PHPUnit\Framework\MockObject\MockObject
=======
     * @var ScopeInterface|MockObject
>>>>>>> 5ce65294
     */
    protected $scopeMock;

    /**
<<<<<<< HEAD
     * @var \Magento\Framework\Url\QueryParamsResolverInterface|\PHPUnit\Framework\MockObject\MockObject
=======
     * @var QueryParamsResolverInterface|MockObject
>>>>>>> 5ce65294
     */
    protected $queryParamsResolverMock;

    /**
<<<<<<< HEAD
     * @var \Magento\Framework\Session\SidResolverInterface|\PHPUnit\Framework\MockObject\MockObject
=======
     * @var SidResolverInterface|MockObject
>>>>>>> 5ce65294
     */
    protected $sidResolverMock;

    /**
<<<<<<< HEAD
     * @var \Magento\Framework\Session\Generic|\PHPUnit\Framework\MockObject\MockObject
=======
     * @var Generic|MockObject
>>>>>>> 5ce65294
     */
    protected $sessionMock;

    /**
<<<<<<< HEAD
     * @var \Magento\Framework\App\Config\ScopeConfigInterface|\PHPUnit\Framework\MockObject\MockObject
=======
     * @var ScopeConfigInterface|MockObject
>>>>>>> 5ce65294
     */
    protected $scopeConfig;

    /**
<<<<<<< HEAD
     * @var \Magento\Framework\Url\ModifierInterface|\PHPUnit\Framework\MockObject\MockObject
=======
     * @var ModifierInterface|MockObject
>>>>>>> 5ce65294
     */
    protected $urlModifier;

    /**
<<<<<<< HEAD
     * @var HostChecker|\PHPUnit\Framework\MockObject\MockObject
=======
     * @var HostChecker|MockObject
>>>>>>> 5ce65294
     */
    private $hostChecker;

    protected function setUp(): void
    {
        $this->routeParamsResolverMock = $this->createPartialMock(
            RouteParamsResolver::class,
            ['getType', 'hasData', 'getData', 'getRouteParams', 'unsetData']
        );

        $escaperMock = $this->createMock(ZendEscaper::class);

        $objectManager = new ObjectManager($this);

        $objectManager->setBackwardCompatibleProperty($this->routeParamsResolverMock, 'escaper', $escaperMock);

        $this->routeParamsPreprocessorMock = $this->getMockForAbstractClass(
            RouteParamsPreprocessorInterface::class,
            ['unsetData'],
            '',
            false,
            true,
            true,
            []
        );

        $this->scopeResolverMock = $this->createMock(ScopeResolverInterface::class);
        $this->scopeMock = $this->createMock(ScopeInterface::class);
        $this->queryParamsResolverMock = $this->createMock(QueryParamsResolverInterface::class);
        $this->sidResolverMock = $this->createMock(SidResolverInterface::class);
        $this->sessionMock = $this->createMock(Generic::class);
        $this->scopeConfig = $this->createMock(ScopeConfigInterface::class);

        $this->urlModifier = $this->createMock(ModifierInterface::class);
        $this->urlModifier->expects($this->any())
            ->method('execute')
            ->willReturnArgument(0);
    }

    /**
     * @param bool $resolve
<<<<<<< HEAD
     * @return \Magento\Framework\Url\RouteParamsResolverFactory|\PHPUnit\Framework\MockObject\MockObject
=======
     * @return RouteParamsResolverFactory|MockObject
>>>>>>> 5ce65294
     */
    protected function getRouteParamsResolverFactory($resolve = true)
    {
        $routeParamsResolverFactoryMock = $this->createMock(RouteParamsResolverFactory::class);
        if ($resolve) {
            $routeParamsResolverFactoryMock->expects($this->any())->method('create')
                ->willReturn($this->routeParamsResolverMock);
        }
        return $routeParamsResolverFactoryMock;
    }

    /**
     * @param array $mockMethods
<<<<<<< HEAD
     * @return \Magento\Framework\App\Request\Http|\PHPUnit\Framework\MockObject\MockObject
=======
     * @return Http|MockObject
>>>>>>> 5ce65294
     */
    protected function getRequestMock()
    {
        return $this->getMockBuilder(Http::class)
            ->disableOriginalConstructor()->getMock();
    }

    /**
     * @param array $arguments
     * @return Url
     */
    protected function getUrlModel($arguments = [])
    {
        $arguments = array_merge($arguments, ['scopeType' => \Magento\Store\Model\ScopeInterface::SCOPE_STORE]);
        $objectManager = new ObjectManager($this);
        $model = $objectManager->getObject(Url::class, $arguments);

        $modelProperty = (new \ReflectionClass(get_class($model)))
            ->getProperty('urlModifier');

        $modelProperty->setAccessible(true);
        $modelProperty->setValue($model, $this->urlModifier);

        $zendEscaper = new ZendEscaper();
        $escaper = new Escaper();
        $objectManager->setBackwardCompatibleProperty($escaper, 'escaper', $zendEscaper);
        $objectManager->setBackwardCompatibleProperty($model, 'escaper', $escaper);

        return $model;
    }

    /**
     * @param string $httpHost
     * @param string $url
     * @dataProvider getCurrentUrlProvider
     */
    public function testGetCurrentUrl($httpHost, $url)
    {
        $requestMock = $this->getRequestMock();
        $requestMock->expects($this->once())->method('getRequestUri')->willReturn('/fancy_uri');
        $requestMock->expects($this->once())->method('getScheme')->willReturn('http');
        $requestMock->expects($this->once())->method('getHttpHost')->willReturn($httpHost);
        $model = $this->getUrlModel(['request' => $requestMock]);
        $this->assertEquals($url, $model->getCurrentUrl());
    }

    /**
     * @return array
     */
    public function getCurrentUrlProvider()
    {
        return [
            'without_port' => ['example.com', 'http://example.com/fancy_uri'],
            'default_port' => ['example.com:80', 'http://example.com/fancy_uri'],
            'custom_port' => ['example.com:8080', 'http://example.com:8080/fancy_uri']
        ];
    }

    public function testGetUseSession()
    {
        $model = $this->getUrlModel();

        $model->setUseSession(false);
        $this->assertFalse((bool)$model->getUseSession());

        $model->setUseSession(true);
        $this->assertFalse($model->getUseSession());
    }

    public function testGetBaseUrlNotLinkType()
    {
        $model = $this->getUrlModel(
            [
                'scopeResolver' => $this->scopeResolverMock,
                'routeParamsResolverFactory' => $this->getRouteParamsResolverFactory()
            ]
        );

        $baseUrl = 'base-url';
        $urlType = 'not-link';
        $this->routeParamsResolverMock->expects($this->any())->method('getType')->willReturn($urlType);
        $this->scopeMock->expects($this->once())->method('getBaseUrl')->willReturn($baseUrl);
        $this->scopeResolverMock->expects($this->any())
            ->method('getScope')
            ->willReturn($this->scopeMock);

        $baseUrlParams = ['_scope' => $this->scopeMock, '_type' => $urlType, '_secure' => true];
        $this->assertEquals($baseUrl, $model->getBaseUrl($baseUrlParams));
    }

    public function testGetUrlValidateFilter()
    {
        $model = $this->getUrlModel();
        $this->assertEquals('http://test.com', $model->getUrl('http://test.com'));
    }

    /**
     * @param string|array|bool $query
     * @param string $queryResult
     * @param string $returnUri
     * @dataProvider getUrlDataProvider
     */
    public function testGetUrl($query, $queryResult, $returnUri)
    {
        $requestMock = $this->getRequestMock();
        $routeConfigMock = $this->createMock(ConfigInterface::class);
        $model = $this->getUrlModel(
            [
                'scopeResolver' => $this->scopeResolverMock,
                'routeParamsResolverFactory' => $this->getRouteParamsResolverFactory(),
                'queryParamsResolver' => $this->queryParamsResolverMock,
                'request' => $requestMock,
                'routeConfig' => $routeConfigMock,
                'routeParamsPreprocessor' => $this->routeParamsPreprocessorMock
            ]
        );

        $baseUrl = 'http://localhost/index.php/';
        $urlType = UrlInterface::URL_TYPE_LINK;

        $this->scopeMock->expects($this->once())->method('getBaseUrl')->willReturn($baseUrl);
        $this->scopeResolverMock->expects($this->any())
            ->method('getScope')
            ->willReturn($this->scopeMock);
        $this->routeParamsResolverMock->expects($this->any())->method('getType')->willReturn($urlType);
        $this->routeParamsResolverMock->expects($this->any())->method('getRouteParams')
            ->willReturn(['id' => 100]);

        $this->routeParamsPreprocessorMock->expects($this->once())
            ->method('execute')
            ->willReturnArgument(2);

        $requestMock->expects($this->once())->method('isDirectAccessFrontendName')->willReturn(true);
        $routeConfigMock->expects($this->once())->method('getRouteFrontName')->willReturn('catalog');
        $this->queryParamsResolverMock->expects($this->once())->method('getQuery')
            ->willReturn($queryResult);

        $url = $model->getUrl('catalog/product/view', [
            '_scope' => $this->getMockForAbstractClass(StoreInterface::class),
            '_fragment' => 'anchor',
            '_escape' => 1,
            '_query' => $query,
            '_nosid' => 0,
            'id' => 100
        ]);
        $this->assertEquals($returnUri, $url);
    }

    public function testGetUrlIdempotentSetRoutePath()
    {
        $model = $this->getUrlModel([
            'scopeResolver' => $this->scopeResolverMock,
            'routeParamsResolverFactory' => $this->getRouteParamsResolverFactory(),
        ]);
        $model->setData('route_path', 'catalog/product/view');

        $this->scopeResolverMock->expects($this->any())
            ->method('getScope')
            ->willReturn($this->scopeMock);

        $this->urlModifier->expects($this->exactly(1))->method('execute');

        $this->assertEquals('catalog/product/view', $model->getUrl('catalog/product/view'));
    }

    public function testGetUrlIdempotentSetRouteName()
    {
        $model = $this->getUrlModel([
            'scopeResolver' => $this->scopeResolverMock,
            'routeParamsResolverFactory' => $this->getRouteParamsResolverFactory(),
            'request' => $this->getRequestMock()
        ]);
        $model->setData('route_name', 'catalog');

        $this->scopeResolverMock->expects($this->any())
            ->method('getScope')
            ->willReturn($this->scopeMock);

        $this->assertEquals('/product/view/', $model->getUrl('catalog/product/view'));
    }

    public function testGetUrlRouteHasParams()
    {
        $this->routeParamsResolverMock->expects($this->any())->method('getRouteParams')
            ->willReturn(['foo' => 'bar', 'true' => false]);
        $model = $this->getUrlModel([
            'scopeResolver' => $this->scopeResolverMock,
            'routeParamsResolverFactory' => $this->getRouteParamsResolverFactory(),
            'request' => $this->getRequestMock()
        ]);

        $this->scopeResolverMock->expects($this->any())
            ->method('getScope')
            ->willReturn($this->scopeMock);

        $this->assertEquals('/index/index/foo/bar/', $model->getUrl('catalog'));
    }

    public function testGetUrlRouteUseRewrite()
    {
        $this->routeParamsResolverMock->expects($this->any())->method('getRouteParams')
            ->willReturn(['foo' => 'bar']);

        $this->routeParamsPreprocessorMock->expects($this->once())
            ->method('execute')
            ->willReturnArgument(2);

        $request = $this->getRequestMock();
        $request->expects($this->once())->method('getAlias')->willReturn('/catalog/product/view/');
        $model = $this->getUrlModel([
            'scopeResolver' => $this->scopeResolverMock,
            'routeParamsResolverFactory' => $this->getRouteParamsResolverFactory(),
            'request' => $request,
            'routeParamsPreprocessor' => $this->routeParamsPreprocessorMock
        ]);

        $this->scopeResolverMock->expects($this->any())
            ->method('getScope')
            ->willReturn($this->scopeMock);

        $this->assertEquals('/catalog/product/view/', $model->getUrl('catalog', ['_use_rewrite' => 1]));
    }

    /**
     * @return array
     */
    public function getUrlDataProvider()
    {
        return [
            'string query' => [
                'foo=bar',
                'foo=bar',
                'http://localhost/index.php/catalog/product/view/id/100/?foo=bar#anchor',
            ],
            'array query' => [
                ['foo' => 'bar'],
                'foo=bar',
                'http://localhost/index.php/catalog/product/view/id/100/?foo=bar#anchor',
            ],
            'without query' => [
                false,
                '',
                'http://localhost/index.php/catalog/product/view/id/100/#anchor'
            ],
        ];
    }

    public function testGetUrlWithAsterisksPath()
    {
        $requestMock = $this->getRequestMock();
        $routeConfigMock = $this->createMock(ConfigInterface::class);
        $model = $this->getUrlModel(
            [
                'scopeResolver' => $this->scopeResolverMock,
                'routeParamsResolverFactory' => $this->getRouteParamsResolverFactory(),
                'queryParamsResolver' => $this->queryParamsResolverMock,
                'request' => $requestMock, 'routeConfig' => $routeConfigMock,
            ]
        );

        $baseUrl = 'http://localhost/index.php/';
        $urlType = UrlInterface::URL_TYPE_LINK;

        $this->scopeMock->expects($this->once())->method('getBaseUrl')->willReturn($baseUrl);
        $this->scopeResolverMock->expects($this->any())
            ->method('getScope')
            ->willReturn($this->scopeMock);
        $this->routeParamsResolverMock->expects($this->any())->method('getType')->willReturn($urlType);
        $this->routeParamsResolverMock->expects($this->any())->method('getRouteParams')
            ->willReturn(['key' => 'value']);
        $requestMock->expects($this->once())->method('isDirectAccessFrontendName')->willReturn(true);

        $requestMock->expects($this->once())->method('getRouteName')->willReturn('catalog');
        $requestMock->expects($this->once())
            ->method('getControllerName')
            ->willReturn('product');
        $requestMock->expects($this->once())->method('getActionName')->willReturn('view');
        $routeConfigMock->expects($this->once())->method('getRouteFrontName')->willReturn('catalog');

        $url = $model->getUrl('*/*/*/key/value');
        $this->assertEquals('http://localhost/index.php/catalog/product/view/key/value/', $url);
    }

    public function testGetDirectUrl()
    {
        $requestMock = $this->getRequestMock();
        $routeConfigMock = $this->createMock(ConfigInterface::class);
        $model = $this->getUrlModel(
            [
                'scopeResolver' => $this->scopeResolverMock,
                'routeParamsResolverFactory' => $this->getRouteParamsResolverFactory(),
                'queryParamsResolver' => $this->queryParamsResolverMock,
                'request' => $requestMock,
                'routeConfig' => $routeConfigMock,
                'routeParamsPreprocessor' => $this->routeParamsPreprocessorMock
            ]
        );

        $baseUrl = 'http://localhost/index.php/';
        $urlType = UrlInterface::URL_TYPE_LINK;

        $this->scopeMock->expects($this->once())->method('getBaseUrl')->willReturn($baseUrl);
        $this->scopeResolverMock->expects($this->any())
            ->method('getScope')
            ->willReturn($this->scopeMock);
        $this->routeParamsResolverMock->expects($this->any())->method('getType')->willReturn($urlType);

        $this->routeParamsPreprocessorMock->expects($this->once())
            ->method('execute')
            ->willReturnArgument(2);

        $requestMock->expects($this->once())->method('isDirectAccessFrontendName')->willReturn(true);

        $url = $model->getDirectUrl('direct-url');
        $this->assertEquals('http://localhost/index.php/direct-url', $url);
    }

    /**
     * @param string $inputUrl
     * @dataProvider getRebuiltUrlDataProvider
     */
    public function testGetRebuiltUrl($inputUrl, $outputUrl)
    {
        $requestMock = $this->getRequestMock();
        $model = $this->getUrlModel([
            'session' => $this->sessionMock,
            'request' => $requestMock,
            'sidResolver' => $this->sidResolverMock,
            'scopeResolver' => $this->scopeResolverMock,
            'routeParamsResolverFactory' => $this->getRouteParamsResolverFactory(false),
            'queryParamsResolver' => $this->queryParamsResolverMock,
        ]);

        $this->queryParamsResolverMock->expects($this->once())->method('getQuery')
            ->willReturn('query=123');

        $this->assertEquals($outputUrl, $model->getRebuiltUrl($inputUrl));
    }

    public function testGetRedirectUrl()
    {
        $model = $this->getUrlModel(
            [
                'routeParamsResolverFactory' => $this->getRouteParamsResolverFactory(),
                'session' => $this->sessionMock,
                'sidResolver' => $this->sidResolverMock,
                'queryParamsResolver' => $this->queryParamsResolverMock,
            ]
        );

        $this->sidResolverMock->expects($this->any())->method('getUseSessionInUrl')->willReturn(true);
        $this->sessionMock->expects($this->any())->method('getSessionIdForHost')->willReturn(false);
        $this->sidResolverMock->expects($this->any())->method('getUseSessionVar')->willReturn(true);
        $this->routeParamsResolverMock->expects($this->any())->method('hasData')->with('secure_is_forced')
            ->willReturn(true);
        $this->sidResolverMock->expects($this->never())->method('getSessionIdQueryParam');
        $this->queryParamsResolverMock->expects($this->once())
            ->method('getQuery')
            ->willReturn('foo=bar');

        $this->assertEquals('http://example.com/?foo=bar', $model->getRedirectUrl('http://example.com/'));
    }

    public function testGetRedirectUrlWithSessionId()
    {
        $model = $this->getUrlModel(
            [
                'routeParamsResolverFactory' => $this->getRouteParamsResolverFactory(false),
                'session' => $this->sessionMock,
                'sidResolver' => $this->sidResolverMock,
                'queryParamsResolver' => $this->queryParamsResolverMock,
            ]
        );

        $this->sidResolverMock->expects($this->never())->method('getUseSessionInUrl')->willReturn(true);
        $this->sessionMock->expects($this->never())->method('getSessionIdForHost')
            ->willReturn('session-id');
        $this->sidResolverMock->expects($this->never())->method('getUseSessionVar')->willReturn(false);
        $this->sidResolverMock->expects($this->never())->method('getSessionIdQueryParam');
        $this->queryParamsResolverMock->expects($this->once())
            ->method('getQuery')
            ->willReturn('foo=bar');

        $this->assertEquals('http://example.com/?foo=bar', $model->getRedirectUrl('http://example.com/'));
    }

    /**
     * @return array
     */
    public function getRebuiltUrlDataProvider()
    {
        return [
            'with port' => [
                'https://example.com:88/index.php/catalog/index/view?query=123#hash',
                'https://example.com:88/index.php/catalog/index/view?query=123#hash'
            ],
            'without port' => [
                'https://example.com/index.php/catalog/index/view?query=123#hash',
                'https://example.com/index.php/catalog/index/view?query=123#hash'
            ],
            'http' => [
                'http://example.com/index.php/catalog/index/view?query=123#hash',
                'http://example.com/index.php/catalog/index/view?query=123#hash'
            ]
        ];
    }

    public function testGetRouteUrlWithValidUrl()
    {
        $model = $this->getUrlModel(['routeParamsResolverFactory' => $this->getRouteParamsResolverFactory(false)]);

        $this->routeParamsResolverMock->expects($this->never())->method('unsetData');
        $this->assertEquals('http://example.com', $model->getRouteUrl('http://example.com'));
    }

    public function testAddSessionParam()
    {
        $model = $this->getUrlModel([
            'session' => $this->sessionMock,
            'sidResolver' => $this->sidResolverMock,
            'queryParamsResolver' => $this->queryParamsResolverMock,
        ]);

        $this->sidResolverMock->expects($this->never())->method('getSessionIdQueryParam')->with($this->sessionMock)
            ->willReturn('sid');
        $this->sessionMock->expects($this->never())->method('getSessionId')->willReturn('session-id');
        $this->queryParamsResolverMock->expects($this->never())->method('setQueryParam')->with('sid', 'session-id');

        $model->addSessionParam();
    }

    /**
     * @param bool $result
     * @param string $referrer
     * @dataProvider isOwnOriginUrlDataProvider
     */
    public function testIsOwnOriginUrl($result, $referrer)
    {
        $requestMock = $this->getRequestMock();
        $this->hostChecker = $this->getMockBuilder(HostChecker::class)
            ->disableOriginalConstructor()->getMock();
        $this->hostChecker->expects($this->once())->method('isOwnOrigin')->with($referrer)->willReturn($result);
        $model = $this->getUrlModel(['hostChecker' => $this->hostChecker, 'request' => $requestMock]);

        $requestMock->expects($this->once())->method('getServer')->with('HTTP_REFERER')
            ->willReturn($referrer);

        $this->assertEquals($result, $model->isOwnOriginUrl());
    }

    /**
     * @return array
     */
    public function isOwnOriginUrlDataProvider()
    {
        return [
            'is origin url' => [true, 'http://localhost/'],
            'is not origin url' => [false, 'http://example.com/'],
        ];
    }

    /**
     * @param string $urlType
     * @param string $configPath
     * @param bool $isSecure
     * @param int $isSecureCallCount
     * @param string $key
     * @dataProvider getConfigDataDataProvider
     */
    public function testGetConfigData($urlType, $configPath, $isSecure, $isSecureCallCount, $key)
    {
        $urlSecurityInfoMock = $this->createMock(SecurityInfoInterface::class);
        $model = $this->getUrlModel([
            'urlSecurityInfo' => $urlSecurityInfoMock,
            'routeParamsResolverFactory' => $this->getRouteParamsResolverFactory(),
            'scopeResolver' => $this->scopeResolverMock,
            'scopeConfig' => $this->scopeConfig,
        ]);

        $this->scopeConfig->expects($this->any())
            ->method('getValue')
            ->with($this->equalTo($configPath), \Magento\Store\Model\ScopeInterface::SCOPE_STORE, $this->scopeMock)
            ->willReturn('http://localhost/');
        $this->routeParamsResolverMock->expects($this->at(0))->method('hasData')->with('secure_is_forced')
            ->willReturn(false);
        $this->scopeResolverMock->expects($this->any())
            ->method('getScope')
            ->willReturn($this->scopeMock);
        $this->scopeMock->expects($this->once())->method('isUrlSecure')->willReturn(true);
        $this->routeParamsResolverMock->expects($this->at(1))->method('hasData')->with('secure')
            ->willReturn(false);
        $this->routeParamsResolverMock->expects($this->any())->method('getType')
            ->willReturn($urlType);
        $this->routeParamsResolverMock->expects($this->once())
            ->method('getData')
            ->willReturn($isSecure);
        $urlSecurityInfoMock->expects($this->exactly($isSecureCallCount))->method('isSecure')
            ->willReturn(false);

        $this->assertEquals('http://localhost/', $model->getConfigData($key));
    }

    /**
     * @return array
     */
    public function getConfigDataDataProvider()
    {
        return [
            'secure url' => ['some-type', 'web/secure/base_url_secure', true, 0, 'base_url_secure'],
            'unsecure url' => [
                UrlInterface::URL_TYPE_LINK,
                'web/unsecure/base_url_unsecure',
                false,
                1,
                'base_url_unsecure',
            ],
        ];
    }

    public function testGetConfigDataWithSecureIsForcedParam()
    {
        $model = $this->getUrlModel([
            'routeParamsResolverFactory' => $this->getRouteParamsResolverFactory(),
            'scopeResolver' => $this->scopeResolverMock,
            'scopeConfig' => $this->scopeConfig,
        ]);

        $this->scopeConfig->expects($this->any())
            ->method('getValue')
            ->with(
                'web/secure/base_url_secure_forced',
                \Magento\Store\Model\ScopeInterface::SCOPE_STORE,
                $this->scopeMock
            )
            ->willReturn('http://localhost/');
        $this->routeParamsResolverMock->expects($this->once())->method('hasData')->with('secure_is_forced')
            ->willReturn(true);
        $this->routeParamsResolverMock->expects($this->once())->method('getData')->with('secure')
            ->willReturn(true);

        $this->scopeResolverMock->expects($this->any())
            ->method('getScope')
            ->willReturn($this->scopeMock);
        $this->assertEquals('http://localhost/', $model->getConfigData('base_url_secure_forced'));
    }

    /**
     * @param string $html
     * @param string $result
     * @dataProvider sessionUrlVarWithMatchedHostsAndBaseUrlDataProvider
     */
    public function testSessionUrlVarWithMatchedHostsAndBaseUrl($html, $result)
    {
        $requestMock = $this->getRequestMock();
        $model = $this->getUrlModel(
            [
                'session' => $this->sessionMock,
                'request' => $requestMock,
                'sidResolver' => $this->sidResolverMock,
                'scopeResolver' => $this->scopeResolverMock,
                'routeParamsResolverFactory' => $this->getRouteParamsResolverFactory(),
            ]
        );

        $requestMock->expects($this->any())
            ->method('getHttpHost')
            ->willReturn('localhost');
        $this->scopeMock->expects($this->any())
            ->method('getBaseUrl')
            ->willReturn('http://localhost');
        $this->scopeResolverMock->expects($this->any())
            ->method('getScope')
            ->willReturn($this->scopeMock);
        $this->sidResolverMock->expects($this->never())
            ->method('getSessionIdQueryParam');

        $this->assertEquals($result, $model->sessionUrlVar($html));
    }

    public function testSessionUrlVarWithoutMatchedHostsAndBaseUrl()
    {
        $requestMock = $this->getRequestMock();
        $model = $this->getUrlModel(
            [
                'session' => $this->sessionMock,
                'request' => $requestMock,
                'sidResolver' => $this->sidResolverMock,
                'scopeResolver' => $this->scopeResolverMock,
                'routeParamsResolverFactory' => $this->getRouteParamsResolverFactory(),
            ]
        );

        $requestMock->expects($this->never())->method('getHttpHost')->willReturn('localhost');
        $this->scopeMock->expects($this->any())
            ->method('getBaseUrl')
            ->willReturn('http://example.com');
        $this->scopeResolverMock->expects($this->any())
            ->method('getScope')
            ->willReturn($this->scopeMock);
        $this->sidResolverMock->expects($this->never())->method('getSessionIdQueryParam')
            ->willReturn('SID');
        $this->sessionMock->expects($this->never())->method('getSessionId')
            ->willReturn('session-id');

        $this->assertEquals(
            '<a href="http://example.com/">www.example.com</a>',
            $model->sessionUrlVar('<a href="http://example.com/?___SID=U">www.example.com</a>')
        );
    }

    /**
     * @return array
     */
    public function sessionUrlVarWithMatchedHostsAndBaseUrlDataProvider()
    {
        return [
            [
                '<a href="http://example.com/?___SID=U?SID=session-id">www.example.com</a>',
                '<a href="http://example.com/?SID=session-id">www.example.com</a>',
            ],
            [
                '<a href="http://example.com/?___SID=U&SID=session-id">www.example.com</a>',
                '<a href="http://example.com/?SID=session-id">www.example.com</a>',
            ],
            [
                '<a href="http://example.com/?foo=bar&___SID=U?SID=session-id">www.example.com</a>',
                '<a href="http://example.com/?foo=bar?SID=session-id">www.example.com</a>',
            ],
            [
                '<a href="http://example.com/?foo=bar&___SID=U&SID=session-id">www.example.com</a>',
                '<a href="http://example.com/?foo=bar&SID=session-id">www.example.com</a>',
            ],
        ];
    }

    public function testSetRequest()
    {
        $initRequestMock = $this->getRequestMock();
        $requestMock = $this->getRequestMock();
        $initRequestMock->expects($this->any())->method('getScheme')->willReturn('fake');
        $initRequestMock->expects($this->any())->method('getHttpHost')->willReturn('fake-host');
        $requestMock->expects($this->any())->method('getScheme')->willReturn('http');
        $requestMock->expects($this->any())->method('getHttpHost')->willReturn('example.com');

        $model = $this->getUrlModel(['request' => $initRequestMock]);
        $model->setRequest($requestMock);
        $this->assertEquals('http://example.com', $model->getCurrentUrl());
    }
}<|MERGE_RESOLUTION|>--- conflicted
+++ resolved
@@ -36,92 +36,52 @@
 class UrlTest extends TestCase
 {
     /**
-<<<<<<< HEAD
-     * @var \Magento\Framework\Url\RouteParamsResolver|\PHPUnit\Framework\MockObject\MockObject
-=======
      * @var RouteParamsResolver|MockObject
->>>>>>> 5ce65294
      */
     protected $routeParamsResolverMock;
 
     /**
-<<<<<<< HEAD
-     * @var \Magento\Framework\Url\RouteParamsPreprocessorInterface|\PHPUnit\Framework\MockObject\MockObject
-=======
      * @var RouteParamsPreprocessorInterface|MockObject
->>>>>>> 5ce65294
      */
     protected $routeParamsPreprocessorMock;
 
     /**
-<<<<<<< HEAD
-     * @var \Magento\Framework\Url\ScopeResolverInterface|\PHPUnit\Framework\MockObject\MockObject
-=======
      * @var ScopeResolverInterface|MockObject
->>>>>>> 5ce65294
      */
     protected $scopeResolverMock;
 
     /**
-<<<<<<< HEAD
-     * @var \Magento\Framework\Url\ScopeInterface|\PHPUnit\Framework\MockObject\MockObject
-=======
      * @var ScopeInterface|MockObject
->>>>>>> 5ce65294
      */
     protected $scopeMock;
 
     /**
-<<<<<<< HEAD
-     * @var \Magento\Framework\Url\QueryParamsResolverInterface|\PHPUnit\Framework\MockObject\MockObject
-=======
      * @var QueryParamsResolverInterface|MockObject
->>>>>>> 5ce65294
      */
     protected $queryParamsResolverMock;
 
     /**
-<<<<<<< HEAD
-     * @var \Magento\Framework\Session\SidResolverInterface|\PHPUnit\Framework\MockObject\MockObject
-=======
      * @var SidResolverInterface|MockObject
->>>>>>> 5ce65294
      */
     protected $sidResolverMock;
 
     /**
-<<<<<<< HEAD
-     * @var \Magento\Framework\Session\Generic|\PHPUnit\Framework\MockObject\MockObject
-=======
      * @var Generic|MockObject
->>>>>>> 5ce65294
      */
     protected $sessionMock;
 
     /**
-<<<<<<< HEAD
-     * @var \Magento\Framework\App\Config\ScopeConfigInterface|\PHPUnit\Framework\MockObject\MockObject
-=======
      * @var ScopeConfigInterface|MockObject
->>>>>>> 5ce65294
      */
     protected $scopeConfig;
 
     /**
-<<<<<<< HEAD
-     * @var \Magento\Framework\Url\ModifierInterface|\PHPUnit\Framework\MockObject\MockObject
-=======
      * @var ModifierInterface|MockObject
->>>>>>> 5ce65294
      */
     protected $urlModifier;
 
     /**
-<<<<<<< HEAD
-     * @var HostChecker|\PHPUnit\Framework\MockObject\MockObject
-=======
      * @var HostChecker|MockObject
->>>>>>> 5ce65294
      */
     private $hostChecker;
 
@@ -163,29 +123,21 @@
 
     /**
      * @param bool $resolve
-<<<<<<< HEAD
-     * @return \Magento\Framework\Url\RouteParamsResolverFactory|\PHPUnit\Framework\MockObject\MockObject
-=======
      * @return RouteParamsResolverFactory|MockObject
->>>>>>> 5ce65294
      */
     protected function getRouteParamsResolverFactory($resolve = true)
     {
         $routeParamsResolverFactoryMock = $this->createMock(RouteParamsResolverFactory::class);
         if ($resolve) {
             $routeParamsResolverFactoryMock->expects($this->any())->method('create')
-                ->willReturn($this->routeParamsResolverMock);
+                ->will($this->returnValue($this->routeParamsResolverMock));
         }
         return $routeParamsResolverFactoryMock;
     }
 
     /**
      * @param array $mockMethods
-<<<<<<< HEAD
-     * @return \Magento\Framework\App\Request\Http|\PHPUnit\Framework\MockObject\MockObject
-=======
      * @return Http|MockObject
->>>>>>> 5ce65294
      */
     protected function getRequestMock()
     {
@@ -226,8 +178,8 @@
     {
         $requestMock = $this->getRequestMock();
         $requestMock->expects($this->once())->method('getRequestUri')->willReturn('/fancy_uri');
-        $requestMock->expects($this->once())->method('getScheme')->willReturn('http');
-        $requestMock->expects($this->once())->method('getHttpHost')->willReturn($httpHost);
+        $requestMock->expects($this->once())->method('getScheme')->will($this->returnValue('http'));
+        $requestMock->expects($this->once())->method('getHttpHost')->will($this->returnValue($httpHost));
         $model = $this->getUrlModel(['request' => $requestMock]);
         $this->assertEquals($url, $model->getCurrentUrl());
     }
@@ -266,11 +218,11 @@
 
         $baseUrl = 'base-url';
         $urlType = 'not-link';
-        $this->routeParamsResolverMock->expects($this->any())->method('getType')->willReturn($urlType);
-        $this->scopeMock->expects($this->once())->method('getBaseUrl')->willReturn($baseUrl);
-        $this->scopeResolverMock->expects($this->any())
-            ->method('getScope')
-            ->willReturn($this->scopeMock);
+        $this->routeParamsResolverMock->expects($this->any())->method('getType')->will($this->returnValue($urlType));
+        $this->scopeMock->expects($this->once())->method('getBaseUrl')->will($this->returnValue($baseUrl));
+        $this->scopeResolverMock->expects($this->any())
+            ->method('getScope')
+            ->will($this->returnValue($this->scopeMock));
 
         $baseUrlParams = ['_scope' => $this->scopeMock, '_type' => $urlType, '_secure' => true];
         $this->assertEquals($baseUrl, $model->getBaseUrl($baseUrlParams));
@@ -306,22 +258,22 @@
         $baseUrl = 'http://localhost/index.php/';
         $urlType = UrlInterface::URL_TYPE_LINK;
 
-        $this->scopeMock->expects($this->once())->method('getBaseUrl')->willReturn($baseUrl);
-        $this->scopeResolverMock->expects($this->any())
-            ->method('getScope')
-            ->willReturn($this->scopeMock);
-        $this->routeParamsResolverMock->expects($this->any())->method('getType')->willReturn($urlType);
+        $this->scopeMock->expects($this->once())->method('getBaseUrl')->will($this->returnValue($baseUrl));
+        $this->scopeResolverMock->expects($this->any())
+            ->method('getScope')
+            ->will($this->returnValue($this->scopeMock));
+        $this->routeParamsResolverMock->expects($this->any())->method('getType')->will($this->returnValue($urlType));
         $this->routeParamsResolverMock->expects($this->any())->method('getRouteParams')
-            ->willReturn(['id' => 100]);
+            ->will($this->returnValue(['id' => 100]));
 
         $this->routeParamsPreprocessorMock->expects($this->once())
             ->method('execute')
             ->willReturnArgument(2);
 
-        $requestMock->expects($this->once())->method('isDirectAccessFrontendName')->willReturn(true);
-        $routeConfigMock->expects($this->once())->method('getRouteFrontName')->willReturn('catalog');
+        $requestMock->expects($this->once())->method('isDirectAccessFrontendName')->will($this->returnValue(true));
+        $routeConfigMock->expects($this->once())->method('getRouteFrontName')->will($this->returnValue('catalog'));
         $this->queryParamsResolverMock->expects($this->once())->method('getQuery')
-            ->willReturn($queryResult);
+            ->will($this->returnValue($queryResult));
 
         $url = $model->getUrl('catalog/product/view', [
             '_scope' => $this->getMockForAbstractClass(StoreInterface::class),
@@ -344,7 +296,7 @@
 
         $this->scopeResolverMock->expects($this->any())
             ->method('getScope')
-            ->willReturn($this->scopeMock);
+            ->will($this->returnValue($this->scopeMock));
 
         $this->urlModifier->expects($this->exactly(1))->method('execute');
 
@@ -362,7 +314,7 @@
 
         $this->scopeResolverMock->expects($this->any())
             ->method('getScope')
-            ->willReturn($this->scopeMock);
+            ->will($this->returnValue($this->scopeMock));
 
         $this->assertEquals('/product/view/', $model->getUrl('catalog/product/view'));
     }
@@ -370,7 +322,7 @@
     public function testGetUrlRouteHasParams()
     {
         $this->routeParamsResolverMock->expects($this->any())->method('getRouteParams')
-            ->willReturn(['foo' => 'bar', 'true' => false]);
+            ->will($this->returnValue(['foo' => 'bar', 'true' => false]));
         $model = $this->getUrlModel([
             'scopeResolver' => $this->scopeResolverMock,
             'routeParamsResolverFactory' => $this->getRouteParamsResolverFactory(),
@@ -379,7 +331,7 @@
 
         $this->scopeResolverMock->expects($this->any())
             ->method('getScope')
-            ->willReturn($this->scopeMock);
+            ->will($this->returnValue($this->scopeMock));
 
         $this->assertEquals('/index/index/foo/bar/', $model->getUrl('catalog'));
     }
@@ -387,14 +339,14 @@
     public function testGetUrlRouteUseRewrite()
     {
         $this->routeParamsResolverMock->expects($this->any())->method('getRouteParams')
-            ->willReturn(['foo' => 'bar']);
+            ->will($this->returnValue(['foo' => 'bar']));
 
         $this->routeParamsPreprocessorMock->expects($this->once())
             ->method('execute')
             ->willReturnArgument(2);
 
         $request = $this->getRequestMock();
-        $request->expects($this->once())->method('getAlias')->willReturn('/catalog/product/view/');
+        $request->expects($this->once())->method('getAlias')->will($this->returnValue('/catalog/product/view/'));
         $model = $this->getUrlModel([
             'scopeResolver' => $this->scopeResolverMock,
             'routeParamsResolverFactory' => $this->getRouteParamsResolverFactory(),
@@ -404,7 +356,7 @@
 
         $this->scopeResolverMock->expects($this->any())
             ->method('getScope')
-            ->willReturn($this->scopeMock);
+            ->will($this->returnValue($this->scopeMock));
 
         $this->assertEquals('/catalog/product/view/', $model->getUrl('catalog', ['_use_rewrite' => 1]));
     }
@@ -449,21 +401,21 @@
         $baseUrl = 'http://localhost/index.php/';
         $urlType = UrlInterface::URL_TYPE_LINK;
 
-        $this->scopeMock->expects($this->once())->method('getBaseUrl')->willReturn($baseUrl);
-        $this->scopeResolverMock->expects($this->any())
-            ->method('getScope')
-            ->willReturn($this->scopeMock);
-        $this->routeParamsResolverMock->expects($this->any())->method('getType')->willReturn($urlType);
+        $this->scopeMock->expects($this->once())->method('getBaseUrl')->will($this->returnValue($baseUrl));
+        $this->scopeResolverMock->expects($this->any())
+            ->method('getScope')
+            ->will($this->returnValue($this->scopeMock));
+        $this->routeParamsResolverMock->expects($this->any())->method('getType')->will($this->returnValue($urlType));
         $this->routeParamsResolverMock->expects($this->any())->method('getRouteParams')
-            ->willReturn(['key' => 'value']);
-        $requestMock->expects($this->once())->method('isDirectAccessFrontendName')->willReturn(true);
-
-        $requestMock->expects($this->once())->method('getRouteName')->willReturn('catalog');
+            ->will($this->returnValue(['key' => 'value']));
+        $requestMock->expects($this->once())->method('isDirectAccessFrontendName')->will($this->returnValue(true));
+
+        $requestMock->expects($this->once())->method('getRouteName')->will($this->returnValue('catalog'));
         $requestMock->expects($this->once())
             ->method('getControllerName')
-            ->willReturn('product');
-        $requestMock->expects($this->once())->method('getActionName')->willReturn('view');
-        $routeConfigMock->expects($this->once())->method('getRouteFrontName')->willReturn('catalog');
+            ->will($this->returnValue('product'));
+        $requestMock->expects($this->once())->method('getActionName')->will($this->returnValue('view'));
+        $routeConfigMock->expects($this->once())->method('getRouteFrontName')->will($this->returnValue('catalog'));
 
         $url = $model->getUrl('*/*/*/key/value');
         $this->assertEquals('http://localhost/index.php/catalog/product/view/key/value/', $url);
@@ -487,17 +439,17 @@
         $baseUrl = 'http://localhost/index.php/';
         $urlType = UrlInterface::URL_TYPE_LINK;
 
-        $this->scopeMock->expects($this->once())->method('getBaseUrl')->willReturn($baseUrl);
-        $this->scopeResolverMock->expects($this->any())
-            ->method('getScope')
-            ->willReturn($this->scopeMock);
-        $this->routeParamsResolverMock->expects($this->any())->method('getType')->willReturn($urlType);
+        $this->scopeMock->expects($this->once())->method('getBaseUrl')->will($this->returnValue($baseUrl));
+        $this->scopeResolverMock->expects($this->any())
+            ->method('getScope')
+            ->will($this->returnValue($this->scopeMock));
+        $this->routeParamsResolverMock->expects($this->any())->method('getType')->will($this->returnValue($urlType));
 
         $this->routeParamsPreprocessorMock->expects($this->once())
             ->method('execute')
             ->willReturnArgument(2);
 
-        $requestMock->expects($this->once())->method('isDirectAccessFrontendName')->willReturn(true);
+        $requestMock->expects($this->once())->method('isDirectAccessFrontendName')->will($this->returnValue(true));
 
         $url = $model->getDirectUrl('direct-url');
         $this->assertEquals('http://localhost/index.php/direct-url', $url);
@@ -520,7 +472,7 @@
         ]);
 
         $this->queryParamsResolverMock->expects($this->once())->method('getQuery')
-            ->willReturn('query=123');
+            ->will($this->returnValue('query=123'));
 
         $this->assertEquals($outputUrl, $model->getRebuiltUrl($inputUrl));
     }
@@ -536,15 +488,15 @@
             ]
         );
 
-        $this->sidResolverMock->expects($this->any())->method('getUseSessionInUrl')->willReturn(true);
-        $this->sessionMock->expects($this->any())->method('getSessionIdForHost')->willReturn(false);
-        $this->sidResolverMock->expects($this->any())->method('getUseSessionVar')->willReturn(true);
+        $this->sidResolverMock->expects($this->any())->method('getUseSessionInUrl')->will($this->returnValue(true));
+        $this->sessionMock->expects($this->any())->method('getSessionIdForHost')->will($this->returnValue(false));
+        $this->sidResolverMock->expects($this->any())->method('getUseSessionVar')->will($this->returnValue(true));
         $this->routeParamsResolverMock->expects($this->any())->method('hasData')->with('secure_is_forced')
-            ->willReturn(true);
+            ->will($this->returnValue(true));
         $this->sidResolverMock->expects($this->never())->method('getSessionIdQueryParam');
         $this->queryParamsResolverMock->expects($this->once())
             ->method('getQuery')
-            ->willReturn('foo=bar');
+            ->will($this->returnValue('foo=bar'));
 
         $this->assertEquals('http://example.com/?foo=bar', $model->getRedirectUrl('http://example.com/'));
     }
@@ -560,14 +512,14 @@
             ]
         );
 
-        $this->sidResolverMock->expects($this->never())->method('getUseSessionInUrl')->willReturn(true);
+        $this->sidResolverMock->expects($this->never())->method('getUseSessionInUrl')->will($this->returnValue(true));
         $this->sessionMock->expects($this->never())->method('getSessionIdForHost')
-            ->willReturn('session-id');
-        $this->sidResolverMock->expects($this->never())->method('getUseSessionVar')->willReturn(false);
+            ->will($this->returnValue('session-id'));
+        $this->sidResolverMock->expects($this->never())->method('getUseSessionVar')->will($this->returnValue(false));
         $this->sidResolverMock->expects($this->never())->method('getSessionIdQueryParam');
         $this->queryParamsResolverMock->expects($this->once())
             ->method('getQuery')
-            ->willReturn('foo=bar');
+            ->will($this->returnValue('foo=bar'));
 
         $this->assertEquals('http://example.com/?foo=bar', $model->getRedirectUrl('http://example.com/'));
     }
@@ -610,8 +562,8 @@
         ]);
 
         $this->sidResolverMock->expects($this->never())->method('getSessionIdQueryParam')->with($this->sessionMock)
-            ->willReturn('sid');
-        $this->sessionMock->expects($this->never())->method('getSessionId')->willReturn('session-id');
+            ->will($this->returnValue('sid'));
+        $this->sessionMock->expects($this->never())->method('getSessionId')->will($this->returnValue('session-id'));
         $this->queryParamsResolverMock->expects($this->never())->method('setQueryParam')->with('sid', 'session-id');
 
         $model->addSessionParam();
@@ -631,7 +583,7 @@
         $model = $this->getUrlModel(['hostChecker' => $this->hostChecker, 'request' => $requestMock]);
 
         $requestMock->expects($this->once())->method('getServer')->with('HTTP_REFERER')
-            ->willReturn($referrer);
+            ->will($this->returnValue($referrer));
 
         $this->assertEquals($result, $model->isOwnOriginUrl());
     }
@@ -668,22 +620,22 @@
         $this->scopeConfig->expects($this->any())
             ->method('getValue')
             ->with($this->equalTo($configPath), \Magento\Store\Model\ScopeInterface::SCOPE_STORE, $this->scopeMock)
-            ->willReturn('http://localhost/');
+            ->will($this->returnValue('http://localhost/'));
         $this->routeParamsResolverMock->expects($this->at(0))->method('hasData')->with('secure_is_forced')
-            ->willReturn(false);
-        $this->scopeResolverMock->expects($this->any())
-            ->method('getScope')
-            ->willReturn($this->scopeMock);
-        $this->scopeMock->expects($this->once())->method('isUrlSecure')->willReturn(true);
+            ->will($this->returnValue(false));
+        $this->scopeResolverMock->expects($this->any())
+            ->method('getScope')
+            ->will($this->returnValue($this->scopeMock));
+        $this->scopeMock->expects($this->once())->method('isUrlSecure')->will($this->returnValue(true));
         $this->routeParamsResolverMock->expects($this->at(1))->method('hasData')->with('secure')
-            ->willReturn(false);
+            ->will($this->returnValue(false));
         $this->routeParamsResolverMock->expects($this->any())->method('getType')
-            ->willReturn($urlType);
+            ->will($this->returnValue($urlType));
         $this->routeParamsResolverMock->expects($this->once())
             ->method('getData')
-            ->willReturn($isSecure);
+            ->will($this->returnValue($isSecure));
         $urlSecurityInfoMock->expects($this->exactly($isSecureCallCount))->method('isSecure')
-            ->willReturn(false);
+            ->will($this->returnValue(false));
 
         $this->assertEquals('http://localhost/', $model->getConfigData($key));
     }
@@ -720,15 +672,15 @@
                 \Magento\Store\Model\ScopeInterface::SCOPE_STORE,
                 $this->scopeMock
             )
-            ->willReturn('http://localhost/');
+            ->will($this->returnValue('http://localhost/'));
         $this->routeParamsResolverMock->expects($this->once())->method('hasData')->with('secure_is_forced')
-            ->willReturn(true);
+            ->will($this->returnValue(true));
         $this->routeParamsResolverMock->expects($this->once())->method('getData')->with('secure')
-            ->willReturn(true);
-
-        $this->scopeResolverMock->expects($this->any())
-            ->method('getScope')
-            ->willReturn($this->scopeMock);
+            ->will($this->returnValue(true));
+
+        $this->scopeResolverMock->expects($this->any())
+            ->method('getScope')
+            ->will($this->returnValue($this->scopeMock));
         $this->assertEquals('http://localhost/', $model->getConfigData('base_url_secure_forced'));
     }
 
@@ -752,13 +704,13 @@
 
         $requestMock->expects($this->any())
             ->method('getHttpHost')
-            ->willReturn('localhost');
+            ->will($this->returnValue('localhost'));
         $this->scopeMock->expects($this->any())
             ->method('getBaseUrl')
-            ->willReturn('http://localhost');
-        $this->scopeResolverMock->expects($this->any())
-            ->method('getScope')
-            ->willReturn($this->scopeMock);
+            ->will($this->returnValue('http://localhost'));
+        $this->scopeResolverMock->expects($this->any())
+            ->method('getScope')
+            ->will($this->returnValue($this->scopeMock));
         $this->sidResolverMock->expects($this->never())
             ->method('getSessionIdQueryParam');
 
@@ -778,17 +730,17 @@
             ]
         );
 
-        $requestMock->expects($this->never())->method('getHttpHost')->willReturn('localhost');
+        $requestMock->expects($this->never())->method('getHttpHost')->will($this->returnValue('localhost'));
         $this->scopeMock->expects($this->any())
             ->method('getBaseUrl')
-            ->willReturn('http://example.com');
-        $this->scopeResolverMock->expects($this->any())
-            ->method('getScope')
-            ->willReturn($this->scopeMock);
+            ->will($this->returnValue('http://example.com'));
+        $this->scopeResolverMock->expects($this->any())
+            ->method('getScope')
+            ->will($this->returnValue($this->scopeMock));
         $this->sidResolverMock->expects($this->never())->method('getSessionIdQueryParam')
-            ->willReturn('SID');
+            ->will($this->returnValue('SID'));
         $this->sessionMock->expects($this->never())->method('getSessionId')
-            ->willReturn('session-id');
+            ->will($this->returnValue('session-id'));
 
         $this->assertEquals(
             '<a href="http://example.com/">www.example.com</a>',
@@ -825,10 +777,10 @@
     {
         $initRequestMock = $this->getRequestMock();
         $requestMock = $this->getRequestMock();
-        $initRequestMock->expects($this->any())->method('getScheme')->willReturn('fake');
-        $initRequestMock->expects($this->any())->method('getHttpHost')->willReturn('fake-host');
-        $requestMock->expects($this->any())->method('getScheme')->willReturn('http');
-        $requestMock->expects($this->any())->method('getHttpHost')->willReturn('example.com');
+        $initRequestMock->expects($this->any())->method('getScheme')->will($this->returnValue('fake'));
+        $initRequestMock->expects($this->any())->method('getHttpHost')->will($this->returnValue('fake-host'));
+        $requestMock->expects($this->any())->method('getScheme')->will($this->returnValue('http'));
+        $requestMock->expects($this->any())->method('getHttpHost')->will($this->returnValue('example.com'));
 
         $model = $this->getUrlModel(['request' => $initRequestMock]);
         $model->setRequest($requestMock);
