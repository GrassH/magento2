<?php declare(strict_types=1);
/**
 * Copyright © Magento, Inc. All rights reserved.
 * See COPYING.txt for license details.
 */
namespace Magento\Framework\Test\Unit;

use Magento\Framework\App\Filesystem\DirectoryList;
use Magento\Framework\Filesystem;
use Magento\Framework\Filesystem\Directory\ReadFactory;
use Magento\Framework\Filesystem\Directory\ReadInterface;
use Magento\Framework\Filesystem\Directory\WriteFactory;
use Magento\Framework\Filesystem\Directory\WriteInterface;
use PHPUnit\Framework\MockObject\MockObject;

use PHPUnit\Framework\TestCase;

class FilesystemTest extends TestCase
{
    /** @var Filesystem */
    protected $_filesystem;

<<<<<<< HEAD
    /** @var \Magento\Framework\Filesystem\Directory\ReadFactory|\PHPUnit\Framework\MockObject\MockObject */
    protected $_dirReadFactoryMock;

    /** @var \Magento\Framework\Filesystem\Directory\WriteFactory|\PHPUnit\Framework\MockObject\MockObject */
    protected $_dirWriteFactoryMock;

    /** @var \Magento\Framework\App\Filesystem\DirectoryList|\PHPUnit\Framework\MockObject\MockObject  */
=======
    /** @var ReadFactory|MockObject */
    protected $_dirReadFactoryMock;

    /** @var WriteFactory|MockObject */
    protected $_dirWriteFactoryMock;

    /** @var DirectoryList|MockObject  */
>>>>>>> 5ce65294
    protected $_directoryListMock;

    protected function setUp(): void
    {
        $this->_dirReadFactoryMock = $this->createMock(ReadFactory::class);
        $this->_directoryListMock = $this->createMock(DirectoryList::class);
        $this->_dirWriteFactoryMock = $this->createMock(WriteFactory::class);
        $this->_filesystem = new Filesystem(
            $this->_directoryListMock,
            $this->_dirReadFactoryMock,
            $this->_dirWriteFactoryMock
        );
    }

    public function testGetDirectoryRead()
    {
<<<<<<< HEAD
        /** @var \Magento\Framework\Filesystem\Directory\ReadInterface $dirReadMock */
        $dirReadMock = $this->createMock(\Magento\Framework\Filesystem\Directory\ReadInterface::class);
        $this->_dirReadFactoryMock->expects($this->once())->method('create')->willReturn($dirReadMock);
=======
        /** @var ReadInterface $dirReadMock */
        $dirReadMock = $this->createMock(ReadInterface::class);
        $this->_dirReadFactoryMock->expects($this->once())->method('create')->will($this->returnValue($dirReadMock));
>>>>>>> 5ce65294
        $this->assertEquals($dirReadMock, $this->_filesystem->getDirectoryRead(DirectoryList::ROOT));
    }

    public function testGetDirectoryReadByPath()
    {
<<<<<<< HEAD
        /** @var \Magento\Framework\Filesystem\Directory\ReadInterface $dirReadMock */
        $dirReadMock = $this->createMock(\Magento\Framework\Filesystem\Directory\ReadInterface::class);
        $this->_dirReadFactoryMock->expects($this->once())->method('create')->willReturn($dirReadMock);
=======
        /** @var ReadInterface $dirReadMock */
        $dirReadMock = $this->createMock(ReadInterface::class);
        $this->_dirReadFactoryMock->expects($this->once())->method('create')->will($this->returnValue($dirReadMock));
>>>>>>> 5ce65294
        $this->assertEquals($dirReadMock, $this->_filesystem->getDirectoryReadByPath('path/to/some/file'));
    }

    public function testGetDirectoryWrite()
    {
<<<<<<< HEAD
        /** @var \Magento\Framework\Filesystem\Directory\WriteInterface $dirWriteMock */
        $dirWriteMock = $this->createMock(\Magento\Framework\Filesystem\Directory\WriteInterface::class);
        $this->_dirWriteFactoryMock->expects($this->once())->method('create')->willReturn($dirWriteMock);
=======
        /** @var WriteInterface $dirWriteMock */
        $dirWriteMock = $this->createMock(WriteInterface::class);
        $this->_dirWriteFactoryMock->expects($this->once())->method('create')->will($this->returnValue($dirWriteMock));
>>>>>>> 5ce65294
        $this->assertEquals($dirWriteMock, $this->_filesystem->getDirectoryWrite(DirectoryList::ROOT));
    }

    public function testGetUri()
    {
        $this->_directoryListMock->expects($this->once())->method('getUrlPath')->with('code')->willReturn('result');
        $this->assertEquals('result', $this->_filesystem->getUri('code'));
    }
}<|MERGE_RESOLUTION|>--- conflicted
+++ resolved
@@ -20,15 +20,6 @@
     /** @var Filesystem */
     protected $_filesystem;
 
-<<<<<<< HEAD
-    /** @var \Magento\Framework\Filesystem\Directory\ReadFactory|\PHPUnit\Framework\MockObject\MockObject */
-    protected $_dirReadFactoryMock;
-
-    /** @var \Magento\Framework\Filesystem\Directory\WriteFactory|\PHPUnit\Framework\MockObject\MockObject */
-    protected $_dirWriteFactoryMock;
-
-    /** @var \Magento\Framework\App\Filesystem\DirectoryList|\PHPUnit\Framework\MockObject\MockObject  */
-=======
     /** @var ReadFactory|MockObject */
     protected $_dirReadFactoryMock;
 
@@ -36,7 +27,6 @@
     protected $_dirWriteFactoryMock;
 
     /** @var DirectoryList|MockObject  */
->>>>>>> 5ce65294
     protected $_directoryListMock;
 
     protected function setUp(): void
@@ -53,43 +43,25 @@
 
     public function testGetDirectoryRead()
     {
-<<<<<<< HEAD
-        /** @var \Magento\Framework\Filesystem\Directory\ReadInterface $dirReadMock */
-        $dirReadMock = $this->createMock(\Magento\Framework\Filesystem\Directory\ReadInterface::class);
-        $this->_dirReadFactoryMock->expects($this->once())->method('create')->willReturn($dirReadMock);
-=======
         /** @var ReadInterface $dirReadMock */
         $dirReadMock = $this->createMock(ReadInterface::class);
         $this->_dirReadFactoryMock->expects($this->once())->method('create')->will($this->returnValue($dirReadMock));
->>>>>>> 5ce65294
         $this->assertEquals($dirReadMock, $this->_filesystem->getDirectoryRead(DirectoryList::ROOT));
     }
 
     public function testGetDirectoryReadByPath()
     {
-<<<<<<< HEAD
-        /** @var \Magento\Framework\Filesystem\Directory\ReadInterface $dirReadMock */
-        $dirReadMock = $this->createMock(\Magento\Framework\Filesystem\Directory\ReadInterface::class);
-        $this->_dirReadFactoryMock->expects($this->once())->method('create')->willReturn($dirReadMock);
-=======
         /** @var ReadInterface $dirReadMock */
         $dirReadMock = $this->createMock(ReadInterface::class);
         $this->_dirReadFactoryMock->expects($this->once())->method('create')->will($this->returnValue($dirReadMock));
->>>>>>> 5ce65294
         $this->assertEquals($dirReadMock, $this->_filesystem->getDirectoryReadByPath('path/to/some/file'));
     }
 
     public function testGetDirectoryWrite()
     {
-<<<<<<< HEAD
-        /** @var \Magento\Framework\Filesystem\Directory\WriteInterface $dirWriteMock */
-        $dirWriteMock = $this->createMock(\Magento\Framework\Filesystem\Directory\WriteInterface::class);
-        $this->_dirWriteFactoryMock->expects($this->once())->method('create')->willReturn($dirWriteMock);
-=======
         /** @var WriteInterface $dirWriteMock */
         $dirWriteMock = $this->createMock(WriteInterface::class);
         $this->_dirWriteFactoryMock->expects($this->once())->method('create')->will($this->returnValue($dirWriteMock));
->>>>>>> 5ce65294
         $this->assertEquals($dirWriteMock, $this->_filesystem->getDirectoryWrite(DirectoryList::ROOT));
     }
 
