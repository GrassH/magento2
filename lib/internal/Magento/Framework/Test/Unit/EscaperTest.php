--- conflicted
+++ resolved
@@ -140,7 +140,6 @@
      * @dataProvider escapeHtmlDataProvider
      */
     public function testEscapeHtml($data, $expected, $allowedTags = [])
-<<<<<<< HEAD
     {
         $actual = $this->escaper->escapeHtml($data, $allowedTags);
         $this->assertEquals($expected, $actual);
@@ -152,19 +151,6 @@
      */
     public function testEscapeHtmlWithInvalidData($data, $expected, $allowedTags = [])
     {
-=======
-    {
-        $actual = $this->escaper->escapeHtml($data, $allowedTags);
-        $this->assertEquals($expected, $actual);
-    }
-
-    /**
-     * @covers \Magento\Framework\Escaper::escapeHtml
-     * @dataProvider escapeHtmlInvalidDataProvider
-     */
-    public function testEscapeHtmlWithInvalidData($data, $expected, $allowedTags = [])
-    {
->>>>>>> 2efaf1e7
         $this->loggerMock->expects($this->once())
             ->method('critical');
         $actual = $this->escaper->escapeHtml($data, $allowedTags);
@@ -184,7 +170,6 @@
             'text with special characters' => [
                 'data' => '&<>"\'&amp;&lt;&gt;&quot;&#039;&#9;',
                 'expected' => '&amp;&lt;&gt;&quot;&#039;&amp;&lt;&gt;&quot;&#039;&#9;'
-<<<<<<< HEAD
             ],
             'text with multiple allowed tags, includes self closing tag' => [
                 'data' => '<span>some text in tags<br /></span>',
@@ -234,75 +219,18 @@
                 'allowedTags' => ['span', 'b'],
             ],
             'text with non ascii characters' => [
-                'data' => ['абвгд', 'مثال'],
-                'expected' => ['абвгд', 'مثال'],
-=======
-            ],
-            'text with multiple allowed tags, includes self closing tag' => [
-                'data' => '<span>some text in tags<br /></span>',
-                'expected' => '<span>some text in tags<br></span>',
-                'allowedTags' => ['span', 'br'],
-            ],
-            'text with multiple allowed tags and allowed attribute in double quotes' => [
-                'data' => 'Only <span id="sku_max_allowed"><b>2</b></span> in stock',
-                'expected' => 'Only <span id="sku_max_allowed"><b>2</b></span> in stock',
-                'allowedTags' => ['span', 'b'],
-            ],
-            'text with multiple allowed tags and allowed attribute in single quotes' => [
-                'data' => 'Only <span id=\'sku_max_allowed\'><b>2</b></span> in stock',
-                'expected' => 'Only <span id="sku_max_allowed"><b>2</b></span> in stock',
-                'allowedTags' => ['span', 'b'],
-            ],
-            'text with multiple allowed tags with allowed attribute' => [
-                'data' => 'Only registered users can write reviews. Please <a href="%1">Sign in</a> or <a href="%2">'
-                    . 'create an account</a>',
-                'expected' => 'Only registered users can write reviews. Please <a href="%1">Sign in</a> or '
-                    . '<a href="%2">create an account</a>',
-                'allowedTags' => ['a'],
-            ],
-            'text with not allowed attribute in single quotes' => [
-                'data' => 'Only <span type=\'1\'><b>2</b></span> in stock',
-                'expected' => 'Only <span><b>2</b></span> in stock',
-                'allowedTags' => ['span', 'b'],
-            ],
-            'text with allowed and not allowed tags' => [
-                'data' => 'Only registered users can write reviews. Please <a href="%1">Sign in<span>three</span></a> '
-                    . 'or <a href="%2"><span id="action">create an account</span></a>',
-                'expected' => 'Only registered users can write reviews. Please <a href="%1">Sign inthree</a> or '
-                    . '<a href="%2">create an account</a>',
-                'allowedTags' => ['a'],
-            ],
-            'text with allowed and not allowed tags, with allowed and not allowed attributes' => [
-                'data' => 'Some test <span>text in span tag</span> <strong>text in strong tag</strong> '
-                    . '<a type="some-type" href="http://domain.com/" onclick="alert(1)">Click here</a><script>alert(1)'
-                    . '</script>',
-                'expected' => 'Some test <span>text in span tag</span> text in strong tag <a href="http://domain.com/">'
-                    . 'Click here</a>alert(1)',
-                'allowedTags' => ['a', 'span'],
-            ],
-            'text with html comment' => [
-                'data' => 'Only <span><b>2</b></span> in stock <!-- HTML COMMENT -->',
-                'expected' => 'Only <span><b>2</b></span> in stock <!-- HTML COMMENT -->',
-                'allowedTags' => ['span', 'b'],
-            ],
-            'text with non ascii characters' => [
                 'data' => ['абвгд', 'مثال', '幸福'],
                 'expected' => ['абвгд', 'مثال', '幸福'],
->>>>>>> 2efaf1e7
                 'allowedTags' => [],
             ],
             'html and body tags' => [
                 'data' => '<html><body><span>String</span></body></html>',
-<<<<<<< HEAD
-                'expected' => '',
-=======
                 'expected' => '<span>String</span>',
                 'allowedTags' => ['span'],
             ],
             'invalid tag' => [
                 'data' => '<some tag> some text',
                 'expected' => ' some text',
->>>>>>> 2efaf1e7
                 'allowedTags' => ['span'],
             ],
         ];
@@ -316,20 +244,12 @@
         return [
             'text with allowed script tag' => [
                 'data' => '<span><script>some text in tags</script></span>',
-<<<<<<< HEAD
-                'expected' => '',
-=======
                 'expected' => '<span>some text in tags</span>',
->>>>>>> 2efaf1e7
                 'allowedTags' => ['span', 'script'],
             ],
             'text with invalid html' => [
                 'data' => '<spa>n id="id1">Some string</span>',
-<<<<<<< HEAD
-                'expected' => '',
-=======
                 'expected' => 'n id=&quot;id1&quot;&gt;Some string',
->>>>>>> 2efaf1e7
                 'allowedTags' => ['span'],
             ],
         ];
