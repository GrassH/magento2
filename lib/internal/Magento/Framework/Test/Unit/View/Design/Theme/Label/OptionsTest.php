<?php declare(strict_types=1);
/**
 * Copyright © Magento, Inc. All rights reserved.
 * See COPYING.txt for license details.
 */
namespace Magento\Framework\Test\Unit\View\Design\Theme\Label;

use Magento\Framework\View\Design\Theme\Label\ListInterface;
use Magento\Framework\View\Design\Theme\Label\Options;
use PHPUnit\Framework\MockObject\MockObject;
use PHPUnit\Framework\TestCase;

class OptionsTest extends TestCase
{
    /** @var Options */
    protected $model;

<<<<<<< HEAD
    /** @var ListInterface|\PHPUnit\Framework\MockObject\MockObject */
=======
    /** @var ListInterface|MockObject */
>>>>>>> 5ce65294
    protected $listMock;

    protected function setUp(): void
    {
        $this->listMock = $this->getMockBuilder(ListInterface::class)
            ->getMockForAbstractClass();

        $this->model = new Options($this->listMock);
    }

    public function testToOptionArray()
    {
        $list = [
            ['value' => 44, 'label' => 'label'],
        ];

        $this->listMock->expects($this->once())
            ->method('getLabels')
            ->willReturn($list);

        $this->assertEquals($list, $this->model->toOptionArray());
    }
}<|MERGE_RESOLUTION|>--- conflicted
+++ resolved
@@ -15,11 +15,7 @@
     /** @var Options */
     protected $model;
 
-<<<<<<< HEAD
-    /** @var ListInterface|\PHPUnit\Framework\MockObject\MockObject */
-=======
     /** @var ListInterface|MockObject */
->>>>>>> 5ce65294
     protected $listMock;
 
     protected function setUp(): void
