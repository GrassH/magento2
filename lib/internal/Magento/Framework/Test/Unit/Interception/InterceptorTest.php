<?php declare(strict_types=1);
/**
 * Copyright © Magento, Inc. All rights reserved.
 * See COPYING.txt for license details.
 */
namespace Magento\Framework\Test\Unit\Interception;

use Magento\Framework\Interception;
use Magento\Framework\Interception\DefinitionInterface;
use Magento\Framework\Interception\PluginListInterface;
use Magento\Framework\Test\Unit\Interception\Sample\Entity;
use Magento\Framework\Test\Unit\Interception\Sample\Interceptor;
use Magento\Framework\Test\Unit\Interception\Sample\Plugin1;
use Magento\Framework\Test\Unit\Interception\Sample\Plugin2;
use Magento\Framework\Test\Unit\Interception\Sample\Plugin3;
use Magento\Framework\Test\Unit\Interception\Sample\Plugin4;
use PHPUnit\Framework\MockObject\MockObject;
use PHPUnit\Framework\TestCase;

class InterceptorTest extends TestCase
{
    /**
     * @var Interceptor
     */
    private $sampleInterceptor;

    /**
     * @var array
     */
    private $samplePlugins;

    /**
<<<<<<< HEAD
     * @var Interception\PluginListInterface|\PHPUnit\Framework\MockObject\MockObject
=======
     * @var Interception\PluginListInterface|MockObject
>>>>>>> 5ce65294
     */
    private $pluginListMock;

    protected function setUp(): void
    {
        $this->pluginListMock = $this->getMockBuilder(PluginListInterface::class)
            ->getMockForAbstractClass();

        $this->sampleInterceptor = new Interceptor();
        $this->samplePlugins = [
            'plugin1' => new Plugin1(),
            'plugin2' => new Plugin2(),
            'plugin3' => new Plugin3(),
            'plugin4' => new Plugin4()
        ];

        $this->sampleInterceptor->setPluginList($this->pluginListMock);
    }

    public function testCallPlugins()
    {
        $subjectType = Entity::class;
        $method = 'doSomething';
        $capMethod = ucfirst($method);
        $pluginMap = [
            [$subjectType, 'plugin1', $this->samplePlugins['plugin1']],
            [$subjectType, 'plugin2', $this->samplePlugins['plugin2']],
            [$subjectType, 'plugin3', $this->samplePlugins['plugin3']],
            [$subjectType, 'plugin4', $this->samplePlugins['plugin4']]
        ];
        $pluginInfoMap = [
            [
                $subjectType,
                $method,
                null,
                [
                    DefinitionInterface::LISTENER_BEFORE => ['plugin1', 'plugin2'],
                    DefinitionInterface::LISTENER_AROUND => 'plugin3',
                    DefinitionInterface::LISTENER_AFTER => ['plugin1', 'plugin2', 'plugin3']
                ]
            ],
            [
                $subjectType,
                $method,
                'plugin3',
                [
                    DefinitionInterface::LISTENER_BEFORE => ['plugin4'],
                    DefinitionInterface::LISTENER_AROUND => 'plugin4',
                    DefinitionInterface::LISTENER_AFTER => ['plugin4']
                ]
            ],
            [
                $subjectType,
                $method,
                'plugin4',
                null
            ]
        ];
        $expectedPluginCalls = [
            Plugin1::class . '::before' . $capMethod,
            Plugin2::class . '::before' . $capMethod,
            Plugin3::class . '::around' . $capMethod,
            Plugin4::class . '::before' . $capMethod,
            Plugin4::class . '::around' . $capMethod,
            Entity::class . '::' . $method,
            Plugin4::class . '::after' . $capMethod,
            Plugin1::class . '::after' . $capMethod,
            Plugin2::class . '::after' . $capMethod,
            Plugin3::class . '::after' . $capMethod
        ];

        $this->pluginListMock->expects(static::any())
            ->method('getPlugin')
            ->willReturnMap($pluginMap);
        $this->pluginListMock->expects(static::exactly(3))
            ->method('getNext')
            ->willReturnMap($pluginInfoMap);

        $this->assertTrue($this->sampleInterceptor->$method());
        $this->assertEquals($expectedPluginCalls, $this->sampleInterceptor->getPluginCalls());
    }
}<|MERGE_RESOLUTION|>--- conflicted
+++ resolved
@@ -30,11 +30,7 @@
     private $samplePlugins;
 
     /**
-<<<<<<< HEAD
-     * @var Interception\PluginListInterface|\PHPUnit\Framework\MockObject\MockObject
-=======
      * @var Interception\PluginListInterface|MockObject
->>>>>>> 5ce65294
      */
     private $pluginListMock;
 
