<?php declare(strict_types=1);
/**
 * Copyright © Magento, Inc. All rights reserved.
 * See COPYING.txt for license details.
 */
namespace Magento\Framework\Test\Unit;

use Magento\Framework\App\CacheInterface;
use Magento\Framework\Cache\FrontendInterface;
use Magento\Framework\Currency;
use PHPUnit\Framework\MockObject\MockObject;
use PHPUnit\Framework\TestCase;

/**
 * Test for Magento\Framework\Currency
 */
class CurrencyTest extends TestCase
{
    public function testConstruct()
    {
        $frontendCache = $this->createMock(FrontendInterface::class);
        $lowLevelFrontend = $this->createMock(\Zend_Cache_Core::class);
<<<<<<< HEAD
        /** @var \Magento\Framework\App\CacheInterface|\PHPUnit\Framework\MockObject\MockObject $appCache */
        $appCache = $this->createMock(\Magento\Framework\App\CacheInterface::class);
=======
        /** @var CacheInterface|MockObject $appCache */
        $appCache = $this->createMock(CacheInterface::class);
>>>>>>> 5ce65294
        $frontendCache->expects($this->once())->method('getLowLevelFrontend')->willReturn($lowLevelFrontend);
        $appCache->expects($this->once())
            ->method('getFrontend')
            ->willReturn($frontendCache);

        // Create new currency object
        $currency = new Currency($appCache, null, 'en_US');
        $this->assertEquals($lowLevelFrontend, $currency->getCache());
        $this->assertEquals('USD', $currency->getShortName());
    }
}<|MERGE_RESOLUTION|>--- conflicted
+++ resolved
@@ -20,13 +20,8 @@
     {
         $frontendCache = $this->createMock(FrontendInterface::class);
         $lowLevelFrontend = $this->createMock(\Zend_Cache_Core::class);
-<<<<<<< HEAD
-        /** @var \Magento\Framework\App\CacheInterface|\PHPUnit\Framework\MockObject\MockObject $appCache */
-        $appCache = $this->createMock(\Magento\Framework\App\CacheInterface::class);
-=======
         /** @var CacheInterface|MockObject $appCache */
         $appCache = $this->createMock(CacheInterface::class);
->>>>>>> 5ce65294
         $frontendCache->expects($this->once())->method('getLowLevelFrontend')->willReturn($lowLevelFrontend);
         $appCache->expects($this->once())
             ->method('getFrontend')
