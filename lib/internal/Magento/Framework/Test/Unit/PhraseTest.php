<?php declare(strict_types=1);
/**
 * Copyright © Magento, Inc. All rights reserved.
 * See COPYING.txt for license details.
 */
namespace Magento\Framework\Test\Unit;

use Magento\Framework\Phrase;
use Magento\Framework\Phrase\Renderer\Placeholder;
use Magento\Framework\Phrase\RendererInterface;
use PHPUnit\Framework\MockObject\MockObject;
use PHPUnit\Framework\TestCase;

class PhraseTest extends TestCase
{
    /**
     * @var RendererInterface
     */
    protected $defaultRenderer;

    /**
<<<<<<< HEAD
     * @var \Magento\Framework\Phrase\RendererInterface|\PHPUnit\Framework\MockObject\MockObject
=======
     * @var RendererInterface|MockObject
>>>>>>> 5ce65294
     */
    protected $rendererMock;

    /**
     * SetUp method
     *
     * @return void
     */
    protected function setUp(): void
    {
        $this->defaultRenderer = Phrase::getRenderer();
        $this->rendererMock = $this->getMockBuilder(RendererInterface::class)
            ->getMock();
    }

    /**
     * Tear down
     *
     * @return void
     */
    protected function tearDown(): void
    {
        Phrase::setRenderer($this->defaultRenderer);
    }

    /**
     * Test rendering
     *
     * @return void
     */
    public function testRendering()
    {
        $text = 'some text';
        $arguments = ['arg1', 'arg2'];
        $result = 'rendered text';
        $phrase = new Phrase($text, $arguments);
        Phrase::setRenderer($this->rendererMock);

        $this->rendererMock->expects($this->once())
            ->method('render')
            ->with([$text], $arguments)
            ->willReturn($result);

        $this->assertEquals($result, $phrase->render());
    }

    /**
     * Test defers rendering
     *
     * @return void
     */
    public function testDefersRendering()
    {
        $this->rendererMock->expects($this->never())
            ->method('render');

        new Phrase('some text');
    }

    /**
     * Test that to string is alias to render
     *
     * @return void
     */
    public function testThatToStringIsAliasToRender()
    {
        $text = 'some text';
        $arguments = ['arg1', 'arg2'];
        $result = 'rendered text';
        $phrase = new Phrase($text, $arguments);
        Phrase::setRenderer($this->rendererMock);

        $this->rendererMock->expects($this->once())
            ->method('render')
            ->with([$text], $arguments)
            ->willReturn($result);

        $this->assertEquals($result, (string)$phrase);
    }

    /**
     * Test get text
     *
     * @return void
     */
    public function testGetText()
    {
        $text = 'some text';
        $phrase = new Phrase($text);

        $this->assertEquals($text, $phrase->getText());
    }

    /**
     * Test get arguments
     *
     * @return void
     */
    public function testGetArguments()
    {
        $text = 'some text';
        $arguments = ['arg1', 'arg2'];
        $phrase1 = new Phrase($text);
        $phrase2 = new Phrase($text, $arguments);

        $this->assertEquals([], $phrase1->getArguments());
        $this->assertEquals($arguments, $phrase2->getArguments());
    }

    public function testToStringWithExceptionOnRender()
    {
        $text = 'raw text';
        $exception = new \Exception('something went wrong');
        $phrase = new Phrase($text);

        $this->rendererMock->expects($this->any())
            ->method('render')
            ->willThrowException($exception);

        $this->assertEquals($text, (string)$phrase);
    }

    /**
     * Test default renderer
     */
    public function testDefaultRenderer()
    {
        $this->assertInstanceOf(Placeholder::class, Phrase::getRenderer());
    }
}<|MERGE_RESOLUTION|>--- conflicted
+++ resolved
@@ -19,11 +19,7 @@
     protected $defaultRenderer;
 
     /**
-<<<<<<< HEAD
-     * @var \Magento\Framework\Phrase\RendererInterface|\PHPUnit\Framework\MockObject\MockObject
-=======
      * @var RendererInterface|MockObject
->>>>>>> 5ce65294
      */
     protected $rendererMock;
 
