--- conflicted
+++ resolved
@@ -183,8 +183,8 @@
 
         $this->dataObject->setData('key2', 'value2');
         $this->assertEquals('value2', $this->dataObject->getData('key2'));
-        $this->assertNull($this->dataObject->getKey2());
-        $this->assertNull($this->dataObject->getDataUsingMethod('key2'));
+        $this->assertEquals(null, $this->dataObject->getKey2());
+        $this->assertEquals(null, $this->dataObject->getDataUsingMethod('key2'));
     }
 
     /**
@@ -285,19 +285,10 @@
 
     /**
      * Tests \Magento\Framework\DataObject->__call()
-<<<<<<< HEAD
-     *
      */
     public function testCall()
     {
-        $this->expectException(\Magento\Framework\Exception\LocalizedException::class);
-
-=======
-     */
-    public function testCall()
-    {
         $this->expectException('Magento\Framework\Exception\LocalizedException');
->>>>>>> 5ce65294
         $this->dataObject->setData('key', 'value');
         $this->dataObject->setTest('test');
         $this->assertEquals('test', $this->dataObject->getData('test'));
