--- conflicted
+++ resolved
@@ -62,20 +62,10 @@
         $this->assertInstanceOf(Flag::class, $flag->loadSelf());
     }
 
-<<<<<<< HEAD
-    /**
-     */
-    public function testLoadSelfException()
-    {
-        $this->expectException(\Magento\Framework\Exception\LocalizedException::class);
-        $this->expectExceptionMessage('Please define flag code.');
-
-=======
     public function testLoadSelfException()
     {
         $this->expectException('Magento\Framework\Exception\LocalizedException');
         $this->expectExceptionMessage('Please define flag code.');
->>>>>>> 5ce65294
         $flag = $this->createFlagInstance();
         $flag->loadSelf();
     }
@@ -89,20 +79,10 @@
         $this->assertEquals($flagCode, $flag->getFlagCode());
     }
 
-<<<<<<< HEAD
-    /**
-     */
-    public function testBeforeSaveException()
-    {
-        $this->expectException(\Magento\Framework\Exception\LocalizedException::class);
-        $this->expectExceptionMessage('Please define flag code.');
-
-=======
     public function testBeforeSaveException()
     {
         $this->expectException('Magento\Framework\Exception\LocalizedException');
         $this->expectExceptionMessage('Please define flag code.');
->>>>>>> 5ce65294
         $flag = $this->createFlagInstance();
         $flag->setData('block', 'blockNmae');
         $flag->beforeSave();
@@ -114,17 +94,10 @@
      */
     private function createFlagInstance(array $data = [])
     {
-<<<<<<< HEAD
-        $objectManager = new \Magento\Framework\TestFramework\Unit\Helper\ObjectManager($this);
-        $eventManagerMock = $this->createPartialMock(\Magento\Framework\Event\Manager::class, ['dispatch']);
-        /** @var \Magento\Framework\Model\Context|\PHPUnit\Framework\MockObject\MockObject $contextMock */
-        $contextMock = $this->createMock(\Magento\Framework\Model\Context::class);
-=======
         $objectManager = new ObjectManager($this);
         $eventManagerMock = $this->createPartialMock(Manager::class, ['dispatch']);
         /** @var Context|MockObject $contextMock */
         $contextMock = $this->createMock(Context::class);
->>>>>>> 5ce65294
         $contextMock->expects($this->once())
             ->method('getEventDispatcher')
             ->willReturn($eventManagerMock);
