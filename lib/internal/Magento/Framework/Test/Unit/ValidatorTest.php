--- conflicted
+++ resolved
@@ -78,34 +78,24 @@
         $value = 'test';
 
         // Case 1. Validators fails without breaking chain
-<<<<<<< HEAD
-        $validatorA = $this->createMock(\Magento\Framework\Validator\ValidatorInterface::class);
-        $validatorA->expects($this->once())->method('isValid')->with($value)->willReturn(false);
-=======
         $validatorA = $this->createMock(ValidatorInterface::class);
         $validatorA->expects($this->once())->method('isValid')->with($value)->will($this->returnValue(false));
->>>>>>> 5ce65294
         $validatorA->expects(
             $this->once()
         )->method(
             'getMessages'
-        )->willReturn(
-            ['foo' => ['Foo message 1'], 'bar' => ['Foo message 2']]
+        )->will(
+            $this->returnValue(['foo' => ['Foo message 1'], 'bar' => ['Foo message 2']])
         );
 
-<<<<<<< HEAD
-        $validatorB = $this->createMock(\Magento\Framework\Validator\ValidatorInterface::class);
-        $validatorB->expects($this->once())->method('isValid')->with($value)->willReturn(false);
-=======
         $validatorB = $this->createMock(ValidatorInterface::class);
         $validatorB->expects($this->once())->method('isValid')->with($value)->will($this->returnValue(false));
->>>>>>> 5ce65294
         $validatorB->expects(
             $this->once()
         )->method(
             'getMessages'
-        )->willReturn(
-            ['foo' => ['Bar message 1'], 'bar' => ['Bar message 2']]
+        )->will(
+            $this->returnValue(['foo' => ['Bar message 1'], 'bar' => ['Bar message 2']])
         );
 
         $result[] = [
@@ -116,19 +106,14 @@
         ];
 
         // Case 2. Validators fails with breaking chain
-<<<<<<< HEAD
-        $validatorA = $this->createMock(\Magento\Framework\Validator\ValidatorInterface::class);
-        $validatorA->expects($this->once())->method('isValid')->with($value)->willReturn(false);
-=======
         $validatorA = $this->createMock(ValidatorInterface::class);
         $validatorA->expects($this->once())->method('isValid')->with($value)->will($this->returnValue(false));
->>>>>>> 5ce65294
         $validatorA->expects(
             $this->once()
         )->method(
             'getMessages'
-        )->willReturn(
-            ['field' => 'Error message']
+        )->will(
+            $this->returnValue(['field' => 'Error message'])
         );
 
         $validatorB = $this->createMock(ValidatorInterface::class);
@@ -137,21 +122,12 @@
         $result[] = [$value, [$validatorA, $validatorB], false, ['field' => 'Error message'], true];
 
         // Case 3. Validators succeed
-<<<<<<< HEAD
-        $validatorA = $this->createMock(\Magento\Framework\Validator\ValidatorInterface::class);
-        $validatorA->expects($this->once())->method('isValid')->with($value)->willReturn(true);
-        $validatorA->expects($this->never())->method('getMessages');
-
-        $validatorB = $this->createMock(\Magento\Framework\Validator\ValidatorInterface::class);
-        $validatorB->expects($this->once())->method('isValid')->with($value)->willReturn(true);
-=======
         $validatorA = $this->createMock(ValidatorInterface::class);
         $validatorA->expects($this->once())->method('isValid')->with($value)->will($this->returnValue(true));
         $validatorA->expects($this->never())->method('getMessages');
 
         $validatorB = $this->createMock(ValidatorInterface::class);
         $validatorB->expects($this->once())->method('isValid')->with($value)->will($this->returnValue(true));
->>>>>>> 5ce65294
         $validatorB->expects($this->never())->method('getMessages');
 
         $result[] = [$value, [$validatorA, $validatorB], true];
