<?php declare(strict_types=1);
/**
 * Copyright © Magento, Inc. All rights reserved.
 * See COPYING.txt for license details.
 */
namespace Magento\Framework\Test\Unit\Config;

use Magento\Framework\Component\ComponentRegistrar;
use Magento\Framework\Config\FileIterator;
use Magento\Framework\Config\FileIteratorFactory;
use Magento\Framework\Config\FileResolverByModule;
use Magento\Framework\Filesystem;
use Magento\Framework\Filesystem\Directory\ReadInterface;
use Magento\Framework\Filesystem\Driver\File;
use Magento\Framework\Module\Dir\Reader;
use Magento\Framework\TestFramework\Unit\Helper\ObjectManager as ObjectManagerHelper;
use PHPUnit\Framework\MockObject\MockObject;
use PHPUnit\Framework\TestCase;

class FileResolverByModuleTest extends TestCase
{
    /**
     * @var FileResolverByModule
     */
    private $model;

    /**
     * @var ObjectManagerHelper
     */
    private $objectManagerHelper;

    /**
<<<<<<< HEAD
     * @var \Magento\Framework\Module\Dir\Reader|\PHPUnit\Framework\MockObject\MockObject
=======
     * @var Reader|MockObject
>>>>>>> 5ce65294
     */
    private $readerMock;

    /**
<<<<<<< HEAD
     * @var \Magento\Framework\Filesystem|\PHPUnit\Framework\MockObject\MockObject
=======
     * @var Filesystem|MockObject
>>>>>>> 5ce65294
     */
    private $filesystemMock;

    /**
<<<<<<< HEAD
     * @var \Magento\Framework\Config\FileIteratorFactory|\PHPUnit\Framework\MockObject\MockObject
=======
     * @var FileIteratorFactory|MockObject
>>>>>>> 5ce65294
     */
    private $fileIteratorFactoryMock;

    /**
<<<<<<< HEAD
     * @var \Magento\Framework\Component\ComponentRegistrar|\PHPUnit\Framework\MockObject\MockObject
=======
     * @var ComponentRegistrar|MockObject
>>>>>>> 5ce65294
     */
    private $componentRegistrarMock;

    /**
<<<<<<< HEAD
     * @var \Magento\Framework\Filesystem\Driver\File|\PHPUnit\Framework\MockObject\MockObject
=======
     * @var File|MockObject
>>>>>>> 5ce65294
     */
    private $fileDriver;

    protected function setUp(): void
    {
        $this->readerMock = $this->getMockBuilder(Reader::class)
            ->disableOriginalConstructor()
            ->getMock();
        $this->filesystemMock = $this->getMockBuilder(Filesystem::class)
            ->disableOriginalConstructor()
            ->getMock();
        $this->fileIteratorFactoryMock = $this->getMockBuilder(FileIteratorFactory::class)
            ->disableOriginalConstructor()
            ->getMock();
        $this->componentRegistrarMock = $this->getMockBuilder(ComponentRegistrar::class)
            ->disableOriginalConstructor()
            ->getMock();
        $this->fileDriver = $this->getMockBuilder(File::class)
            ->disableOriginalConstructor()
            ->getMock();
        $this->objectManagerHelper = new ObjectManagerHelper($this);
        $this->model = $this->objectManagerHelper->getObject(
            FileResolverByModule::class,
            [
                'moduleReader' => $this->readerMock,
                'filesystem' => $this->filesystemMock,
                'iteratorFactory' => $this->fileIteratorFactoryMock,
                'componentRegistrar' => $this->componentRegistrarMock,
                'driver' => $this->fileDriver
            ]
        );
    }

    public function testGet()
    {
        $iterator = $this->getMockBuilder(FileIterator::class)
            ->disableOriginalConstructor()
            ->getMock();
        $iterator->expects(self::once())
            ->method('toArray')
            ->willReturn([
                'some_path' => '<xml>Some Content</xml>'
            ]);
        $primaryIterator = $this->getMockBuilder(FileIterator::class)
            ->disableOriginalConstructor()
            ->getMock();
        $primaryIterator->expects(self::once())
            ->method('toArray')
            ->willReturn([
                '/www/app/etc/db_schema.xml' => '<xml>Primary Content</xml>'
            ]);
        $directoryMock = $this->getMockBuilder(ReadInterface::class)
            ->disableOriginalConstructor()
            ->getMock();
        $directoryMock->expects(self::once())
            ->method('search')
            ->with('{db_schema.xml,*/db_schema.xml}')
            ->willReturn(['app/etc/db_schema.xml']);
        $directoryMock->expects(self::once())
            ->method('getAbsolutePath')
            ->willReturn('/www/app/etc/db_schema.xml');
        $this->readerMock->expects(self::once())
            ->method('getConfigurationFiles')
            ->willReturn($iterator);
        $this->fileIteratorFactoryMock->expects(self::once())
            ->method('create')
            ->with(['/www/app/etc/db_schema.xml'])
            ->willReturn($primaryIterator);
        $this->fileDriver->expects(self::once())
            ->method('isFile')
            ->with('/www/app/etc/db_schema.xml')
            ->willReturn(true);
        $this->filesystemMock->expects(self::once())
            ->method('getDirectoryRead')
            ->willReturn($directoryMock);
        self::assertEquals(
            $this->model->get('db_schema.xml', 'all'),
            [
                'some_path' => '<xml>Some Content</xml>',
                '/www/app/etc/db_schema.xml' => '<xml>Primary Content</xml>'
            ]
        );
    }

    public function testGetWithException()
    {
        $this->expectExceptionMessage('Primary db_schema file doesn`t exist');
        $iterator = $this->getMockBuilder(FileIterator::class)
            ->disableOriginalConstructor()
            ->getMock();
        $iterator->expects(self::once())
            ->method('toArray')
            ->willReturn([
                'some_path' => '<xml>Some Content</xml>'
            ]);
        $primaryIterator = $this->getMockBuilder(FileIterator::class)
            ->disableOriginalConstructor()
            ->getMock();
        $primaryIterator->expects(self::once())
            ->method('toArray')
            ->willReturn([
                '/www/app/etc/db_schema.xml' => '<xml>Primary Content</xml>'
            ]);
        $directoryMock = $this->getMockBuilder(ReadInterface::class)
            ->disableOriginalConstructor()
            ->getMock();
        $directoryMock->expects(self::once())
            ->method('search')
            ->with('{db_schema.xml,*/db_schema.xml}')
            ->willReturn(['app/etc/db_schema.xml']);
        $directoryMock->expects(self::once())
            ->method('getAbsolutePath')
            ->willReturn('/www/app/etc/db_schema.xml');
        $this->readerMock->expects(self::once())
            ->method('getConfigurationFiles')
            ->willReturn($iterator);
        $this->fileIteratorFactoryMock->expects(self::once())
            ->method('create')
            ->with(['/www/app/etc/db_schema.xml'])
            ->willReturn($primaryIterator);
        $this->fileDriver->expects(self::once())
            ->method('isFile')
            ->with('/www/app/etc/db_schema.xml')
            ->willReturn(false);
        $this->filesystemMock->expects(self::once())
            ->method('getDirectoryRead')
            ->willReturn($directoryMock);
        $this->model->get('db_schema.xml', 'all');
    }

    public function testGetOneModule()
    {
        $iterator = $this->getMockBuilder(FileIterator::class)
            ->disableOriginalConstructor()
            ->getMock();
        $iterator->expects(self::once())
            ->method('toArray')
            ->willReturn([
                'some_path/etc/db_schema.xml' => '<xml>Some Content</xml>'
            ]);
        $primaryIterator = $this->getMockBuilder(FileIterator::class)
            ->disableOriginalConstructor()
            ->getMock();
        $primaryIterator->expects(self::once())
            ->method('toArray')
            ->willReturn([
                '/www/app/etc/db_schema.xml' => '<xml>Primary Content</xml>'
            ]);
        $directoryMock = $this->getMockBuilder(ReadInterface::class)
            ->disableOriginalConstructor()
            ->getMock();
        $directoryMock->expects(self::once())
            ->method('search')
            ->with('{db_schema.xml,*/db_schema.xml}')
            ->willReturn(['app/etc/db_schema.xml']);
        $directoryMock->expects(self::once())
            ->method('getAbsolutePath')
            ->willReturn('/www/app/etc/db_schema.xml');
        $this->readerMock->expects(self::once())
            ->method('getConfigurationFiles')
            ->willReturn($iterator);
        $this->fileIteratorFactoryMock->expects(self::once())
            ->method('create')
            ->with(['/www/app/etc/db_schema.xml'])
            ->willReturn($primaryIterator);
        $this->fileDriver->expects(self::once())
            ->method('isFile')
            ->with('/www/app/etc/db_schema.xml')
            ->willReturn(true);
        $this->filesystemMock->expects(self::once())
            ->method('getDirectoryRead')
            ->willReturn($directoryMock);
        $this->componentRegistrarMock->expects(self::once())
            ->method('getPath')
            ->with('module', 'Magento_Some')
            ->willReturn('some_path');
        self::assertEquals(
            [
                'some_path/etc/db_schema.xml' => '<xml>Some Content</xml>',
                '/www/app/etc/db_schema.xml' => '<xml>Primary Content</xml>'
            ],
            $this->model->get('db_schema.xml', 'Magento_Some')
        );
    }
}<|MERGE_RESOLUTION|>--- conflicted
+++ resolved
@@ -30,47 +30,27 @@
     private $objectManagerHelper;
 
     /**
-<<<<<<< HEAD
-     * @var \Magento\Framework\Module\Dir\Reader|\PHPUnit\Framework\MockObject\MockObject
-=======
      * @var Reader|MockObject
->>>>>>> 5ce65294
      */
     private $readerMock;
 
     /**
-<<<<<<< HEAD
-     * @var \Magento\Framework\Filesystem|\PHPUnit\Framework\MockObject\MockObject
-=======
      * @var Filesystem|MockObject
->>>>>>> 5ce65294
      */
     private $filesystemMock;
 
     /**
-<<<<<<< HEAD
-     * @var \Magento\Framework\Config\FileIteratorFactory|\PHPUnit\Framework\MockObject\MockObject
-=======
      * @var FileIteratorFactory|MockObject
->>>>>>> 5ce65294
      */
     private $fileIteratorFactoryMock;
 
     /**
-<<<<<<< HEAD
-     * @var \Magento\Framework\Component\ComponentRegistrar|\PHPUnit\Framework\MockObject\MockObject
-=======
      * @var ComponentRegistrar|MockObject
->>>>>>> 5ce65294
      */
     private $componentRegistrarMock;
 
     /**
-<<<<<<< HEAD
-     * @var \Magento\Framework\Filesystem\Driver\File|\PHPUnit\Framework\MockObject\MockObject
-=======
      * @var File|MockObject
->>>>>>> 5ce65294
      */
     private $fileDriver;
 
