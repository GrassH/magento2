<?php declare(strict_types=1);
/**
 * Copyright © Magento, Inc. All rights reserved.
 * See COPYING.txt for license details.
 */

namespace Magento\Framework\Convert\Test\Unit;

use Magento\Framework\Convert\ConvertArray;
use PHPUnit\Framework\TestCase;

class ConvertArrayTest extends TestCase
{
    /**
     * @var ConvertArray
     */
    protected $_model;

    protected function setUp(): void
    {
        $this->_model = new ConvertArray();
    }

    public function testAssocToXml()
    {
        $data = ['one' => 1, 'two' => ['three' => 3, 'four' => '4']];
        $result = $this->_model->assocToXml($data);
        $expectedResult = <<<XML
<?xml version="1.0" encoding="UTF-8" standalone="yes"?>
<_><one>1</one><two><three>3</three><four>4</four></two></_>

XML;
        $this->assertInstanceOf('SimpleXMLElement', $result);
        $this->assertEquals($expectedResult, $result->asXML());
    }

<<<<<<< HEAD
    /**
     */
    public function testAssocToXmlExceptionByKey()
    {
        $this->expectException(\Exception::class);
        $this->expectExceptionMessage('Associative and numeric keys can\'t be mixed at one level. Verify and try again.');

=======
    public function testAssocToXmlExceptionByKey()
    {
        $this->expectException('Exception');
        $this->expectExceptionMessage(
            'Associative and numeric keys can\'t be mixed at one level. Verify and try again.'
        );
>>>>>>> 5ce65294
        $data = [
            'one' => [
                100,
                'two' => 'three',
            ],
        ];
        $this->_model->assocToXml($data);
    }

    /**
     * @param array $array
     * @param string $rootName
     * @dataProvider assocToXmlExceptionDataProvider
     */
    public function testAssocToXmlException($array, $rootName = '_')
    {
<<<<<<< HEAD
        $this->expectException(\Magento\Framework\Exception\LocalizedException::class);

=======
        $this->expectException('Magento\Framework\Exception\LocalizedException');
>>>>>>> 5ce65294
        $this->_model->assocToXml($array, $rootName);
    }

    public function testToFlatArray()
    {
        $input = [
            'key1' => 'value1',
            'key2' => ['key21' => 'value21', 'key22' => 'value22', 'key23' => ['key231' => 'value231']],
            'key3' => ['key31' => 'value31', 'key3' => 'value3'],
            'key4' => ['key4' => 'value4'],
        ];
        $expectedOutput = [
            'key1' => 'value1',
            'key21' => 'value21',
            'key22' => 'value22',
            'key231' => 'value231',
            'key31' => 'value31',
            'key3' => 'value3',
            'key4' => 'value4',
        ];
        $output = ConvertArray::toFlatArray($input);
        $this->assertEquals($expectedOutput, $output, 'Array is converted to flat structure incorrectly.');
    }

    /**
     * @return array
     */
    public function assocToXmlExceptionDataProvider()
    {
        return [[[], ''], [[], 0], [[1, 2, 3]], [['root' => 1], 'root']];
    }
}<|MERGE_RESOLUTION|>--- conflicted
+++ resolved
@@ -34,22 +34,12 @@
         $this->assertEquals($expectedResult, $result->asXML());
     }
 
-<<<<<<< HEAD
-    /**
-     */
-    public function testAssocToXmlExceptionByKey()
-    {
-        $this->expectException(\Exception::class);
-        $this->expectExceptionMessage('Associative and numeric keys can\'t be mixed at one level. Verify and try again.');
-
-=======
     public function testAssocToXmlExceptionByKey()
     {
         $this->expectException('Exception');
         $this->expectExceptionMessage(
             'Associative and numeric keys can\'t be mixed at one level. Verify and try again.'
         );
->>>>>>> 5ce65294
         $data = [
             'one' => [
                 100,
@@ -66,12 +56,7 @@
      */
     public function testAssocToXmlException($array, $rootName = '_')
     {
-<<<<<<< HEAD
-        $this->expectException(\Magento\Framework\Exception\LocalizedException::class);
-
-=======
         $this->expectException('Magento\Framework\Exception\LocalizedException');
->>>>>>> 5ce65294
         $this->_model->assocToXml($array, $rootName);
     }
 
