<?php
/**
 * Copyright © 2015 Magento. All rights reserved.
 * See COPYING.txt for license details.
 */
namespace Magento\Framework\Module;

use Magento\Framework\App\DeploymentConfig;
use Magento\Framework\Config\ConfigOptionsListConstants;

/**
 * A list of modules in the Magento application
 *
 * Encapsulates information about whether modules are enabled or not.
 * Represents only enabled modules through its interface
 */
class ModuleList implements ModuleListInterface
{
    /**
     * Deployment configuration
     *
     * @var DeploymentConfig
     */
    private $config;

    /**
     * Loader of module information from source code
     *
     * @var ModuleList\Loader
     */
    private $loader;

    /**
     * An associative array of modules
     *
     * The possible values are 1 (enabled) or 0 (disabled)
     *
     * @var int[]
     */
    private $configData;

    /**
     * Enumeration of the enabled module names
     *
     * @var string[]
     */
    private $enabled;

    /**
     * Constructor
     *
     * @param DeploymentConfig $config
     * @param ModuleList\Loader $loader
     */
    public function __construct(DeploymentConfig $config, ModuleList\Loader $loader)
    {
        $this->config = $config;
        $this->loader = $loader;
    }

    /**
     * {@inheritdoc}
     *
     * Note that this triggers loading definitions of all existing modules in the system.
     * Use this method only when you actually need modules' declared meta-information.
     *
     * @see getNames()
     */
    public function getAll()
    {
        if (null === $this->enabled) {
            $all = $this->loader->load();
            if (empty($all)) {
                return []; // don't record erroneous value into memory
            }
            $this->enabled = [];
            foreach ($all as $key => $value) {
                if ($this->has($key)) {
                    $this->enabled[$key] = $value;
                }
            }
        }
        return $this->enabled;
    }

    /**
     * {@inheritdoc}
     * @see has()
     */
    public function getOne($name)
    {
        $enabled = $this->getAll();
        return isset($enabled[$name]) ? $enabled[$name] : null;
    }

    /**
     * {@inheritdoc}
     */
    public function getNames()
    {
        $this->loadConfigData();
        if (!$this->configData) {
            return [];
        }
        $result = array_keys(array_filter($this->configData));
        return $result;
    }

    /**
     * {@inheritdoc}
     */
    public function has($name)
    {
        $this->loadConfigData();
        if (!$this->configData) {
            return false;
        }
        return !empty($this->configData[$name]);
    }

    /**
     * Checks if module list information is available.
     *
     * @return bool
     */
    public function isModuleInfoAvailable()
    {
        $this->loadConfigData();
        if ($this->configData) {
            return true;
        }
        return false;
    }

    /**
     * Loads configuration data only
     *
     * @return void
     */
    private function loadConfigData()
    {
        if (null === $this->configData && ($this->config->isAvailable())) {
<<<<<<< HEAD
            $this->configData = $this->config->getConfigData(ConfigOptionsListConstants::KEY_MODULES);
=======
            $this->configData = $this->config->get(ConfigOptionsList::KEY_MODULES);
>>>>>>> 260ce5cd
        }
    }
}<|MERGE_RESOLUTION|>--- conflicted
+++ resolved
@@ -140,11 +140,7 @@
     private function loadConfigData()
     {
         if (null === $this->configData && ($this->config->isAvailable())) {
-<<<<<<< HEAD
-            $this->configData = $this->config->getConfigData(ConfigOptionsListConstants::KEY_MODULES);
-=======
-            $this->configData = $this->config->get(ConfigOptionsList::KEY_MODULES);
->>>>>>> 260ce5cd
+            $this->configData = $this->config->get(ConfigOptionsListConstants::KEY_MODULES);
         }
     }
 }