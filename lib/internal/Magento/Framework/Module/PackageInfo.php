--- conflicted
+++ resolved
@@ -6,10 +6,6 @@
 namespace Magento\Framework\Module;
 
 use Magento\Framework\Component\ComponentRegistrar;
-<<<<<<< HEAD
-use Magento\Framework\Component\ComponentRegistrarInterface;
-=======
->>>>>>> 13d58815
 
 /**
  * Provide information of dependencies and conflicts in composer.json files, mapping of package name to module name,
@@ -53,13 +49,7 @@
     private $reader;
 
     /**
-<<<<<<< HEAD
-     * Module registry
-     *
-     * @var ComponentRegistrarInterface
-=======
      * @var ComponentRegistrar
->>>>>>> 13d58815
      */
     private $componentRegistrar;
 
@@ -67,21 +57,10 @@
      * Constructor
      *
      * @param Dir\Reader $reader
-<<<<<<< HEAD
-     * @param ComponentRegistrarInterface $componentRegistrar
-     */
-    public function __construct(
-        ModuleList\Loader $loader,
-        Dir\Reader $reader,
-        ComponentRegistrarInterface $componentRegistrar
-    ) {
-        $this->loader = $loader;
-=======
      * @param ComponentRegistrar $componentRegistrar
      */
     public function __construct(Dir\Reader $reader, ComponentRegistrar $componentRegistrar)
     {
->>>>>>> 13d58815
         $this->reader = $reader;
         $this->componentRegistrar = $componentRegistrar;
     }
@@ -95,13 +74,8 @@
     {
         if ($this->packageModuleMap === null) {
             $jsonData = $this->reader->getComposerJsonFiles()->toArray();
-<<<<<<< HEAD
-            foreach (array_keys($this->loader->load()) as $moduleName) {
-                $key = $this->componentRegistrar->getPath(ComponentRegistrar::MODULE, $moduleName) . '/composer.json';
-=======
             foreach ($this->componentRegistrar->getPaths(ComponentRegistrar::MODULE) as $moduleName => $moduleDir) {
                 $key = $moduleDir . '/composer.json';
->>>>>>> 13d58815
                 if (isset($jsonData[$key]) && $jsonData[$key]) {
                     $packageData = \Zend_Json::decode($jsonData[$key]);
                     if (isset($packageData['name'])) {
