--- conflicted
+++ resolved
@@ -24,47 +24,27 @@
     protected $_model;
 
     /**
-<<<<<<< HEAD
-     * @var \PHPUnit\Framework\MockObject\MockObject
-=======
      * @var MockObject
->>>>>>> 5ce65294
      */
     protected $_cacheMock;
 
     /**
-<<<<<<< HEAD
-     * @var \PHPUnit\Framework\MockObject\MockObject
-=======
      * @var MockObject
->>>>>>> 5ce65294
      */
     protected $subjectMock;
 
     /**
-<<<<<<< HEAD
-     * @var \PHPUnit\Framework\MockObject\MockObject
-=======
      * @var MockObject
->>>>>>> 5ce65294
      */
     protected $requestMock;
 
     /**
-<<<<<<< HEAD
-     * @var \Magento\Framework\Module\Manager|\PHPUnit\Framework\MockObject\MockObject
-=======
      * @var Manager|MockObject
->>>>>>> 5ce65294
      */
     private $moduleManager;
 
     /**
-<<<<<<< HEAD
-     * @var \Magento\Framework\Module\DbVersionInfo|\PHPUnit\Framework\MockObject\MockObject
-=======
      * @var DbVersionInfo|MockObject
->>>>>>> 5ce65294
      */
     private $dbVersionInfoMock;
 
@@ -78,7 +58,7 @@
         $moduleList = $this->getMockForAbstractClass(ModuleListInterface::class);
         $moduleList->expects($this->any())
             ->method('getNames')
-            ->willReturn(['Module_One', 'Module_Two']);
+            ->will($this->returnValue(['Module_One', 'Module_Two']));
 
         $this->moduleManager = $this->createPartialMock(
             Manager::class,
@@ -96,19 +76,20 @@
         $this->_cacheMock->expects($this->once())
             ->method('load')
             ->with('db_is_up_to_date')
-            ->willReturn(false);
+            ->will($this->returnValue(false));
         $returnMap = [
             ['Module_One', 'resource_Module_One', true],
             ['Module_Two', 'resource_Module_Two', true],
         ];
         $this->moduleManager->expects($this->any())
             ->method('isDbSchemaUpToDate')
-            ->willReturnMap($returnMap);
+            ->will($this->returnValueMap($returnMap));
         $this->moduleManager->expects($this->any())
             ->method('isDbDataUpToDate')
-            ->willReturnMap($returnMap);
+            ->will($this->returnValueMap($returnMap));
 
-        $this->assertNull(
+        $this->assertEquals(
+            null,
             $this->_model->beforeDispatch($this->subjectMock, $this->requestMock)
         );
     }
@@ -118,12 +99,13 @@
         $this->_cacheMock->expects($this->once())
             ->method('load')
             ->with('db_is_up_to_date')
-            ->willReturn(true);
+            ->will($this->returnValue(true));
         $this->moduleManager->expects($this->never())
             ->method('isDbSchemaUpToDate');
         $this->moduleManager->expects($this->never())
             ->method('isDbDataUpToDate');
-        $this->assertNull(
+        $this->assertEquals(
+            null,
             $this->_model->beforeDispatch($this->subjectMock, $this->requestMock)
         );
     }
@@ -135,23 +117,17 @@
      */
     public function testAroundDispatchException(array $dbVersionErrors)
     {
-<<<<<<< HEAD
-        $this->expectException(\Magento\Framework\Exception\LocalizedException::class);
-        $this->expectExceptionMessage('Please upgrade your database:');
-
-=======
         $this->expectException('Magento\Framework\Exception\LocalizedException');
         $this->expectExceptionMessage('Please upgrade your database:');
->>>>>>> 5ce65294
         $this->_cacheMock->expects($this->once())
             ->method('load')
             ->with('db_is_up_to_date')
-            ->willReturn(false);
+            ->will($this->returnValue(false));
         $this->_cacheMock->expects($this->never())->method('save');
 
         $this->dbVersionInfoMock->expects($this->any())
             ->method('getDbVersionErrors')
-            ->willReturn($dbVersionErrors);
+            ->will($this->returnValue($dbVersionErrors));
 
         $this->_model->beforeDispatch($this->subjectMock, $this->requestMock);
     }
