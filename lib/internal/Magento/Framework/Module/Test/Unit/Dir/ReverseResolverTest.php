--- conflicted
+++ resolved
@@ -19,20 +19,12 @@
     protected $_model;
 
     /**
-<<<<<<< HEAD
-     * @var \Magento\Framework\Module\ModuleListInterface|\PHPUnit\Framework\MockObject\MockObject
-=======
      * @var ModuleListInterface|MockObject
->>>>>>> 5ce65294
      */
     protected $_moduleList;
 
     /**
-<<<<<<< HEAD
-     * @var \Magento\Framework\Module\Dir|\PHPUnit\Framework\MockObject\MockObject
-=======
      * @var Dir|MockObject
->>>>>>> 5ce65294
      */
     protected $_moduleDirs;
 
@@ -50,20 +42,20 @@
      */
     public function testGetModuleName($path, $expectedResult)
     {
-        $this->_moduleList->expects($this->once())->method('getNames')->willReturn(
-            ['Fixture_ModuleOne', 'Fixture_ModuleTwo']
+        $this->_moduleList->expects($this->once())->method('getNames')->will(
+            $this->returnValue(['Fixture_ModuleOne', 'Fixture_ModuleTwo'])
         );
         $this->_moduleDirs->expects(
             $this->atLeastOnce()
         )->method(
             'getDir'
-        )->willReturnMap(
-            
+        )->will(
+            $this->returnValueMap(
                 [
                     ['Fixture_ModuleOne', '', 'app/code/Fixture/ModuleOne'],
                     ['Fixture_ModuleTwo', '', 'app/code/Fixture/ModuleTwo'],
                 ]
-            
+            )
         );
         $this->assertSame($expectedResult, $this->_model->getModuleName($path));
     }
