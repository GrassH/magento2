<?php declare(strict_types=1);
/**
 * Copyright © Magento, Inc. All rights reserved.
 * See COPYING.txt for license details.
 */

namespace Magento\Framework\Module\Test\Unit;

use Magento\Framework\App\DeploymentConfig\Writer;
use Magento\Framework\Config\File\ConfigFilePool;
use Magento\Framework\Module\ConflictChecker;
use Magento\Framework\Module\DependencyChecker;
use Magento\Framework\Module\ModuleList;
use Magento\Framework\Module\ModuleList\Loader;
use Magento\Framework\Module\Status;
use PHPUnit\Framework\MockObject\MockObject;
use PHPUnit\Framework\TestCase;

class StatusTest extends TestCase
{
    /**
<<<<<<< HEAD
     * @var \PHPUnit\Framework\MockObject\MockObject
=======
     * @var MockObject
>>>>>>> 5ce65294
     */
    private $loader;

    /**
<<<<<<< HEAD
     * @var \PHPUnit\Framework\MockObject\MockObject
=======
     * @var MockObject
>>>>>>> 5ce65294
     */
    private $moduleList;

    /**
<<<<<<< HEAD
     * @var \PHPUnit\Framework\MockObject\MockObject
=======
     * @var MockObject
>>>>>>> 5ce65294
     */
    private $writer;

    /**
<<<<<<< HEAD
     * @var \PHPUnit\Framework\MockObject\MockObject
=======
     * @var MockObject
>>>>>>> 5ce65294
     */
    private $conflictChecker;

    /**
<<<<<<< HEAD
     * @var \PHPUnit\Framework\MockObject\MockObject
=======
     * @var MockObject
>>>>>>> 5ce65294
     */
    private $dependencyChecker;

    /**
     * @var Status
     */
    private $object;

    protected function setUp(): void
    {
        $this->loader = $this->createMock(Loader::class);
        $this->moduleList = $this->createMock(ModuleList::class);
        $this->writer = $this->createMock(Writer::class);
        $this->conflictChecker = $this->createMock(ConflictChecker::class);
        $this->dependencyChecker = $this->createMock(DependencyChecker::class);
        $this->object = new Status(
            $this->loader,
            $this->moduleList,
            $this->writer,
            $this->conflictChecker,
            $this->dependencyChecker
        );
    }

    public function testCheckConstraintsEnableAllowed()
    {
        $this->conflictChecker->expects($this->once())
            ->method('checkConflictsWhenEnableModules')
            ->willReturn(['Module_Foo' => [], 'Module_Bar' => []]);
        $this->dependencyChecker->expects($this->once())
            ->method('checkDependenciesWhenEnableModules')
            ->willReturn(['Module_Foo' => [], 'Module_Bar' => []]);
        $result = $this->object->checkConstraints(
            true,
            ['Module_Foo' => '', 'Module_Bar' => ''],
            ['Module_baz', 'Module_quz']
        );
        $this->assertEquals([], $result);
    }

    public function testCheckConstraintsEnableNotAllowed()
    {
        $this->conflictChecker->expects($this->once())
            ->method('checkConflictsWhenEnableModules')
            ->willReturn(['Module_Foo' => ['Module_Bar'], 'Module_Bar' => ['Module_Foo']]);
        $this->dependencyChecker->expects($this->once())
            ->method('checkDependenciesWhenEnableModules')
            ->willReturn(
                [
                    'Module_Foo' => ['Module_Baz' => ['Module_Foo', 'Module_Baz']],
                    'Module_Bar' => ['Module_Baz' => ['Module_Bar', 'Module_Baz']],
                ]
            );
        $result = $this->object->checkConstraints(true, ['Module_Foo' => '', 'Module_Bar' => ''], [], false);
        $expect = [
            'Cannot enable Module_Foo because it depends on disabled modules:',
            "Module_Baz: Module_Foo->Module_Baz",
            'Cannot enable Module_Bar because it depends on disabled modules:',
            "Module_Baz: Module_Bar->Module_Baz",
            'Cannot enable Module_Foo because it conflicts with other modules:',
            "Module_Bar",
            'Cannot enable Module_Bar because it conflicts with other modules:',
            "Module_Foo",
        ];
        $this->assertEquals($expect, $result);
    }

    public function testCheckConstraintsEnableNotAllowedWithPrettyMsg()
    {
        $this->conflictChecker->expects($this->once())
            ->method('checkConflictsWhenEnableModules')
            ->willReturn(['Module_Foo' => ['Module_Bar'], 'Module_Bar' => ['Module_Foo']]);
        $this->dependencyChecker->expects($this->once())
            ->method('checkDependenciesWhenEnableModules')
            ->willReturn(
                [
                    'Module_Foo' => ['Module_Baz' => ['Module_Foo', 'Module_Baz']],
                    'Module_Bar' => ['Module_Baz' => ['Module_Bar', 'Module_Baz']],
                ]
            );
        $result = $this->object->checkConstraints(true, ['Module_Foo' => '', 'Module_Bar' => ''], [], true);
        $expect = [
            'Cannot enable Module_Foo',
            'Cannot enable Module_Bar',
            'Cannot enable Module_Foo because it conflicts with other modules:',
            "Module_Bar",
            'Cannot enable Module_Bar because it conflicts with other modules:',
            "Module_Foo",
        ];
        $this->assertEquals($expect, $result);
    }

    public function testCheckConstraintsDisableAllowed()
    {
        $this->dependencyChecker->expects($this->once())
            ->method('checkDependenciesWhenDisableModules')
            ->willReturn(['Module_Foo' => [], 'Module_Bar' => []]);
        $result = $this->object->checkConstraints(false, ['Module_Foo' => '', 'Module_Bar' => '']);
        $this->assertEquals([], $result);
    }

    public function testCheckConstraintsDisableNotAllowed()
    {
        $this->dependencyChecker->expects($this->once())
            ->method('checkDependenciesWhenDisableModules')
            ->willReturn(
                [
                    'Module_Foo' => ['Module_Baz' => ['Module_Baz', 'Module_Foo']],
                    'Module_Bar' => ['Module_Baz' => ['Module_Baz', 'Module_Bar']],
                ]
            );
        $result = $this->object->checkConstraints(false, ['Module_Foo' => '', 'Module_Bar' => '']);
        $expect = [
            'Cannot disable Module_Foo because modules depend on it:',
            "Module_Baz: Module_Baz->Module_Foo",
            'Cannot disable Module_Bar because modules depend on it:',
            "Module_Baz: Module_Baz->Module_Bar",
        ];
        $this->assertEquals($expect, $result);
    }

    public function testSetIsEnabled()
    {
        $modules = ['Module_Foo' => '', 'Module_Bar' => '', 'Module_Baz' => ''];
        $this->loader->expects($this->once())->method('load')->willReturn($modules);
        $this->moduleList->expects($this->at(0))->method('has')->with('Module_Foo')->willReturn(false);
        $this->moduleList->expects($this->at(1))->method('has')->with('Module_Bar')->willReturn(false);
        $this->moduleList->expects($this->at(2))->method('has')->with('Module_Baz')->willReturn(false);
        $expectedModules = ['Module_Foo' => 1, 'Module_Bar' => 1, 'Module_Baz' => 0];
        $this->writer->expects($this->once())->method('saveConfig')
            ->with([ConfigFilePool::APP_CONFIG => ['modules' => $expectedModules]]);
        $this->object->setIsEnabled(true, ['Module_Foo', 'Module_Bar']);
    }

<<<<<<< HEAD
    /**
     */
    public function testSetIsEnabledUnknown()
    {
        $this->expectException(\LogicException::class);
        $this->expectExceptionMessage('Unknown module(s): \'Module_Baz\'');

=======
    public function testSetIsEnabledUnknown()
    {
        $this->expectException('LogicException');
        $this->expectExceptionMessage('Unknown module(s): \'Module_Baz\'');
>>>>>>> 5ce65294
        $modules = ['Module_Foo' => '', 'Module_Bar' => ''];
        $this->loader->expects($this->once())->method('load')->willReturn($modules);
        $this->object->setIsEnabled(true, ['Module_Baz']);
    }

    /**
     * @dataProvider getModulesToChangeDataProvider
     * @param bool $firstEnabled
     * @param bool $secondEnabled
     * @param bool $thirdEnabled
     * @param bool $isEnabled
     * @param string[] $expected
     */
    public function testGetModulesToChange($firstEnabled, $secondEnabled, $thirdEnabled, $isEnabled, $expected)
    {
        $modules = ['Module_Foo' => '', 'Module_Bar' => '', 'Module_Baz' => ''];
        $this->loader->expects($this->once())->method('load')->willReturn($modules);
        $this->moduleList->expects($this->at(0))->method('has')->with('Module_Foo')->willReturn($firstEnabled);
        $this->moduleList->expects($this->at(1))->method('has')->with('Module_Bar')->willReturn($secondEnabled);
        $this->moduleList->expects($this->at(2))->method('has')->with('Module_Baz')->willReturn($thirdEnabled);
        $result = $this->object->getModulesToChange($isEnabled, ['Module_Foo', 'Module_Bar', 'Module_Baz']);
        $this->assertEquals($expected, $result);
    }

    /**
     * @return array
     */
    public function getModulesToChangeDataProvider()
    {
        return [
            [true, true, true, true, []],
            [true, true, false, true, ['Module_Baz']],
            [true, false, true, true, ['Module_Bar']],
            [true, false, false, true, ['Module_Bar', 'Module_Baz']],
            [false, false, false, true, ['Module_Foo', 'Module_Bar', 'Module_Baz']],
            [true, false, false, false, ['Module_Foo']],
            [false, true, false, false, ['Module_Bar']],
            [false, true, true, false, ['Module_Bar', 'Module_Baz']],
            [true, true, true, false, ['Module_Foo', 'Module_Bar', 'Module_Baz']],
        ];
    }
}<|MERGE_RESOLUTION|>--- conflicted
+++ resolved
@@ -19,47 +19,27 @@
 class StatusTest extends TestCase
 {
     /**
-<<<<<<< HEAD
-     * @var \PHPUnit\Framework\MockObject\MockObject
-=======
-     * @var MockObject
->>>>>>> 5ce65294
+     * @var MockObject
      */
     private $loader;
 
     /**
-<<<<<<< HEAD
-     * @var \PHPUnit\Framework\MockObject\MockObject
-=======
-     * @var MockObject
->>>>>>> 5ce65294
+     * @var MockObject
      */
     private $moduleList;
 
     /**
-<<<<<<< HEAD
-     * @var \PHPUnit\Framework\MockObject\MockObject
-=======
-     * @var MockObject
->>>>>>> 5ce65294
+     * @var MockObject
      */
     private $writer;
 
     /**
-<<<<<<< HEAD
-     * @var \PHPUnit\Framework\MockObject\MockObject
-=======
-     * @var MockObject
->>>>>>> 5ce65294
+     * @var MockObject
      */
     private $conflictChecker;
 
     /**
-<<<<<<< HEAD
-     * @var \PHPUnit\Framework\MockObject\MockObject
-=======
-     * @var MockObject
->>>>>>> 5ce65294
+     * @var MockObject
      */
     private $dependencyChecker;
 
@@ -88,10 +68,10 @@
     {
         $this->conflictChecker->expects($this->once())
             ->method('checkConflictsWhenEnableModules')
-            ->willReturn(['Module_Foo' => [], 'Module_Bar' => []]);
+            ->will($this->returnValue(['Module_Foo' => [], 'Module_Bar' => []]));
         $this->dependencyChecker->expects($this->once())
             ->method('checkDependenciesWhenEnableModules')
-            ->willReturn(['Module_Foo' => [], 'Module_Bar' => []]);
+            ->will($this->returnValue(['Module_Foo' => [], 'Module_Bar' => []]));
         $result = $this->object->checkConstraints(
             true,
             ['Module_Foo' => '', 'Module_Bar' => ''],
@@ -104,15 +84,15 @@
     {
         $this->conflictChecker->expects($this->once())
             ->method('checkConflictsWhenEnableModules')
-            ->willReturn(['Module_Foo' => ['Module_Bar'], 'Module_Bar' => ['Module_Foo']]);
+            ->will($this->returnValue(['Module_Foo' => ['Module_Bar'], 'Module_Bar' => ['Module_Foo']]));
         $this->dependencyChecker->expects($this->once())
             ->method('checkDependenciesWhenEnableModules')
-            ->willReturn(
+            ->will($this->returnValue(
                 [
                     'Module_Foo' => ['Module_Baz' => ['Module_Foo', 'Module_Baz']],
                     'Module_Bar' => ['Module_Baz' => ['Module_Bar', 'Module_Baz']],
                 ]
-            );
+            ));
         $result = $this->object->checkConstraints(true, ['Module_Foo' => '', 'Module_Bar' => ''], [], false);
         $expect = [
             'Cannot enable Module_Foo because it depends on disabled modules:',
@@ -131,15 +111,15 @@
     {
         $this->conflictChecker->expects($this->once())
             ->method('checkConflictsWhenEnableModules')
-            ->willReturn(['Module_Foo' => ['Module_Bar'], 'Module_Bar' => ['Module_Foo']]);
+            ->will($this->returnValue(['Module_Foo' => ['Module_Bar'], 'Module_Bar' => ['Module_Foo']]));
         $this->dependencyChecker->expects($this->once())
             ->method('checkDependenciesWhenEnableModules')
-            ->willReturn(
+            ->will($this->returnValue(
                 [
                     'Module_Foo' => ['Module_Baz' => ['Module_Foo', 'Module_Baz']],
                     'Module_Bar' => ['Module_Baz' => ['Module_Bar', 'Module_Baz']],
                 ]
-            );
+            ));
         $result = $this->object->checkConstraints(true, ['Module_Foo' => '', 'Module_Bar' => ''], [], true);
         $expect = [
             'Cannot enable Module_Foo',
@@ -156,7 +136,7 @@
     {
         $this->dependencyChecker->expects($this->once())
             ->method('checkDependenciesWhenDisableModules')
-            ->willReturn(['Module_Foo' => [], 'Module_Bar' => []]);
+            ->will($this->returnValue(['Module_Foo' => [], 'Module_Bar' => []]));
         $result = $this->object->checkConstraints(false, ['Module_Foo' => '', 'Module_Bar' => '']);
         $this->assertEquals([], $result);
     }
@@ -165,12 +145,12 @@
     {
         $this->dependencyChecker->expects($this->once())
             ->method('checkDependenciesWhenDisableModules')
-            ->willReturn(
+            ->will($this->returnValue(
                 [
                     'Module_Foo' => ['Module_Baz' => ['Module_Baz', 'Module_Foo']],
                     'Module_Bar' => ['Module_Baz' => ['Module_Baz', 'Module_Bar']],
                 ]
-            );
+            ));
         $result = $this->object->checkConstraints(false, ['Module_Foo' => '', 'Module_Bar' => '']);
         $expect = [
             'Cannot disable Module_Foo because modules depend on it:',
@@ -194,20 +174,10 @@
         $this->object->setIsEnabled(true, ['Module_Foo', 'Module_Bar']);
     }
 
-<<<<<<< HEAD
-    /**
-     */
-    public function testSetIsEnabledUnknown()
-    {
-        $this->expectException(\LogicException::class);
-        $this->expectExceptionMessage('Unknown module(s): \'Module_Baz\'');
-
-=======
     public function testSetIsEnabledUnknown()
     {
         $this->expectException('LogicException');
         $this->expectExceptionMessage('Unknown module(s): \'Module_Baz\'');
->>>>>>> 5ce65294
         $modules = ['Module_Foo' => '', 'Module_Bar' => ''];
         $this->loader->expects($this->once())->method('load')->willReturn($modules);
         $this->object->setIsEnabled(true, ['Module_Baz']);
