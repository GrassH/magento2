<?php declare(strict_types=1);
/**
 * Copyright © Magento, Inc. All rights reserved.
 * See COPYING.txt for license details.
 */
namespace Magento\Framework\Module\Test\Unit;

use Magento\Framework\Module\DbVersionInfo;
use Magento\Framework\Module\ModuleListInterface;
use Magento\Framework\Module\Output\ConfigInterface;
use Magento\Framework\Module\ResourceInterface;
use PHPUnit\Framework\MockObject\MockObject;
use PHPUnit\Framework\TestCase;

class DbVersionInfoTest extends TestCase
{
    /**
     * @var DbVersionInfo
     */
    private $dbVersionInfo;

    /**
<<<<<<< HEAD
     * @var \PHPUnit\Framework\MockObject\MockObject
=======
     * @var MockObject
>>>>>>> 5ce65294
     */
    private $moduleList;

    /**
<<<<<<< HEAD
     * @var \Magento\Framework\Module\ResourceInterface|\PHPUnit\Framework\MockObject\MockObject
=======
     * @var ResourceInterface|MockObject
>>>>>>> 5ce65294
     */
    private $moduleResource;

    /**
<<<<<<< HEAD
     * @var \Magento\Framework\Module\Output\ConfigInterface|\PHPUnit\Framework\MockObject\MockObject
=======
     * @var ConfigInterface|MockObject
>>>>>>> 5ce65294
     */
    private $_outputConfig;

    protected function setUp(): void
    {
        $this->moduleList = $this->getMockForAbstractClass(ModuleListInterface::class);
        $this->moduleList->expects($this->any())
            ->method('getOne')
            ->willReturnMap([
                        ['Module_One', ['name' => 'Module_One', 'setup_version' => '1']],
                        ['Module_Two', ['name' => 'Module_Two', 'setup_version' => '2']],
                        ['Module_No_Schema', []],
                    ]);
        $this->moduleList->expects($this->any())
            ->method('getNames')
            ->willReturn(['Module_One', 'Module_Two']);

        $this->_outputConfig = $this->getMockForAbstractClass(ConfigInterface::class);
        $this->moduleResource = $this->getMockForAbstractClass(ResourceInterface::class);

        $this->dbVersionInfo = new DbVersionInfo(
            $this->moduleList,
            $this->moduleResource
        );
    }

    /**
     * @param string $moduleName
     * @param string|bool $dbVersion
     * @param bool $expectedResult
     *
     * @dataProvider isDbUpToDateDataProvider
     */
    public function testIsDbSchemaUpToDate($moduleName, $dbVersion, $expectedResult)
    {
        $this->moduleResource->expects($this->once())
            ->method('getDbVersion')
            ->with($moduleName)
            ->willReturn($dbVersion);
        $this->moduleList->expects(self::once())
            ->method('getOne')
            ->with($moduleName)
            ->willReturn(
                ['setup_version' => $dbVersion]
            );
        $this->assertEquals(
            $expectedResult,
            $this->dbVersionInfo->isSchemaUpToDate($moduleName)
        );
    }

    /**
     * @param string $moduleName
     * @param string|bool $dbVersion
     * @param bool $expectedResult
     *
     * @dataProvider isDbUpToDateDataProvider
     */
    public function testIsDbDataUpToDate($moduleName, $dbVersion, $expectedResult)
    {
        $this->moduleResource->expects($this->once())
            ->method('getDataVersion')
            ->with($moduleName)
            ->willReturn($dbVersion);
        $this->moduleList->expects(self::once())
            ->method('getOne')
            ->with($moduleName)
            ->willReturn(
                ['setup_version' => $dbVersion]
            );
        $this->assertEquals(
            $expectedResult,
            $this->dbVersionInfo->isDataUpToDate($moduleName)
        );
    }

    /**
     * @return array
     */
    public function isDbUpToDateDataProvider()
    {
        return [
            'version in config == version in db' => ['Module_One', '1', true],
            'version in config < version in db' => [
                'Module_One',
                '2',
                false
            ],
            'version in config > version in db' => [
                'Module_Two',
                '1',
                false
            ],
            'no version in db' => [
                'Module_One',
                false,
                false
            ],
        ];
    }

    public function testGetDbVersionErrors()
    {
        $this->moduleResource->expects($this->any())
            ->method('getDataVersion')
            ->willReturn(2);
        $this->moduleResource->expects($this->any())
            ->method('getDbVersion')
            ->willReturn(2);

        $expectedErrors = [
            [
                DbVersionInfo::KEY_MODULE => 'Module_One',
                DbVersionInfo::KEY_CURRENT => '2',
                DbVersionInfo::KEY_REQUIRED => '1',
                DbVersionInfo::KEY_TYPE => 'schema',
            ],
            [
                DbVersionInfo::KEY_MODULE => 'Module_One',
                DbVersionInfo::KEY_CURRENT => '2',
                DbVersionInfo::KEY_REQUIRED => '1',
                DbVersionInfo::KEY_TYPE => 'data',
            ]
        ];
        $this->assertEquals($expectedErrors, $this->dbVersionInfo->getDbVersionErrors());
    }

    /**
     * Test is DB schema up to date for module with no schema
     */
    public function testIsDbSchemaUpToDateException()
    {
        $this->assertTrue($this->dbVersionInfo->isSchemaUpToDate('Module_No_Schema'));
    }

    /**
     * Test is DB Data up to date for module with no schema
     */
    public function testIsDbDataUpToDateException()
    {
        $this->assertTrue($this->dbVersionInfo->isDataUpToDate('Module_No_Schema'));
    }
}<|MERGE_RESOLUTION|>--- conflicted
+++ resolved
@@ -20,29 +20,17 @@
     private $dbVersionInfo;
 
     /**
-<<<<<<< HEAD
-     * @var \PHPUnit\Framework\MockObject\MockObject
-=======
      * @var MockObject
->>>>>>> 5ce65294
      */
     private $moduleList;
 
     /**
-<<<<<<< HEAD
-     * @var \Magento\Framework\Module\ResourceInterface|\PHPUnit\Framework\MockObject\MockObject
-=======
      * @var ResourceInterface|MockObject
->>>>>>> 5ce65294
      */
     private $moduleResource;
 
     /**
-<<<<<<< HEAD
-     * @var \Magento\Framework\Module\Output\ConfigInterface|\PHPUnit\Framework\MockObject\MockObject
-=======
      * @var ConfigInterface|MockObject
->>>>>>> 5ce65294
      */
     private $_outputConfig;
 
@@ -51,14 +39,14 @@
         $this->moduleList = $this->getMockForAbstractClass(ModuleListInterface::class);
         $this->moduleList->expects($this->any())
             ->method('getOne')
-            ->willReturnMap([
+            ->will($this->returnValueMap([
                         ['Module_One', ['name' => 'Module_One', 'setup_version' => '1']],
                         ['Module_Two', ['name' => 'Module_Two', 'setup_version' => '2']],
                         ['Module_No_Schema', []],
-                    ]);
+                    ]));
         $this->moduleList->expects($this->any())
             ->method('getNames')
-            ->willReturn(['Module_One', 'Module_Two']);
+            ->will($this->returnValue(['Module_One', 'Module_Two']));
 
         $this->_outputConfig = $this->getMockForAbstractClass(ConfigInterface::class);
         $this->moduleResource = $this->getMockForAbstractClass(ResourceInterface::class);
@@ -81,7 +69,7 @@
         $this->moduleResource->expects($this->once())
             ->method('getDbVersion')
             ->with($moduleName)
-            ->willReturn($dbVersion);
+            ->will($this->returnValue($dbVersion));
         $this->moduleList->expects(self::once())
             ->method('getOne')
             ->with($moduleName)
@@ -106,7 +94,7 @@
         $this->moduleResource->expects($this->once())
             ->method('getDataVersion')
             ->with($moduleName)
-            ->willReturn($dbVersion);
+            ->will($this->returnValue($dbVersion));
         $this->moduleList->expects(self::once())
             ->method('getOne')
             ->with($moduleName)
@@ -148,10 +136,10 @@
     {
         $this->moduleResource->expects($this->any())
             ->method('getDataVersion')
-            ->willReturn(2);
+            ->will($this->returnValue(2));
         $this->moduleResource->expects($this->any())
             ->method('getDbVersion')
-            ->willReturn(2);
+            ->will($this->returnValue(2));
 
         $expectedErrors = [
             [
