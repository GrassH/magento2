<?php
/**
 * Copyright © 2015 Magento. All rights reserved.
 * See COPYING.txt for license details.
 */

/**
 * Tests for resource setup model needed for migration process between Magento versions
 */
namespace Magento\Framework\Module\Test\Unit\Setup;

class MigrationTest extends \PHPUnit_Framework_TestCase
{
    /**
     * Result of update class aliases to compare with expected.
     * Used in callback for \Magento\Framework\DB\Select::update.
     *
     * @var array
     */
    protected $_actualUpdateResult;

    /**
     * Where conditions to compare with expected.
     * Used in callback for \Magento\Framework\DB\Select::where.
     *
     * @var array
     */
    protected $_actualWhere;

    /**
     * @var \PHPUnit_Framework_MockObject_MockObject|\Magento\Framework\DB\Select
     */
    protected $_selectMock;

    protected function tearDown()
    {
        unset($this->_actualUpdateResult);
        unset($this->_actualWhere);
        unset($this->_selectMock);
    }

    /**
     * Retrieve all necessary objects mocks which used inside customer storage
     *
     * @param int $tableRowsCount
     * @param array $tableData
     * @param array $aliasesMap
     *
     * @return array
     */
    protected function _getModelDependencies($tableRowsCount = 0, $tableData = [], $aliasesMap = [])
    {
        $this->_selectMock = $this->getMock('Magento\Framework\DB\Select', [], [], '', false);
        $this->_selectMock->expects($this->any())->method('from')->will($this->returnSelf());
        $this->_selectMock->expects(
            $this->any()
        )->method(
            'where'
        )->will(
            $this->returnCallback([$this, 'whereCallback'])
        );

        $adapterMock = $this->getMock(
            'Magento\Framework\DB\Adapter\Pdo\Mysql',
            ['select', 'update', 'fetchAll', 'fetchOne'],
            [],
            '',
            false
        );
        $adapterMock->expects($this->any())->method('select')->will($this->returnValue($this->_selectMock));
        $adapterMock->expects(
            $this->any()
        )->method(
            'update'
        )->will(
            $this->returnCallback([$this, 'updateCallback'])
        );
        $adapterMock->expects($this->any())->method('fetchAll')->will($this->returnValue($tableData));
        $adapterMock->expects($this->any())->method('fetchOne')->will($this->returnValue($tableRowsCount));

        return [
            'resource_config' => 'not_used',
            'connection_config' => 'not_used',
            'module_config' => 'not_used',
            'base_dir' => 'not_used',
            'path_to_map_file' => 'not_used',
            'connection' => $adapterMock,
<<<<<<< HEAD
=======
            'core_helper' => $this->getMock('Magento\Framework\Json\Helper\Data', [], [], '', false, false),
>>>>>>> cef92a18
            'aliases_map' => $aliasesMap
        ];
    }

    /**
     * Callback for \Magento\Framework\DB\Select::update
     *
     * @param string $table
     * @param array $bind
     * @param array $where
     */
    public function updateCallback($table, array $bind, $where)
    {
        $fields = array_keys($bind);
        $replacements = array_values($bind);

        $this->_actualUpdateResult[] = [
            'table' => $table,
            'field' => $fields[0],
            'to' => $replacements[0],
            'from' => $where,
        ];
    }

    /**
     * Callback for \Magento\Framework\DB\Select::where
     *
     * @param string $condition
     * @return \PHPUnit_Framework_MockObject_MockObject|\Magento\Framework\DB\Select
     */
    public function whereCallback($condition)
    {
        if (null === $this->_actualWhere) {
            $this->_actualWhere = [];
        }
        if (!empty($condition) && false === strpos(
            $condition,
            ' IS NOT NULL'
        ) && !in_array(
            $condition,
            $this->_actualWhere
        )
        ) {
            $this->_actualWhere[] = $condition;
        }
        return $this->_selectMock;
    }

    /**
     * covers \Magento\Framework\Module\Setup\Migration::appendClassAliasReplace
     */
    public function testAppendClassAliasReplace()
    {
        $setupMock = $this->getMockForAbstractClass('\Magento\Framework\Setup\ModuleDataSetupInterface');
        $filesystemMock = $this->getMock('Magento\Framework\Filesystem', [], [], '', false);
        $migrationData = $this->getMock('Magento\Framework\Module\Setup\MigrationData', [], [], '', false);

        $setupModel = new \Magento\Framework\Module\Setup\Migration(
            $setupMock,
            $filesystemMock,
            $migrationData,
            'app/etc/aliases_to_classes_map.json'
        );

        $setupModel->appendClassAliasReplace(
            'tableName',
            'fieldName',
            'entityType',
            'fieldContentType',
            ['pk_field1', 'pk_field2'],
            'additionalWhere'
        );

        $expectedRulesList = [
            'tableName' => [
                'fieldName' => [
                    'entity_type' => 'entityType',
                    'content_type' => 'fieldContentType',
                    'pk_fields' => ['pk_field1', 'pk_field2'],
                    'additional_where' => 'additionalWhere',
                ],
            ],
        ];

        $this->assertAttributeEquals($expectedRulesList, '_replaceRules', $setupModel);

        // Check that replace for the same field is not set twice
        $setupModel->appendClassAliasReplace(
            'tableName',
            'fieldName',
            'newEntityType',
            'newFieldContentType',
            ['new_pk_field1', 'new_pk_field2'],
            'newAdditionalWhere'
        );
        $this->assertAttributeEquals($expectedRulesList, '_replaceRules', $setupModel);
    }

    /**
     * @dataProvider updateClassAliasesDataProvider
     */
    public function testDoUpdateClassAliases($replaceRules, $tableData, $expected, $aliasesMap = [])
    {
        $this->markTestIncomplete('Requires refactoring of class that is tested, covers to many methods');

        $this->_actualUpdateResult = [];
        $tableRowsCount = count($tableData);

        $setupMock = $this->getMockForAbstractClass('\Magento\Framework\Setup\ModuleDataSetupInterface');
        $filesystemMock = $this->getMock('Magento\Framework\Filesystem', [], [], '', false);
        $migrationData = $this->getMock('Magento\Framework\Module\Setup\MigrationData', [], [], '', false);

        $setupModel = new \Magento\Framework\Module\Setup\Migration(
            $setupMock,
            $filesystemMock,
            $migrationData,
            'app/etc/aliases_to_classes_map.json',
            $this->_getModelDependencies($tableRowsCount, $tableData, $aliasesMap)
        );

        foreach ($replaceRules as $replaceRule) {
            call_user_func_array([$setupModel, 'appendClassAliasReplace'], $replaceRule);
        }

        $setupModel->doUpdateClassAliases();

        $this->assertEquals($expected['updates'], $this->_actualUpdateResult);

        if (isset($expected['where'])) {
            $this->assertEquals($expected['where'], $this->_actualWhere);
        }

        if (isset($expected['aliases_map'])) {
            $this->assertAttributeEquals($expected['aliases_map'], '_aliasesMap', $setupModel);
        }
    }

    /**
     * Data provider for updating class aliases
     *
     * @return array
     */
    public function updateClassAliasesDataProvider()
    {
        return [
            'plain text replace model' => include __DIR__ . '/_files/data_content_plain_model.php',
            'plain text replace resource' => include __DIR__ . '/_files/data_content_plain_resource.php',
            'plain text replace with pk field' => include __DIR__ . '/_files/data_content_plain_pk_fields.php',
            'xml replace' => include __DIR__ . '/_files/data_content_xml.php',
            'wiki markup replace' => include __DIR__ . '/_files/data_content_wiki.php',
            'serialized php replace' => include __DIR__ . '/_files/data_content_serialized.php'
        ];
    }

    /**
     * @return \PHPUnit_Framework_MockObject_MockObject|\Magento\Framework\Filesystem
     */
    protected function _getFilesystemMock()
    {
        $mock = $this->getMockBuilder('Magento\Framework\Filesystem')->disableOriginalConstructor()->getMock();
        return $mock;
    }
}<|MERGE_RESOLUTION|>--- conflicted
+++ resolved
@@ -85,10 +85,7 @@
             'base_dir' => 'not_used',
             'path_to_map_file' => 'not_used',
             'connection' => $adapterMock,
-<<<<<<< HEAD
-=======
             'core_helper' => $this->getMock('Magento\Framework\Json\Helper\Data', [], [], '', false, false),
->>>>>>> cef92a18
             'aliases_map' => $aliasesMap
         ];
     }
