--- conflicted
+++ resolved
@@ -24,20 +24,12 @@
     private $_model;
 
     /**
-<<<<<<< HEAD
-     * @var \PHPUnit\Framework\MockObject\MockObject
-=======
      * @var MockObject
->>>>>>> 5ce65294
      */
     private $_moduleList;
 
     /**
-<<<<<<< HEAD
-     * @var \PHPUnit\Framework\MockObject\MockObject
-=======
      * @var MockObject
->>>>>>> 5ce65294
      */
     private $_outputConfig;
 
@@ -49,14 +41,14 @@
         $this->_moduleList = $this->getMockForAbstractClass(ModuleListInterface::class);
         $this->_moduleList->expects($this->any())
             ->method('getOne')
-            ->willReturnMap(
-                
+            ->will(
+                $this->returnValueMap(
                     [
                         ['Module_One', ['name' => 'One_Module', 'setup_version' => '1']],
                         ['Module_Two', ['name' => 'Two_Module', 'setup_version' => '2']],
                         ['Module_Three', ['name' => 'Two_Three']],
                     ]
-                
+                )
             );
         $this->_outputConfig = $this->getMockForAbstractClass(ConfigInterface::class);
         $this->_model = new Manager(
@@ -70,13 +62,13 @@
 
     public function testIsEnabled()
     {
-        $this->_moduleList->expects($this->exactly(2))->method('has')->willReturnMap(
-            
+        $this->_moduleList->expects($this->exactly(2))->method('has')->will(
+            $this->returnValueMap(
                 [
                     ['Module_Exists', true],
                     ['Module_NotExists', false],
                 ]
-            
+            )
         );
         $this->assertTrue($this->_model->isEnabled('Module_Exists'));
         $this->assertFalse($this->_model->isEnabled('Module_NotExists'));
@@ -84,7 +76,7 @@
 
     public function testIsOutputEnabledReturnsFalseForDisabledModule()
     {
-        $this->_outputConfig->expects($this->any())->method('isSetFlag')->willReturn(true);
+        $this->_outputConfig->expects($this->any())->method('isSetFlag')->will($this->returnValue(true));
         $this->assertFalse($this->_model->isOutputEnabled('Disabled_Module'));
     }
 
@@ -95,11 +87,11 @@
      */
     public function testIsOutputEnabledGenericConfigPath($configValue, $expectedResult)
     {
-        $this->_moduleList->expects($this->once())->method('has')->willReturn(true);
+        $this->_moduleList->expects($this->once())->method('has')->will($this->returnValue(true));
         $this->_outputConfig->expects($this->once())
             ->method('isEnabled')
             ->with('Module_One')
-            ->willReturn($configValue);
+            ->will($this->returnValue($configValue));
         $this->assertEquals($expectedResult, $this->_model->isOutputEnabled('Module_One'));
     }
 
@@ -118,11 +110,11 @@
      */
     public function testIsOutputEnabledCustomConfigPath($configValue, $expectedResult)
     {
-        $this->_moduleList->expects($this->once())->method('has')->willReturn(true);
+        $this->_moduleList->expects($this->once())->method('has')->will($this->returnValue(true));
         $this->_outputConfig->expects($this->at(0))
             ->method('isSetFlag')
             ->with(self::XML_PATH_OUTPUT_ENABLED)
-            ->willReturn($configValue);
+            ->will($this->returnValue($configValue));
         $this->assertEquals($expectedResult, $this->_model->isOutputEnabled('Module_Two'));
     }
 
