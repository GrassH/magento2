<?php declare(strict_types=1);
/**
 * Copyright © Magento, Inc. All rights reserved.
 * See COPYING.txt for license details.
 */
namespace Magento\Framework\Module\Test\Unit\Declaration\Converter;

use Magento\Framework\Module\Declaration\Converter\Dom;
use PHPUnit\Framework\TestCase;

class DomTest extends TestCase
{
    /**
     * @var Dom
     */
    protected $_converter;

    protected function setUp(): void
    {
        $this->_converter = new Dom();
    }

    public function testConvertWithValidDom()
    {
        $xmlFilePath = __DIR__ . '/_files/valid_module.xml';
        $dom = new \DOMDocument();
        $dom->loadXML(file_get_contents($xmlFilePath));
        $expectedResult = include __DIR__ . '/_files/converted_valid_module.php';
        $this->assertEquals($expectedResult, $this->_converter->convert($dom));
    }

    /**
     * @param string $xmlString
     * @dataProvider convertWithInvalidDomDataProvider
     */
    public function testConvertWithInvalidDom($xmlString)
    {
<<<<<<< HEAD
        $this->expectException(\Exception::class);

=======
        $this->expectException('Exception');
>>>>>>> 5ce65294
        $dom = new \DOMDocument();
        try {
            $dom->loadXML($xmlString);
            $this->_converter->convert($dom);
        } catch (\PHPUnit\Framework\Error $ex) {
            // do nothing because we expect \Exception but not \PHPUnit\Framework\Error
        }
    }

    /**
     * @return array
     */
    public function convertWithInvalidDomDataProvider()
    {
        return [
            'Module node without "name" attribute' => ['<?xml version="1.0"?><config><module /></config>'],
            'Sequence module node without "name" attribute' => [
                '<?xml version="1.0"?><config><module name="Module_One" >' .
                '<sequence><module/></sequence></module></config>',
            ],
        ];
    }
}<|MERGE_RESOLUTION|>--- conflicted
+++ resolved
@@ -35,12 +35,7 @@
      */
     public function testConvertWithInvalidDom($xmlString)
     {
-<<<<<<< HEAD
-        $this->expectException(\Exception::class);
-
-=======
         $this->expectException('Exception');
->>>>>>> 5ce65294
         $dom = new \DOMDocument();
         try {
             $dom->loadXML($xmlString);
