<?php
/**
 * Copyright © Magento, Inc. All rights reserved.
 * See COPYING.txt for license details.
 */
declare(strict_types=1);

namespace Magento\Framework\Module\Test\Unit;

use Magento\Framework\Module\DependencyChecker;
use Magento\Framework\Module\ModuleList;
use Magento\Framework\Module\ModuleList\Loader;
use Magento\Framework\Module\PackageInfo;
use Magento\Framework\Module\PackageInfoFactory;
use PHPUnit\Framework\MockObject\MockObject;
use PHPUnit\Framework\TestCase;

class DependencyCheckerTest extends TestCase
{
    /**
     * @var DependencyChecker|MockObject
     */
    private $checker;

    /**
     * @var PackageInfo|MockObject
     */
    private $packageInfoMock;

    /**
<<<<<<< HEAD
     * @var \Magento\Framework\Module\ModuleList|\PHPUnit_Framework_MockObject_MockObject
=======
     * @var PackageInfoFactory|MockObject
     */
    private $packageInfoFactoryMock;

    /**
     * @var ModuleList|MockObject
>>>>>>> 8d90d12c
     */
    private $listMock;

    /**
     * @var Loader|MockObject
     */
    private $loaderMock;

    protected function setUp(): void
    {
        $this->packageInfoMock = $this->createMock(PackageInfo::class);
        $requireMap = [
            ['A', ['B']],
            ['B', ['D', 'E']],
            ['C', ['E']],
            ['D', ['A']],
            ['E', []],
        ];
        $this->packageInfoMock
            ->expects($this->any())
            ->method('getRequire')
            ->willReturnMap($requireMap);

<<<<<<< HEAD
        $this->listMock = $this->createMock(\Magento\Framework\Module\ModuleList::class);
        $this->loaderMock = $this->createMock(\Magento\Framework\Module\ModuleList\Loader::class);
=======
        $this->packageInfoFactoryMock = $this->createMock(PackageInfoFactory::class);
        $this->packageInfoFactoryMock->expects($this->once())
            ->method('create')
            ->willReturn($this->packageInfoMock);

        $this->listMock = $this->createMock(ModuleList::class);
        $this->loaderMock = $this->createMock(Loader::class);
>>>>>>> 8d90d12c
        $this->loaderMock
            ->expects($this->any())
            ->method('load')
            ->willReturn(['A' => [], 'B' => [], 'C' => [], 'D' => [], 'E' => []]);
    }

    public function testCheckDependenciesWhenDisableModules()
    {
        $this->listMock->expects($this->any())
            ->method('getNames')
            ->willReturn(['A', 'B', 'C', 'D', 'E']);
        $this->packageInfoMock->expects($this->atLeastOnce())
            ->method('getNonExistingDependencies')
            ->willReturn([]);
        $this->checker = new DependencyChecker($this->listMock, $this->loaderMock, $this->packageInfoMock);

        $actual = $this->checker->checkDependenciesWhenDisableModules(['B', 'D']);
        $expected = ['B' => ['A' => ['A', 'B']], 'D' => ['A' => ['A', 'B', 'D']]];
        $this->assertEquals($expected, $actual);
    }

    public function testCheckDependenciesWhenDisableModulesWithCurEnabledModules()
    {
        $this->packageInfoMock->expects($this->atLeastOnce())
            ->method('getNonExistingDependencies')
            ->willReturn([]);
        $this->checker = new DependencyChecker($this->listMock, $this->loaderMock, $this->packageInfoMock);

        $actual = $this->checker->checkDependenciesWhenDisableModules(['B', 'D'], ['C', 'D', 'E']);
        $expected = ['B' => [], 'D' => []];
        $this->assertEquals($expected, $actual);
    }

    public function testCheckDependenciesWhenEnableModules()
    {
        $this->listMock->expects($this->any())
            ->method('getNames')
            ->willReturn(['C']);
        $this->packageInfoMock->expects($this->atLeastOnce())
            ->method('getNonExistingDependencies')
            ->willReturn([]);
        $this->checker = new DependencyChecker($this->listMock, $this->loaderMock, $this->packageInfoMock);
        $actual = $this->checker->checkDependenciesWhenEnableModules(['B', 'D']);
        $expected = [
            'B' => ['A' => ['B', 'D', 'A'], 'E' => ['B', 'E']],
            'D' => ['A' => ['D', 'A'], 'E' => ['D', 'A', 'B', 'E']],
        ];
        $this->assertEquals($expected, $actual);
    }

    public function testCheckDependenciesWhenEnableModulesWithCurEnabledModules()
    {
        $this->packageInfoMock->expects($this->atLeastOnce())
            ->method('getNonExistingDependencies')
            ->willReturn([]);
        $this->checker = new DependencyChecker($this->listMock, $this->loaderMock, $this->packageInfoMock);
        $actual = $this->checker->checkDependenciesWhenEnableModules(['B', 'D'], ['C']);
        $expected = [
            'B' => ['A' => ['B', 'D', 'A'], 'E' => ['B', 'E']],
            'D' => ['A' => ['D', 'A'], 'E' => ['D', 'A', 'B', 'E']],
        ];
        $this->assertEquals($expected, $actual);
    }
}<|MERGE_RESOLUTION|>--- conflicted
+++ resolved
@@ -28,16 +28,12 @@
     private $packageInfoMock;
 
     /**
-<<<<<<< HEAD
-     * @var \Magento\Framework\Module\ModuleList|\PHPUnit_Framework_MockObject_MockObject
-=======
      * @var PackageInfoFactory|MockObject
      */
     private $packageInfoFactoryMock;
 
     /**
      * @var ModuleList|MockObject
->>>>>>> 8d90d12c
      */
     private $listMock;
 
@@ -61,18 +57,8 @@
             ->method('getRequire')
             ->willReturnMap($requireMap);
 
-<<<<<<< HEAD
         $this->listMock = $this->createMock(\Magento\Framework\Module\ModuleList::class);
         $this->loaderMock = $this->createMock(\Magento\Framework\Module\ModuleList\Loader::class);
-=======
-        $this->packageInfoFactoryMock = $this->createMock(PackageInfoFactory::class);
-        $this->packageInfoFactoryMock->expects($this->once())
-            ->method('create')
-            ->willReturn($this->packageInfoMock);
-
-        $this->listMock = $this->createMock(ModuleList::class);
-        $this->loaderMock = $this->createMock(Loader::class);
->>>>>>> 8d90d12c
         $this->loaderMock
             ->expects($this->any())
             ->method('load')
