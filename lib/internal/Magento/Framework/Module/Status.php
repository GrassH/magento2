<?php
/**
 * Copyright © 2015 Magento. All rights reserved.
 * See COPYING.txt for license details.
 */

namespace Magento\Framework\Module;

use Magento\Framework\App\DeploymentConfig\Writer;
<<<<<<< HEAD
use Magento\Framework\App\State\Cleanup;
=======
>>>>>>> bfe305b6
use Magento\Framework\Config\File\ConfigFilePool;

/**
 * A service for controlling module status
 *
 * @SuppressWarnings(PHPMD.CouplingBetweenObjects)
 */
class Status
{
    /**
     * Module list loader
     *
     * @var ModuleList\Loader
     */
    private $loader;

    /**
     * Module list
     *
     * @var ModuleList
     */
    private $list;

    /**
     * Deployment config writer
     *
     * @var Writer
     */
    private $writer;

    /**
     * Dependency Checker
     *
     * @var DependencyChecker
     */
    private $dependencyChecker;

    /**
     * Conflict checker
     *
     * @var ConflictChecker
     */
    private $conflictChecker;

    /**
     * Constructor
     *
     * @param ModuleList\Loader $loader
     * @param ModuleList $list
     * @param Writer $writer
     * @param ConflictChecker $conflictChecker
     * @param DependencyChecker $dependencyChecker
     */
    public function __construct(
        ModuleList\Loader $loader,
        ModuleList $list,
        Writer $writer,
        ConflictChecker $conflictChecker,
        DependencyChecker $dependencyChecker
    ) {
        $this->loader = $loader;
        $this->list = $list;
        $this->writer = $writer;
        $this->conflictChecker = $conflictChecker;
        $this->dependencyChecker = $dependencyChecker;
    }

    /**
     * Whether it is allowed to enable or disable specified modules
     *
     * @param bool $isEnabled
     * @param string[] $modulesToBeChanged
     * @param string[] $currentlyEnabledModules
     * @param bool $prettyMessage
     *  
     * @return string[]
     */
    public function checkConstraints(
        $isEnabled,
        $modulesToBeChanged,
        $currentlyEnabledModules = null,
        $prettyMessage = false
    ) {
        $errorMessages = [];
        if ($isEnabled) {
            $errorModulesDependency = $this->dependencyChecker->checkDependenciesWhenEnableModules(
                $modulesToBeChanged,
                $currentlyEnabledModules
            );
            $errorModulesConflict = $this->conflictChecker->checkConflictsWhenEnableModules(
                $modulesToBeChanged,
                $currentlyEnabledModules
            );
        } else {
            $errorModulesDependency = $this->dependencyChecker->checkDependenciesWhenDisableModules(
                $modulesToBeChanged,
                $currentlyEnabledModules
            );
            $errorModulesConflict = [];
        }

        foreach ($errorModulesDependency as $moduleName => $missingDependencies) {
            if (!empty($missingDependencies)) {
                if ($prettyMessage) {
                    $errorMessages[] = $this->createShortErrorMessage($isEnabled, $moduleName);
                } else {
                    $errorMessages = array_merge(
                        $errorMessages,
                        $this->createVerboseErrorMessage($isEnabled, $moduleName, $missingDependencies)
                    );
                }
            }
        }

        foreach ($errorModulesConflict as $moduleName => $conflictingModules) {
            if (!empty($conflictingModules)) {
                $errorMessages[] = "Cannot enable $moduleName because it conflicts with other modules:";
                $errorMessages[] = implode("\n", $conflictingModules);
            }
        }

        return $errorMessages;
    }

    /**
     * Sets specified modules to enabled or disabled state
     *
     * Performs other necessary routines, such as cache cleanup
     *
     * @param bool $isEnabled
     * @param string[] $modules
     * @return void
     */
    public function setIsEnabled($isEnabled, $modules)
    {
        $result = [];
        foreach ($this->getAllModules($modules) as $name) {
            $currentStatus = $this->list->has($name);
            if (in_array($name, $modules)) {
                $result[$name] = (int)$isEnabled;
            } else {
                $result[$name] = (int)$currentStatus;
            }
        }
        $this->writer->saveConfig([ConfigFilePool::APP_CONFIG => ['modules' => $result]], true);
<<<<<<< HEAD
        $this->cleanup->clearCaches();
        $this->cleanup->clearCodeGeneratedFiles();
=======
>>>>>>> bfe305b6
    }

    /**
     * Get a list of modules that will be changed
     *
     * @param bool $isEnabled
     * @param string[] $modules
     * @return string[]
     */
    public function getModulesToChange($isEnabled, $modules)
    {
        $changed = [];
        foreach ($this->getAllModules($modules) as $name) {
            $currentStatus = $this->list->has($name);
            if (in_array($name, $modules)) {
                if ($isEnabled != $currentStatus) {
                    $changed[] = $name;
                }
            }
        }
        return $changed;
    }

    /**
     * Gets all modules and filters against the specified list
     *
     * @param string[] $modules
     * @return string[]
     * @throws \LogicException
     */
    private function getAllModules($modules)
    {
        $all = $this->loader->load();
        $unknown = [];
        foreach ($modules as $name) {
            if (!isset($all[$name])) {
                $unknown[] = $name;
            }
        }
        if ($unknown) {
            throw new \LogicException("Unknown module(s): '" . implode("', '", $unknown) . "'");
        }
        return array_keys($all);
    }

    /**
     * Creates a one-line error message that a module cannot be enabled/disabled.
     *
     * @param bool $isEnabled
     * @param string $moduleName
     * @return string
     */
    private function createShortErrorMessage($isEnabled, $moduleName)
    {
        if ($isEnabled) {
            return "Cannot enable $moduleName";
        } else {
            return "Cannot disable $moduleName";
        }
    }

    /**
     * Creates a verbose error message that a module cannot be enabled/disabled.
     *
     * Each line in the error message will be an array element.
     *
     * @param bool $isEnabled
     * @param string $moduleName
     * @param array $missingDependencies
     * @return string[]
     */
    private function createVerboseErrorMessage($isEnabled, $moduleName, $missingDependencies)
    {
        if ($isEnabled) {
            $errorMessages[] = "Cannot enable $moduleName because it depends on disabled modules:";
        } else {
            $errorMessages[] = "Cannot disable $moduleName because modules depend on it:";
        }
        foreach ($missingDependencies as $errorModule => $path) {
                $errorMessages[] = "$errorModule: " . implode('->', $path);
        }
        return $errorMessages;
    }
}<|MERGE_RESOLUTION|>--- conflicted
+++ resolved
@@ -7,10 +7,6 @@
 namespace Magento\Framework\Module;
 
 use Magento\Framework\App\DeploymentConfig\Writer;
-<<<<<<< HEAD
-use Magento\Framework\App\State\Cleanup;
-=======
->>>>>>> bfe305b6
 use Magento\Framework\Config\File\ConfigFilePool;
 
 /**
@@ -156,11 +152,6 @@
             }
         }
         $this->writer->saveConfig([ConfigFilePool::APP_CONFIG => ['modules' => $result]], true);
-<<<<<<< HEAD
-        $this->cleanup->clearCaches();
-        $this->cleanup->clearCodeGeneratedFiles();
-=======
->>>>>>> bfe305b6
     }
 
     /**
