--- conflicted
+++ resolved
@@ -98,19 +98,11 @@
      */
     public function getDateFormat($type = \IntlDateFormatter::SHORT)
     {
-<<<<<<< HEAD
-        $formatIndex = array_search($type, $this->_allowedFormats) + 4;
-        return (new \ResourceBundle(
-            $this->_localeResolver->getLocale(),
-            'ICUDATA'
-        ))['calendar']['generic']['DateTimePatterns'][$formatIndex];
-=======
         return (new \IntlDateFormatter(
             $this->_localeResolver->getLocaleCode(),
             $type,
             \IntlDateFormatter::NONE
         ))->getPattern();
->>>>>>> adb43a1c
     }
 
     /**
@@ -120,13 +112,8 @@
     {
         return preg_replace(
             '/(?<!y)yy(?!y)/',
-<<<<<<< HEAD
-            'yyyy',
-            $this->getDateFormat('short')
-=======
             'Y',
             $this->getDateFormat()
->>>>>>> adb43a1c
         );
     }
 
@@ -135,19 +122,11 @@
      */
     public function getTimeFormat($type = \IntlDateFormatter::SHORT)
     {
-<<<<<<< HEAD
-        $formatIndex = array_search($type, $this->_allowedFormats);
-        return (new \ResourceBundle(
-            $this->_localeResolver->getLocale(),
-            'ICUDATA'
-        ))['calendar']['generic']['DateTimePatterns'][$formatIndex];
-=======
         return (new \IntlDateFormatter(
             $this->_localeResolver->getLocaleCode(),
             \IntlDateFormatter::NONE,
             $type
         ))->getPattern();
->>>>>>> adb43a1c
     }
 
     /**
@@ -281,21 +260,6 @@
             $result = true;
         }
         return $result;
-    }
-<<<<<<< HEAD
-=======
-
-    /**
-     * Returns a localized information string, supported are several types of information.
-     * For detailed information about the types look into the documentation
-     *
-     * @param string $value Name to get detailed information about
-     * @param string $path (Optional) Type of information to return
-     * @return string|false The wished information in the given language
-     */
-    protected function _getTranslation($value = null, $path = null)
-    {
-        return $this->_localeResolver->getLocale()->getTranslation($value, $path, $this->_localeResolver->getLocale());
     }
 
     /**
@@ -321,5 +285,4 @@
         );
         return $formatter->format($date);
     }
->>>>>>> adb43a1c
 }