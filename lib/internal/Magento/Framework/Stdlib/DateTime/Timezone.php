<?php
/**
 * Copyright © 2015 Magento. All rights reserved.
 * See COPYING.txt for license details.
 */
namespace Magento\Framework\Stdlib\DateTime;

/**
 * Timezone library
 */
class Timezone implements TimezoneInterface
{
    /**
     * @var array
     */
    protected $_allowedFormats = [
        \IntlDateFormatter::FULL,
        \IntlDateFormatter::LONG,
        \IntlDateFormatter::MEDIUM,
        \IntlDateFormatter::SHORT,
    ];

    /**
     * @var string
     */
    protected $_scopeType;

    /**
     * @var \Magento\Framework\App\ScopeResolverInterface
     */
    protected $_scopeResolver;

    /**
     * @var \Magento\Framework\Stdlib\DateTime
     */
    protected $_dateTime;

    /**
     * @var string
     */
    protected $_defaultTimezonePath;

    /**
     * @var \Magento\Framework\App\Config\ScopeConfigInterface
     */
    protected $_scopeConfig;

    /**
     * @param \Magento\Framework\App\ScopeResolverInterface $scopeResolver
     * @param \Magento\Framework\Locale\ResolverInterface $localeResolver
     * @param \Magento\Framework\Stdlib\DateTime $dateTime
     * @param \Magento\Framework\App\Config\ScopeConfigInterface $scopeConfig
     * @param string $scopeType
     * @param string $defaultTimezonePath
     */
    public function __construct(
        \Magento\Framework\App\ScopeResolverInterface $scopeResolver,
        \Magento\Framework\Locale\ResolverInterface $localeResolver,
        \Magento\Framework\Stdlib\DateTime $dateTime,
        \Magento\Framework\App\Config\ScopeConfigInterface $scopeConfig,
        $scopeType,
        $defaultTimezonePath
    ) {
        $this->_scopeResolver = $scopeResolver;
        $this->_localeResolver = $localeResolver;
        $this->_dateTime = $dateTime;
        $this->_defaultTimezonePath = $defaultTimezonePath;
        $this->_scopeConfig = $scopeConfig;
        $this->_scopeType = $scopeType;
    }

    /**
     * {@inheritdoc}
     */
    public function getDefaultTimezonePath()
    {
        return $this->_defaultTimezonePath;
    }

    /**
     * {@inheritdoc}
     */
    public function getDefaultTimezone()
    {
        return 'UTC';
    }

    /**
     * {@inheritdoc}
     */
    public function getConfigTimezone()
    {
        return $this->_scopeConfig->getValue($this->getDefaultTimezonePath(), $this->_scopeType);
    }

    /**
     * {@inheritdoc}
     */
    public function getDateFormat($type = null)
    {
        return $this->_getTranslation($type, 'date');
    }

    /**
     * {@inheritdoc}
     */
    public function getDateFormatWithLongYear()
    {
        return preg_replace(
            '/(?<!y)yy(?!y)/',
            'yyyy',
            $this->_getTranslation(\IntlDateFormatter::SHORT, 'date')
        );
    }

    /**
     * {@inheritdoc}
     */
    public function getTimeFormat($type = null)
    {
        return $this->_getTranslation($type, 'time');
    }

    /**
     * {@inheritdoc}
     */
    public function getDateTimeFormat($type)
    {
        return $this->getDateFormat($type) . ' ' . $this->getTimeFormat($type);
    }

    /**
     * @return \DateTime
     */
    public function date($date = null, $part = null, $locale = null, $useTimezone = true)
    {
<<<<<<< HEAD
        if (is_null($locale)) {
            $locale = $this->_localeResolver->getLocale()->toString();
        }

        if (empty($date)) {
            $date = null;
        }

        $timezone = $useTimezone
            ? $this->_scopeConfig->getValue($this->getDefaultTimezonePath(), $this->_scopeType)
            : 'UTC';

=======
        $locale = $locale ? $locale : $this->_localeResolver->getLocale()->toString();
        $timezone = $useTimezone
            ? $this->_scopeConfig->getValue($this->getDefaultTimezonePath(), $this->_scopeType)
            : 'UTC';

        if (empty($date)) {
            return new \DateTime('now', new \DateTimeZone($timezone));
        }
>>>>>>> d11ab6d8
        $formatter = new \IntlDateFormatter($locale, \IntlDateFormatter::SHORT, \IntlDateFormatter::SHORT, $timezone);
        return new \DateTime('@' . $formatter->parse($date));
    }

    /**
     * {@inheritdoc}
     */
    public function scopeDate($scope = null, $date = null, $includeTime = false)
    {
        $timezone = $this->_scopeConfig->getValue($this->getDefaultTimezonePath(), $this->_scopeType, $scope);
        $date = new \DateTime(is_numeric($date) ? '@' . $date : $date, new \DateTimeZone($timezone));
        if (!$includeTime) {
            $date->setTime(0, 0, 0);
        }
        return $date;
    }

    /**
     * {@inheritdoc}
     */
    public function formatDate($date = null, $format = \IntlDateFormatter::SHORT, $showTime = false)
    {
        if ($showTime) {
            $format = $this->getDateTimeFormat($format);
        } else {
            $format = $this->getDateFormat($format);
        }

        if ($date instanceof \DateTime) {
            return $date->format($format);
        } else {
            return (new \DateTime($date))->format($format);
        }
    }

    /**
     * {@inheritdoc}
     */
    public function formatTime($time = null, $format = \IntlDateFormatter::SHORT, $showDate = false)
    {
        if (!in_array($format, $this->_allowedFormats, true)) {
            return $time;
        }

        $date = $time;
        if (!($time instanceof \DateTimeInterface)) {
            $date = new \DateTime($time);
        }

        if ($showDate) {
            $format = $this->getDateTimeFormat($format);
        } else {
            $format = $this->getTimeFormat($format);
        }

        return $date->format($format);
    }

    /**
     * {@inheritdoc}
     */
    public function utcDate($scope, $date, $includeTime = false)
    {
        $dateObj = $this->scopeDate($scope, $date, $includeTime);
        $dateObj->setTimezone(new \DateTimeZone('UTC'));
        return $dateObj;
    }

    /**
     * {@inheritdoc}
     */
    public function scopeTimeStamp($scope = null)
    {
        $timezone = $this->_scopeConfig->getValue($this->getDefaultTimezonePath(), $this->_scopeType, $scope);
        return (new \DateTime('now', new \DateTimeZone($timezone)))->getTimestamp();
    }

    /**
     * {@inheritdoc}
     */
    public function isScopeDateInInterval($scope, $dateFrom = null, $dateTo = null)
    {
        if (!$scope instanceof \Magento\Framework\App\ScopeInterface) {
            $scope = $this->_scopeResolver->getScope($scope);
        }

        $scopeTimeStamp = $this->scopeTimeStamp($scope);
        $fromTimeStamp = strtotime($dateFrom);
        $toTimeStamp = strtotime($dateTo);
        if ($dateTo) {
            // fix date YYYY-MM-DD 00:00:00 to YYYY-MM-DD 23:59:59
            $toTimeStamp += 86400;
        }

        $result = false;
        if (!$this->_dateTime->isEmptyDate($dateFrom) && $scopeTimeStamp < $fromTimeStamp) {
        } elseif (!$this->_dateTime->isEmptyDate($dateTo) && $scopeTimeStamp > $toTimeStamp) {
        } else {
            $result = true;
        }
        return $result;
    }

    /**
     * Returns a localized information string, supported are several types of information.
     * For detailed information about the types look into the documentation
     *
     * @param string $value Name to get detailed information about
     * @param string $path (Optional) Type of information to return
     * @return string|false The wished information in the given language
     */
    protected function _getTranslation($value = null, $path = null)
    {
        return $this->_localeResolver->getLocale()->getTranslation($value, $path, $this->_localeResolver->getLocale());
    }

    /**
     * @param \DateTime $date
     * @param int $dateType
     * @param int $timeType
     * @param null $locale
     * @param null $timezone
     * @return mixed
     */
    public function formatDateTime(
        \DateTime $date,
        $dateType = \IntlDateFormatter::SHORT,
        $timeType = \IntlDateFormatter::SHORT,
        $locale = null,
        $timezone = null
    ) {
        $formatter = new \IntlDateFormatter(
            $locale ?: $this->_localeResolver->getLocaleCode(),
            $dateType,
            $timeType,
            $timezone ?: 'UTC'
        );
        return $formatter->format($date);
    }
}<|MERGE_RESOLUTION|>--- conflicted
+++ resolved
@@ -134,20 +134,6 @@
      */
     public function date($date = null, $part = null, $locale = null, $useTimezone = true)
     {
-<<<<<<< HEAD
-        if (is_null($locale)) {
-            $locale = $this->_localeResolver->getLocale()->toString();
-        }
-
-        if (empty($date)) {
-            $date = null;
-        }
-
-        $timezone = $useTimezone
-            ? $this->_scopeConfig->getValue($this->getDefaultTimezonePath(), $this->_scopeType)
-            : 'UTC';
-
-=======
         $locale = $locale ? $locale : $this->_localeResolver->getLocale()->toString();
         $timezone = $useTimezone
             ? $this->_scopeConfig->getValue($this->getDefaultTimezonePath(), $this->_scopeType)
@@ -156,7 +142,6 @@
         if (empty($date)) {
             return new \DateTime('now', new \DateTimeZone($timezone));
         }
->>>>>>> d11ab6d8
         $formatter = new \IntlDateFormatter($locale, \IntlDateFormatter::SHORT, \IntlDateFormatter::SHORT, $timezone);
         return new \DateTime('@' . $formatter->parse($date));
     }
