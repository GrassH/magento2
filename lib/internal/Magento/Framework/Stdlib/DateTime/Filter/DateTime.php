<?php
/**
 * Date/Time filter. Converts datetime from localized to internal format.
 *
 * Copyright © 2016 Magento. All rights reserved.
 * See COPYING.txt for license details.
 */
namespace Magento\Framework\Stdlib\DateTime\Filter;

use Magento\Framework\Phrase;

class DateTime extends Date
{
    /**
     * @param \Magento\Framework\Stdlib\DateTime\TimezoneInterface $localeDate
     *
     * @deprecated
     */
    public function __construct(\Magento\Framework\Stdlib\DateTime\TimezoneInterface $localeDate)
    {
        parent::__construct($localeDate);
        $this->_localToNormalFilter = new \Zend_Filter_LocalizedToNormalized(
            [
                'date_format' => $this->_localeDate->getDateTimeFormat(
                    \IntlDateFormatter::SHORT
                ),
            ]
        );
        $this->_normalToLocalFilter = new \Zend_Filter_NormalizedToLocalized(
            ['date_format' => \Magento\Framework\Stdlib\DateTime::DATETIME_INTERNAL_FORMAT]
        );
    }

    /**
     * Convert date from localized to internal format
     *
     * @param string $value
     * @return string
     * @throws \Exception
     */
    public function filter($value)
    {
        try {
            $dateTime = new \DateTime($value);
            return $dateTime->format('Y-m-d H:i:s');
        } catch (\Exception $e) {
<<<<<<< HEAD
            throw new \Exception("Invalid input datetime format '$value'");
=======
            throw new \Exception("Invalid input datetime format of value '$value'", $e->getCode(), $e);
>>>>>>> f10c7c83
        }
    }
}<|MERGE_RESOLUTION|>--- conflicted
+++ resolved
@@ -44,11 +44,7 @@
             $dateTime = new \DateTime($value);
             return $dateTime->format('Y-m-d H:i:s');
         } catch (\Exception $e) {
-<<<<<<< HEAD
-            throw new \Exception("Invalid input datetime format '$value'");
-=======
             throw new \Exception("Invalid input datetime format of value '$value'", $e->getCode(), $e);
->>>>>>> f10c7c83
         }
     }
 }