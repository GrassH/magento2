<?php
/**
 * Copyright © Magento, Inc. All rights reserved.
 * See COPYING.txt for license details.
 */
declare(strict_types=1);

namespace Magento\Framework\Stdlib\Test\Unit;

use Magento\Framework\Stdlib\BooleanUtils;
use PHPUnit\Framework\TestCase;

class BooleanUtilsTest extends TestCase
{
    /**
     * @var BooleanUtils
     */
    protected $object;

    protected function setUp(): void
    {
        $this->object = new BooleanUtils();
    }

    public function testConstructor()
    {
        $object = new BooleanUtils(['yep'], ['nope']);
        $this->assertTrue($object->toBoolean('yep'));
        $this->assertFalse($object->toBoolean('nope'));
    }

    /**
     * @param mixed $input
     * @param bool $expected
     *
     * @dataProvider toBooleanDataProvider
     */
    public function testToBoolean($input, $expected)
    {
        $actual = $this->object->toBoolean($input);
        $this->assertSame($expected, $actual);
    }

    /**
     * @return array
     */
    public function toBooleanDataProvider()
    {
        return [
            'boolean "true"' => [true, true],
            'boolean "false"' => [false, false],
            'boolean string "true"' => ['true', true],
            'boolean string "false"' => ['false', false],
            'boolean numeric "1"' => [1, true],
            'boolean numeric "0"' => [0, false],
            'boolean string "1"' => ['1', true],
            'boolean string "0"' => ['0', false]
        ];
    }

    /**
     * @param mixed $input
     *
     * @dataProvider toBooleanExceptionDataProvider
     */
    public function testToBooleanException($input)
    {
<<<<<<< HEAD
        $this->expectException(\InvalidArgumentException::class);
        $this->expectExceptionMessage('Boolean value is expected');

=======
        $this->expectException('InvalidArgumentException');
        $this->expectExceptionMessage('Boolean value is expected');
>>>>>>> 5ce65294
        $this->object->toBoolean($input);
    }

    /**
     * @return array
     */
    public function toBooleanExceptionDataProvider()
    {
        return [
            'boolean string "on"' => ['on'],
            'boolean string "off"' => ['off'],
            'boolean string "yes"' => ['yes'],
            'boolean string "no"' => ['no'],
            'boolean string "TRUE"' => ['TRUE'],
            'boolean string "FALSE"' => ['FALSE'],
            'empty string' => [''],
            'null' => [null]
        ];
    }
}<|MERGE_RESOLUTION|>--- conflicted
+++ resolved
@@ -65,14 +65,8 @@
      */
     public function testToBooleanException($input)
     {
-<<<<<<< HEAD
-        $this->expectException(\InvalidArgumentException::class);
-        $this->expectExceptionMessage('Boolean value is expected');
-
-=======
         $this->expectException('InvalidArgumentException');
         $this->expectExceptionMessage('Boolean value is expected');
->>>>>>> 5ce65294
         $this->object->toBoolean($input);
     }
 
