<?php
/**
 * Copyright © Magento, Inc. All rights reserved.
 * See COPYING.txt for license details.
 */
declare(strict_types=1);

// @codingStandardsIgnoreStart
namespace {

    $mockTranslateSetCookie = false;
}

namespace Magento\Framework\Stdlib\Test\Unit\Cookie
{

    use Magento\Framework\App\Request\Http;
    use Magento\Framework\Exception\InputException;
    use Magento\Framework\HTTP\Header as HttpHeader;
    use Magento\Framework\Phrase;
    use Magento\Framework\Stdlib\Cookie\CookieMetadata;
    use Magento\Framework\Stdlib\Cookie\CookieReaderInterface;
    use Magento\Framework\Stdlib\Cookie\CookieScopeInterface;
    use Magento\Framework\Stdlib\Cookie\CookieSizeLimitReachedException;
    use Magento\Framework\Stdlib\Cookie\FailureToSendException;
    use Magento\Framework\Stdlib\Cookie\PhpCookieManager;
    use Magento\Framework\Stdlib\Cookie\PublicCookieMetadata;
    use Magento\Framework\Stdlib\Cookie\SensitiveCookieMetadata;
    use Magento\Framework\TestFramework\Unit\Helper\ObjectManager;
    use PHPUnit\Framework\MockObject\MockObject;
    use PHPUnit\Framework\TestCase;
    use Psr\Log\LoggerInterface;

    // @codingStandardsIgnoreEnd

    /**
     * Test PhpCookieManager
     *
     * @SuppressWarnings(PHPMD.CouplingBetweenObjects)
     */
    class PhpCookieManagerTest extends TestCase
    {
        const COOKIE_NAME = 'cookie_name';
        const SENSITIVE_COOKIE_NAME_NO_METADATA_HTTPS = 'sensitive_cookie_name_no_metadata_https';
        const SENSITIVE_COOKIE_NAME_NO_METADATA_NOT_HTTPS = 'sensitive_cookie_name_no_metadata_not_https';
        const SENSITIVE_COOKIE_NAME_NO_DOMAIN_NO_PATH = 'sensitive_cookie_name_no_domain_no_path';
        const SENSITIVE_COOKIE_NAME_WITH_DOMAIN_AND_PATH = 'sensitive_cookie_name_with_domain_and_path';
        const PUBLIC_COOKIE_NAME_NO_METADATA = 'public_cookie_name_no_metadata';
        const PUBLIC_COOKIE_NAME_DEFAULT_VALUES = 'public_cookie_name_default_values';
        const PUBLIC_COOKIE_NAME_SOME_FIELDS_SET = 'public_cookie_name_some_fields_set';
        const MAX_COOKIE_SIZE_TEST_NAME = 'max_cookie_size_test_name';
        const MAX_NUM_COOKIE_TEST_NAME = 'max_num_cookie_test_name';
        const DELETE_COOKIE_NAME = 'delete_cookie_name';
        const DELETE_COOKIE_NAME_NO_METADATA = 'delete_cookie_name_no_metadata';
        const EXCEPTION_COOKIE_NAME = 'exception_cookie_name';
        const COOKIE_VALUE = 'cookie_value';
        const DEFAULT_VAL = 'default';
        const COOKIE_SECURE = true;
        const COOKIE_NOT_SECURE = false;
        const COOKIE_HTTP_ONLY = true;
        const COOKIE_NOT_HTTP_ONLY = false;
        const COOKIE_EXPIRE_END_OF_SESSION = 0;

        /**
         * Mapping from constant names to functions that handle the assertions.
         */
        protected static $functionTestAssertionMapping = [
            self::DELETE_COOKIE_NAME => 'self::assertDeleteCookie',
            self::DELETE_COOKIE_NAME_NO_METADATA => 'self::assertDeleteCookieWithNoMetadata',
            self::SENSITIVE_COOKIE_NAME_NO_METADATA_HTTPS => 'self::assertSensitiveCookieWithNoMetaDataHttps',
            self::SENSITIVE_COOKIE_NAME_NO_METADATA_NOT_HTTPS => 'self::assertSensitiveCookieWithNoMetaDataNotHttps',
            self::SENSITIVE_COOKIE_NAME_NO_DOMAIN_NO_PATH => 'self::assertSensitiveCookieNoDomainNoPath',
            self::SENSITIVE_COOKIE_NAME_WITH_DOMAIN_AND_PATH => 'self::assertSensitiveCookieWithDomainAndPath',
            self::PUBLIC_COOKIE_NAME_NO_METADATA => 'self::assertPublicCookieWithNoMetaData',
            self::PUBLIC_COOKIE_NAME_DEFAULT_VALUES => 'self::assertPublicCookieWithDefaultValues',
            self::PUBLIC_COOKIE_NAME_NO_METADATA => 'self::assertPublicCookieWithNoMetaData',
            self::PUBLIC_COOKIE_NAME_DEFAULT_VALUES => 'self::assertPublicCookieWithDefaultValues',
            self::PUBLIC_COOKIE_NAME_SOME_FIELDS_SET => 'self::assertPublicCookieWithSomeFieldSet',
            self::MAX_COOKIE_SIZE_TEST_NAME => 'self::assertCookieSize',
        ];

        /**
         * @var ObjectManager
         */
        protected $objectManager;

        /**
         * Cookie Manager
         *
         * @var PhpCookieManager
         */
        protected $cookieManager;

        /**
<<<<<<< HEAD
         * @var \PHPUnit\Framework\MockObject\MockObject|CookieScopeInterface
=======
         * @var MockObject|CookieScopeInterface
>>>>>>> 5ce65294
         */
        protected $scopeMock;

        /**
         * @var bool
         */
        public static $isSetCookieInvoked;

        /**
<<<<<<< HEAD
         * @var \Magento\Framework\App\Request\Http | \PHPUnit\Framework\MockObject\MockObject
=======
         * @var Http|MockObject
>>>>>>> 5ce65294
         */
        protected $requestMock;

        /**
<<<<<<< HEAD
         * @var \Magento\Framework\Stdlib\Cookie\CookieReaderInterface | \PHPUnit\Framework\MockObject\MockObject
=======
         * @var CookieReaderInterface|MockObject
>>>>>>> 5ce65294
         */
        protected $readerMock;

        /**
<<<<<<< HEAD
         * @var LoggerInterface | \PHPUnit\Framework\MockObject\MockObject
=======
         * @var LoggerInterface|MockObject
>>>>>>> 5ce65294
         */
        protected $loggerMock;

        /**
<<<<<<< HEAD
         * @var HttpHeader | \PHPUnit\Framework\MockObject\MockObject
=======
         * @var HttpHeader|MockObject
>>>>>>> 5ce65294
         */
        protected $httpHeaderMock;

        /**
         * @var array
         */
        protected $cookieArray;

        protected function setUp(): void
        {
            require_once __DIR__ . '/_files/setcookie_mock.php';
            $this->cookieArray = $_COOKIE;
            global $mockTranslateSetCookie;
            $mockTranslateSetCookie = true;
            self::$isSetCookieInvoked = false;
            $this->objectManager = new ObjectManager($this);
            $this->scopeMock = $this->getMockBuilder(CookieScopeInterface::class)
                ->setMethods(['getPublicCookieMetadata', 'getCookieMetadata', 'getSensitiveCookieMetadata'])
                ->disableOriginalConstructor()
                ->getMock();
            $this->readerMock = $this->createMock(CookieReaderInterface::class);
            $this->loggerMock = $this->getMockBuilder(LoggerInterface::class)
                ->getMockForAbstractClass();
            $this->httpHeaderMock = $this->getMockBuilder(HttpHeader::class)
                ->disableOriginalConstructor()
                ->getMock();
            $this->cookieManager = $this->objectManager->getObject(
                PhpCookieManager::class,
                [
                    'scope' => $this->scopeMock,
                    'reader' => $this->readerMock,
                    'logger' => $this->loggerMock,
                    'httpHeader' => $this->httpHeaderMock
                ]
            );

            $this->requestMock = $this->getMockBuilder(Http::class)
                ->disableOriginalConstructor()
                ->getMock();
        }

<<<<<<< HEAD
        protected function tearDown(): void
=======
        public function tearDown(): void
>>>>>>> 5ce65294
        {
            global $mockTranslateSetCookie;
            $mockTranslateSetCookie = false;
            $_COOKIE = $this->cookieArray = $_COOKIE;
        }

        public function testGetUnknownCookie()
        {
            $unknownCookieName = 'unknownCookieName';
            $this->stubGetCookie($unknownCookieName, self::DEFAULT_VAL, self::DEFAULT_VAL);
            $this->assertEquals(
                self::DEFAULT_VAL,
                $this->cookieManager->getCookie($unknownCookieName, self::DEFAULT_VAL)
            );
        }

        public function testGetCookie()
        {
            $this->stubGetCookie(self::COOKIE_NAME, self::DEFAULT_VAL, self::COOKIE_VALUE);
            $this->assertEquals(
                self::COOKIE_VALUE,
                $this->cookieManager->getCookie(self::COOKIE_NAME, self::DEFAULT_VAL)
            );
        }

        public function testDeleteCookie()
        {
            self::$isSetCookieInvoked = false;

            /** @var CookieMetadata $cookieMetadata */
            $cookieMetadata = $this->objectManager->getObject(
                CookieMetadata::class,
                [
                    'metadata' => [
                        'domain' => 'magento.url',
                        'path' => '/backend',
                    ]
                ]
            );

            $this->scopeMock->expects($this->once())
                ->method('getCookieMetadata')
                ->with($cookieMetadata)
                ->willReturn(
                    $cookieMetadata
                );

            $this->cookieManager->deleteCookie(self::DELETE_COOKIE_NAME, $cookieMetadata);
            $this->assertTrue(self::$isSetCookieInvoked);
        }

        public function testDeleteCookieWithNoCookieMetadata()
        {
            self::$isSetCookieInvoked = false;

            $cookieMetadata = $this->objectManager->getObject(CookieMetadata::class);
            $this->scopeMock->expects($this->once())
                ->method('getCookieMetadata')
                ->with()
                ->willReturn(
                    $cookieMetadata
                );

            $this->cookieManager->deleteCookie(self::DELETE_COOKIE_NAME_NO_METADATA);
            $this->assertTrue(self::$isSetCookieInvoked);
        }

        public function testDeleteCookieWithFailureToSendException()
        {
            self::$isSetCookieInvoked = false;

            $cookieMetadata = $this->objectManager->getObject(CookieMetadata::class);
            $this->scopeMock->expects($this->once())
                ->method('getCookieMetadata')
                ->with()
                ->willReturn(
                    $cookieMetadata
                );

            try {
                $this->cookieManager->deleteCookie(self::EXCEPTION_COOKIE_NAME, $cookieMetadata);
                $this->fail('Expected exception not thrown.');
            } catch (FailureToSendException $fse) {
                $this->assertTrue(self::$isSetCookieInvoked);
                $this->assertSame(
                    'The cookie with "exception_cookie_name" cookieName couldn\'t be deleted.',
                    $fse->getMessage()
                );
            }
        }

        /**
         * @param string $cookieName
         * @param bool $secure
         * @dataProvider isCurrentlySecureDataProvider
         */
        public function testSetSensitiveCookieNoMetadata($cookieName, $secure)
        {
            self::$isSetCookieInvoked = false;
            /** @var SensitiveCookieMetadata $sensitiveCookieMetadata */
            $sensitiveCookieMetadata = $this->objectManager
                ->getObject(
                    SensitiveCookieMetadata::class,
                    [
                        'request' => $this->requestMock
                    ]
                );
            $this->scopeMock->expects($this->once())
                ->method('getSensitiveCookieMetadata')
                ->with()
                ->willReturn(
                    $sensitiveCookieMetadata
                );

            $this->requestMock->expects($this->once())
                ->method('isSecure')
                ->willReturn($secure);

            $this->cookieManager->setSensitiveCookie(
                $cookieName,
                'cookie_value'
            );
            $this->assertTrue(self::$isSetCookieInvoked);
        }

        /**
         * @return array
         */
        public function isCurrentlySecureDataProvider()
        {
            return [
                [self::SENSITIVE_COOKIE_NAME_NO_METADATA_HTTPS, true],
                [self::SENSITIVE_COOKIE_NAME_NO_METADATA_NOT_HTTPS, false]
            ];
        }

        public function testSetSensitiveCookieNullDomainAndPath()
        {
            self::$isSetCookieInvoked = false;
            /** @var SensitiveCookieMetadata $sensitiveCookieMetadata */
            $sensitiveCookieMetadata = $this->objectManager
                ->getObject(
                    SensitiveCookieMetadata::class,
                    [
                        'request' => $this->requestMock,
                        'metadata' => [
                            'domain' => null,
                            'path' => null,
                        ],
                    ]
                );

            $this->scopeMock->expects($this->once())
                ->method('getSensitiveCookieMetadata')
                ->with($sensitiveCookieMetadata)
                ->willReturn(
                    $sensitiveCookieMetadata
                );

            $this->requestMock->expects($this->once())
                ->method('isSecure')
                ->willReturn(true);

            $this->cookieManager->setSensitiveCookie(
                self::SENSITIVE_COOKIE_NAME_NO_DOMAIN_NO_PATH,
                'cookie_value',
                $sensitiveCookieMetadata
            );
            $this->assertTrue(self::$isSetCookieInvoked);
        }

        public function testSetSensitiveCookieWithPathAndDomain()
        {
            self::$isSetCookieInvoked = false;
            /** @var SensitiveCookieMetadata $sensitiveCookieMetadata */
            $sensitiveCookieMetadata = $this->objectManager
                ->getObject(
                    SensitiveCookieMetadata::class,
                    [
                        'request' => $this->requestMock,
                        'metadata' => [
                            'domain' => 'magento.url',
                            'path' => '/backend',
                        ],
                    ]
                );

            $this->scopeMock->expects($this->once())
                ->method('getSensitiveCookieMetadata')
                ->with($sensitiveCookieMetadata)
                ->willReturn(
                    $sensitiveCookieMetadata
                );

            $this->requestMock->expects($this->once())
                ->method('isSecure')
                ->willReturn(false);

            $this->cookieManager->setSensitiveCookie(
                self::SENSITIVE_COOKIE_NAME_WITH_DOMAIN_AND_PATH,
                'cookie_value',
                $sensitiveCookieMetadata
            );
            $this->assertTrue(self::$isSetCookieInvoked);
        }

        public function testSetPublicCookieNoMetadata()
        {
            self::$isSetCookieInvoked = false;
            /** @var PublicCookieMetadata $publicCookieMetadata */
            $publicCookieMetadata = $this->objectManager->getObject(
                PublicCookieMetadata::class
            );

            $this->scopeMock->expects($this->once())
                ->method('getPublicCookieMetadata')
                ->with()
                ->willReturn(
                    $publicCookieMetadata
                );

            $this->cookieManager->setPublicCookie(
                self::PUBLIC_COOKIE_NAME_NO_METADATA,
                'cookie_value'
            );
            $this->assertTrue(self::$isSetCookieInvoked);
        }

        public function testSetPublicCookieDefaultValues()
        {
            /** @var PublicCookieMetadata $publicCookieMetadata */
            $publicCookieMetadata = $this->objectManager->getObject(
                PublicCookieMetadata::class,
                [
                    'metadata' => [
                        'domain' => null,
                        'path' => null,
                        'secure' => false,
                        'http_only' => false,
                    ],
                ]
            );

            $this->scopeMock->expects($this->once())
                ->method('getPublicCookieMetadata')
                ->with($publicCookieMetadata)
                ->willReturn(
                    $publicCookieMetadata
                );

            $this->cookieManager->setPublicCookie(
                self::PUBLIC_COOKIE_NAME_DEFAULT_VALUES,
                'cookie_value',
                $publicCookieMetadata
            );

            $this->assertTrue(self::$isSetCookieInvoked);
        }

        public function testSetPublicCookieSomeFieldsSet()
        {
            self::$isSetCookieInvoked = false;
            /** @var PublicCookieMetadata $publicCookieMetadata */
            $publicCookieMetadata = $this->objectManager->getObject(
                PublicCookieMetadata::class,
                [
                    'metadata' => [
                        'domain' => 'magento.url',
                        'path' => '/backend',
                        'http_only' => true,
                    ],
                ]
            );

            $this->scopeMock->expects($this->once())
                ->method('getPublicCookieMetadata')
                ->with($publicCookieMetadata)
                ->willReturn(
                    $publicCookieMetadata
                );

            $this->cookieManager->setPublicCookie(
                self::PUBLIC_COOKIE_NAME_SOME_FIELDS_SET,
                'cookie_value',
                $publicCookieMetadata
            );
            $this->assertTrue(self::$isSetCookieInvoked);
        }

        public function testSetCookieBadName()
        {
            /** @var \Magento\Framework\Stdlib\Cookie\PublicCookieMetadata $publicCookieMetadata */
            $publicCookieMetadata = $this->objectManager->getObject(
                PublicCookieMetadata::class,
                [
                    'metadata' => [
                        'domain' => null,
                        'path' => null,
                        'secure' => false,
                        'http_only' => false,
                    ],
                ]
            );

            $badCookieName = '';
            $cookieValue = 'some_value';

            $this->scopeMock->expects($this->once())
                ->method('getPublicCookieMetadata')
                ->with()
                ->willReturn(
                    $publicCookieMetadata
                );

            try {
                $this->cookieManager->setPublicCookie(
                    $badCookieName,
                    $cookieValue,
                    $publicCookieMetadata
                );
                $this->fail('Failed to throw exception of bad cookie name');
            } catch (InputException $e) {
                $this->assertEquals(
                    'Cookie name cannot be empty and cannot contain these characters: =,; \\t\\r\\n\\013\\014',
                    $e->getMessage()
                );
            }
        }

        public function testSetCookieSizeTooLarge()
        {
            /** @var PublicCookieMetadata $publicCookieMetadata */
            $publicCookieMetadata = $this->objectManager->getObject(
                PublicCookieMetadata::class,
                [
                    'metadata' => [
                        'domain' => null,
                        'path' => null,
                        'secure' => false,
                        'http_only' => false,
                        'duration' => 3600,
                    ],
                ]
            );

            $this->scopeMock->expects($this->once())
                ->method('getPublicCookieMetadata')
                ->with()
                ->willReturn(
                    $publicCookieMetadata
                );

            $cookieValue = '';

            $cookieManager = $this->cookieManager;
            for ($i = 0; $i < $cookieManager::MAX_COOKIE_SIZE + 1; $i++) {
                $cookieValue = $cookieValue . 'a';
            }

            try {
                $this->cookieManager->setPublicCookie(
                    self::MAX_COOKIE_SIZE_TEST_NAME,
                    $cookieValue,
                    $publicCookieMetadata
                );
                $this->fail('Failed to throw exception of excess cookie size.');
            } catch (CookieSizeLimitReachedException $e) {
                $this->assertEquals(
                    "Unable to send the cookie. Size of 'max_cookie_size_test_name' is 4123 bytes.",
                    $e->getMessage()
                );
            }
        }

        public function testSetTooManyCookies()
        {
            /** @var PublicCookieMetadata $publicCookieMetadata */
            $publicCookieMetadata = $this->objectManager->getObject(
                PublicCookieMetadata::class
            );

            $userAgent = 'some_user_agent';

            $cookieManager = $this->cookieManager;
            // Set $cookieManager::MAX_NUM_COOKIES number of cookies in superglobal $_COOKIE.
            for ($i = count($_COOKIE); $i < $cookieManager::MAX_NUM_COOKIES; $i++) {
                $_COOKIE['test_cookie_' . $i] = self::COOKIE_VALUE . '_' . $i;
            }

            $this->scopeMock->expects($this->once())
                ->method('getPublicCookieMetadata')
                ->with()
                ->willReturn(
                    $publicCookieMetadata
                );

            $this->httpHeaderMock->expects($this->any())
                ->method('getHttpUserAgent')
                ->willReturn($userAgent);

            $this->loggerMock->expects($this->once())
                ->method('warning')
                ->with(
                    new Phrase('Unable to send the cookie. Maximum number of cookies would be exceeded.'),
                    array_merge($_COOKIE, ['user-agent' => $userAgent])
                );

            $this->cookieManager->setPublicCookie(
                self::MAX_COOKIE_SIZE_TEST_NAME,
                self::COOKIE_VALUE,
                $publicCookieMetadata
            );
        }

        /**
         * Assert public, sensitive and delete cookie
         *
         * Suppressing UnusedFormalParameter, since PHPMD doesn't detect the callback call.
         * @SuppressWarnings(PHPMD.UnusedFormalParameter)
         */
        public static function assertCookie($name, $value, $expiry, $path, $domain, $secure, $httpOnly)
        {
            if (self::EXCEPTION_COOKIE_NAME == $name) {
                return false;
            } elseif (isset(self::$functionTestAssertionMapping[$name])) {
                call_user_func_array(self::$functionTestAssertionMapping[$name], func_get_args());
            } else {
                self::fail('Non-tested case in mock setcookie()');
            }
            return true;
        }

        /**
         * Assert delete cookie
         *
         * Suppressing UnusedPrivateMethod, since PHPMD doesn't detect callback method use.
         * @SuppressWarnings(PHPMD.UnusedPrivateMethod)
         */
        private static function assertDeleteCookie(
            $name,
            $value,
            $expiry,
            $path,
            $domain,
            $secure,
            $httpOnly
        ) {
            self::assertEquals(self::DELETE_COOKIE_NAME, $name);
            self::assertEquals('', $value);
            self::assertEquals($expiry, PhpCookieManager::EXPIRE_NOW_TIME);
            self::assertFalse($secure);
            self::assertFalse($httpOnly);
            self::assertEquals('magento.url', $domain);
            self::assertEquals('/backend', $path);
        }

        /**
         * Assert delete cookie with no meta data
         *
         * Suppressing UnusedPrivateMethod, since PHPMD doesn't detect callback method use.
         * @SuppressWarnings(PHPMD.UnusedPrivateMethod)
         */
        private static function assertDeleteCookieWithNoMetadata(
            $name,
            $value,
            $expiry,
            $path,
            $domain,
            $secure,
            $httpOnly
        ) {
            self::assertEquals(self::DELETE_COOKIE_NAME_NO_METADATA, $name);
            self::assertEquals('', $value);
            self::assertEquals($expiry, PhpCookieManager::EXPIRE_NOW_TIME);
            self::assertFalse($secure);
            self::assertFalse($httpOnly);
            self::assertEquals('', $domain);
            self::assertEquals('', $path);
        }

        /**
         * Assert sensitive cookie with no meta data
         *
         * Suppressing UnusedPrivateMethod, since PHPMD doesn't detect callback method use.
         * @SuppressWarnings(PHPMD.UnusedPrivateMethod)
         */
        private static function assertSensitiveCookieWithNoMetaDataHttps(
            $name,
            $value,
            $expiry,
            $path,
            $domain,
            $secure,
            $httpOnly
        ) {
            self::assertEquals(self::SENSITIVE_COOKIE_NAME_NO_METADATA_HTTPS, $name);
            self::assertEquals(self::COOKIE_VALUE, $value);
            self::assertEquals(PhpCookieManager::EXPIRE_AT_END_OF_SESSION_TIME, $expiry);
            self::assertTrue($secure);
            self::assertTrue($httpOnly);
            self::assertEquals('', $domain);
            self::assertEquals('', $path);
        }

        /**
         * Assert sensitive cookie with no meta data
         *
         * Suppressing UnusedPrivateMethod, since PHPMD doesn't detect callback method use.
         * @SuppressWarnings(PHPMD.UnusedPrivateMethod)
         */
        private static function assertSensitiveCookieWithNoMetaDataNotHttps(
            $name,
            $value,
            $expiry,
            $path,
            $domain,
            $secure,
            $httpOnly
        ) {
            self::assertEquals(self::SENSITIVE_COOKIE_NAME_NO_METADATA_NOT_HTTPS, $name);
            self::assertEquals(self::COOKIE_VALUE, $value);
            self::assertEquals(PhpCookieManager::EXPIRE_AT_END_OF_SESSION_TIME, $expiry);
            self::assertFalse($secure);
            self::assertTrue($httpOnly);
            self::assertEquals('', $domain);
            self::assertEquals('', $path);
        }

        /**
         * Assert sensitive cookie with no domain and path
         *
         * Suppressing UnusedPrivateMethod, since PHPMD doesn't detect callback method use.
         * @SuppressWarnings(PHPMD.UnusedPrivateMethod)
         */
        private static function assertSensitiveCookieNoDomainNoPath(
            $name,
            $value,
            $expiry,
            $path,
            $domain,
            $secure,
            $httpOnly
        ) {
            self::assertEquals(self::SENSITIVE_COOKIE_NAME_NO_DOMAIN_NO_PATH, $name);
            self::assertEquals(self::COOKIE_VALUE, $value);
            self::assertEquals(PhpCookieManager::EXPIRE_AT_END_OF_SESSION_TIME, $expiry);
            self::assertTrue($secure);
            self::assertTrue($httpOnly);
            self::assertEquals('', $domain);
            self::assertEquals('', $path);
        }

        /**
         * Assert sensitive cookie with domain and path
         *
         * Suppressing UnusedPrivateMethod, since PHPMD doesn't detect callback method use.
         * @SuppressWarnings(PHPMD.UnusedPrivateMethod)
         */
        private static function assertSensitiveCookieWithDomainAndPath(
            $name,
            $value,
            $expiry,
            $path,
            $domain,
            $secure,
            $httpOnly
        ) {
            self::assertEquals(self::SENSITIVE_COOKIE_NAME_WITH_DOMAIN_AND_PATH, $name);
            self::assertEquals(self::COOKIE_VALUE, $value);
            self::assertEquals(PhpCookieManager::EXPIRE_AT_END_OF_SESSION_TIME, $expiry);
            self::assertFalse($secure);
            self::assertTrue($httpOnly);
            self::assertEquals('magento.url', $domain);
            self::assertEquals('/backend', $path);
        }

        /**
         * Assert public cookie with no metadata
         *
         * Suppressing UnusedPrivateMethod, since PHPMD doesn't detect callback method use.
         * @SuppressWarnings(PHPMD.UnusedPrivateMethod)
         */
        private static function assertPublicCookieWithNoMetaData(
            $name,
            $value,
            $expiry,
            $path,
            $domain,
            $secure,
            $httpOnly
        ) {
            self::assertEquals(self::PUBLIC_COOKIE_NAME_NO_METADATA, $name);
            self::assertEquals(self::COOKIE_VALUE, $value);
            self::assertEquals(self::COOKIE_EXPIRE_END_OF_SESSION, $expiry);
            self::assertFalse($secure);
            self::assertFalse($httpOnly);
            self::assertEquals('', $domain);
            self::assertEquals('', $path);
        }

        /**
         * Assert public cookie with no domain and path
         *
         * Suppressing UnusedPrivateMethod, since PHPMD doesn't detect callback method use.
         * @SuppressWarnings(PHPMD.UnusedPrivateMethod)
         */
        private static function assertPublicCookieWithNoDomainNoPath(
            $name,
            $value,
            $expiry,
            $path,
            $domain,
            $secure,
            $httpOnly
        ) {
            self::assertEquals(self::PUBLIC_COOKIE_NAME_NO_METADATA, $name);
            self::assertEquals(self::COOKIE_VALUE, $value);
            self::assertEquals(PhpCookieManager::EXPIRE_AT_END_OF_SESSION_TIME, $expiry);
            self::assertTrue($secure);
            self::assertTrue($httpOnly);
            self::assertEquals('magento.url', $domain);
            self::assertEquals('/backend', $path);
        }

        /**
         * Assert public cookie with default values
         *
         * Suppressing UnusedPrivateMethod, since PHPMD doesn't detect callback method use.
         * @SuppressWarnings(PHPMD.UnusedPrivateMethod)
         */
        private static function assertPublicCookieWithDefaultValues(
            $name,
            $value,
            $expiry,
            $path,
            $domain,
            $secure,
            $httpOnly
        ) {
            self::assertEquals(self::PUBLIC_COOKIE_NAME_DEFAULT_VALUES, $name);
            self::assertEquals(self::COOKIE_VALUE, $value);
            self::assertEquals(self::COOKIE_EXPIRE_END_OF_SESSION, $expiry);
            self::assertFalse($secure);
            self::assertFalse($httpOnly);
            self::assertEquals('', $domain);
            self::assertEquals('', $path);
        }

        /**
         * Assert public cookie with no field set
         *
         * Suppressing UnusedPrivateMethod, since PHPMD doesn't detect callback method use.
         * @SuppressWarnings(PHPMD.UnusedPrivateMethod)
         */
        private static function assertPublicCookieWithSomeFieldSet(
            $name,
            $value,
            $expiry,
            $path,
            $domain,
            $secure,
            $httpOnly
        ) {
            self::assertEquals(self::PUBLIC_COOKIE_NAME_SOME_FIELDS_SET, $name);
            self::assertEquals(self::COOKIE_VALUE, $value);
            self::assertEquals(self::COOKIE_EXPIRE_END_OF_SESSION, $expiry);
            self::assertFalse($secure);
            self::assertTrue($httpOnly);
            self::assertEquals('magento.url', $domain);
            self::assertEquals('/backend', $path);
        }

        /**
         * Assert cookie size
         *
         * Suppressing UnusedPrivateMethod, since PHPMD doesn't detect callback method use.
         * @SuppressWarnings(PHPMD.UnusedPrivateMethod)
         */
        private static function assertCookieSize(
            $name,
            $value,
            $expiry,
            $path,
            $domain,
            $secure,
            $httpOnly
        ) {
            self::assertEquals(self::MAX_COOKIE_SIZE_TEST_NAME, $name);
            self::assertEquals(self::COOKIE_VALUE, $value);
            self::assertEquals(self::COOKIE_EXPIRE_END_OF_SESSION, $expiry);
            self::assertFalse($secure);
            self::assertFalse($httpOnly);
            self::assertEquals('', $domain);
            self::assertEquals('', $path);
        }

        /**
         * @param $get
         * @param $default
         * @param $return
         */
        protected function stubGetCookie($get, $default, $return)
        {
            $this->readerMock->expects($this->atLeastOnce())
                ->method('getCookie')
                ->with($get, $default)
                ->willReturn($return);
        }
    }
}<|MERGE_RESOLUTION|>--- conflicted
+++ resolved
@@ -92,11 +92,7 @@
         protected $cookieManager;
 
         /**
-<<<<<<< HEAD
-         * @var \PHPUnit\Framework\MockObject\MockObject|CookieScopeInterface
-=======
          * @var MockObject|CookieScopeInterface
->>>>>>> 5ce65294
          */
         protected $scopeMock;
 
@@ -106,38 +102,22 @@
         public static $isSetCookieInvoked;
 
         /**
-<<<<<<< HEAD
-         * @var \Magento\Framework\App\Request\Http | \PHPUnit\Framework\MockObject\MockObject
-=======
          * @var Http|MockObject
->>>>>>> 5ce65294
          */
         protected $requestMock;
 
         /**
-<<<<<<< HEAD
-         * @var \Magento\Framework\Stdlib\Cookie\CookieReaderInterface | \PHPUnit\Framework\MockObject\MockObject
-=======
          * @var CookieReaderInterface|MockObject
->>>>>>> 5ce65294
          */
         protected $readerMock;
 
         /**
-<<<<<<< HEAD
-         * @var LoggerInterface | \PHPUnit\Framework\MockObject\MockObject
-=======
          * @var LoggerInterface|MockObject
->>>>>>> 5ce65294
          */
         protected $loggerMock;
 
         /**
-<<<<<<< HEAD
-         * @var HttpHeader | \PHPUnit\Framework\MockObject\MockObject
-=======
          * @var HttpHeader|MockObject
->>>>>>> 5ce65294
          */
         protected $httpHeaderMock;
 
@@ -179,11 +159,7 @@
                 ->getMock();
         }
 
-<<<<<<< HEAD
-        protected function tearDown(): void
-=======
         public function tearDown(): void
->>>>>>> 5ce65294
         {
             global $mockTranslateSetCookie;
             $mockTranslateSetCookie = false;
@@ -227,8 +203,8 @@
             $this->scopeMock->expects($this->once())
                 ->method('getCookieMetadata')
                 ->with($cookieMetadata)
-                ->willReturn(
-                    $cookieMetadata
+                ->will(
+                    $this->returnValue($cookieMetadata)
                 );
 
             $this->cookieManager->deleteCookie(self::DELETE_COOKIE_NAME, $cookieMetadata);
@@ -243,8 +219,8 @@
             $this->scopeMock->expects($this->once())
                 ->method('getCookieMetadata')
                 ->with()
-                ->willReturn(
-                    $cookieMetadata
+                ->will(
+                    $this->returnValue($cookieMetadata)
                 );
 
             $this->cookieManager->deleteCookie(self::DELETE_COOKIE_NAME_NO_METADATA);
@@ -259,8 +235,8 @@
             $this->scopeMock->expects($this->once())
                 ->method('getCookieMetadata')
                 ->with()
-                ->willReturn(
-                    $cookieMetadata
+                ->will(
+                    $this->returnValue($cookieMetadata)
                 );
 
             try {
@@ -294,13 +270,13 @@
             $this->scopeMock->expects($this->once())
                 ->method('getSensitiveCookieMetadata')
                 ->with()
-                ->willReturn(
-                    $sensitiveCookieMetadata
+                ->will(
+                    $this->returnValue($sensitiveCookieMetadata)
                 );
 
             $this->requestMock->expects($this->once())
                 ->method('isSecure')
-                ->willReturn($secure);
+                ->will($this->returnValue($secure));
 
             $this->cookieManager->setSensitiveCookie(
                 $cookieName,
@@ -339,13 +315,13 @@
             $this->scopeMock->expects($this->once())
                 ->method('getSensitiveCookieMetadata')
                 ->with($sensitiveCookieMetadata)
-                ->willReturn(
-                    $sensitiveCookieMetadata
+                ->will(
+                    $this->returnValue($sensitiveCookieMetadata)
                 );
 
             $this->requestMock->expects($this->once())
                 ->method('isSecure')
-                ->willReturn(true);
+                ->will($this->returnValue(true));
 
             $this->cookieManager->setSensitiveCookie(
                 self::SENSITIVE_COOKIE_NAME_NO_DOMAIN_NO_PATH,
@@ -374,13 +350,13 @@
             $this->scopeMock->expects($this->once())
                 ->method('getSensitiveCookieMetadata')
                 ->with($sensitiveCookieMetadata)
-                ->willReturn(
-                    $sensitiveCookieMetadata
+                ->will(
+                    $this->returnValue($sensitiveCookieMetadata)
                 );
 
             $this->requestMock->expects($this->once())
                 ->method('isSecure')
-                ->willReturn(false);
+                ->will($this->returnValue(false));
 
             $this->cookieManager->setSensitiveCookie(
                 self::SENSITIVE_COOKIE_NAME_WITH_DOMAIN_AND_PATH,
@@ -401,8 +377,8 @@
             $this->scopeMock->expects($this->once())
                 ->method('getPublicCookieMetadata')
                 ->with()
-                ->willReturn(
-                    $publicCookieMetadata
+                ->will(
+                    $this->returnValue($publicCookieMetadata)
                 );
 
             $this->cookieManager->setPublicCookie(
@@ -430,8 +406,8 @@
             $this->scopeMock->expects($this->once())
                 ->method('getPublicCookieMetadata')
                 ->with($publicCookieMetadata)
-                ->willReturn(
-                    $publicCookieMetadata
+                ->will(
+                    $this->returnValue($publicCookieMetadata)
                 );
 
             $this->cookieManager->setPublicCookie(
@@ -461,8 +437,8 @@
             $this->scopeMock->expects($this->once())
                 ->method('getPublicCookieMetadata')
                 ->with($publicCookieMetadata)
-                ->willReturn(
-                    $publicCookieMetadata
+                ->will(
+                    $this->returnValue($publicCookieMetadata)
                 );
 
             $this->cookieManager->setPublicCookie(
@@ -494,8 +470,8 @@
             $this->scopeMock->expects($this->once())
                 ->method('getPublicCookieMetadata')
                 ->with()
-                ->willReturn(
-                    $publicCookieMetadata
+                ->will(
+                    $this->returnValue($publicCookieMetadata)
                 );
 
             try {
@@ -532,8 +508,8 @@
             $this->scopeMock->expects($this->once())
                 ->method('getPublicCookieMetadata')
                 ->with()
-                ->willReturn(
-                    $publicCookieMetadata
+                ->will(
+                    $this->returnValue($publicCookieMetadata)
                 );
 
             $cookieValue = '';
@@ -576,8 +552,8 @@
             $this->scopeMock->expects($this->once())
                 ->method('getPublicCookieMetadata')
                 ->with()
-                ->willReturn(
-                    $publicCookieMetadata
+                ->will(
+                    $this->returnValue($publicCookieMetadata)
                 );
 
             $this->httpHeaderMock->expects($this->any())
