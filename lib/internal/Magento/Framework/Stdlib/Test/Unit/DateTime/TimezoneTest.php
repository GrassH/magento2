--- conflicted
+++ resolved
@@ -42,29 +42,17 @@
     private $objectManager;
 
     /**
-<<<<<<< HEAD
-     * @var ScopeResolverInterface|\PHPUnit\Framework\MockObject\MockObject
-=======
      * @var ScopeResolverInterface|MockObject
->>>>>>> 5ce65294
      */
     private $scopeResolver;
 
     /**
-<<<<<<< HEAD
-     * @var ResolverInterface|\PHPUnit\Framework\MockObject\MockObject
-=======
      * @var ResolverInterface|MockObject
->>>>>>> 5ce65294
      */
     private $localeResolver;
 
     /**
-<<<<<<< HEAD
-     * @var ScopeConfigInterface|\PHPUnit\Framework\MockObject\MockObject
-=======
      * @var ScopeConfigInterface|MockObject
->>>>>>> 5ce65294
      */
     private $scopeConfig;
 
