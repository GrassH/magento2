--- conflicted
+++ resolved
@@ -21,11 +21,7 @@
     protected $objectManager;
 
     /**
-<<<<<<< HEAD
-     * @var \Magento\Framework\Locale\ResolverInterface | \PHPUnit\Framework\MockObject\MockObject
-=======
      * @var ResolverInterface|MockObject
->>>>>>> 5ce65294
      */
     protected $localeResolverMock;
 
@@ -126,20 +122,10 @@
         ];
     }
 
-<<<<<<< HEAD
-    /**
-     */
-    public function testFormatObjectIfPassedWrongFormat()
-    {
-        $this->expectException(\Magento\Framework\Exception\LocalizedException::class);
-        $this->expectExceptionMessage('The format type is invalid. Verify the format type and try again.');
-
-=======
     public function testFormatObjectIfPassedWrongFormat()
     {
         $this->expectException('Magento\Framework\Exception\LocalizedException');
         $this->expectExceptionMessage('The format type is invalid. Verify the format type and try again.');
->>>>>>> 5ce65294
         $dateTimeFormatter = $this->objectManager->getObject(
             DateTimeFormatter::class,
             [
