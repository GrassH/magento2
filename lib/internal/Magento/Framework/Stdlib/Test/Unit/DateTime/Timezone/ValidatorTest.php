<?php
/**
 * Copyright © Magento, Inc. All rights reserved.
 * See COPYING.txt for license details.
 */
declare(strict_types=1);

namespace Magento\Framework\Stdlib\Test\Unit\DateTime\Timezone;

use Magento\Framework\Stdlib\DateTime\Timezone\Validator;
use PHPUnit\Framework\TestCase;

class ValidatorTest extends TestCase
{
    /**
     * @var Validator
     */
    protected $_validator;

    /**
     * @dataProvider validateWithTimestampOutOfSystemRangeDataProvider
     */
    public function testValidateWithTimestampOutOfSystemRangeThrowsException($range, $validateArgs)
    {
<<<<<<< HEAD
        $this->expectException(\Magento\Framework\Exception\ValidatorException::class);

        $this->_validator = new \Magento\Framework\Stdlib\DateTime\Timezone\Validator($range['min'], $range['max']);
=======
        $this->expectException('Magento\Framework\Exception\ValidatorException');
        $this->_validator = new Validator($range['min'], $range['max']);
>>>>>>> 5ce65294
        $this->_validator->validate($validateArgs['timestamp'], $validateArgs['to_date']);

        $this->expectExceptionMessage(
            "The transition year isn't included in the system date range. Verify the year date range and try again."
        );
    }

<<<<<<< HEAD
    /**
     */
    public function testValidateWithTimestampOutOfSpecifiedRangeThrowsException()
    {
        $this->expectException(\Magento\Framework\Exception\ValidatorException::class);
        $this->expectExceptionMessage('Transition year is out of specified date range.');

        $this->_validator = new \Magento\Framework\Stdlib\DateTime\Timezone\Validator();
=======
    public function testValidateWithTimestampOutOfSpecifiedRangeThrowsException()
    {
        $this->expectException('Magento\Framework\Exception\ValidatorException');
        $this->expectExceptionMessage('Transition year is out of specified date range.');
        $this->_validator = new Validator();
>>>>>>> 5ce65294
        $this->_validator->validate(mktime(1, 2, 3, 4, 5, 2007), mktime(1, 2, 3, 4, 5, 2006));
    }

    /**
     * @return array
     */
    public function validateWithTimestampOutOfSystemRangeDataProvider()
    {
        return [
            [['min' => 2000, 'max' => 2030], ['timestamp' => PHP_INT_MAX, 'to_date' => PHP_INT_MAX]],
            [['min' => 2000, 'max' => 2030], ['timestamp' => 0, 'to_date' => PHP_INT_MAX]]
        ];
    }
}<|MERGE_RESOLUTION|>--- conflicted
+++ resolved
@@ -22,14 +22,8 @@
      */
     public function testValidateWithTimestampOutOfSystemRangeThrowsException($range, $validateArgs)
     {
-<<<<<<< HEAD
-        $this->expectException(\Magento\Framework\Exception\ValidatorException::class);
-
-        $this->_validator = new \Magento\Framework\Stdlib\DateTime\Timezone\Validator($range['min'], $range['max']);
-=======
         $this->expectException('Magento\Framework\Exception\ValidatorException');
         $this->_validator = new Validator($range['min'], $range['max']);
->>>>>>> 5ce65294
         $this->_validator->validate($validateArgs['timestamp'], $validateArgs['to_date']);
 
         $this->expectExceptionMessage(
@@ -37,22 +31,11 @@
         );
     }
 
-<<<<<<< HEAD
-    /**
-     */
-    public function testValidateWithTimestampOutOfSpecifiedRangeThrowsException()
-    {
-        $this->expectException(\Magento\Framework\Exception\ValidatorException::class);
-        $this->expectExceptionMessage('Transition year is out of specified date range.');
-
-        $this->_validator = new \Magento\Framework\Stdlib\DateTime\Timezone\Validator();
-=======
     public function testValidateWithTimestampOutOfSpecifiedRangeThrowsException()
     {
         $this->expectException('Magento\Framework\Exception\ValidatorException');
         $this->expectExceptionMessage('Transition year is out of specified date range.');
         $this->_validator = new Validator();
->>>>>>> 5ce65294
         $this->_validator->validate(mktime(1, 2, 3, 4, 5, 2007), mktime(1, 2, 3, 4, 5, 2006));
     }
 
