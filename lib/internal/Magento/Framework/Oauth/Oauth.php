--- conflicted
+++ resolved
@@ -156,21 +156,14 @@
         $headerParameters = array_merge($headerParameters, $params);
         $headerParameters['oauth_signature'] = $this->hmacSignatureHelper->sign(
             $params,
-            'SHA256',
+            $signatureMethod,
             $headerParameters['oauth_consumer_secret'],
             $headerParameters['oauth_token_secret'],
             $httpMethod,
             $requestUrl
         );
-<<<<<<< HEAD
-        $authorizationHeader = $this->hmacSignatureHelper->toAuthorizationHeader($headerParameters);
-        // toAuthorizationHeader adds an optional realm="" which is not required for now.
-        // http://tools.ietf.org/html/rfc2617#section-1.2
-        return str_replace('realm="",', '', $authorizationHeader);
-=======
 
         return $this->hmacSignatureHelper->toAuthorizationHeader($headerParameters);
->>>>>>> 459ebb5b
     }
 
     /**
@@ -197,11 +190,7 @@
 
         $calculatedSign = $this->hmacSignatureHelper->sign(
             $params,
-<<<<<<< HEAD
-            'SHA256',
-=======
             $params['oauth_signature_method'],
->>>>>>> 459ebb5b
             $consumerSecret,
             $tokenSecret,
             $httpMethod,
