--- conflicted
+++ resolved
@@ -17,11 +17,7 @@
     /**
      * Magento version
      */
-<<<<<<< HEAD
-    const VERSION = '0.74.0-beta13';
-=======
     const VERSION = '1.0.0-beta';
->>>>>>> b0372d69
 
     /**
      * Launch application
