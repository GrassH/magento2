--- conflicted
+++ resolved
@@ -19,11 +19,7 @@
 class UnserializeTest extends TestCase
 {
     /**
-<<<<<<< HEAD
-     * @var Serialize|\PHPUnit\Framework\MockObject\MockObject
-=======
      * @var Serialize|MockObject
->>>>>>> 5ce65294
      */
     private $serializerMock;
 
@@ -62,16 +58,9 @@
      */
     public function testUnserializeObject($serialized)
     {
-<<<<<<< HEAD
-        $this->expectException(\Exception::class);
-        $this->expectExceptionMessage('String contains serialized object');
-
-        $this->expectException(\PHPUnit\Framework\Exception::class);
-=======
         $this->expectException('Exception');
         $this->expectExceptionMessage('String contains serialized object');
         $this->expectException(Exception::class);
->>>>>>> 5ce65294
         $this->expectExceptionMessage(
             'String contains serialized object'
         );
