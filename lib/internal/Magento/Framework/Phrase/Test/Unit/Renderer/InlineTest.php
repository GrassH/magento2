--- conflicted
+++ resolved
@@ -18,11 +18,7 @@
 class InlineTest extends TestCase
 {
     /**
-<<<<<<< HEAD
-     * @var \Magento\Framework\TranslateInterface|\PHPUnit\Framework\MockObject\MockObject
-=======
      * @var TranslateInterface|MockObject
->>>>>>> 5ce65294
      */
     protected $translator;
 
@@ -32,20 +28,12 @@
     protected $renderer;
 
     /**
-<<<<<<< HEAD
-     * @var \Magento\Framework\Translate\Inline\ProviderInterface|\PHPUnit\Framework\MockObject\MockObject
-=======
      * @var ProviderInterface|MockObject
->>>>>>> 5ce65294
      */
     protected $provider;
 
     /**
-<<<<<<< HEAD
-     * @var \Psr\Log\LoggerInterface|\PHPUnit\Framework\MockObject\MockObject
-=======
      * @var LoggerInterface|MockObject
->>>>>>> 5ce65294
      */
     protected $loggerMock;
 
@@ -71,16 +59,16 @@
 
         $this->translator->expects($this->once())
             ->method('getTheme')
-            ->willReturn($theme);
+            ->will($this->returnValue($theme));
 
         $inlineTranslate = $this->createMock(InlineInterface::class);
         $inlineTranslate->expects($this->once())
             ->method('isAllowed')
-            ->willReturn(true);
+            ->will($this->returnValue(true));
 
         $this->provider->expects($this->once())
             ->method('get')
-            ->willReturn($inlineTranslate);
+            ->will($this->returnValue($inlineTranslate));
 
         $this->assertEquals($result, $this->renderer->render([$text], []));
     }
@@ -92,11 +80,11 @@
         $inlineTranslate = $this->createMock(InlineInterface::class);
         $inlineTranslate->expects($this->once())
             ->method('isAllowed')
-            ->willReturn(false);
+            ->will($this->returnValue(false));
 
         $this->provider->expects($this->once())
             ->method('get')
-            ->willReturn($inlineTranslate);
+            ->will($this->returnValue($inlineTranslate));
 
         $this->assertEquals($text, $this->renderer->render([$text], []));
     }
