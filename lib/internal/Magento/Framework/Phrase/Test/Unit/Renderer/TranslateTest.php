<?php
/**
 * Copyright © Magento, Inc. All rights reserved.
 * See COPYING.txt for license details.
 */
declare(strict_types=1);

namespace Magento\Framework\Phrase\Test\Unit\Renderer;

use Magento\Framework\Phrase\Renderer\Translate as PhraseRenderer;
use Magento\Framework\TestFramework\Unit\Helper\ObjectManager;
use Magento\Framework\Translate;
use Magento\Framework\TranslateInterface;
use PHPUnit\Framework\MockObject\MockObject;
use PHPUnit\Framework\TestCase;
use Psr\Log\LoggerInterface;

class TranslateTest extends TestCase
{
    /**
<<<<<<< HEAD
     * @var \Magento\Framework\Translate|\PHPUnit\Framework\MockObject\MockObject
=======
     * @var Translate|MockObject
>>>>>>> 5ce65294
     */
    protected $_translator;

    /**
     * @var PhraseRenderer
     */
    protected $_renderer;

    /**
<<<<<<< HEAD
     * @var \Psr\Log\LoggerInterface|\PHPUnit\Framework\MockObject\MockObject
=======
     * @var LoggerInterface|MockObject
>>>>>>> 5ce65294
     */
    protected $loggerMock;

    protected function setUp(): void
    {
        $this->_translator = $this->createMock(TranslateInterface::class);
        $this->loggerMock = $this->getMockBuilder(LoggerInterface::class)
            ->getMock();

        $objectManagerHelper = new ObjectManager($this);
        $this->_renderer = $objectManagerHelper->getObject(
            PhraseRenderer::class,
            [
                'translator' => $this->_translator,
                'logger' => $this->loggerMock
            ]
        );
    }

    public function testRenderTextWithoutTranslation()
    {
        $text = 'text';
        $this->_translator->expects($this->once())
            ->method('getData')
            ->willReturn([]);
        $this->assertEquals($text, $this->_renderer->render([$text], []));
    }

    public function testRenderTextWithSingleQuotes()
    {
        $translatedTextInDictionary = "That's translated text";
        $translatedTextInput = 'That\\\'s translated text';
        $translate = 'translate';

        $this->_translator->expects($this->once())
            ->method('getData')
            ->willReturn([$translatedTextInDictionary => $translate]);

        $this->assertEquals($translate, $this->_renderer->render([$translatedTextInput], []));
    }

    public function testRenderWithoutTranslation()
    {
        $translate = "Text with quote \'";
        $this->_translator->expects($this->once())
            ->method('getData')
            ->willReturn([]);
        $this->assertEquals($translate, $this->_renderer->render([$translate], []));
    }

    public function testRenderTextWithDoubleQuotes()
    {
        $translatedTextInDictionary = "That\"s translated text";
        $translatedTextInput = 'That\"s translated text';
        $translate = 'translate';

        $this->_translator->expects($this->once())
            ->method('getData')
            ->willReturn([$translatedTextInDictionary => $translate]);

        $this->assertEquals($translate, $this->_renderer->render([$translatedTextInput], []));
    }

    public function testRenderException()
    {
        $message = 'something went wrong';
        $exception = new \Exception($message);

        $this->_translator->expects($this->once())
            ->method('getData')
            ->willThrowException($exception);

        $this->expectException('Exception');
        $this->expectExceptionMessage($message);
        $this->_renderer->render(['text'], []);
    }
}<|MERGE_RESOLUTION|>--- conflicted
+++ resolved
@@ -18,11 +18,7 @@
 class TranslateTest extends TestCase
 {
     /**
-<<<<<<< HEAD
-     * @var \Magento\Framework\Translate|\PHPUnit\Framework\MockObject\MockObject
-=======
      * @var Translate|MockObject
->>>>>>> 5ce65294
      */
     protected $_translator;
 
@@ -32,11 +28,7 @@
     protected $_renderer;
 
     /**
-<<<<<<< HEAD
-     * @var \Psr\Log\LoggerInterface|\PHPUnit\Framework\MockObject\MockObject
-=======
      * @var LoggerInterface|MockObject
->>>>>>> 5ce65294
      */
     protected $loggerMock;
 
@@ -73,7 +65,7 @@
 
         $this->_translator->expects($this->once())
             ->method('getData')
-            ->willReturn([$translatedTextInDictionary => $translate]);
+            ->will($this->returnValue([$translatedTextInDictionary => $translate]));
 
         $this->assertEquals($translate, $this->_renderer->render([$translatedTextInput], []));
     }
@@ -83,7 +75,7 @@
         $translate = "Text with quote \'";
         $this->_translator->expects($this->once())
             ->method('getData')
-            ->willReturn([]);
+            ->will($this->returnValue([]));
         $this->assertEquals($translate, $this->_renderer->render([$translate], []));
     }
 
@@ -95,7 +87,7 @@
 
         $this->_translator->expects($this->once())
             ->method('getData')
-            ->willReturn([$translatedTextInDictionary => $translate]);
+            ->will($this->returnValue([$translatedTextInDictionary => $translate]));
 
         $this->assertEquals($translate, $this->_renderer->render([$translatedTextInput], []));
     }
