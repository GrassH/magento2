--- conflicted
+++ resolved
@@ -7,10 +7,7 @@
 
 use Magento\Framework\GetParameterClassTrait;
 use Magento\Framework\ObjectManagerInterface;
-<<<<<<< HEAD
-=======
 use Magento\Framework\App\ObjectManager as AppObjectManager;
->>>>>>> 3f249868
 use PHPUnit\Framework\MockObject\MockObject;
 
 /**
@@ -379,11 +376,7 @@
         $objectManagerMock->method('getInstance')->willReturnSelf();
         $objectManagerMock->method('get')->willReturnMap($map);
 
-<<<<<<< HEAD
-        $reflectionProperty = new \ReflectionProperty(\Magento\Framework\App\ObjectManager::class, '_instance');
-=======
         $reflectionProperty = new \ReflectionProperty(AppObjectManager::class, '_instance');
->>>>>>> 3f249868
         $reflectionProperty->setAccessible(true);
         $reflectionProperty->setValue($objectManagerMock);
     }
