<?php
/**
 * Copyright © Magento, Inc. All rights reserved.
 * See COPYING.txt for license details.
 */
namespace Magento\Framework\TestFramework\Unit\Helper;

use Magento\Framework\GetParameterClassTrait;
use Magento\Framework\ObjectManagerInterface;
use Magento\Framework\App\ObjectManager as AppObjectManager;
use PHPUnit\Framework\MockObject\MockObject;

/**
 * Helper class for basic object retrieving, such as blocks, models etc...
 *
 * @deprecated Class under test should be instantiated with `new` keyword with explicit dependencies declaration
 * @see https://github.com/magento/magento2/pull/29272
 * @SuppressWarnings(PHPMD.CouplingBetweenObjects)
 */
class ObjectManager
{
    use GetParameterClassTrait;

    /**
     * Special cases configuration
     *
     * @var array
     */
    protected $_specialCases = [
        \Magento\Framework\Model\ResourceModel\AbstractResource::class => '_getResourceModelMock',
        \Magento\Framework\TranslateInterface::class => '_getTranslatorMock',
    ];

    /**
     * @var \PHPUnit\Framework\TestCase
     */
    protected $_testObject;

    /**
     * Constructor
     *
     * @param \PHPUnit\Framework\TestCase $testObject
     */
    public function __construct(\PHPUnit\Framework\TestCase $testObject)
    {
        $this->_testObject = $testObject;
    }

    /**
     * Get mock for argument
     *
     * @param string $argClassName
     * @param array $originalArguments
     * @return null|object|MockObject
     */
    protected function _createArgumentMock($argClassName, array $originalArguments)
    {
        $object = null;
        if ($argClassName) {
            $object = $this->_processSpecialCases($argClassName, $originalArguments);
            if (null === $object) {
                $object = $this->_getMockWithoutConstructorCall($argClassName);
            }
        }
        return $object;
    }

    /**
     * Process special cases
     *
     * @param string $className
     * @param array $arguments
     * @return null|object
     */
    protected function _processSpecialCases($className, $arguments)
    {
        $object = null;
        $interfaces = class_implements($className);
        if (in_array(\Magento\Framework\ObjectManager\ContextInterface::class, $interfaces)) {
            $object = $this->getObject($className, $arguments);
        } elseif (isset($this->_specialCases[$className])) {
            $method = $this->_specialCases[$className];
            $object = $this->{$method}($className);
        }

        return $object;
    }

    /**
     * Retrieve specific mock of core resource model
     *
     * @return \Magento\Framework\Module\ResourceInterface|MockObject
     */
    protected function _getResourceModelMock()
    {
        $resourceMock = $this->_testObject->getMockBuilder(\Magento\Framework\Module\ModuleResource::class)
            ->disableOriginalConstructor()
            ->disableOriginalClone()
            ->disableArgumentCloning()
            ->disallowMockingUnknownTypes()
            ->onlyMethods(['getIdFieldName', '__sleep', '__wakeup'])
            ->getMock();
        $resourceMock->expects(
            $this->_testObject->any()
        )->method(
            'getIdFieldName'
        )->will(
            $this->_testObject->returnValue('id')
        );

        return $resourceMock;
    }

    /**
     * Retrieve mock of core translator model
     *
     * @param string $className
     * @return \Magento\Framework\TranslateInterface|MockObject
     */
    protected function _getTranslatorMock($className)
    {
        $translator = $this->_testObject->getMockBuilder($className)->disableOriginalConstructor()->getMock();
        $translateCallback = function ($arguments) {
            return is_array($arguments) ? vsprintf(array_shift($arguments), $arguments) : '';
        };
        $translator->expects(
            $this->_testObject->any()
        )->method(
            'translate'
        )->will(
            $this->_testObject->returnCallback($translateCallback)
        );
        return $translator;
    }

    /**
     * Get mock without call of original constructor
     *
     * @param string $className
     * @return MockObject
     */
    protected function _getMockWithoutConstructorCall($className)
    {
        $mock = $this->_testObject->getMockBuilder($className)
            ->disableOriginalConstructor()
            ->disableOriginalClone()
            ->disableArgumentCloning()
            ->disallowMockingUnknownTypes()
            ->getMock();
        return $mock;
    }

    /**
     * Get class instance
     *
     * @param string $className
     * @param array $arguments
     * @return object
     */
    public function getObject($className, array $arguments = [])
    {
        if (is_subclass_of($className, \Magento\Framework\Api\AbstractSimpleObjectBuilder::class)) {
            return $this->getBuilder($className, $arguments);
        }
        $constructArguments = $this->getConstructArguments($className, $arguments);
        $reflectionClass = new \ReflectionClass($className);
        $newObject = $reflectionClass->newInstanceArgs($constructArguments);

        foreach (array_diff_key($arguments, $constructArguments) as $key => $value) {
            $propertyReflectionClass = $reflectionClass;
            while ($propertyReflectionClass) {
                if ($propertyReflectionClass->hasProperty($key)) {
                    $reflectionProperty = $propertyReflectionClass->getProperty($key);
                    $reflectionProperty->setAccessible(true);
                    $reflectionProperty->setValue($newObject, $value);
                    break;
                }
                $propertyReflectionClass = $propertyReflectionClass->getParentClass();
            }
        }
        return $newObject;
    }

    /**
     * Get data object builder
     *
     * @param string $className
     * @param array $arguments
     * @return object
     */
    protected function getBuilder($className, array $arguments)
    {
        if (!isset($arguments['objectFactory'])) {
            $objectFactory = $this->_testObject->getMockBuilder(\Magento\Framework\Api\ObjectFactory::class)
                ->disableOriginalConstructor()
                ->disableOriginalClone()
                ->disableArgumentCloning()
                ->disallowMockingUnknownTypes()
                ->addMethods(['populateWithArray', 'populate'])
                ->onlyMethods(['create'])
                ->getMock();

            $objectFactory->expects($this->_testObject->any())
                ->method('populateWithArray')
                ->will($this->_testObject->returnSelf());
            $objectFactory->expects($this->_testObject->any())
                ->method('populate')
                ->will($this->_testObject->returnSelf());
            $objectFactory->expects($this->_testObject->any())
                ->method('create')
                ->will($this->_testObject->returnCallback(
                    function ($className, $arguments) {
                        $reflectionClass = new \ReflectionClass($className);
                        $constructorMethod = $reflectionClass->getConstructor();
                        $parameters = $constructorMethod->getParameters();
                        $args = [];
                        foreach ($parameters as $parameter) {
                            $parameterName = $parameter->getName();
                            if (isset($arguments[$parameterName])) {
                                $args[] = $arguments[$parameterName];
                            } else {
                                if ($parameter->getType() && $parameter->getType()->getName() === 'array') {
                                    $args[] = [];
                                } elseif ($parameter->allowsNull()) {
                                    $args[] = null;
                                } else {
                                    $parameterClass = $this->getParameterClass($parameter);
                                    $mock = $this->_getMockWithoutConstructorCall($parameterClass->getName());
                                    $args[] = $mock;
                                }
                            }
                        }
                        return new $className(...array_values($args));
                    }
                ));

            $arguments['objectFactory'] = $objectFactory;
        }

        return new $className(...array_values($this->getConstructArguments($className, $arguments)));
    }

    /**
     * Retrieve associative array of arguments that used for new object instance creation
     *
     * @param string $className
     * @param array $arguments
     * @return array
     */
    public function getConstructArguments($className, array $arguments = [])
    {
        $constructArguments = [];
        if (!method_exists($className, '__construct')) {
            return $constructArguments;
        }
        $method = new \ReflectionMethod($className, '__construct');

        foreach ($method->getParameters() as $parameter) {
            $parameterName = $parameter->getName();
            $argClassName = null;
            $defaultValue = null;

            if (array_key_exists($parameterName, $arguments)) {
                $constructArguments[$parameterName] = $arguments[$parameterName];
                continue;
            }

            if ($parameter->isDefaultValueAvailable()) {
                $defaultValue = $parameter->getDefaultValue();
            }

            $object = null;
            try {
                if ($parameterClass = $this->getParameterClass($parameter)) {
                    $argClassName = $parameterClass->getName();
                }
                $object = $this->_getMockObject($argClassName, $arguments);
            } catch (\ReflectionException $e) {
                $parameterString = $parameter->__toString();
                $firstPosition = strpos($parameterString, '<required>');
                if ($firstPosition !== false) {
                    $parameterString = substr($parameterString, $firstPosition + 11);
                    $parameterString = substr($parameterString, 0, strpos($parameterString, ' '));
                    $object = $this->_testObject->getMockBuilder($parameterString)
                        ->disableOriginalConstructor()
                        ->disableOriginalClone()
                        ->disableArgumentCloning()
                        ->disallowMockingUnknownTypes()
                        ->getMock();
                }
            }

            $constructArguments[$parameterName] = null === $object ? $defaultValue : $object;
        }
        return $constructArguments;
    }

    /**
     * Get collection mock
     *
     * @param string $className
     * @param array $data
     * @return MockObject
     * @throws \InvalidArgumentException
     */
    public function getCollectionMock($className, array $data)
    {
        if (!is_subclass_of($className, \Magento\Framework\Data\Collection::class)) {
            throw new \InvalidArgumentException(
                $className . ' does not instance of \Magento\Framework\Data\Collection'
            );
        }
        $mock = $this->_testObject->getMockBuilder($className)
            ->disableOriginalConstructor()
            ->disableOriginalClone()
            ->disableArgumentCloning()
            ->disallowMockingUnknownTypes()
            ->getMock();
        $iterator = new \ArrayIterator($data);
        $mock->expects(
            $this->_testObject->any()
        )->method(
            'getIterator'
        )->will(
            $this->_testObject->returnValue($iterator)
        );
        return $mock;
    }

    /**
     * Helper function that creates a mock object for a given class name.
     *
     * Will return a real object in some cases to assist in testing.
     *
     * @param string $argClassName
     * @param array $arguments
     * @return null|object|MockObject
     */
    private function _getMockObject($argClassName, array $arguments)
    {
        // phpstan:ignore
        if (is_subclass_of($argClassName, \Magento\Framework\Api\ExtensibleObjectBuilder::class)) {
            return $this->getBuilder($argClassName, $arguments);
        }

        return $this->_createArgumentMock($argClassName, $arguments);
    }

    /**
     * Set mocked property
     *
     * @param object $object
     * @param string $propertyName
     * @param object $propertyValue
     * @param string $className The namespace of parent class for injection private property into this class
     * @return void
     */
    public function setBackwardCompatibleProperty($object, $propertyName, $propertyValue, $className = '')
    {
        $reflection = new \ReflectionClass($className ? $className : get_class($object));
        $reflectionProperty = $reflection->getProperty($propertyName);
        $reflectionProperty->setAccessible(true);
        $reflectionProperty->setValue($object, $propertyValue);
    }

    /**
<<<<<<< HEAD
     * @param $map
=======
     * Helper method to get mock of ObjectManagerInterface
     *
     * @param array $map
>>>>>>> f89a447e
     */
    public function prepareObjectManager(array $map = [])
    {
        $objectManagerMock = $this->_testObject->getMockBuilder(ObjectManagerInterface::class)
            ->addMethods(['getInstance'])
            ->onlyMethods(['get'])
            ->getMockForAbstractClass();

        $objectManagerMock->method('getInstance')->willReturnSelf();
        $objectManagerMock->method('get')->willReturnMap($map);

        $reflectionProperty = new \ReflectionProperty(AppObjectManager::class, '_instance');
        $reflectionProperty->setAccessible(true);
        $reflectionProperty->setValue($objectManagerMock);
    }
}<|MERGE_RESOLUTION|>--- conflicted
+++ resolved
@@ -364,13 +364,9 @@
     }
 
     /**
-<<<<<<< HEAD
-     * @param $map
-=======
      * Helper method to get mock of ObjectManagerInterface
      *
      * @param array $map
->>>>>>> f89a447e
      */
     public function prepareObjectManager(array $map = [])
     {
