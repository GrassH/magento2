--- conflicted
+++ resolved
@@ -3,13 +3,11 @@
  * Copyright © Magento, Inc. All rights reserved.
  * See COPYING.txt for license details.
  */
+namespace Magento\Framework\TestFramework\Unit\Helper;
 
 /**
  * Helper class for basic object retrieving, such as blocks, models etc...
- */
-namespace Magento\Framework\TestFramework\Unit\Helper;
-
-/**
+ *
  * @SuppressWarnings(PHPMD.CouplingBetweenObjects)
  */
 class ObjectManager
@@ -27,24 +25,14 @@
     /**
      * Test object
      *
-<<<<<<< HEAD
      * @var \PHPUnit\Framework\TestCase
-     * @since 2.0.0
-=======
-     * @var \PHPUnit_Framework_TestCase
->>>>>>> e2f7eecf
      */
     protected $_testObject;
 
     /**
      * Constructor
      *
-<<<<<<< HEAD
      * @param \PHPUnit\Framework\TestCase $testObject
-     * @since 2.0.0
-=======
-     * @param \PHPUnit_Framework_TestCase $testObject
->>>>>>> e2f7eecf
      */
     public function __construct(\PHPUnit\Framework\TestCase $testObject)
     {
