<?php
/**
 * Framework for unit tests containing helper methods
 *
 * Copyright © Magento, Inc. All rights reserved.
 * See COPYING.txt for license details.
 *
 * Number of fields is necessary because of the number of fields used by multiple layers
 * of parent classes.
 *
 */
namespace Magento\Framework\TestFramework\Unit;

/**
<<<<<<< HEAD
 * @since 2.0.0
=======
 * Class \Magento\Framework\TestFramework\Unit\AbstractFactoryTestCase
 *
>>>>>>> e2f7eecf
 */
abstract class AbstractFactoryTestCase extends \PHPUnit\Framework\TestCase
{
    /**
     * @var \Magento\Framework\TestFramework\Unit\Helper\ObjectManager
     */
    protected $objectManager;

    /**
     * @var string
     */
    protected $factoryClassName;

    /**
     * @var string
     */
    protected $instanceClassName;

    /**
     * @var \Magento\Framework\ObjectManagerInterface | \PHPUnit_Framework_MockObject_MockObject
     */
    protected $objectManagerMock;

    /**
     * @var object
     */
    protected $factory;

    /**
     * Setup function
     * @return void
     */
    protected function setUp()
    {
        $this->objectManager = new Helper\ObjectManager($this);
        $this->objectManagerMock = $this->getMockBuilder(\Magento\Framework\ObjectManagerInterface::class)
            ->disableOriginalConstructor()
            ->getMock();
        $this->factory = $this->objectManager->getObject(
            $this->factoryClassName,
            ['objectManager' => $this->objectManagerMock]
        );
    }

    /**
     * Test create
     * @return void
     */
    public function testCreate()
    {
        $instanceMock = $this->getMockBuilder($this->instanceClassName)
            ->disableOriginalConstructor()
            ->getMock();
        $this->objectManagerMock->expects($this->once())
            ->method('create')
            ->will($this->returnValue($instanceMock));
        $this->assertSame($instanceMock, $this->factory->create());
    }
}<|MERGE_RESOLUTION|>--- conflicted
+++ resolved
@@ -1,23 +1,15 @@
 <?php
 /**
- * Framework for unit tests containing helper methods
- *
  * Copyright © Magento, Inc. All rights reserved.
  * See COPYING.txt for license details.
- *
- * Number of fields is necessary because of the number of fields used by multiple layers
- * of parent classes.
- *
  */
 namespace Magento\Framework\TestFramework\Unit;
 
 /**
-<<<<<<< HEAD
- * @since 2.0.0
-=======
- * Class \Magento\Framework\TestFramework\Unit\AbstractFactoryTestCase
+ * Framework for unit tests containing helper methods
  *
->>>>>>> e2f7eecf
+ * Number of fields is necessary because of the number of fields used by multiple layers
+ * of parent classes.
  */
 abstract class AbstractFactoryTestCase extends \PHPUnit\Framework\TestCase
 {
@@ -47,7 +39,6 @@
     protected $factory;
 
     /**
-     * Setup function
      * @return void
      */
     protected function setUp()
@@ -63,7 +54,6 @@
     }
 
     /**
-     * Test create
      * @return void
      */
     public function testCreate()
