<?php
/**
 * Framework for unit tests containing helper methods
 *
 * Copyright © Magento, Inc. All rights reserved.
 * See COPYING.txt for license details.
 *
 * Number of fields is necessary because of the number of fields used by multiple layers
 * of parent classes.
 *
 */
namespace Magento\Framework\TestFramework\Unit;

use Magento\Framework\TestFramework\Unit\Helper\ObjectManager;

/**
<<<<<<< HEAD
 * @since 2.0.0
=======
 * Class \Magento\Framework\TestFramework\Unit\BaseTestCase
 *
>>>>>>> e2f7eecf
 */
abstract class BaseTestCase extends \PHPUnit\Framework\TestCase
{
    /**
     * ObjectManager available since setUp()
     *
     * @var ObjectManager
     */
    protected $objectManager;

    /**
     * {@inheritdoc}
     */
    protected function setUp()
    {
        $this->objectManager = new ObjectManager($this);
    }

    /**
     * Build a basic mock object
     *
     * @param string $className
     * @return \PHPUnit_Framework_MockObject_MockObject
     */
    protected function basicMock($className)
    {
        return $this->getMockBuilder($className)
            ->disableOriginalConstructor()
            ->getMock();
    }

    /**
     * Boolean data-provider
     *
     * Providing true and false.
     *
     * @return array
     */
    public function booleanDataProvider()
    {
        return [[true], [false]];
    }
}<|MERGE_RESOLUTION|>--- conflicted
+++ resolved
@@ -1,25 +1,17 @@
 <?php
 /**
- * Framework for unit tests containing helper methods
- *
  * Copyright © Magento, Inc. All rights reserved.
  * See COPYING.txt for license details.
- *
- * Number of fields is necessary because of the number of fields used by multiple layers
- * of parent classes.
- *
  */
 namespace Magento\Framework\TestFramework\Unit;
 
 use Magento\Framework\TestFramework\Unit\Helper\ObjectManager;
 
 /**
-<<<<<<< HEAD
- * @since 2.0.0
-=======
- * Class \Magento\Framework\TestFramework\Unit\BaseTestCase
+ * Framework for unit tests containing helper methods
  *
->>>>>>> e2f7eecf
+ * Number of fields is necessary because of the number of fields used by multiple layers
+ * of parent classes.
  */
 abstract class BaseTestCase extends \PHPUnit\Framework\TestCase
 {
