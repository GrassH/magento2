--- conflicted
+++ resolved
@@ -9,13 +9,8 @@
 
 use Magento\Framework\ObjectManager\Factory\Dynamic\Developer;
 use Magento\Framework\ObjectManager\ResetAfterRequestInterface;
-<<<<<<< HEAD
 use Magento\Framework\ObjectManager\Resetter\ResetterInterface;
 use Magento\Framework\ObjectManagerInterface;
-=======
-use Magento\Framework\TestFramework\ApplicationStateComparator\Resetter\WeakMapSorter;
-use WeakMap;
->>>>>>> e2bcca1d
 
 /**
  * Dynamic Factory Decorator for State test.  Uses Resetter to reset object and collect properties.
@@ -55,7 +50,6 @@
         $this->collector = new Collector($this->objectManager, $skipListAndFilterList);
         $this->objectManager->addSharedInstance($skipListAndFilterList, SkipListAndFilterList::class);
         $this->objectManager->addSharedInstance($this->collector, Collector::class);
-<<<<<<< HEAD
         $this->resetter = new Resetter();
     }
 
@@ -66,9 +60,6 @@
     {
         parent::setObjectManager($objectManager);
         $this->resetter->setObjectManager($objectManager);
-=======
-        $this->weakMapSorter = new WeakMapSorter();
->>>>>>> e2bcca1d
     }
 
     /**
@@ -77,12 +68,7 @@
     public function create($type, array $arguments = [])
     {
         $object = parent::create($type, $arguments);
-<<<<<<< HEAD
         $this->resetter->addInstance($object);
-=======
-        $this->weakMap[$object] =
-            $this->collector->getPropertiesFromObject($object, CompareType::CompareConstructedAgainstCurrent);
->>>>>>> e2bcca1d
         return $object;
     }
 
@@ -94,29 +80,8 @@
      */
     public function _resetState(): void
     {
-<<<<<<< HEAD
         $this->resetter->_resetState();
         return;
-=======
-        /* Note: We force garbage collection to clean up cyclic referenced objects before _resetState()
-        This is to prevent calling _resetState() on objects that will be destroyed by garbage collector. */
-        gc_collect_cycles();
-        /* Note: we can't iterate weakMap itself because it gets indirectly modified (shrinks) as some of the
-         * service classes that get reset will destruct some of the other service objects.  The iterator to WeakMap
-         * returns actual objects, not WeakReferences.  Therefore, we create a temporary list of weak references which
-         *  is safe to iterate. */
-        foreach ($this->weakMapSorter->sortWeakMapIntoWeakReferenceList($this->weakMap) as $weakReference) {
-            $object = $weakReference->get();
-            if (!$object || !($object instanceof ResetAfterRequestInterface)) {
-                continue;
-            }
-            $object->_resetState();
-            unset($object);
-        }
-        /* Note: We must force garbage collection to clean up cyclic referenced objects after _resetState()
-        Otherwise, they may still show up in the WeakMap. */
-        gc_collect_cycles();
->>>>>>> e2bcca1d
     }
 
     /**
