<?php
/**
 * Copyright © Magento, Inc. All rights reserved.
 * See COPYING.txt for license details.
 */
declare(strict_types=1);

namespace Magento\Framework\Code\Validator;

use Magento\Framework\Code\ValidatorInterface;
use Magento\Framework\Exception\ValidatorException;
use Magento\Framework\Phrase;

/**
 * Class constructor validator. Validates call of parent construct
 */
class ConstructorIntegrity implements ValidatorInterface
{
    /**
     * @var \Magento\Framework\Code\Reader\ArgumentsReader
     */
    protected $_argumentsReader;

    /**
     * @param \Magento\Framework\Code\Reader\ArgumentsReader $argumentsReader
     */
    public function __construct(\Magento\Framework\Code\Reader\ArgumentsReader $argumentsReader = null)
    {
        $this->_argumentsReader = $argumentsReader ?: new \Magento\Framework\Code\Reader\ArgumentsReader();
    }

    /**
     * Validate class
     *
     * @param string $className
     * @return bool
     * @throws ValidatorException
     * @SuppressWarnings(PHPMD.CyclomaticComplexity)
     * @SuppressWarnings(PHPMD.NPathComplexity)
     */
    public function validate($className)
    {
        $class = new \ReflectionClass($className);
        $parent = $class->getParentClass();

        /** Check whether parent class exists and has __construct method */
        if (!$parent) {
            return true;
        }

        /** Get parent class __construct arguments */
        $parentArguments = $this->_argumentsReader->getConstructorArguments($parent, true, true);
        if (empty($parentArguments)) {
            return true;
        }

        /** Check whether class has __construct */
        $classArguments = $this->_argumentsReader->getConstructorArguments($class);
        if (null === $classArguments) {
            return true;
        }

        /** Check whether class has parent::__construct call */
        $callArguments = $this->_argumentsReader->getParentCall($class, $classArguments);
        if (null === $callArguments) {
            return true;
        }

        /** Get parent class __construct arguments */
        $parentArguments = $this->_argumentsReader->getConstructorArguments($parent, true, true);

<<<<<<< HEAD
        if (isset(current($callArguments)['isNamedArgument'])) {
            $callArguments = array_column($callArguments, null, 'name');

            foreach ($parentArguments as $requiredArgument) {
                if (isset($callArguments[$requiredArgument['name']])) {
                    $actualArgument = $callArguments[$requiredArgument['name']];
                    $this->checkCompatibleTypes($requiredArgument['type'], $actualArgument['type'], $class);
                } else {
                    $this->checkIfRequiredArgumentIsOptional($requiredArgument, $class);
                }
            }
        } else {
            // Need to separate logic for unnamed arguments as we cannot consider `argument name` for unnamed arguments
            foreach ($parentArguments as $index => $requiredArgument) {
                if (isset($callArguments[$index])) {
                    $actualArgument = $callArguments[$index];
                    $this->checkCompatibleTypes($requiredArgument['type'], $actualArgument['type'], $class);
                } else {
                    $this->checkIfRequiredArgumentIsOptional($requiredArgument, $class);
                }
=======
        foreach ($parentArguments as $index => $requiredArgument) {
            $reIndexedCallArguments = array_column($callArguments, null, 'name');
            if (isset($reIndexedCallArguments[$requiredArgument['name']])) {
                if ($reIndexedCallArguments[$requiredArgument['name']]['isNamedArgument'] === true) {
                    $actualArgument = $reIndexedCallArguments[$requiredArgument['name']];
                    $this->checkCompatibleTypes($requiredArgument['type'], $actualArgument['type'], $class);
                    continue;
                }
            }

            if (isset($callArguments[$index]) && $callArguments[$index]['isNamedArgument'] === true) {
                $this->checkIfRequiredArgumentIsOptional($requiredArgument, $class);
            }

            if (isset($callArguments[$index])) {
                $actualArgument = $callArguments[$index];
                $this->checkCompatibleTypes($requiredArgument['type'], $actualArgument['type'], $class);
            } else {
                $this->checkIfRequiredArgumentIsOptional($requiredArgument, $class);
>>>>>>> aabe9172
            }
        }

        return true;
    }

    /**
     * Check argument type compatibility
     *
     * @param string $requiredArgumentType
     * @param string $actualArgumentType
     * @param \ReflectionClass $class
     * @return void
     * @throws ValidatorException
     */
    private function checkCompatibleTypes(
        $requiredArgumentType,
        $actualArgumentType,
        \ReflectionClass $class
    ): void {
        $isCompatibleTypes = $this->_argumentsReader->isCompatibleType(
            $requiredArgumentType,
            $actualArgumentType
        );

        if (!$isCompatibleTypes) {
            $classPath = str_replace('\\', '/', $class->getFileName());
            throw new ValidatorException(
                new Phrase(
                    'Incompatible argument type: Required type: %1. Actual type: %2; File: %3%4%5',
                    [$requiredArgumentType, $actualArgumentType, PHP_EOL, $classPath, PHP_EOL]
                )
            );
        }
    }

    /**
     * Check if required argument is optional
     *
     * @param array $requiredArgument
     * @param \ReflectionClass $class
     * @return void
     * @throws ValidatorException
     */
    private function checkIfRequiredArgumentIsOptional(array $requiredArgument, \ReflectionClass $class): void
    {
        if (!$requiredArgument['isOptional']) {
            $classPath = str_replace('\\', '/', $class->getFileName());
            throw new ValidatorException(
                new Phrase(
                    'Missed required argument %1 in parent::__construct call. File: %2',
                    [$requiredArgument['name'], $classPath]
                )
            );
        }
    }
}<|MERGE_RESOLUTION|>--- conflicted
+++ resolved
@@ -69,28 +69,6 @@
         /** Get parent class __construct arguments */
         $parentArguments = $this->_argumentsReader->getConstructorArguments($parent, true, true);
 
-<<<<<<< HEAD
-        if (isset(current($callArguments)['isNamedArgument'])) {
-            $callArguments = array_column($callArguments, null, 'name');
-
-            foreach ($parentArguments as $requiredArgument) {
-                if (isset($callArguments[$requiredArgument['name']])) {
-                    $actualArgument = $callArguments[$requiredArgument['name']];
-                    $this->checkCompatibleTypes($requiredArgument['type'], $actualArgument['type'], $class);
-                } else {
-                    $this->checkIfRequiredArgumentIsOptional($requiredArgument, $class);
-                }
-            }
-        } else {
-            // Need to separate logic for unnamed arguments as we cannot consider `argument name` for unnamed arguments
-            foreach ($parentArguments as $index => $requiredArgument) {
-                if (isset($callArguments[$index])) {
-                    $actualArgument = $callArguments[$index];
-                    $this->checkCompatibleTypes($requiredArgument['type'], $actualArgument['type'], $class);
-                } else {
-                    $this->checkIfRequiredArgumentIsOptional($requiredArgument, $class);
-                }
-=======
         foreach ($parentArguments as $index => $requiredArgument) {
             $reIndexedCallArguments = array_column($callArguments, null, 'name');
             if (isset($reIndexedCallArguments[$requiredArgument['name']])) {
@@ -110,7 +88,6 @@
                 $this->checkCompatibleTypes($requiredArgument['type'], $actualArgument['type'], $class);
             } else {
                 $this->checkIfRequiredArgumentIsOptional($requiredArgument, $class);
->>>>>>> aabe9172
             }
         }
 
