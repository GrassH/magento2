--- conflicted
+++ resolved
@@ -6,11 +6,7 @@
 namespace Magento\Framework\Code;
 
 /**
-<<<<<<< HEAD
  * Builds namespace with classname out of the parts.
-=======
- * Name builder.
->>>>>>> 9cdc1b70
  *
  * @api
  */
