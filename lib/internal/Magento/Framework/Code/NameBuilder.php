<?php
/**
 * Copyright © Magento, Inc. All rights reserved.
 * See COPYING.txt for license details.
 */
namespace Magento\Framework\Code;

/**
 * Name builder.
<<<<<<< HEAD
 *
 * @api
=======
>>>>>>> 2490600c
 */
class NameBuilder
{
    /**
     * Builds namespace + classname out of the parts array
     *
     * Split every part into pieces by _ and \ and uppercase every piece
     * Then join them back using \
     *
     * @param string[] $parts
     * @return string
     */
    public function buildClassName($parts)
    {
        $separator = '\\';
        $string = join($separator, $parts);
        $string = str_replace('_', $separator, $string);
        $className = str_replace(' ', $separator, ucwords(str_replace($separator, ' ', $string)));
        return $className;
    }
}<|MERGE_RESOLUTION|>--- conflicted
+++ resolved
@@ -7,11 +7,6 @@
 
 /**
  * Name builder.
-<<<<<<< HEAD
- *
- * @api
-=======
->>>>>>> 2490600c
  */
 class NameBuilder
 {
