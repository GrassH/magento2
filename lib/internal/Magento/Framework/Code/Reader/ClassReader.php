--- conflicted
+++ resolved
@@ -7,11 +7,8 @@
 
 /**
  * Class ClassReader
-<<<<<<< HEAD
  *
  * @package Magento\Framework\Code\Reader
-=======
->>>>>>> ba8602a8
  */
 class ClassReader implements ClassReaderInterface
 {
