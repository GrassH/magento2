--- conflicted
+++ resolved
@@ -181,18 +181,11 @@
             return null;
         }
 
-        $isNamedArgument = false;
         $arguments = substr(trim($arguments), 20, -2);
         $arguments = explode(',', $arguments);
-<<<<<<< HEAD
-        $position = strpos(current($arguments), ':');
-        if ($position !== false) {
-            $isNamedArgument = true;
-=======
         $isNamedArgument = [];
         foreach ($arguments as $argumentPosition => $argumentName) {
             $isNamedArgument[$argumentPosition] = (bool)strpos($argumentName, ':');
->>>>>>> aabe9172
         }
         array_walk($arguments, $trimFunction);
 
@@ -205,10 +198,6 @@
                 'type' => $type,
                 'isNamedArgument' => $isNamedArgument[$argumentPosition],
             ];
-
-            if ($isNamedArgument) {
-                $output[$argumentPosition]['isNamedArgument'] = true;
-            }
         }
 
         return $output;
