<?php
/**
 * Copyright © Magento, Inc. All rights reserved.
 * See COPYING.txt for license details.
 */
namespace Magento\Framework\Code\Reader;

use ReflectionClass;
use ReflectionException;
use ReflectionParameter;

/**
 * The class arguments reader
 */
class ArgumentsReader
{
    const NO_DEFAULT_VALUE = 'NO-DEFAULT';

    /**
     * @var NamespaceResolver
     */
    private $namespaceResolver;

    /**
     * @var ScalarTypesProvider
     */
    private $scalarTypesProvider;

    /**
     * @param NamespaceResolver|null $namespaceResolver
     * @param ScalarTypesProvider|null $scalarTypesProvider
     */
    public function __construct(
        NamespaceResolver $namespaceResolver = null,
        ScalarTypesProvider $scalarTypesProvider = null
    ) {
        $this->namespaceResolver = $namespaceResolver ?: new NamespaceResolver();
        $this->scalarTypesProvider = $scalarTypesProvider ?: new ScalarTypesProvider();
    }

    /**
     * Get class constructor
     *
     * @param \ReflectionClass $class
     * @param bool $groupByPosition
     * @param bool $inherited
     * @return array
     * @SuppressWarnings(PHPMD.CyclomaticComplexity)
     * @SuppressWarnings(PHPMD.NPathComplexity)
     */
    public function getConstructorArguments(\ReflectionClass $class, $groupByPosition = false, $inherited = false)
    {
        $output = [];
        /**
         * Skip native PHP types, classes without constructor
         */
        if ($class->isInterface() || !$class->getFileName() || false == $class->hasMethod(
            '__construct'
        ) || !$inherited && $class->getConstructor()->class != $class->getName()
        ) {
            return $output;
        }

        $constructor = new \Laminas\Code\Reflection\MethodReflection($class->getName(), '__construct');
        foreach ($constructor->getParameters() as $parameter) {
            $name = $parameter->getName();
            $position = $parameter->getPosition();
            $index = $groupByPosition ? $position : $name;
            $default = null;
            if ($parameter->isOptional()) {
                if ($parameter->isDefaultValueAvailable()) {
                    $value = $parameter->getDefaultValue();
                    if (true == is_array($value)) {
                        $default = $this->_varExportMin($value);
                    } elseif (true == is_int($value)) {
                        $default = $value;
                    } else {
                        $default = $parameter->getDefaultValue();
                    }
                } elseif ($parameter->allowsNull()) {
                    $default = null;
                }
            }

            $output[$index] = [
                'name' => $name,
                'position' => $position,
                'type' => $this->processType($class, $parameter),
                'isOptional' => $parameter->isOptional(),
                'default' => $default,
            ];
        }
        return $output;
    }

    /**
     * Process argument type.
     *
     * @param \ReflectionClass $class
     * @param \Laminas\Code\Reflection\ParameterReflection $parameter
     * @return string
     */
    private function processType(\ReflectionClass $class, \Laminas\Code\Reflection\ParameterReflection $parameter)
    {
<<<<<<< HEAD
        $type = $parameter->detectType();

        if (in_array($type, $this->scalarTypesProvider->getTypes())) {
            return $type;
        }

        if ($parameter->getClass()) {
            return NamespaceResolver::NS_SEPARATOR . $parameter->getClass()->getName();
        }

=======
        $parameterClass = $this->getParameterClass($parameter);

        if ($parameterClass) {
            return NamespaceResolver::NS_SEPARATOR . $parameterClass->getName();
        }

        $type = $parameter->detectType();

>>>>>>> 21c30558
        if ($type === 'null') {
            return null;
        }

        if (strpos($type, '[]') !== false) {
            return 'array';
        }

        if (!in_array($type, $this->scalarTypesProvider->getTypes())) {
            $availableNamespaces = $this->namespaceResolver->getImportedNamespaces(file($class->getFileName()));
            $availableNamespaces[0] = $class->getNamespaceName();
            return $this->namespaceResolver->resolveNamespace($type, $availableNamespaces);
        }

        return $type;
    }

    /**
     * Get class by reflection parameter
     *
     * @param ReflectionParameter $reflectionParameter
     * @return ReflectionClass|null
     * @throws ReflectionException
     */
    private function getParameterClass(ReflectionParameter $reflectionParameter): ?ReflectionClass
    {
        $parameterType = $reflectionParameter->getType();

        return $parameterType && !$parameterType->isBuiltin()
            ? new ReflectionClass($parameterType->getName())
            : null;
    }

    /**
     * Get arguments of parent __construct call
     *
     * @param \ReflectionClass $class
     * @param array $classArguments
     * @return array|null
     */
    public function getParentCall(\ReflectionClass $class, array $classArguments)
    {
        /** Skip native PHP types */
        if (!$class->getFileName()) {
            return null;
        }

        $trimFunction = function (&$value) {
            $value = trim($value, PHP_EOL . ' $');
        };

        $method = $class->getMethod('__construct');
        $start = $method->getStartLine();
        $end = $method->getEndLine();
        $length = $end - $start;

        $source = file($class->getFileName());
        $content = implode('', array_slice($source, $start, $length));
        $pattern = '/parent::__construct\(([ ' .
            PHP_EOL .
            ']*[$]{1}[a-zA-Z0-9_]*,)*[ ' .
            PHP_EOL .
            ']*' .
            '([$]{1}[a-zA-Z0-9_]*){1}[' .
            PHP_EOL .
            ' ]*\);/';

        if (!preg_match($pattern, $content, $matches)) {
            return null;
        }

        $arguments = $matches[0];
        if (!trim($arguments)) {
            return null;
        }

        $arguments = substr(trim($arguments), 20, -2);
        $arguments = explode(',', $arguments);
        array_walk($arguments, $trimFunction);

        $output = [];
        foreach ($arguments as $argumentPosition => $argumentName) {
            $type = isset($classArguments[$argumentName]) ? $classArguments[$argumentName]['type'] : null;
            $output[$argumentPosition] = [
                'name' => $argumentName,
                'position' => $argumentPosition,
                'type' => $type,
            ];
        }
        return $output;
    }

    /**
     * Check argument type compatibility
     *
     * @param string $requiredType
     * @param string $actualType
     * @return bool
     */
    public function isCompatibleType($requiredType, $actualType)
    {
        /** Types are compatible if type names are equal */
        if ($requiredType === $actualType) {
            return true;
        }

        /** Types are 'semi-compatible' if one of them are undefined */
        if ($requiredType === null || $actualType === null) {
            return true;
        }

        /**
         * Special case for scalar arguments
         * Array type is compatible with array or null type. Both of these types are checked above
         */
        if ($requiredType === 'array' || $actualType === 'array') {
            return false;
        }

        if ($requiredType === 'mixed' || $actualType === 'mixed') {
            return true;
        }

        return is_subclass_of($actualType, $requiredType);
    }

    /**
     * Export variable value
     *
     * @param mixed $var
     * @return mixed|string
     */
    protected function _varExportMin($var)
    {
        if (is_array($var)) {
            $toImplode = [];
            foreach ($var as $key => $value) {
                $toImplode[] = var_export($key, true) . ' => ' . $this->_varExportMin($value);
            }
            $code = 'array(' . implode(', ', $toImplode) . ')';
            return $code;
        } else {
            return var_export($var, true);
        }
    }

    /**
     * Get constructor annotations
     *
     * @param \ReflectionClass $class
     * @return array
     */
    public function getAnnotations(\ReflectionClass $class)
    {
        $regexp = '(@([a-z_][a-z0-9_]+)\(([^\)]+)\))i';
        $docBlock = $class->getConstructor()->getDocComment();
        $annotations = [];
        preg_match_all($regexp, $docBlock, $matches);
        foreach (array_keys($matches[0]) as $index) {
            $name = $matches[1][$index];
            $value = trim($matches[2][$index], '" ');
            $annotations[$name] = $value;
        }

        return $annotations;
    }
}<|MERGE_RESOLUTION|>--- conflicted
+++ resolved
@@ -102,18 +102,6 @@
      */
     private function processType(\ReflectionClass $class, \Laminas\Code\Reflection\ParameterReflection $parameter)
     {
-<<<<<<< HEAD
-        $type = $parameter->detectType();
-
-        if (in_array($type, $this->scalarTypesProvider->getTypes())) {
-            return $type;
-        }
-
-        if ($parameter->getClass()) {
-            return NamespaceResolver::NS_SEPARATOR . $parameter->getClass()->getName();
-        }
-
-=======
         $parameterClass = $this->getParameterClass($parameter);
 
         if ($parameterClass) {
@@ -122,7 +110,6 @@
 
         $type = $parameter->detectType();
 
->>>>>>> 21c30558
         if ($type === 'null') {
             return null;
         }
