<?php
/**
 * Copyright © Magento, Inc. All rights reserved.
 * See COPYING.txt for license details.
 */
namespace Magento\Framework\Code\Test\Unit\Validator;

use PHPUnit\Framework\TestCase;
use Magento\Framework\Code\Validator\ConstructorIntegrity;
use Magento\SomeModule\Model\One\Test;
use Magento\Framework\Exception\ValidatorException;

require_once __DIR__ . '/../_files/app/code/Magento/SomeModule/Model/Three/Test.php';
require_once __DIR__ . '/../_files/app/code/Magento/SomeModule/Model/Two/Test.php';
require_once __DIR__ . '/../_files/app/code/Magento/SomeModule/Model/One/Test.php';
require_once __DIR__ . '/../_files/app/code/Magento/SomeModule/Model/Four/Test.php';
require_once __DIR__ . '/../_files/app/code/Magento/SomeModule/Model/Five/Test.php';
require_once __DIR__ . '/../_files/app/code/Magento/SomeModule/Model/Six/Test.php';
require_once __DIR__ . '/_files/ClassesForConstructorIntegrity.php';
class ConstructorIntegrityTest extends TestCase
{
    /**
     * @var ConstructorIntegrity
     */
    protected $_model;

    protected function setUp(): void
    {
        $this->_model = new ConstructorIntegrity();
    }

    public function testValidateIfParentClassExist()
    {
<<<<<<< HEAD
        $this->assertTrue($this->_model->validate(\Magento\SomeModule\Model\One\Test::class));
=======
        $this->assertEquals(true, $this->_model->validate(Test::class));
>>>>>>> 5ce65294
    }

    public function testValidateIfClassHasParentConstructCall()
    {
        $this->assertTrue($this->_model->validate(\Magento\SomeModule\Model\Two\Test::class));
    }

    public function testValidateIfClassHasArgumentsQtyEqualToParentClass()
    {
        $this->assertTrue($this->_model->validate(\Magento\SomeModule\Model\Three\Test::class));
    }

    public function testValidateIfClassHasExtraArgumentInTheParentConstructor()
    {
        $fileName = realpath(__DIR__ . '/../_files/app/code/Magento/SomeModule/Model/Four/Test.php');
        $fileName = str_replace('\\', '/', $fileName);
        $this->expectException(ValidatorException::class);
        $this->expectExceptionMessage('Extra parameters passed to parent construct: $factory. File: ' . $fileName);
        $this->_model->validate(\Magento\SomeModule\Model\Four\Test::class);
    }

    public function testValidateIfClassHasMissingRequiredArguments()
    {
        $fileName = realpath(__DIR__ . '/../_files/app/code/Magento/SomeModule/Model/Five/Test.php');
        $fileName = str_replace('\\', '/', $fileName);
        $this->expectException(ValidatorException::class);
        $this->expectExceptionMessage(
            'Missed required argument factory in parent::__construct call. File: ' . $fileName
        );
        $this->_model->validate(\Magento\SomeModule\Model\Five\Test::class);
    }

    public function testValidateIfClassHasIncompatibleArguments()
    {
        $fileName = realpath(__DIR__ . '/../_files/app/code/Magento/SomeModule/Model/Six/Test.php');
        $fileName = str_replace('\\', '/', $fileName);
        $this->expectException(ValidatorException::class);
        $this->expectExceptionMessage(
            'Incompatible argument type: Required type: \Magento\SomeModule\Model\Proxy. ' .
            'Actual type: \Magento\SomeModule\Model\ElementFactory; File: ' .
            PHP_EOL .
            $fileName
        );
        $this->_model->validate(\Magento\SomeModule\Model\Six\Test::class);
    }

    public function testValidateWrongOrderForParentArguments()
    {
        $fileName = realpath(__DIR__) . '/_files/ClassesForConstructorIntegrity.php';
        $fileName = str_replace('\\', '/', $fileName);
        $this->expectException(ValidatorException::class);
        $this->expectExceptionMessage(
            'Incompatible argument type: Required type: \Context. ' .
            'Actual type: \ClassA; File: ' .
            PHP_EOL .
            $fileName
        );
        $this->_model->validate('ClassArgumentWrongOrderForParentArguments');
    }

    public function testValidateWrongOptionalParamsType()
    {
        $fileName = realpath(__DIR__) . '/_files/ClassesForConstructorIntegrity.php';
        $fileName = str_replace('\\', '/', $fileName);
        $this->expectException(ValidatorException::class);
        $this->expectExceptionMessage(
            'Incompatible argument type: Required type: array. ' . 'Actual type: \ClassB; File: ' . PHP_EOL . $fileName
        );
        $this->_model->validate('ClassArgumentWithWrongParentArgumentsType');
    }
}<|MERGE_RESOLUTION|>--- conflicted
+++ resolved
@@ -31,21 +31,17 @@
 
     public function testValidateIfParentClassExist()
     {
-<<<<<<< HEAD
-        $this->assertTrue($this->_model->validate(\Magento\SomeModule\Model\One\Test::class));
-=======
         $this->assertEquals(true, $this->_model->validate(Test::class));
->>>>>>> 5ce65294
     }
 
     public function testValidateIfClassHasParentConstructCall()
     {
-        $this->assertTrue($this->_model->validate(\Magento\SomeModule\Model\Two\Test::class));
+        $this->assertEquals(true, $this->_model->validate(\Magento\SomeModule\Model\Two\Test::class));
     }
 
     public function testValidateIfClassHasArgumentsQtyEqualToParentClass()
     {
-        $this->assertTrue($this->_model->validate(\Magento\SomeModule\Model\Three\Test::class));
+        $this->assertEquals(true, $this->_model->validate(\Magento\SomeModule\Model\Three\Test::class));
     }
 
     public function testValidateIfClassHasExtraArgumentInTheParentConstructor()
