<?php
/**
 * Copyright © Magento, Inc. All rights reserved.
 * See COPYING.txt for license details.
 */
namespace Magento\Framework\Code\Test\Unit\Model\File\Validator;

use PHPUnit\Framework\TestCase;
use Magento\MediaStorage\Model\File\Validator\NotProtectedExtension;
use Magento\Framework\App\Config\ScopeConfigInterface;
use PHPUnit\Framework\MockObject\MockObject;
use Magento\Store\Model\ScopeInterface;
use Magento\Framework\Phrase;

class NotProtectedExtensionTest extends TestCase
{
    /**
     * @var NotProtectedExtension
     */
    protected $_model;

    /**
<<<<<<< HEAD
     * @var \Magento\Framework\App\Config\ScopeConfigInterface|\PHPUnit\Framework\MockObject\MockObject
=======
     * @var ScopeConfigInterface|MockObject
>>>>>>> 5ce65294
     */
    protected $_scopeConfig;

    /**
     * @var string
     */
    protected $_protectedList = 'exe,php,jar';

    protected function setUp(): void
    {
        $this->_scopeConfig = $this->createMock(ScopeConfigInterface::class);
        $this->_scopeConfig->expects(
            $this->atLeastOnce()
        )->method(
            'getValue'
        )->with(
            $this->equalTo(
                NotProtectedExtension::XML_PATH_PROTECTED_FILE_EXTENSIONS
            ),
            $this->equalTo(ScopeInterface::SCOPE_STORE),
            $this->equalTo(null)
        )->willReturn(
            $this->_protectedList
        );
        $this->_model = new NotProtectedExtension($this->_scopeConfig);
    }

    public function testGetProtectedFileExtensions()
    {
        $this->assertEquals($this->_protectedList, $this->_model->getProtectedFileExtensions());
    }

    public function testInitialization()
    {
        $property = new \ReflectionProperty(
            NotProtectedExtension::class,
            '_messageTemplates'
        );
        $property->setAccessible(true);
        $defaultMess = [
            'protectedExtension' => new Phrase('File with an extension "%value%" is protected and cannot be uploaded'),
        ];
        $this->assertEquals($defaultMess, $property->getValue($this->_model));

        $property = new \ReflectionProperty(
            NotProtectedExtension::class,
            '_protectedFileExtensions'
        );
        $property->setAccessible(true);
        $protectedList = ['exe', 'php', 'jar'];
        $this->assertEquals($protectedList, $property->getValue($this->_model));
    }

    public function testIsValid()
    {
        $this->assertTrue($this->_model->isValid('html'));
        $this->assertTrue($this->_model->isValid('jpg'));
        $this->assertFalse($this->_model->isValid('php'));
        $this->assertFalse($this->_model->isValid('jar'));
        $this->assertFalse($this->_model->isValid('exe'));
    }
}<|MERGE_RESOLUTION|>--- conflicted
+++ resolved
@@ -20,11 +20,7 @@
     protected $_model;
 
     /**
-<<<<<<< HEAD
-     * @var \Magento\Framework\App\Config\ScopeConfigInterface|\PHPUnit\Framework\MockObject\MockObject
-=======
      * @var ScopeConfigInterface|MockObject
->>>>>>> 5ce65294
      */
     protected $_scopeConfig;
 
@@ -46,8 +42,8 @@
             ),
             $this->equalTo(ScopeInterface::SCOPE_STORE),
             $this->equalTo(null)
-        )->willReturn(
-            $this->_protectedList
+        )->will(
+            $this->returnValue($this->_protectedList)
         );
         $this->_model = new NotProtectedExtension($this->_scopeConfig);
     }
