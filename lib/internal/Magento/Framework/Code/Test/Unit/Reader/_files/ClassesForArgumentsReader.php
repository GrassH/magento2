--- conflicted
+++ resolved
@@ -279,8 +279,6 @@
         $this->_stdClassObject = $stdClassObject;
         $this->_runeTimeException = $runeTimeException;
     }
-<<<<<<< HEAD
-=======
 }
 
 class ClassWithMixedArgumentsForParentCall extends FirstClassForParentCall
@@ -305,5 +303,4 @@
         $this->_stdClassObject = $stdClassObject;
         $this->_runeTimeException = $runeTimeException;
     }
->>>>>>> aabe9172
 }