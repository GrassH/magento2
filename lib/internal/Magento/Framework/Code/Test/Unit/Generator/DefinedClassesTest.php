<?php
/***
 * Copyright © Magento, Inc. All rights reserved.
 * See COPYING.txt for license details.
 */

// @codingStandardsIgnoreStart
namespace Magento\Framework\Code\Generator {
    use Magento\Framework\Code\Test\Unit\Generator\DefinedClassesTest;

    /**
     * @param $className
     * @return bool
     */
    function class_exists($className)
    {
        return DefinedClassesTest::$definedClassesTestActive
            ? $className === DefinedClassesTest::$classInMemory
            : \class_exists($className);
    }
}

namespace Magento\Framework\Code\Test\Unit\Generator {
    use Magento\Framework\Autoload\AutoloaderInterface;
    use Magento\Framework\Autoload\AutoloaderRegistry;
    use Magento\Framework\Code\Generator\DefinedClasses;
    use PHPUnit\Framework\TestCase;
    use PHPUnit\Framework\MockObject\MockObject;

    // @codingStandardsIgnoreEnd

    class DefinedClassesTest extends TestCase
    {
        /** @var bool  */
        public static $definedClassesTestActive = false;

        public static $classInMemory = 'Class\That\Exists\In\Memory';

        /** @var  DefinedClasses */
        private $model;

        /** @var  AutoloaderInterface */
        private $initAutoloader;

        protected function setUp(): void
        {
            $this->model = new DefinedClasses();
            self::$definedClassesTestActive = true;
            $this->initAutoloader = AutoloaderRegistry::getAutoloader();
        }

<<<<<<< HEAD
        protected function tearDown(): void
=======
        public function tearDown(): void
>>>>>>> 5ce65294
        {
            self::$definedClassesTestActive = false;
            AutoloaderRegistry::registerAutoloader($this->initAutoloader);
        }

        public function testClassLoadableFromMemory()
        {
            $this->assertTrue($this->model->isClassLoadable(self::$classInMemory));
        }

        public function testClassLoadableFromDisc()
        {
            $classOnDisc = 'Class\That\Exists\On\Disc';
            /**
<<<<<<< HEAD
             * @var AutoloaderInterface | \PHPUnit\Framework\MockObject\MockObject $autoloaderMock
=======
             * @var AutoloaderInterface|MockObject $autoloaderMock
>>>>>>> 5ce65294
             */
            $autoloaderMock = $this->createMock(AutoloaderInterface::class);
            $autoloaderMock->expects($this->once())->method('findFile')->with($classOnDisc)->willReturn(true);
            AutoloaderRegistry::registerAutoloader($autoloaderMock);
            $this->assertTrue($this->model->isClassLoadable($classOnDisc));
        }

        public function testClassNotLoadable()
        {
            $this->assertFalse($this->model->isClassLoadable('Class\Does\Not\Exist'));
        }
    }
}<|MERGE_RESOLUTION|>--- conflicted
+++ resolved
@@ -49,11 +49,7 @@
             $this->initAutoloader = AutoloaderRegistry::getAutoloader();
         }
 
-<<<<<<< HEAD
-        protected function tearDown(): void
-=======
         public function tearDown(): void
->>>>>>> 5ce65294
         {
             self::$definedClassesTestActive = false;
             AutoloaderRegistry::registerAutoloader($this->initAutoloader);
@@ -68,11 +64,7 @@
         {
             $classOnDisc = 'Class\That\Exists\On\Disc';
             /**
-<<<<<<< HEAD
-             * @var AutoloaderInterface | \PHPUnit\Framework\MockObject\MockObject $autoloaderMock
-=======
              * @var AutoloaderInterface|MockObject $autoloaderMock
->>>>>>> 5ce65294
              */
             $autoloaderMock = $this->createMock(AutoloaderInterface::class);
             $autoloaderMock->expects($this->once())->method('findFile')->with($classOnDisc)->willReturn(true);
