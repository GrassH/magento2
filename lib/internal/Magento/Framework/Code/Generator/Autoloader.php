--- conflicted
+++ resolved
@@ -58,11 +58,8 @@
     }
 
     /**
-<<<<<<< HEAD
-=======
      * Log exception.
      *
->>>>>>> 9d3bc187
      * @param \Exception $exception
      */
     private function tryToLogExceptionMessageIfNotDuplicate(\Exception $exception): void
