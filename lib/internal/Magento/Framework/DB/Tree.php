--- conflicted
+++ resolved
@@ -95,11 +95,7 @@
 
             // make sure it's a \Zend_Db_Adapter
             if (!$connection instanceof \Zend_Db_Adapter_Abstract) {
-<<<<<<< HEAD
-                throw new TreeException(
-=======
                 throw new LocalizedException(
->>>>>>> 34aea944
                     new \Magento\Framework\Phrase('db object does not implement \Zend_Db_Adapter_Abstract')
                 );
             }
@@ -111,11 +107,7 @@
                 $conn->setAttribute(\PDO::ATTR_EMULATE_PREPARES, true);
             }
         } else {
-<<<<<<< HEAD
-            throw new TreeException(new \Magento\Framework\Phrase('db object is not set in config'));
-=======
             throw new LocalizedException(new \Magento\Framework\Phrase('db object is not set in config'));
->>>>>>> 34aea944
         }
 
         if (!empty($config['table'])) {
