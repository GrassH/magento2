<?php
/**
 * Mysql PDO DB adapter
 *
 * Copyright © 2015 Magento. All rights reserved.
 * See COPYING.txt for license details.
 */

// @codingStandardsIgnoreFile

namespace Magento\Framework\DB\Adapter\Pdo;

use Magento\Framework\Cache\FrontendInterface;
use Magento\Framework\DB\Adapter\AdapterInterface;
use Magento\Framework\DB\Ddl\Table;
use Magento\Framework\DB\ExpressionConverter;
use Magento\Framework\DB\LoggerInterface;
use Magento\Framework\DB\Profiler;
use Magento\Framework\DB\Select;
use Magento\Framework\DB\Statement\Parameter;
use Magento\Framework\Exception\LocalizedException;
use Magento\Framework\Stdlib\DateTime;
use Magento\Framework\Stdlib\String;

/**
 * @SuppressWarnings(PHPMD.ExcessivePublicCount)
 * @SuppressWarnings(PHPMD.TooManyFields)
 * @SuppressWarnings(PHPMD.ExcessiveClassComplexity)
 * @SuppressWarnings(PHPMD.CouplingBetweenObjects)
 */
class Mysql extends \Zend_Db_Adapter_Pdo_Mysql implements AdapterInterface
{
    const TIMESTAMP_FORMAT      = 'Y-m-d H:i:s';
    const DATETIME_FORMAT       = 'Y-m-d H:i:s';
    const DATE_FORMAT           = 'Y-m-d';

    const DDL_DESCRIBE          = 1;
    const DDL_CREATE            = 2;
    const DDL_INDEX             = 3;
    const DDL_FOREIGN_KEY       = 4;
    const DDL_CACHE_PREFIX      = 'DB_PDO_MYSQL_DDL';
    const DDL_CACHE_TAG         = 'DB_PDO_MYSQL_DDL';

    const LENGTH_TABLE_NAME     = 64;
    const LENGTH_INDEX_NAME     = 64;
    const LENGTH_FOREIGN_NAME   = 64;

    /**
     * MEMORY engine type for MySQL tables
     */
    const ENGINE_MEMORY = 'MEMORY';

    /**
     * Maximum number of connection retries
     */
    const MAX_CONNECTION_RETRIES = 10;

    /**
     * Default class name for a DB statement.
     *
     * @var string
     */
    protected $_defaultStmtClass = 'Magento\Framework\DB\Statement\Pdo\Mysql';

    /**
     * Current Transaction Level
     *
     * @var int
     */
    protected $_transactionLevel    = 0;

    /**
     * Whether transaction was rolled back or not
     *
     * @var bool
     */
    protected $_isRolledBack = false;

    /**
     * Set attribute to connection flag
     *
     * @var bool
     */
    protected $_connectionFlagsSet  = false;

    /**
     * Tables DDL cache
     *
     * @var array
     */
    protected $_ddlCache            = [];

    /**
     * SQL bind params. Used temporarily by regexp callback.
     *
     * @var array
     */
    protected $_bindParams          = [];

    /**
     * Autoincrement for bind value. Used by regexp callback.
     *
     * @var int
     */
    protected $_bindIncrement       = 0;

    /**
     * Cache frontend adapter instance
     *
     * @var FrontendInterface
     */
    protected $_cacheAdapter;

    /**
     * DDL cache allowing flag
     * @var bool
     */
    protected $_isDdlCacheAllowed = true;

    /**
     * MySQL column - Table DDL type pairs
     *
     * @var array
     */
    protected $_ddlColumnTypes      = [
        Table::TYPE_BOOLEAN       => 'bool',
        Table::TYPE_SMALLINT      => 'smallint',
        Table::TYPE_INTEGER       => 'int',
        Table::TYPE_BIGINT        => 'bigint',
        Table::TYPE_FLOAT         => 'float',
        Table::TYPE_DECIMAL       => 'decimal',
        Table::TYPE_NUMERIC       => 'decimal',
        Table::TYPE_DATE          => 'date',
        Table::TYPE_TIMESTAMP     => 'timestamp',
        Table::TYPE_DATETIME      => 'datetime',
        Table::TYPE_TEXT          => 'text',
        Table::TYPE_BLOB          => 'blob',
        Table::TYPE_VARBINARY     => 'blob',
    ];

    /**
     * All possible DDL statements
     * First 3 symbols for each statement
     *
     * @var string[]
     */
    protected $_ddlRoutines = ['alt', 'cre', 'ren', 'dro', 'tru'];

    /**
     * Allowed interval units array
     *
     * @var array
     */
    protected $_intervalUnits = [
        self::INTERVAL_YEAR     => 'YEAR',
        self::INTERVAL_MONTH    => 'MONTH',
        self::INTERVAL_DAY      => 'DAY',
        self::INTERVAL_HOUR     => 'HOUR',
        self::INTERVAL_MINUTE   => 'MINUTE',
        self::INTERVAL_SECOND   => 'SECOND',
    ];

    /**
     * Hook callback to modify queries. Mysql specific property, designed only for backwards compatibility.
     *
     * @var array|null
     */
    protected $_queryHook = null;

    /**
     * @var String
     */
    protected $string;

    /**
     * @var DateTime
     */
    protected $dateTime;
    /**
     * @var LoggerInterface
     */
    private $logger;

    /**
     * @param \Magento\Framework\Stdlib\String|String $string
     * @param DateTime $dateTime
     * @param LoggerInterface $logger
     * @param array $config
     * @throws \Zend_Db_Adapter_Exception
     */
    public function __construct(
        String $string,
        DateTime $dateTime,
        LoggerInterface $logger,
        array $config = []
    ) {
        $this->string = $string;
        $this->dateTime = $dateTime;
        $this->logger = $logger;
        parent::__construct($config);
    }

    /**
     * Begin new DB transaction for connection
     *
     * @return $this
     * @throws \Exception
     */
    public function beginTransaction()
    {
        if ($this->_isRolledBack) {
            throw new \Exception(AdapterInterface::ERROR_ROLLBACK_INCOMPLETE_MESSAGE);
        }
        if ($this->_transactionLevel === 0) {
            $this->logger->startTimer();
            parent::beginTransaction();
            $this->logger->logStats(LoggerInterface::TYPE_TRANSACTION, 'BEGIN');
        }
        ++$this->_transactionLevel;
        return $this;
    }

    /**
     * Commit DB transaction
     *
     * @return $this
     * @throws \Exception
     */
    public function commit()
    {
        if ($this->_transactionLevel === 1 && !$this->_isRolledBack) {
            $this->logger->startTimer();
            parent::commit();
            $this->logger->logStats(LoggerInterface::TYPE_TRANSACTION, 'COMMIT');
        } elseif ($this->_transactionLevel === 0) {
            throw new \Exception(AdapterInterface::ERROR_ASYMMETRIC_COMMIT_MESSAGE);
        } elseif ($this->_isRolledBack) {
            throw new \Exception(AdapterInterface::ERROR_ROLLBACK_INCOMPLETE_MESSAGE);
        }
        --$this->_transactionLevel;
        return $this;
    }

    /**
     * Rollback DB transaction
     *
     * @return $this
     * @throws \Exception
     */
    public function rollBack()
    {
        if ($this->_transactionLevel === 1) {
            $this->logger->startTimer();
            parent::rollBack();
            $this->_isRolledBack = false;
            $this->logger->logStats(LoggerInterface::TYPE_TRANSACTION, 'ROLLBACK');
        } elseif ($this->_transactionLevel === 0) {
            throw new \Exception(AdapterInterface::ERROR_ASYMMETRIC_ROLLBACK_MESSAGE);
        } else {
            $this->_isRolledBack = true;
        }
        --$this->_transactionLevel;
        return $this;
    }

    /**
     * Get adapter transaction level state. Return 0 if all transactions are complete
     *
     * @return int
     */
    public function getTransactionLevel()
    {
        return $this->_transactionLevel;
    }

    /**
     * Convert date to DB format
     *
     * @param int|string|\DateTime $date
     * @return \Zend_Db_Expr
     */
    public function convertDate($date)
    {
        return $this->formatDate($date, false);
    }

    /**
     * Convert date and time to DB format
     *
     * @param   int|string|\DateTime $datetime
     * @return \Zend_Db_Expr
     */
    public function convertDateTime($datetime)
    {
        return $this->formatDate($datetime, true);
    }

    /**
     * Creates a PDO object and connects to the database.
     *
     * @return void
     * @throws \Zend_Db_Adapter_Exception
     */
    protected function _connect()
    {
        if ($this->_connection) {
            return;
        }

        if (!extension_loaded('pdo_mysql')) {
            throw new \Zend_Db_Adapter_Exception('pdo_mysql extension is not installed');
        }

        if (!isset($this->_config['host'])) {
            throw new \Zend_Db_Adapter_Exception('No host configured to connect');
        }

        if (strpos($this->_config['host'], '/') !== false) {
            $this->_config['unix_socket'] = $this->_config['host'];
            unset($this->_config['host']);
        } elseif (strpos($this->_config['host'], ':') !== false) {
            list($this->_config['host'], $this->_config['port']) = explode(':', $this->_config['host']);
        }

        $this->logger->startTimer();
        parent::_connect();
        $this->logger->logStats(LoggerInterface::TYPE_CONNECT, '');

        /** @link http://bugs.mysql.com/bug.php?id=18551 */
        $this->_connection->query("SET SQL_MODE=''");

        if (!$this->_connectionFlagsSet) {
            $this->_connection->setAttribute(\PDO::ATTR_EMULATE_PREPARES, true);
            $this->_connection->setAttribute(\PDO::MYSQL_ATTR_USE_BUFFERED_QUERY, true);
            $this->_connectionFlagsSet = true;
        }
    }

    /**
     * Run RAW Query
     *
     * @param string $sql
     * @return \Zend_Db_Statement_Interface
     * @throws \PDOException
     */
    public function rawQuery($sql)
    {
        try {
            $result = $this->query($sql);
        } catch (\Zend_Db_Statement_Exception $e) {
            // Convert to \PDOException to maintain backwards compatibility with usage of MySQL adapter
            $e = $e->getPrevious();
            if (!($e instanceof \PDOException)) {
                $e = new \PDOException($e->getMessage(), $e->getCode());
            }
            throw $e;
        }

        return $result;
    }

    /**
     * Run RAW query and Fetch First row
     *
     * @param string $sql
     * @param string|int $field
     * @return mixed|null
     */
    public function rawFetchRow($sql, $field = null)
    {
        $result = $this->rawQuery($sql);
        if (!$result) {
            return false;
        }

        $row = $result->fetch(\PDO::FETCH_ASSOC);
        if (!$row) {
            return false;
        }

        if (empty($field)) {
            return $row;
        } else {
            return isset($row[$field]) ? $row[$field] : false;
        }
    }

    /**
     * Check transaction level in case of DDL query
     *
     * @param string|\Zend_Db_Select $sql
     * @return void
     * @throws \Zend_Db_Adapter_Exception
     */
    protected function _checkDdlTransaction($sql)
    {
        if (is_string($sql) && $this->getTransactionLevel() > 0) {
            $startSql = strtolower(substr(ltrim($sql), 0, 3));
            if (in_array($startSql, $this->_ddlRoutines)) {
                trigger_error(AdapterInterface::ERROR_DDL_MESSAGE, E_USER_ERROR);
            }
        }
    }

    /**
     * Special handling for PDO query().
     * All bind parameter names must begin with ':'.
     *
     * @param string|\Zend_Db_Select $sql The SQL statement with placeholders.
     * @param mixed $bind An array of data or data itself to bind to the placeholders.
     * @return \Zend_Db_Statement_Pdo|void
     * @throws \Zend_Db_Adapter_Exception To re-throw \PDOException.
     * @SuppressWarnings(PHPMD.CyclomaticComplexity)
     */
    public function query($sql, $bind = [])
    {
        $connectionErrors = [
            2006, // SQLSTATE[HY000]: General error: 2006 MySQL server has gone away
            2013,  // SQLSTATE[HY000]: General error: 2013 Lost connection to MySQL server during query
        ];
        $triesCount = 0;
        do {
            $retry = false;
            $this->logger->startTimer();
            try {
                $this->_checkDdlTransaction($sql);
                $this->_prepareQuery($sql, $bind);
                $result = parent::query($sql, $bind);
                $this->logger->logStats(LoggerInterface::TYPE_QUERY, $sql, $bind, $result);
                return $result;
            } catch (\Exception $e) {
                // Finalize broken query
                $profiler = $this->getProfiler();
                if ($profiler instanceof Profiler) {
                    /** @var Profiler $profiler */
                    $profiler->queryEndLast();
                }

                /** @var $pdoException \PDOException */
                $pdoException = null;
                if ($e instanceof \PDOException) {
                    $pdoException = $e;
                } elseif (($e instanceof \Zend_Db_Statement_Exception) && ($e->getPrevious() instanceof \PDOException)) {
                    $pdoException = $e->getPrevious();
                }

                // Check to reconnect
                if ($pdoException && $triesCount < self::MAX_CONNECTION_RETRIES
                    && in_array($pdoException->errorInfo[1], $connectionErrors)
                ) {
                    $retry = true;
                    $triesCount++;
                    $this->closeConnection();
                    $this->_connect();
                }

                if (!$retry) {
                    $this->logger->logStats(LoggerInterface::TYPE_QUERY, $sql, $bind);
                    $this->logger->critical($e);
                    throw $e;
                }
            }
        } while ($retry);
    }

    /**
     * Prepares SQL query by moving to bind all special parameters that can be confused with bind placeholders
     * (e.g. "foo:bar"). And also changes named bind to positional one, because underlying library has problems
     * with named binds.
     *
     * @param \Zend_Db_Select|string $sql
     * @param mixed $bind
     * @return $this
     */
    protected function _prepareQuery(&$sql, &$bind = [])
    {
        $sql = (string) $sql;
        if (!is_array($bind)) {
            $bind = [$bind];
        }

        // Mixed bind is not supported - so remember whether it is named bind, to normalize later if required
        $isNamedBind = false;
        if ($bind) {
            foreach ($bind as $k => $v) {
                if (!is_int($k)) {
                    $isNamedBind = true;
                    if ($k[0] != ':') {
                        $bind[":{$k}"] = $v;
                        unset($bind[$k]);
                    }
                }
            }
        }

        // Special query hook
        if ($this->_queryHook) {
            $object = $this->_queryHook['object'];
            $method = $this->_queryHook['method'];
            $object->$method($sql, $bind);
        }

        return $this;
    }

    /**
     * Callback function for preparation of query and bind by regexp.
     * Checks query parameters for special symbols and moves such parameters to bind array as named ones.
     * This method writes to $_bindParams, where query bind parameters are kept.
     * This method requires further normalizing, if bind array is positional.
     *
     * @param string[] $matches
     * @return string
     */
    public function proccessBindCallback($matches)
    {
        if (isset($matches[6]) && (
            strpos($matches[6], "'") !== false ||
            strpos($matches[6], ':') !== false ||
            strpos($matches[6], '?') !== false)
        ) {
            $bindName = ':_mage_bind_var_' . (++$this->_bindIncrement);
            $this->_bindParams[$bindName] = $this->_unQuote($matches[6]);
            return ' ' . $bindName;
        }
        return $matches[0];
    }

    /**
     * Unquote raw string (use for auto-bind)
     *
     * @param string $string
     * @return string
     */
    protected function _unQuote($string)
    {
        $translate = [
            "\\000" => "\000",
            "\\n"   => "\n",
            "\\r"   => "\r",
            "\\\\"  => "\\",
            "\'"    => "'",
            "\\\""  => "\"",
            "\\032" => "\032",
        ];
        return strtr($string, $translate);
    }

    /**
     * Normalizes mixed positional-named bind to positional bind, and replaces named placeholders in query to
     * '?' placeholders.
     *
     * @param string $sql
     * @param array $bind
     * @return $this
     */
    protected function _convertMixedBind(&$sql, &$bind)
    {
        $positions  = [];
        $offset     = 0;
        // get positions
        while (true) {
            $pos = strpos($sql, '?', $offset);
            if ($pos !== false) {
                $positions[] = $pos;
                $offset      = ++$pos;
            } else {
                break;
            }
        }

        $bindResult = [];
        $map = [];
        foreach ($bind as $k => $v) {
            // positional
            if (is_int($k)) {
                if (!isset($positions[$k])) {
                    continue;
                }
                $bindResult[$positions[$k]] = $v;
            } else {
                $offset = 0;
                while (true) {
                    $pos = strpos($sql, $k, $offset);
                    if ($pos === false) {
                        break;
                    } else {
                        $offset = $pos + strlen($k);
                        $bindResult[$pos] = $v;
                    }
                }
                $map[$k] = '?';
            }
        }

        ksort($bindResult);
        $bind = array_values($bindResult);
        $sql = strtr($sql, $map);

        return $this;
    }

    /**
     * Sets (removes) query hook.
     *
     * $hook must be either array with 'object' and 'method' entries, or null to remove hook.
     * Previous hook is returned.
     *
     * @param array $hook
     * @return array|null
     */
    public function setQueryHook($hook)
    {
        $prev = $this->_queryHook;
        $this->_queryHook = $hook;
        return $prev;
    }

    /**
     * Executes a SQL statement(s)
     *
     * @param string $sql
     * @throws \Zend_Db_Exception
     * @return array
     */
    public function multiQuery($sql)
    {
        return $this->multiMagentoQuery($sql);
    }

    /**
     * Run Multi Query
     *
     * @param string $sql
     * @return array
     * @throws \Exception
     */
    public function multiMagentoQuery($sql)
    {
        ##$result = $this->rawQuery($sql);

        #$this->beginTransaction();
        try {
            $stmts = $this->_splitMultiQuery($sql);
            $result = [];
            foreach ($stmts as $stmt) {
                $result[] = $this->rawQuery($stmt);
            }
            #$this->commit();
        } catch (\Exception $e) {
            #$this->rollback();
            throw $e;
        }

        $this->resetDdlCache();

        return $result;
    }

    /**
     * Split multi statement query
     *
     * @param string $sql
     * @return array
     * @SuppressWarnings(PHPMD.CyclomaticComplexity)
     * @SuppressWarnings(PHPMD.NPathComplexity)
     */
    protected function _splitMultiQuery($sql)
    {
        $parts = preg_split(
            '#(;|\'|"|\\\\|//|--|\n|/\*|\*/)#',
            $sql,
            null,
            PREG_SPLIT_NO_EMPTY | PREG_SPLIT_DELIM_CAPTURE
        );

        $q      = false;
        $c      = false;
        $stmts  = [];
        $s      = '';

        foreach ($parts as $i => $part) {
            // strings
            if (($part === "'" || $part === '"') && ($i === 0 || $parts[$i-1] !== '\\')) {
                if ($q === false) {
                    $q = $part;
                } elseif ($q === $part) {
                    $q = false;
                }
            }

            // single line comments
            if (($part === '//' || $part === '--') && ($i === 0 || $parts[$i-1] === "\n")) {
                $c = $part;
            } elseif ($part === "\n" && ($c === '//' || $c === '--')) {
                $c = false;
            }

            // multi line comments
            if ($part === '/*' && $c === false) {
                $c = '/*';
            } elseif ($part === '*/' && $c === '/*') {
                $c = false;
            }

            // statements
            if ($part === ';' && $q === false && $c === false) {
                if (trim($s) !== '') {
                    $stmts[] = trim($s);
                    $s = '';
                }
            } else {
                $s .= $part;
            }
        }
        if (trim($s) !== '') {
            $stmts[] = trim($s);
        }

        return $stmts;
    }

    /**
     * Drop the Foreign Key from table
     *
     * @param string $tableName
     * @param string $fkName
     * @param string $schemaName
     * @return $this
     */
    public function dropForeignKey($tableName, $fkName, $schemaName = null)
    {
        $foreignKeys = $this->getForeignKeys($tableName, $schemaName);
        $fkName = strtoupper($fkName);
        if (substr($fkName, 0, 3) == 'FK_') {
            $fkName = substr($fkName, 3);
        }
        foreach ([$fkName, 'FK_' . $fkName] as $key) {
            if (isset($foreignKeys[$key])) {
                $sql = sprintf(
                    'ALTER TABLE %s DROP FOREIGN KEY %s',
                    $this->quoteIdentifier($this->_getTableName($tableName, $schemaName)),
                    $this->quoteIdentifier($foreignKeys[$key]['FK_NAME'])
                );
                $this->resetDdlCache($tableName, $schemaName);
                $this->rawQuery($sql);
            }
        }
        return $this;
    }

    /**
     * Prepare table before add constraint foreign key
     *
     * @param string $tableName
     * @param string $columnName
     * @param string $refTableName
     * @param string $refColumnName
     * @param string $onDelete
     * @return $this
     */
    public function purgeOrphanRecords(
        $tableName,
        $columnName,
        $refTableName,
        $refColumnName,
        $onDelete = AdapterInterface::FK_ACTION_CASCADE
    ) {
        $onDelete = strtoupper($onDelete);
        if ($onDelete == AdapterInterface::FK_ACTION_CASCADE
            || $onDelete == AdapterInterface::FK_ACTION_RESTRICT
        ) {
            $sql = sprintf(
                "DELETE p.* FROM %s AS p LEFT JOIN %s AS r ON p.%s = r.%s WHERE r.%s IS NULL",
                $this->quoteIdentifier($tableName),
                $this->quoteIdentifier($refTableName),
                $this->quoteIdentifier($columnName),
                $this->quoteIdentifier($refColumnName),
                $this->quoteIdentifier($refColumnName)
            );
            $this->rawQuery($sql);
        } elseif ($onDelete == AdapterInterface::FK_ACTION_SET_NULL) {
            $sql = sprintf(
                "UPDATE %s AS p LEFT JOIN %s AS r ON p.%s = r.%s SET p.%s = NULL WHERE r.%s IS NULL",
                $this->quoteIdentifier($tableName),
                $this->quoteIdentifier($refTableName),
                $this->quoteIdentifier($columnName),
                $this->quoteIdentifier($refColumnName),
                $this->quoteIdentifier($columnName),
                $this->quoteIdentifier($refColumnName)
            );
            $this->rawQuery($sql);
        }

        return $this;
    }

    /**
     * Check does table column exist
     *
     * @param string $tableName
     * @param string $columnName
     * @param string $schemaName
     * @return bool
     */
    public function tableColumnExists($tableName, $columnName, $schemaName = null)
    {
        $describe = $this->describeTable($tableName, $schemaName);
        foreach ($describe as $column) {
            if ($column['COLUMN_NAME'] == $columnName) {
                return true;
            }
        }
        return false;
    }

    /**
     * Adds new column to table.
     *
     * Generally $defintion must be array with column data to keep this call cross-DB compatible.
     * Using string as $definition is allowed only for concrete DB adapter.
     * Adds primary key if needed
     *
     * @param   string $tableName
     * @param   string $columnName
     * @param   array|string $definition  string specific or universal array DB Server definition
     * @param   string $schemaName
     * @return  true|\Zend_Db_Statement_Pdo
     * @throws  \Zend_Db_Exception
     */
    public function addColumn($tableName, $columnName, $definition, $schemaName = null)
    {
        if ($this->tableColumnExists($tableName, $columnName, $schemaName)) {
            return true;
        }

        $primaryKey = '';
        if (is_array($definition)) {
            $definition = array_change_key_case($definition, CASE_UPPER);
            if (empty($definition['COMMENT'])) {
                throw new \Zend_Db_Exception("Impossible to create a column without comment.");
            }
            if (!empty($definition['PRIMARY'])) {
                $primaryKey = sprintf(', ADD PRIMARY KEY (%s)', $this->quoteIdentifier($columnName));
            }
            $definition = $this->_getColumnDefinition($definition);
        }

        $sql = sprintf(
            'ALTER TABLE %s ADD COLUMN %s %s %s',
            $this->quoteIdentifier($this->_getTableName($tableName, $schemaName)),
            $this->quoteIdentifier($columnName),
            $definition,
            $primaryKey
        );

        $result = $this->rawQuery($sql);

        $this->resetDdlCache($tableName, $schemaName);

        return $result;
    }

    /**
     * Delete table column
     *
     * @param string $tableName
     * @param string $columnName
     * @param string $schemaName
     * @return true|\Zend_Db_Statement_Pdo
     */
    public function dropColumn($tableName, $columnName, $schemaName = null)
    {
        if (!$this->tableColumnExists($tableName, $columnName, $schemaName)) {
            return true;
        }

        $alterDrop = [];

        $foreignKeys = $this->getForeignKeys($tableName, $schemaName);
        foreach ($foreignKeys as $fkProp) {
            if ($fkProp['COLUMN_NAME'] == $columnName) {
                $alterDrop[] = 'DROP FOREIGN KEY ' . $this->quoteIdentifier($fkProp['FK_NAME']);
            }
        }

        /* drop index that after column removal would coincide with the existing index by indexed columns */
        foreach ($this->getIndexList($tableName, $schemaName) as $idxData) {
            $idxColumns = $idxData['COLUMNS_LIST'];
            $idxColumnKey = array_search($columnName, $idxColumns);
            if ($idxColumnKey !== false) {
                unset($idxColumns[$idxColumnKey]);
                if ($idxColumns && $this->_getIndexByColumns($tableName, $idxColumns, $schemaName)) {
                    $this->dropIndex($tableName, $idxData['KEY_NAME'], $schemaName);
                }
            }
        }

        $alterDrop[] = 'DROP COLUMN ' . $this->quoteIdentifier($columnName);
        $sql = sprintf(
            'ALTER TABLE %s %s',
            $this->quoteIdentifier($this->_getTableName($tableName, $schemaName)),
            implode(', ', $alterDrop)
        );

        $result = $this->rawQuery($sql);
        $this->resetDdlCache($tableName, $schemaName);

        return $result;
    }

    /**
     * Retrieve index information by indexed columns or return NULL, if there is no index for a column list
     *
     * @param string $tableName
     * @param array $columns
     * @param string|null $schemaName
     * @return array|null
     */
    protected function _getIndexByColumns($tableName, array $columns, $schemaName)
    {
        foreach ($this->getIndexList($tableName, $schemaName) as $idxData) {
            if ($idxData['COLUMNS_LIST'] === $columns) {
                return $idxData;
            }
        }
        return null;
    }

    /**
     * Change the column name and definition
     *
     * For change definition of column - use modifyColumn
     *
     * @param string $tableName
     * @param string $oldColumnName
     * @param string $newColumnName
     * @param array $definition
     * @param boolean $flushData        flush table statistic
     * @param string $schemaName
     * @return \Zend_Db_Statement_Pdo
     * @throws \Zend_Db_Exception
     */
    public function changeColumn(
        $tableName,
        $oldColumnName,
        $newColumnName,
        $definition,
        $flushData = false,
        $schemaName = null
    ) {
        if (!$this->tableColumnExists($tableName, $oldColumnName, $schemaName)) {
            throw new \Zend_Db_Exception(
                sprintf(
                    'Column "%s" does not exist in table "%s".',
                    $oldColumnName,
                    $tableName
                )
            );
        }

        if (is_array($definition)) {
            $definition = $this->_getColumnDefinition($definition);
        }

        $sql = sprintf(
            'ALTER TABLE %s CHANGE COLUMN %s %s %s',
            $this->quoteIdentifier($tableName),
            $this->quoteIdentifier($oldColumnName),
            $this->quoteIdentifier($newColumnName),
            $definition
        );

        $result = $this->rawQuery($sql);

        if ($flushData) {
            $this->showTableStatus($tableName, $schemaName);
        }
        $this->resetDdlCache($tableName, $schemaName);

        return $result;
    }

    /**
     * Modify the column definition
     *
     * @param string $tableName
     * @param string $columnName
     * @param array|string $definition
     * @param boolean $flushData
     * @param string $schemaName
     * @return $this
     * @throws \Zend_Db_Exception
     */
    public function modifyColumn($tableName, $columnName, $definition, $flushData = false, $schemaName = null)
    {
        if (!$this->tableColumnExists($tableName, $columnName, $schemaName)) {
            throw new \Zend_Db_Exception(sprintf('Column "%s" does not exist in table "%s".', $columnName, $tableName));
        }
        if (is_array($definition)) {
            $definition = $this->_getColumnDefinition($definition);
        }

        $sql = sprintf(
            'ALTER TABLE %s MODIFY COLUMN %s %s',
            $this->quoteIdentifier($tableName),
            $this->quoteIdentifier($columnName),
            $definition
        );

        $this->rawQuery($sql);
        if ($flushData) {
            $this->showTableStatus($tableName, $schemaName);
        }
        $this->resetDdlCache($tableName, $schemaName);

        return $this;
    }

    /**
     * Show table status
     *
     * @param string $tableName
     * @param string $schemaName
     * @return mixed
     */
    public function showTableStatus($tableName, $schemaName = null)
    {
        $fromDbName = null;
        if ($schemaName !== null) {
            $fromDbName = ' FROM ' . $this->quoteIdentifier($schemaName);
        }
        $query = sprintf('SHOW TABLE STATUS%s LIKE %s', $fromDbName, $this->quote($tableName));

        return $this->rawFetchRow($query);
    }

    /**
     * Retrieve Create Table SQL
     *
     * @param string $tableName
     * @param string $schemaName
     * @return string
     */
    public function getCreateTable($tableName, $schemaName = null)
    {
        $cacheKey = $this->_getTableName($tableName, $schemaName);
        $ddl = $this->loadDdlCache($cacheKey, self::DDL_CREATE);
        if ($ddl === false) {
            $sql = 'SHOW CREATE TABLE ' . $this->quoteIdentifier($this->_getTableName($tableName, $schemaName));
            $ddl = $this->rawFetchRow($sql, 'Create Table');
            $this->saveDdlCache($cacheKey, self::DDL_CREATE, $ddl);
        }

        return $ddl;
    }

    /**
     * Retrieve the foreign keys descriptions for a table.
     *
     * The return value is an associative array keyed by the UPPERCASE foreign key,
     * as returned by the RDBMS.
     *
     * The value of each array element is an associative array
     * with the following keys:
     *
     * FK_NAME          => string; original foreign key name
     * SCHEMA_NAME      => string; name of database or schema
     * TABLE_NAME       => string;
     * COLUMN_NAME      => string; column name
     * REF_SCHEMA_NAME  => string; name of reference database or schema
     * REF_TABLE_NAME   => string; reference table name
     * REF_COLUMN_NAME  => string; reference column name
     * ON_DELETE        => string; action type on delete row
     * ON_UPDATE        => string; action type on update row
     *
     * @param string $tableName
     * @param string $schemaName
     * @return array
     */
    public function getForeignKeys($tableName, $schemaName = null)
    {
        $cacheKey = $this->_getTableName($tableName, $schemaName);
        $ddl = $this->loadDdlCache($cacheKey, self::DDL_FOREIGN_KEY);
        if ($ddl === false) {
            $ddl = [];
            $createSql = $this->getCreateTable($tableName, $schemaName);

            // collect CONSTRAINT
            $regExp  = '#,\s+CONSTRAINT `([^`]*)` FOREIGN KEY \(`([^`]*)`\) '
                . 'REFERENCES (`([^`]*)`\.)?`([^`]*)` \(`([^`]*)`\)'
                . '( ON DELETE (RESTRICT|CASCADE|SET NULL|NO ACTION))?'
                . '( ON UPDATE (RESTRICT|CASCADE|SET NULL|NO ACTION))?#';
            $matches = [];
            preg_match_all($regExp, $createSql, $matches, PREG_SET_ORDER);
            foreach ($matches as $match) {
                $ddl[strtoupper($match[1])] = [
                    'FK_NAME'           => $match[1],
                    'SCHEMA_NAME'       => $schemaName,
                    'TABLE_NAME'        => $tableName,
                    'COLUMN_NAME'       => $match[2],
                    'REF_SHEMA_NAME'    => isset($match[4]) ? $match[4] : $schemaName,
                    'REF_TABLE_NAME'    => $match[5],
                    'REF_COLUMN_NAME'   => $match[6],
                    'ON_DELETE'         => isset($match[7]) ? $match[8] : '',
                    'ON_UPDATE'         => isset($match[9]) ? $match[10] : '',
                ];
            }

            $this->saveDdlCache($cacheKey, self::DDL_FOREIGN_KEY, $ddl);
        }

        return $ddl;
    }

    /**
     * Retrieve the foreign keys tree for all tables
     *
     * @return array
     */
    public function getForeignKeysTree()
    {
        $tree = [];
        foreach ($this->listTables() as $table) {
            foreach ($this->getForeignKeys($table) as $key) {
                $tree[$table][$key['COLUMN_NAME']] = $key;
            }
        }

        return $tree;
    }

    /**
     * Modify tables, used for upgrade process
     * Change columns definitions, reset foreign keys, change tables comments and engines.
     *
     * The value of each array element is an associative array
     * with the following keys:
     *
     * columns => array; list of columns definitions
     * comment => string; table comment
     * engine  => string; table engine
     *
     * @param array $tables
     * @return $this
     * @SuppressWarnings(PHPMD.CyclomaticComplexity)
     * @SuppressWarnings(PHPMD.NPathComplexity)
     * @SuppressWarnings(PHPMD.UnusedLocalVariable)
     */
    public function modifyTables($tables)
    {
        $foreignKeys = $this->getForeignKeysTree();
        foreach ($tables as $table => $tableData) {
            if (!$this->isTableExists($table)) {
                continue;
            }
            foreach ($tableData['columns'] as $column => $columnDefinition) {
                if (!$this->tableColumnExists($table, $column)) {
                    continue;
                }
                $droppedKeys = [];
                foreach ($foreignKeys as $keyTable => $columns) {
                    foreach ($columns as $columnName => $keyOptions) {
                        if ($table == $keyOptions['REF_TABLE_NAME'] && $column == $keyOptions['REF_COLUMN_NAME']) {
                            $this->dropForeignKey($keyTable, $keyOptions['FK_NAME']);
                            $droppedKeys[] = $keyOptions;
                        }
                    }
                }

                $this->modifyColumn($table, $column, $columnDefinition);

                foreach ($droppedKeys as $options) {
                    unset($columnDefinition['identity'], $columnDefinition['primary'], $columnDefinition['comment']);

                    $onDelete = $options['ON_DELETE'];
                    $onUpdate = $options['ON_UPDATE'];

                    if ($onDelete == AdapterInterface::FK_ACTION_SET_NULL
                        || $onUpdate == AdapterInterface::FK_ACTION_SET_NULL) {
                        $columnDefinition['nullable'] = true;
                    }
                    $this->modifyColumn($options['TABLE_NAME'], $options['COLUMN_NAME'], $columnDefinition);
                    $this->addForeignKey(
                        $options['FK_NAME'],
                        $options['TABLE_NAME'],
                        $options['COLUMN_NAME'],
                        $options['REF_TABLE_NAME'],
                        $options['REF_COLUMN_NAME'],
                        ($onDelete) ? $onDelete : AdapterInterface::FK_ACTION_NO_ACTION,
                        ($onUpdate) ? $onUpdate : AdapterInterface::FK_ACTION_NO_ACTION
                    );
                }
            }
            if (!empty($tableData['comment'])) {
                $this->changeTableComment($table, $tableData['comment']);
            }
            if (!empty($tableData['engine'])) {
                $this->changeTableEngine($table, $tableData['engine']);
            }
        }

        return $this;
    }

    /**
     * Retrieve table index information
     *
     * The return value is an associative array keyed by the UPPERCASE index key (except for primary key,
     * that is always stored under 'PRIMARY' key) as returned by the RDBMS.
     *
     * The value of each array element is an associative array
     * with the following keys:
     *
     * SCHEMA_NAME      => string; name of database or schema
     * TABLE_NAME       => string; name of the table
     * KEY_NAME         => string; the original index name
     * COLUMNS_LIST     => array; array of index column names
     * INDEX_TYPE       => string; lowercase, create index type
     * INDEX_METHOD     => string; index method using
     * type             => string; see INDEX_TYPE
     * fields           => array; see COLUMNS_LIST
     *
     * @param string $tableName
     * @param string $schemaName
     * @return array|string|int
     */
    public function getIndexList($tableName, $schemaName = null)
    {
        $cacheKey = $this->_getTableName($tableName, $schemaName);
        $ddl = $this->loadDdlCache($cacheKey, self::DDL_INDEX);
        if ($ddl === false) {
            $ddl = [];

            $sql = sprintf(
                'SHOW INDEX FROM %s',
                $this->quoteIdentifier($this->_getTableName($tableName, $schemaName))
            );
            foreach ($this->fetchAll($sql) as $row) {
                $fieldKeyName   = 'Key_name';
                $fieldNonUnique = 'Non_unique';
                $fieldColumn    = 'Column_name';
                $fieldIndexType = 'Index_type';

                if (strtolower($row[$fieldKeyName]) == AdapterInterface::INDEX_TYPE_PRIMARY) {
                    $indexType  = AdapterInterface::INDEX_TYPE_PRIMARY;
                } elseif ($row[$fieldNonUnique] == 0) {
                    $indexType  = AdapterInterface::INDEX_TYPE_UNIQUE;
                } elseif (strtolower($row[$fieldIndexType]) == AdapterInterface::INDEX_TYPE_FULLTEXT) {
                    $indexType  = AdapterInterface::INDEX_TYPE_FULLTEXT;
                } else {
                    $indexType  = AdapterInterface::INDEX_TYPE_INDEX;
                }

                $upperKeyName = strtoupper($row[$fieldKeyName]);
                if (isset($ddl[$upperKeyName])) {
                    $ddl[$upperKeyName]['fields'][] = $row[$fieldColumn]; // for compatible
                    $ddl[$upperKeyName]['COLUMNS_LIST'][] = $row[$fieldColumn];
                } else {
                    $ddl[$upperKeyName] = [
                        'SCHEMA_NAME'   => $schemaName,
                        'TABLE_NAME'    => $tableName,
                        'KEY_NAME'      => $row[$fieldKeyName],
                        'COLUMNS_LIST'  => [$row[$fieldColumn]],
                        'INDEX_TYPE'    => $indexType,
                        'INDEX_METHOD'  => $row[$fieldIndexType],
                        'type'          => strtolower($indexType), // for compatibility
                        'fields'        => [$row[$fieldColumn]], // for compatibility
                    ];
                }
            }
            $this->saveDdlCache($cacheKey, self::DDL_INDEX, $ddl);
        }

        return $ddl;
    }

    /**
     * Remove duplicate entry for create key
     *
     * @param string $table
     * @param array $fields
     * @param string[] $ids
     * @return $this
     */
    protected function _removeDuplicateEntry($table, $fields, $ids)
    {
        $where = [];
        $i = 0;
        foreach ($fields as $field) {
            $where[] = $this->quoteInto($field . '=?', $ids[$i++]);
        }

        if (!$where) {
            return $this;
        }
        $whereCond = implode(' AND ', $where);
        $sql = sprintf('SELECT COUNT(*) as `cnt` FROM `%s` WHERE %s', $table, $whereCond);

        $cnt = $this->rawFetchRow($sql, 'cnt');
        if ($cnt > 1) {
            $sql = sprintf(
                'DELETE FROM `%s` WHERE %s LIMIT %d',
                $table,
                $whereCond,
                $cnt - 1
            );
            $this->rawQuery($sql);
        }

        return $this;
    }

    /**
     * Creates and returns a new \Zend_Db_Select object for this adapter.
     *
     * @return Select
     */
    public function select()
    {
        return new Select($this);
    }

    /**
     * Quotes a value and places into a piece of text at a placeholder.
     *
     * Method revrited for handle empty arrays in value param
     *
     * @param string  $text  The text with a placeholder.
     * @param mixed   $value The value to quote.
     * @param string  $type  OPTIONAL SQL datatype
     * @param integer $count OPTIONAL count of placeholders to replace
     * @return string An SQL-safe quoted value placed into the orignal text.
     */
    public function quoteInto($text, $value, $type = null, $count = null)
    {
        if (is_array($value) && empty($value)) {
            $value = new \Zend_Db_Expr('NULL');
        }

        if ($value instanceof \DateTimeInterface) {
            $value = $value->format('Y-m-d H:i:s');
        }

        return parent::quoteInto($text, $value, $type, $count);
    }

    /**
     * Retrieve ddl cache name
     *
     * @param string $tableName
     * @param string $schemaName
     * @return string
     */
    protected function _getTableName($tableName, $schemaName = null)
    {
        return ($schemaName ? $schemaName . '.' : '') . $tableName;
    }

    /**
     * Retrieve Id for cache
     *
     * @param string $tableKey
     * @param int $ddlType
     * @return string
     */
    protected function _getCacheId($tableKey, $ddlType)
    {
        return sprintf('%s_%s_%s', self::DDL_CACHE_PREFIX, $tableKey, $ddlType);
    }

    /**
     * Load DDL data from cache
     * Return false if cache does not exists
     *
     * @param string $tableCacheKey the table cache key
     * @param int $ddlType          the DDL constant
     * @return string|array|int|false
     */
    public function loadDdlCache($tableCacheKey, $ddlType)
    {
        if (!$this->_isDdlCacheAllowed) {
            return false;
        }
        if (isset($this->_ddlCache[$ddlType][$tableCacheKey])) {
            return $this->_ddlCache[$ddlType][$tableCacheKey];
        }

        if ($this->_cacheAdapter) {
            $cacheId = $this->_getCacheId($tableCacheKey, $ddlType);
            $data = $this->_cacheAdapter->load($cacheId);
            if ($data !== false) {
                $data = unserialize($data);
                $this->_ddlCache[$ddlType][$tableCacheKey] = $data;
            }
            return $data;
        }

        return false;
    }

    /**
     * Save DDL data into cache
     *
     * @param string $tableCacheKey
     * @param int $ddlType
     * @param array $data
     * @return $this
     */
    public function saveDdlCache($tableCacheKey, $ddlType, $data)
    {
        if (!$this->_isDdlCacheAllowed) {
            return $this;
        }
        $this->_ddlCache[$ddlType][$tableCacheKey] = $data;

        if ($this->_cacheAdapter) {
            $cacheId = $this->_getCacheId($tableCacheKey, $ddlType);
            $data = serialize($data);
            $this->_cacheAdapter->save($data, $cacheId, [self::DDL_CACHE_TAG]);
        }

        return $this;
    }

    /**
     * Reset cached DDL data from cache
     * if table name is null - reset all cached DDL data
     *
     * @param string $tableName
     * @param string $schemaName OPTIONAL
     * @return $this
     */
    public function resetDdlCache($tableName = null, $schemaName = null)
    {
        if (!$this->_isDdlCacheAllowed) {
            return $this;
        }
        if ($tableName === null) {
            $this->_ddlCache = [];
            if ($this->_cacheAdapter) {
                $this->_cacheAdapter->clean(\Zend_Cache::CLEANING_MODE_MATCHING_TAG, [self::DDL_CACHE_TAG]);
            }
        } else {
            $cacheKey = $this->_getTableName($tableName, $schemaName);

            $ddlTypes = [self::DDL_DESCRIBE, self::DDL_CREATE, self::DDL_INDEX, self::DDL_FOREIGN_KEY];
            foreach ($ddlTypes as $ddlType) {
                unset($this->_ddlCache[$ddlType][$cacheKey]);
            }

            if ($this->_cacheAdapter) {
                foreach ($ddlTypes as $ddlType) {
                    $cacheId = $this->_getCacheId($cacheKey, $ddlType);
                    $this->_cacheAdapter->remove($cacheId);
                }
            }
        }

        return $this;
    }

    /**
     * Disallow DDL caching
     * @return $this
     */
    public function disallowDdlCache()
    {
        $this->_isDdlCacheAllowed = false;
        return $this;
    }

    /**
     * Allow DDL caching
     * @return $this
     */
    public function allowDdlCache()
    {
        $this->_isDdlCacheAllowed = true;
        return $this;
    }

    /**
     * Returns the column descriptions for a table.
     *
     * The return value is an associative array keyed by the column name,
     * as returned by the RDBMS.
     *
     * The value of each array element is an associative array
     * with the following keys:
     *
     * SCHEMA_NAME      => string; name of database or schema
     * TABLE_NAME       => string;
     * COLUMN_NAME      => string; column name
     * COLUMN_POSITION  => number; ordinal position of column in table
     * DATA_TYPE        => string; SQL datatype name of column
     * DEFAULT          => string; default expression of column, null if none
     * NULLABLE         => boolean; true if column can have nulls
     * LENGTH           => number; length of CHAR/VARCHAR
     * SCALE            => number; scale of NUMERIC/DECIMAL
     * PRECISION        => number; precision of NUMERIC/DECIMAL
     * UNSIGNED         => boolean; unsigned property of an integer type
     * PRIMARY          => boolean; true if column is part of the primary key
     * PRIMARY_POSITION => integer; position of column in primary key
     * IDENTITY         => integer; true if column is auto-generated with unique values
     *
     * @param string $tableName
     * @param string $schemaName OPTIONAL
     * @return array
     */
    public function describeTable($tableName, $schemaName = null)
    {
        $cacheKey = $this->_getTableName($tableName, $schemaName);
        $ddl = $this->loadDdlCache($cacheKey, self::DDL_DESCRIBE);
        if ($ddl === false) {
            $ddl = parent::describeTable($tableName, $schemaName);
            /**
             * Remove bug in some MySQL versions, when int-column without default value is described as:
             * having default empty string value
             */
            $affected = ['tinyint', 'smallint', 'mediumint', 'int', 'bigint'];
            foreach ($ddl as $key => $columnData) {
                if (($columnData['DEFAULT'] === '') && (array_search($columnData['DATA_TYPE'], $affected) !== false)) {
                    $ddl[$key]['DEFAULT'] = null;
                }
            }
            $this->saveDdlCache($cacheKey, self::DDL_DESCRIBE, $ddl);
        }

        return $ddl;
    }

    /**
     * Format described column to definition, ready to be added to ddl table.
     * Return array with keys: name, type, length, options, comment
     *
     * @param  array $columnData
     * @return array
     * @SuppressWarnings(PHPMD.CyclomaticComplexity)
     * @SuppressWarnings(PHPMD.NPathComplexity)
     */
    public function getColumnCreateByDescribe($columnData)
    {
        $type = $this->_getColumnTypeByDdl($columnData);
        $options = [];

        if ($columnData['IDENTITY'] === true) {
            $options['identity'] = true;
        }
        if ($columnData['UNSIGNED'] === true) {
            $options['unsigned'] = true;
        }
        if ($columnData['NULLABLE'] === false
            && !($type == Table::TYPE_TEXT && strlen($columnData['DEFAULT']) != 0)
        ) {
            $options['nullable'] = false;
        }
        if ($columnData['PRIMARY'] === true) {
            $options['primary'] = true;
        }
        if (!is_null($columnData['DEFAULT'])
            && $type != Table::TYPE_TEXT
        ) {
            $options['default'] = $this->quote($columnData['DEFAULT']);
        }
        if (strlen($columnData['SCALE']) > 0) {
            $options['scale'] = $columnData['SCALE'];
        }
        if (strlen($columnData['PRECISION']) > 0) {
            $options['precision'] = $columnData['PRECISION'];
        }

        $comment = $this->string->upperCaseWords($columnData['COLUMN_NAME'], '_', ' ');

        $result = [
            'name'      => $columnData['COLUMN_NAME'],
            'type'      => $type,
            'length'    => $columnData['LENGTH'],
            'options'   => $options,
            'comment'   => $comment,
        ];

        return $result;
    }

    /**
     * Create \Magento\Framework\DB\Ddl\Table object by data from describe table
     *
     * @param string $tableName
     * @param string $newTableName
     * @return Table
     */
    public function createTableByDdl($tableName, $newTableName)
    {
        $describe = $this->describeTable($tableName);
        $table = $this->newTable($newTableName)
            ->setComment($this->string->upperCaseWords($newTableName, '_', ' '));

        foreach ($describe as $columnData) {
            $columnInfo = $this->getColumnCreateByDescribe($columnData);

            $table->addColumn(
                $columnInfo['name'],
                $columnInfo['type'],
                $columnInfo['length'],
                $columnInfo['options'],
                $columnInfo['comment']
            );
        }

        $indexes = $this->getIndexList($tableName);
        foreach ($indexes as $indexData) {
            /**
             * Do not create primary index - it is created with identity column.
             * For reliability check both name and type, because these values can start to differ in future.
             */
            if (($indexData['KEY_NAME'] == 'PRIMARY')
                || ($indexData['INDEX_TYPE'] == AdapterInterface::INDEX_TYPE_PRIMARY)
            ) {
                continue;
            }

            $fields = $indexData['COLUMNS_LIST'];
            $options = ['type' => $indexData['INDEX_TYPE']];
            $table->addIndex($this->getIndexName($newTableName, $fields, $indexData['INDEX_TYPE']), $fields, $options);
        }

        $foreignKeys = $this->getForeignKeys($tableName);
        foreach ($foreignKeys as $keyData) {
            $fkName = $this->getForeignKeyName(
                $newTableName,
                $keyData['COLUMN_NAME'],
                $keyData['REF_TABLE_NAME'],
                $keyData['REF_COLUMN_NAME']
            );
            $onDelete = $this->_getDdlAction($keyData['ON_DELETE']);
            $onUpdate = $this->_getDdlAction($keyData['ON_UPDATE']);

            $table->addForeignKey(
                $fkName,
                $keyData['COLUMN_NAME'],
                $keyData['REF_TABLE_NAME'],
                $keyData['REF_COLUMN_NAME'],
                $onDelete,
                $onUpdate
            );
        }

        // Set additional options
        $tableData = $this->showTableStatus($tableName);
        $table->setOption('type', $tableData['Engine']);

        return $table;
    }

    /**
     * Modify the column definition by data from describe table
     *
     * @param string $tableName
     * @param string $columnName
     * @param array $definition
     * @param boolean $flushData
     * @param string $schemaName
     * @return $this
     */
    public function modifyColumnByDdl($tableName, $columnName, $definition, $flushData = false, $schemaName = null)
    {
        $definition = array_change_key_case($definition, CASE_UPPER);
        $definition['COLUMN_TYPE'] = $this->_getColumnTypeByDdl($definition);
        if (array_key_exists('DEFAULT', $definition) && is_null($definition['DEFAULT'])) {
            unset($definition['DEFAULT']);
        }

        return $this->modifyColumn($tableName, $columnName, $definition, $flushData, $schemaName);
    }

    /**
     * Retrieve column data type by data from describe table
     *
     * @param array $column
     * @return string
     * @SuppressWarnings(PHPMD.CyclomaticComplexity)
     */
    protected function _getColumnTypeByDdl($column)
    {
        switch ($column['DATA_TYPE']) {
            case 'bool':
                return Table::TYPE_BOOLEAN;
            case 'tinytext':
            case 'char':
            case 'varchar':
            case 'text':
            case 'mediumtext':
            case 'longtext':
                return Table::TYPE_TEXT;
            case 'blob':
            case 'mediumblob':
            case 'longblob':
                return Table::TYPE_BLOB;
            case 'tinyint':
            case 'smallint':
                return Table::TYPE_SMALLINT;
            case 'mediumint':
            case 'int':
                return Table::TYPE_INTEGER;
            case 'bigint':
                return Table::TYPE_BIGINT;
            case 'datetime':
                return Table::TYPE_DATETIME;
            case 'timestamp':
                return Table::TYPE_TIMESTAMP;
            case 'date':
                return Table::TYPE_DATE;
            case 'float':
                return Table::TYPE_FLOAT;
            case 'decimal':
            case 'numeric':
                return Table::TYPE_DECIMAL;
        }
    }

    /**
     * Change table storage engine
     *
     * @param string $tableName
     * @param string $engine
     * @param string $schemaName
     * @return \Zend_Db_Statement_Pdo
     */
    public function changeTableEngine($tableName, $engine, $schemaName = null)
    {
        $table = $this->quoteIdentifier($this->_getTableName($tableName, $schemaName));
        $sql   = sprintf('ALTER TABLE %s ENGINE=%s', $table, $engine);

        return $this->rawQuery($sql);
    }

    /**
     * Change table comment
     *
     * @param string $tableName
     * @param string $comment
     * @param string $schemaName
     * @return \Zend_Db_Statement_Pdo
     */
    public function changeTableComment($tableName, $comment, $schemaName = null)
    {
        $table = $this->quoteIdentifier($this->_getTableName($tableName, $schemaName));
        $sql   = sprintf("ALTER TABLE %s COMMENT='%s'", $table, $comment);

        return $this->rawQuery($sql);
    }

    /**
     * Inserts a table row with specified data
     * Special for Zero values to identity column
     *
     * @param string $table
     * @param array $bind
     * @return int The number of affected rows.
     */
    public function insertForce($table, array $bind)
    {
        $this->rawQuery("SET @OLD_INSERT_SQL_MODE=@@SQL_MODE, SQL_MODE='NO_AUTO_VALUE_ON_ZERO'");
        $result = $this->insert($table, $bind);
        $this->rawQuery("SET SQL_MODE=IFNULL(@OLD_INSERT_SQL_MODE,'')");

        return $result;
    }

    /**
     * Inserts a table row with specified data.
     *
     * @param string $table The table to insert data into.
     * @param array $data Column-value pairs or array of column-value pairs.
     * @param array $fields update fields pairs or values
     * @return int The number of affected rows.
     * @throws \Zend_Db_Exception
     * @SuppressWarnings(PHPMD.CyclomaticComplexity)
     * @SuppressWarnings(PHPMD.NPathComplexity)
     */
    public function insertOnDuplicate($table, array $data, array $fields = [])
    {
        // extract and quote col names from the array keys
        $row    = reset($data); // get first element from data array
        $bind   = []; // SQL bind array
        $values = [];

        if (is_array($row)) { // Array of column-value pairs
            $cols = array_keys($row);
            foreach ($data as $row) {
                if (array_diff($cols, array_keys($row))) {
                    throw new \Zend_Db_Exception('Invalid data for insert');
                }
                $values[] = $this->_prepareInsertData($row, $bind);
            }
            unset($row);
        } else { // Column-value pairs
            $cols     = array_keys($data);
            $values[] = $this->_prepareInsertData($data, $bind);
        }

        $updateFields = [];
        if (empty($fields)) {
            $fields = $cols;
        }

        // quote column names
        // $cols = array_map(array($this, 'quoteIdentifier'), $cols);

        // prepare ON DUPLICATE KEY conditions
        foreach ($fields as $k => $v) {
            $field = $value = null;
            if (!is_numeric($k)) {
                $field = $this->quoteIdentifier($k);
                if ($v instanceof \Zend_Db_Expr) {
                    $value = $v->__toString();
                } elseif (is_string($v)) {
                    $value = sprintf('VALUES(%s)', $this->quoteIdentifier($v));
                } elseif (is_numeric($v)) {
                    $value = $this->quoteInto('?', $v);
                }
            } elseif (is_string($v)) {
                $value = sprintf('VALUES(%s)', $this->quoteIdentifier($v));
                $field = $this->quoteIdentifier($v);
            }

            if ($field && $value) {
                $updateFields[] = sprintf('%s = %s', $field, $value);
            }
        }

        $insertSql = $this->_getInsertSqlQuery($table, $cols, $values);
        if ($updateFields) {
            $insertSql .= ' ON DUPLICATE KEY UPDATE ' . implode(', ', $updateFields);
        }
        // execute the statement and return the number of affected rows
        $stmt   = $this->query($insertSql, array_values($bind));
        $result = $stmt->rowCount();

        return $result;
    }

    /**
     * Inserts a table multiply rows with specified data.
     *
     * @param string|array|\Zend_Db_Expr $table The table to insert data into.
     * @param array $data Column-value pairs or array of Column-value pairs.
     * @return int The number of affected rows.
     * @throws \Zend_Db_Exception
     */
    public function insertMultiple($table, array $data)
    {
        $row = reset($data);
        // support insert syntaxes
        if (!is_array($row)) {
            return $this->insert($table, $data);
        }

        // validate data array
        $cols = array_keys($row);
        $insertArray = [];
        foreach ($data as $row) {
            $line = [];
            if (array_diff($cols, array_keys($row))) {
                throw new \Zend_Db_Exception('Invalid data for insert');
            }
            foreach ($cols as $field) {
                $line[] = $row[$field];
            }
            $insertArray[] = $line;
        }
        unset($row);

        return $this->insertArray($table, $cols, $insertArray);
    }

    /**
     * Insert array into a table based on columns definition
     *
     * $data can be represented as:
     * - arrays of values ordered according to columns in $columns array
     *      array(
     *          array('value1', 'value2'),
     *          array('value3', 'value4'),
     *      )
     * - array of values, if $columns contains only one column
     *      array('value1', 'value2')
     *
     * @param   string $table
     * @param   array $columns
     * @param   array $data
     * @return  int
     * @throws  \Zend_Db_Exception
     */
    public function insertArray($table, array $columns, array $data)
    {
        $values       = [];
        $bind         = [];
        $columnsCount = count($columns);
        foreach ($data as $row) {
            if ($columnsCount != count($row)) {
                throw new \Zend_Db_Exception('Invalid data for insert');
            }
            $values[] = $this->_prepareInsertData($row, $bind);
        }

        $insertQuery = $this->_getInsertSqlQuery($table, $columns, $values);

        // execute the statement and return the number of affected rows
        $stmt   = $this->query($insertQuery, $bind);
        $result = $stmt->rowCount();

        return $result;
    }

    /**
     * Set cache adapter
     *
     * @param FrontendInterface $adapter
     * @return $this
     */
    public function setCacheAdapter(FrontendInterface $adapter)
    {
        $this->_cacheAdapter = $adapter;
        return $this;
    }

    /**
     * Return new DDL Table object
     *
     * @param string $tableName the table name
     * @param string $schemaName the database/schema name
     * @return Table
     */
    public function newTable($tableName = null, $schemaName = null)
    {
        $table = new Table();
        if ($tableName !== null) {
            $table->setName($tableName);
        }
        if ($schemaName !== null) {
            $table->setSchema($schemaName);
        }

        return $table;
    }

    /**
     * Create table
     *
     * @param Table $table
     * @throws \Zend_Db_Exception
     * @return \Zend_Db_Statement_Pdo
     */
    public function createTable(Table $table)
    {
        $columns = $table->getColumns();
        foreach ($columns as $columnEntry) {
            if (empty($columnEntry['COMMENT'])) {
                throw new \Zend_Db_Exception("Cannot create table without columns comments");
            }
        }

        $sqlFragment    = array_merge(
            $this->_getColumnsDefinition($table),
            $this->_getIndexesDefinition($table),
            $this->_getForeignKeysDefinition($table)
        );
        $tableOptions   = $this->_getOptionsDefinition($table);
        $sql = sprintf(
            "CREATE TABLE %s (\n%s\n) %s",
            $this->quoteIdentifier($table->getName()),
            implode(",\n", $sqlFragment),
            implode(" ", $tableOptions)
        );

        return $this->query($sql);
    }

    /**
     * Create temporary table
     *
     * @param \Magento\Framework\DB\Ddl\Table $table
     * @throws \Zend_Db_Exception
     * @return \Zend_Db_Pdo_Statement
     * @SuppressWarnings(PHPMD.UnusedLocalVariable)
     */
    public function createTemporaryTable(\Magento\Framework\DB\Ddl\Table $table)
    {
        $columns = $table->getColumns();
        $sqlFragment    = array_merge(
            $this->_getColumnsDefinition($table),
            $this->_getIndexesDefinition($table),
            $this->_getForeignKeysDefinition($table)
        );
        $tableOptions   = $this->_getOptionsDefinition($table);
        $sql = sprintf(
            "CREATE TEMPORARY TABLE %s (\n%s\n) %s",
            $this->quoteIdentifier($table->getName()),
            implode(",\n", $sqlFragment),
            implode(" ", $tableOptions)
        );

        return $this->query($sql);
    }

    /**
     * Rename several tables
     *
     * @param array $tablePairs array('oldName' => 'Name1', 'newName' => 'Name2')
     *
     * @return boolean
     * @throws \Zend_Db_Exception
     */
    public function renameTablesBatch(array $tablePairs)
    {
        if (count($tablePairs) == 0) {
            throw new \Zend_Db_Exception('Please provide tables for rename');
        }

        $renamesList = [];
        $tablesList  = [];
        foreach ($tablePairs as $pair) {
            $oldTableName  = $pair['oldName'];
            $newTableName  = $pair['newName'];
            $renamesList[] = sprintf('%s TO %s', $oldTableName, $newTableName);

            $tablesList[$oldTableName] = $oldTableName;
            $tablesList[$newTableName] = $newTableName;
        }

        $query = sprintf('RENAME TABLE %s', implode(',', $renamesList));
        $this->query($query);

        foreach ($tablesList as $table) {
            $this->resetDdlCache($table);
        }

        return true;
    }

    /**
     * Retrieve columns and primary keys definition array for create table
     *
     * @param Table $table
     * @return string[]
     * @throws \Zend_Db_Exception
     */
    protected function _getColumnsDefinition(Table $table)
    {
        $definition = [];
        $primary    = [];
        $columns    = $table->getColumns();
        if (empty($columns)) {
            throw new \Zend_Db_Exception('Table columns are not defined');
        }

        foreach ($columns as $columnData) {
            $columnDefinition = $this->_getColumnDefinition($columnData);
            if ($columnData['PRIMARY']) {
                $primary[$columnData['COLUMN_NAME']] = $columnData['PRIMARY_POSITION'];
            }

            $definition[] = sprintf(
                '  %s %s',
                $this->quoteIdentifier($columnData['COLUMN_NAME']),
                $columnDefinition
            );
        }

        // PRIMARY KEY
        if (!empty($primary)) {
            asort($primary, SORT_NUMERIC);
            $primary      = array_map([$this, 'quoteIdentifier'], array_keys($primary));
            $definition[] = sprintf('  PRIMARY KEY (%s)', implode(', ', $primary));
        }

        return $definition;
    }

    /**
     * Retrieve table indexes definition array for create table
     *
     * @param Table $table
     * @return string[]
     */
    protected function _getIndexesDefinition(Table $table)
    {
        $definition = [];
        $indexes    = $table->getIndexes();
        if (!empty($indexes)) {
            foreach ($indexes as $indexData) {
                if (!empty($indexData['TYPE'])) {
                    switch ($indexData['TYPE']) {
                        case 'primary':
                            $indexType = 'PRIMARY KEY';
                            unset($indexData['INDEX_NAME']);
                            break;
                        default:
                            $indexType = strtoupper($indexData['TYPE']);
                            break;
                    }
                } else {
                    $indexType = 'KEY';
                }

                $columns = [];
                foreach ($indexData['COLUMNS'] as $columnData) {
                    $column = $this->quoteIdentifier($columnData['NAME']);
                    if (!empty($columnData['SIZE'])) {
                        $column .= sprintf('(%d)', $columnData['SIZE']);
                    }
                    $columns[] = $column;
                }
                $indexName = isset($indexData['INDEX_NAME']) ? $this->quoteIdentifier($indexData['INDEX_NAME']) : '';
                $definition[] = sprintf(
                    '  %s %s (%s)',
                    $indexType,
                    $indexName,
                    implode(', ', $columns)
                );
            }
        }

        return $definition;
    }

    /**
     * Retrieve table foreign keys definition array for create table
     *
     * @param Table $table
     * @return string[]
     */
    protected function _getForeignKeysDefinition(Table $table)
    {
        $definition = [];
        $relations  = $table->getForeignKeys();

        if (!empty($relations)) {
            foreach ($relations as $fkData) {
                $onDelete = $this->_getDdlAction($fkData['ON_DELETE']);
                $onUpdate = $this->_getDdlAction($fkData['ON_UPDATE']);

                $definition[] = sprintf(
                    '  CONSTRAINT %s FOREIGN KEY (%s) REFERENCES %s (%s) ON DELETE %s ON UPDATE %s',
                    $this->quoteIdentifier($fkData['FK_NAME']),
                    $this->quoteIdentifier($fkData['COLUMN_NAME']),
                    $this->quoteIdentifier($fkData['REF_TABLE_NAME']),
                    $this->quoteIdentifier($fkData['REF_COLUMN_NAME']),
                    $onDelete,
                    $onUpdate
                );
            }
        }

        return $definition;
    }

    /**
     * Retrieve table options definition array for create table
     *
     * @param Table $table
     * @return string[]
     * @throws \Zend_Db_Exception
     */
    protected function _getOptionsDefinition(Table $table)
    {
        $definition = [];
        $comment    = $table->getComment();
        if (empty($comment)) {
            throw new \Zend_Db_Exception('Comment for table is required and must be defined');
        }
        $definition[] = $this->quoteInto('COMMENT=?', $comment);

        $tableProps = [
            'type'              => 'ENGINE=%s',
            'checksum'          => 'CHECKSUM=%d',
            'auto_increment'    => 'AUTO_INCREMENT=%d',
            'avg_row_length'    => 'AVG_ROW_LENGTH=%d',
            'max_rows'          => 'MAX_ROWS=%d',
            'min_rows'          => 'MIN_ROWS=%d',
            'delay_key_write'   => 'DELAY_KEY_WRITE=%d',
            'row_format'        => 'row_format=%s',
            'charset'           => 'charset=%s',
            'collate'           => 'COLLATE=%s',
        ];
        foreach ($tableProps as $key => $mask) {
            $v = $table->getOption($key);
            if ($v !== null) {
                $definition[] = sprintf($mask, $v);
            }
        }

        return $definition;
    }

    /**
     * Get column definition from description
     *
     * @param  array $options
     * @param  null|string $ddlType
     * @return string
     */
    public function getColumnDefinitionFromDescribe($options, $ddlType = null)
    {
        $columnInfo = $this->getColumnCreateByDescribe($options);
        foreach ($columnInfo['options'] as $key => $value) {
            $columnInfo[$key] = $value;
        }
        return $this->_getColumnDefinition($columnInfo, $ddlType);
    }

    /**
     * Retrieve column definition fragment
     *
     * @param array $options
     * @param string $ddlType Table DDL Column type constant
     * @throws \Magento\Framework\Exception\LocalizedException
     * @return string
     * @throws \Zend_Db_Exception
     * @SuppressWarnings(PHPMD.CyclomaticComplexity)
     * @SuppressWarnings(PHPMD.NPathComplexity)
     * @SuppressWarnings(PHPMD.ExcessiveMethodLength)
     * @SuppressWarnings(PHPMD.ExcessiveParameterList)
     */
    protected function _getColumnDefinition($options, $ddlType = null)
    {
        // convert keys to uppercase
        $options    = array_change_key_case($options, CASE_UPPER);
        $cType      = null;
        $cUnsigned  = false;
        $cNullable  = true;
        $cDefault   = false;
        $cIdentity  = false;

        // detect and validate column type
        if ($ddlType === null) {
            $ddlType = $this->_getDdlType($options);
        }

        if (empty($ddlType) || !isset($this->_ddlColumnTypes[$ddlType])) {
            throw new \Zend_Db_Exception('Invalid column definition data');
        }

        // column size
        $cType = $this->_ddlColumnTypes[$ddlType];
        switch ($ddlType) {
            case Table::TYPE_SMALLINT:
            case Table::TYPE_INTEGER:
            case Table::TYPE_BIGINT:
                if (!empty($options['UNSIGNED'])) {
                    $cUnsigned = true;
                }
                break;
            case Table::TYPE_DECIMAL:
            case Table::TYPE_NUMERIC:
                $precision  = 10;
                $scale      = 0;
                $match      = [];
                if (!empty($options['LENGTH']) && preg_match('#^\(?(\d+),(\d+)\)?$#', $options['LENGTH'], $match)) {
                    $precision  = $match[1];
                    $scale      = $match[2];
                } else {
                    if (isset($options['SCALE']) && is_numeric($options['SCALE'])) {
                        $scale = $options['SCALE'];
                    }
                    if (isset($options['PRECISION']) && is_numeric($options['PRECISION'])) {
                        $precision = $options['PRECISION'];
                    }
                }
                $cType .= sprintf('(%d,%d)', $precision, $scale);
                break;
            case Table::TYPE_TEXT:
            case Table::TYPE_BLOB:
            case Table::TYPE_VARBINARY:
                if (empty($options['LENGTH'])) {
                    $length = Table::DEFAULT_TEXT_SIZE;
                } else {
                    $length = $this->_parseTextSize($options['LENGTH']);
                }
                if ($length <= 255) {
                    $cType = $ddlType == Table::TYPE_TEXT ? 'varchar' : 'varbinary';
                    $cType = sprintf('%s(%d)', $cType, $length);
                } elseif ($length > 255 && $length <= 65536) {
                    $cType = $ddlType == Table::TYPE_TEXT ? 'text' : 'blob';
                } elseif ($length > 65536 && $length <= 16777216) {
                    $cType = $ddlType == Table::TYPE_TEXT ? 'mediumtext' : 'mediumblob';
                } else {
                    $cType = $ddlType == Table::TYPE_TEXT ? 'longtext' : 'longblob';
                }
                break;
        }

        if (array_key_exists('DEFAULT', $options)) {
            $cDefault = $options['DEFAULT'];
        }
        if (array_key_exists('NULLABLE', $options)) {
            $cNullable = (bool)$options['NULLABLE'];
        }
        if (!empty($options['IDENTITY']) || !empty($options['AUTO_INCREMENT'])) {
            $cIdentity = true;
        }

        /*  For cases when tables created from createTableByDdl()
         *  where default value can be quoted already.
         *  We need to avoid "double-quoting" here
         */
        if ($cDefault !== null && strlen($cDefault)) {
            $cDefault = str_replace("'", '', $cDefault);
        }

        // prepare default value string
        if ($ddlType == Table::TYPE_TIMESTAMP) {
            if ($cDefault === null) {
                $cDefault = new \Zend_Db_Expr('NULL');
            } elseif ($cDefault == Table::TIMESTAMP_INIT) {
                $cDefault = new \Zend_Db_Expr('CURRENT_TIMESTAMP');
            } elseif ($cDefault == Table::TIMESTAMP_UPDATE) {
                $cDefault = new \Zend_Db_Expr('0 ON UPDATE CURRENT_TIMESTAMP');
            } elseif ($cDefault == Table::TIMESTAMP_INIT_UPDATE) {
                $cDefault = new \Zend_Db_Expr('CURRENT_TIMESTAMP ON UPDATE CURRENT_TIMESTAMP');
            } elseif ($cNullable && !$cDefault) {
                $cDefault = new \Zend_Db_Expr('NULL');
            } else {
                $cDefault = false;
            }
        } elseif (is_null($cDefault) && $cNullable) {
            $cDefault = new \Zend_Db_Expr('NULL');
        }

        if (empty($options['COMMENT'])) {
            $comment = '';
        } else {
            $comment = $options['COMMENT'];
        }

        //set column position
        $after = null;
        if (!empty($options['AFTER'])) {
            $after = $options['AFTER'];
        }

        return sprintf(
            '%s%s%s%s%s COMMENT %s %s',
            $cType,
            $cUnsigned ? ' UNSIGNED' : '',
            $cNullable ? ' NULL' : ' NOT NULL',
            $cDefault !== false ? $this->quoteInto(' default ?', $cDefault) : '',
            $cIdentity ? ' auto_increment' : '',
            $this->quote($comment),
            $after ? 'AFTER ' . $this->quoteIdentifier($after) : ''
        );
    }

    /**
     * Drop table from database
     *
     * @param string $tableName
     * @param string $schemaName
     * @return true
     */
    public function dropTable($tableName, $schemaName = null)
    {
        $table = $this->quoteIdentifier($this->_getTableName($tableName, $schemaName));
        $query = 'DROP TABLE IF EXISTS ' . $table;
        $this->query($query);

        return true;
    }

    /**
     * Drop temporary table from database
     *
     * @param string $tableName
     * @param string $schemaName
     * @return boolean
     */
    public function dropTemporaryTable($tableName, $schemaName = null)
    {
        $table = $this->quoteIdentifier($this->_getTableName($tableName, $schemaName));
        $query = 'DROP TEMPORARY TABLE IF EXISTS ' . $table;
        $this->query($query);

        return true;
    }

    /**
     * Truncate a table
     *
     * @param string $tableName
     * @param string $schemaName
     * @return $this
     * @throws \Zend_Db_Exception
     */
    public function truncateTable($tableName, $schemaName = null)
    {
        if (!$this->isTableExists($tableName, $schemaName)) {
            throw new \Zend_Db_Exception(sprintf('Table "%s" is not exists', $tableName));
        }

        $table = $this->quoteIdentifier($this->_getTableName($tableName, $schemaName));
        $query = 'TRUNCATE TABLE ' . $table;
        $this->query($query);

        return $this;
    }

    /**
     * Check is a table exists
     *
     * @param string $tableName
     * @param string $schemaName
     * @return bool
     */
    public function isTableExists($tableName, $schemaName = null)
    {
        return $this->showTableStatus($tableName, $schemaName) !== false;
    }

    /**
     * Rename table
     *
     * @param string $oldTableName
     * @param string $newTableName
     * @param string $schemaName
     * @return true
     * @throws \Zend_Db_Exception
     */
    public function renameTable($oldTableName, $newTableName, $schemaName = null)
    {
        if (!$this->isTableExists($oldTableName, $schemaName)) {
            throw new \Zend_Db_Exception(sprintf('Table "%s" is not exists', $oldTableName));
        }
        if ($this->isTableExists($newTableName, $schemaName)) {
            throw new \Zend_Db_Exception(sprintf('Table "%s" already exists', $newTableName));
        }

        $oldTable = $this->_getTableName($oldTableName, $schemaName);
        $newTable = $this->_getTableName($newTableName, $schemaName);

        $query = sprintf('ALTER TABLE %s RENAME TO %s', $oldTable, $newTable);
        $this->query($query);

        $this->resetDdlCache($oldTableName, $schemaName);

        return true;
    }

    /**
     * Add new index to table name
     *
     * @param string $tableName
     * @param string $indexName
     * @param string|array $fields  the table column name or array of ones
     * @param string $indexType     the index type
     * @param string $schemaName
     * @return \Zend_Db_Statement_Interface
     * @throws \Zend_Db_Exception
     * @throws \Exception
     * @SuppressWarnings(PHPMD.CyclomaticComplexity)
     * @SuppressWarnings(PHPMD.NPathComplexity)
     */
    public function addIndex(
        $tableName,
        $indexName,
        $fields,
        $indexType = AdapterInterface::INDEX_TYPE_INDEX,
        $schemaName = null
    ) {
        $columns = $this->describeTable($tableName, $schemaName);
        $keyList = $this->getIndexList($tableName, $schemaName);

        $query = sprintf('ALTER TABLE %s', $this->quoteIdentifier($this->_getTableName($tableName, $schemaName)));
        if (isset($keyList[strtoupper($indexName)])) {
            if ($keyList[strtoupper($indexName)]['INDEX_TYPE'] == AdapterInterface::INDEX_TYPE_PRIMARY) {
                $query .= ' DROP PRIMARY KEY,';
            } else {
                $query .= sprintf(' DROP INDEX %s,', $this->quoteIdentifier($indexName));
            }
        }

        if (!is_array($fields)) {
            $fields = [$fields];
        }

        $fieldSql = [];
        foreach ($fields as $field) {
            if (!isset($columns[$field])) {
                $msg = sprintf(
                    'There is no field "%s" that you are trying to create an index on "%s"',
                    $field,
                    $tableName
                );
                throw new \Zend_Db_Exception($msg);
            }
            $fieldSql[] = $this->quoteIdentifier($field);
        }
        $fieldSql = implode(',', $fieldSql);

        switch (strtolower($indexType)) {
            case AdapterInterface::INDEX_TYPE_PRIMARY:
                $condition = 'PRIMARY KEY';
                break;
            case AdapterInterface::INDEX_TYPE_UNIQUE:
                $condition = 'UNIQUE ' . $this->quoteIdentifier($indexName);
                break;
            case AdapterInterface::INDEX_TYPE_FULLTEXT:
                $condition = 'FULLTEXT ' . $this->quoteIdentifier($indexName);
                break;
            default:
                $condition = 'INDEX ' . $this->quoteIdentifier($indexName);
                break;
        }

        $query .= sprintf(' ADD %s (%s)', $condition, $fieldSql);

        $cycle = true;
        while ($cycle === true) {
            try {
                $result = $this->rawQuery($query);
                $cycle  = false;
            } catch (\Exception $e) {
                if (in_array(strtolower($indexType), ['primary', 'unique'])) {
                    $match = [];
                    if (preg_match('#SQLSTATE\[23000\]: [^:]+: 1062[^\']+\'([\d-\.]+)\'#', $e->getMessage(), $match)) {
                        $ids = explode('-', $match[1]);
                        $this->_removeDuplicateEntry($tableName, $fields, $ids);
                        continue;
                    }
                }
                throw $e;
            }
        }

        $this->resetDdlCache($tableName, $schemaName);

        return $result;
    }

    /**
     * Drop the index from table
     *
     * @param string $tableName
     * @param string $keyName
     * @param string $schemaName
     * @return true|\Zend_Db_Statement_Interface
     */
    public function dropIndex($tableName, $keyName, $schemaName = null)
    {
        $indexList = $this->getIndexList($tableName, $schemaName);
        $keyName = strtoupper($keyName);
        if (!isset($indexList[$keyName])) {
            return true;
        }

        if ($keyName == 'PRIMARY') {
            $cond = 'DROP PRIMARY KEY';
        } else {
            $cond = 'DROP KEY ' . $this->quoteIdentifier($indexList[$keyName]['KEY_NAME']);
        }
        $sql = sprintf(
            'ALTER TABLE %s %s',
            $this->quoteIdentifier($this->_getTableName($tableName, $schemaName)),
            $cond
        );

        $this->resetDdlCache($tableName, $schemaName);

        return $this->rawQuery($sql);
    }

    /**
     * Add new Foreign Key to table
     * If Foreign Key with same name is exist - it will be deleted
     *
     * @param string $fkName
     * @param string $tableName
     * @param string $columnName
     * @param string $refTableName
     * @param string $refColumnName
     * @param string $onDelete
     * @param string $onUpdate
     * @param bool $purge            trying remove invalid data
     * @param string $schemaName
     * @param string $refSchemaName
     * @return \Zend_Db_Statement_Interface
     * @SuppressWarnings(PHPMD.ExcessiveParameterList)
     */
    public function addForeignKey(
        $fkName,
        $tableName,
        $columnName,
        $refTableName,
        $refColumnName,
        $onDelete = AdapterInterface::FK_ACTION_CASCADE,
        $onUpdate = AdapterInterface::FK_ACTION_CASCADE,
        $purge = false,
        $schemaName = null,
        $refSchemaName = null
    ) {
        $this->dropForeignKey($tableName, $fkName, $schemaName);

        if ($purge) {
            $this->purgeOrphanRecords($tableName, $columnName, $refTableName, $refColumnName, $onDelete);
        }

        $query = sprintf(
            'ALTER TABLE %s ADD CONSTRAINT %s FOREIGN KEY (%s) REFERENCES %s (%s)',
            $this->quoteIdentifier($this->_getTableName($tableName, $schemaName)),
            $this->quoteIdentifier($fkName),
            $this->quoteIdentifier($columnName),
            $this->quoteIdentifier($this->_getTableName($refTableName, $refSchemaName)),
            $this->quoteIdentifier($refColumnName)
        );

        if ($onDelete !== null) {
            $query .= ' ON DELETE ' . strtoupper($onDelete);
        }
        if ($onUpdate  !== null) {
            $query .= ' ON UPDATE ' . strtoupper($onUpdate);
        }

        $result = $this->rawQuery($query);
        $this->resetDdlCache($tableName);
        return $result;
    }

    /**
     * Format Date to internal database date format
     *
     * @param int|string|\DateTime $date
     * @param bool $includeTime
     * @return \Zend_Db_Expr
     */
    public function formatDate($date, $includeTime = true)
    {
        $date = $this->dateTime->formatDate($date, $includeTime);

        if ($date === null) {
            return new \Zend_Db_Expr('NULL');
        }

        return new \Zend_Db_Expr($this->quote($date));
    }

    /**
     * Run additional environment before setup
     *
     * @return $this
     */
    public function startSetup()
    {
        $this->rawQuery("SET SQL_MODE=''");
        $this->rawQuery("SET @OLD_FOREIGN_KEY_CHECKS=@@FOREIGN_KEY_CHECKS, FOREIGN_KEY_CHECKS=0");
        $this->rawQuery("SET @OLD_SQL_MODE=@@SQL_MODE, SQL_MODE='NO_AUTO_VALUE_ON_ZERO'");

        return $this;
    }

    /**
     * Run additional environment after setup
     *
     * @return $this
     */
    public function endSetup()
    {
        $this->rawQuery("SET SQL_MODE=IFNULL(@OLD_SQL_MODE,'')");
        $this->rawQuery("SET FOREIGN_KEY_CHECKS=IF(@OLD_FOREIGN_KEY_CHECKS=0, 0, 1)");

        return $this;
    }

    /**
     * Build SQL statement for condition
     *
     * If $condition integer or string - exact value will be filtered ('eq' condition)
     *
     * If $condition is array is - one of the following structures is expected:
     * - array("from" => $fromValue, "to" => $toValue)
     * - array("eq" => $equalValue)
     * - array("neq" => $notEqualValue)
     * - array("like" => $likeValue)
     * - array("in" => array($inValues))
     * - array("nin" => array($notInValues))
     * - array("notnull" => $valueIsNotNull)
     * - array("null" => $valueIsNull)
     * - array("gt" => $greaterValue)
     * - array("lt" => $lessValue)
     * - array("gteq" => $greaterOrEqualValue)
     * - array("lteq" => $lessOrEqualValue)
     * - array("finset" => $valueInSet)
     * - array("regexp" => $regularExpression)
     * - array("seq" => $stringValue)
     * - array("sneq" => $stringValue)
     *
     * If non matched - sequential array is expected and OR conditions
     * will be built using above mentioned structure
     *
     * @param string $fieldName
     * @param integer|string|array $condition
     * @return string
     * @SuppressWarnings(PHPMD.CyclomaticComplexity)
     */
    public function prepareSqlCondition($fieldName, $condition)
    {
        $conditionKeyMap = [
            'eq'            => "{{fieldName}} = ?",
            'neq'           => "{{fieldName}} != ?",
            'like'          => "{{fieldName}} LIKE ?",
            'nlike'         => "{{fieldName}} NOT LIKE ?",
            'in'            => "{{fieldName}} IN(?)",
            'nin'           => "{{fieldName}} NOT IN(?)",
            'is'            => "{{fieldName}} IS ?",
            'notnull'       => "{{fieldName}} IS NOT NULL",
            'null'          => "{{fieldName}} IS NULL",
            'gt'            => "{{fieldName}} > ?",
            'lt'            => "{{fieldName}} < ?",
            'gteq'          => "{{fieldName}} >= ?",
            'lteq'          => "{{fieldName}} <= ?",
            'finset'        => "FIND_IN_SET(?, {{fieldName}})",
            'regexp'        => "{{fieldName}} REGEXP ?",
            'from'          => "{{fieldName}} >= ?",
            'to'            => "{{fieldName}} <= ?",
            'seq'           => null,
            'sneq'          => null,
        ];

        $query = '';
        if (is_array($condition)) {
            if (isset($condition['field_expr'])) {
                $fieldName = str_replace('#?', $this->quoteIdentifier($fieldName), $condition['field_expr']);
                unset($condition['field_expr']);
            }
            $key = key(array_intersect_key($condition, $conditionKeyMap));

            if (isset($condition['from']) || isset($condition['to'])) {
                if (isset($condition['from'])) {
                    $from  = $this->_prepareSqlDateCondition($condition, 'from');
                    $query = $this->_prepareQuotedSqlCondition($conditionKeyMap['from'], $from, $fieldName);
                }

                if (isset($condition['to'])) {
                    $query .= empty($query) ? '' : ' AND ';
                    $to     = $this->_prepareSqlDateCondition($condition, 'to');
                    $query = $this->_prepareQuotedSqlCondition($query . $conditionKeyMap['to'], $to, $fieldName);
                }
            } elseif (array_key_exists($key, $conditionKeyMap)) {
                $value = $condition[$key];
                if (($key == 'seq') || ($key == 'sneq')) {
                    $key = $this->_transformStringSqlCondition($key, $value);
                }
                $query = $this->_prepareQuotedSqlCondition($conditionKeyMap[$key], $value, $fieldName);
            } else {
                $queries = [];
                foreach ($condition as $orCondition) {
                    $queries[] = sprintf('(%s)', $this->prepareSqlCondition($fieldName, $orCondition));
                }

                $query = sprintf('(%s)', implode(' OR ', $queries));
            }
        } else {
            $query = $this->_prepareQuotedSqlCondition($conditionKeyMap['eq'], (string)$condition, $fieldName);
        }

        return $query;
    }

    /**
     * Prepare Sql condition
     *
     * @param  string $text Condition value
     * @param  mixed $value
     * @param  string $fieldName
     * @return string
     */
    protected function _prepareQuotedSqlCondition($text, $value, $fieldName)
    {
        $sql = $this->quoteInto($text, $value);
        $sql = str_replace('{{fieldName}}', $fieldName, $sql);
        return $sql;
    }

    /**
     * Transforms sql condition key 'seq' / 'sneq' that is used for comparing string values to its analog:
     * - 'null' / 'notnull' for empty strings
     * - 'eq' / 'neq' for non-empty strings
     *
     * @param string $conditionKey
     * @param mixed $value
     * @return string
     */
    protected function _transformStringSqlCondition($conditionKey, $value)
    {
        $value = (string) $value;
        if ($value == '') {
            return ($conditionKey == 'seq') ? 'null' : 'notnull';
        } else {
            return ($conditionKey == 'seq') ? 'eq' : 'neq';
        }
    }

    /**
     * Prepare value for save in column
     * Return converted to column data type value
     *
     * @param array $column     the column describe array
     * @param mixed $value
     * @return mixed
     *
     * @SuppressWarnings(PHPMD.CyclomaticComplexity)
     * @SuppressWarnings(PHPMD.NPathComplexity)
     */
    public function prepareColumnValue(array $column, $value)
    {
        if ($value instanceof \Zend_Db_Expr) {
            return $value;
        }
        if ($value instanceof Parameter) {
            return $value;
        }

        // return original value if invalid column describe data
        if (!isset($column['DATA_TYPE'])) {
            return $value;
        }

        // return null
        if (is_null($value) && $column['NULLABLE']) {
            return null;
        }

        switch ($column['DATA_TYPE']) {
            case 'smallint':
            case 'int':
                $value = (int)$value;
                break;
            case 'bigint':
                if (!is_integer($value)) {
                    $value = sprintf('%.0f', (float)$value);
                }
                break;

            case 'decimal':
                $precision  = 10;
                $scale      = 0;
                if (isset($column['SCALE'])) {
                    $scale = $column['SCALE'];
                }
                if (isset($column['PRECISION'])) {
                    $precision = $column['PRECISION'];
                }
                $format = sprintf('%%%d.%dF', $precision - $scale, $scale);
                $value  = (float)sprintf($format, $value);
                break;

            case 'float':
                $value  = (float)sprintf('%F', $value);
                break;

            case 'date':
                $value  = $this->formatDate($value, false);
                break;
            case 'datetime':
            case 'timestamp':
                $value  = $this->formatDate($value);
                break;

            case 'varchar':
            case 'mediumtext':
            case 'text':
            case 'longtext':
                $value  = (string)$value;
                if ($column['NULLABLE'] && $value == '') {
                    $value = null;
                }
                break;

            case 'varbinary':
            case 'mediumblob':
            case 'blob':
            case 'longblob':
                // No special processing for MySQL is needed
                break;
        }

        return $value;
    }

    /**
     * Generate fragment of SQL, that check condition and return true or false value
     *
     * @param \Zend_Db_Expr|\Zend_Db_Select|string $expression
     * @param string $true  true value
     * @param string $false false value
     * @return \Zend_Db_Expr
     */
    public function getCheckSql($expression, $true, $false)
    {
        if ($expression instanceof \Zend_Db_Expr || $expression instanceof \Zend_Db_Select) {
            $expression = sprintf("IF((%s), %s, %s)", $expression, $true, $false);
        } else {
            $expression = sprintf("IF(%s, %s, %s)", $expression, $true, $false);
        }

        return new \Zend_Db_Expr($expression);
    }

    /**
     * Returns valid IFNULL expression
     *
     * @param \Zend_Db_Expr|\Zend_Db_Select|string $expression
     * @param string|int $value OPTIONAL. Applies when $expression is NULL
     * @return \Zend_Db_Expr
     */
    public function getIfNullSql($expression, $value = 0)
    {
        if ($expression instanceof \Zend_Db_Expr || $expression instanceof \Zend_Db_Select) {
            $expression = sprintf("IFNULL((%s), %s)", $expression, $value);
        } else {
            $expression = sprintf("IFNULL(%s, %s)", $expression, $value);
        }

        return new \Zend_Db_Expr($expression);
    }

    /**
     * Generate fragment of SQL, that check value against multiple condition cases
     * and return different result depends on them
     *
     * @param string $valueName Name of value to check
     * @param array $casesResults Cases and results
     * @param string $defaultValue value to use if value doesn't confirm to any cases
     * @return \Zend_Db_Expr
     */
    public function getCaseSql($valueName, $casesResults, $defaultValue = null)
    {
        $expression = 'CASE ' . $valueName;
        foreach ($casesResults as $case => $result) {
            $expression .= ' WHEN ' . $case . ' THEN ' . $result;
        }
        if ($defaultValue !== null) {
            $expression .= ' ELSE ' . $defaultValue;
        }
        $expression .= ' END';

        return new \Zend_Db_Expr($expression);
    }

    /**
     * Generate fragment of SQL, that combine together (concatenate) the results from data array
     * All arguments in data must be quoted
     *
     * @param string[] $data
     * @param string $separator concatenate with separator
     * @return \Zend_Db_Expr
     */
    public function getConcatSql(array $data, $separator = null)
    {
        $format = empty($separator) ? 'CONCAT(%s)' : "CONCAT_WS('{$separator}', %s)";
        return new \Zend_Db_Expr(sprintf($format, implode(', ', $data)));
    }

    /**
     * Generate fragment of SQL that returns length of character string
     * The string argument must be quoted
     *
     * @param string $string
     * @return \Zend_Db_Expr
     */
    public function getLengthSql($string)
    {
        return new \Zend_Db_Expr(sprintf('LENGTH(%s)', $string));
    }

    /**
     * Generate fragment of SQL, that compare with two or more arguments, and returns the smallest
     * (minimum-valued) argument
     * All arguments in data must be quoted
     *
     * @param string[] $data
     * @return \Zend_Db_Expr
     */
    public function getLeastSql(array $data)
    {
        return new \Zend_Db_Expr(sprintf('LEAST(%s)', implode(', ', $data)));
    }

    /**
     * Generate fragment of SQL, that compare with two or more arguments, and returns the largest
     * (maximum-valued) argument
     * All arguments in data must be quoted
     *
     * @param string[] $data
     * @return \Zend_Db_Expr
     */
    public function getGreatestSql(array $data)
    {
        return new \Zend_Db_Expr(sprintf('GREATEST(%s)', implode(', ', $data)));
    }

    /**
     * Get Interval Unit SQL fragment
     *
     * @param int $interval
     * @param string $unit
     * @return string
     * @throws \Zend_Db_Exception
     */
    protected function _getIntervalUnitSql($interval, $unit)
    {
        if (!isset($this->_intervalUnits[$unit])) {
            throw new \Zend_Db_Exception(sprintf('Undefined interval unit "%s" specified', $unit));
        }

        return sprintf('INTERVAL %d %s', $interval, $this->_intervalUnits[$unit]);
    }

    /**
     * Add time values (intervals) to a date value
     *
     * @see INTERVAL_* constants for $unit
     *
     * @param \Zend_Db_Expr|string $date   quoted field name or SQL statement
     * @param int $interval
     * @param string $unit
     * @return \Zend_Db_Expr
     */
    public function getDateAddSql($date, $interval, $unit)
    {
        $expr = sprintf('DATE_ADD(%s, %s)', $date, $this->_getIntervalUnitSql($interval, $unit));
        return new \Zend_Db_Expr($expr);
    }

    /**
     * Subtract time values (intervals) to a date value
     *
     * @see INTERVAL_* constants for $expr
     *
     * @param \Zend_Db_Expr|string $date   quoted field name or SQL statement
     * @param int|string $interval
     * @param string $unit
     * @return \Zend_Db_Expr
     */
    public function getDateSubSql($date, $interval, $unit)
    {
        $expr = sprintf('DATE_SUB(%s, %s)', $date, $this->_getIntervalUnitSql($interval, $unit));
        return new \Zend_Db_Expr($expr);
    }

    /**
     * Format date as specified
     *
     * Supported format Specifier
     *
     * %H   Hour (00..23)
     * %i   Minutes, numeric (00..59)
     * %s   Seconds (00..59)
     * %d   Day of the month, numeric (00..31)
     * %m   Month, numeric (00..12)
     * %Y   Year, numeric, four digits
     *
     * @param string $date  quoted date value or non quoted SQL statement(field)
     * @param string $format
     * @return \Zend_Db_Expr
     */
    public function getDateFormatSql($date, $format)
    {
        $expr = sprintf("DATE_FORMAT(%s, '%s')", $date, $format);
        return new \Zend_Db_Expr($expr);
    }

    /**
     * Extract the date part of a date or datetime expression
     *
     * @param \Zend_Db_Expr|string $date   quoted field name or SQL statement
     * @return \Zend_Db_Expr
     */
    public function getDatePartSql($date)
    {
        return new \Zend_Db_Expr(sprintf('DATE(%s)', $date));
    }

    /**
     * Prepare substring sql function
     *
     * @param \Zend_Db_Expr|string $stringExpression quoted field name or SQL statement
     * @param int|string|\Zend_Db_Expr $pos
     * @param int|string|\Zend_Db_Expr|null $len
     * @return \Zend_Db_Expr
     */
    public function getSubstringSql($stringExpression, $pos, $len = null)
    {
        if (is_null($len)) {
            return new \Zend_Db_Expr(sprintf('SUBSTRING(%s, %s)', $stringExpression, $pos));
        }
        return new \Zend_Db_Expr(sprintf('SUBSTRING(%s, %s, %s)', $stringExpression, $pos, $len));
    }

    /**
     * Prepare standard deviation sql function
     *
     * @param \Zend_Db_Expr|string $expressionField   quoted field name or SQL statement
     * @return \Zend_Db_Expr
     */
    public function getStandardDeviationSql($expressionField)
    {
        return new \Zend_Db_Expr(sprintf('STDDEV_SAMP(%s)', $expressionField));
    }

    /**
     * Extract part of a date
     *
     * @see INTERVAL_* constants for $unit
     *
     * @param \Zend_Db_Expr|string $date   quoted field name or SQL statement
     * @param string $unit
     * @return \Zend_Db_Expr
     * @throws \Zend_Db_Exception
     */
    public function getDateExtractSql($date, $unit)
    {
        if (!isset($this->_intervalUnits[$unit])) {
            throw new \Zend_Db_Exception(sprintf('Undefined interval unit "%s" specified', $unit));
        }

        $expr = sprintf('EXTRACT(%s FROM %s)', $this->_intervalUnits[$unit], $date);
        return new \Zend_Db_Expr($expr);
    }

    /**
     * Minus superfluous characters from hash.
     *
     * @param  string $hash
     * @param  string $prefix
     * @param  int $maxCharacters
     * @return string
     */
    protected function _minusSuperfluous($hash, $prefix, $maxCharacters)
    {
        $diff        = strlen($hash) + strlen($prefix) -  $maxCharacters;
        $superfluous = $diff / 2;
        $odd         = $diff % 2;
        $hash        = substr($hash, $superfluous, - ($superfluous + $odd));
        return $hash;
    }

    /**
     * Retrieve valid table name
     * Check table name length and allowed symbols
     *
     * @param string $tableName
     * @return string
     */
    public function getTableName($tableName)
    {
        $prefix = 't_';
        if (strlen($tableName) > self::LENGTH_TABLE_NAME) {
            $shortName = ExpressionConverter::shortName($tableName);
            if (strlen($shortName) > self::LENGTH_TABLE_NAME) {
                $hash = md5($tableName);
                if (strlen($prefix . $hash) > self::LENGTH_TABLE_NAME) {
                    $tableName = $this->_minusSuperfluous($hash, $prefix, self::LENGTH_TABLE_NAME);
                } else {
                    $tableName = $prefix . $hash;
                }
            } else {
                $tableName = $shortName;
            }
        }

        return $tableName;
    }

    /**
     * Retrieve valid index name
     * Check index name length and allowed symbols
     *
     * @param string $tableName
     * @param string|string[] $fields  the columns list
     * @param string $indexType
     * @return string
     */
    public function getIndexName($tableName, $fields, $indexType = '')
    {
        if (is_array($fields)) {
            $fields = implode('_', $fields);
        }

        switch (strtolower($indexType)) {
            case AdapterInterface::INDEX_TYPE_UNIQUE:
                $prefix = 'unq_';
                $shortPrefix = 'u_';
                break;
            case AdapterInterface::INDEX_TYPE_FULLTEXT:
                $prefix = 'fti_';
                $shortPrefix = 'f_';
                break;
            case AdapterInterface::INDEX_TYPE_INDEX:
            default:
                $prefix = 'idx_';
                $shortPrefix = 'i_';
        }

        $hash = $tableName . '_' . $fields;

        if (strlen($hash) + strlen($prefix) > self::LENGTH_INDEX_NAME) {
            $short = ExpressionConverter::shortName($prefix . $hash);
            if (strlen($short) > self::LENGTH_INDEX_NAME) {
                $hash = md5($hash);
                if (strlen($hash) + strlen($shortPrefix) > self::LENGTH_INDEX_NAME) {
                    $hash = $this->_minusSuperfluous($hash, $shortPrefix, self::LENGTH_INDEX_NAME);
                }
            } else {
                $hash = $short;
            }
        } else {
            $hash = $prefix . $hash;
        }

        return strtoupper($hash);
    }

    /**
     * Retrieve valid foreign key name
     * Check foreign key name length and allowed symbols
     *
     * @param string $priTableName
     * @param string $priColumnName
     * @param string $refTableName
     * @param string $refColumnName
     * @return string
     */
    public function getForeignKeyName($priTableName, $priColumnName, $refTableName, $refColumnName)
    {
        $prefix = 'fk_';
        $hash = sprintf('%s_%s_%s_%s', $priTableName, $priColumnName, $refTableName, $refColumnName);
        if (strlen($prefix . $hash) > self::LENGTH_FOREIGN_NAME) {
            $short = ExpressionConverter::shortName($prefix . $hash);
            if (strlen($short) > self::LENGTH_FOREIGN_NAME) {
                $hash = md5($hash);
                if (strlen($prefix . $hash) > self::LENGTH_FOREIGN_NAME) {
                    $hash = $this->_minusSuperfluous($hash, $prefix, self::LENGTH_FOREIGN_NAME);
                } else {
                    $hash = $prefix . $hash;
                }
            } else {
                $hash = $short;
            }
        } else {
            $hash = $prefix . $hash;
        }

        return strtoupper($hash);
    }

    /**
     * Stop updating indexes
     *
     * @param string $tableName
     * @param string $schemaName
     * @return $this
     */
    public function disableTableKeys($tableName, $schemaName = null)
    {
        $tableName = $this->_getTableName($tableName, $schemaName);
        $query     = sprintf('ALTER TABLE %s DISABLE KEYS', $this->quoteIdentifier($tableName));
        $this->query($query);

        return $this;
    }

    /**
     * Re-create missing indexes
     *
     * @param string $tableName
     * @param string $schemaName
     * @return $this
     */
    public function enableTableKeys($tableName, $schemaName = null)
    {
        $tableName = $this->_getTableName($tableName, $schemaName);
        $query     = sprintf('ALTER TABLE %s ENABLE KEYS', $this->quoteIdentifier($tableName));
        $this->query($query);

        return $this;
    }

    /**
     * Get insert from Select object query
     *
     * @param Select $select
     * @param string $table     insert into table
     * @param array $fields
     * @param int|false $mode
     * @return string
     */
    public function insertFromSelect(Select $select, $table, array $fields = [], $mode = false)
    {
        $query = 'INSERT';
        if ($mode == self::INSERT_IGNORE) {
            $query .= ' IGNORE';
        }
        $query = sprintf('%s INTO %s', $query, $this->quoteIdentifier($table));
        if ($fields) {
            $columns = array_map([$this, 'quoteIdentifier'], $fields);
            $query = sprintf('%s (%s)', $query, join(', ', $columns));
        }

        $query = sprintf('%s %s', $query, $select->assemble());

        if ($mode == self::INSERT_ON_DUPLICATE) {
            if (!$fields) {
                $describe = $this->describeTable($table);
                foreach ($describe as $column) {
                    if ($column['PRIMARY'] === false) {
                        $fields[] = $column['COLUMN_NAME'];
                    }
                }
            }
            $update = [];
            foreach ($fields as $field) {
                $update[] = sprintf('%1$s = VALUES(%1$s)', $this->quoteIdentifier($field));
            }

            if ($update) {
                $query = sprintf('%s ON DUPLICATE KEY UPDATE %s', $query, join(', ', $update));
            }
        }

        return $query;
    }

    /**
     * Get insert queries in array for insert by range with step parameter
     *
     * @param string $rangeField
     * @param \Magento\Framework\DB\Select $select
     * @param int $stepCount
     * @return \Magento\Framework\DB\Select[]
     * @throws LocalizedException
     */
    public function selectsByRange($rangeField, \Magento\Framework\DB\Select $select, $stepCount = 100)
    {
        $fromSelect = $select->getPart(\Magento\Framework\DB\Select::FROM);
        if (empty($fromSelect)) {
<<<<<<< HEAD
            throw new \Magento\Framework\DB\DBException(
=======
            throw new LocalizedException(
>>>>>>> 34aea944
                new \Magento\Framework\Phrase('Select object must have correct "FROM" part')
            );
        }

        $tableName = [];
        $correlationName = '';
        foreach ($fromSelect as $correlationName => $formPart) {
            if ($formPart['joinType'] == \Magento\Framework\DB\Select::FROM) {
                $tableName = $formPart['tableName'];
                break;
            }
        }

        $selectRange = $this->select()
            ->from(
                $tableName,
                [
                    new \Zend_Db_Expr('MIN(' . $this->quoteIdentifier($rangeField) . ') AS min'),
                    new \Zend_Db_Expr('MAX(' . $this->quoteIdentifier($rangeField) . ') AS max'),
                ]
            );

        $rangeResult = $this->fetchRow($selectRange);
        $min = $rangeResult['min'];
        $max = $rangeResult['max'];

        $queries = [];
        while ($min <= $max) {
            $partialSelect = clone $select;
            $partialSelect->where(
                $this->quoteIdentifier($correlationName) . '.'
                . $this->quoteIdentifier($rangeField) . ' >= ?',
                $min
            )
                ->where(
                    $this->quoteIdentifier($correlationName) . '.'
                    . $this->quoteIdentifier($rangeField) . ' < ?',
                    $min + $stepCount
                );
            $queries[] = $partialSelect;
            $min += $stepCount;
        }
        return $queries;
    }

    /**
     * Get update table query using select object for join and update
     *
     * @param Select $select
     * @param string|array $table
     * @return string
     * @throws LocalizedException
     * @SuppressWarnings(PHPMD.CyclomaticComplexity)
     * @SuppressWarnings(PHPMD.NPathComplexity)
     */
    public function updateFromSelect(Select $select, $table)
    {
        if (!is_array($table)) {
            $table = [$table => $table];
        }

        // get table name and alias
        $keys       = array_keys($table);
        $tableAlias = $keys[0];
        $tableName  = $table[$keys[0]];

        $query = sprintf('UPDATE %s', $this->quoteTableAs($tableName, $tableAlias));

        // render JOIN conditions (FROM Part)
        $joinConds  = [];
        foreach ($select->getPart(\Zend_Db_Select::FROM) as $correlationName => $joinProp) {
            if ($joinProp['joinType'] == \Zend_Db_Select::FROM) {
                $joinType = strtoupper(\Zend_Db_Select::INNER_JOIN);
            } else {
                $joinType = strtoupper($joinProp['joinType']);
            }
            $joinTable = '';
            if ($joinProp['schema'] !== null) {
                $joinTable = sprintf('%s.', $this->quoteIdentifier($joinProp['schema']));
            }
            $joinTable .= $this->quoteTableAs($joinProp['tableName'], $correlationName);

            $join = sprintf(' %s %s', $joinType, $joinTable);

            if (!empty($joinProp['joinCondition'])) {
                $join = sprintf('%s ON %s', $join, $joinProp['joinCondition']);
            }

            $joinConds[] = $join;
        }

        if ($joinConds) {
            $query = sprintf("%s\n%s", $query, implode("\n", $joinConds));
        }

        // render UPDATE SET
        $columns = [];
        foreach ($select->getPart(\Zend_Db_Select::COLUMNS) as $columnEntry) {
            list($correlationName, $column, $alias) = $columnEntry;
            if (empty($alias)) {
                $alias = $column;
            }
            if (!$column instanceof \Zend_Db_Expr && !empty($correlationName)) {
                $column = $this->quoteIdentifier([$correlationName, $column]);
            }
            $columns[] = sprintf('%s = %s', $this->quoteIdentifier([$tableAlias, $alias]), $column);
        }

        if (!$columns) {
<<<<<<< HEAD
            throw new \Magento\Framework\DB\DBException(
=======
            throw new LocalizedException(
>>>>>>> 34aea944
                new \Magento\Framework\Phrase('The columns for UPDATE statement are not defined')
            );
        }

        $query = sprintf("%s\nSET %s", $query, implode(', ', $columns));

        // render WHERE
        $wherePart = $select->getPart(\Zend_Db_Select::WHERE);
        if ($wherePart) {
            $query = sprintf("%s\nWHERE %s", $query, implode(' ', $wherePart));
        }

        return $query;
    }

    /**
     * Get delete from select object query
     *
     * @param Select $select
     * @param string $table the table name or alias used in select
     * @return string
     */
    public function deleteFromSelect(Select $select, $table)
    {
        $select = clone $select;
        $select->reset(\Zend_Db_Select::DISTINCT);
        $select->reset(\Zend_Db_Select::COLUMNS);

        $query = sprintf('DELETE %s %s', $this->quoteIdentifier($table), $select->assemble());

        return $query;
    }

    /**
     * Calculate checksum for table or for group of tables
     *
     * @param array|string $tableNames array of tables names | table name
     * @param string $schemaName schema name
     * @return array
     */
    public function getTablesChecksum($tableNames, $schemaName = null)
    {
        $result     = [];
        $tableNames = is_array($tableNames) ? $tableNames : [$tableNames];

        foreach ($tableNames as $tableName) {
            $query = 'CHECKSUM TABLE ' . $this->_getTableName($tableName, $schemaName);
            $checkSumArray      = $this->fetchRow($query);
            $result[$tableName] = $checkSumArray['Checksum'];
        }

        return $result;
    }

    /**
     * Check if the database support STRAIGHT JOIN
     *
     * @return true
     */
    public function supportStraightJoin()
    {
        return true;
    }

    /**
     * Adds order by random to select object
     * Possible using integer field for optimization
     *
     * @param Select $select
     * @param string $field
     * @return $this
     */
    public function orderRand(Select $select, $field = null)
    {
        if ($field !== null) {
            $expression = new \Zend_Db_Expr(sprintf('RAND() * %s', $this->quoteIdentifier($field)));
            $select->columns(['mage_rand' => $expression]);
            $spec = new \Zend_Db_Expr('mage_rand');
        } else {
            $spec = new \Zend_Db_Expr('RAND()');
        }
        $select->order($spec);

        return $this;
    }

    /**
     * Render SQL FOR UPDATE clause
     *
     * @param string $sql
     * @return string
     */
    public function forUpdate($sql)
    {
        return sprintf('%s FOR UPDATE', $sql);
    }

    /**
     * Prepare insert data
     *
     * @param mixed $row
     * @param array $bind
     * @return string
     */
    protected function _prepareInsertData($row, &$bind)
    {
        $row = (array)$row;
        $line = [];
        foreach ($row as $value) {
            if ($value instanceof \Zend_Db_Expr) {
                $line[] = $value->__toString();
            } else {
                $line[] = '?';
                $bind[] = $value;
            }
        }
        $line = implode(', ', $line);

        return sprintf('(%s)', $line);
    }

    /**
     * Return insert sql query
     *
     * @param string $tableName
     * @param array $columns
     * @param array $values
     * @return string
     */
    protected function _getInsertSqlQuery($tableName, array $columns, array $values)
    {
        $tableName = $this->quoteIdentifier($tableName, true);
        $columns   = array_map([$this, 'quoteIdentifier'], $columns);
        $columns   = implode(',', $columns);
        $values    = implode(', ', $values);

        $insertSql = sprintf('INSERT INTO %s (%s) VALUES %s', $tableName, $columns, $values);

        return $insertSql;
    }

    /**
     * Return ddl type
     *
     * @param array $options
     * @return string
     */
    protected function _getDdlType($options)
    {
        $ddlType = null;
        if (isset($options['TYPE'])) {
            $ddlType = $options['TYPE'];
        } elseif (isset($options['COLUMN_TYPE'])) {
            $ddlType = $options['COLUMN_TYPE'];
        }

        return $ddlType;
    }

    /**
     * Return DDL action
     *
     * @param string $action
     * @return string
     */
    protected function _getDdlAction($action)
    {
        switch ($action) {
            case AdapterInterface::FK_ACTION_CASCADE:
                return Table::ACTION_CASCADE;
            case AdapterInterface::FK_ACTION_SET_NULL:
                return Table::ACTION_SET_NULL;
            case AdapterInterface::FK_ACTION_RESTRICT:
                return Table::ACTION_RESTRICT;
            default:
                return Table::ACTION_NO_ACTION;
        }
    }

    /**
     * Prepare sql date condition
     *
     * @param array $condition
     * @param string $key
     * @return string
     */
    protected function _prepareSqlDateCondition($condition, $key)
    {
        if (empty($condition['date'])) {
            if (empty($condition['datetime'])) {
                $result = $condition[$key];
            } else {
                $result = $this->formatDate($condition[$key]);
            }
        } else {
            $result = $this->formatDate($condition[$key]);
        }

        return $result;
    }

    /**
     * Try to find installed primary key name, if not - formate new one.
     *
     * @param string $tableName Table name
     * @param string $schemaName OPTIONAL
     * @return string Primary Key name
     */
    public function getPrimaryKeyName($tableName, $schemaName = null)
    {
        $indexes = $this->getIndexList($tableName, $schemaName);
        if (isset($indexes['PRIMARY'])) {
            return $indexes['PRIMARY']['KEY_NAME'];
        } else {
            return 'PK_' . strtoupper($tableName);
        }
    }

    /**
     * Parse text size
     * Returns max allowed size if value great it
     *
     * @param string|int $size
     * @return int
     */
    protected function _parseTextSize($size)
    {
        $size = trim($size);
        $last = strtolower(substr($size, -1));

        switch ($last) {
            case 'k':
                $size = intval($size) * 1024;
                break;
            case 'm':
                $size = intval($size) * 1024 * 1024;
                break;
            case 'g':
                $size = intval($size) * 1024 * 1024 * 1024;
                break;
        }

        if (empty($size)) {
            return Table::DEFAULT_TEXT_SIZE;
        }
        if ($size >= Table::MAX_TEXT_SIZE) {
            return Table::MAX_TEXT_SIZE;
        }

        return intval($size);
    }

    /**
     * Converts fetched blob into raw binary PHP data.
     * The MySQL drivers do it nice, no processing required.
     *
     * @param mixed $value
     * @return mixed
     */
    public function decodeVarbinary($value)
    {
        return $value;
    }

    /**
     * Create trigger
     *
     * @param \Magento\Framework\DB\Ddl\Trigger $trigger
     * @throws \Zend_Db_Exception
     * @return \Zend_Db_Statement_Pdo
     */
    public function createTrigger(\Magento\Framework\DB\Ddl\Trigger $trigger)
    {
        if (!$trigger->getStatements()) {
            throw new \Zend_Db_Exception(
                (string)new \Magento\Framework\Phrase(
                    'Trigger %1 has not statements available',
                    [$trigger->getName()]
                )
            );
        }

        $statements = implode("\n", $trigger->getStatements());

        $sql = sprintf(
            "CREATE TRIGGER %s %s %s ON %s FOR EACH ROW\nBEGIN\n%s\nEND",
            $trigger->getName(),
            $trigger->getTime(),
            $trigger->getEvent(),
            $trigger->getTable(),
            $statements
        );

        return $this->query($sql);
    }

    /**
     * Drop trigger from database
     *
     * @param string $triggerName
     * @param string|null $schemaName
     * @return bool
     * @throws \InvalidArgumentException
     */
    public function dropTrigger($triggerName, $schemaName = null)
    {
        if (empty($triggerName)) {
            throw new \InvalidArgumentException((string)new \Magento\Framework\Phrase('Trigger name is not defined'));
        }

        $triggerName = ($schemaName ? $schemaName . '.' : '') . $triggerName;

        $sql = 'DROP TRIGGER IF EXISTS ' . $this->quoteIdentifier($triggerName);
        $this->query($sql);

        return true;
    }

    /**
     * Check if all transactions have been committed
     *
     * @return void
     */
    public function __destruct()
    {
        if ($this->_transactionLevel > 0) {
            trigger_error('Some transactions have not been committed or rolled back', E_USER_ERROR);
        }
    }

    /**
     * Retrieve tables list
     *
     * @param null|string $likeCondition
     * @return array
     */
    public function getTables($likeCondition = null)
    {
        $sql = is_null($likeCondition) ? 'SHOW TABLES' : sprintf("SHOW TABLES LIKE '%s'", $likeCondition);
        $result = $this->query($sql);
        $tables = [];
        while ($row = $result->fetchColumn()) {
            $tables[] = $row;
        }
        return $tables;
    }
}<|MERGE_RESOLUTION|>--- conflicted
+++ resolved
@@ -3344,11 +3344,7 @@
     {
         $fromSelect = $select->getPart(\Magento\Framework\DB\Select::FROM);
         if (empty($fromSelect)) {
-<<<<<<< HEAD
-            throw new \Magento\Framework\DB\DBException(
-=======
             throw new LocalizedException(
->>>>>>> 34aea944
                 new \Magento\Framework\Phrase('Select object must have correct "FROM" part')
             );
         }
@@ -3458,11 +3454,7 @@
         }
 
         if (!$columns) {
-<<<<<<< HEAD
-            throw new \Magento\Framework\DB\DBException(
-=======
             throw new LocalizedException(
->>>>>>> 34aea944
                 new \Magento\Framework\Phrase('The columns for UPDATE statement are not defined')
             );
         }
