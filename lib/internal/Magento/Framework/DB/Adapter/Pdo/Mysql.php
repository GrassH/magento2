--- conflicted
+++ resolved
@@ -330,11 +330,7 @@
         }
 
         if (isset($this->_config['port'])) {
-<<<<<<< HEAD
-            throw new \Zend_Db_Adapter_Exception('Port must be configured within host parameter');
-=======
             throw new \Zend_Db_Adapter_Exception('Port must be configured within host parameter (like localhost:3306');
->>>>>>> e04d6930
         }
 
         unset($this->_config['port']);
