--- conflicted
+++ resolved
@@ -51,26 +51,19 @@
      *
      * @param Generator $queryGenerator
      * @param DataConverterInterface $dataConverter
-     * @param SelectFactory|null $selectFactory
+     * @param SelectFactory $selectFactory
      * @param string|null $envBatchSize
      */
     public function __construct(
         Generator $queryGenerator,
         DataConverterInterface $dataConverter,
-<<<<<<< HEAD
-        SelectFactory $selectFactory
-=======
         SelectFactory $selectFactory,
         $envBatchSize = null
->>>>>>> dc5145ca
     ) {
         $this->queryGenerator = $queryGenerator;
         $this->dataConverter = $dataConverter;
         $this->selectFactory = $selectFactory;
-<<<<<<< HEAD
-=======
         $this->envBatchSize = $envBatchSize;
->>>>>>> dc5145ca
     }
 
     /**
