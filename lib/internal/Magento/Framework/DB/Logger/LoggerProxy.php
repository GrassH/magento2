--- conflicted
+++ resolved
@@ -66,11 +66,8 @@
 
     /**
      * @var string|null
-<<<<<<< HEAD
-=======
      *
      * phpcs:disable Magento2.Commenting.ClassPropertyPHPDocFormatting
->>>>>>> 52ba9906
      */
     private readonly ?string $loggerAlias;
 
