<?php
/**
 * Copyright © 2013-2017 Magento, Inc. All rights reserved.
 * See COPYING.txt for license details.
 */
namespace Magento\Framework\DB\Ddl;

/**
 * Class Sequence represents DDL for manage sequences
 */
class Sequence
{
    /**
     *  Default table engine for sequences tables.
     */
    const DEFAULT_ENGINE = 'INNODB';

    /**
<<<<<<< HEAD
=======
     * Database table engine for creating sequence table.
     *
     * @var string
     */
    private $dbEngine;

    /**
     * @param null $dbEngine The database table engine
     */
    public function __construct($dbEngine = null)
    {
        $this->dbEngine = $dbEngine ?: self::DEFAULT_ENGINE;
    }

    /**
>>>>>>> 805b3ff1
     * Return SQL for create sequence
     *
     * @param string $name The name of table in create statement
     * @param int $startNumber The auto increment start number
     * @param string $columnType Type of sequence_value column
     * @param bool|true $unsigned Flag to set sequence_value as UNSIGNED field
<<<<<<< HEAD
     * @param string $dbEngine Database table engine for creating sequence table
=======
>>>>>>> 805b3ff1
     * @return string
     */
    public function getCreateSequenceDdl(
        $name,
        $startNumber = 1,
        $columnType = Table::TYPE_INTEGER,
<<<<<<< HEAD
        $unsigned = true,
        $dbEngine = self::DEFAULT_ENGINE
=======
        $unsigned = true
>>>>>>> 805b3ff1
    ) {
        $format = "CREATE TABLE %s (
                     sequence_value %s %s NOT NULL AUTO_INCREMENT,
                     PRIMARY KEY (sequence_value)
            ) AUTO_INCREMENT = %d ENGINE = %s";

<<<<<<< HEAD
        return sprintf($format, $name, $columnType, $unsigned ? 'UNSIGNED' : '', $startNumber, $dbEngine);
=======
        return sprintf($format, $name, $columnType, $unsigned ? 'UNSIGNED' : '', $startNumber, $this->dbEngine);
>>>>>>> 805b3ff1
    }

    /**
     * Return SQL for drop sequence
     *
     * @param string $name
     * @return string
     */
    public function dropSequence($name)
    {
        $format = "DROP TABLE %s";
        return sprintf($format, $name);
    }
}<|MERGE_RESOLUTION|>--- conflicted
+++ resolved
@@ -16,8 +16,6 @@
     const DEFAULT_ENGINE = 'INNODB';
 
     /**
-<<<<<<< HEAD
-=======
      * Database table engine for creating sequence table.
      *
      * @var string
@@ -33,40 +31,26 @@
     }
 
     /**
->>>>>>> 805b3ff1
      * Return SQL for create sequence
      *
      * @param string $name The name of table in create statement
      * @param int $startNumber The auto increment start number
      * @param string $columnType Type of sequence_value column
      * @param bool|true $unsigned Flag to set sequence_value as UNSIGNED field
-<<<<<<< HEAD
-     * @param string $dbEngine Database table engine for creating sequence table
-=======
->>>>>>> 805b3ff1
      * @return string
      */
     public function getCreateSequenceDdl(
         $name,
         $startNumber = 1,
         $columnType = Table::TYPE_INTEGER,
-<<<<<<< HEAD
-        $unsigned = true,
-        $dbEngine = self::DEFAULT_ENGINE
-=======
         $unsigned = true
->>>>>>> 805b3ff1
     ) {
         $format = "CREATE TABLE %s (
                      sequence_value %s %s NOT NULL AUTO_INCREMENT,
                      PRIMARY KEY (sequence_value)
             ) AUTO_INCREMENT = %d ENGINE = %s";
 
-<<<<<<< HEAD
-        return sprintf($format, $name, $columnType, $unsigned ? 'UNSIGNED' : '', $startNumber, $dbEngine);
-=======
         return sprintf($format, $name, $columnType, $unsigned ? 'UNSIGNED' : '', $startNumber, $this->dbEngine);
->>>>>>> 805b3ff1
     }
 
     /**
