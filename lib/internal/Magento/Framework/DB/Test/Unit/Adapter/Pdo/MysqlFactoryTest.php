<?php
/**
 * Copyright © Magento, Inc. All rights reserved.
 * See COPYING.txt for license details.
 */
declare(strict_types=1);

namespace Magento\Framework\DB\Test\Unit\Adapter\Pdo;

use Magento\Framework\DB\Adapter\Pdo\Mysql;
use Magento\Framework\DB\Adapter\Pdo\MysqlFactory;
use Magento\Framework\DB\LoggerInterface;
use Magento\Framework\DB\SelectFactory;
use Magento\Framework\ObjectManagerInterface;
use Magento\Framework\TestFramework\Unit\Helper\ObjectManager;
use PHPUnit\Framework\MockObject\MockObject;
use PHPUnit\Framework\TestCase;

class MysqlFactoryTest extends TestCase
{
    /**
<<<<<<< HEAD
     * @var SelectFactory|\PHPUnit\Framework\MockObject\MockObject
=======
     * @var SelectFactory|MockObject
>>>>>>> 5ce65294
     */
    private $selectFactoryMock;

    /**
<<<<<<< HEAD
     * @var LoggerInterface|\PHPUnit\Framework\MockObject\MockObject
=======
     * @var LoggerInterface|MockObject
>>>>>>> 5ce65294
     */
    private $loggerMock;

    /**
<<<<<<< HEAD
     * @var ObjectManagerInterface|\PHPUnit\Framework\MockObject\MockObject
=======
     * @var ObjectManagerInterface|MockObject
>>>>>>> 5ce65294
     */
    private $objectManagerMock;

    /**
     * @var MysqlFactory
     */
    private $mysqlFactory;

    protected function setUp(): void
    {
        $objectManager = new ObjectManager($this);
        $this->objectManagerMock = $this->getMockForAbstractClass(ObjectManagerInterface::class);
        $this->mysqlFactory = $objectManager->getObject(
            MysqlFactory::class,
            [
                'objectManager' => $this->objectManagerMock
            ]
        );
    }

    /**
     * @param array $objectManagerArguments
     * @param array $config
     * @param LoggerInterface|null $logger
     * @param SelectFactory|null $selectFactory
     * @dataProvider createDataProvider
     */
    public function testCreate(
        array $objectManagerArguments,
        array $config,
        LoggerInterface $logger = null,
        SelectFactory $selectFactory = null
    ) {
        $this->objectManagerMock->expects($this->once())
            ->method('create')
            ->with(
                Mysql::class,
                $objectManagerArguments
            );
        $this->mysqlFactory->create(
            Mysql::class,
            $config,
            $logger,
            $selectFactory
        );
    }

    /**
     * @return array
     */
    public function createDataProvider()
    {
        $this->loggerMock = $this->getMockForAbstractClass(LoggerInterface::class);
        $this->selectFactoryMock = $this->createMock(SelectFactory::class);
        return [
            [
                [
                    'config' => ['foo' => 'bar'],
                    'logger' => $this->loggerMock,
                    'selectFactory' => $this->selectFactoryMock
                ],
                ['foo' => 'bar'],
                $this->loggerMock,
                $this->selectFactoryMock
            ],
            [
                [
                    'config' => ['foo' => 'bar'],
                    'logger' => $this->loggerMock
                ],
                ['foo' => 'bar'],
                $this->loggerMock,
                null
            ],
            [
                [
                    'config' => ['foo' => 'bar'],
                    'selectFactory' => $this->selectFactoryMock
                ],
                ['foo' => 'bar'],
                null,
                $this->selectFactoryMock
            ],
        ];
    }

<<<<<<< HEAD
    /**
     */
    public function testCreateInvalidClass()
    {
        $this->expectException(\InvalidArgumentException::class);
        $this->expectExceptionMessage('Invalid class, stdClass must extend Magento\\Framework\\DB\\Adapter\\Pdo\\Mysql.');

=======
    public function testCreateInvalidClass()
    {
        $this->expectException('InvalidArgumentException');
        $this->expectExceptionMessage('Invalid class, stdClass must extend Magento\Framework\DB\Adapter\Pdo\Mysql.');
>>>>>>> 5ce65294
        $this->mysqlFactory->create(
            \stdClass::class,
            []
        );
    }
}<|MERGE_RESOLUTION|>--- conflicted
+++ resolved
@@ -19,29 +19,17 @@
 class MysqlFactoryTest extends TestCase
 {
     /**
-<<<<<<< HEAD
-     * @var SelectFactory|\PHPUnit\Framework\MockObject\MockObject
-=======
      * @var SelectFactory|MockObject
->>>>>>> 5ce65294
      */
     private $selectFactoryMock;
 
     /**
-<<<<<<< HEAD
-     * @var LoggerInterface|\PHPUnit\Framework\MockObject\MockObject
-=======
      * @var LoggerInterface|MockObject
->>>>>>> 5ce65294
      */
     private $loggerMock;
 
     /**
-<<<<<<< HEAD
-     * @var ObjectManagerInterface|\PHPUnit\Framework\MockObject\MockObject
-=======
      * @var ObjectManagerInterface|MockObject
->>>>>>> 5ce65294
      */
     private $objectManagerMock;
 
@@ -53,7 +41,7 @@
     protected function setUp(): void
     {
         $objectManager = new ObjectManager($this);
-        $this->objectManagerMock = $this->getMockForAbstractClass(ObjectManagerInterface::class);
+        $this->objectManagerMock = $this->createMock(ObjectManagerInterface::class);
         $this->mysqlFactory = $objectManager->getObject(
             MysqlFactory::class,
             [
@@ -128,20 +116,10 @@
         ];
     }
 
-<<<<<<< HEAD
-    /**
-     */
-    public function testCreateInvalidClass()
-    {
-        $this->expectException(\InvalidArgumentException::class);
-        $this->expectExceptionMessage('Invalid class, stdClass must extend Magento\\Framework\\DB\\Adapter\\Pdo\\Mysql.');
-
-=======
     public function testCreateInvalidClass()
     {
         $this->expectException('InvalidArgumentException');
         $this->expectExceptionMessage('Invalid class, stdClass must extend Magento\Framework\DB\Adapter\Pdo\Mysql.');
->>>>>>> 5ce65294
         $this->mysqlFactory->create(
             \stdClass::class,
             []
