--- conflicted
+++ resolved
@@ -32,49 +32,29 @@
     /**
      * Adapter for test
      *
-<<<<<<< HEAD
-     * @var \Magento\Framework\DB\Adapter\Pdo\Mysql|\PHPUnit\Framework\MockObject\MockObject
-=======
      * @var \Magento\Framework\DB\Adapter\Pdo\Mysql|MockObject
->>>>>>> 5ce65294
      */
     protected $_adapter;
 
     /**
      * Mock DB adapter for DDL query tests
      *
-<<<<<<< HEAD
-     * @var \Magento\Framework\DB\Adapter\Pdo\Mysql|\PHPUnit\Framework\MockObject\MockObject
-=======
      * @var \Magento\Framework\DB\Adapter\Pdo\Mysql|MockObject
->>>>>>> 5ce65294
      */
     protected $_mockAdapter;
 
     /**
-<<<<<<< HEAD
-     * @var \Magento\Framework\DB\SelectFactory|\PHPUnit\Framework\MockObject\MockObject
-=======
      * @var SelectFactory|MockObject
->>>>>>> 5ce65294
      */
     protected $selectFactory;
 
     /**
-<<<<<<< HEAD
-     * @var SchemaListener|\PHPUnit\Framework\MockObject\MockObject
-=======
      * @var SchemaListener|MockObject
->>>>>>> 5ce65294
      */
     private $schemaListenerMock;
 
     /**
-<<<<<<< HEAD
-     * @var SerializerInterface|\PHPUnit\Framework\MockObject\MockObject
-=======
      * @var SerializerInterface|MockObject
->>>>>>> 5ce65294
      */
     private $serializerMock;
 
@@ -91,7 +71,7 @@
             ->getMock();
         $this->serializerMock = $this->getMockBuilder(SerializerInterface::class)
             ->disableOriginalConstructor()
-            ->getMockForAbstractClass();
+            ->getMock();
         $this->schemaListenerMock = $this->getMockBuilder(SchemaListener::class)
             ->disableOriginalConstructor()
             ->getMock();
@@ -115,7 +95,7 @@
 
         $this->_mockAdapter->expects($this->any())
             ->method('getTransactionLevel')
-            ->willReturn(1);
+            ->will($this->returnValue(1));
 
         $this->_adapter = $this->getMockBuilder(\Magento\Framework\DB\Adapter\Pdo\Mysql::class)
             ->setMethods(
@@ -237,21 +217,6 @@
      */
     public function testCheckDdlTransaction($ddlQuery)
     {
-<<<<<<< HEAD
-        $this->expectException(\Exception::class);
-        $this->expectExceptionMessage('DDL statements are not allowed in transactions');
-
-        $this->_mockAdapter->query($ddlQuery);
-    }
-
-    /**
-     */
-    public function testMultipleQueryException()
-    {
-        $this->expectException(\Magento\Framework\Exception\LocalizedException::class);
-        $this->expectExceptionMessage('Multiple queries can\'t be executed. Run a single query and try again.');
-
-=======
         $this->expectException('Exception');
         $this->expectExceptionMessage('DDL statements are not allowed in transactions');
         $this->_mockAdapter->query($ddlQuery);
@@ -261,7 +226,6 @@
     {
         $this->expectException('Magento\Framework\Exception\LocalizedException');
         $this->expectExceptionMessage('Multiple queries can\'t be executed. Run a single query and try again.');
->>>>>>> 5ce65294
         $sql = "SELECT COUNT(*) AS _num FROM test; ";
         $sql .= "INSERT INTO test(id) VALUES (1); ";
         $sql .= "SELECT COUNT(*) AS _num FROM test; ";
@@ -496,7 +460,7 @@
         $this->_adapter->expects($this->once())
             ->method('query')
             ->with($sqlQuery, $bind)
-            ->willReturn($stmtMock);
+            ->will($this->returnValue($stmtMock));
 
         $this->_adapter->insertOnDuplicate($table, $data, $fields);
     }
@@ -516,8 +480,8 @@
             ['tableColumnExists', '_getTableName', 'rawQuery', 'resetDdlCache', 'quote', 'getSchemaListener']
         );
         $connectionMock->expects($this->any())->method('getSchemaListener')->willReturn($this->schemaListenerMock);
-        $connectionMock->expects($this->any())->method('_getTableName')->willReturnArgument(0);
-        $connectionMock->expects($this->any())->method('quote')->willReturnArgument(0);
+        $connectionMock->expects($this->any())->method('_getTableName')->will($this->returnArgument(0));
+        $connectionMock->expects($this->any())->method('quote')->will($this->returnArgument(0));
         $connectionMock->expects($this->once())->method('rawQuery')->with($expectedQuery);
         $connectionMock->addColumn('tableName', 'columnName', $options);
     }
@@ -584,22 +548,12 @@
         $this->assertInstanceOf(Mysql::class, $subject);
     }
 
-<<<<<<< HEAD
-    /**
-     */
-    public function testConfigValidationByPortWithException()
-    {
-        $this->expectException(\InvalidArgumentException::class);
-        $this->expectExceptionMessage('Port must be configured within host (like \'localhost:33390\') parameter, not within port');
-
-=======
     public function testConfigValidationByPortWithException()
     {
         $this->expectException('InvalidArgumentException');
         $this->expectExceptionMessage(
             'Port must be configured within host (like \'localhost:33390\') parameter, not within port'
         );
->>>>>>> 5ce65294
         (new ObjectManager($this))->getObject(
             Mysql::class,
             ['config' => ['host' => 'localhost', 'port' => '33390']]
