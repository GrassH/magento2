--- conflicted
+++ resolved
@@ -12,40 +12,20 @@
 
 class LimitExpressionTest extends TestCase
 {
-<<<<<<< HEAD
-    /**
-     */
-    public function testToStringExceptionCount()
-    {
-        $this->expectException(\Zend_Db_Adapter_Exception::class);
-        $this->expectExceptionMessage('LIMIT argument count=0 is not valid');
-
-=======
     public function testToStringExceptionCount()
     {
         $this->expectException('Zend_Db_Adapter_Exception');
         $this->expectExceptionMessage('LIMIT argument count=0 is not valid');
->>>>>>> 5ce65294
         $sql = 'test sql';
         $count = 0;
         $model = new LimitExpression($sql, $count);
         $model->__toString();
     }
 
-<<<<<<< HEAD
-    /**
-     */
-    public function testToStringExceptionOffset()
-    {
-        $this->expectException(\Zend_Db_Adapter_Exception::class);
-        $this->expectExceptionMessage('LIMIT argument offset=-1 is not valid');
-
-=======
     public function testToStringExceptionOffset()
     {
         $this->expectException('Zend_Db_Adapter_Exception');
         $this->expectExceptionMessage('LIMIT argument offset=-1 is not valid');
->>>>>>> 5ce65294
         $sql = 'test sql';
         $count = 1;
         $offset = -1;
