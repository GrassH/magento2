<?php
/**
 * Copyright © Magento, Inc. All rights reserved.
 * See COPYING.txt for license details.
 */
declare(strict_types=1);

namespace Magento\Framework\DB\Test\Unit;

use Magento\Framework\DB\Adapter\AdapterInterface;
use Magento\Framework\DB\Select;
use Magento\Framework\DB\TemporaryTableService;
use Magento\Framework\Math\Random;
use Magento\Framework\TestFramework\Unit\Helper\ObjectManager;
use PHPUnit\Framework\MockObject\MockObject;
use PHPUnit\Framework\TestCase;

class TemporaryTableServiceTest extends TestCase
{
    /**
<<<<<<< HEAD
     * @var TemporaryTableService|\PHPUnit\Framework\MockObject\MockObject
=======
     * @var TemporaryTableService|MockObject
>>>>>>> 5ce65294
     */
    private $temporaryTableService;

    /**
<<<<<<< HEAD
     * @var AdapterInterface|\PHPUnit\Framework\MockObject\MockObject
=======
     * @var AdapterInterface|MockObject
>>>>>>> 5ce65294
     */
    private $adapterMock;

    /**
<<<<<<< HEAD
     * @var Random|\PHPUnit\Framework\MockObject\MockObject
=======
     * @var Random|MockObject
>>>>>>> 5ce65294
     */
    private $randomMock;

    /**
<<<<<<< HEAD
     * @var Select|\PHPUnit\Framework\MockObject\MockObject
=======
     * @var Select|MockObject
>>>>>>> 5ce65294
     */
    private $selectMock;

    /**
     * Set up
     *
     * @return void
     */
    protected function setUp(): void
    {
        $this->adapterMock = $this->getMockForAbstractClass(AdapterInterface::class);
        $this->selectMock = $this->createMock(Select::class);
        $this->randomMock = $this->createMock(Random::class);
        $this->temporaryTableService = (new ObjectManager($this))->getObject(
            TemporaryTableService::class,
            [
                'random' => $this->randomMock,
                'allowedIndexMethods' => ['HASH'],
                'allowedEngines' => ['INNODB']
            ]
        );
    }

    /**
     * Run test createFromSelect method
     *
     * @return void
     */
    public function testCreateFromSelectWithException()
    {
        $this->expectException(\InvalidArgumentException::class);
        $random = 'random_table';
        $indexes = [
            ['PRIMARY' => ['primary_column_name']],
            'CREATE TEMPORARY TABLE random_table (PRIMARY KEY(primary_column_name)) ENGINE=INNODB IGNORE '
            . '(select * from sometable)'
        ];

        $this->assertEquals(
            $random,
            $this->temporaryTableService->createFromSelect(
                $this->selectMock,
                $this->adapterMock,
                $indexes,
                TemporaryTableService::INDEX_METHOD_HASH . "Other",
                TemporaryTableService::DB_ENGINE_INNODB . "Other"
            )
        );
    }

    /**
     * Run test createFromSelect method
     *
     * @param array $indexes
     * @param string $expectedSelect
     * @dataProvider createFromSelectDataProvider
     * @return void
     */
    public function testCreateFromSelect($indexes, $expectedSelect)
    {
        $selectString = 'select * from sometable';
        $random = 'random_table';

        $this->randomMock->expects($this->once())
            ->method('getUniqueHash')
            ->willReturn($random);

        $this->adapterMock->expects($this->once())
            ->method('query')
            ->with($expectedSelect)
            ->willReturnSelf();

        $this->adapterMock->expects($this->once())
            ->method('query')
            ->willReturnSelf();

        $this->adapterMock->expects($this->any())
            ->method('quoteIdentifier')
            ->willReturnArgument(0);

        $this->selectMock->expects($this->once())
            ->method('getBind')
            ->willReturn(['bind']);

        $this->selectMock->expects($this->any())
            ->method('__toString')
            ->willReturn($selectString);

        $this->assertEquals(
            $random,
            $this->temporaryTableService->createFromSelect(
                $this->selectMock,
                $this->adapterMock,
                $indexes
            )
        );
    }

    /**
     * Run test dropTable method when createdTables array of TemporaryTableService is empty
     *
     * @return void
     */
    public function testDropTableWhenCreatedTablesArrayIsEmpty()
    {
        $this->assertFalse($this->temporaryTableService->dropTable('tmp_select_table'));
    }

    /**
     * Run test dropTable method when data exists in createdTables array of TemporaryTableService
     *
     * @param string $tableName
     * @param bool $assertion
     *
     * @dataProvider dropTableWhenCreatedTablesArrayNotEmptyDataProvider
     * @return void
     */
    public function testDropTableWhenCreatedTablesArrayNotEmpty($tableName, $assertion)
    {
        $createdTableAdapters = new \ReflectionProperty($this->temporaryTableService, 'createdTableAdapters');
        $createdTableAdapters->setAccessible(true);
        $createdTableAdapters->setValue($this->temporaryTableService, ['tmp_select_table' => $this->adapterMock]);
        $createdTableAdapters->setAccessible(false);

        $this->adapterMock->expects($this->any())
            ->method('dropTemporaryTable')
            ->willReturn(true);

        $this->assertEquals($this->temporaryTableService->dropTable($tableName), $assertion);
    }

    /**
     * @return array
     */
    public function createFromSelectDataProvider()
    {
        return [
            [
                ['PRIMARY' => ['primary_column_name']],
                'CREATE TEMPORARY TABLE random_table (PRIMARY KEY(primary_column_name)) ENGINE=INNODB IGNORE '
                . '(select * from sometable)'
            ],
            [
                ['UNQ_INDX' => ['column1', 'column2']],
                'CREATE TEMPORARY TABLE random_table (UNIQUE UNQ_INDX(column1,column2)) ENGINE=INNODB IGNORE '
                . '(select * from sometable)'
            ],
            [
                ['OTH_INDX' => ['column3', 'column4']],
                'CREATE TEMPORARY TABLE random_table (INDEX OTH_INDX USING HASH(column3,column4)) ENGINE=INNODB IGNORE '
                . '(select * from sometable)'
            ],
            [
                [
                    'PRIMARY' => ['primary_column_name'],
                    'OTH_INDX' => ['column3', 'column4'],
                    'UNQ_INDX' => ['column1', 'column2']
                ],
                'CREATE TEMPORARY TABLE random_table '
                . '(PRIMARY KEY(primary_column_name),'
                . 'INDEX OTH_INDX USING HASH(column3,column4),UNIQUE UNQ_INDX(column1,column2)) ENGINE=INNODB IGNORE '
                . '(select * from sometable)'
            ],
        ];
    }

    /**
     * @return array
     */
    public function dropTableWhenCreatedTablesArrayNotEmptyDataProvider()
    {
        return [
            ['tmp_select_table_1', false],
            ['tmp_select_table', true],
        ];
    }
}<|MERGE_RESOLUTION|>--- conflicted
+++ resolved
@@ -18,38 +18,22 @@
 class TemporaryTableServiceTest extends TestCase
 {
     /**
-<<<<<<< HEAD
-     * @var TemporaryTableService|\PHPUnit\Framework\MockObject\MockObject
-=======
      * @var TemporaryTableService|MockObject
->>>>>>> 5ce65294
      */
     private $temporaryTableService;
 
     /**
-<<<<<<< HEAD
-     * @var AdapterInterface|\PHPUnit\Framework\MockObject\MockObject
-=======
      * @var AdapterInterface|MockObject
->>>>>>> 5ce65294
      */
     private $adapterMock;
 
     /**
-<<<<<<< HEAD
-     * @var Random|\PHPUnit\Framework\MockObject\MockObject
-=======
      * @var Random|MockObject
->>>>>>> 5ce65294
      */
     private $randomMock;
 
     /**
-<<<<<<< HEAD
-     * @var Select|\PHPUnit\Framework\MockObject\MockObject
-=======
      * @var Select|MockObject
->>>>>>> 5ce65294
      */
     private $selectMock;
 
@@ -60,7 +44,7 @@
      */
     protected function setUp(): void
     {
-        $this->adapterMock = $this->getMockForAbstractClass(AdapterInterface::class);
+        $this->adapterMock = $this->createMock(AdapterInterface::class);
         $this->selectMock = $this->createMock(Select::class);
         $this->randomMock = $this->createMock(Random::class);
         $this->temporaryTableService = (new ObjectManager($this))->getObject(
