--- conflicted
+++ resolved
@@ -21,11 +21,7 @@
     protected $model;
 
     /**
-<<<<<<< HEAD
-     * @var \Magento\Framework\DB\Select|\PHPUnit\Framework\MockObject\MockObject
-=======
      * @var Select|MockObject
->>>>>>> 5ce65294
      */
     protected $selectMock;
 
