<?php
/**
 * Copyright © Magento, Inc. All rights reserved.
 * See COPYING.txt for license details.
 */
declare(strict_types=1);

namespace Magento\Framework\DB\Test\Unit;

use Magento\Framework\Api\CriteriaInterface;
use Magento\Framework\DB\Adapter\AdapterInterface;
use Magento\Framework\DB\GenericMapper;
use Magento\Framework\DB\MapperFactory;
use Magento\Framework\DB\MapperInterface;
use Magento\Framework\DB\Select;
use Magento\Framework\TestFramework\Unit\Helper\ObjectManager;
use PHPUnit\Framework\MockObject\MockObject;
use PHPUnit\Framework\TestCase;

class GenericMapperTest extends TestCase
{
    /**
<<<<<<< HEAD
     * @var \Magento\Framework\DB\Select|\PHPUnit\Framework\MockObject\MockObject
=======
     * @var Select|MockObject
>>>>>>> 5ce65294
     */
    protected $selectMock;

    /**
<<<<<<< HEAD
     * @var \Magento\Framework\DB\MapperFactory|\PHPUnit\Framework\MockObject\MockObject
=======
     * @var MapperFactory|MockObject
>>>>>>> 5ce65294
     */
    protected $mapperFactoryMock;

    /**
     * @var GenericMapper
     */
    protected $geneticMapper;

    /**
     * Set up
     *
     * @return void
     */
    protected function setUp(): void
    {
        $objectManager = new ObjectManager($this);

        $this->selectMock = $this->createPartialMock(
            Select::class,
            ['orWhere', 'where', 'setPart', 'getPart']
        );
        $this->mapperFactoryMock = $this->createPartialMock(MapperFactory::class, ['create']);

        $this->geneticMapper = $objectManager->getObject(
            GenericMapper::class,
            [
                'select' => $this->selectMock,
                'mapperFactory' => $this->mapperFactoryMock,
            ]
        );
    }

    /**
     * Run test mapCriteriaList method
     *
     * @return void
     */
    public function testMapCriteriaList()
    {
        $criteriaMock = $this->getMockForAbstractClass(
            CriteriaInterface::class,
            [],
            '',
            false,
            true,
            true,
            ['getMapperInterfaceName']
        );
        $mapperInstanceMock = $this->getMockForAbstractClass(
            MapperInterface::class,
            [],
            '',
            false,
            true,
            true,
            ['map']
        );

        $criteriaMock->expects($this->any())
            ->method('getMapperInterfaceName')
            ->willReturn('mapper-name');
        $this->mapperFactoryMock->expects($this->exactly(4))
            ->method('create')
            ->with('mapper-name', ['select' => $this->selectMock])
            ->willReturn($mapperInstanceMock);
        $mapperInstanceMock->expects($this->exactly(4))
            ->method('map')
            ->willReturn($this->selectMock);

        $this->geneticMapper->mapCriteriaList(array_fill(0, 4, $criteriaMock));
    }

    /**
     * Run test mapFilters method
     *
     * @return void
     */
    public function testMapFilters()
    {
        $filters = [
            [
                'type' => 'or',
                'field' => 'test-field',
                'condition' => 'test-condition',
            ],
            [
                'type' => 'string',
                'field' => 'test-field',
                'condition' => 'test-condition'
            ],
            [
                'type' => 'public',
                'field' => 'test-field',
                'condition' => 'test-condition'
            ],
            [
                'type' => 'default',
                'field' => 'test-field',
                'condition' => 'test-condition'
            ],
        ];

        $connectionMock = $this->getMockForAbstractClass(
            AdapterInterface::class,
            [],
            '',
            false,
            true,
            true,
            ['quoteInto', 'prepareSqlCondition']
        );

<<<<<<< HEAD
        /** @var \Magento\Framework\DB\GenericMapper|\PHPUnit\Framework\MockObject\MockObject $geneticMapper */
=======
        /** @var GenericMapper|MockObject $geneticMapper */
>>>>>>> 5ce65294
        $geneticMapper =
            $this->createPartialMock(GenericMapper::class, ['getConnection', 'getSelect']);

        $geneticMapper->expects($this->any())
            ->method('getConnection')
            ->willReturn($connectionMock);
        $geneticMapper->expects($this->exactly(4))
            ->method('getSelect')
            ->willReturn($this->selectMock);
        $connectionMock->expects($this->exactly(2))
            ->method('quoteInto')
            ->with('test-field=?', 'test-condition')
            ->willReturn('test-condition');
        $this->selectMock->expects($this->once())
            ->method('orWhere')
            ->with('test-condition');
        $this->selectMock->expects($this->exactly(3))
            ->method('where')
            ->with('test-condition');
        $connectionMock->expects($this->any())
            ->method('prepareSqlCondition')
            ->with('test-field', 'test-condition')
            ->willReturn('test-condition');

        $geneticMapper->mapFilters($filters);
    }

    /**
     * Run test mapFields method
     *
     * @return void
     */
    public function testMapFields()
    {
        $fields = [
            [
                'test-correlation-name',
                'test-field',
                'test-alias',
            ],
            [
                'test-correlation-name',
                'test-field',
                null
            ],
            [
                'test-correlation-name',
                'test-field',
                'test-alias-unique'
            ],
        ];

<<<<<<< HEAD
        /** @var \Magento\Framework\DB\GenericMapper|\PHPUnit\Framework\MockObject\MockObject $geneticMapper */
        $geneticMapper = $this->createPartialMock(\Magento\Framework\DB\GenericMapper::class, ['getSelect']);
=======
        /** @var GenericMapper|MockObject $geneticMapper */
        $geneticMapper = $this->createPartialMock(GenericMapper::class, ['getSelect']);
>>>>>>> 5ce65294

        $geneticMapper->expects($this->any())
            ->method('getSelect')
            ->willReturn($this->selectMock);
        $this->selectMock->expects($this->once())
            ->method('getPart')
            ->with(Select::COLUMNS)
            ->willReturn([]);
        $this->selectMock->expects($this->once())
            ->method('setPart')
            ->with(Select::COLUMNS, $this->equalTo($fields));

        $geneticMapper->mapFields($fields);
    }
}<|MERGE_RESOLUTION|>--- conflicted
+++ resolved
@@ -20,20 +20,12 @@
 class GenericMapperTest extends TestCase
 {
     /**
-<<<<<<< HEAD
-     * @var \Magento\Framework\DB\Select|\PHPUnit\Framework\MockObject\MockObject
-=======
      * @var Select|MockObject
->>>>>>> 5ce65294
      */
     protected $selectMock;
 
     /**
-<<<<<<< HEAD
-     * @var \Magento\Framework\DB\MapperFactory|\PHPUnit\Framework\MockObject\MockObject
-=======
      * @var MapperFactory|MockObject
->>>>>>> 5ce65294
      */
     protected $mapperFactoryMock;
 
@@ -94,14 +86,14 @@
 
         $criteriaMock->expects($this->any())
             ->method('getMapperInterfaceName')
-            ->willReturn('mapper-name');
+            ->will($this->returnValue('mapper-name'));
         $this->mapperFactoryMock->expects($this->exactly(4))
             ->method('create')
             ->with('mapper-name', ['select' => $this->selectMock])
-            ->willReturn($mapperInstanceMock);
+            ->will($this->returnValue($mapperInstanceMock));
         $mapperInstanceMock->expects($this->exactly(4))
             ->method('map')
-            ->willReturn($this->selectMock);
+            ->will($this->returnValue($this->selectMock));
 
         $this->geneticMapper->mapCriteriaList(array_fill(0, 4, $criteriaMock));
     }
@@ -146,24 +138,20 @@
             ['quoteInto', 'prepareSqlCondition']
         );
 
-<<<<<<< HEAD
-        /** @var \Magento\Framework\DB\GenericMapper|\PHPUnit\Framework\MockObject\MockObject $geneticMapper */
-=======
         /** @var GenericMapper|MockObject $geneticMapper */
->>>>>>> 5ce65294
         $geneticMapper =
             $this->createPartialMock(GenericMapper::class, ['getConnection', 'getSelect']);
 
         $geneticMapper->expects($this->any())
             ->method('getConnection')
-            ->willReturn($connectionMock);
+            ->will($this->returnValue($connectionMock));
         $geneticMapper->expects($this->exactly(4))
             ->method('getSelect')
-            ->willReturn($this->selectMock);
+            ->will($this->returnValue($this->selectMock));
         $connectionMock->expects($this->exactly(2))
             ->method('quoteInto')
             ->with('test-field=?', 'test-condition')
-            ->willReturn('test-condition');
+            ->will($this->returnValue('test-condition'));
         $this->selectMock->expects($this->once())
             ->method('orWhere')
             ->with('test-condition');
@@ -173,7 +161,7 @@
         $connectionMock->expects($this->any())
             ->method('prepareSqlCondition')
             ->with('test-field', 'test-condition')
-            ->willReturn('test-condition');
+            ->will($this->returnValue('test-condition'));
 
         $geneticMapper->mapFilters($filters);
     }
@@ -203,17 +191,12 @@
             ],
         ];
 
-<<<<<<< HEAD
-        /** @var \Magento\Framework\DB\GenericMapper|\PHPUnit\Framework\MockObject\MockObject $geneticMapper */
-        $geneticMapper = $this->createPartialMock(\Magento\Framework\DB\GenericMapper::class, ['getSelect']);
-=======
         /** @var GenericMapper|MockObject $geneticMapper */
         $geneticMapper = $this->createPartialMock(GenericMapper::class, ['getSelect']);
->>>>>>> 5ce65294
 
         $geneticMapper->expects($this->any())
             ->method('getSelect')
-            ->willReturn($this->selectMock);
+            ->will($this->returnValue($this->selectMock));
         $this->selectMock->expects($this->once())
             ->method('getPart')
             ->with(Select::COLUMNS)
