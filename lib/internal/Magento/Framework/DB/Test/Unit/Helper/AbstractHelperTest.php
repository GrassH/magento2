--- conflicted
+++ resolved
@@ -16,29 +16,17 @@
 class AbstractHelperTest extends TestCase
 {
     /**
-<<<<<<< HEAD
-     * @var \Magento\Framework\DB\Helper\AbstractHelper|\PHPUnit\Framework\MockObject\MockObject
-=======
      * @var AbstractHelper|MockObject
->>>>>>> 5ce65294
      */
     protected $_model;
 
     /**
-<<<<<<< HEAD
-     * @var \Magento\Framework\App\ResourceConnection|\PHPUnit\Framework\MockObject\MockObject
-=======
      * @var ResourceConnection|MockObject
->>>>>>> 5ce65294
      */
     protected $_resourceMock;
 
     /**
-<<<<<<< HEAD
-     * @var \Magento\Framework\DB\Adapter\AdapterInterface|\PHPUnit\Framework\MockObject\MockObject
-=======
      * @var AdapterInterface|MockObject
->>>>>>> 5ce65294
      */
     protected $_adapterMock;
 
@@ -50,7 +38,7 @@
         $this->_resourceMock->expects($this->any())
             ->method('getConnection')
             ->with('prefix')
-            ->willReturn($this->_adapterMock);
+            ->will($this->returnValue($this->_adapterMock));
 
         $this->_model = $this->getMockForAbstractClass(
             AbstractHelper::class,
@@ -82,12 +70,12 @@
         $this->_adapterMock->expects($this->once())
             ->method('quoteIdentifier')
             ->with($field)
-            ->willReturnArgument(0);
+            ->will($this->returnArgument(0));
 
         $this->_model->expects($this->once())
             ->method('addLikeEscape')
             ->with($value, $options)
-            ->willReturnArgument(0);
+            ->will($this->returnArgument(0));
 
         $result = $this->_model->getCILike($field, $value, $options);
         $this->assertInstanceOf('Zend_Db_Expr', $result);
