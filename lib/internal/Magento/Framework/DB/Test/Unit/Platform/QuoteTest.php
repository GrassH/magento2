<?php
/**
 * Copyright © Magento, Inc. All rights reserved.
 * See COPYING.txt for license details.
 */
declare(strict_types=1);

namespace Magento\Framework\DB\Test\Unit\Platform;

use Magento\Framework\DB\Platform\Quote;
use Magento\Framework\DB\Select;
use Magento\Framework\TestFramework\Unit\Helper\ObjectManager;
use PHPUnit\Framework\MockObject\MockObject;
use PHPUnit\Framework\TestCase;

class QuoteTest extends TestCase
{
    /**
     * @var Quote
     */
    protected $model;

    /**
<<<<<<< HEAD
     * @var \Zend_Db_Expr|\PHPUnit\Framework\MockObject\MockObject
=======
     * @var \Zend_Db_Expr|MockObject
>>>>>>> 5ce65294
     */
    protected $zendDbExprMock;

    /**
<<<<<<< HEAD
     * @var \Magento\Framework\DB\Select|\PHPUnit\Framework\MockObject\MockObject
=======
     * @var Select|MockObject
>>>>>>> 5ce65294
     */
    protected $selectMock;

    /**
     * Set up
     *
     * @return void
     */
    protected function setUp(): void
    {
        $objectManager = new ObjectManager($this);
        $this->model = $objectManager->getObject(Quote::class);
        $this->zendDbExprMock = $this->createPartialMock(\Zend_Db_Expr::class, ['__toString']);
        $this->selectMock = $this->createPartialMock(Select::class, ['assemble']);
    }

    public function testQuoteIdentifierWithZendDbExpr()
    {
        $quoted = 'string';
        $this->zendDbExprMock->expects($this->once())
            ->method('__toString')
            ->willReturn($quoted);
        $this->assertEquals($quoted, $this->model->quoteIdentifier($this->zendDbExprMock));
    }

    public function testQuoteIdentifierWithSelect()
    {
        $quoted = 'string';
        $expectedResult = '(' . $quoted . ')';
        $this->selectMock->expects($this->once())
            ->method('assemble')
            ->willReturn($quoted);
        $this->assertEquals($expectedResult, $this->model->quoteIdentifier($this->selectMock));
    }

    public function testQuoteIdentifierWithArrayExpr()
    {
        $identifier = [$this->zendDbExprMock, $this->zendDbExprMock];
        $expectedResult = 'string1.string2';
        $this->zendDbExprMock->expects($this->exactly(2))
            ->method('__toString')
            ->will($this->onConsecutiveCalls('string1', 'string2'));
        $this->assertEquals($expectedResult, $this->model->quoteIdentifier($identifier));
    }

    /**
     * @param string|array $identifier
     * @param string $expectedResult
     * @dataProvider getStringArrayToQuoteDataProvider
     * @SuppressWarnings(PHPMD.UnusedFormalParameter)
     */
    public function testQuoteIdentifier($identifier, $alias, $expectedResult)
    {
        $this->assertEquals($expectedResult, $this->model->quoteIdentifier($identifier));
    }

    /**
     * @param string $string
     * @param string|null $alias
     * @param string $expectedResult
     * @dataProvider getExpressionToQuoteDataProvider
     */
    public function testQuoteColumnAsWithZendDbExpr($string, $alias, $expectedResult)
    {
        $this->zendDbExprMock->expects($this->once())
            ->method('__toString')
            ->willReturn($string);
        $this->assertEquals($expectedResult, $this->model->quoteColumnAs($this->zendDbExprMock, $alias));
    }

    /**
     * @param string $string
     * @param string|null $alias
     * @param string $expectedResult
     * @dataProvider getSelectToQuoteDataProvider
     */
    public function testQuoteColumnAsWithSelect($string, $alias, $expectedResult)
    {
        $this->selectMock->expects($this->once())
            ->method('assemble')
            ->willReturn($string);
        $this->assertEquals($expectedResult, $this->model->quoteColumnAs($this->selectMock, $alias));
    }

    /**
     * @param string|array $identifier
     * @param string $expectedResult
     * @dataProvider getStringArrayToQuoteWithAliasDataProvider
     */
    public function testQuoteColumn($identifier, $alias, $expectedResult)
    {
        $this->assertEquals($expectedResult, $this->model->quoteColumnAs($identifier, $alias));
    }

    /**
     * @param string $string
     * @param string|null $alias
     * @param string $expectedResult
     * @dataProvider getExpressionToQuoteDataProvider
     */
    public function testQuoteTableAsWithZendDbExpr($string, $alias, $expectedResult)
    {
        $this->zendDbExprMock->expects($this->once())
            ->method('__toString')
            ->willReturn($string);
        $this->assertEquals($expectedResult, $this->model->quoteTableAs($this->zendDbExprMock, $alias));
    }

    /**
     * @param string $string
     * @param string|null $alias
     * @param string $expectedResult
     * @dataProvider getSelectToQuoteDataProvider
     */
    public function testQuoteTableAsWithSelect($string, $alias, $expectedResult)
    {
        $this->selectMock->expects($this->once())
            ->method('assemble')
            ->willReturn($string);
        $this->assertEquals($expectedResult, $this->model->quoteTableAs($this->selectMock, $alias));
    }

    /**
     * @param string|array $identifier
     * @param string $expectedResult
     * @dataProvider getStringArrayToQuoteWithAliasDataProvider
     */
    public function testQuoteTableAs($identifier, $alias, $expectedResult)
    {
        $this->assertEquals($expectedResult, $this->model->quoteTableAs($identifier, $alias));
    }

    /**
     * @return array
     */
    public function getExpressionToQuoteDataProvider()
    {
        return [
            ['string', null, 'string'],
            ['string', 'alias', 'string ' . Select::SQL_AS . ' `alias`'],
            ['string', '`alias`', 'string ' . Select::SQL_AS . ' ```alias```'],
            ['string', '!@#$%^&*()_+"\'`', 'string ' . Select::SQL_AS . ' `!@#$%^&*()_+"\'```'],
        ];
    }

    /**
     * @return array
     */
    public function getSelectToQuoteDataProvider()
    {
        return [
            ['string', null, '(string)'],
            ['string', 'alias', '(string) ' . Select::SQL_AS . ' `alias`'],
            ['string', '`alias`', '(string) ' . Select::SQL_AS . ' ```alias```'],
            ['string', '!@# $%^&*()_+"\'``', '(string) ' . Select::SQL_AS . ' `!@# $%^&*()_+"\'`````'],
        ];
    }

    /**
     * @return array
     */
    public function getStringArrayToQuoteDataProvider()
    {
        return [
            ['some string', null, '`some string`'],
            ['`some string`', null, '```some string```'],
            ['some.string', null, '`some`.`string`'],
            ['`some.string`', null, '```some`.`string```'],
            [['`some`', '`string`'], null, '```some```.```string```']
        ];
    }

    /**
     * @return array
     */
    public function getStringArrayToQuoteWithAliasDataProvider()
    {
        $variations = $this->getStringArrayToQuoteDataProvider();
        return array_merge($variations, [
            ['string', 'alias', '`string` ' . Select::SQL_AS . ' `alias`'],
            ['alias.string', 'alias', '`alias`.`string` ' . Select::SQL_AS . ' `alias`'],
            ['table.column', 'column', '`table`.`column`'],
            [['`table`', '`column`'], 'alias', '```table```.```column``` ' . Select::SQL_AS . ' `alias`']
        ]);
    }
}<|MERGE_RESOLUTION|>--- conflicted
+++ resolved
@@ -21,20 +21,12 @@
     protected $model;
 
     /**
-<<<<<<< HEAD
-     * @var \Zend_Db_Expr|\PHPUnit\Framework\MockObject\MockObject
-=======
      * @var \Zend_Db_Expr|MockObject
->>>>>>> 5ce65294
      */
     protected $zendDbExprMock;
 
     /**
-<<<<<<< HEAD
-     * @var \Magento\Framework\DB\Select|\PHPUnit\Framework\MockObject\MockObject
-=======
      * @var Select|MockObject
->>>>>>> 5ce65294
      */
     protected $selectMock;
 
