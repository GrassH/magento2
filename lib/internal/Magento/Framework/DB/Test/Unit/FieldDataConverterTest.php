<?php
/**
 * Copyright © Magento, Inc. All rights reserved.
 * See COPYING.txt for license details.
 */
declare(strict_types=1);

namespace Magento\Framework\DB\Test\Unit;

use Magento\Framework\DB\Adapter\AdapterInterface;
use Magento\Framework\DB\DataConverter\DataConverterInterface;
use Magento\Framework\DB\FieldDataConverter;
use Magento\Framework\DB\Query\Generator;
use Magento\Framework\DB\Select;
use Magento\Framework\DB\Select\QueryModifierInterface;
use Magento\Framework\DB\SelectFactory;
use Magento\Framework\TestFramework\Unit\Helper\ObjectManager;
use PHPUnit\Framework\MockObject\MockObject;
use PHPUnit\Framework\TestCase;

class FieldDataConverterTest extends TestCase
{
    /**
<<<<<<< HEAD
     * @var AdapterInterface|\PHPUnit\Framework\MockObject\MockObject
=======
     * @var AdapterInterface|MockObject
>>>>>>> 5ce65294
     */
    private $connectionMock;

    /**
<<<<<<< HEAD
     * @var Generator|\PHPUnit\Framework\MockObject\MockObject
=======
     * @var Generator|MockObject
>>>>>>> 5ce65294
     */
    private $queryGeneratorMock;

    /**
<<<<<<< HEAD
     * @var DataConverterInterface|\PHPUnit\Framework\MockObject\MockObject
=======
     * @var DataConverterInterface|MockObject
>>>>>>> 5ce65294
     */
    private $dataConverterMock;

    /**
<<<<<<< HEAD
     * @var Select|\PHPUnit\Framework\MockObject\MockObject
=======
     * @var Select|MockObject
>>>>>>> 5ce65294
     */
    private $selectMock;

    /**
<<<<<<< HEAD
     * @var QueryModifierInterface|\PHPUnit\Framework\MockObject\MockObject
=======
     * @var QueryModifierInterface|MockObject
>>>>>>> 5ce65294
     */
    private $queryModifierMock;

    /**
<<<<<<< HEAD
     * @var SelectFactory|\PHPUnit\Framework\MockObject\MockObject
=======
     * @var SelectFactory|MockObject
>>>>>>> 5ce65294
     */
    private $selectFactoryMock;

    /**
     * @var FieldDataConverter
     */
    private $fieldDataConverter;

    /**
     * @var ObjectManager
     */
    private $objectManager;

    protected function setUp(): void
    {
        $this->objectManager = new ObjectManager($this);
        $this->connectionMock = $this->getMockForAbstractClass(AdapterInterface::class);
        $this->queryGeneratorMock = $this->createMock(Generator::class);
        $this->dataConverterMock = $this->getMockForAbstractClass(DataConverterInterface::class);
        $this->selectMock = $this->createMock(Select::class);
        $this->queryModifierMock = $this->getMockForAbstractClass(QueryModifierInterface::class);
        $this->selectFactoryMock = $this->getMockBuilder(SelectFactory::class)
            ->disableOriginalConstructor()
            ->getMock();
        $this->fieldDataConverter = $this->objectManager->getObject(
            FieldDataConverter::class,
            [
                'queryGenerator' => $this->queryGeneratorMock,
                'dataConverter' => $this->dataConverterMock,
                'selectFactory' => $this->selectFactoryMock,
            ]
        );
    }

    /**
     * @param boolean $useQueryModifier
     * @param int $numQueryModifierCalls
     * @dataProvider convertDataProvider
     */
    public function testConvert($useQueryModifier, $numQueryModifierCalls)
    {
        $table = 'table';
        $identifier = 'id';
        $field = 'field';
        $where = $field . ' IS NOT NULL';
        $iterator = ['query 1'];
        $rows = [1 => 'value'];
        $convertedValue = 'converted value';
        $this->selectFactoryMock->expects($this->once())
            ->method('create')
            ->with($this->connectionMock)
            ->willReturn($this->selectMock);
        $this->selectMock->expects($this->once())
            ->method('from')
            ->with(
                $table,
                [$identifier, $field]
            )
            ->willReturnSelf();
        $this->selectMock->expects($this->once())
            ->method('where')
            ->with($where)
            ->willReturnSelf();
        $this->queryModifierMock->expects($this->exactly($numQueryModifierCalls))
            ->method('modify')
            ->with($this->selectMock);
        $this->queryGeneratorMock->expects($this->once())
            ->method('generate')
            ->with($identifier, $this->selectMock)
            ->willReturn($iterator);
        $this->connectionMock->expects($this->once())
            ->method('fetchPairs')
            ->with($iterator[0])
            ->willReturn($rows);
        $this->dataConverterMock->expects($this->once())
            ->method('convert')
            ->with($rows[1])
            ->willReturn($convertedValue);
        $this->connectionMock->expects($this->once())
            ->method('update')
            ->with(
                $table,
                [$field => $convertedValue],
                [$identifier . ' IN (?)' => [1]]
            );
        $this->fieldDataConverter->convert(
            $this->connectionMock,
            $table,
            $identifier,
            $field,
            $useQueryModifier ? $this->queryModifierMock : null
        );
    }

    /**
     * @return array
     */
    public function convertDataProvider()
    {
        return [
            [false, 0],
            [true, 1]
        ];
    }

    /**
     * @param null|int $envBatchSize
     * @dataProvider convertBatchSizeFromEnvDataProvider
     */
    public function testConvertBatchSizeFromEnv($envBatchSize, $usedBatchSize)
    {
        $table = 'table';
        $identifier = 'id';
        $field = 'field';
        $where = $field . ' IS NOT NULL';
        $this->selectFactoryMock->expects($this->once())
            ->method('create')
            ->with($this->connectionMock)
            ->willReturn($this->selectMock);
        $this->selectMock->expects($this->once())
            ->method('from')
            ->with(
                $table,
                [$identifier, $field]
            )
            ->willReturnSelf();
        $this->selectMock->expects($this->once())
            ->method('where')
            ->with($where)
            ->willReturnSelf();
        $this->queryGeneratorMock->expects($this->once())
            ->method('generate')
            ->with($identifier, $this->selectMock, $usedBatchSize)
            ->willReturn([]);
        $fieldDataConverter = $this->objectManager->getObject(
            FieldDataConverter::class,
            [
                'queryGenerator' => $this->queryGeneratorMock,
                'dataConverter' => $this->dataConverterMock,
                'selectFactory' => $this->selectFactoryMock,
                'envBatchSize' => $envBatchSize
            ]
        );
        $fieldDataConverter->convert(
            $this->connectionMock,
            $table,
            $identifier,
            $field
        );
    }

    /**
     * @return array
     */
    public function convertBatchSizeFromEnvDataProvider()
    {
        return [
            [null, FieldDataConverter::DEFAULT_BATCH_SIZE],
            [100000, 100000],
        ];
    }

    /**
     * @param string|int $batchSize
     * @codingStandardsIgnoreStart
     * @codingStandardsIgnoreEnd
     * @dataProvider convertBatchSizeFromEnvInvalidDataProvider
     */
    public function testConvertBatchSizeFromEnvInvalid($batchSize)
    {
<<<<<<< HEAD
        $this->expectException(\InvalidArgumentException::class);
        $this->expectExceptionMessage('Invalid value for environment variable DATA_CONVERTER_BATCH_SIZE. Should be integer, >= 1 and < value of PHP_INT_MAX');

=======
        $this->expectException('InvalidArgumentException');
        $this->expectExceptionMessage(
            'Invalid value for environment variable DATA_CONVERTER_BATCH_SIZE. '
            . 'Should be integer, >= 1 and < value of PHP_INT_MAX'
        );
>>>>>>> 5ce65294
        $table = 'table';
        $identifier = 'id';
        $field = 'field';
        $where = $field . ' IS NOT NULL';
        $this->selectFactoryMock->expects($this->once())
            ->method('create')
            ->with($this->connectionMock)
            ->willReturn($this->selectMock);
        $this->selectMock->expects($this->once())
            ->method('from')
            ->with(
                $table,
                [$identifier, $field]
            )
            ->willReturnSelf();
        $this->selectMock->expects($this->once())
            ->method('where')
            ->with($where)
            ->willReturnSelf();
        $fieldDataConverter = $this->objectManager->getObject(
            FieldDataConverter::class,
            [
                'queryGenerator' => $this->queryGeneratorMock,
                'dataConverter' => $this->dataConverterMock,
                'selectFactory' => $this->selectFactoryMock,
                'envBatchSize' => $batchSize
            ]
        );
        $fieldDataConverter->convert(
            $this->connectionMock,
            $table,
            $identifier,
            $field
        );
    }

    /**
     * @return array
     */
    public function convertBatchSizeFromEnvInvalidDataProvider()
    {
        return [
            ['value'],
            [bcadd((string)PHP_INT_MAX, (string)1)],
        ];
    }
}<|MERGE_RESOLUTION|>--- conflicted
+++ resolved
@@ -21,56 +21,32 @@
 class FieldDataConverterTest extends TestCase
 {
     /**
-<<<<<<< HEAD
-     * @var AdapterInterface|\PHPUnit\Framework\MockObject\MockObject
-=======
      * @var AdapterInterface|MockObject
->>>>>>> 5ce65294
      */
     private $connectionMock;
 
     /**
-<<<<<<< HEAD
-     * @var Generator|\PHPUnit\Framework\MockObject\MockObject
-=======
      * @var Generator|MockObject
->>>>>>> 5ce65294
      */
     private $queryGeneratorMock;
 
     /**
-<<<<<<< HEAD
-     * @var DataConverterInterface|\PHPUnit\Framework\MockObject\MockObject
-=======
      * @var DataConverterInterface|MockObject
->>>>>>> 5ce65294
      */
     private $dataConverterMock;
 
     /**
-<<<<<<< HEAD
-     * @var Select|\PHPUnit\Framework\MockObject\MockObject
-=======
      * @var Select|MockObject
->>>>>>> 5ce65294
      */
     private $selectMock;
 
     /**
-<<<<<<< HEAD
-     * @var QueryModifierInterface|\PHPUnit\Framework\MockObject\MockObject
-=======
      * @var QueryModifierInterface|MockObject
->>>>>>> 5ce65294
      */
     private $queryModifierMock;
 
     /**
-<<<<<<< HEAD
-     * @var SelectFactory|\PHPUnit\Framework\MockObject\MockObject
-=======
      * @var SelectFactory|MockObject
->>>>>>> 5ce65294
      */
     private $selectFactoryMock;
 
@@ -87,11 +63,11 @@
     protected function setUp(): void
     {
         $this->objectManager = new ObjectManager($this);
-        $this->connectionMock = $this->getMockForAbstractClass(AdapterInterface::class);
+        $this->connectionMock = $this->createMock(AdapterInterface::class);
         $this->queryGeneratorMock = $this->createMock(Generator::class);
-        $this->dataConverterMock = $this->getMockForAbstractClass(DataConverterInterface::class);
+        $this->dataConverterMock = $this->createMock(DataConverterInterface::class);
         $this->selectMock = $this->createMock(Select::class);
-        $this->queryModifierMock = $this->getMockForAbstractClass(QueryModifierInterface::class);
+        $this->queryModifierMock = $this->createMock(QueryModifierInterface::class);
         $this->selectFactoryMock = $this->getMockBuilder(SelectFactory::class)
             ->disableOriginalConstructor()
             ->getMock();
@@ -241,17 +217,11 @@
      */
     public function testConvertBatchSizeFromEnvInvalid($batchSize)
     {
-<<<<<<< HEAD
-        $this->expectException(\InvalidArgumentException::class);
-        $this->expectExceptionMessage('Invalid value for environment variable DATA_CONVERTER_BATCH_SIZE. Should be integer, >= 1 and < value of PHP_INT_MAX');
-
-=======
         $this->expectException('InvalidArgumentException');
         $this->expectExceptionMessage(
             'Invalid value for environment variable DATA_CONVERTER_BATCH_SIZE. '
             . 'Should be integer, >= 1 and < value of PHP_INT_MAX'
         );
->>>>>>> 5ce65294
         $table = 'table';
         $identifier = 'id';
         $field = 'field';
