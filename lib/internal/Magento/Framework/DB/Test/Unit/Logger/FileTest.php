<?php
/**
 * Copyright © Magento, Inc. All rights reserved.
 * See COPYING.txt for license details.
 */
declare(strict_types=1);

namespace Magento\Framework\DB\Test\Unit\Logger;

use Magento\Framework\DB\Logger\File;
use Magento\Framework\DB\LoggerInterface;
use Magento\Framework\Filesystem;
use Magento\Framework\Filesystem\File\WriteInterface;
use PHPUnit\Framework\MockObject\MockObject;
use PHPUnit\Framework\TestCase;

class FileTest extends TestCase
{
    const DEBUG_FILE = 'debug.file.log';

    /**
<<<<<<< HEAD
     * @var \Magento\Framework\Filesystem\File\WriteInterface|\PHPUnit\Framework\MockObject\MockObject
=======
     * @var WriteInterface|MockObject
>>>>>>> 5ce65294
     */
    private $stream;

    /**
<<<<<<< HEAD
     * @var \Magento\Framework\Filesystem\Directory\WriteInterface|\PHPUnit\Framework\MockObject\MockObject
=======
     * @var \Magento\Framework\Filesystem\Directory\WriteInterface|MockObject
>>>>>>> 5ce65294
     */
    private $dir;

    /**
     * @var File
     */
    private $object;

    protected function setUp(): void
    {
        $this->stream = $this->getMockForAbstractClass(WriteInterface::class);
        $this->dir = $this->getMockForAbstractClass(\Magento\Framework\Filesystem\Directory\WriteInterface::class);
        $this->dir->expects($this->any())
            ->method('openFile')
            ->with(self::DEBUG_FILE, 'a')
<<<<<<< HEAD
            ->willReturn($this->stream);
        $filesystem = $this->createMock(\Magento\Framework\Filesystem::class);
=======
            ->will($this->returnValue($this->stream));
        $filesystem = $this->createMock(Filesystem::class);
>>>>>>> 5ce65294
        $filesystem->expects($this->any())
            ->method('getDirectoryWrite')
            ->willReturn($this->dir);

        $this->object = new File(
            $filesystem,
            self::DEBUG_FILE
        );
    }

    public function testLog()
    {
        $input = 'message';
        $expected = '%amessage';

        $this->stream->expects($this->once())
            ->method('write')
            ->with($this->matches($expected));

        $this->object->log($input);
    }

    /**
     * @param $type
     *
     * @param string $q
     * @param array $bind
     * @param \Zend_Db_Statement_Pdo|null $result
     * @param string $expected
     * @dataProvider logStatsDataProvider
     */
    public function testLogStats($type, $q, array $bind, $result, $expected)
    {
        $this->stream->expects($this->once())
            ->method('write')
            ->with($this->matches($expected));
        $this->object->logStats($type, $q, $bind, $result);
    }

    /**
     * @return array
     */
    public function logStatsDataProvider()
    {
        return [
            [LoggerInterface::TYPE_CONNECT, '', [], null, '%aCONNECT%a'],
            [
                LoggerInterface::TYPE_TRANSACTION,
                'SELECT something',
                [],
                null,
                '%aTRANSACTION SELECT something%a'
            ],
            [
                LoggerInterface::TYPE_QUERY,
                'SELECT something',
                [],
                null,
                '%aSQL: SELECT something%a'
            ],
            [
                LoggerInterface::TYPE_QUERY,
                'SELECT something',
                ['data'],
                null,
                "%aQUERY%aSQL: SELECT something%aBIND: array (%a0 => 'data',%a)%a"
            ],
        ];
    }

    public function testLogStatsWithResult()
    {
        $result = $this->createMock(\Zend_Db_Statement_Pdo::class);
        $result->expects($this->once())
            ->method('rowCount')
            ->willReturn(10);
        $this->stream->expects($this->once())
            ->method('write')
            ->with($this->logicalNot($this->matches('%aSQL: SELECT something%aAFF: 10')));

        $this->object->logStats(
            LoggerInterface::TYPE_QUERY,
            'SELECT something',
            [],
            $result
        );
    }

    public function testLogStatsUnknownType()
    {
        $this->stream->expects($this->once())
            ->method('write')
            ->with($this->logicalNot($this->matches('%aSELECT something%a')));
        $this->object->logStats('unknown', 'SELECT something');
    }

    public function testcritical()
    {
        $exception = new \Exception('error message');
        $expected = "%aEXCEPTION%aException%aerror message%a";

        $this->stream->expects($this->once())
            ->method('write')
            ->with($this->matches($expected));

        $this->object->critical($exception);
    }
}<|MERGE_RESOLUTION|>--- conflicted
+++ resolved
@@ -19,20 +19,12 @@
     const DEBUG_FILE = 'debug.file.log';
 
     /**
-<<<<<<< HEAD
-     * @var \Magento\Framework\Filesystem\File\WriteInterface|\PHPUnit\Framework\MockObject\MockObject
-=======
      * @var WriteInterface|MockObject
->>>>>>> 5ce65294
      */
     private $stream;
 
     /**
-<<<<<<< HEAD
-     * @var \Magento\Framework\Filesystem\Directory\WriteInterface|\PHPUnit\Framework\MockObject\MockObject
-=======
      * @var \Magento\Framework\Filesystem\Directory\WriteInterface|MockObject
->>>>>>> 5ce65294
      */
     private $dir;
 
@@ -48,16 +40,11 @@
         $this->dir->expects($this->any())
             ->method('openFile')
             ->with(self::DEBUG_FILE, 'a')
-<<<<<<< HEAD
-            ->willReturn($this->stream);
-        $filesystem = $this->createMock(\Magento\Framework\Filesystem::class);
-=======
             ->will($this->returnValue($this->stream));
         $filesystem = $this->createMock(Filesystem::class);
->>>>>>> 5ce65294
         $filesystem->expects($this->any())
             ->method('getDirectoryWrite')
-            ->willReturn($this->dir);
+            ->will($this->returnValue($this->dir));
 
         $this->object = new File(
             $filesystem,
@@ -130,7 +117,7 @@
         $result = $this->createMock(\Zend_Db_Statement_Pdo::class);
         $result->expects($this->once())
             ->method('rowCount')
-            ->willReturn(10);
+            ->will($this->returnValue(10));
         $this->stream->expects($this->once())
             ->method('write')
             ->with($this->logicalNot($this->matches('%aSQL: SELECT something%aAFF: 10')));
