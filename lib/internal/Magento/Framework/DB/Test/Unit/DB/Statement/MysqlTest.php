--- conflicted
+++ resolved
@@ -40,11 +40,7 @@
     /**
      * @inheritdoc
      */
-<<<<<<< HEAD
-    protected function setUp(): void
-=======
     public function setUp(): void
->>>>>>> 5ce65294
     {
         $this->adapterMock = $this->getMockForAbstractClass(
             \Zend_Db_Adapter_Abstract::class,
