<?php
/**
 * Copyright © Magento, Inc. All rights reserved.
 * See COPYING.txt for license details.
 */
declare(strict_types=1);

namespace Magento\Framework\DB\Test\Unit\DB\Logger;

use Magento\Framework\DB\Logger\File;
use Magento\Framework\DB\Logger\FileFactory;
use Magento\Framework\DB\Logger\LoggerProxy;
use Magento\Framework\DB\Logger\Quiet;
use Magento\Framework\DB\Logger\QuietFactory;
use Magento\Framework\TestFramework\Unit\Helper\ObjectManager;
use PHPUnit\Framework\TestCase;

class LoggerProxyTest extends TestCase
{
    /**
     * @var LoggerProxy
     */
    private $loggerProxy;

    /**
     * @var ObjectManager
     */
    private $objectManager;

    /**
     * {@inheritdoc}
     */
<<<<<<< HEAD
    protected function setUp(): void
=======
    public function setUp(): void
>>>>>>> 5ce65294
    {
        $this->objectManager = new ObjectManager($this);
    }

    /**
     * Test new logger proxy with file alias
     */
    public function testNewWithAliasFile()
    {
        $fileLoggerMock = $this->getMockBuilder(File::class)
            ->disableOriginalConstructor()
            ->getMock();

        $fileLoggerMock->expects($this->once())
            ->method('log');

        $fileLoggerFactoryMock = $this->getMockBuilder(FileFactory::class)
            ->disableOriginalConstructor()
            ->setMethods(['create'])
            ->getMock();

        $fileLoggerFactoryMock->expects($this->once())
            ->method('create')
            ->willReturn($fileLoggerMock);

        $quietLoggerMock = $this->getMockBuilder(Quiet::class)
            ->disableOriginalConstructor()
            ->getMock();

        $quietLoggerMock->expects($this->never())
            ->method('log');

        $quietLoggerFactoryMock = $this->getMockBuilder(QuietFactory::class)
            ->disableOriginalConstructor()
            ->setMethods(['create'])
            ->getMock();

        $this->loggerProxy = $this->objectManager->getObject(
            LoggerProxy::class,
            [
                'fileFactory' => $fileLoggerFactoryMock,
                'quietFactory' => $quietLoggerFactoryMock,
                'loggerAlias' => LoggerProxy::LOGGER_ALIAS_FILE,
            ]
        );

        $this->loggerProxy->log('test');
    }

    /**
     * Test new logger proxy with disabled alias
     */
    public function testNewWithAliasDisabled()
    {
        $fileLoggerMock = $this->getMockBuilder(File::class)
            ->disableOriginalConstructor()
            ->getMock();

        $fileLoggerMock->expects($this->never())
            ->method('log');

        $fileLoggerFactoryMock = $this->getMockBuilder(FileFactory::class)
            ->disableOriginalConstructor()
            ->setMethods(['create'])
            ->getMock();

        $quietLoggerMock = $this->getMockBuilder(Quiet::class)
            ->disableOriginalConstructor()
            ->getMock();

        $quietLoggerMock->expects($this->once())
            ->method('log');

        $quietLoggerFactoryMock = $this->getMockBuilder(QuietFactory::class)
            ->disableOriginalConstructor()
            ->setMethods(['create'])
            ->getMock();

        $quietLoggerFactoryMock->expects($this->once())
            ->method('create')
            ->willReturn($quietLoggerMock);

        $this->loggerProxy = $this->objectManager->getObject(
            LoggerProxy::class,
            [
                'fileFactory' => $fileLoggerFactoryMock,
                'quietFactory' => $quietLoggerFactoryMock,
                'loggerAlias' => LoggerProxy::LOGGER_ALIAS_DISABLED,
            ]
        );

        $this->loggerProxy->log('test');
    }
}<|MERGE_RESOLUTION|>--- conflicted
+++ resolved
@@ -30,11 +30,7 @@
     /**
      * {@inheritdoc}
      */
-<<<<<<< HEAD
-    protected function setUp(): void
-=======
     public function setUp(): void
->>>>>>> 5ce65294
     {
         $this->objectManager = new ObjectManager($this);
     }
