<?php
/**
 * Copyright © 2015 Magento. All rights reserved.
 * See COPYING.txt for license details.
 */
namespace Magento\Framework\DB\Tree;

use Magento\Framework\Exception\LocalizedException;

/**
 * @SuppressWarnings(PHPMD.UnusedPrivateField)
 */
class Node
{
    /**
     * @var int
     */
    private $left;

    /**
     * @var int
     */
    private $right;

    /**
     * @var string|int
     */
    private $id;

    /**
     * @var string|int
     */
    private $pid;

    /**
     * @var int
     */
    private $level;

    /**
     * @var string
     */
    private $title;

    /**
     * @var array
     */
    private $data;

    /**
     * @var bool
     */
    public $hasChild = false;

    /**
     * @var float|int
     */
    public $numChild = 0;

    /**
     * @param array $nodeData
     * @param array $keys
     * @throws LocalizedException
     */
    public function __construct($nodeData, $keys)
    {
        if (empty($nodeData)) {
<<<<<<< HEAD
            throw new NodeException(new \Magento\Framework\Phrase('Empty array of node information'));
        }
        if (empty($keys)) {
            throw new NodeException(new \Magento\Framework\Phrase('Empty keys array'));
=======
            throw new LocalizedException(new \Magento\Framework\Phrase('Empty array of node information'));
        }
        if (empty($keys)) {
            throw new LocalizedException(new \Magento\Framework\Phrase('Empty keys array'));
>>>>>>> 34aea944
        }

        $this->id = $nodeData[$keys['id']];
        $this->pid = $nodeData[$keys['pid']];
        $this->left = $nodeData[$keys['left']];
        $this->right = $nodeData[$keys['right']];
        $this->level = $nodeData[$keys['level']];

        $this->data = $nodeData;
        $a = $this->right - $this->left;
        if ($a > 1) {
            $this->hasChild = true;
            $this->numChild = ($a - 1) / 2;
        }
        return $this;
    }

    /**
     * @param string $name
     * @return null|array
     */
    public function getData($name)
    {
        if (isset($this->data[$name])) {
            return $this->data[$name];
        } else {
            return null;
        }
    }

    /**
     * @return int
     */
    public function getLevel()
    {
        return $this->level;
    }

    /**
     * @return int
     */
    public function getLeft()
    {
        return $this->left;
    }

    /**
     * @return int
     */
    public function getRight()
    {
        return $this->right;
    }

    /**
     * @return string|int
     */
    public function getPid()
    {
        return $this->pid;
    }

    /**
     * @return string|int
     */
    public function getId()
    {
        return $this->id;
    }

    /**
     * Return true if node has child
     *
     * @return bool
     */
    public function isParent()
    {
        if ($this->right - $this->left > 1) {
            return true;
        } else {
            return false;
        }
    }
}<|MERGE_RESOLUTION|>--- conflicted
+++ resolved
@@ -65,17 +65,10 @@
     public function __construct($nodeData, $keys)
     {
         if (empty($nodeData)) {
-<<<<<<< HEAD
-            throw new NodeException(new \Magento\Framework\Phrase('Empty array of node information'));
-        }
-        if (empty($keys)) {
-            throw new NodeException(new \Magento\Framework\Phrase('Empty keys array'));
-=======
             throw new LocalizedException(new \Magento\Framework\Phrase('Empty array of node information'));
         }
         if (empty($keys)) {
             throw new LocalizedException(new \Magento\Framework\Phrase('Empty keys array'));
->>>>>>> 34aea944
         }
 
         $this->id = $nodeData[$keys['id']];
