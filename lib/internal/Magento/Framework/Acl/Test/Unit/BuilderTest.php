--- conflicted
+++ resolved
@@ -17,47 +17,27 @@
 class BuilderTest extends TestCase
 {
     /**
-<<<<<<< HEAD
-     * @var \PHPUnit\Framework\MockObject\MockObject
-=======
      * @var MockObject
->>>>>>> 5ce65294
      */
     protected $_aclFactoryMock;
 
     /**
-<<<<<<< HEAD
-     * @var \PHPUnit\Framework\MockObject\MockObject
-=======
      * @var MockObject
->>>>>>> 5ce65294
      */
     protected $_aclMock;
 
     /**
-<<<<<<< HEAD
-     * @var \PHPUnit\Framework\MockObject\MockObject
-=======
      * @var MockObject
->>>>>>> 5ce65294
      */
     protected $_ruleLoader;
 
     /**
-<<<<<<< HEAD
-     * @var \PHPUnit\Framework\MockObject\MockObject
-=======
      * @var MockObject
->>>>>>> 5ce65294
      */
     protected $_roleLoader;
 
     /**
-<<<<<<< HEAD
-     * @var \PHPUnit\Framework\MockObject\MockObject
-=======
      * @var MockObject
->>>>>>> 5ce65294
      */
     protected $_resourceLoader;
 
@@ -68,15 +48,6 @@
 
     protected function setUp(): void
     {
-<<<<<<< HEAD
-        $this->_aclMock = new \Magento\Framework\Acl();
-        $this->_aclFactoryMock = $this->createMock(\Magento\Framework\AclFactory::class);
-        $this->_aclFactoryMock->expects($this->any())->method('create')->willReturn($this->_aclMock);
-        $this->_roleLoader = $this->createMock(\Magento\Framework\Acl\Loader\DefaultLoader::class);
-        $this->_ruleLoader = $this->createMock(\Magento\Framework\Acl\Loader\DefaultLoader::class);
-        $this->_resourceLoader = $this->createMock(\Magento\Framework\Acl\Loader\DefaultLoader::class);
-        $this->_model = new \Magento\Framework\Acl\Builder(
-=======
         $this->_aclMock = new Acl();
         $this->_aclFactoryMock = $this->createMock(AclFactory::class);
         $this->_aclFactoryMock->expects($this->any())->method('create')->will($this->returnValue($this->_aclMock));
@@ -84,7 +55,6 @@
         $this->_ruleLoader = $this->createMock(DefaultLoader::class);
         $this->_resourceLoader = $this->createMock(DefaultLoader::class);
         $this->_model = new Builder(
->>>>>>> 5ce65294
             $this->_aclFactoryMock,
             $this->_roleLoader,
             $this->_resourceLoader,
@@ -109,18 +79,9 @@
         $this->assertEquals($this->_aclMock, $this->_model->getAcl());
     }
 
-<<<<<<< HEAD
-    /**
-     */
-    public function testGetAclRethrowsException()
-    {
-        $this->expectException(\LogicException::class);
-
-=======
     public function testGetAclRethrowsException()
     {
         $this->expectException('LogicException');
->>>>>>> 5ce65294
         $this->_aclFactoryMock->expects(
             $this->once()
         )->method(
