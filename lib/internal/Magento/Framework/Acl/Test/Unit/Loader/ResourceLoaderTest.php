<?php declare(strict_types=1);
/**
 * Test for \Magento\Framework\Acl\Loader\ResourceLoader
 *
 * Copyright © Magento, Inc. All rights reserved.
 * See COPYING.txt for license details.
 */
namespace Magento\Framework\Acl\Test\Unit\Loader;

use Magento\Framework\Acl;
use Magento\Framework\Acl\AclResource;
use Magento\Framework\Acl\AclResource\ProviderInterface;
use Magento\Framework\Acl\AclResourceFactory;
use Magento\Framework\Acl\Loader\ResourceLoader;
use PHPUnit\Framework\TestCase;

class ResourceLoaderTest extends TestCase
{
    /**
     * Test for \Magento\Framework\Acl\Loader\ResourceLoader::populateAcl
     */
    public function testPopulateAclOnValidObjects()
    {
        /** @var $aclResource \Magento\Framework\Acl\AclResource */
        $aclResource = $this->createMock(AclResource::class);

        /** @var Acl $acl */
        $acl = $this->createPartialMock(Acl::class, ['addResource']);
        $acl->expects($this->exactly(2))->method('addResource');
        $acl->expects($this->at(0))->method('addResource')->with($aclResource, null)->willReturnSelf();
        $acl->expects($this->at(1))->method('addResource')->with($aclResource, $aclResource)->willReturnSelf();

<<<<<<< HEAD
        $factoryObject = $this->createPartialMock(\Magento\Framework\Acl\AclResourceFactory::class, ['createResource']);
        $factoryObject->expects($this->any())->method('createResource')->willReturn($aclResource);
=======
        $factoryObject = $this->createPartialMock(AclResourceFactory::class, ['createResource']);
        $factoryObject->expects($this->any())->method('createResource')->will($this->returnValue($aclResource));
>>>>>>> 5ce65294

        /** @var $resourceProvider \Magento\Framework\Acl\AclResource\ProviderInterface */
        $resourceProvider = $this->createMock(ProviderInterface::class);
        $resourceProvider->expects($this->once())
            ->method('getAclResources')
            ->willReturn(
                
                    [
                        [
                            'id' => 'parent_resource::id',
                            'title' => 'Parent Resource Title',
                            'sortOrder' => 10,
                            'children' => [
                                [
                                    'id' => 'child_resource::id',
                                    'title' => 'Child Resource Title',
                                    'sortOrder' => 10,
                                    'children' => [],
                                ],
                            ],
                        ],
                    ]
                
            );

        /** @var $loaderResource \Magento\Framework\Acl\Loader\ResourceLoader */
        $loaderResource = new ResourceLoader($resourceProvider, $factoryObject);

        $loaderResource->populateAcl($acl);
    }

    /**
     * Test for \Magento\Framework\Acl\Loader\ResourceLoader::populateAcl
<<<<<<< HEAD
     *
     */
    public function testPopulateAclWithException()
    {
        $this->expectException(\InvalidArgumentException::class);
        $this->expectExceptionMessage('Missing ACL resource identifier');

=======
     */
    public function testPopulateAclWithException()
    {
        $this->expectException('InvalidArgumentException');
        $this->expectExceptionMessage('Missing ACL resource identifier');
>>>>>>> 5ce65294
        /** @var $aclResource \Magento\Framework\Acl\AclResource */
        $aclResource = $this->createMock(AclResource::class);

        $factoryObject = $this->getMockBuilder(AclResourceFactory::class)
            ->setMethods(['createResource'])
            ->disableOriginalConstructor()
            ->getMock();

        $factoryObject->expects($this->any())->method('createResource')->willReturn($aclResource);

        /** @var $resourceProvider \Magento\Framework\Acl\AclResource\ProviderInterface */
        $resourceProvider = $this->createMock(ProviderInterface::class);
        $resourceProvider->expects($this->once())
            ->method('getAclResources')
            ->willReturn(
                
                    [
                        [
                            'title' => 'Parent Resource Title',
                            'sortOrder' => 10,
                            'children' => [
                                [
                                    'id' => 'child_resource::id',
                                    'title' => 'Child Resource Title',
                                    'sortOrder' => 10,
                                    'children' => [],
                                ],
                            ],
                        ],
                    ]
                
            );

        /** @var Acl $acl */
        $acl = $this->createPartialMock(Acl::class, ['addResource']);

        /** @var $loaderResource \Magento\Framework\Acl\Loader\ResourceLoader */
        $loaderResource = new ResourceLoader($resourceProvider, $factoryObject);

        $loaderResource->populateAcl($acl);
    }
}<|MERGE_RESOLUTION|>--- conflicted
+++ resolved
@@ -27,23 +27,18 @@
         /** @var Acl $acl */
         $acl = $this->createPartialMock(Acl::class, ['addResource']);
         $acl->expects($this->exactly(2))->method('addResource');
-        $acl->expects($this->at(0))->method('addResource')->with($aclResource, null)->willReturnSelf();
-        $acl->expects($this->at(1))->method('addResource')->with($aclResource, $aclResource)->willReturnSelf();
+        $acl->expects($this->at(0))->method('addResource')->with($aclResource, null)->will($this->returnSelf());
+        $acl->expects($this->at(1))->method('addResource')->with($aclResource, $aclResource)->will($this->returnSelf());
 
-<<<<<<< HEAD
-        $factoryObject = $this->createPartialMock(\Magento\Framework\Acl\AclResourceFactory::class, ['createResource']);
-        $factoryObject->expects($this->any())->method('createResource')->willReturn($aclResource);
-=======
         $factoryObject = $this->createPartialMock(AclResourceFactory::class, ['createResource']);
         $factoryObject->expects($this->any())->method('createResource')->will($this->returnValue($aclResource));
->>>>>>> 5ce65294
 
         /** @var $resourceProvider \Magento\Framework\Acl\AclResource\ProviderInterface */
         $resourceProvider = $this->createMock(ProviderInterface::class);
         $resourceProvider->expects($this->once())
             ->method('getAclResources')
-            ->willReturn(
-                
+            ->will(
+                $this->returnValue(
                     [
                         [
                             'id' => 'parent_resource::id',
@@ -59,7 +54,7 @@
                             ],
                         ],
                     ]
-                
+                )
             );
 
         /** @var $loaderResource \Magento\Framework\Acl\Loader\ResourceLoader */
@@ -70,21 +65,11 @@
 
     /**
      * Test for \Magento\Framework\Acl\Loader\ResourceLoader::populateAcl
-<<<<<<< HEAD
-     *
-     */
-    public function testPopulateAclWithException()
-    {
-        $this->expectException(\InvalidArgumentException::class);
-        $this->expectExceptionMessage('Missing ACL resource identifier');
-
-=======
      */
     public function testPopulateAclWithException()
     {
         $this->expectException('InvalidArgumentException');
         $this->expectExceptionMessage('Missing ACL resource identifier');
->>>>>>> 5ce65294
         /** @var $aclResource \Magento\Framework\Acl\AclResource */
         $aclResource = $this->createMock(AclResource::class);
 
@@ -93,14 +78,14 @@
             ->disableOriginalConstructor()
             ->getMock();
 
-        $factoryObject->expects($this->any())->method('createResource')->willReturn($aclResource);
+        $factoryObject->expects($this->any())->method('createResource')->will($this->returnValue($aclResource));
 
         /** @var $resourceProvider \Magento\Framework\Acl\AclResource\ProviderInterface */
         $resourceProvider = $this->createMock(ProviderInterface::class);
         $resourceProvider->expects($this->once())
             ->method('getAclResources')
-            ->willReturn(
-                
+            ->will(
+                $this->returnValue(
                     [
                         [
                             'title' => 'Parent Resource Title',
@@ -115,7 +100,7 @@
                             ],
                         ],
                     ]
-                
+                )
             );
 
         /** @var Acl $acl */
