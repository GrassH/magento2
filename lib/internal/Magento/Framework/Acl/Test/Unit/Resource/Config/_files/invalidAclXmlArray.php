<?php
/**
 * Copyright © 2015 Magento. All rights reserved.
 * See COPYING.txt for license details.
 */
return [
    'disabled_attribute_empty_value' => [
        '<?xml version="1.0"?><config><acl><resources><resource id="Test_Value::show_toolbar" ' .
        'disabled=""/></resources></acl></config>',
        ["Element 'resource', attribute 'disabled': '' is not a valid value of the atomic type 'xs:boolean'."],
    ],
    'disabled_attribute_wrong_type_value' => [
        '<?xml version="1.0"?><config><acl><resources><resource id="Test_Value::show_toolbar" ' .
        'disabled="notBool"/></resources></acl></config>',
        [
            "Element 'resource', attribute 'disabled': 'notBool' is not a valid value of the atomic type " .
            "'xs:boolean'."
        ],
    ],
    'double_acl' => [
        '<?xml version="1.0"?><config><acl><resources></resources></acl><acl/></config>',
        ["Element 'acl': This element is not expected."],
    ],
    'double_resource' => [
        '<?xml version="1.0"?><config><acl><resources></resources><resources></resources></acl></config>',
        ["Element 'resources': This element is not expected."],
    ],
    'less_minLength_title_attribute' => [
        '<?xml version="1.0"?><config><acl><resources><resource id="Test_Value::show_toolbar" ' .
        'title="Sh"/></resources></acl></config>',
        [
            "Element 'resource', attribute 'title': [facet 'minLength'] The value 'Sh' has a length of '2'; " .
            "this underruns the allowed minimum length of '3'.",
            "Element 'resource', attribute 'title': 'Sh' is not a valid value of the atomic type 'typeTitle'."
        ],
    ],
    'more_maxLength_title_attribute' => [
        '<?xml version="1.0"?><config><acl><resources><resource id="Test_Value::show_toolbar"' .
        ' title="Lorem ipsum dolor sit amet, consectetur adipisicing"/></resources></acl></config>',
        [
            "Element 'resource', attribute 'title': [facet 'maxLength'] The value 'Lorem ipsum dolor sit amet, " .
            "consectetur adipisicing' has a length of '51'; this exceeds the allowed maximum length of '50'.",
            "Element 'resource', attribute 'title': 'Lorem ipsum dolor sit amet, consectetur adipisicing' is not " .
            "a valid value of the atomic type 'typeTitle'."
        ],
    ],
    'notvalid_id_attribute_value_regexp1' => [
        '<?xml version="1.0"?><config><acl><resources><resource id="test_Value::show_toolbar"/>' .
        '</resources></acl></config>',
        [
            "Element 'resource', attribute 'id': [facet 'pattern'] The value 'test_Value::show_toolbar' is " .
<<<<<<< HEAD
            "not accepted by the pattern '([A-Z]+[a-z0-9]{1,}){1,}_[A-Z]+[A-Z0-9a-z]{1,}::[A-Za-z_0-9]{1,}'.",
=======
            "not accepted by the pattern '[A-Z]+[a-zA-Z0-9]{1,}_[A-Z]+[A-Z0-9a-z]{1,}::[A-Za-z_0-9]{1,}'.",
>>>>>>> 35a2d533
            "Element 'resource', attribute 'id': 'test_Value::show_toolbar' is not a valid value of the atomic type " .
            "'typeId'.",
            "Element 'resource', attribute 'id': Warning: No precomputed value available, " .
            "the value was either invalid or " .
            "something strange happend."
        ],
    ],
    'notvalid_id_attribute_value_regexp2' => [
        '<?xml version="1.0"?><config><acl><resources><resource id="Test_value::show_toolbar"/>' .
        '</resources></acl></config>',
        [
            "Element 'resource', attribute 'id': [facet 'pattern'] The value 'Test_value::show_toolbar' is not " .
<<<<<<< HEAD
            "accepted by the pattern '([A-Z]+[a-z0-9]{1,}){1,}_[A-Z]+[A-Z0-9a-z]{1,}::[A-Za-z_0-9]{1,}'.",
=======
            "accepted by the pattern '[A-Z]+[a-zA-Z0-9]{1,}_[A-Z]+[A-Z0-9a-z]{1,}::[A-Za-z_0-9]{1,}'.",
>>>>>>> 35a2d533
            "Element 'resource', attribute 'id': 'Test_value::show_toolbar' is not a valid value of the atomic type " .
            "'typeId'.",
            "Element 'resource', attribute 'id': Warning: No precomputed value available, " .
            "the value was either invalid " .
            "or something strange happend."
        ],
    ],
    'notvalid_id_attribute_value_regexp3' => [
        '<?xml version="1.0"?><config><acl><resources><resource id="M@#$%^*_Value::show_toolbar"/>' .
        '</resources></acl></config>',
        [
            "Element 'resource', attribute 'id': [facet 'pattern'] The value 'M@#$%^*_Value::show_toolbar' is not " .
<<<<<<< HEAD
            "accepted by the pattern '([A-Z]+[a-z0-9]{1,}){1,}_[A-Z]+[A-Z0-9a-z]{1,}::[A-Za-z_0-9]{1,}'.",
=======
            "accepted by the pattern '[A-Z]+[a-zA-Z0-9]{1,}_[A-Z]+[A-Z0-9a-z]{1,}::[A-Za-z_0-9]{1,}'.",
>>>>>>> 35a2d533
            "Element 'resource', attribute 'id': 'M@#$%^*_Value::show_toolbar' " .
            "is not a valid value of the atomic type " .
            "'typeId'.",
            "Element 'resource', attribute 'id': Warning: No precomputed value available, " .
            "the value was either invalid " .
            "or something strange happend."
        ],
    ],
    'notvalid_id_attribute_value_regexp4' => [
        '<?xml version="1.0"?><config><acl><resources><resource id="_Value::show_toolbar"/>' .
        '</resources></acl></config>',
        [
            "Element 'resource', attribute 'id': [facet 'pattern'] The value '_Value::show_toolbar' is not " .
<<<<<<< HEAD
            "accepted by the pattern '([A-Z]+[a-z0-9]{1,}){1,}_[A-Z]+[A-Z0-9a-z]{1,}::[A-Za-z_0-9]{1,}'.",
=======
            "accepted by the pattern '[A-Z]+[a-zA-Z0-9]{1,}_[A-Z]+[A-Z0-9a-z]{1,}::[A-Za-z_0-9]{1,}'.",
>>>>>>> 35a2d533
            "Element 'resource', attribute 'id': '_Value::show_toolbar' " .
            "is not a valid value of the atomic type 'typeId'.",
            "Element 'resource', attribute 'id': " .
            "Warning: No precomputed value available, the value was either invalid " .
            "or something strange happend."
        ],
    ],
    'notvalid_id_attribute_value_regexp5' => [
        '<?xml version="1.0"?><config><acl><resources><resource id="Value_::show_toolbar"/></resources>' .
        '</acl></config>',
        [
            "Element 'resource', attribute 'id': [facet 'pattern'] The value 'Value_::show_toolbar' is not " .
<<<<<<< HEAD
            "accepted by the pattern '([A-Z]+[a-z0-9]{1,}){1,}_[A-Z]+[A-Z0-9a-z]{1,}::[A-Za-z_0-9]{1,}'.",
=======
            "accepted by the pattern '[A-Z]+[a-zA-Z0-9]{1,}_[A-Z]+[A-Z0-9a-z]{1,}::[A-Za-z_0-9]{1,}'.",
>>>>>>> 35a2d533
            "Element 'resource', attribute 'id': 'Value_::show_toolbar' " .
            "is not a valid value of the atomic type 'typeId'.",
            "Element 'resource', attribute 'id': " .
            "Warning: No precomputed value available, the value was either invalid " .
            "or something strange happend."
        ],
    ],
    'notvalid_id_attribute_value_regexp6' => [
        '<?xml version="1.0"?><config><acl><resources><resource id="Test_value:show_toolbar"/>' .
        '</resources></acl></config>',
        [
            "Element 'resource', attribute 'id': [facet 'pattern'] The value 'Test_value:show_toolbar' is not " .
<<<<<<< HEAD
            "accepted by the pattern '([A-Z]+[a-z0-9]{1,}){1,}_[A-Z]+[A-Z0-9a-z]{1,}::[A-Za-z_0-9]{1,}'.",
=======
            "accepted by the pattern '[A-Z]+[a-zA-Z0-9]{1,}_[A-Z]+[A-Z0-9a-z]{1,}::[A-Za-z_0-9]{1,}'.",
>>>>>>> 35a2d533
            "Element 'resource', attribute 'id': 'Test_value:show_toolbar' is not a valid value of the atomic " .
            "type 'typeId'.",
            "Element 'resource', attribute 'id': " .
            "Warning: No precomputed value available, the value was either invalid " .
            "or something strange happend."
        ],
    ],
    'notvalid_id_attribute_value_regexp7' => [
        '<?xml version="1.0"?><config><acl><resources><resource id="Test_Value::"/></resources>' . '</acl></config>',
        [
            "Element 'resource', attribute 'id': [facet 'pattern'] The value 'Test_Value::' is not accepted by " .
<<<<<<< HEAD
            "the pattern '([A-Z]+[a-z0-9]{1,}){1,}_[A-Z]+[A-Z0-9a-z]{1,}::[A-Za-z_0-9]{1,}'.",
=======
            "the pattern '[A-Z]+[a-zA-Z0-9]{1,}_[A-Z]+[A-Z0-9a-z]{1,}::[A-Za-z_0-9]{1,}'.",
>>>>>>> 35a2d533
            "Element 'resource', attribute 'id': 'Test_Value::' is not a valid value of the atomic type 'typeId'.",
            "Element 'resource', attribute 'id': " .
            "Warning: No precomputed value available, the value was either invalid " .
            "or something strange happend."
        ],
    ],
    'sortOrder_attribute_empty_value' => [
        '<?xml version="1.0"?><config><acl><resources><resource id="Test_Value::show_toolbar" ' .
        'title="Lorem ipsum" sortOrder="stringValue"/></resources></acl></config>',
        [
            "Element 'resource', attribute 'sortOrder': 'stringValue' is not a valid value of the atomic " .
            "type 'xs:int'."
        ],
    ],
    'sortOrder_attribute_wrong_type_value' => [
        '<?xml version="1.0"?><config><acl><resources><resource id="Test_Value::show_toolbar" ' .
        'title="Lorem ipsum" sortOrder=""/></resources></acl></config>',
        ["Element 'resource', attribute 'sortOrder': '' is not a valid value of the atomic type 'xs:int'."],
    ],
    'with_not_allowed_attribute' => [
        '<?xml version="1.0"?><config><acl><resources><resource id="Test_Value::show_toolbar" ' .
        'someatrrname="some value"/></resources></acl></config>',
        ["Element 'resource', attribute 'someatrrname': The attribute 'someatrrname' is not allowed."],
    ],
    'with_two_same_id' => [
        '<?xml version="1.0"?><config><acl><resources><resource id="Test_Value::show_toolbar" ' .
        'title="Lorem ipsum"/><resource id="Test_Value::show_toolbar" title="Lorem ipsum"/>' .
        '</resources></acl></config>',
        [
            "Element 'resource': Duplicate key-sequence ['Test_Value::show_toolbar'] in unique identity-constraint " .
            "'uniqueResourceId'."
        ],
    ],
    'without_acl' => [
        '<?xml version="1.0"?><config/>',
        ["Element 'config': Missing child element(s). Expected is ( acl )."],
    ],
    'without_required_id_attribute' => [
        '<?xml version="1.0"?><config><acl><resources><resource title="Notifications"/></resources></acl></config>',
        ["Element 'resource': The attribute 'id' is required but missing."],
    ],
    'without_resource' => [
        '<?xml version="1.0"?><config><acl/></config>',
        ["Element 'acl': Missing child element(s). Expected is ( resources )."],
    ]
];<|MERGE_RESOLUTION|>--- conflicted
+++ resolved
@@ -49,11 +49,7 @@
         '</resources></acl></config>',
         [
             "Element 'resource', attribute 'id': [facet 'pattern'] The value 'test_Value::show_toolbar' is " .
-<<<<<<< HEAD
-            "not accepted by the pattern '([A-Z]+[a-z0-9]{1,}){1,}_[A-Z]+[A-Z0-9a-z]{1,}::[A-Za-z_0-9]{1,}'.",
-=======
-            "not accepted by the pattern '[A-Z]+[a-zA-Z0-9]{1,}_[A-Z]+[A-Z0-9a-z]{1,}::[A-Za-z_0-9]{1,}'.",
->>>>>>> 35a2d533
+            "not accepted by the pattern '([A-Z]+[a-zA-Z0-9]{1,}){1,}_[A-Z]+[A-Z0-9a-z]{1,}::[A-Za-z_0-9]{1,}'.",
             "Element 'resource', attribute 'id': 'test_Value::show_toolbar' is not a valid value of the atomic type " .
             "'typeId'.",
             "Element 'resource', attribute 'id': Warning: No precomputed value available, " .
@@ -66,11 +62,7 @@
         '</resources></acl></config>',
         [
             "Element 'resource', attribute 'id': [facet 'pattern'] The value 'Test_value::show_toolbar' is not " .
-<<<<<<< HEAD
-            "accepted by the pattern '([A-Z]+[a-z0-9]{1,}){1,}_[A-Z]+[A-Z0-9a-z]{1,}::[A-Za-z_0-9]{1,}'.",
-=======
-            "accepted by the pattern '[A-Z]+[a-zA-Z0-9]{1,}_[A-Z]+[A-Z0-9a-z]{1,}::[A-Za-z_0-9]{1,}'.",
->>>>>>> 35a2d533
+            "accepted by the pattern '([A-Z]+[a-zA-Z0-9]{1,}){1,}_[A-Z]+[A-Z0-9a-z]{1,}::[A-Za-z_0-9]{1,}'.",
             "Element 'resource', attribute 'id': 'Test_value::show_toolbar' is not a valid value of the atomic type " .
             "'typeId'.",
             "Element 'resource', attribute 'id': Warning: No precomputed value available, " .
@@ -83,11 +75,7 @@
         '</resources></acl></config>',
         [
             "Element 'resource', attribute 'id': [facet 'pattern'] The value 'M@#$%^*_Value::show_toolbar' is not " .
-<<<<<<< HEAD
-            "accepted by the pattern '([A-Z]+[a-z0-9]{1,}){1,}_[A-Z]+[A-Z0-9a-z]{1,}::[A-Za-z_0-9]{1,}'.",
-=======
-            "accepted by the pattern '[A-Z]+[a-zA-Z0-9]{1,}_[A-Z]+[A-Z0-9a-z]{1,}::[A-Za-z_0-9]{1,}'.",
->>>>>>> 35a2d533
+            "accepted by the pattern '([A-Z]+[a-zA-Z0-9]{1,}){1,}_[A-Z]+[A-Z0-9a-z]{1,}::[A-Za-z_0-9]{1,}'.",
             "Element 'resource', attribute 'id': 'M@#$%^*_Value::show_toolbar' " .
             "is not a valid value of the atomic type " .
             "'typeId'.",
@@ -101,11 +89,7 @@
         '</resources></acl></config>',
         [
             "Element 'resource', attribute 'id': [facet 'pattern'] The value '_Value::show_toolbar' is not " .
-<<<<<<< HEAD
-            "accepted by the pattern '([A-Z]+[a-z0-9]{1,}){1,}_[A-Z]+[A-Z0-9a-z]{1,}::[A-Za-z_0-9]{1,}'.",
-=======
-            "accepted by the pattern '[A-Z]+[a-zA-Z0-9]{1,}_[A-Z]+[A-Z0-9a-z]{1,}::[A-Za-z_0-9]{1,}'.",
->>>>>>> 35a2d533
+            "accepted by the pattern '([A-Z]+[a-zA-Z0-9]{1,}){1,}_[A-Z]+[A-Z0-9a-z]{1,}::[A-Za-z_0-9]{1,}'.",
             "Element 'resource', attribute 'id': '_Value::show_toolbar' " .
             "is not a valid value of the atomic type 'typeId'.",
             "Element 'resource', attribute 'id': " .
@@ -118,11 +102,7 @@
         '</acl></config>',
         [
             "Element 'resource', attribute 'id': [facet 'pattern'] The value 'Value_::show_toolbar' is not " .
-<<<<<<< HEAD
-            "accepted by the pattern '([A-Z]+[a-z0-9]{1,}){1,}_[A-Z]+[A-Z0-9a-z]{1,}::[A-Za-z_0-9]{1,}'.",
-=======
-            "accepted by the pattern '[A-Z]+[a-zA-Z0-9]{1,}_[A-Z]+[A-Z0-9a-z]{1,}::[A-Za-z_0-9]{1,}'.",
->>>>>>> 35a2d533
+            "accepted by the pattern '([A-Z]+[a-zA-Z0-9]{1,}){1,}_[A-Z]+[A-Z0-9a-z]{1,}::[A-Za-z_0-9]{1,}'.",
             "Element 'resource', attribute 'id': 'Value_::show_toolbar' " .
             "is not a valid value of the atomic type 'typeId'.",
             "Element 'resource', attribute 'id': " .
@@ -135,11 +115,7 @@
         '</resources></acl></config>',
         [
             "Element 'resource', attribute 'id': [facet 'pattern'] The value 'Test_value:show_toolbar' is not " .
-<<<<<<< HEAD
-            "accepted by the pattern '([A-Z]+[a-z0-9]{1,}){1,}_[A-Z]+[A-Z0-9a-z]{1,}::[A-Za-z_0-9]{1,}'.",
-=======
-            "accepted by the pattern '[A-Z]+[a-zA-Z0-9]{1,}_[A-Z]+[A-Z0-9a-z]{1,}::[A-Za-z_0-9]{1,}'.",
->>>>>>> 35a2d533
+            "accepted by the pattern '([A-Z]+[a-zA-Z0-9]{1,}){1,}_[A-Z]+[A-Z0-9a-z]{1,}::[A-Za-z_0-9]{1,}'.",
             "Element 'resource', attribute 'id': 'Test_value:show_toolbar' is not a valid value of the atomic " .
             "type 'typeId'.",
             "Element 'resource', attribute 'id': " .
@@ -151,11 +127,7 @@
         '<?xml version="1.0"?><config><acl><resources><resource id="Test_Value::"/></resources>' . '</acl></config>',
         [
             "Element 'resource', attribute 'id': [facet 'pattern'] The value 'Test_Value::' is not accepted by " .
-<<<<<<< HEAD
-            "the pattern '([A-Z]+[a-z0-9]{1,}){1,}_[A-Z]+[A-Z0-9a-z]{1,}::[A-Za-z_0-9]{1,}'.",
-=======
-            "the pattern '[A-Z]+[a-zA-Z0-9]{1,}_[A-Z]+[A-Z0-9a-z]{1,}::[A-Za-z_0-9]{1,}'.",
->>>>>>> 35a2d533
+            "the pattern '([A-Z]+[a-zA-Z0-9]{1,}){1,}_[A-Z]+[A-Z0-9a-z]{1,}::[A-Za-z_0-9]{1,}'.",
             "Element 'resource', attribute 'id': 'Test_Value::' is not a valid value of the atomic type 'typeId'.",
             "Element 'resource', attribute 'id': " .
             "Warning: No precomputed value available, the value was either invalid " .
