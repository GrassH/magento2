<?php
/**
 * Copyright © 2015 Magento. All rights reserved.
 * See COPYING.txt for license details.
 */

namespace Magento\Framework\Setup;

use Magento\Framework\App\Filesystem\DirectoryList;
use Magento\Framework\Backup\Factory;
use Magento\Framework\Backup\Exception\NotEnoughPermissions;
use Magento\Framework\Backup\Filesystem;
use Magento\Framework\Backup\Filesystem\Helper;
use Magento\Framework\Exception\LocalizedException;
use Magento\Framework\Filesystem\Driver\File;
use Magento\Framework\Filesystem\DriverInterface;
use Magento\Framework\ObjectManagerInterface;
use Magento\Framework\Phrase;

/**
 * Class to deal with backup and rollback functionality for database and Code base
 *
 * @SuppressWarnings(PHPMD.CouplingBetweenObjects)
 */
class BackupRollback
{
    /**
     * Default backup directory
     */
    const DEFAULT_BACKUP_DIRECTORY = 'backups';

    /**
     * Path to backup folder
     *
     * @var string
     */
    private $backupsDir;

    /**
     * Object Manager
     *
     * @var ObjectManagerInterface
     */
    private $objectManager;

    /**
     * Logger
     *
     * @var LoggerInterface
     */
    private $log;

    /**
     * Filesystem Directory List
     *
     * @var DirectoryList
     */
    private $directoryList;

    /**
     * File
     *
     * @var File
     */
    private $file;

    /**
     * Filesystem Helper
     *
     * @var Helper
     */
    private $fsHelper;

    /**
     * Constructor
     *
     * @param ObjectManagerInterface $objectManager
     * @param LoggerInterface $log
     * @param DirectoryList $directoryList
     * @param File $file
     * @param Helper $fsHelper
     */
    public function __construct(
        ObjectManagerInterface $objectManager,
        LoggerInterface $log,
        DirectoryList $directoryList,
        File $file,
        Helper $fsHelper
    ) {
        $this->objectManager = $objectManager;
        $this->log = $log;
        $this->directoryList = $directoryList;
        $this->file = $file;
        $this->fsHelper = $fsHelper;
        $this->backupsDir = $this->directoryList->getPath(DirectoryList::VAR_DIR)
            . '/' . self::DEFAULT_BACKUP_DIRECTORY;
    }

    /**
     * Take backup for code base
     *
     * @param int $time
     * @param string $type
     * @return string
     * @throws LocalizedException
     */
    public function codeBackup($time, $type = Factory::TYPE_FILESYSTEM)
    {
        /** @var \Magento\Framework\Backup\Filesystem $fsBackup */
        $fsBackup = $this->objectManager->create('Magento\Framework\Backup\Filesystem');
        $fsBackup->setRootDir($this->directoryList->getRoot());
        if ($type === Factory::TYPE_FILESYSTEM) {
            $fsBackup->addIgnorePaths($this->getCodeBackupIgnorePaths());
            $granularType = 'Code';
            $fsBackup->setName('code');
        } elseif ($type === Factory::TYPE_MEDIA) {
            $fsBackup->addIgnorePaths($this->getMediaBackupIgnorePaths());
            $granularType = 'Media';
            $fsBackup->setName('media');
        } else {
            throw new LocalizedException(new Phrase("This backup type \'$type\' is not supported."));
        }
<<<<<<< HEAD
        $backupsDir = $this->directoryList->getPath(DirectoryList::VAR_DIR) . '/' . self::DEFAULT_BACKUP_DIRECTORY;
        if (!$this->file->isExists($backupsDir)) {
            $this->file->createDirectory($backupsDir, DriverInterface::WRITEABLE_DIRECTORY_MODE);
=======
        if (!$this->file->isExists($this->backupsDir)) {
            $this->file->createDirectory($this->backupsDir, 0777);
>>>>>>> c59d124f
        }
        $fsBackup->setBackupsDir($this->backupsDir);
        $fsBackup->setBackupExtension('tgz');
        $fsBackup->setTime($time);
        $this->log->log($granularType . ' backup is starting...');
        $fsBackup->create();
        $this->log->log(
            $granularType. ' backup filename: ' . $fsBackup->getBackupFilename()
            . ' (The archive can be uncompressed with 7-Zip on Windows systems)'
        );
        $this->log->log($granularType . ' backup path: ' . $fsBackup->getBackupPath());
        $this->log->logSuccess($granularType . ' backup completed successfully.');
        return $fsBackup->getBackupPath();
    }

    /**
     * Roll back code base
     *
     * @param string $rollbackFile
     * @param string $type
     * @return void
     * @throws LocalizedException
     */
    public function codeRollback($rollbackFile, $type = Factory::TYPE_FILESYSTEM)
    {
        if (preg_match('/[0-9]_(filesystem)_(code|media)\.(tgz)$/', $rollbackFile) !== 1) {
            throw new LocalizedException(new Phrase('Invalid rollback file.'));
        }
        if (!$this->file->isExists($this->backupsDir . '/' . $rollbackFile)) {
            throw new LocalizedException(new Phrase('The rollback file does not exist.'));
        }
        /** @var \Magento\Framework\Backup\Filesystem $fsRollback */
        $fsRollback = $this->objectManager->create('Magento\Framework\Backup\Filesystem');
        if ($type === Factory::TYPE_FILESYSTEM) {
            $ignorePaths = $this->getCodeBackupIgnorePaths();
            $granularType = 'Code';
            $fsRollback->setName('code');
        } elseif ($type === Factory::TYPE_MEDIA) {
            $ignorePaths = $this->getMediaBackupIgnorePaths();
            $granularType = 'Media';
            $fsRollback->setName('media');
        } else {
            throw new LocalizedException(new Phrase("This backup type '$type' is not supported."));
        }
        $filesInfo = $this->fsHelper->getInfo(
            $this->directoryList->getRoot(),
            Helper::INFO_WRITABLE,
            $ignorePaths
        );
        if (!$filesInfo['writable']) {
            throw new NotEnoughPermissions(
                new Phrase('Unable to make rollback because not all files are writable')
            );
        }
        $fsRollback->setRootDir($this->directoryList->getRoot());
        $fsRollback->addIgnorePaths($ignorePaths);
        $fsRollback->setBackupsDir($this->backupsDir);
        $fsRollback->setBackupExtension('tgz');
        $time = explode('_', $rollbackFile);
        $fsRollback->setTime($time[0]);
        $this->log->log($granularType . ' rollback is starting ...');
        $fsRollback->rollback();
        $this->log->log($granularType . ' rollback filename: ' . $fsRollback->getBackupFilename());
        $this->log->log($granularType . ' rollback file path: ' . $fsRollback->getBackupPath());
        $this->log->logSuccess($granularType . ' rollback completed successfully.');
    }

    /**
     * Take backup for database
     *
     * @param int $time
     * @return string
     */
    public function dbBackup($time)
    {
        $this->setAreaCode();
        /** @var \Magento\Framework\Backup\Db $dbBackup */
        $dbBackup = $this->objectManager->create('Magento\Framework\Backup\Db');
        $dbBackup->setRootDir($this->directoryList->getRoot());
<<<<<<< HEAD
        $backupsDir = $this->directoryList->getPath(DirectoryList::VAR_DIR) . '/' . self::DEFAULT_BACKUP_DIRECTORY;
        if (!$this->file->isExists($backupsDir)) {
            $this->file->createDirectory($backupsDir, DriverInterface::WRITEABLE_DIRECTORY_MODE);
=======
        if (!$this->file->isExists($this->backupsDir)) {
            $this->file->createDirectory($this->backupsDir, 0777);
>>>>>>> c59d124f
        }
        $dbBackup->setBackupsDir($this->backupsDir);
        $dbBackup->setBackupExtension('gz');
        $dbBackup->setTime($time);
        $this->log->log('DB backup is starting...');
        $dbBackup->create();
        $this->log->log(
            'DB backup filename: ' . $dbBackup->getBackupFilename()
            . ' (The archive can be uncompressed with 7-Zip on Windows systems)'
        );
        $this->log->log('DB backup path: ' . $dbBackup->getBackupPath());
        $this->log->logSuccess('DB backup completed successfully.');
        return $dbBackup->getBackupPath();
    }

    /**
     * Roll back database
     *
     * @param string $rollbackFile
     * @return void
     * @throws LocalizedException
     */
    public function dbRollback($rollbackFile)
    {
        if (preg_match('/[0-9]_(db).(gz)$/', $rollbackFile) !== 1) {
            throw new LocalizedException(new Phrase('Invalid rollback file.'));
        }
        if (!$this->file->isExists($this->backupsDir . '/' . $rollbackFile)) {
            throw new LocalizedException(new Phrase('The rollback file does not exist.'));
        }
        $this->setAreaCode();
        /** @var \Magento\Framework\Backup\Db $dbRollback */
        $dbRollback = $this->objectManager->create('Magento\Framework\Backup\Db');
        $dbRollback->setRootDir($this->directoryList->getRoot());
        $dbRollback->setBackupsDir($this->backupsDir);
        $dbRollback->setBackupExtension('gz');
        $time = explode('_', $rollbackFile);
        if (count($time) === 3) {
            $thirdPart = explode('.', $time[2]);
            $dbRollback->setName($thirdPart[0]);
        }
        $dbRollback->setTime($time[0]);
        $this->log->log('DB rollback is starting...');
        $dbRollback->setResourceModel($this->objectManager->create('Magento\Backup\Model\Resource\Db'));
        $dbRollback->rollback();
        $this->log->log('DB rollback filename: ' . $dbRollback->getBackupFilename());
        $this->log->log('DB rollback path: ' . $dbRollback->getBackupPath());
        $this->log->logSuccess('DB rollback completed successfully.');
    }

    /**
     * Sets area code to start a session for database backup and rollback
     *
     * @return void
     */
    private function setAreaCode()
    {
        $areaCode = 'adminhtml';
        /** @var \Magento\Framework\App\State $appState */
        $appState = $this->objectManager->get('Magento\Framework\App\State');
        $appState->setAreaCode($areaCode);
        /** @var \Magento\Framework\App\ObjectManager\ConfigLoader $configLoader */
        $configLoader = $this->objectManager->get('Magento\Framework\App\ObjectManager\ConfigLoader');
        $this->objectManager->configure($configLoader->load($areaCode));
    }

    /**
     * Get paths that should be excluded during iterative searches for locations for code backup only
     *
     * @return array
     */
    private function getCodeBackupIgnorePaths()
    {
        return [
            $this->directoryList->getPath(DirectoryList::MEDIA),
            $this->directoryList->getPath(DirectoryList::STATIC_VIEW),
            $this->directoryList->getPath(DirectoryList::VAR_DIR),
            $this->directoryList->getRoot() . '/update',
            $this->directoryList->getRoot() . '/node_modules',
            $this->directoryList->getRoot() . '/.grunt',
            $this->directoryList->getRoot() . '/.idea',
            $this->directoryList->getRoot() . '/.svn',
            $this->directoryList->getRoot() . '/.git'
        ];
    }

    /**
     * Get paths that should be excluded during iterative searches for locations for media backup only
     *
     * @return array
     */
    private function getMediaBackupIgnorePaths()
    {
        $ignorePaths = [];
        foreach (new \DirectoryIterator($this->directoryList->getRoot()) as $item) {
            if (!$item->isDot() && ($this->directoryList->getPath(DirectoryList::PUB) !== $item->getPathname())) {
                $ignorePaths[] = str_replace('\\', '/', $item->getPathname());
            }
        }
        foreach (new \DirectoryIterator($this->directoryList->getPath(DirectoryList::PUB)) as $item) {
            if (!$item->isDot() && ($this->directoryList->getPath(DirectoryList::MEDIA) !== $item->getPathname())) {
                $ignorePaths[] = str_replace('\\', '/', $item->getPathname());
            }
        }
        return $ignorePaths;
    }

    /**
     * Get disk availability for filesystem backup
     *
     * @param string $type
     * @return int
     * @throws LocalizedException
     */
    public function getFSDiskSpace($type = Factory::TYPE_FILESYSTEM)
    {
        $filesystemSize = 0;
        if ($type === Factory::TYPE_FILESYSTEM) {
            $ignorePaths = $this->getCodeBackupIgnorePaths();
        } elseif ($type === Factory::TYPE_MEDIA) {
            $ignorePaths = $this->getMediaBackupIgnorePaths();
        } else {
            throw new LocalizedException(new Phrase("This backup type '$type' is not supported."));
        }
        $filesInfo = $this->fsHelper->getInfo(
            $this->directoryList->getRoot(),
            Helper::INFO_SIZE,
            $ignorePaths
        );
        if ($filesInfo['size']) {
            $filesystemSize = $filesInfo['size'];
        }
        return $filesystemSize;
    }

    /**
     * Get disk availability for database backup
     *
     * @return int
     * @throws LocalizedException
     */
    public function getDBDiskSpace()
    {
        /** @var \Magento\Framework\Backup\Db $dbBackup */
        $dbBackup = $this->objectManager->create('Magento\Framework\Backup\Db');
        return $dbBackup->getDBSize();
    }
}<|MERGE_RESOLUTION|>--- conflicted
+++ resolved
@@ -120,14 +120,8 @@
         } else {
             throw new LocalizedException(new Phrase("This backup type \'$type\' is not supported."));
         }
-<<<<<<< HEAD
-        $backupsDir = $this->directoryList->getPath(DirectoryList::VAR_DIR) . '/' . self::DEFAULT_BACKUP_DIRECTORY;
-        if (!$this->file->isExists($backupsDir)) {
-            $this->file->createDirectory($backupsDir, DriverInterface::WRITEABLE_DIRECTORY_MODE);
-=======
         if (!$this->file->isExists($this->backupsDir)) {
-            $this->file->createDirectory($this->backupsDir, 0777);
->>>>>>> c59d124f
+            $this->file->createDirectory($this->backupsDir, DriverInterface::WRITEABLE_DIRECTORY_MODE);
         }
         $fsBackup->setBackupsDir($this->backupsDir);
         $fsBackup->setBackupExtension('tgz');
@@ -207,14 +201,8 @@
         /** @var \Magento\Framework\Backup\Db $dbBackup */
         $dbBackup = $this->objectManager->create('Magento\Framework\Backup\Db');
         $dbBackup->setRootDir($this->directoryList->getRoot());
-<<<<<<< HEAD
-        $backupsDir = $this->directoryList->getPath(DirectoryList::VAR_DIR) . '/' . self::DEFAULT_BACKUP_DIRECTORY;
-        if (!$this->file->isExists($backupsDir)) {
-            $this->file->createDirectory($backupsDir, DriverInterface::WRITEABLE_DIRECTORY_MODE);
-=======
         if (!$this->file->isExists($this->backupsDir)) {
-            $this->file->createDirectory($this->backupsDir, 0777);
->>>>>>> c59d124f
+            $this->file->createDirectory($this->backupsDir, DriverInterface::WRITEABLE_DIRECTORY_MODE);
         }
         $dbBackup->setBackupsDir($this->backupsDir);
         $dbBackup->setBackupExtension('gz');
