--- conflicted
+++ resolved
@@ -24,20 +24,12 @@
     /**
      * @var ObjectManagerInterface
      */
-<<<<<<< HEAD
-    const DEFAULT_CHARSET = 'utf8mb4';
-=======
     private ObjectManagerInterface $objectManager;
->>>>>>> 2f5faa79
 
     /**
      * @var string
      */
-<<<<<<< HEAD
-    const DEFAULT_COLLATION = 'utf8mb4_general_ci';
-=======
     private string $className;
->>>>>>> 2f5faa79
 
     /**
      * @var ResourceConnection
@@ -57,8 +49,8 @@
      */
     private static array $defaultCharset = [
         '10.4.' => 'utf8',
-        '10.6.' => 'utf8mb3',
-        'mysql_8_29' => 'utf8mb3',
+        '10.6.' => 'utf8mb4',
+        'mysql_8_29' => 'utf8mb4',
         'default' => 'utf8'
     ];
 
@@ -67,8 +59,8 @@
      */
     private static array $defaultCollation = [
         '10.4.' => 'utf8_general_ci',
-        '10.6.' => 'utf8mb3_general_ci',
-        'mysql_8_29' => 'utf8mb3_general_ci',
+        '10.6.' => 'utf8mb4_general_ci',
+        'mysql_8_29' => 'utf8mb4_general_ci',
         'default' => 'utf8_general_ci'
     ];
 
