<?php
/**
 * Copyright © Magento, Inc. All rights reserved.
 * See COPYING.txt for license details.
 */

namespace Magento\Framework\Setup\Declaration\Schema\Dto;

use Magento\Framework\Setup\Declaration\Schema\Dto\Constraints\Internal;
use Magento\Framework\Setup\Declaration\Schema\Dto\Constraints\Reference;

/**
 * Table structural element
 * Aggregate inside itself: columns, constraints and indexes
 * Resource is also specified on this strucural element
 */
class Table extends GenericElement implements
    ElementInterface,
    ElementDiffAwareInterface
{
    /**
     * In case if we will need to change this object: add, modify or drop, we will need
     * to define it by its type
     */
    const TYPE = 'table';

    /**
     * @var Constraint[]
     */
    private $constraints = [];

    /**
     * @var Column[]
     */
    private $columns = [];

    /**
     * @var string
     */
    protected $type = 'table';

    /**
     * @var Index[]
     */
    private $indexes = [];

    /**
     * @var string
     */
    private $resource;

    /**
     * @var string
     */
    private $engine;

    /**
     * @var string
     */
    private $nameWithoutPrefix;

    /**
     * @var null|string
     */
    private $comment;

    /**
     * @var string
     */
    private $onCreate;

    /**
     * @var string
     */
    private $charset;

    /**
     * @var string
     */
    private $collation;

    /**
     * @param string $name
     * @param string $type
     * @param string $nameWithoutPrefix
     * @param string $resource
     * @param string $engine
     * @param string $charset
     * @param string $collation
     * @param string $onCreate
     * @param string|null $comment
     * @param array $columns
     * @param array $indexes
     * @param array $constraints
     * @SuppressWarnings(PHPMD.ExcessiveParameterList)
     */
    public function __construct(
        string $name,
        string $type,
        string $nameWithoutPrefix,
        string $resource,
        string $engine,
        string $charset,
        string $collation,
        string $onCreate,
        string $comment = null,
        array $columns = [],
        array $indexes = [],
        array $constraints = []
    ) {
        parent::__construct($name, $type);
        $this->columns = $columns;
        $this->indexes = $indexes;
        $this->constraints = $constraints;
        $this->resource = $resource;
        $this->engine = $engine;
        $this->nameWithoutPrefix = $nameWithoutPrefix;
        $this->comment = $comment;
        $this->onCreate = $onCreate;
        $this->charset = $charset;
        $this->collation = $collation;
    }

    /**
     * Return different table constraints.
     *
     * It can be constraint like unique key or reference to another table, etc
     *
     * @return Constraint[]
     */
    public function getConstraints()
    {
        return $this->constraints;
    }

    /**
<<<<<<< HEAD
     * Returns constraint by name
=======
     * Provides constraint by name.
>>>>>>> 2564fc2b
     *
     * @param string $name
     * @return Constraint | bool
     */
    public function getConstraintByName($name)
    {
        return $this->constraints[$name] ?? false;
    }

    /**
     * This method lookup only for foreign keys constraints
     *
     * @return Reference[]
     */
    public function getReferenceConstraints()
    {
        $constraints = [];

        foreach ($this->getConstraints() as $constraint) {
            if ($constraint instanceof Reference) {
                $constraints[$constraint->getName()] = $constraint;
            }
        }

        return $constraints;
    }

    /**
     * Returns primary constraint
     *
     * As primary constraint always have one name
     * and can be only one for table
     * it name is allocated into it constraint
     *
     * @return bool|Internal
     */
    public function getPrimaryConstraint()
    {
        return $this->constraints[Internal::PRIMARY_NAME] ?? false;
    }

    /**
     * Retrieve internal constraints
     *
     * @return array
     */
    public function getInternalConstraints() : array
    {
        $constraints = [];
        foreach ($this->getConstraints() as $constraint) {
            if ($constraint instanceof Internal) {
                $constraints[] = $constraint;
            }
        }

        return $constraints;
    }

    /**
<<<<<<< HEAD
     * Returns index by name
=======
     * Provides index by name.
>>>>>>> 2564fc2b
     *
     * @param string $name
     * @return Index | bool
     */
    public function getIndexByName($name)
    {
        return $this->indexes[$name] ?? false;
    }

    /**
     * Return all columns.
     *
     * Note, table always must have columns
     *
     * @return Column[]
     */
    public function getColumns()
    {
        return $this->columns;
    }

    /**
     * Return all indexes, that are applied to table
     *
     * @return Index[]
     */
    public function getIndexes()
    {
        return $this->indexes;
    }

    /**
     * Retrieve shard name, on which table will exists
     *
     * @return string
     */
    public function getResource()
    {
        return $this->resource;
    }

    /**
     * Add constraints
     *
     * This is workaround, as any DTO object couldnt be changed after instantiation.
     * However there is case, when we have 2 tables with constraints in different tables,
     * that depends to each other table. So we need to setup DTO first and only then pass
     * problematic constraints to it, in order to avoid circular dependency.
     *
     * @param Constraint[] $constraints
     */
    public function addConstraints(array $constraints)
    {
        $this->constraints = array_replace($this->constraints, $constraints);
    }

    /**
     * Add columns
     *
     * @param Column[] $columns
     */
    public function addColumns(array $columns)
    {
        $this->columns = array_replace($this->columns, $columns);
    }

    /**
     * Retrieve information about trigger
     *
     * @return string
     */
    public function getOnCreate()
    {
        return $this->onCreate;
    }

    /**
     * If column exists - retrieve column
     *
     * @param  string $nameOrId
     * @return Column | bool
     */
    public function getColumnByName($nameOrId)
    {
        if (isset($this->columns[$nameOrId])) {
            return $this->columns[$nameOrId];
        }

        return false;
    }

    /**
     * Retrieve elements by specific type
     *
     * Allowed types: columns, constraints, indexes...
     *
     * @param  string $type
     * @return ElementInterface[]
     */
    public function getElementsByType($type)
    {
        if (!isset($this->{$type})) {
            throw new \InvalidArgumentException(sprintf("Type %s is not defined", $type));
        }

        return $this->{$type};
    }

    /**
     * Add indexes
     *
     * This is workaround, as any DTO object couldnt be changed after instantiation.
     *
     * However there is case, when we depends on column definition we need modify our indexes
     *
     * @param array $indexes
     */
    public function addIndexes(array $indexes)
    {
        $this->indexes = array_replace($this->indexes, $indexes);
    }

    /**
     * @inheritdoc
     */
    public function getElementType()
    {
        return self::TYPE;
    }

    /**
<<<<<<< HEAD
     * Returns engine name
=======
     * Retrieve engine name.
>>>>>>> 2564fc2b
     *
     * @return string
     */
    public function getEngine(): string
    {
        return $this->engine;
    }

    /**
     * @inheritdoc
     */
    public function getDiffSensitiveParams()
    {
        return [
            'resource' => $this->getResource(),
            'engine' => $this->getEngine(),
            'comment' => $this->getComment(),
            'charset' => $this->getCharset(),
            'collation' => $this->getCollation()
        ];
    }

    /**
     * Return charset of table
     *
     * @return string
     */
    public function getCharset() : string
    {
        return $this->charset;
    }

    /**
     * Return charset of table
     *
     * @return string
     */
    public function getCollation() : string
    {
        return $this->collation;
    }

    /**
<<<<<<< HEAD
     * Returns name without prefix
=======
     * Retrieve the table name which is calculated without table prefix.
>>>>>>> 2564fc2b
     *
     * @return string
     */
    public function getNameWithoutPrefix(): string
    {
        return $this->nameWithoutPrefix;
    }

    /**
<<<<<<< HEAD
     * Returns comment
=======
     * Retrieve table comment.
>>>>>>> 2564fc2b
     *
     * @return null|string
     */
    public function getComment()
    {
        return $this->comment;
    }
}<|MERGE_RESOLUTION|>--- conflicted
+++ resolved
@@ -134,11 +134,7 @@
     }
 
     /**
-<<<<<<< HEAD
-     * Returns constraint by name
-=======
-     * Provides constraint by name.
->>>>>>> 2564fc2b
+     * Get constraint by name.
      *
      * @param string $name
      * @return Constraint | bool
@@ -198,11 +194,7 @@
     }
 
     /**
-<<<<<<< HEAD
-     * Returns index by name
-=======
-     * Provides index by name.
->>>>>>> 2564fc2b
+     * Get index by name
      *
      * @param string $name
      * @return Index | bool
@@ -315,7 +307,6 @@
      * Add indexes
      *
      * This is workaround, as any DTO object couldnt be changed after instantiation.
-     *
      * However there is case, when we depends on column definition we need modify our indexes
      *
      * @param array $indexes
@@ -334,11 +325,7 @@
     }
 
     /**
-<<<<<<< HEAD
-     * Returns engine name
-=======
-     * Retrieve engine name.
->>>>>>> 2564fc2b
+     * Get engine name
      *
      * @return string
      */
@@ -382,11 +369,7 @@
     }
 
     /**
-<<<<<<< HEAD
-     * Returns name without prefix
-=======
-     * Retrieve the table name which is calculated without table prefix.
->>>>>>> 2564fc2b
+     * Get name without prefix
      *
      * @return string
      */
@@ -396,11 +379,7 @@
     }
 
     /**
-<<<<<<< HEAD
-     * Returns comment
-=======
-     * Retrieve table comment.
->>>>>>> 2564fc2b
+     * Get comment
      *
      * @return null|string
      */
