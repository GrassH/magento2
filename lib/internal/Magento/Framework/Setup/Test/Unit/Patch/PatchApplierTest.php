--- conflicted
+++ resolved
@@ -33,92 +33,52 @@
 class PatchApplierTest extends TestCase
 {
     /**
-<<<<<<< HEAD
-     * @var PatchRegistryFactory|\PHPUnit\Framework\MockObject\MockObject
-=======
      * @var PatchRegistryFactory|MockObject
->>>>>>> 5ce65294
      */
     private $patchRegistryFactoryMock;
 
     /**
-<<<<<<< HEAD
-     * @var PatchReader|\PHPUnit\Framework\MockObject\MockObject
-=======
      * @var PatchReader|MockObject
->>>>>>> 5ce65294
      */
     private $dataPatchReaderMock;
 
     /**
-<<<<<<< HEAD
-     * @var PatchReader|\PHPUnit\Framework\MockObject\MockObject
-=======
      * @var PatchReader|MockObject
->>>>>>> 5ce65294
      */
     private $schemaPatchReaderMock;
 
     /**
-<<<<<<< HEAD
-     * @var ResourceConnection|\PHPUnit\Framework\MockObject\MockObject
-=======
      * @var ResourceConnection|MockObject
->>>>>>> 5ce65294
      */
     private $resourceConnectionMock;
 
     /**
-<<<<<<< HEAD
-     * @var ModuleResource|\PHPUnit\Framework\MockObject\MockObject
-=======
      * @var ModuleResource|MockObject
->>>>>>> 5ce65294
      */
     private $moduleResourceMock;
 
     /**
-<<<<<<< HEAD
-     * @var PatchHistory|\PHPUnit\Framework\MockObject\MockObject
-=======
      * @var PatchHistory|MockObject
->>>>>>> 5ce65294
      */
     private $patchHistoryMock;
 
     /**
-<<<<<<< HEAD
-     * @var PatchFactory|\PHPUnit\Framework\MockObject\MockObject
-=======
      * @var PatchFactory|MockObject
->>>>>>> 5ce65294
      */
     private $patchFactoryMock;
 
     /**
-<<<<<<< HEAD
-     * @var \Magento\Framework\Setup\SetupInterface|\PHPUnit\Framework\MockObject\MockObject
-=======
      * @var SetupInterface|MockObject
->>>>>>> 5ce65294
      */
     private $schemaSetupMock;
 
     /**
-<<<<<<< HEAD
-     * @var ModuleDataSetupInterface|\PHPUnit\Framework\MockObject\MockObject
-=======
      * @var ModuleDataSetupInterface|MockObject
->>>>>>> 5ce65294
      */
     private $moduleDataSetupMock;
 
     /**
-<<<<<<< HEAD
-     * @var ObjectManagerInterface|\PHPUnit\Framework\MockObject\MockObject
-=======
      * @var ObjectManagerInterface|MockObject
->>>>>>> 5ce65294
      */
     private $objectManagerMock;
 
@@ -128,20 +88,12 @@
     private $patchApllier;
 
     /**
-<<<<<<< HEAD
-     * @var AdapterInterface|\PHPUnit\Framework\MockObject\MockObject
-=======
      * @var AdapterInterface|MockObject
->>>>>>> 5ce65294
      */
     private $connectionMock;
 
     /**
-<<<<<<< HEAD
-     * @var PatchBackwardCompatability |\PHPUnit\Framework\MockObject\MockObject
-=======
      * @var PatchBackwardCompatability|MockObject
->>>>>>> 5ce65294
      */
     private $patchBackwardCompatability;
 
@@ -154,10 +106,10 @@
         $this->moduleResourceMock = $this->createMock(ModuleResource::class);
         $this->patchHistoryMock = $this->createMock(PatchHistory::class);
         $this->patchFactoryMock = $this->createMock(PatchFactory::class);
-        $this->schemaSetupMock = $this->getMockForAbstractClass(SchemaSetupInterface::class);
-        $this->moduleDataSetupMock = $this->getMockForAbstractClass(ModuleDataSetupInterface::class);
-        $this->objectManagerMock = $this->getMockForAbstractClass(ObjectManagerInterface::class);
-        $this->connectionMock = $this->getMockForAbstractClass(AdapterInterface::class);
+        $this->schemaSetupMock = $this->createMock(SchemaSetupInterface::class);
+        $this->moduleDataSetupMock = $this->createMock(ModuleDataSetupInterface::class);
+        $this->objectManagerMock = $this->createMock(ObjectManagerInterface::class);
+        $this->connectionMock = $this->createMock(AdapterInterface::class);
         $this->moduleDataSetupMock->expects($this->any())->method('getConnection')->willReturn($this->connectionMock);
 
         $objectManager = new ObjectManager($this);
@@ -248,21 +200,11 @@
      * @param $moduleVersionInDb
      *
      * @dataProvider applyDataPatchDataNewModuleProvider()
-<<<<<<< HEAD
-     *
-     */
-    public function testApplyDataPatchForAlias($moduleName, $dataPatches, $moduleVersionInDb)
-    {
-        $this->expectException(\Exception::class);
-        $this->expectExceptionMessageMatches('"Unable to apply data patch .+ cannot be applied twice"');
-
-=======
      */
     public function testApplyDataPatchForAlias($moduleName, $dataPatches, $moduleVersionInDb)
     {
         $this->expectException('Exception');
         $this->expectExceptionMessageRegExp('"Unable to apply data patch .+ cannot be applied twice"');
->>>>>>> 5ce65294
         $this->dataPatchReaderMock->expects($this->once())
             ->method('read')
             ->with($moduleName)
@@ -274,7 +216,7 @@
             ]
         );
 
-        $patch1 = $this->getMockForAbstractClass(DataPatchInterface::class);
+        $patch1 = $this->createMock(DataPatchInterface::class);
         $patch1->expects($this->once())->method('getAliases')->willReturn(['PatchAlias']);
         $patchClass = get_class($patch1);
 
@@ -293,14 +235,14 @@
         );
         $this->connectionMock->expects($this->exactly(1))->method('beginTransaction');
         $this->connectionMock->expects($this->never())->method('commit');
-        $this->patchHistoryMock->expects($this->any())->method('fixPatch')->willReturnCallback(
-
+        $this->patchHistoryMock->expects($this->any())->method('fixPatch')->will(
+            $this->returnCallback(
                 function ($param1) {
                     if ($param1 == 'PatchAlias') {
                         throw new \LogicException(sprintf("Patch %s cannot be applied twice", $param1));
                     }
                 }
-
+            )
         );
         $this->patchApllier->applyDataPatch($moduleName);
     }
@@ -403,14 +345,8 @@
      */
     public function testApplyDataPatchRollback($moduleName, $dataPatches, $moduleVersionInDb)
     {
-<<<<<<< HEAD
-        $this->expectException(\Exception::class);
-        $this->expectExceptionMessage('Patch Apply Error');
-
-=======
         $this->expectException('Exception');
         $this->expectExceptionMessage('Patch Apply Error');
->>>>>>> 5ce65294
         $this->dataPatchReaderMock->expects($this->once())
             ->method('read')
             ->with($moduleName)
@@ -452,20 +388,10 @@
         $this->patchApllier->applyDataPatch($moduleName);
     }
 
-<<<<<<< HEAD
-    /**
-     */
-    public function testNonDataPatchApply()
-    {
-        $this->expectException(\Exception::class);
-        $this->expectExceptionMessageMatches('"Patch [a-zA-Z0-9\\_]+ should implement DataPatchInterface"');
-
-=======
     public function testNonDataPatchApply()
     {
         $this->expectException('Exception');
         $this->expectExceptionMessageRegExp('"Patch [a-zA-Z0-9\_]+ should implement DataPatchInterface"');
->>>>>>> 5ce65294
         $this->dataPatchReaderMock->expects($this->once())
             ->method('read')
             ->with('module1')
@@ -589,21 +515,11 @@
      * @param $moduleVersionInDb
      *
      * @dataProvider schemaPatchDataProvider()
-<<<<<<< HEAD
-     *
-     */
-    public function testSchemaPatchApplyForPatchAlias($moduleName, $schemaPatches, $moduleVersionInDb)
-    {
-        $this->expectException(\Exception::class);
-        $this->expectExceptionMessageMatches('"Unable to apply patch .+ cannot be applied twice"');
-
-=======
      */
     public function testSchemaPatchApplyForPatchAlias($moduleName, $schemaPatches, $moduleVersionInDb)
     {
         $this->expectException('Exception');
         $this->expectExceptionMessageRegExp('"Unable to apply patch .+ cannot be applied twice"');
->>>>>>> 5ce65294
         $this->schemaPatchReaderMock->expects($this->once())
             ->method('read')
             ->with($moduleName)
@@ -615,7 +531,7 @@
             ]
         );
 
-        $patch1 = $this->getMockForAbstractClass(PatchInterface::class);
+        $patch1 = $this->createMock(PatchInterface::class);
         $patch1->expects($this->once())->method('getAliases')->willReturn(['PatchAlias']);
         $patchClass = get_class($patch1);
 
@@ -628,14 +544,14 @@
             ->willReturn($patchRegistryMock);
 
         $this->patchFactoryMock->expects($this->any())->method('create')->willReturn($patch1);
-        $this->patchHistoryMock->expects($this->any())->method('fixPatch')->willReturnCallback(
-
+        $this->patchHistoryMock->expects($this->any())->method('fixPatch')->will(
+            $this->returnCallback(
                 function ($param1) {
                     if ($param1 == 'PatchAlias') {
                         throw new \LogicException(sprintf("Patch %s cannot be applied twice", $param1));
                     }
                 }
-
+            )
         );
 
         $this->patchApllier->applySchemaPatch($moduleName);
@@ -703,11 +619,7 @@
      * @param string $className
      * @param array $items
      * @param array $methods
-<<<<<<< HEAD
-     * @return \PHPUnit\Framework\MockObject\MockObject|\IteratorAggregate
-=======
      * @return MockObject|\IteratorAggregate
->>>>>>> 5ce65294
      * @throws \Exception
      */
     private function createAggregateIteratorMock($className, array $items = [], array $methods = [])
@@ -716,7 +628,7 @@
             throw new \Exception('Mock possible only for classes that implement IteratorAggregate interface.');
         }
         /**
-         * PHPUnit\Framework\MockObject\MockObject
+         * PHPUnit_Framework_MockObject_MockObject
          */
         $someIterator = $this->createMock(\ArrayIterator::class);
 
