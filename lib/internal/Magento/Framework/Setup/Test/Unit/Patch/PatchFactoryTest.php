<?php
/**
 * Copyright © Magento, Inc. All rights reserved.
 * See COPYING.txt for license details.
 */
declare(strict_types=1);

namespace Magento\Framework\Setup\Test\Unit\Patch;

use Magento\Framework\ObjectManagerInterface;
use Magento\Framework\Setup\Patch\PatchFactory;
use Magento\Framework\TestFramework\Unit\Helper\ObjectManager;
use PHPUnit\Framework\MockObject\MockObject;
use PHPUnit\Framework\TestCase;

class PatchFactoryTest extends TestCase
{
    /**
     * @var PatchFactory
     */
    private $patchFactory;

    /**
<<<<<<< HEAD
     * @var ObjectManagerInterface|\PHPUnit\Framework\MockObject\MockObject
=======
     * @var ObjectManagerInterface|MockObject
>>>>>>> 5ce65294
     */
    private $objectManagerMock;

    protected function setUp(): void
    {
        $objectManager = new ObjectManager($this);
        $this->objectManagerMock = $this->getMockForAbstractClass(ObjectManagerInterface::class);
        $this->patchFactory = $objectManager->getObject(
            PatchFactory::class,
            [
                'objectManager' => $this->objectManagerMock,
            ]
        );
    }

<<<<<<< HEAD
    /**
     */
    public function testCreateNonPatchInterface()
    {
        $this->expectException(\InvalidArgumentException::class);
        $this->expectExceptionMessage('stdClass should implement Magento\\Framework\\Setup\\Patch\\PatchInterface interface');

=======
    public function testCreateNonPatchInterface()
    {
        $this->expectException('InvalidArgumentException');
        $this->expectExceptionMessage(
            'stdClass should implement Magento\Framework\Setup\Patch\PatchInterface interface'
        );
>>>>>>> 5ce65294
        $patchNonPatchInterface = $this->createMock(\stdClass::class);
        $this->objectManagerMock->expects($this->any())
            ->method('create')
            ->with('\\stdClass')
            ->willReturn($patchNonPatchInterface);

        $this->patchFactory->create(\stdClass::class);
    }
}<|MERGE_RESOLUTION|>--- conflicted
+++ resolved
@@ -21,18 +21,14 @@
     private $patchFactory;
 
     /**
-<<<<<<< HEAD
-     * @var ObjectManagerInterface|\PHPUnit\Framework\MockObject\MockObject
-=======
      * @var ObjectManagerInterface|MockObject
->>>>>>> 5ce65294
      */
     private $objectManagerMock;
 
     protected function setUp(): void
     {
         $objectManager = new ObjectManager($this);
-        $this->objectManagerMock = $this->getMockForAbstractClass(ObjectManagerInterface::class);
+        $this->objectManagerMock = $this->createMock(ObjectManagerInterface::class);
         $this->patchFactory = $objectManager->getObject(
             PatchFactory::class,
             [
@@ -41,22 +37,12 @@
         );
     }
 
-<<<<<<< HEAD
-    /**
-     */
-    public function testCreateNonPatchInterface()
-    {
-        $this->expectException(\InvalidArgumentException::class);
-        $this->expectExceptionMessage('stdClass should implement Magento\\Framework\\Setup\\Patch\\PatchInterface interface');
-
-=======
     public function testCreateNonPatchInterface()
     {
         $this->expectException('InvalidArgumentException');
         $this->expectExceptionMessage(
             'stdClass should implement Magento\Framework\Setup\Patch\PatchInterface interface'
         );
->>>>>>> 5ce65294
         $patchNonPatchInterface = $this->createMock(\stdClass::class);
         $this->objectManagerMock->expects($this->any())
             ->method('create')
