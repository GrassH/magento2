<?php
/**
 * Copyright © Magento, Inc. All rights reserved.
 * See COPYING.txt for license details.
 */
declare(strict_types=1);

namespace Magento\Framework\Setup\Test\Unit\Patch;

use Magento\Framework\Setup\Patch\PatchFactory;
use Magento\Framework\Setup\Patch\PatchHistory;
use Magento\Framework\Setup\Patch\PatchRegistry;
use Magento\Framework\TestFramework\Unit\Helper\ObjectManager;
use PHPUnit\Framework\MockObject\MockObject;
use PHPUnit\Framework\TestCase;

class PatchRegirtryTest extends TestCase
{
    /**
     * @var PatchRegistry
     */
    private $patchRegistry;

    /**
<<<<<<< HEAD
     * @var PatchFactory|\PHPUnit\Framework\MockObject\MockObject
=======
     * @var PatchFactory|MockObject
>>>>>>> 5ce65294
     */
    private $patchFactoryMock;

    /**
<<<<<<< HEAD
     * @var PatchHistory|\PHPUnit\Framework\MockObject\MockObject
=======
     * @var PatchHistory|MockObject
>>>>>>> 5ce65294
     */
    private $patchHistoryMock;

    protected function setUp(): void
    {
        $objectManager = new ObjectManager($this);
        $this->patchFactoryMock = $this->getMockBuilder(PatchFactory::class)
            ->disableOriginalConstructor()
            ->getMock();

        $this->patchHistoryMock = $this->getMockBuilder(PatchHistory::class)
            ->disableOriginalConstructor()
            ->getMock();

        $this->patchRegistry = $objectManager->getObject(
            PatchRegistry::class,
            [
                'patchHistory' => $this->patchHistoryMock,
                'patchFactory' => $this->patchFactoryMock,
            ]
        );
        require_once __DIR__ . '/../_files/data_patch_classes.php';
    }

    public function testRegisterAppliedPatch()
    {
        $this->patchHistoryMock->expects($this->once())
            ->method('isApplied')
            ->with(\SomeDataPatch::class)
            ->willReturn(false);

        $this->assertEquals(\SomeDataPatch::class, $this->patchRegistry->registerPatch(\SomeDataPatch::class));
    }

    public function testRegisterNonAplliedPatch()
    {
        $this->patchHistoryMock->expects($this->once())
            ->method('isApplied')
            ->with(\SomeDataPatch::class)
            ->willReturn(true);

        $this->assertFalse($this->patchRegistry->registerPatch(\SomeDataPatch::class));
    }

    public function testGetIterator()
    {
        $this->patchHistoryMock->expects($this->any())
            ->method('isApplied')
            ->willReturnMap(
                [
                    [\SomeDataPatch::class, false],
                    [\OtherDataPatch::class, false]
                ]
            );

        $this->assertEquals(\SomeDataPatch::class, $this->patchRegistry->registerPatch(\SomeDataPatch::class));

        $actualPatches = [];
        foreach ($this->patchRegistry->getIterator() as $patch) {
            $actualPatches[] = $patch;
        }
        // assert that all dependencies are present and placed in valid sequence
        $this->assertEquals(
            [\OtherDataPatch::class, \SomeDataPatch::class],
            $actualPatches,
            'Failed to assert that actual non-apllied patches sequence is valid.'
        );
    }
}<|MERGE_RESOLUTION|>--- conflicted
+++ resolved
@@ -22,20 +22,12 @@
     private $patchRegistry;
 
     /**
-<<<<<<< HEAD
-     * @var PatchFactory|\PHPUnit\Framework\MockObject\MockObject
-=======
      * @var PatchFactory|MockObject
->>>>>>> 5ce65294
      */
     private $patchFactoryMock;
 
     /**
-<<<<<<< HEAD
-     * @var PatchHistory|\PHPUnit\Framework\MockObject\MockObject
-=======
      * @var PatchHistory|MockObject
->>>>>>> 5ce65294
      */
     private $patchHistoryMock;
 
@@ -77,7 +69,7 @@
             ->with(\SomeDataPatch::class)
             ->willReturn(true);
 
-        $this->assertFalse($this->patchRegistry->registerPatch(\SomeDataPatch::class));
+        $this->assertEquals(false, $this->patchRegistry->registerPatch(\SomeDataPatch::class));
     }
 
     public function testGetIterator()
