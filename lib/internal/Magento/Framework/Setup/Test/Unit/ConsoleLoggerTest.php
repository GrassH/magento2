--- conflicted
+++ resolved
@@ -16,20 +16,12 @@
 class ConsoleLoggerTest extends TestCase
 {
     /**
-<<<<<<< HEAD
-     * @var \PHPUnit\Framework\MockObject\MockObject|\Symfony\Component\Console\Output\OutputInterface
-=======
      * @var MockObject|OutputInterface
->>>>>>> 5ce65294
      */
     private $console;
 
     /**
-<<<<<<< HEAD
-     * @var \PHPUnit\Framework\MockObject\MockObject|ConsoleLogger
-=======
      * @var MockObject|ConsoleLogger
->>>>>>> 5ce65294
      */
     private $consoleLoggerModel;
 
