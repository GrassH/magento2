--- conflicted
+++ resolved
@@ -32,24 +32,16 @@
     private $objectManagerHelper;
 
     /**
-<<<<<<< HEAD
-     * @var ComponentRegistrar|\PHPUnit\Framework\MockObject\MockObject
-=======
      * @var ComponentRegistrar|MockObject
->>>>>>> 5ce65294
      */
     private $componentRegistrarMock;
 
     /**
-<<<<<<< HEAD
-     * @var XmlPersistor|\PHPUnit\Framework\MockObject\MockObject
-=======
      * @var XmlPersistor|MockObject
->>>>>>> 5ce65294
      */
     private $xmlPersistor;
 
-    protected function setUp(): void
+    protected function setUp() : void
     {
         $this->componentRegistrarMock = $this->getMockBuilder(ComponentRegistrar::class)
             ->disableOriginalConstructor()
@@ -74,11 +66,7 @@
     public function testPersist(array $tables, $expectedXML) : void
     {
         $moduleName = 'First_Module';
-<<<<<<< HEAD
-        /** @var SchemaListener|\PHPUnit\Framework\MockObject\MockObject $schemaListenerMock */
-=======
         /** @var SchemaListener|MockObject $schemaListenerMock */
->>>>>>> 5ce65294
         $schemaListenerMock = $this->getMockBuilder(SchemaListener::class)
             ->disableOriginalConstructor()
             ->getMock();
