<?php
/**
 * Copyright © Magento, Inc. All rights reserved.
 * See COPYING.txt for license details.
 */
declare(strict_types=1);

namespace Magento\Framework\Setup\Test\Unit\Declaration\Schema\ValidationRules;

use Magento\Framework\Setup\Declaration\Schema\Declaration\ValidationRules\RealTypes;
use Magento\Framework\Setup\Declaration\Schema\Dto\Columns\Real;
use Magento\Framework\Setup\Declaration\Schema\Dto\Schema;
use Magento\Framework\Setup\Declaration\Schema\Dto\Table;
use Magento\Framework\TestFramework\Unit\Helper\ObjectManager as ObjectManagerHelper;
use PHPUnit\Framework\MockObject\MockObject;
use PHPUnit\Framework\TestCase;

class RealTypesTest extends TestCase
{
    /** @var RealTypes */
    private $model;

    /** @var ObjectManagerHelper */
    private $objectManagerHelper;

    protected function setUp(): void
    {
        $this->objectManagerHelper = new ObjectManagerHelper($this);
        $this->model = $this->objectManagerHelper->getObject(
            RealTypes::class,
            []
        );
    }

    public function testValidate()
    {
        $table = new Table(
            'name',
            'name',
            'table',
            'default',
            'innodb',
            'utf-8',
            'utf-8',
            ''
        );
        $okColumn = new Real('decimal', 'decimal', $table, 10, 5);
        $invalidColumn = new Real('float', 'float', $table, 5, 10);
        $table->addColumns([$okColumn, $invalidColumn]);
<<<<<<< HEAD
        /** @var Schema|\PHPUnit\Framework\MockObject\MockObject $schemaMock */
=======
        /** @var Schema|MockObject $schemaMock */
>>>>>>> 5ce65294
        $schemaMock = $this->getMockBuilder(Schema::class)
            ->disableOriginalConstructor()
            ->getMock();
        $schemaMock->expects(self::once())
            ->method('getTables')
            ->willReturn([$table]);

        self::assertEquals(
            [
                [
                    'column' => 'name.float',
                    'message' => 'Real type "precision" must be greater or equal to "scale". ' .
                        'float(5,10) is invalid in name.float.'
                ]
            ],
            $this->model->validate($schemaMock)
        );
    }
}<|MERGE_RESOLUTION|>--- conflicted
+++ resolved
@@ -47,11 +47,7 @@
         $okColumn = new Real('decimal', 'decimal', $table, 10, 5);
         $invalidColumn = new Real('float', 'float', $table, 5, 10);
         $table->addColumns([$okColumn, $invalidColumn]);
-<<<<<<< HEAD
-        /** @var Schema|\PHPUnit\Framework\MockObject\MockObject $schemaMock */
-=======
         /** @var Schema|MockObject $schemaMock */
->>>>>>> 5ce65294
         $schemaMock = $this->getMockBuilder(Schema::class)
             ->disableOriginalConstructor()
             ->getMock();
