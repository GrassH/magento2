<?php
/**
 * Copyright © Magento, Inc. All rights reserved.
 * See COPYING.txt for license details.
 */
declare(strict_types=1);

namespace Magento\Framework\Setup\Test\Unit\Declaration\Schema\Db\MySQL\Definition\Columns;

use Magento\Framework\App\ResourceConnection;
use Magento\Framework\DB\Adapter\AdapterInterface;
use Magento\Framework\Setup\Declaration\Schema\Db\MySQL\Definition\Columns\Comment;
use Magento\Framework\Setup\Declaration\Schema\Db\MySQL\Definition\Columns\Nullable;
use Magento\Framework\Setup\Declaration\Schema\Db\MySQL\Definition\Columns\Real;
use Magento\Framework\Setup\Declaration\Schema\Db\MySQL\Definition\Columns\Unsigned;
use Magento\Framework\Setup\Declaration\Schema\Dto\Columns\Real as RealColumnDto;
use Magento\Framework\TestFramework\Unit\Helper\ObjectManager;
use PHPUnit\Framework\MockObject\MockObject;
use PHPUnit\Framework\TestCase;

class RealTest extends TestCase
{
    /**
     * @var ObjectManager
     */
    private $objectManager;

    /**
     * @var \Magento\Framework\Setup\Declaration\Schema\Db\MySQL\Definition\Columns\Real
     */
    private $real;

    /**
<<<<<<< HEAD
     * @var Nullable|\PHPUnit\Framework\MockObject\MockObject
=======
     * @var Nullable|MockObject
>>>>>>> 5ce65294
     */
    private $nullableMock;

    /**
<<<<<<< HEAD
     * @var Comment|\PHPUnit\Framework\MockObject\MockObject
=======
     * @var Comment|MockObject
>>>>>>> 5ce65294
     */
    private $commentMock;

    /**
<<<<<<< HEAD
     * @var ResourceConnection|\PHPUnit\Framework\MockObject\MockObject
=======
     * @var ResourceConnection|MockObject
>>>>>>> 5ce65294
     */
    private $resourceConnectionMock;

    /**
<<<<<<< HEAD
     * @var Unsigned|\PHPUnit\Framework\MockObject\MockObject
=======
     * @var Unsigned|MockObject
>>>>>>> 5ce65294
     */
    private $unsignedMock;

    protected function setUp(): void
    {
        $this->objectManager = new ObjectManager($this);
        $this->nullableMock = $this->getMockBuilder(Nullable::class)
            ->disableOriginalConstructor()
            ->getMock();
        $this->commentMock = $this->getMockBuilder(Comment::class)
            ->disableOriginalConstructor()
            ->getMock();
        $this->resourceConnectionMock = $this->getMockBuilder(ResourceConnection::class)
            ->disableOriginalConstructor()
            ->getMock();
        $this->unsignedMock = $this->getMockBuilder(Unsigned::class)
            ->disableOriginalConstructor()
            ->getMock();
        $this->real = $this->objectManager->getObject(
            Real::class,
            [
                'nullable' => $this->nullableMock,
                'unsigned' => $this->unsignedMock,
                'resourceConnection' => $this->resourceConnectionMock,
                'comment' => $this->commentMock,
            ]
        );
    }

    /**
     * Test conversion to definition.
     */
    public function testToDefinitionNoScale()
    {
<<<<<<< HEAD
        /** @var RealColumnDto|\PHPUnit\Framework\MockObject\MockObject $column */
=======
        /** @var RealColumnDto|MockObject $column */
>>>>>>> 5ce65294
        $column = $this->getMockBuilder(RealColumnDto::class)
            ->disableOriginalConstructor()
            ->getMock();
        $column->expects($this->any())
            ->method('getName')
            ->willReturn('col');
        $column->expects($this->any())
            ->method('getType')
            ->willReturn('float');
        $column->expects($this->any())
            ->method('getPrecision')
            ->willReturn(0);
        $column->expects($this->any())
            ->method('getScale')
            ->willReturn(0);
        $column->expects($this->any())
            ->method('getDefault')
            ->willReturn(0);
        $this->unsignedMock->expects($this->any())
            ->method('toDefinition')
            ->with($column)
            ->willReturn('UNSIGNED');
        $this->nullableMock->expects($this->any())
            ->method('toDefinition')
            ->with($column)
            ->willReturn('NOT NULL');
        $adapterMock = $this->getMockBuilder(AdapterInterface::class)
            ->disableOriginalConstructor()
            ->getMock();
        $this->resourceConnectionMock->expects($this->once())->method('getConnection')->willReturn($adapterMock);
        $adapterMock->expects($this->once())
            ->method('quoteIdentifier')
            ->with('col')
            ->willReturn('`col`');
        $this->commentMock->expects($this->any())
            ->method('toDefinition')
            ->with($column)
            ->willReturn('COMMENT "Comment"');
        $this->assertEquals(
            '`col` float UNSIGNED NOT NULL DEFAULT 0 COMMENT "Comment"',
            $this->real->toDefinition($column)
        );
    }

    /**
     * Test conversion to definition.
     */
    public function testToDefinition()
    {
<<<<<<< HEAD
        /** @var RealColumnDto|\PHPUnit\Framework\MockObject\MockObject $column */
=======
        /** @var RealColumnDto|MockObject $column */
>>>>>>> 5ce65294
        $column = $this->getMockBuilder(RealColumnDto::class)
            ->disableOriginalConstructor()
            ->getMock();
        $column->expects($this->any())
            ->method('getName')
            ->willReturn('col');
        $column->expects($this->any())
            ->method('getType')
            ->willReturn('float');
        $column->expects($this->any())
            ->method('getPrecision')
            ->willReturn(10);
        $column->expects($this->any())
            ->method('getScale')
            ->willReturn(4);
        $column->expects($this->any())
            ->method('getDefault')
            ->willReturn(0);
        $this->unsignedMock->expects($this->any())
            ->method('toDefinition')
            ->with($column)
            ->willReturn('UNSIGNED');
        $this->nullableMock->expects($this->any())
            ->method('toDefinition')
            ->with($column)
            ->willReturn('NOT NULL');
        $adapterMock = $this->getMockBuilder(AdapterInterface::class)
            ->disableOriginalConstructor()
            ->getMock();
        $this->resourceConnectionMock->expects($this->once())->method('getConnection')->willReturn($adapterMock);
        $adapterMock->expects($this->once())
            ->method('quoteIdentifier')
            ->with('col')
            ->willReturn('`col`');
        $this->commentMock->expects($this->any())
            ->method('toDefinition')
            ->with($column)
            ->willReturn('COMMENT "Comment"');
        $this->assertEquals(
            '`col` float(10, 4) UNSIGNED NOT NULL DEFAULT 0 COMMENT "Comment"',
            $this->real->toDefinition($column)
        );
    }

    /**
     * Test conversion to definition.
     */
    public function testToDefinitionNoDefault()
    {
<<<<<<< HEAD
        /** @var RealColumnDto|\PHPUnit\Framework\MockObject\MockObject $column */
=======
        /** @var RealColumnDto|MockObject $column */
>>>>>>> 5ce65294
        $column = $this->getMockBuilder(RealColumnDto::class)
            ->disableOriginalConstructor()
            ->getMock();
        $column->expects($this->any())
            ->method('getName')
            ->willReturn('col');
        $column->expects($this->any())
            ->method('getType')
            ->willReturn('float');
        $column->expects($this->any())
            ->method('getPrecision')
            ->willReturn(10);
        $column->expects($this->any())
            ->method('getScale')
            ->willReturn(4);
        $column->expects($this->any())
            ->method('getDefault')
            ->willReturn(null);
        $this->unsignedMock->expects($this->any())
            ->method('toDefinition')
            ->with($column)
            ->willReturn('UNSIGNED');
        $this->nullableMock->expects($this->any())
            ->method('toDefinition')
            ->with($column)
            ->willReturn('NOT NULL');
        $adapterMock = $this->getMockBuilder(AdapterInterface::class)
            ->disableOriginalConstructor()
            ->getMock();
        $this->resourceConnectionMock->expects($this->once())->method('getConnection')->willReturn($adapterMock);
        $adapterMock->expects($this->once())
            ->method('quoteIdentifier')
            ->with('col')
            ->willReturn('`col`');
        $this->commentMock->expects($this->any())
            ->method('toDefinition')
            ->with($column)
            ->willReturn('COMMENT "Comment"');
        $this->assertEquals(
            '`col` float(10, 4) UNSIGNED NOT NULL  COMMENT "Comment"',
            $this->real->toDefinition($column)
        );
    }

    /**
     * Test from definition conversion.
     *
     * @param array $definition
     * @param bool $expectedPrecision
     * @dataProvider definitionDataProvider()
     */
    public function testFromDefinition($definition, $expectedPrecision = false, $expectedScale = false)
    {
        $expectedData = [
            'definition' => $definition,
        ];
        if ($expectedPrecision) {
            $expectedData['precision'] = $expectedPrecision;
            $expectedData['scale'] = $expectedScale;
        }
        $this->unsignedMock->expects($this->any())->method('fromDefinition')->willReturnArgument(0);
        $this->nullableMock->expects($this->any())->method('fromDefinition')->willReturnArgument(0);
        $result = $this->real->fromDefinition(['definition' => $definition]);
        $this->assertEquals($expectedData, $result);
    }

    /**
     * @return array
     */
    public function definitionDataProvider()
    {
        return [
            ['float'],
            ['float(10,4)', 10, 4],
            ['float(10)', false, false],
            ['decimal(10)', 10, 0],
            ['decimal(10, 6)', 10, 6],
            ['double(10, 6)', 10, 6],
            ['double', false, false],
            ['double(10)', false, false],
        ];
    }
}<|MERGE_RESOLUTION|>--- conflicted
+++ resolved
@@ -31,38 +31,22 @@
     private $real;
 
     /**
-<<<<<<< HEAD
-     * @var Nullable|\PHPUnit\Framework\MockObject\MockObject
-=======
      * @var Nullable|MockObject
->>>>>>> 5ce65294
      */
     private $nullableMock;
 
     /**
-<<<<<<< HEAD
-     * @var Comment|\PHPUnit\Framework\MockObject\MockObject
-=======
      * @var Comment|MockObject
->>>>>>> 5ce65294
      */
     private $commentMock;
 
     /**
-<<<<<<< HEAD
-     * @var ResourceConnection|\PHPUnit\Framework\MockObject\MockObject
-=======
      * @var ResourceConnection|MockObject
->>>>>>> 5ce65294
      */
     private $resourceConnectionMock;
 
     /**
-<<<<<<< HEAD
-     * @var Unsigned|\PHPUnit\Framework\MockObject\MockObject
-=======
      * @var Unsigned|MockObject
->>>>>>> 5ce65294
      */
     private $unsignedMock;
 
@@ -97,11 +81,7 @@
      */
     public function testToDefinitionNoScale()
     {
-<<<<<<< HEAD
-        /** @var RealColumnDto|\PHPUnit\Framework\MockObject\MockObject $column */
-=======
         /** @var RealColumnDto|MockObject $column */
->>>>>>> 5ce65294
         $column = $this->getMockBuilder(RealColumnDto::class)
             ->disableOriginalConstructor()
             ->getMock();
@@ -151,11 +131,7 @@
      */
     public function testToDefinition()
     {
-<<<<<<< HEAD
-        /** @var RealColumnDto|\PHPUnit\Framework\MockObject\MockObject $column */
-=======
         /** @var RealColumnDto|MockObject $column */
->>>>>>> 5ce65294
         $column = $this->getMockBuilder(RealColumnDto::class)
             ->disableOriginalConstructor()
             ->getMock();
@@ -205,11 +181,7 @@
      */
     public function testToDefinitionNoDefault()
     {
-<<<<<<< HEAD
-        /** @var RealColumnDto|\PHPUnit\Framework\MockObject\MockObject $column */
-=======
         /** @var RealColumnDto|MockObject $column */
->>>>>>> 5ce65294
         $column = $this->getMockBuilder(RealColumnDto::class)
             ->disableOriginalConstructor()
             ->getMock();
