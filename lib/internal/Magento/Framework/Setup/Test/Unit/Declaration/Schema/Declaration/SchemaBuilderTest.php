--- conflicted
+++ resolved
@@ -44,47 +44,27 @@
     private $objectManagerHelper;
 
     /**
-<<<<<<< HEAD
-     * @var ElementFactory|\PHPUnit\Framework\MockObject\MockObject
-=======
      * @var ElementFactory|MockObject
->>>>>>> 5ce65294
      */
     private $elementFactoryMock;
 
     /**
-<<<<<<< HEAD
-     * @var BooleanUtils|\PHPUnit\Framework\MockObject\MockObject
-=======
      * @var BooleanUtils|MockObject
->>>>>>> 5ce65294
      */
     private $booleanUtilsMock;
 
     /**
-<<<<<<< HEAD
-     * @var Sharding|\PHPUnit\Framework\MockObject\MockObject
-=======
      * @var Sharding|MockObject
->>>>>>> 5ce65294
      */
     private $shardingMock;
 
     /**
-<<<<<<< HEAD
-     * @var ValidationComposite|\PHPUnit\Framework\MockObject\MockObject
-=======
      * @var ValidationComposite|MockObject
->>>>>>> 5ce65294
      */
     private $validationCompositeMock;
 
     /**
-<<<<<<< HEAD
-     * @var ResourceConnection|\PHPUnit\Framework\MockObject\MockObject
-=======
      * @var ResourceConnection|MockObject
->>>>>>> 5ce65294
      */
     private $resourceConnectionMock;
 
