--- conflicted
+++ resolved
@@ -31,11 +31,7 @@
     private $identity;
 
     /**
-<<<<<<< HEAD
-     * @var \Magento\Framework\Setup\Declaration\Schema\Dto\Column|\PHPUnit\Framework\MockObject\MockObject
-=======
      * @var Column|MockObject
->>>>>>> 5ce65294
      */
     private $columnMock;
 
