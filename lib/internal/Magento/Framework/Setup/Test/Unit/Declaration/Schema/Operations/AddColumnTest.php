<?php
/**
 * Copyright © Magento, Inc. All rights reserved.
 * See COPYING.txt for license details.
 */
declare(strict_types=1);

namespace Magento\Framework\Setup\Test\Unit\Declaration\Schema\Operations;

use Magento\Framework\Setup\Declaration\Schema\Db\DbSchemaWriterInterface;
use Magento\Framework\Setup\Declaration\Schema\Db\DefinitionAggregator;
use Magento\Framework\Setup\Declaration\Schema\Db\MySQL\DDL\Triggers\MigrateDataFrom;
use Magento\Framework\Setup\Declaration\Schema\Db\Statement;
use Magento\Framework\Setup\Declaration\Schema\Dto\Column;
use Magento\Framework\Setup\Declaration\Schema\Dto\Columns\Integer;
use Magento\Framework\Setup\Declaration\Schema\Dto\ElementFactory;
use Magento\Framework\Setup\Declaration\Schema\Dto\Index;
use Magento\Framework\Setup\Declaration\Schema\Dto\Table;
use Magento\Framework\Setup\Declaration\Schema\ElementHistory;
use Magento\Framework\Setup\Declaration\Schema\ElementHistoryFactory;
use Magento\Framework\Setup\Declaration\Schema\Operations\AddColumn;
use Magento\Framework\Setup\Declaration\Schema\Operations\AddComplexElement;
use Magento\Framework\Setup\Declaration\Schema\Operations\DropElement;
use Magento\Framework\TestFramework\Unit\Helper\ObjectManager as ObjectManagerHelper;
use PHPUnit\Framework\MockObject\MockObject;
use PHPUnit\Framework\TestCase;

/**
 * Test for AddColumn.
 *
 *
 * @SuppressWarnings(PHPMD.CouplingBetweenObjects)
 */
class AddColumnTest extends TestCase
{
    /**
     * @var AddColumn
     */
    private $model;

    /**
     * @var ObjectManagerHelper
     */
    private $objectManagerHelper;

    /**
<<<<<<< HEAD
     * @var DefinitionAggregator|\PHPUnit\Framework\MockObject\MockObject
=======
     * @var DefinitionAggregator|MockObject
>>>>>>> 5ce65294
     */
    private $definitionAggregatorMock;

    /**
<<<<<<< HEAD
     * @var DbSchemaWriterInterface|\PHPUnit\Framework\MockObject\MockObject
=======
     * @var DbSchemaWriterInterface|MockObject
>>>>>>> 5ce65294
     */
    private $dbSchemaWriterMock;

    /**
<<<<<<< HEAD
     * @var ElementFactory|\PHPUnit\Framework\MockObject\MockObject
=======
     * @var ElementFactory|MockObject
>>>>>>> 5ce65294
     */
    private $elementFactoryMock;

    /**
<<<<<<< HEAD
     * @var ElementHistoryFactory|\PHPUnit\Framework\MockObject\MockObject
=======
     * @var ElementHistoryFactory|MockObject
>>>>>>> 5ce65294
     */
    private $elementHistoryFactoryMock;

    /**
<<<<<<< HEAD
     * @var AddComplexElement|\PHPUnit\Framework\MockObject\MockObject
=======
     * @var AddComplexElement|MockObject
>>>>>>> 5ce65294
     */
    private $addComplexElementMock;

    /**
<<<<<<< HEAD
     * @var DropElement|\PHPUnit\Framework\MockObject\MockObject
     */
    private $dropElementMock;

    /** @var MigrateDataFrom|\PHPUnit\Framework\MockObject\MockObject */
=======
     * @var DropElement|MockObject
     */
    private $dropElementMock;

    /** @var MigrateDataFrom|MockObject */
>>>>>>> 5ce65294
    private $migrateDataTrigger;

    protected function setUp(): void
    {
        $this->definitionAggregatorMock = $this->getMockBuilder(DefinitionAggregator::class)
            ->disableOriginalConstructor()
            ->getMock();
        $this->dbSchemaWriterMock = $this->getMockBuilder(DbSchemaWriterInterface::class)
            ->getMockForAbstractClass();
        $this->elementFactoryMock = $this->getMockBuilder(ElementFactory::class)
            ->disableOriginalConstructor()
            ->getMock();
        $this->elementHistoryFactoryMock = $this->getMockBuilder(ElementHistoryFactory::class)
            ->disableOriginalConstructor()
            ->getMock();
        $this->addComplexElementMock = $this->getMockBuilder(AddComplexElement::class)
            ->disableOriginalConstructor()
            ->getMock();
        $this->dropElementMock = $this->getMockBuilder(DropElement::class)
            ->disableOriginalConstructor()
            ->getMock();
        $this->migrateDataTrigger = $this->getMockBuilder(MigrateDataFrom::class)
            ->disableOriginalConstructor()
            ->getMock();
        $this->objectManagerHelper = new ObjectManagerHelper($this);
        $this->model = $this->objectManagerHelper->getObject(
            AddColumn::class,
            [
                'definitionAggregator' => $this->definitionAggregatorMock,
                'dbSchemaWriter' => $this->dbSchemaWriterMock,
                'elementFactory' => $this->elementFactoryMock,
                'elementHistoryFactory' => $this->elementHistoryFactoryMock,
                'addComplexElement' => $this->addComplexElementMock,
                'dropElement' => $this->dropElementMock,
                'triggers' => [
                    'migrateDataFrom' => $this->migrateDataTrigger
                ]
            ]
        );
    }

    /**
     * @return Column
     */
    private function prepareColumn()
    {
        $table = new Table(
            'table',
            'table',
            'table',
            'default',
            'innodb',
            'utf-8',
            'utf-8',
            ''
        );
        $column = new Integer(
            'int',
            'int',
            $table,
            11,
            false,
            false,
            true,
            0,
            'Azaza',
            'migrateDataFrom(v)'
        );
        $table->addColumns([$column]);
        return $column;
    }

    public function testDoOperation()
    {
        $addComplexStatement = $this->getMockBuilder(Statement::class)
            ->disableOriginalConstructor()
            ->getMock();
        $dropComplexElement = $this->getMockBuilder(Statement::class)
            ->disableOriginalConstructor()
            ->getMock();
        $callback = function () {
        };
        $column = $this->prepareColumn();
        $elementHistory = new ElementHistory($column);
        $definition = '`int` INT(11) NOT NULL DEFAULT 0 Comment "Azaza"';
        $this->definitionAggregatorMock->expects(self::once())
            ->method('toDefinition')
            ->with($column)
            ->willReturn($definition);
        $this->migrateDataTrigger->expects(self::once())
            ->method('isApplicable')
            ->with('migrateDataFrom(v)')
            ->willReturn(true);
        $this->migrateDataTrigger->expects(self::once())
            ->method('getCallback')
            ->with($elementHistory)
            ->willReturn($callback);
        $statement = $this->getMockBuilder(Statement::class)
            ->disableOriginalConstructor()
            ->getMock();
        $statement->expects(self::once())
            ->method('addTrigger')
            ->with($callback);
        $this->dbSchemaWriterMock->expects(self::once())
            ->method('addElement')
            ->with('int', 'default', 'table', $definition, 'column')
            ->willReturn($statement);
        $index = new Index('index', 'index', $column->getTable(), [$column], 'btree', 'index');
        $this->elementFactoryMock->expects(self::once())
            ->method('create')
            ->willReturn($index);
        $indexHistory = new ElementHistory($index);
        $statement->expects(self::once())
            ->method('getTriggers')
            ->willReturn([$callback]);
        $this->elementHistoryFactoryMock->expects(self::once())
            ->method('create')
            ->willReturn($indexHistory);
        $this->addComplexElementMock->expects(self::once())
            ->method('doOperation')
            ->with($indexHistory)
            ->willReturn([$addComplexStatement]);
        $this->dropElementMock->expects(self::once())
            ->method('doOperation')
            ->with($indexHistory)
            ->willReturn([$dropComplexElement]);
        $resetAIStatement = $this->getMockBuilder(Statement::class)
            ->disableOriginalConstructor()
            ->getMock();
        $this->dbSchemaWriterMock->expects(self::once())
            ->method('resetAutoIncrement')
            ->willReturn($resetAIStatement);
        self::assertEquals(
            [$addComplexStatement, $statement, $dropComplexElement, $resetAIStatement],
            $this->model->doOperation($elementHistory)
        );
    }
}<|MERGE_RESOLUTION|>--- conflicted
+++ resolved
@@ -44,64 +44,36 @@
     private $objectManagerHelper;
 
     /**
-<<<<<<< HEAD
-     * @var DefinitionAggregator|\PHPUnit\Framework\MockObject\MockObject
-=======
      * @var DefinitionAggregator|MockObject
->>>>>>> 5ce65294
      */
     private $definitionAggregatorMock;
 
     /**
-<<<<<<< HEAD
-     * @var DbSchemaWriterInterface|\PHPUnit\Framework\MockObject\MockObject
-=======
      * @var DbSchemaWriterInterface|MockObject
->>>>>>> 5ce65294
      */
     private $dbSchemaWriterMock;
 
     /**
-<<<<<<< HEAD
-     * @var ElementFactory|\PHPUnit\Framework\MockObject\MockObject
-=======
      * @var ElementFactory|MockObject
->>>>>>> 5ce65294
      */
     private $elementFactoryMock;
 
     /**
-<<<<<<< HEAD
-     * @var ElementHistoryFactory|\PHPUnit\Framework\MockObject\MockObject
-=======
      * @var ElementHistoryFactory|MockObject
->>>>>>> 5ce65294
      */
     private $elementHistoryFactoryMock;
 
     /**
-<<<<<<< HEAD
-     * @var AddComplexElement|\PHPUnit\Framework\MockObject\MockObject
-=======
      * @var AddComplexElement|MockObject
->>>>>>> 5ce65294
      */
     private $addComplexElementMock;
 
     /**
-<<<<<<< HEAD
-     * @var DropElement|\PHPUnit\Framework\MockObject\MockObject
+     * @var DropElement|MockObject
      */
     private $dropElementMock;
 
-    /** @var MigrateDataFrom|\PHPUnit\Framework\MockObject\MockObject */
-=======
-     * @var DropElement|MockObject
-     */
-    private $dropElementMock;
-
     /** @var MigrateDataFrom|MockObject */
->>>>>>> 5ce65294
     private $migrateDataTrigger;
 
     protected function setUp(): void
