--- conflicted
+++ resolved
@@ -25,17 +25,10 @@
     /** @var ObjectManagerHelper */
     protected $objectManagerHelper;
 
-<<<<<<< HEAD
-    /** @var \Magento\Framework\ObjectManagerInterface|\PHPUnit\Framework\MockObject\MockObject */
-    protected $objectManagerMock;
-
-    /** @var \Magento\Framework\App\ResourceConnection|\PHPUnit\Framework\MockObject\MockObject */
-=======
     /** @var ObjectManagerInterface|MockObject */
     protected $objectManagerMock;
 
     /** @var ResourceConnection|MockObject */
->>>>>>> 5ce65294
     protected $resourceConnectionMock;
 
     protected function setUp(): void
