--- conflicted
+++ resolved
@@ -73,11 +73,7 @@
         $table->addColumns([$column]);
         $refTable->addColumns([$refColumn]);
         $table->addConstraints([$reference]);
-<<<<<<< HEAD
-        /** @var Schema|\PHPUnit\Framework\MockObject\MockObject $schemaMock */
-=======
         /** @var Schema|MockObject $schemaMock */
->>>>>>> 5ce65294
         $schemaMock = $this->getMockBuilder(Schema::class)
             ->disableOriginalConstructor()
             ->getMock();
