--- conflicted
+++ resolved
@@ -11,18 +11,12 @@
 use Magento\Framework\Setup\Declaration\Schema\Db\DefinitionAggregator;
 use Magento\Framework\Setup\Declaration\Schema\Dto\ElementInterface;
 use Magento\Framework\TestFramework\Unit\Helper\ObjectManager;
-<<<<<<< HEAD
-
-/**
- * Test for Definition Aggregator.
-=======
 use PHPUnit\Framework\MockObject\MockObject;
 use PHPUnit\Framework\TestCase;
 
 /**
  * Test for Definition Aggregator.
  *
->>>>>>> 5ce65294
  */
 class DefinitionAggregatorTest extends TestCase
 {
@@ -37,11 +31,7 @@
     private $objectManager;
 
     /**
-<<<<<<< HEAD
-     * @var DbDefinitionProcessorInterface[]|\PHPUnit\Framework\MockObject\MockObject[]
-=======
      * @var DbDefinitionProcessorInterface[]|MockObject[]
->>>>>>> 5ce65294
      */
     private $definitonProcessors;
 
@@ -51,11 +41,11 @@
         $intDefProcessor = $this->getMockBuilder(DbDefinitionProcessorInterface::class)
             ->disableOriginalConstructor()
             ->setMethods([])
-            ->getMockForAbstractClass();
+            ->getMock();
         $varcharDefProcessor = $this->getMockBuilder(DbDefinitionProcessorInterface::class)
             ->disableOriginalConstructor()
             ->setMethods([])
-            ->getMockForAbstractClass();
+            ->getMock();
 
         $this->definitonProcessors = [
             'int' => $intDefProcessor,
@@ -71,20 +61,6 @@
 
     public function testToDefinition()
     {
-<<<<<<< HEAD
-        $this->expectException(\InvalidArgumentException::class);
-        $this->expectExceptionMessage('Cannot process object to definition for type text');
-
-        /** @var ElementInterface|\PHPUnit\Framework\MockObject\MockObject $columnInt */
-        $columnInt = $this->getMockBuilder(ElementInterface::class)
-            ->disableOriginalConstructor()
-            ->getMockForAbstractClass();
-        /** @var ElementInterface|\PHPUnit\Framework\MockObject\MockObject $columnVarchar */
-        $columnVarchar = $this->getMockBuilder(ElementInterface::class)
-            ->disableOriginalConstructor()
-            ->getMockForAbstractClass();
-        /** @var ElementInterface|\PHPUnit\Framework\MockObject\MockObject $columnText */
-=======
         $this->expectException('InvalidArgumentException');
         $this->expectExceptionMessage('Cannot process object to definition for type text');
         /** @var ElementInterface|MockObject $columnInt */
@@ -96,10 +72,9 @@
             ->disableOriginalConstructor()
             ->getMock();
         /** @var ElementInterface|MockObject $columnText */
->>>>>>> 5ce65294
         $columnText = $this->getMockBuilder(ElementInterface::class)
             ->disableOriginalConstructor()
-            ->getMockForAbstractClass();
+            ->getMock();
         $columnInt->expects($this->any())->method('getType')->willReturn('int');
         $columnVarchar->expects($this->any())->method('getType')->willReturn('varchar');
         $columnText->expects($this->any())->method('getType')->willReturn('text');
@@ -112,14 +87,8 @@
 
     public function testFromDefinition()
     {
-<<<<<<< HEAD
-        $this->expectException(\InvalidArgumentException::class);
-        $this->expectExceptionMessage('Cannot process definition to array for type text');
-
-=======
         $this->expectException('InvalidArgumentException');
         $this->expectExceptionMessage('Cannot process definition to array for type text');
->>>>>>> 5ce65294
         $data = [
             'col_int' => [
                 'type' => 'int'
