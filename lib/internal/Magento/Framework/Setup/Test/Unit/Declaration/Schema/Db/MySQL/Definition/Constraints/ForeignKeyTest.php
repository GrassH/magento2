<?php
/**
 * Copyright © Magento, Inc. All rights reserved.
 * See COPYING.txt for license details.
 */
declare(strict_types=1);

namespace Magento\Framework\Setup\Test\Unit\Declaration\Schema\Db\MySQL\Definition\Constraints;

use Magento\Framework\App\ResourceConnection;
use Magento\Framework\DB\Adapter\AdapterInterface;
use Magento\Framework\Setup\Declaration\Schema\Db\MySQL\Definition\Constraints\ForeignKey;
use Magento\Framework\Setup\Declaration\Schema\Dto\Column;
use Magento\Framework\Setup\Declaration\Schema\Dto\Constraints\Reference;
use Magento\Framework\Setup\Declaration\Schema\Dto\Table;
use Magento\Framework\TestFramework\Unit\Helper\ObjectManager;
use PHPUnit\Framework\MockObject\MockObject;
use PHPUnit\Framework\TestCase;

/**
 * Test for Foreign Key constraint definition.
 *
 */
class ForeignKeyTest extends TestCase
{
    /**
     * @var ObjectManager
     */
    private $objectManager;

    /**
     * @var ForeignKey
     */
    private $foreignKey;

    /**
<<<<<<< HEAD
     * @var ResourceConnection|\PHPUnit\Framework\MockObject\MockObject
=======
     * @var ResourceConnection|MockObject
>>>>>>> 5ce65294
     */
    private $resourceConnectionMock;

    protected function setUp(): void
    {
        $this->objectManager = new ObjectManager($this);
        $this->resourceConnectionMock = $this->getMockBuilder(ResourceConnection::class)
            ->disableOriginalConstructor()
            ->getMock();
        $this->foreignKey = $this->objectManager->getObject(
            ForeignKey::class,
            [
                'resourceConnection' => $this->resourceConnectionMock
            ]
        );
    }

    /**
     * Test conversion to definition.
     */
    public function testToDefinition()
    {
<<<<<<< HEAD
        /** @var Reference|\PHPUnit\Framework\MockObject\MockObject $constraint */
=======
        /** @var Reference|MockObject $constraint */
>>>>>>> 5ce65294
        $constraint = $this->getMockBuilder(Reference::class)
            ->disableOriginalConstructor()
            ->getMock();
        $columnMock = $this->getMockBuilder(Column::class)
            ->disableOriginalConstructor()
            ->getMock();
        $refColumnMock = $this->getMockBuilder(Column::class)
            ->disableOriginalConstructor()
            ->getMock();
        $adapterMock = $this->getMockBuilder(AdapterInterface::class)
            ->disableOriginalConstructor()
            ->getMockForAbstractClass();
        $tableMock = $this->getMockBuilder(Table::class)
            ->disableOriginalConstructor()
            ->getMock();
        $refTableMock = $this->getMockBuilder(Table::class)
            ->disableOriginalConstructor()
            ->getMock();

        $columnMock->expects($this->any())->method('getName')->willReturn('col_name');
        $refColumnMock->expects($this->any())->method('getName')->willReturn('ref_col_name');
        $constraint->expects($this->any())->method('getName')->willReturn('fk_name');
        $constraint->expects($this->any())->method('getOnDelete')->willReturn('CASCADE');
        $tableMock->expects($this->any())->method('getResource')->willReturn('default');
        $constraint->expects($this->any())->method('getTable')->willReturn($tableMock);
        $refTableMock->expects($this->any())->method('getName')->willReturn('ref_table');
        $constraint->expects($this->any())->method('getReferenceTable')->willReturn($refTableMock);
        $constraint->expects($this->any())->method('getColumn')->willReturn($columnMock);
        $constraint->expects($this->any())->method('getReferenceColumn')->willReturn($refColumnMock);
        $this->resourceConnectionMock->expects($this->once())
            ->method('getConnection')
            ->with('default')
            ->willReturn($adapterMock);
        $this->resourceConnectionMock->expects($this->any())->method('getTableName')->willReturnArgument(0);

        $adapterMock->expects($this->any())
            ->method('quoteIdentifier')
            ->willReturnMap(
                [
                    ['fk_name', false, '`fk_name`'],
                    ['col_name', false, '`col_name`'],
                    ['ref_table', false, '`ref_table`'],
                    ['`ref_table`', false, '`ref_table`'],
                    ['ref_col_name', false, '`ref_col_name`'],
                ]
            );

        $this->assertEquals(
            'CONSTRAINT `fk_name` FOREIGN KEY (`col_name`) REFERENCES `ref_table` (`ref_col_name`)  ON DELETE CASCADE',
            $this->foreignKey->toDefinition($constraint)
        );
    }

    /**
     * Test from definition conversion.
     *
     * @param array $definition
     * @param array $expectedDefinition
     * @dataProvider definitionDataProvider()
     */
    public function testFromDefinition($definition, $expectedDefinition)
    {
        $result = $this->foreignKey->fromDefinition(['Create Table' => $definition]);
        $this->assertEquals($expectedDefinition, $result);
    }

    /**
     * @return array
     */
    public function definitionDataProvider()
    {
        return [
            [
                'definition' => 'CREATE TABLE `table_name` ('
                    . '`col_name` INT(10) UNSIGNED NOT NULL COMMENT \'column name\','
                    . 'INDEX `TEST_INDEX` (`col_name`),'
                    . 'CONSTRAINT `fk_name` FOREIGN KEY (`col_name`) '
                    . 'REFERENCES `ref_table` (`ref_col_name`)  ON DELETE CASCADE',
                'excpectedDefiniton' => [
                    'fk_name' => [
                        'type' => Reference::TYPE,
                        'name' => 'fk_name',
                        'column' => 'col_name',
                        'referenceTable' => 'ref_table',
                        'referenceColumn' => 'ref_col_name',
                        'onDelete' => 'CASCADE'
                    ]
                ],
            ],
            [
                'definition' => 'CREATE TABLE `table_name` ('
                    . '`col_name` INT(10) UNSIGNED NOT NULL COMMENT \'column name\','
                    . 'INDEX `TEST_INDEX` (`col_name`),'
                    . 'CONSTRAINT `fk_name` FOREIGN KEY(`col_name`)'
                    . 'REFERENCES `ref_table`(`ref_col_name`)ON DELETE NO ACTION',
                'excpectedDefiniton' => [
                    'fk_name' => [
                        'type' => Reference::TYPE,
                        'name' => 'fk_name',
                        'column' => 'col_name',
                        'referenceTable' => 'ref_table',
                        'referenceColumn' => 'ref_col_name',
                        'onDelete' => 'NO ACTION'
                    ]
                ]
            ],
            [
                'definition' => 'CREATE TABLE `table_name` ('
                    . '`column_name` INT(10) UNSIGNED NOT NULL COMMENT \'column name\','
                    . 'INDEX `TEST_INDEX` (`col_name`),'
                    . 'CONSTRAINT `fk_name` FOREIGN KEY(`column_name`)'
                    . 'REFERENCES `ref_table`(`ref_col_name`)ON DELETE SET DEFAULT',
                'excpectedDefiniton' => [
                    'fk_name' => [
                        'type' => Reference::TYPE,
                        'name' => 'fk_name',
                        'column' => 'column_name',
                        'referenceTable' => 'ref_table',
                        'referenceColumn' => 'ref_col_name',
                        'onDelete' => 'SET DEFAULT'
                    ]
                ]
            ],
            [
                'definition' => 'CREATE TABLE `table_name` ('
                    . '`column_name` INT(10) UNSIGNED NOT NULL COMMENT \'column name\','
                    . 'INDEX `TEST_INDEX` (`col_name`),'
                    . 'CONSTRAINT `fk_name` FOREIGN KEY(`column_name`)'
                    . 'REFERENCES `ref_table`(`ref_col_name`)ON DELETE SET NULL',
                'excpectedDefiniton' => [
                    'fk_name' => [
                        'type' => Reference::TYPE,
                        'name' => 'fk_name',
                        'column' => 'column_name',
                        'referenceTable' => 'ref_table',
                        'referenceColumn' => 'ref_col_name',
                        'onDelete' => 'SET NULL'
                    ]
                ]
            ],
            [
                'definition' => 'CREATE TABLE `table_name` ('
                    . '`column_name` INT(10) UNSIGNED NOT NULL COMMENT \'column name\','
                    . 'INDEX `TEST_INDEX` (`col_name`),'
                    . 'CONSTRAINT `fk_name` FOREIGN KEY(`column_name`)'
                    . 'REFERENCES `ref_table`(`ref_col_name`)ON DELETE RESTRICT ON UPDATE RESTRICT',
                'excpectedDefiniton' => [
                    'fk_name' => [
                        'type' => Reference::TYPE,
                        'name' => 'fk_name',
                        'column' => 'column_name',
                        'referenceTable' => 'ref_table',
                        'referenceColumn' => 'ref_col_name',
                        'onDelete' => 'RESTRICT'
                    ]
                ]
            ],
        ];
    }
}<|MERGE_RESOLUTION|>--- conflicted
+++ resolved
@@ -34,11 +34,7 @@
     private $foreignKey;
 
     /**
-<<<<<<< HEAD
-     * @var ResourceConnection|\PHPUnit\Framework\MockObject\MockObject
-=======
      * @var ResourceConnection|MockObject
->>>>>>> 5ce65294
      */
     private $resourceConnectionMock;
 
@@ -61,11 +57,7 @@
      */
     public function testToDefinition()
     {
-<<<<<<< HEAD
-        /** @var Reference|\PHPUnit\Framework\MockObject\MockObject $constraint */
-=======
         /** @var Reference|MockObject $constraint */
->>>>>>> 5ce65294
         $constraint = $this->getMockBuilder(Reference::class)
             ->disableOriginalConstructor()
             ->getMock();
@@ -77,7 +69,7 @@
             ->getMock();
         $adapterMock = $this->getMockBuilder(AdapterInterface::class)
             ->disableOriginalConstructor()
-            ->getMockForAbstractClass();
+            ->getMock();
         $tableMock = $this->getMockBuilder(Table::class)
             ->disableOriginalConstructor()
             ->getMock();
