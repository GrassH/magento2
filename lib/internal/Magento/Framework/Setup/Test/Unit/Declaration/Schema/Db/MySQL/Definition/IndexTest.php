<?php
/**
 * Copyright © Magento, Inc. All rights reserved.
 * See COPYING.txt for license details.
 */
declare(strict_types=1);

namespace Magento\Framework\Setup\Test\Unit\Declaration\Schema\Db\MySQL\Definition;

use Magento\Framework\App\ResourceConnection;
use Magento\Framework\DB\Adapter\AdapterInterface;
use Magento\Framework\Setup\Declaration\Schema\Db\MySQL\Definition\Index;
use Magento\Framework\Setup\Declaration\Schema\Dto\Index as IndexDto;
use Magento\Framework\TestFramework\Unit\Helper\ObjectManager;
use PHPUnit\Framework\MockObject\MockObject;
use PHPUnit\Framework\TestCase;

/**
 * Test for index (key) definition.
 *
 */
class IndexTest extends TestCase
{
    /**
     * @var ObjectManager
     */
    private $objectManager;

    /**
     * @var Index
     */
    private $index;

    /**
<<<<<<< HEAD
     * @var ResourceConnection|\PHPUnit\Framework\MockObject\MockObject
=======
     * @var ResourceConnection|MockObject
>>>>>>> 5ce65294
     */
    private $resourceConnectionMock;

    protected function setUp(): void
    {
        $this->objectManager = new ObjectManager($this);
        $this->resourceConnectionMock = $this->getMockBuilder(ResourceConnection::class)
            ->disableOriginalConstructor()
            ->getMock();
        $this->index = $this->objectManager->getObject(
            Index::class,
            [
                'resourceConnection' => $this->resourceConnectionMock
            ]
        );
    }

    /**
     * Test conversion to definition.
     *
     * @dataProvider toDefinitionDataProvider()
     */
    public function testToDefinition($name, $type, $columns, $expectedExpression)
    {
<<<<<<< HEAD
        /** @var IndexDto|\PHPUnit\Framework\MockObject\MockObject $index */
=======
        /** @var IndexDto|MockObject $index */
>>>>>>> 5ce65294
        $index = $this->getMockBuilder(IndexDto::class)
            ->disableOriginalConstructor()
            ->getMock();
        $adapterMock = $this->getMockBuilder(AdapterInterface::class)
            ->disableOriginalConstructor()
            ->getMockForAbstractClass();
        $this->resourceConnectionMock->expects($this->once())
            ->method('getConnection')
            ->willReturn($adapterMock);

        $index->expects($this->any())->method('getName')->willReturn($name);
        $index->expects($this->any())->method('getIndexType')->willReturn($type);
        $index->expects($this->any())->method('getColumnNames')->willReturn($columns);
        $adapterMock->expects($this->any())
            ->method('quoteIdentifier')
            ->willReturnCallback(
                function ($name) {
                    return '`' . $name . '`';
                }
            );

        $this->assertEquals(
            $expectedExpression,
            $this->index->toDefinition($index)
        );
    }

    /**
     * @return array
     */
    public function toDefinitionDataProvider()
    {
        return [
            [
                'name' => 'ft_index',
                'type' => IndexDto::FULLTEXT_INDEX,
                'columns' => ['title', 'content'],
                'expectedExpression' => "FULLTEXT INDEX `ft_index` (`title`,`content`)"
            ],
            [
                'name' => 'ft_index',
                'type' => IndexDto::FULLTEXT_INDEX,
                'columns' => ['title'],
                'expectedExpression' => "FULLTEXT INDEX `ft_index` (`title`)"
            ],
            [
                'name' => 'ft_index',
                'type' => 'btree',
                'columns' => ['title'],
                'expectedExpression' => "INDEX `ft_index` (`title`)"
            ],
            [
                'name' => 'ft_index',
                'type' => 'HASH',
                'columns' => ['title'],
                'expectedExpression' => "INDEX `ft_index` (`title`)"
            ],
        ];
    }

    /**
     * Test from definition conversion.
     *
     * @param array $definition
     * @param array $expectedDefinition
     * @dataProvider definitionDataProvider()
     */
    public function testFromDefinition($definition, $expectedDefinition)
    {
        $result = $this->index->fromDefinition($definition);
        $this->assertEquals($expectedDefinition, $result);
    }

    /**
     * @return array
     */
    public function definitionDataProvider()
    {
        return [
            [
                'definition' => [
                    'Index_type' => 'FULLTEXT',
                    'Key_name' => 'ft_index',
                    'Column_name' => 'text',
                ],
                'excpectedDefiniton' => [
                    'indexType' => 'fulltext',
                    'name' => 'ft_index',
                    'column' => ['text' => 'text'],
                    'type' => 'index',
                ],
            ],
            [
                'definition' => [
                    'Index_type' => 'BTREE',
                    'Key_name' => 'bt_index',
                    'Column_name' => 'text',
                ],
                'excpectedDefiniton' => [
                    'indexType' => 'btree',
                    'name' => 'bt_index',
                    'column' => ['text' => 'text'],
                    'type' => 'index',
                ],
            ],
            [
                'definition' => [
                    'Index_type' => 'HASH',
                    'Key_name' => 'ht_index',
                    'Column_name' => 'text',
                ],
                'excpectedDefiniton' => [
                    'indexType' => 'hash',
                    'name' => 'ht_index',
                    'column' => ['text' => 'text'],
                    'type' => 'index',
                ],
            ]
        ];
    }
}<|MERGE_RESOLUTION|>--- conflicted
+++ resolved
@@ -32,11 +32,7 @@
     private $index;
 
     /**
-<<<<<<< HEAD
-     * @var ResourceConnection|\PHPUnit\Framework\MockObject\MockObject
-=======
      * @var ResourceConnection|MockObject
->>>>>>> 5ce65294
      */
     private $resourceConnectionMock;
 
@@ -61,17 +57,13 @@
      */
     public function testToDefinition($name, $type, $columns, $expectedExpression)
     {
-<<<<<<< HEAD
-        /** @var IndexDto|\PHPUnit\Framework\MockObject\MockObject $index */
-=======
         /** @var IndexDto|MockObject $index */
->>>>>>> 5ce65294
         $index = $this->getMockBuilder(IndexDto::class)
             ->disableOriginalConstructor()
             ->getMock();
         $adapterMock = $this->getMockBuilder(AdapterInterface::class)
             ->disableOriginalConstructor()
-            ->getMockForAbstractClass();
+            ->getMock();
         $this->resourceConnectionMock->expects($this->once())
             ->method('getConnection')
             ->willReturn($adapterMock);
