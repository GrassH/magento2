<?php
/**
 * Copyright © Magento, Inc. All rights reserved.
 * See COPYING.txt for license details.
 */
declare(strict_types=1);

namespace Magento\Framework\Setup\Test\Unit\Declaration\Schema;

use Magento\Framework\App\DeploymentConfig;
use Magento\Framework\Setup\Declaration\Schema\Sharding;
use Magento\Framework\TestFramework\Unit\Helper\ObjectManager as ObjectManagerHelper;
use PHPUnit\Framework\MockObject\MockObject;
use PHPUnit\Framework\TestCase;

class ShardingTest extends TestCase
{
    /** @var Sharding */
    private $model;

    /** @var ObjectManagerHelper */
    private $objectManagerHelper;

<<<<<<< HEAD
    /** @var DeploymentConfig|\PHPUnit\Framework\MockObject\MockObject */
=======
    /** @var DeploymentConfig|MockObject */
>>>>>>> 5ce65294
    private $deploymentConfigMock;

    protected function setUp(): void
    {
        $this->deploymentConfigMock = $this->getMockBuilder(DeploymentConfig::class)
            ->disableOriginalConstructor()
            ->getMock();

        $this->objectManagerHelper = new ObjectManagerHelper($this);
        $this->model = $this->objectManagerHelper->getObject(
            Sharding::class,
            [
                'deploymentConfig' => $this->deploymentConfigMock,
                'resources' => ['default', 'checkout', 'sales']
            ]
        );
    }

    public function testCanUseResource()
    {
        $this->deploymentConfigMock->expects(self::once())
            ->method('get')
            ->with('db/connection')
            ->willReturn(['default']);
        self::assertFalse($this->model->canUseResource('checkout'));
    }

    public function testGetResources()
    {
        $this->deploymentConfigMock->expects(self::exactly(3))
            ->method('get')
            ->with('db/connection')
            ->willReturn(['default' => 1, 'sales' => 2, 'index' => 3]);
        self::assertEquals(['default', 'sales'], $this->model->getResources());
    }
}<|MERGE_RESOLUTION|>--- conflicted
+++ resolved
@@ -21,11 +21,7 @@
     /** @var ObjectManagerHelper */
     private $objectManagerHelper;
 
-<<<<<<< HEAD
-    /** @var DeploymentConfig|\PHPUnit\Framework\MockObject\MockObject */
-=======
     /** @var DeploymentConfig|MockObject */
->>>>>>> 5ce65294
     private $deploymentConfigMock;
 
     protected function setUp(): void
