--- conflicted
+++ resolved
@@ -39,11 +39,7 @@
      */
     public function testToDefinition()
     {
-<<<<<<< HEAD
-        /** @var Timestamp|\PHPUnit\Framework\MockObject\MockObject $column */
-=======
         /** @var Timestamp|MockObject $column */
->>>>>>> 5ce65294
         $column = $this->getMockBuilder(Timestamp::class)
             ->disableOriginalConstructor()
             ->setMethods(['getOnUpdate'])
@@ -62,11 +58,7 @@
      */
     public function testToDefinitionNonUpdate()
     {
-<<<<<<< HEAD
-        /** @var Timestamp|\PHPUnit\Framework\MockObject\MockObject $column */
-=======
         /** @var Timestamp|MockObject $column */
->>>>>>> 5ce65294
         $column = $this->getMockBuilder(Timestamp::class)
             ->disableOriginalConstructor()
             ->setMethods(['getOnUpdate'])
@@ -85,11 +77,7 @@
      */
     public function testToDefinitionNonTimestamp()
     {
-<<<<<<< HEAD
-        /** @var BooleanColumnDto|\PHPUnit\Framework\MockObject\MockObject $column */
-=======
         /** @var BooleanColumnDto|MockObject $column */
->>>>>>> 5ce65294
         $column = $this->getMockBuilder(BooleanColumnDto::class)
             ->disableOriginalConstructor()
             ->getMock();
