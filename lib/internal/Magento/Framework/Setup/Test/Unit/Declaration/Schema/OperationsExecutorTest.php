<?php
/**
 * Copyright © Magento, Inc. All rights reserved.
 * See COPYING.txt for license details.
 */
declare(strict_types=1);

namespace Magento\Framework\Setup\Test\Unit\Declaration\Schema;

use Magento\Framework\App\ResourceConnection;
use Magento\Framework\DB\Adapter\Pdo\Mysql;
use Magento\Framework\Setup\Declaration\Schema\Db\DbSchemaWriterInterface;
use Magento\Framework\Setup\Declaration\Schema\Db\StatementAggregator;
use Magento\Framework\Setup\Declaration\Schema\Db\StatementAggregatorFactory;
use Magento\Framework\Setup\Declaration\Schema\Db\StatementFactory;
use Magento\Framework\Setup\Declaration\Schema\Diff\DiffInterface;
use Magento\Framework\Setup\Declaration\Schema\Dto\Columns\Integer;
use Magento\Framework\Setup\Declaration\Schema\Dto\Table;
use Magento\Framework\Setup\Declaration\Schema\ElementHistory;
use Magento\Framework\Setup\Declaration\Schema\Operations\CreateTable;
use Magento\Framework\Setup\Declaration\Schema\Operations\DropElement;
use Magento\Framework\Setup\Declaration\Schema\OperationsExecutor;
use Magento\Framework\Setup\Declaration\Schema\Sharding;
use Magento\Framework\TestFramework\Unit\Helper\ObjectManager as ObjectManagerHelper;
use PHPUnit\Framework\MockObject\MockObject;
use PHPUnit\Framework\TestCase;

/**
 * Test for OperationsExecutor.
 *
 *
 * @SuppressWarnings(PHPMD.CouplingBetweenObjects)
 */
class OperationsExecutorTest extends TestCase
{
    /**
     * @var OperationsExecutor
     */
    private $model;

    /**
     * @var ObjectManagerHelper
     */
    private $objectManagerHelper;

    /**
<<<<<<< HEAD
     * @var Sharding|\PHPUnit\Framework\MockObject\MockObject
=======
     * @var Sharding|MockObject
>>>>>>> 5ce65294
     */
    private $shardingMock;

    /**
<<<<<<< HEAD
     * @var ResourceConnection|\PHPUnit\Framework\MockObject\MockObject
=======
     * @var ResourceConnection|MockObject
>>>>>>> 5ce65294
     */
    private $resourceConnectionMock;

    /**
<<<<<<< HEAD
     * @var StatementFactory|\PHPUnit\Framework\MockObject\MockObject
=======
     * @var StatementFactory|MockObject
>>>>>>> 5ce65294
     */
    private $statementFactoryMock;

    /**
<<<<<<< HEAD
     * @var DbSchemaWriterInterface|\PHPUnit\Framework\MockObject\MockObject
=======
     * @var DbSchemaWriterInterface|MockObject
>>>>>>> 5ce65294
     */
    private $dbSchemaWriterMock;

    /**
<<<<<<< HEAD
     * @var StatementAggregatorFactory|\PHPUnit\Framework\MockObject\MockObject
=======
     * @var StatementAggregatorFactory|MockObject
>>>>>>> 5ce65294
     */
    private $statementAggregatorFactoryMock;

    /**
<<<<<<< HEAD
     * @var CreateTable|\PHPUnit\Framework\MockObject\MockObject
=======
     * @var CreateTable|MockObject
>>>>>>> 5ce65294
     */
    private $createTableOperation;

    /**
<<<<<<< HEAD
     * @var DropElement|\PHPUnit\Framework\MockObject\MockObject
=======
     * @var DropElement|MockObject
>>>>>>> 5ce65294
     */
    private $dropElement;

    protected function setUp(): void
    {
        $this->shardingMock = $this->getMockBuilder(Sharding::class)
            ->disableOriginalConstructor()
            ->getMock();
        $this->resourceConnectionMock = $this->getMockBuilder(ResourceConnection::class)
            ->disableOriginalConstructor()
            ->getMock();
        $this->statementFactoryMock = $this->getMockBuilder(StatementFactory::class)
            ->disableOriginalConstructor()
            ->getMock();
        $this->dbSchemaWriterMock = $this->getMockBuilder(DbSchemaWriterInterface::class)
            ->getMockForAbstractClass();
        $this->statementAggregatorFactoryMock = $this->getMockBuilder(StatementAggregatorFactory::class)
            ->disableOriginalConstructor()
            ->getMock();
        $this->createTableOperation = $this->getMockBuilder(CreateTable::class)
            ->disableOriginalConstructor()
            ->getMock();
        $this->createTableOperation->expects(self::exactly(2))
            ->method('getOperationName')
            ->willReturn('create_table');
        $this->dropElement = $this->getMockBuilder(DropElement::class)
            ->disableOriginalConstructor()
            ->getMock();
        $this->objectManagerHelper = new ObjectManagerHelper($this);
        $this->model = $this->objectManagerHelper->getObject(
            OperationsExecutor::class,
            [
                'operations' => [
                    'create_table' => $this->createTableOperation,
                    'drop_element' => $this->dropElement
                ],
                'dataSaviorsCollection' => [],
                'sharding' => $this->shardingMock,
                'resourceConnection' => $this->resourceConnectionMock,
                'statementFactory' => $this->statementFactoryMock,
                'dbSchemaWriter' => $this->dbSchemaWriterMock,
                'statementAggregatorFactory' => $this->statementAggregatorFactoryMock
            ]
        );
    }

    /**
     * @return Table
     */
    private function prepareTable()
    {
        $table = new Table(
            'table',
            'table',
            'table',
            'default',
            'innodb',
            'utf-8',
            'utf-8',
            ''
        );
        $column = new Integer(
            'int',
            'int',
            $table,
            11,
            false,
            false,
            false
        );
        $table->addColumns([$column]);
        return $table;
    }

    public function testExecute()
    {
<<<<<<< HEAD
        /** @var DiffInterface|\PHPUnit\Framework\MockObject\MockObject $diff */
=======
        /** @var DiffInterface|MockObject $diff */
>>>>>>> 5ce65294
        $diff = $this->getMockBuilder(DiffInterface::class)
            ->getMock();
        $this->shardingMock->expects(self::exactly(2))
            ->method('getResources')
            ->willReturn(['default']);
        $connectionMock = $this->getMockBuilder(Mysql::class)
            ->disableOriginalConstructor()
            ->getMock();
        $this->resourceConnectionMock->expects(self::exactly(3))
            ->method('getConnection')
            ->with('default')
            ->willReturn($connectionMock);
        $statementAggregator = $this->getMockBuilder(StatementAggregator::class)
            ->disableOriginalConstructor()
            ->getMock();
        $this->statementAggregatorFactoryMock->expects(self::once())
            ->method('create')
            ->willReturn($statementAggregator);
        $elementHistory = new ElementHistory($this->prepareTable());
        $tablesHistories = [
            'table' => [
                'create_table' => [$elementHistory]
            ]
        ];
        $this->createTableOperation->expects(self::once())
            ->method('doOperation')
            ->with($elementHistory)
            ->willReturn(['TABLE table (`int` INT(11))']);
        $statementAggregator->expects(self::once())
            ->method('addStatements')
            ->with(['TABLE table (`int` INT(11))']);
        $this->dbSchemaWriterMock->expects(self::once())
            ->method('compile')
            ->with($statementAggregator);
        $diff->expects(self::once())
            ->method('getAll')
            ->willReturn($tablesHistories);
        $this->dropElement->expects(self::at(0))
            ->method('doOperation');
        $this->model->execute($diff, []);
    }
}<|MERGE_RESOLUTION|>--- conflicted
+++ resolved
@@ -44,65 +44,37 @@
     private $objectManagerHelper;
 
     /**
-<<<<<<< HEAD
-     * @var Sharding|\PHPUnit\Framework\MockObject\MockObject
-=======
      * @var Sharding|MockObject
->>>>>>> 5ce65294
      */
     private $shardingMock;
 
     /**
-<<<<<<< HEAD
-     * @var ResourceConnection|\PHPUnit\Framework\MockObject\MockObject
-=======
      * @var ResourceConnection|MockObject
->>>>>>> 5ce65294
      */
     private $resourceConnectionMock;
 
     /**
-<<<<<<< HEAD
-     * @var StatementFactory|\PHPUnit\Framework\MockObject\MockObject
-=======
      * @var StatementFactory|MockObject
->>>>>>> 5ce65294
      */
     private $statementFactoryMock;
 
     /**
-<<<<<<< HEAD
-     * @var DbSchemaWriterInterface|\PHPUnit\Framework\MockObject\MockObject
-=======
      * @var DbSchemaWriterInterface|MockObject
->>>>>>> 5ce65294
      */
     private $dbSchemaWriterMock;
 
     /**
-<<<<<<< HEAD
-     * @var StatementAggregatorFactory|\PHPUnit\Framework\MockObject\MockObject
-=======
      * @var StatementAggregatorFactory|MockObject
->>>>>>> 5ce65294
      */
     private $statementAggregatorFactoryMock;
 
     /**
-<<<<<<< HEAD
-     * @var CreateTable|\PHPUnit\Framework\MockObject\MockObject
-=======
      * @var CreateTable|MockObject
->>>>>>> 5ce65294
      */
     private $createTableOperation;
 
     /**
-<<<<<<< HEAD
-     * @var DropElement|\PHPUnit\Framework\MockObject\MockObject
-=======
      * @var DropElement|MockObject
->>>>>>> 5ce65294
      */
     private $dropElement;
 
@@ -179,11 +151,7 @@
 
     public function testExecute()
     {
-<<<<<<< HEAD
-        /** @var DiffInterface|\PHPUnit\Framework\MockObject\MockObject $diff */
-=======
         /** @var DiffInterface|MockObject $diff */
->>>>>>> 5ce65294
         $diff = $this->getMockBuilder(DiffInterface::class)
             ->getMock();
         $this->shardingMock->expects(self::exactly(2))
