<?php
/**
 * Copyright © Magento, Inc. All rights reserved.
 * See COPYING.txt for license details.
 */
declare(strict_types=1);

namespace Magento\Framework\Setup\Test\Unit\Declaration\Schema\Db\MySQL\Definition\Columns;

use Magento\Framework\App\ResourceConnection;
use Magento\Framework\DB\Adapter\AdapterInterface;
use Magento\Framework\Setup\Declaration\Schema\Db\MySQL\Definition\Columns\Boolean;
use Magento\Framework\Setup\Declaration\Schema\Db\MySQL\Definition\Columns\Comment;
use Magento\Framework\Setup\Declaration\Schema\Db\MySQL\Definition\Columns\Nullable;
use Magento\Framework\Setup\Declaration\Schema\Dto\Columns\Boolean as BooleanColumn;
use Magento\Framework\TestFramework\Unit\Helper\ObjectManager;
use PHPUnit\Framework\MockObject\MockObject;
use PHPUnit\Framework\TestCase;

class BooleanTest extends TestCase
{
    /**
     * @var ObjectManager
     */
    private $objectManager;

    /**
     * @var \Magento\Framework\Setup\Declaration\Schema\Db\MySQL\Definition\Columns\Boolean
     */
    private $boolean;

    /**
<<<<<<< HEAD
     * @var Nullable|\PHPUnit\Framework\MockObject\MockObject
=======
     * @var Nullable|MockObject
>>>>>>> 5ce65294
     */
    private $nullableMock;

    /**
<<<<<<< HEAD
     * @var Comment|\PHPUnit\Framework\MockObject\MockObject
=======
     * @var Comment|MockObject
>>>>>>> 5ce65294
     */
    private $commentMock;

    /**
<<<<<<< HEAD
     * @var ResourceConnection|\PHPUnit\Framework\MockObject\MockObject
=======
     * @var ResourceConnection|MockObject
>>>>>>> 5ce65294
     */
    private $resourceConnectionMock;

    protected function setUp(): void
    {
        $this->objectManager = new ObjectManager($this);
        $this->nullableMock = $this->getMockBuilder(Nullable::class)
            ->disableOriginalConstructor()
            ->getMock();
        $this->commentMock = $this->getMockBuilder(Comment::class)
            ->disableOriginalConstructor()
            ->getMock();
        $this->resourceConnectionMock = $this->getMockBuilder(ResourceConnection::class)
            ->disableOriginalConstructor()
            ->getMock();
        $this->boolean = $this->objectManager->getObject(
            Boolean::class,
            [
                'nullable' => $this->nullableMock,
                'comment' => $this->commentMock,
                'resourceConnection' => $this->resourceConnectionMock
            ]
        );
    }

    /**
     * Test conversion to definition.
     */
    public function testToDefinition()
    {
<<<<<<< HEAD
        /** @var BooleanColumn|\PHPUnit\Framework\MockObject\MockObject $column */
=======
        /** @var BooleanColumn|MockObject $column */
>>>>>>> 5ce65294
        $column = $this->getMockBuilder(BooleanColumn::class)
            ->disableOriginalConstructor()
            ->getMock();
        $column->expects($this->any())
            ->method('getName')
            ->willReturn('col');
        $column->expects($this->any())
            ->method('getType')
            ->willReturn('blob');
        $column->expects($this->any())
            ->method('getDefault')
            ->willReturn(0);
        $adapterMock = $this->getMockBuilder(AdapterInterface::class)
            ->disableOriginalConstructor()
            ->getMock();
        $this->resourceConnectionMock->expects($this->once())->method('getConnection')->willReturn($adapterMock);
        $adapterMock->expects($this->once())
            ->method('quoteIdentifier')
            ->with('col')
            ->willReturn('`col`');
        $this->nullableMock->expects($this->any())
            ->method('toDefinition')
            ->with($column)
            ->willReturn('NULL');
        $this->commentMock->expects($this->any())
            ->method('toDefinition')
            ->with($column)
            ->willReturn('COMMENT "Comment"');
        $this->assertEquals(
            '`col` BOOLEAN NULL DEFAULT 0 COMMENT "Comment"',
            $this->boolean->toDefinition($column)
        );
    }

    /**
     * Test from definition conversion.
     */
    public function testFromDefinitionTinyInt()
    {
        $expectedData = [
            'type' => 'boolean',
            'unsigned' => false,
            'default' => true,
        ];
        $result = $this->boolean->fromDefinition(
            [
                'type' => 'tinyint',
                'padding' => '1',
                'default' => '1'
            ]
        );
        $this->assertEquals($expectedData, $result);
        $expectedData = [
            'type' => 'boolean',
            'unsigned' => false,
        ];
        $result = $this->boolean->fromDefinition(
            [
                'type' => 'tinyint',
                'padding' => '1',
            ]
        );
        $this->assertEquals($expectedData, $result);
    }
}<|MERGE_RESOLUTION|>--- conflicted
+++ resolved
@@ -30,29 +30,17 @@
     private $boolean;
 
     /**
-<<<<<<< HEAD
-     * @var Nullable|\PHPUnit\Framework\MockObject\MockObject
-=======
      * @var Nullable|MockObject
->>>>>>> 5ce65294
      */
     private $nullableMock;
 
     /**
-<<<<<<< HEAD
-     * @var Comment|\PHPUnit\Framework\MockObject\MockObject
-=======
      * @var Comment|MockObject
->>>>>>> 5ce65294
      */
     private $commentMock;
 
     /**
-<<<<<<< HEAD
-     * @var ResourceConnection|\PHPUnit\Framework\MockObject\MockObject
-=======
      * @var ResourceConnection|MockObject
->>>>>>> 5ce65294
      */
     private $resourceConnectionMock;
 
@@ -83,11 +71,7 @@
      */
     public function testToDefinition()
     {
-<<<<<<< HEAD
-        /** @var BooleanColumn|\PHPUnit\Framework\MockObject\MockObject $column */
-=======
         /** @var BooleanColumn|MockObject $column */
->>>>>>> 5ce65294
         $column = $this->getMockBuilder(BooleanColumn::class)
             ->disableOriginalConstructor()
             ->getMock();
