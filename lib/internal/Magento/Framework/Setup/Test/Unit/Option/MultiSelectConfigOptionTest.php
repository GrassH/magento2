<?php
/**
 * Copyright © Magento, Inc. All rights reserved.
 * See COPYING.txt for license details.
 */
declare(strict_types=1);

namespace Magento\Framework\Setup\Test\Unit\Option;

use Magento\Framework\Setup\Option\MultiSelectConfigOption;
use Magento\Framework\Setup\Option\TextConfigOption;
use PHPUnit\Framework\TestCase;

class MultiSelectConfigOptionTest extends TestCase
{
<<<<<<< HEAD
    /**
     */
    public function testConstructInvalidFrontendType()
    {
        $this->expectException(\InvalidArgumentException::class);
        $this->expectExceptionMessage('Frontend input type has to be \'multiselect\', \'textarea\' or \'checkbox\'.');

        new MultiSelectConfigOption('test', TextConfigOption::FRONTEND_WIZARD_TEXT, ['a', 'b'], 'path/to/value');
    }

    /**
     */
    public function testConstructNoOptions()
    {
        $this->expectException(\InvalidArgumentException::class);
        $this->expectExceptionMessage('Select options can\'t be empty.');

=======
    public function testConstructInvalidFrontendType()
    {
        $this->expectException('InvalidArgumentException');
        $this->expectExceptionMessage('Frontend input type has to be \'multiselect\', \'textarea\' or \'checkbox\'.');
        new MultiSelectConfigOption('test', TextConfigOption::FRONTEND_WIZARD_TEXT, ['a', 'b'], 'path/to/value');
    }

    public function testConstructNoOptions()
    {
        $this->expectException('InvalidArgumentException');
        $this->expectExceptionMessage('Select options can\'t be empty.');
>>>>>>> 5ce65294
        new MultiSelectConfigOption('test', MultiSelectConfigOption::FRONTEND_WIZARD_MULTISELECT, [], 'path/to/value');
    }

    public function testGetFrontendType()
    {
        $option = new MultiSelectConfigOption(
            'test',
            MultiSelectConfigOption::FRONTEND_WIZARD_MULTISELECT,
            ['a', 'b'],
            'path/to/value'
        );
        $this->assertEquals(MultiSelectConfigOption::FRONTEND_WIZARD_MULTISELECT, $option->getFrontendType());
    }

    public function testGetSelectOptions()
    {
        $option = new MultiSelectConfigOption(
            'test',
            MultiSelectConfigOption::FRONTEND_WIZARD_MULTISELECT,
            ['a', 'b'],
            'path/to/value'
        );
        $this->assertEquals(['a', 'b'], $option->getSelectOptions());
    }

<<<<<<< HEAD
    /**
     */
    public function testValidateException()
    {
        $this->expectException(\InvalidArgumentException::class);
        $this->expectExceptionMessage('Value specified for');

=======
    public function testValidateException()
    {
        $this->expectException('InvalidArgumentException');
        $this->expectExceptionMessage('Value specified for');
>>>>>>> 5ce65294
        $option = new MultiSelectConfigOption(
            'test',
            MultiSelectConfigOption::FRONTEND_WIZARD_MULTISELECT,
            ['a', 'b'],
            'path/to/value'
        );
        $option->validate(['c', 'd']);
    }
}<|MERGE_RESOLUTION|>--- conflicted
+++ resolved
@@ -13,25 +13,6 @@
 
 class MultiSelectConfigOptionTest extends TestCase
 {
-<<<<<<< HEAD
-    /**
-     */
-    public function testConstructInvalidFrontendType()
-    {
-        $this->expectException(\InvalidArgumentException::class);
-        $this->expectExceptionMessage('Frontend input type has to be \'multiselect\', \'textarea\' or \'checkbox\'.');
-
-        new MultiSelectConfigOption('test', TextConfigOption::FRONTEND_WIZARD_TEXT, ['a', 'b'], 'path/to/value');
-    }
-
-    /**
-     */
-    public function testConstructNoOptions()
-    {
-        $this->expectException(\InvalidArgumentException::class);
-        $this->expectExceptionMessage('Select options can\'t be empty.');
-
-=======
     public function testConstructInvalidFrontendType()
     {
         $this->expectException('InvalidArgumentException');
@@ -43,7 +24,6 @@
     {
         $this->expectException('InvalidArgumentException');
         $this->expectExceptionMessage('Select options can\'t be empty.');
->>>>>>> 5ce65294
         new MultiSelectConfigOption('test', MultiSelectConfigOption::FRONTEND_WIZARD_MULTISELECT, [], 'path/to/value');
     }
 
@@ -69,20 +49,10 @@
         $this->assertEquals(['a', 'b'], $option->getSelectOptions());
     }
 
-<<<<<<< HEAD
-    /**
-     */
-    public function testValidateException()
-    {
-        $this->expectException(\InvalidArgumentException::class);
-        $this->expectExceptionMessage('Value specified for');
-
-=======
     public function testValidateException()
     {
         $this->expectException('InvalidArgumentException');
         $this->expectExceptionMessage('Value specified for');
->>>>>>> 5ce65294
         $option = new MultiSelectConfigOption(
             'test',
             MultiSelectConfigOption::FRONTEND_WIZARD_MULTISELECT,
