--- conflicted
+++ resolved
@@ -18,38 +18,22 @@
 class FilePermissionsTest extends TestCase
 {
     /**
-<<<<<<< HEAD
-     * @var \PHPUnit\Framework\MockObject\MockObject|\Magento\Framework\Filesystem\Directory\Write
-=======
      * @var MockObject|Write
->>>>>>> 5ce65294
      */
     private $directoryWriteMock;
 
     /**
-<<<<<<< HEAD
-     * @var \PHPUnit\Framework\MockObject\MockObject|\Magento\Framework\Filesystem
-=======
      * @var MockObject|Filesystem
->>>>>>> 5ce65294
      */
     private $filesystemMock;
 
     /**
-<<<<<<< HEAD
-     * @var \PHPUnit\Framework\MockObject\MockObject|\Magento\Framework\App\Filesystem\DirectoryList
-=======
      * @var MockObject|DirectoryList
->>>>>>> 5ce65294
      */
     private $directoryListMock;
 
     /**
-<<<<<<< HEAD
-     * @var \PHPUnit\Framework\MockObject\MockObject|State
-=======
      * @var MockObject|State
->>>>>>> 5ce65294
      */
     private $stateMock;
 
@@ -58,11 +42,7 @@
      */
     private $filePermissions;
 
-<<<<<<< HEAD
-    protected function setUp(): void
-=======
     public function setUp(): void
->>>>>>> 5ce65294
     {
         $this->directoryWriteMock = $this->createMock(Write::class);
         $this->filesystemMock = $this->createMock(Filesystem::class);
@@ -71,13 +51,8 @@
         $this->filesystemMock
             ->expects($this->any())
             ->method('getDirectoryWrite')
-<<<<<<< HEAD
-            ->willReturn($this->directoryWriteMock);
-        $this->directoryListMock = $this->createMock(\Magento\Framework\App\Filesystem\DirectoryList::class);
-=======
             ->will($this->returnValue($this->directoryWriteMock));
         $this->directoryListMock = $this->createMock(DirectoryList::class);
->>>>>>> 5ce65294
 
         $this->filePermissions = new FilePermissions(
             $this->filesystemMock,
@@ -131,7 +106,7 @@
             ->expects($this->once())
             ->method('getPath')
             ->with(DirectoryList::CONFIG)
-            ->willReturn(BP . '/app/etc');
+            ->will($this->returnValue(BP . '/app/etc'));
 
         $expected = [BP . '/app/etc'];
         $this->assertEquals($expected, $this->filePermissions->getApplicationNonWritableDirectories());
@@ -160,20 +135,15 @@
             ->expects($this->at(0))
             ->method('getPath')
             ->with(DirectoryList::CONFIG)
-            ->willReturn(BP . '/app/etc');
+            ->will($this->returnValue(BP . '/app/etc'));
 
         $index = 0;
         foreach ($mockMethods as $mockMethod => $returnValue) {
             $this->directoryWriteMock
                 ->expects($this->at($index))
                 ->method($mockMethod)
-<<<<<<< HEAD
-                ->willReturn($returnValue);
-            $index += 1;
-=======
                 ->will($this->returnValue($returnValue));
             $index++;
->>>>>>> 5ce65294
         }
 
         $this->filePermissions->getApplicationNonWritableDirectories();
@@ -281,20 +251,15 @@
             ->expects($this->at(0))
             ->method('getPath')
             ->with(DirectoryList::CONFIG)
-            ->willReturn(BP . '/app/etc');
+            ->will($this->returnValue(BP . '/app/etc'));
 
         $index = 0;
         foreach ($mockMethods as $mockMethod => $returnValue) {
             $this->directoryWriteMock
                 ->expects($this->at($index))
                 ->method($mockMethod)
-<<<<<<< HEAD
-                ->willReturn($returnValue);
-            $index += 1;
-=======
                 ->will($this->returnValue($returnValue));
             $index++;
->>>>>>> 5ce65294
         }
 
         $this->assertEquals(
@@ -321,7 +286,7 @@
             ->expects($this->at(4))
             ->method('getPath')
             ->with(DirectoryList::GENERATED)
-            ->willReturn(BP . '/generated');
+            ->will($this->returnValue(BP . '/generated'));
     }
 
     public function setUpDirectoryListInstallationInProduction()
@@ -330,22 +295,22 @@
             ->expects($this->at(0))
             ->method('getPath')
             ->with(DirectoryList::CONFIG)
-            ->willReturn(BP . '/app/etc');
+            ->will($this->returnValue(BP . '/app/etc'));
         $this->directoryListMock
             ->expects($this->at(1))
             ->method('getPath')
             ->with(DirectoryList::VAR_DIR)
-            ->willReturn(BP . '/var');
+            ->will($this->returnValue(BP . '/var'));
         $this->directoryListMock
             ->expects($this->at(2))
             ->method('getPath')
             ->with(DirectoryList::MEDIA)
-            ->willReturn(BP . '/pub/media');
+            ->will($this->returnValue(BP . '/pub/media'));
         $this->directoryListMock
             ->expects($this->at(3))
             ->method('getPath')
             ->with(DirectoryList::STATIC_VIEW)
-            ->willReturn(BP . '/pub/static');
+            ->will($this->returnValue(BP . '/pub/static'));
     }
 
     public function setUpDirectoryWriteInstallation()
@@ -354,53 +319,53 @@
         $this->directoryWriteMock
             ->expects($this->at(0))
             ->method('isExist')
-            ->willReturn(true);
+            ->will($this->returnValue(true));
         $this->directoryWriteMock
             ->expects($this->at(1))
             ->method('isDirectory')
-            ->willReturn(true);
+            ->will($this->returnValue(true));
         $this->directoryWriteMock
             ->expects($this->at(2))
             ->method('isReadable')
-            ->willReturn(true);
+            ->will($this->returnValue(true));
         $this->directoryWriteMock
             ->expects($this->at(3))
             ->method('isWritable')
-            ->willReturn(true);
+            ->will($this->returnValue(true));
 
         // VAR
         $this->directoryWriteMock
             ->expects($this->at(4))
             ->method('isExist')
-            ->willReturn(false);
+            ->will($this->returnValue(false));
 
         // MEDIA
         $this->directoryWriteMock
             ->expects($this->at(5))
             ->method('isExist')
-            ->willReturn(true);
+            ->will($this->returnValue(true));
         $this->directoryWriteMock
             ->expects($this->at(6))
             ->method('isDirectory')
-            ->willReturn(false);
+            ->will($this->returnValue(false));
 
         // STATIC_VIEW
         $this->directoryWriteMock
             ->expects($this->at(7))
             ->method('isExist')
-            ->willReturn(true);
+            ->will($this->returnValue(true));
         $this->directoryWriteMock
             ->expects($this->at(8))
             ->method('isDirectory')
-            ->willReturn(true);
+            ->will($this->returnValue(true));
         $this->directoryWriteMock
             ->expects($this->at(9))
             ->method('isReadable')
-            ->willReturn(true);
+            ->will($this->returnValue(true));
         $this->directoryWriteMock
             ->expects($this->at(10))
             ->method('isWritable')
-            ->willReturn(false);
+            ->will($this->returnValue(false));
     }
 
     /**
