<?php
/**
 * Copyright © Magento, Inc. All rights reserved.
 * See COPYING.txt for license details.
 */
declare(strict_types=1);

namespace Magento\Framework\Cache\Test\Unit\Backend;

use Magento\Framework\Cache\Backend\Database;
use Magento\Framework\Cache\Backend\RemoteSynchronizedCache;
use Magento\Framework\DB\Adapter\Pdo\Mysql;
use Magento\Framework\TestFramework\Unit\Helper\ObjectManager;
use PHPUnit\Framework\MockObject\MockObject;
use PHPUnit\Framework\TestCase;

class RemoteSynchronizedCacheTest extends TestCase
{
    /**
     * @var ObjectManager
     */
    protected $objectManager;

    /**
     * @var \Cm_Cache_Backend_File|MockObject
     */
    private $localCacheMockExample;

    /**
     * @var Database|MockObject
     */
    private $remoteCacheMockExample;

    /**
     * @var RemoteSynchronizedCache
     */
    private $remoteSyncCacheInstance;

    protected function setUp(): void
    {
        $this->objectManager = new ObjectManager($this);

        $this->localCacheMockExample = $this->getMockBuilder(\Cm_Cache_Backend_File::class)
            ->disableOriginalConstructor()
            ->getMock();

        $this->remoteCacheMockExample = $this->getMockBuilder(Database::class)
            ->disableOriginalConstructor()
            ->getMock();
        /** @var \Magento\Framework\Cache\Backend\Database $databaseCacheInstance */

        $this->remoteSyncCacheInstance = $this->objectManager->getObject(
            RemoteSynchronizedCache::class,
            [
                'options' => [
                    'remote_backend' => $this->remoteCacheMockExample,
                    'local_backend' => $this->localCacheMockExample,
                ],
            ]
        );
    }

    /**
     * Test that exception is thrown if cache is not configured.
     *
     * @param array $options
     *
     * @dataProvider initializeWithExceptionDataProvider
     */
    public function testInitializeWithException($options): void
    {
        $this->expectException('Zend_Cache_Exception');
        $this->objectManager->getObject(
            RemoteSynchronizedCache::class,
            [
                'options' => $options,
            ]
        );
    }

    /**
     * @return array
     */
    public function initializeWithExceptionDataProvider(): array
    {
        return [
            'empty_backend_option' => [
                'options' => [
                    'remote_backend' => null,
                    'local_backend' => null,
                ],
            ],
            'empty_remote_backend_option' => [
                'options' => [
                    'remote_backend' => Database::class,
                    'local_backend' => null,
                ],
            ],
            'empty_local_backend_option' => [
                'options' => [
                    'remote_backend' => null,
                    'local_backend' => \Cm_Cache_Backend_File::class,
                ],
            ],
        ];
    }

    /**
     * Test that exception is not thrown if cache is configured.
     *
     * @param array $options
     *
     * @dataProvider initializeWithOutExceptionDataProvider
     */
    public function testInitializeWithOutException($options): void
    {
        $result = $this->objectManager->getObject(
            RemoteSynchronizedCache::class,
            [
                'options' => $options,
            ]
        );
        $this->assertInstanceOf(RemoteSynchronizedCache::class, $result);
    }

    /**
     * @return array
     */
    public function initializeWithOutExceptionDataProvider(): array
    {
        $connectionMock = $this->getMockBuilder(Mysql::class)
            ->disableOriginalConstructor()
            ->getMock();

        return [
            'not_empty_backend_option' => [
                'options' => [
                    'remote_backend' => Database::class,
                    'remote_backend_options' => [
                        'adapter_callback' => '',
                        'data_table' => 'data_table',
                        'data_table_callback' => 'data_table_callback',
                        'tags_table' => 'tags_table',
                        'tags_table_callback' => 'tags_table_callback',
                        'store_data' => '',
                        'adapter' => $connectionMock,
                    ],
                    'local_backend' => \Cm_Cache_Backend_File::class,
                    'local_backend_options' => [
                        'cache_dir' => '/tmp',
                    ],
                ],
            ],
        ];
    }

    /**
     * Test that load will return the newest data.
     *
     * @return void
     */
    public function testLoad(): void
    {
        $localData = 1;
        $remoteData = 2;

        $this->localCacheMockExample
            ->expects($this->at(0))
            ->method('load')
            ->willReturn($localData);

        $this->remoteCacheMockExample
            ->expects($this->at(0))
            ->method('load')
            ->willReturn(\hash('sha256', (string)$remoteData));

        $this->remoteCacheMockExample
            ->expects($this->at(1))
            ->method('load')
            ->willReturn($remoteData);

        $this->localCacheMockExample
            ->expects($this->atLeastOnce())
            ->method('save')
            ->with($remoteData)
            ->willReturn(true);

        $this->assertEquals($remoteData, $this->remoteSyncCacheInstance->load(1));
    }

    /**
     * Test that load will not return data when no local data and no remote data exist.
     *
     * @return void
     */
    public function testLoadWithNoLocalAndNoRemoteData(): void
    {
        $localData = false;
        $remoteData = false;

        $this->localCacheMockExample
            ->expects($this->at(0))
            ->method('load')
            ->willReturn($localData);

        $this->remoteCacheMockExample
            ->expects($this->at(0))
            ->method('load')
            ->willReturn($remoteData);

        $this->assertEquals(false, $this->remoteSyncCacheInstance->load(1));
    }

    /**
     * Test that load will return the newest data when only remote data exists.
     *
     * @return void
     */
    public function testLoadWithNoLocalAndWithRemoteData(): void
    {
        $localData = false;
        $remoteData = 1;

        $this->localCacheMockExample
            ->expects($this->atLeastOnce())
            ->method('load')
            ->willReturn($localData);

        $this->remoteCacheMockExample
            ->expects($this->at(0))
            ->method('load')
            ->willReturn($remoteData);

        $this->localCacheMockExample
            ->expects($this->atLeastOnce())
            ->method('save')
            ->willReturn(true);

        $this->assertEquals($remoteData, $this->remoteSyncCacheInstance->load(1));
    }

    /**
     * Test that load will return the newest data when local data and remote data are the same.
     *
     * @return void
     */
    public function testLoadWithEqualLocalAndRemoteData(): void
    {
        $localData = 1;
        $remoteData = 1;

        $this->localCacheMockExample
            ->expects($this->at(0))
            ->method('load')
            ->willReturn($localData);

        $this->remoteCacheMockExample
            ->expects($this->at(0))
            ->method('load')
            ->willReturn(\hash('sha256', (string)$remoteData));

        $this->assertEquals($localData, $this->remoteSyncCacheInstance->load(1));
    }

    /**
     * Test that load will return stale cache.
     *
     * @return void
     */
    public function testLoadWithStaleCache(): void
    {
        $localData = 1;

        $this->localCacheMockExample
            ->expects($this->at(0))
            ->method('load')
            ->willReturn($localData);

        $this->remoteCacheMockExample
            ->expects($this->at(0))
            ->method('load')
            ->willReturn(false);

        $closure = \Closure::bind(function ($cacheInstance) {
            $cacheInstance->_options['use_stale_cache'] = true;
        }, null, $this->remoteSyncCacheInstance);
        $closure($this->remoteSyncCacheInstance);

        $this->remoteCacheMockExample
            ->expects($this->at(2))
            ->method('load')
            ->willReturn(true);

        $this->assertEquals($localData, $this->remoteSyncCacheInstance->load(1));
    }

    /**
     * Test that load will generate data on the first attempt.
     *
     * @return void
     */
    public function testLoadWithoutStaleCache(): void
    {
        $localData = 1;

        $this->localCacheMockExample
            ->expects($this->at(0))
            ->method('load')
            ->willReturn($localData);

        $this->remoteCacheMockExample
            ->expects($this->at(0))
            ->method('load')
            ->willReturn(false);

        $closure = \Closure::bind(function ($cacheInstance) {
            $cacheInstance->_options['use_stale_cache'] = true;
        }, null, $this->remoteSyncCacheInstance);
        $closure($this->remoteSyncCacheInstance);

        $this->remoteCacheMockExample
            ->expects($this->at(2))
            ->method('load')
            ->willReturn(false);

        $closure = \Closure::bind(function ($cacheInstance) {
            return $cacheInstance->lockSign;
        }, null, $this->remoteSyncCacheInstance);
        $lockSign = $closure($this->remoteSyncCacheInstance);

        $this->remoteCacheMockExample
            ->expects($this->at(4))
            ->method('load')
            ->willReturn($lockSign);

        $this->assertEquals(false, $this->remoteSyncCacheInstance->load(1));
    }

    /**
     * Test data remove.
     *
     * @return void
     */
    public function testRemove(): void
    {
        $this->remoteCacheMockExample
            ->expects($this->exactly(2))
            ->method('remove')
            ->willReturn(true);

        $this->localCacheMockExample
            ->expects($this->exactly(1))
            ->method('remove')
            ->willReturn(true);

        $this->remoteSyncCacheInstance->remove(1);
    }

    /**
     * Test data clean.
     *
     * @return void
     */
    public function testClean(): void
    {
        $this->remoteCacheMockExample
            ->expects($this->exactly(1))
            ->method('clean')
            ->willReturn(true);

        $this->remoteSyncCacheInstance->clean();
    }

<<<<<<< HEAD
    /**
     * Test data save when remote data exist.
     *
     * @return void
     */
    public function testSaveWithRemoteData(): void
=======
    public function testSaveWithEqualRemoteData()
>>>>>>> c2846643
    {
        $remoteData = 1;

        $this->remoteCacheMockExample
            ->expects($this->at(0))
            ->method('load')
            ->willReturn(\hash('sha256', (string)$remoteData));

        $this->remoteCacheMockExample
            ->expects($this->at(1))
            ->method('load')
            ->willReturn($remoteData);

        $this->localCacheMockExample
            ->expects($this->once())
            ->method('save')
            ->willReturn(true);

        $this->remoteSyncCacheInstance->save($remoteData, 1);
    }

<<<<<<< HEAD
    /**
     * Test data save when remote data is not exist.
     *
     * @return void
     */
    public function testSaveWithoutRemoteData(): void
=======
    public function testSaveWithMismatchedRemoteData()
    {
        $remoteData = '1';

        $this->remoteCacheMockExample
            ->expects($this->at(0))
            ->method('load')
            ->willReturn(\hash('sha256', $remoteData));

        $this->remoteCacheMockExample->expects($this->exactly(2))->method('save');
        $this->localCacheMockExample->expects($this->once())->method('save');

        $this->remoteSyncCacheInstance->save(2, 1);
    }

    public function testSaveWithoutRemoteData()
>>>>>>> c2846643
    {
        $this->remoteCacheMockExample
            ->expects($this->at(0))
            ->method('load')
            ->willReturn(false);

        $this->remoteCacheMockExample->expects($this->exactly(2))->method('save');
        $this->localCacheMockExample->expects($this->once())->method('save');

        $this->remoteSyncCacheInstance->save(1, 1);
    }
}<|MERGE_RESOLUTION|>--- conflicted
+++ resolved
@@ -371,16 +371,12 @@
         $this->remoteSyncCacheInstance->clean();
     }
 
-<<<<<<< HEAD
     /**
      * Test data save when remote data exist.
      *
      * @return void
      */
-    public function testSaveWithRemoteData(): void
-=======
-    public function testSaveWithEqualRemoteData()
->>>>>>> c2846643
+    public function testSaveWithEqualRemoteData(): void
     {
         $remoteData = 1;
 
@@ -402,14 +398,6 @@
         $this->remoteSyncCacheInstance->save($remoteData, 1);
     }
 
-<<<<<<< HEAD
-    /**
-     * Test data save when remote data is not exist.
-     *
-     * @return void
-     */
-    public function testSaveWithoutRemoteData(): void
-=======
     public function testSaveWithMismatchedRemoteData()
     {
         $remoteData = '1';
@@ -425,8 +413,12 @@
         $this->remoteSyncCacheInstance->save(2, 1);
     }
 
-    public function testSaveWithoutRemoteData()
->>>>>>> c2846643
+    /**
+     * Test data save when remote data is not exist.
+     *
+     * @return void
+     */
+    public function testSaveWithoutRemoteData(): void
     {
         $this->remoteCacheMockExample
             ->expects($this->at(0))
