--- conflicted
+++ resolved
@@ -63,14 +63,8 @@
      */
     public function testConstructorException($options)
     {
-<<<<<<< HEAD
-        $this->expectException(\Zend_Cache_Exception::class);
-
-        $this->getMockForAbstractClass(\Magento\Framework\Cache\Backend\Decorator\AbstractDecorator::class, [$options]);
-=======
         $this->expectException('Zend_Cache_Exception');
         $this->getMockForAbstractClass(AbstractDecorator::class, [$options]);
->>>>>>> 5ce65294
     }
 
     /**
