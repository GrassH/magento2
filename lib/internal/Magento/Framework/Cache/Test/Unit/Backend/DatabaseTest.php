<?php
/**
 * Copyright © Magento, Inc. All rights reserved.
 * See COPYING.txt for license details.
 */
declare(strict_types=1);

namespace Magento\Framework\Cache\Test\Unit\Backend;

use Magento\Framework\Cache\Backend\Database;
use Magento\Framework\DB\Adapter\Pdo\Mysql;
use Magento\Framework\DB\Select;
use Magento\Framework\TestFramework\Unit\Helper\ObjectManager;
use PHPUnit\Framework\MockObject\MockObject;
use PHPUnit\Framework\TestCase;

class DatabaseTest extends TestCase
{
    /**
     * @var ObjectManager
     */
    protected $objectManager;

    protected function setUp(): void
    {
        $this->objectManager = new ObjectManager($this);
    }

    /**
     * @param array $options
     *
     * @dataProvider initializeWithExceptionDataProvider
     */
    public function testInitializeWithException($options)
    {
<<<<<<< HEAD
        $this->expectException(\Zend_Cache_Exception::class);

=======
        $this->expectException('Zend_Cache_Exception');
>>>>>>> 5ce65294
        $this->objectManager->getObject(
            Database::class,
            [
                'options' => $options,
            ]
        );
    }

    /**
     * @return array
     */
    public function initializeWithExceptionDataProvider()
    {
        return [
            'empty_adapter' => [
                'options' => [
                    'adapter_callback' => '',
                    'data_table' => 'data_table',
                    'data_table_callback' => 'data_table_callback',
                    'tags_table' => 'tags_table',
                    'tags_table_callback' => 'tags_table_callback',
                    'adapter' => '',
                ],
            ],
            'empty_data_table' => [
                'options' => [
                    'adapter_callback' => '',
                    'data_table' => '',
                    'data_table_callback' => '',
                    'tags_table' => 'tags_table',
                    'tags_table_callback' => 'tags_table_callback',
                    'adapter' => $this->createMock(Mysql::class),
                ],
            ],
            'empty_tags_table' => [
                'options' => [
                    'adapter_callback' => '',
                    'data_table' => 'data_table',
                    'data_table_callback' => 'data_table_callback',
                    'tags_table' => '',
                    'tags_table_callback' => '',
                    'adapter' => $this->createMock(Mysql::class),
                ],
            ],
        ];
    }

    /**
     * @param array $options
     * @param bool|string $expected
     *
     * @dataProvider loadDataProvider
     */
    public function testLoad($options, $expected)
    {
        /** @var Database $database */
        $database = $this->objectManager->getObject(
            Database::class,
            ['options' => $options]
        );

        $this->assertEquals($expected, $database->load(5));
        $this->assertEquals($expected, $database->load(5, true));
    }

    /**
     * @return array
     */
    public function loadDataProvider()
    {
        $connectionMock = $this->getMockBuilder(Mysql::class)
            ->setMethods(['select', 'fetchOne'])
            ->disableOriginalConstructor()
            ->getMock();

        $selectMock = $this->createPartialMock(Select::class, ['where', 'from']);

        $selectMock->expects($this->any())
            ->method('where')
            ->willReturnSelf();

        $selectMock->expects($this->any())
            ->method('from')
            ->willReturnSelf();

        $connectionMock->expects($this->any())
            ->method('select')
            ->willReturn($selectMock);

        $connectionMock->expects($this->any())
            ->method('fetchOne')
            ->willReturn('loaded_value');

        return [
            'with_store_data' => [
                'options' => $this->getOptionsWithStoreData($connectionMock),
                'expected' => 'loaded_value',

            ],
            'without_store_data' => [
                'options' => $this->getOptionsWithoutStoreData(),
                'expected' => false,
            ],
        ];
    }

    /**
<<<<<<< HEAD
     * @param \Magento\Framework\DB\Adapter\Pdo\Mysql|\PHPUnit\Framework\MockObject\MockObject $connectionMock
=======
     * @param Mysql|MockObject $connectionMock
>>>>>>> 5ce65294
     * @return array
     */
    public function getOptionsWithStoreData($connectionMock)
    {
        return [
            'adapter_callback' => '',
            'data_table' => 'data_table',
            'data_table_callback' => 'data_table_callback',
            'tags_table' => 'tags_table',
            'tags_table_callback' => 'tags_table_callback',
            'store_data' => 'store_data',
            'adapter' => $connectionMock,
        ];
    }

    /**
<<<<<<< HEAD
     * @param null|\Magento\Framework\DB\Adapter\Pdo\Mysql|\PHPUnit\Framework\MockObject\MockObject $connectionMock
=======
     * @param null|Mysql|MockObject $connectionMock
>>>>>>> 5ce65294
     * @return array
     */
    public function getOptionsWithoutStoreData($connectionMock = null)
    {
        if (null === $connectionMock) {
            $connectionMock = $this->getMockBuilder(Mysql::class)
                ->disableOriginalConstructor()
                ->getMock();
        }

        return [
            'adapter_callback' => '',
            'data_table' => 'data_table',
            'data_table_callback' => 'data_table_callback',
            'tags_table' => 'tags_table',
            'tags_table_callback' => 'tags_table_callback',
            'store_data' => '',
            'adapter' => $connectionMock
        ];
    }

    /**
     * @param array $options
     * @param bool|string $expected
     *
     * @dataProvider loadDataProvider
     */
    public function testTest($options, $expected)
    {
        /** @var Database $database */
        $database = $this->objectManager->getObject(
            Database::class,
            ['options' => $options]
        );

        $this->assertEquals($expected, $database->load(5));
        $this->assertEquals($expected, $database->load(5, true));
    }

    /**
     * @param array $options
     * @param bool $expected
     *
     * @dataProvider saveDataProvider
     */
    public function testSave($options, $expected)
    {
        /** @var Database $database */
        $database = $this->objectManager->getObject(
            Database::class,
            ['options' => $options]
        );

        $this->assertEquals($expected, $database->save('data', 4));
    }

    /**
     * @return array
     */
    public function saveDataProvider()
    {
        return [
            'major_case_with_store_data' => [
                'options' => $this->getOptionsWithStoreData($this->getSaveAdapterMock(true)),
                'expected' => true,
            ],
            'minor_case_with_store_data' => [
                'options' => $this->getOptionsWithStoreData($this->getSaveAdapterMock(false)),
                'expected' => false,
            ],
            'without_store_data' => [
                'options' => $this->getOptionsWithoutStoreData(),
                'expected' => true,
            ],
        ];
    }

    /**
     * @param bool $result
<<<<<<< HEAD
     * @return \Magento\Framework\DB\Adapter\Pdo\Mysql|\PHPUnit\Framework\MockObject\MockObject
=======
     * @return Mysql|MockObject
>>>>>>> 5ce65294
     */
    protected function getSaveAdapterMock($result)
    {
        $connectionMock = $this->getMockBuilder(Mysql::class)
            ->setMethods(['quoteIdentifier', 'query'])
            ->disableOriginalConstructor()
            ->getMock();

        $dbStatementMock = $this->getMockBuilder(\Zend_Db_Statement_Interface::class)
            ->setMethods(['rowCount'])
            ->disableOriginalConstructor()
            ->getMockForAbstractClass();

        $dbStatementMock->expects($this->any())
            ->method('rowCount')
            ->willReturn($result);

        $connectionMock->expects($this->any())
            ->method('quoteIdentifier')
            ->willReturn('data');

        $connectionMock->expects($this->any())
            ->method('query')
            ->willReturn($dbStatementMock);

        return $connectionMock;
    }

    /**
     * @param array $options
     * @param bool $expected
     *
     * @dataProvider removeDataProvider
     */
    public function testRemove($options, $expected)
    {
        /** @var Database $database */
        $database = $this->objectManager->getObject(
            Database::class,
            ['options' => $options]
        );

        $this->assertEquals($expected, $database->remove(3));
    }

    /**
     * @return array
     */
    public function removeDataProvider()
    {
        $connectionMock = $this->getMockBuilder(Mysql::class)
            ->setMethods(['delete'])
            ->disableOriginalConstructor()
            ->getMock();

        $connectionMock->expects($this->any())
            ->method('delete')
            ->willReturn(true);

        return [
            'with_store_data' => [
                'options' => $this->getOptionsWithStoreData($connectionMock),
                'expected' => true,

            ],
            'without_store_data' => [
                'options' => $this->getOptionsWithoutStoreData(),
                'expected' => false,
            ],
        ];
    }

    /**
     * @param array $options
     * @param string $mode
     * @param bool $expected
     *
     * @dataProvider cleanDataProvider
     */
    public function testClean($options, $mode, $expected)
    {
        /** @var Database $database */
        $database = $this->objectManager->getObject(
            Database::class,
            ['options' => $options]
        );

        $this->assertEquals($expected, $database->clean($mode));
    }

    /**
     * @return array
     */
    public function cleanDataProvider()
    {
        $connectionMock = $this->getMockBuilder(Mysql::class)
            ->setMethods(['query', 'delete'])
            ->disableOriginalConstructor()
            ->getMock();

        $connectionMock->expects($this->any())
            ->method('query')
            ->willReturn(false);

        $connectionMock->expects($this->any())
            ->method('delete')
            ->willReturn(true);

        return [
            'mode_all_with_store_data' => [
                'options' => $this->getOptionsWithStoreData($connectionMock),
                'mode' => \Zend_Cache::CLEANING_MODE_ALL,
                'expected' => false,

            ],
            'mode_all_without_store_data' => [
                'options' => $this->getOptionsWithoutStoreData($connectionMock),
                'mode' => \Zend_Cache::CLEANING_MODE_ALL,
                'expected' => false,
            ],
            'mode_old_with_store_data' => [
                'options' => $this->getOptionsWithStoreData($connectionMock),
                'mode' => \Zend_Cache::CLEANING_MODE_OLD,
                'expected' => true,

            ],
            'mode_old_without_store_data' => [
                'options' => $this->getOptionsWithoutStoreData($connectionMock),
                'mode' => \Zend_Cache::CLEANING_MODE_OLD,
                'expected' => true,
            ],
            'mode_matching_tag_without_store_data' => [
                'options' => $this->getOptionsWithoutStoreData($connectionMock),
                'mode' => \Zend_Cache::CLEANING_MODE_MATCHING_TAG,
                'expected' => true,
            ],
            'mode_not_matching_tag_without_store_data' => [
                'options' => $this->getOptionsWithoutStoreData($connectionMock),
                'mode' => \Zend_Cache::CLEANING_MODE_NOT_MATCHING_TAG,
                'expected' => true,
            ],
            'mode_matching_any_tag_without_store_data' => [
                'options' => $this->getOptionsWithoutStoreData($connectionMock),
                'mode' => \Zend_Cache::CLEANING_MODE_MATCHING_ANY_TAG,
                'expected' => true,
            ],
        ];
    }

<<<<<<< HEAD
    /**
     */
    public function testCleanException()
    {
        $this->expectException(\Zend_Cache_Exception::class);

        /** @var \Magento\Framework\Cache\Backend\Database $database */
=======
    public function testCleanException()
    {
        $this->expectException('Zend_Cache_Exception');
        /** @var Database $database */
>>>>>>> 5ce65294
        $database = $this->objectManager->getObject(
            Database::class,
            ['options' => $this->getOptionsWithoutStoreData()]
        );

        $database->clean('my_unique_mode');
    }

    /**
     * @param array $options
     * @param array $expected
     *
     * @dataProvider getIdsDataProvider
     */
    public function testGetIds($options, $expected)
    {
        /** @var Database $database */
        $database = $this->objectManager->getObject(
            Database::class,
            ['options' => $options]
        );

        $this->assertEquals($expected, $database->getIds());
    }

    /**
     * @return array
     */
    public function getIdsDataProvider()
    {
        $connectionMock = $this->getMockBuilder(Mysql::class)
            ->setMethods(['select', 'fetchCol'])
            ->disableOriginalConstructor()
            ->getMock();

        $selectMock = $this->createPartialMock(Select::class, ['from']);

        $selectMock->expects($this->any())
            ->method('from')
            ->willReturnSelf();

        $connectionMock->expects($this->any())
            ->method('select')
            ->willReturn($selectMock);

        $connectionMock->expects($this->any())
            ->method('fetchCol')
            ->willReturn(['value_one', 'value_two']);

        return [
            'with_store_data' => [
                'options' => $this->getOptionsWithStoreData($connectionMock),
                'expected' => ['value_one', 'value_two'],

            ],
            'without_store_data' => [
                'options' => $this->getOptionsWithoutStoreData(),
                'expected' => [],
            ],
        ];
    }

    public function testGetTags()
    {
        $connectionMock = $this->getMockBuilder(Mysql::class)
            ->setMethods(['select', 'fetchCol'])
            ->disableOriginalConstructor()
            ->getMock();

        $selectMock = $this->createPartialMock(Select::class, ['from', 'distinct']);

        $selectMock->expects($this->any())
            ->method('from')
            ->willReturnSelf();

        $selectMock->expects($this->any())
            ->method('distinct')
            ->willReturnSelf();

        $connectionMock->expects($this->any())
            ->method('select')
            ->willReturn($selectMock);

        $connectionMock->expects($this->any())
            ->method('fetchCol')
            ->willReturn(['value_one', 'value_two']);

        /** @var Database $database */
        $database = $this->objectManager->getObject(
            Database::class,
            ['options' => $this->getOptionsWithStoreData($connectionMock)]
        );

        $this->assertEquals(['value_one', 'value_two'], $database->getIds());
    }

    public function testGetIdsMatchingTags()
    {
        $connectionMock = $this->getMockBuilder(Mysql::class)
            ->setMethods(['select', 'fetchCol'])
            ->disableOriginalConstructor()
            ->getMock();

        $selectMock = $this->createPartialMock(
            Select::class,
            ['from', 'distinct', 'where', 'group', 'having']
        );

        $selectMock->expects($this->any())
            ->method('from')
            ->willReturnSelf();

        $selectMock->expects($this->any())
            ->method('distinct')
            ->willReturnSelf();

        $selectMock->expects($this->any())
            ->method('where')
            ->willReturnSelf();

        $selectMock->expects($this->any())
            ->method('group')
            ->willReturnSelf();

        $selectMock->expects($this->any())
            ->method('having')
            ->willReturnSelf();

        $connectionMock->expects($this->any())
            ->method('select')
            ->willReturn($selectMock);

        $connectionMock->expects($this->any())
            ->method('fetchCol')
            ->willReturn(['value_one', 'value_two']);

        /** @var Database $database */
        $database = $this->objectManager->getObject(
            Database::class,
            ['options' => $this->getOptionsWithStoreData($connectionMock)]
        );

        $this->assertEquals(['value_one', 'value_two'], $database->getIdsMatchingTags());
    }

    public function testGetIdsNotMatchingTags()
    {
        $connectionMock = $this->getMockBuilder(Mysql::class)
            ->setMethods(['select', 'fetchCol'])
            ->disableOriginalConstructor()
            ->getMock();

        $selectMock = $this->createPartialMock(
            Select::class,
            ['from', 'distinct', 'where', 'group', 'having']
        );

        $selectMock->expects($this->any())
            ->method('from')
            ->willReturnSelf();

        $selectMock->expects($this->any())
            ->method('distinct')
            ->willReturnSelf();

        $selectMock->expects($this->any())
            ->method('where')
            ->willReturnSelf();

        $selectMock->expects($this->any())
            ->method('group')
            ->willReturnSelf();

        $selectMock->expects($this->any())
            ->method('having')
            ->willReturnSelf();

        $connectionMock->expects($this->any())
            ->method('select')
            ->willReturn($selectMock);

        $connectionMock->expects($this->at(1))
            ->method('fetchCol')
            ->willReturn(['some_value_one']);

        $connectionMock->expects($this->at(3))
            ->method('fetchCol')
            ->willReturn(['some_value_two']);

        /** @var Database $database */
        $database = $this->objectManager->getObject(
            Database::class,
            ['options' => $this->getOptionsWithStoreData($connectionMock)]
        );

        $this->assertEquals(['some_value_one'], $database->getIdsNotMatchingTags());
    }

    public function testGetIdsMatchingAnyTags()
    {
        $connectionMock = $this->getMockBuilder(Mysql::class)
            ->setMethods(['select', 'fetchCol'])
            ->disableOriginalConstructor()
            ->getMock();

        $selectMock = $this->createPartialMock(Select::class, ['from', 'distinct']);

        $selectMock->expects($this->any())
            ->method('from')
            ->willReturnSelf();

        $selectMock->expects($this->any())
            ->method('distinct')
            ->willReturnSelf();

        $connectionMock->expects($this->any())
            ->method('select')
            ->willReturn($selectMock);

        $connectionMock->expects($this->any())
            ->method('fetchCol')
            ->willReturn(['some_value_one', 'some_value_two']);

        /** @var Database $database */
        $database = $this->objectManager->getObject(
            Database::class,
            ['options' => $this->getOptionsWithStoreData($connectionMock)]
        );

        $this->assertEquals(['some_value_one', 'some_value_two'], $database->getIds());
    }

    public function testGetMetadatas()
    {
        $connectionMock = $this->getMockBuilder(Mysql::class)
            ->setMethods(['select', 'fetchCol', 'fetchRow'])
            ->disableOriginalConstructor()
            ->getMock();

        $selectMock = $this->createPartialMock(Select::class, ['from', 'where']);

        $selectMock->expects($this->any())
            ->method('from')
            ->willReturnSelf();

        $selectMock->expects($this->any())
            ->method('where')
            ->willReturnSelf();

        $connectionMock->expects($this->any())
            ->method('select')
            ->willReturn($selectMock);

        $connectionMock->expects($this->any())
            ->method('fetchCol')
            ->willReturn(['some_value_one', 'some_value_two']);

        $connectionMock->expects($this->any())
            ->method('fetchRow')
            ->willReturn(['expire_time' => '3', 'update_time' => 2]);

        /** @var Database $database */
        $database = $this->objectManager->getObject(
            Database::class,
            ['options' => $this->getOptionsWithStoreData($connectionMock)]
        );

        $this->assertEquals(
            [
               'expire' => 3,
                'mtime' => 2,
                'tags' => ['some_value_one', 'some_value_two'],
            ],
            $database->getMetadatas(5)
        );
    }

    /**
     * @param array $options
     * @param bool $expected
     *
     * @dataProvider touchDataProvider
     */
    public function testTouch($options, $expected)
    {
        /** @var Database $database */
        $database = $this->objectManager->getObject(
            Database::class,
            ['options' => $options]
        );

        $this->assertEquals($expected, $database->touch(2, 100));
    }

    /**
     * @return array
     */
    public function touchDataProvider()
    {
        $connectionMock = $this->getMockBuilder(Mysql::class)
            ->setMethods(['update'])
            ->disableOriginalConstructor()
            ->getMock();

        $connectionMock->expects($this->any())
            ->method('update')
            ->willReturn(false);

        return [
            'with_store_data' => [
                'options' => $this->getOptionsWithStoreData($connectionMock),
                'expected' => false,

            ],
            'without_store_data' => [
                'options' => $this->getOptionsWithoutStoreData(),
                'expected' => true,
            ],
        ];
    }
}<|MERGE_RESOLUTION|>--- conflicted
+++ resolved
@@ -33,12 +33,7 @@
      */
     public function testInitializeWithException($options)
     {
-<<<<<<< HEAD
-        $this->expectException(\Zend_Cache_Exception::class);
-
-=======
         $this->expectException('Zend_Cache_Exception');
->>>>>>> 5ce65294
         $this->objectManager->getObject(
             Database::class,
             [
@@ -118,19 +113,19 @@
 
         $selectMock->expects($this->any())
             ->method('where')
-            ->willReturnSelf();
+            ->will($this->returnSelf());
 
         $selectMock->expects($this->any())
             ->method('from')
-            ->willReturnSelf();
+            ->will($this->returnSelf());
 
         $connectionMock->expects($this->any())
             ->method('select')
-            ->willReturn($selectMock);
+            ->will($this->returnValue($selectMock));
 
         $connectionMock->expects($this->any())
             ->method('fetchOne')
-            ->willReturn('loaded_value');
+            ->will($this->returnValue('loaded_value'));
 
         return [
             'with_store_data' => [
@@ -146,11 +141,7 @@
     }
 
     /**
-<<<<<<< HEAD
-     * @param \Magento\Framework\DB\Adapter\Pdo\Mysql|\PHPUnit\Framework\MockObject\MockObject $connectionMock
-=======
      * @param Mysql|MockObject $connectionMock
->>>>>>> 5ce65294
      * @return array
      */
     public function getOptionsWithStoreData($connectionMock)
@@ -167,11 +158,7 @@
     }
 
     /**
-<<<<<<< HEAD
-     * @param null|\Magento\Framework\DB\Adapter\Pdo\Mysql|\PHPUnit\Framework\MockObject\MockObject $connectionMock
-=======
      * @param null|Mysql|MockObject $connectionMock
->>>>>>> 5ce65294
      * @return array
      */
     public function getOptionsWithoutStoreData($connectionMock = null)
@@ -251,11 +238,7 @@
 
     /**
      * @param bool $result
-<<<<<<< HEAD
-     * @return \Magento\Framework\DB\Adapter\Pdo\Mysql|\PHPUnit\Framework\MockObject\MockObject
-=======
      * @return Mysql|MockObject
->>>>>>> 5ce65294
      */
     protected function getSaveAdapterMock($result)
     {
@@ -271,15 +254,15 @@
 
         $dbStatementMock->expects($this->any())
             ->method('rowCount')
-            ->willReturn($result);
+            ->will($this->returnValue($result));
 
         $connectionMock->expects($this->any())
             ->method('quoteIdentifier')
-            ->willReturn('data');
+            ->will($this->returnValue('data'));
 
         $connectionMock->expects($this->any())
             ->method('query')
-            ->willReturn($dbStatementMock);
+            ->will($this->returnValue($dbStatementMock));
 
         return $connectionMock;
     }
@@ -313,7 +296,7 @@
 
         $connectionMock->expects($this->any())
             ->method('delete')
-            ->willReturn(true);
+            ->will($this->returnValue(true));
 
         return [
             'with_store_data' => [
@@ -358,11 +341,11 @@
 
         $connectionMock->expects($this->any())
             ->method('query')
-            ->willReturn(false);
+            ->will($this->returnValue(false));
 
         $connectionMock->expects($this->any())
             ->method('delete')
-            ->willReturn(true);
+            ->will($this->returnValue(true));
 
         return [
             'mode_all_with_store_data' => [
@@ -405,20 +388,10 @@
         ];
     }
 
-<<<<<<< HEAD
-    /**
-     */
     public function testCleanException()
     {
-        $this->expectException(\Zend_Cache_Exception::class);
-
-        /** @var \Magento\Framework\Cache\Backend\Database $database */
-=======
-    public function testCleanException()
-    {
         $this->expectException('Zend_Cache_Exception');
         /** @var Database $database */
->>>>>>> 5ce65294
         $database = $this->objectManager->getObject(
             Database::class,
             ['options' => $this->getOptionsWithoutStoreData()]
@@ -458,15 +431,15 @@
 
         $selectMock->expects($this->any())
             ->method('from')
-            ->willReturnSelf();
+            ->will($this->returnSelf());
 
         $connectionMock->expects($this->any())
             ->method('select')
-            ->willReturn($selectMock);
+            ->will($this->returnValue($selectMock));
 
         $connectionMock->expects($this->any())
             ->method('fetchCol')
-            ->willReturn(['value_one', 'value_two']);
+            ->will($this->returnValue(['value_one', 'value_two']));
 
         return [
             'with_store_data' => [
@@ -492,19 +465,19 @@
 
         $selectMock->expects($this->any())
             ->method('from')
-            ->willReturnSelf();
+            ->will($this->returnSelf());
 
         $selectMock->expects($this->any())
             ->method('distinct')
-            ->willReturnSelf();
+            ->will($this->returnSelf());
 
         $connectionMock->expects($this->any())
             ->method('select')
-            ->willReturn($selectMock);
+            ->will($this->returnValue($selectMock));
 
         $connectionMock->expects($this->any())
             ->method('fetchCol')
-            ->willReturn(['value_one', 'value_two']);
+            ->will($this->returnValue(['value_one', 'value_two']));
 
         /** @var Database $database */
         $database = $this->objectManager->getObject(
@@ -529,31 +502,31 @@
 
         $selectMock->expects($this->any())
             ->method('from')
-            ->willReturnSelf();
+            ->will($this->returnSelf());
 
         $selectMock->expects($this->any())
             ->method('distinct')
-            ->willReturnSelf();
+            ->will($this->returnSelf());
 
         $selectMock->expects($this->any())
             ->method('where')
-            ->willReturnSelf();
+            ->will($this->returnSelf());
 
         $selectMock->expects($this->any())
             ->method('group')
-            ->willReturnSelf();
+            ->will($this->returnSelf());
 
         $selectMock->expects($this->any())
             ->method('having')
-            ->willReturnSelf();
+            ->will($this->returnSelf());
 
         $connectionMock->expects($this->any())
             ->method('select')
-            ->willReturn($selectMock);
+            ->will($this->returnValue($selectMock));
 
         $connectionMock->expects($this->any())
             ->method('fetchCol')
-            ->willReturn(['value_one', 'value_two']);
+            ->will($this->returnValue(['value_one', 'value_two']));
 
         /** @var Database $database */
         $database = $this->objectManager->getObject(
@@ -578,35 +551,35 @@
 
         $selectMock->expects($this->any())
             ->method('from')
-            ->willReturnSelf();
+            ->will($this->returnSelf());
 
         $selectMock->expects($this->any())
             ->method('distinct')
-            ->willReturnSelf();
+            ->will($this->returnSelf());
 
         $selectMock->expects($this->any())
             ->method('where')
-            ->willReturnSelf();
+            ->will($this->returnSelf());
 
         $selectMock->expects($this->any())
             ->method('group')
-            ->willReturnSelf();
+            ->will($this->returnSelf());
 
         $selectMock->expects($this->any())
             ->method('having')
-            ->willReturnSelf();
+            ->will($this->returnSelf());
 
         $connectionMock->expects($this->any())
             ->method('select')
-            ->willReturn($selectMock);
+            ->will($this->returnValue($selectMock));
 
         $connectionMock->expects($this->at(1))
             ->method('fetchCol')
-            ->willReturn(['some_value_one']);
+            ->will($this->returnValue(['some_value_one']));
 
         $connectionMock->expects($this->at(3))
             ->method('fetchCol')
-            ->willReturn(['some_value_two']);
+            ->will($this->returnValue(['some_value_two']));
 
         /** @var Database $database */
         $database = $this->objectManager->getObject(
@@ -628,19 +601,19 @@
 
         $selectMock->expects($this->any())
             ->method('from')
-            ->willReturnSelf();
+            ->will($this->returnSelf());
 
         $selectMock->expects($this->any())
             ->method('distinct')
-            ->willReturnSelf();
+            ->will($this->returnSelf());
 
         $connectionMock->expects($this->any())
             ->method('select')
-            ->willReturn($selectMock);
+            ->will($this->returnValue($selectMock));
 
         $connectionMock->expects($this->any())
             ->method('fetchCol')
-            ->willReturn(['some_value_one', 'some_value_two']);
+            ->will($this->returnValue(['some_value_one', 'some_value_two']));
 
         /** @var Database $database */
         $database = $this->objectManager->getObject(
@@ -662,23 +635,23 @@
 
         $selectMock->expects($this->any())
             ->method('from')
-            ->willReturnSelf();
+            ->will($this->returnSelf());
 
         $selectMock->expects($this->any())
             ->method('where')
-            ->willReturnSelf();
+            ->will($this->returnSelf());
 
         $connectionMock->expects($this->any())
             ->method('select')
-            ->willReturn($selectMock);
+            ->will($this->returnValue($selectMock));
 
         $connectionMock->expects($this->any())
             ->method('fetchCol')
-            ->willReturn(['some_value_one', 'some_value_two']);
+            ->will($this->returnValue(['some_value_one', 'some_value_two']));
 
         $connectionMock->expects($this->any())
             ->method('fetchRow')
-            ->willReturn(['expire_time' => '3', 'update_time' => 2]);
+            ->will($this->returnValue(['expire_time' => '3', 'update_time' => 2]));
 
         /** @var Database $database */
         $database = $this->objectManager->getObject(
@@ -725,7 +698,7 @@
 
         $connectionMock->expects($this->any())
             ->method('update')
-            ->willReturn(false);
+            ->will($this->returnValue(false));
 
         return [
             'with_store_data' => [
