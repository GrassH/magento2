--- conflicted
+++ resolved
@@ -20,11 +20,7 @@
     protected $_object;
 
     /**
-<<<<<<< HEAD
-     * @var \PHPUnit\Framework\MockObject\MockObject
-=======
      * @var MockObject
->>>>>>> 5ce65294
      */
     protected $_frontend;
 
@@ -57,8 +53,8 @@
             'test_id',
             ['test_tag_one', 'test_tag_two', 'enforced_tag'],
             111
-        )->willReturn(
-            $expectedResult
+        )->will(
+            $this->returnValue($expectedResult)
         );
         $actualResult = $this->_object->save('test_value', 'test_id', ['test_tag_one', 'test_tag_two'], 111);
         $this->assertSame($expectedResult, $actualResult);
@@ -74,8 +70,8 @@
         )->with(
             \Zend_Cache::CLEANING_MODE_MATCHING_TAG,
             ['enforced_tag']
-        )->willReturn(
-            $expectedResult
+        )->will(
+            $this->returnValue($expectedResult)
         );
         $actualResult = $this->_object->clean(
             \Zend_Cache::CLEANING_MODE_ALL,
@@ -94,8 +90,8 @@
         )->with(
             \Zend_Cache::CLEANING_MODE_MATCHING_TAG,
             ['test_tag_one', 'test_tag_two', 'enforced_tag']
-        )->willReturn(
-            $expectedResult
+        )->will(
+            $this->returnValue($expectedResult)
         );
         $actualResult = $this->_object->clean(
             \Zend_Cache::CLEANING_MODE_MATCHING_TAG,
@@ -119,8 +115,8 @@
         )->with(
             \Zend_Cache::CLEANING_MODE_MATCHING_TAG,
             ['test_tag_one', 'enforced_tag']
-        )->willReturn(
-            $fixtureResultOne
+        )->will(
+            $this->returnValue($fixtureResultOne)
         );
         $this->_frontend->expects(
             $this->at(1)
@@ -129,8 +125,8 @@
         )->with(
             \Zend_Cache::CLEANING_MODE_MATCHING_TAG,
             ['test_tag_two', 'enforced_tag']
-        )->willReturn(
-            $fixtureResultTwo
+        )->will(
+            $this->returnValue($fixtureResultTwo)
         );
         $actualResult = $this->_object->clean(
             \Zend_Cache::CLEANING_MODE_MATCHING_ANY_TAG,
