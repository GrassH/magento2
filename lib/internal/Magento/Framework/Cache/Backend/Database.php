--- conflicted
+++ resolved
@@ -91,15 +91,10 @@
             } else {
                 $connection = $this->_options['adapter'];
             }
-<<<<<<< HEAD
-            if (!$connection instanceof \Zend_Db_Adapter_Abstract) {
-                \Zend_Cache::throwException('DB Adapter should be declared and extend \Zend_Db_Adapter_Abstract');
-=======
-            if (!$adapter instanceof \Magento\Framework\DB\Adapter\AdapterInterface) {
+            if (!$connection instanceof \Magento\Framework\DB\Adapter\AdapterInterface) {
                 \Zend_Cache::throwException(
                     'DB Adapter should be declared and extend \Magento\Framework\DB\Adapter\AdapterInterface'
                 );
->>>>>>> 3219ce16
             } else {
                 $this->_connection = $connection;
             }
