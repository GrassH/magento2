<?php
/**
 * Copyright © Magento, Inc. All rights reserved.
 * See COPYING.txt for license details.
 */
declare(strict_types=1);

namespace Magento\Framework\Controller\Test\Unit\Result;

use Magento\Framework\App\Response\HttpInterface;
use Magento\Framework\Controller\Result\Json;
use Magento\Framework\TestFramework\Unit\Helper\ObjectManager;
use Magento\Framework\Translate\InlineInterface;
use PHPUnit\Framework\MockObject\MockObject;
use PHPUnit\Framework\TestCase;

/**
 *
 * @covers \Magento\Framework\Controller\Result\Json
 */
class JsonTest extends TestCase
{
    /**
     * @return void
     */
    public function testRenderResult()
    {
        $json = '{"data":"data"}';
        $translatedJson = '{"data_translated":"data_translated"}';

<<<<<<< HEAD
        /** @var \Magento\Framework\Translate\InlineInterface|\PHPUnit\Framework\MockObject\MockObject
         * $translateInline
         */
        $translateInline = $this->createMock(\Magento\Framework\Translate\InlineInterface::class);
        $translateInline->expects($this->any())->method('processResponseBody')->with($json, true)->willReturn(
            $translatedJson
=======
        /** @var InlineInterface|MockObject
         * $translateInline
         */
        $translateInline = $this->createMock(InlineInterface::class);
        $translateInline->expects($this->any())->method('processResponseBody')->with($json, true)->will(
            $this->returnValue($translatedJson)
>>>>>>> 5ce65294
        );

        $response = $this->createMock(HttpInterface::class);
        $response->expects($this->atLeastOnce())->method('setHeader')->with('Content-Type', 'application/json', true);
        $response->expects($this->atLeastOnce())->method('setBody')->with($json);

        /** @var Json $resultJson */
        $resultJson = (new ObjectManager($this))
            ->getObject(Json::class, ['translateInline' => $translateInline]);
        $resultJson->setJsonData($json);
        $this->assertSame($resultJson, $resultJson->renderResult($response));
    }
}<|MERGE_RESOLUTION|>--- conflicted
+++ resolved
@@ -28,21 +28,12 @@
         $json = '{"data":"data"}';
         $translatedJson = '{"data_translated":"data_translated"}';
 
-<<<<<<< HEAD
-        /** @var \Magento\Framework\Translate\InlineInterface|\PHPUnit\Framework\MockObject\MockObject
-         * $translateInline
-         */
-        $translateInline = $this->createMock(\Magento\Framework\Translate\InlineInterface::class);
-        $translateInline->expects($this->any())->method('processResponseBody')->with($json, true)->willReturn(
-            $translatedJson
-=======
         /** @var InlineInterface|MockObject
          * $translateInline
          */
         $translateInline = $this->createMock(InlineInterface::class);
         $translateInline->expects($this->any())->method('processResponseBody')->with($json, true)->will(
             $this->returnValue($translatedJson)
->>>>>>> 5ce65294
         );
 
         $response = $this->createMock(HttpInterface::class);
