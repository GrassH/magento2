--- conflicted
+++ resolved
@@ -19,18 +19,6 @@
     /** @var Redirect */
     protected $redirect;
 
-<<<<<<< HEAD
-    /** @var \Magento\Framework\App\Response\RedirectInterface|\PHPUnit\Framework\MockObject\MockObject */
-    protected $redirectInterface;
-
-    /** @var \Magento\Framework\UrlInterface|\PHPUnit\Framework\MockObject\MockObject */
-    protected $urlBuilder;
-
-    /** @var \Magento\Framework\UrlInterface|\PHPUnit\Framework\MockObject\MockObject */
-    protected $urlInterface;
-
-    /** @var HttpResponseInterface|\PHPUnit\Framework\MockObject\MockObject */
-=======
     /** @var RedirectInterface|MockObject */
     protected $redirectInterface;
 
@@ -41,15 +29,14 @@
     protected $urlInterface;
 
     /** @var HttpResponseInterface|MockObject */
->>>>>>> 5ce65294
     protected $response;
 
     protected function setUp(): void
     {
-        $this->redirectInterface = $this->getMockForAbstractClass(RedirectInterface::class);
-        $this->urlBuilder = $this->getMockForAbstractClass(UrlInterface::class);
-        $this->urlInterface = $this->getMockForAbstractClass(UrlInterface::class);
-        $this->response = $this->getMockForAbstractClass(HttpResponseInterface::class);
+        $this->redirectInterface = $this->createMock(RedirectInterface::class);
+        $this->urlBuilder = $this->createMock(UrlInterface::class);
+        $this->urlInterface = $this->createMock(UrlInterface::class);
+        $this->response = $this->createMock(HttpResponseInterface::class);
         $this->redirect = new Redirect($this->redirectInterface, $this->urlInterface);
     }
 
@@ -81,8 +68,8 @@
     {
         $path = 'test/path';
         $params = ['one' => 1, 'two' => 2];
-        $this->redirectInterface->expects($this->once())->method('updatePathParams')->with($params)->willReturn(
-            $params
+        $this->redirectInterface->expects($this->once())->method('updatePathParams')->with($params)->will(
+            $this->returnValue($params)
         );
         $this->assertInstanceOf(
             Redirect::class,
