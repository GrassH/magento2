--- conflicted
+++ resolved
@@ -16,10 +16,7 @@
 
 /**
  * Class Delete
-<<<<<<< HEAD
-=======
  *
->>>>>>> 8cf5dc65
  * @SuppressWarnings(PHPMD.CouplingBetweenObjects)
  */
 class Delete
