--- conflicted
+++ resolved
@@ -30,19 +30,11 @@
     private $resolver;
 
     /**
-<<<<<<< HEAD
-     * @var \Magento\Framework\EntityManager\MetadataPool|\PHPUnit\Framework\MockObject\MockObject
-     */
-    private $metadataPoolMock;
-
-    protected function setUp(): void
-=======
      * @var MetadataPool|MockObject
      */
     private $metadataPoolMock;
 
     public function setUp(): void
->>>>>>> 5ce65294
     {
         $this->objectManager = new ObjectManager($this);
         $this->metadataPoolMock =
