--- conflicted
+++ resolved
@@ -23,38 +23,22 @@
 class CreateTest extends TestCase
 {
     /**
-<<<<<<< HEAD
-     * @var MetadataPool|\PHPUnit\Framework\MockObject\MockObject
-=======
      * @var MetadataPool|MockObject
->>>>>>> 5ce65294
      */
     private $metadataPool;
 
     /**
-<<<<<<< HEAD
-     * @var ResourceConnection|\PHPUnit\Framework\MockObject\MockObject
-=======
      * @var ResourceConnection|MockObject
->>>>>>> 5ce65294
      */
     private $resourceConnection;
 
     /**
-<<<<<<< HEAD
-     * @var CreateMain|\PHPUnit\Framework\MockObject\MockObject
-=======
      * @var CreateMain|MockObject
->>>>>>> 5ce65294
      */
     private $createMain;
 
     /**
-<<<<<<< HEAD
-     * @var SequenceApplier|\PHPUnit\Framework\MockObject\MockObject
-=======
      * @var SequenceApplier|MockObject
->>>>>>> 5ce65294
      */
     private $sequenceApplier;
 
@@ -63,11 +47,7 @@
      */
     private $create;
 
-<<<<<<< HEAD
-    protected function setUp(): void
-=======
     public function setUp(): void
->>>>>>> 5ce65294
     {
         $this->metadataPool = $this->getMockBuilder(MetadataPool::class)
             ->disableOriginalConstructor()
@@ -90,23 +70,13 @@
         ]);
     }
 
-<<<<<<< HEAD
-    /**
-     */
-    public function testDuplicateExceptionProcessingOnExecute()
-    {
-        $this->expectException(\Magento\Framework\Exception\AlreadyExistsException::class);
-
-        $metadata = $this->getMockForAbstractClass(EntityMetadataInterface::class);
-=======
     public function testDuplicateExceptionProcessingOnExecute()
     {
         $this->expectException('Magento\Framework\Exception\AlreadyExistsException');
         $metadata = $this->createMock(EntityMetadataInterface::class);
->>>>>>> 5ce65294
         $this->metadataPool->expects($this->any())->method('getMetadata')->willReturn($metadata);
 
-        $connection = $this->getMockForAbstractClass(AdapterInterface::class);
+        $connection = $this->createMock(AdapterInterface::class);
         $connection->expects($this->once())->method('rollback');
         $this->resourceConnection->expects($this->any())->method('getConnectionByName')->willReturn($connection);
 
