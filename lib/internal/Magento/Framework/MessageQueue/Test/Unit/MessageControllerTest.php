--- conflicted
+++ resolved
@@ -21,11 +21,7 @@
 class MessageControllerTest extends TestCase
 {
     /**
-<<<<<<< HEAD
-     * @var \Magento\Framework\MessageQueue\LockInterfaceFactory|\PHPUnit\Framework\MockObject\MockObject
-=======
      * @var \Magento\Framework\MessageQueue\LockInterfaceFactory|MockObject
->>>>>>> 5ce65294
      */
     private $lockFactory;
 
