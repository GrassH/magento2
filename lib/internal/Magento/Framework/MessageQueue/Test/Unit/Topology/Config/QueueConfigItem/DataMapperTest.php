--- conflicted
+++ resolved
@@ -21,29 +21,17 @@
 class DataMapperTest extends TestCase
 {
     /**
-<<<<<<< HEAD
      * @var Data|MockObject
-=======
-     * @var MockObject
->>>>>>> 97191ce2
      */
     private $configData;
 
     /**
-<<<<<<< HEAD
      * @var CommunicationConfig|MockObject
-=======
-     * @var MockObject
->>>>>>> 97191ce2
      */
     private $communicationConfig;
 
     /**
-<<<<<<< HEAD
      * @var ResponseQueueNameBuilder|MockObject
-=======
-     * @var MockObject
->>>>>>> 97191ce2
      */
     private $queueNameBuilder;
 
@@ -52,12 +40,9 @@
      */
     private $model;
 
-<<<<<<< HEAD
     /**
      * @return void
      */
-=======
->>>>>>> 97191ce2
     protected function setUp(): void
     {
         $this->configData = $this->createMock(Data::class);
