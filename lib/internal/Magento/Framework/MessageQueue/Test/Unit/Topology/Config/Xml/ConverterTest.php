--- conflicted
+++ resolved
@@ -22,20 +22,12 @@
     private $converter;
 
     /**
-<<<<<<< HEAD
-     * @var \PHPUnit\Framework\MockObject\MockObject
-=======
      * @var MockObject
->>>>>>> 5ce65294
      */
     private $interpreter;
 
     /**
-<<<<<<< HEAD
-     * @var \PHPUnit\Framework\MockObject\MockObject
-=======
      * @var MockObject
->>>>>>> 5ce65294
      */
     protected $defaultConfigProviderMock;
 
@@ -45,13 +37,8 @@
     protected function setUp(): void
     {
         $this->defaultConfigProviderMock =
-<<<<<<< HEAD
-            $this->createMock(\Magento\Framework\MessageQueue\DefaultValueProvider::class);
-        $this->interpreter = $this->getMockForAbstractClass(InterpreterInterface::class);
-=======
             $this->createMock(DefaultValueProvider::class);
         $this->interpreter = $this->createMock(InterpreterInterface::class);
->>>>>>> 5ce65294
         $this->converter = new Converter(new BooleanUtils(), $this->interpreter, $this->defaultConfigProviderMock);
         $this->defaultConfigProviderMock->expects($this->any())->method('getConnection')->willReturn('amqp');
     }
