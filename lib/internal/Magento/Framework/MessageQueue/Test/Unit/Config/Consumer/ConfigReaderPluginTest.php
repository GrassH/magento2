<?php
/**
 * Copyright © Magento, Inc. All rights reserved.
 * See COPYING.txt for license details.
 */
declare(strict_types=1);

namespace Magento\Framework\MessageQueue\Test\Unit\Config\Consumer;

use Magento\Framework\MessageQueue\Config\Consumer\ConfigReaderPlugin as ConsumerConfigReaderPlugin;
use Magento\Framework\MessageQueue\ConfigInterface;
use Magento\Framework\MessageQueue\Consumer\Config\CompositeReader as ConsumerConfigCompositeReader;
use Magento\Framework\TestFramework\Unit\Helper\ObjectManager as ObjectManagerHelper;
use PHPUnit\Framework\MockObject\MockObject;
use PHPUnit\Framework\TestCase;

class ConfigReaderPluginTest extends TestCase
{
    /**
     * @var ConsumerConfigReaderPlugin
     */
    private $plugin;

    /**
     * @var ObjectManagerHelper
     */
    private $objectManagerHelper;

    /**
<<<<<<< HEAD
     * @var ConfigInterface|\PHPUnit\Framework\MockObject\MockObject
=======
     * @var ConfigInterface|MockObject
>>>>>>> 97f9b004
     */
    private $configMock;

    /**
<<<<<<< HEAD
     * @var ConsumerConfigCompositeReader|\PHPUnit\Framework\MockObject\MockObject
=======
     * @var ConsumerConfigCompositeReader|MockObject
>>>>>>> 97f9b004
     */
    private $subjectMock;

    protected function setUp(): void
    {
        $this->configMock = $this->getMockBuilder(ConfigInterface::class)
            ->getMockForAbstractClass();
        $this->subjectMock = $this->getMockBuilder(ConsumerConfigCompositeReader::class)
            ->disableOriginalConstructor()
            ->getMock();

        $this->objectManagerHelper = new ObjectManagerHelper($this);
        $this->plugin = $this->objectManagerHelper->getObject(
            ConsumerConfigReaderPlugin::class,
            ['config' => $this->configMock]
        );
    }

    public function testAfterRead()
    {
        $result = ['consumer0' => []];
        $consumers = [
            [
                'name' => 'consumer1',
                'handlers' => [
                    ['handlerConfig1_1_1', 'handlerConfig1_1_2'],
                    ['handlerConfig1_2_1']
                ],
                'queue' => ['item1_1', 'item1_2'],
                'instance_type' => 'type1',
                'connection' => 'connection1',
                'max_messages' => 100
            ],
            [
                'name' => 'consumer2',
                'handlers' => [],
                'queue' => ['item2_1'],
                'instance_type' => 'type2',
                'connection' => 'connection2',
                'max_messages' => 2
            ]
        ];
        $finalResult = [
            'consumer1' => [
                'name' => 'consumer1',
                'queue' => ['item1_1', 'item1_2'],
                'consumerInstance' => 'type1',
                'handlers' => ['handlerConfig1_1_1', 'handlerConfig1_1_2', 'handlerConfig1_2_1'],
                'connection' => 'connection1',
                'maxMessages' => 100,
                'maxIdleTime' => null,
                'sleep' => null,
                'onlySpawnWhenMessageAvailable' => false
            ],
            'consumer2' => [
                'name' => 'consumer2',
                'queue' => ['item2_1'],
                'consumerInstance' => 'type2',
                'handlers' => [],
                'connection' => 'connection2',
                'maxMessages' => 2,
                'maxIdleTime' => null,
                'sleep' => null,
                'onlySpawnWhenMessageAvailable' => false
            ],
            'consumer0' => []
        ];

        $this->configMock->expects(static::atLeastOnce())
            ->method('getConsumers')
            ->willReturn($consumers);

        $this->assertEquals($finalResult, $this->plugin->afterRead($this->subjectMock, $result));
    }
}<|MERGE_RESOLUTION|>--- conflicted
+++ resolved
@@ -27,20 +27,12 @@
     private $objectManagerHelper;
 
     /**
-<<<<<<< HEAD
-     * @var ConfigInterface|\PHPUnit\Framework\MockObject\MockObject
-=======
      * @var ConfigInterface|MockObject
->>>>>>> 97f9b004
      */
     private $configMock;
 
     /**
-<<<<<<< HEAD
-     * @var ConsumerConfigCompositeReader|\PHPUnit\Framework\MockObject\MockObject
-=======
      * @var ConsumerConfigCompositeReader|MockObject
->>>>>>> 97f9b004
      */
     private $subjectMock;
 
