--- conflicted
+++ resolved
@@ -24,29 +24,17 @@
     private $converter;
 
     /**
-<<<<<<< HEAD
-     * @var \PHPUnit\Framework\MockObject\MockObject
-=======
      * @var MockObject
->>>>>>> 5ce65294
      */
     protected $methodMapMock;
 
     /**
-<<<<<<< HEAD
-     * @var \PHPUnit\Framework\MockObject\MockObject
-=======
      * @var MockObject
->>>>>>> 5ce65294
      */
     protected $validatorMock;
 
     /**
-<<<<<<< HEAD
-     * @var \PHPUnit\Framework\MockObject\MockObject
-=======
      * @var MockObject
->>>>>>> 5ce65294
      */
     protected $communicationConfigMock;
 
