<?php
/**
 * Copyright © Magento, Inc. All rights reserved.
 * See COPYING.txt for license details.
 */
declare(strict_types=1);

namespace Magento\Framework\MessageQueue\Test\Unit;

use Magento\Framework\MessageQueue\ConnectionTypeResolver;
use Magento\Framework\MessageQueue\ConnectionTypeResolverInterface;
use PHPUnit\Framework\TestCase;

class ConnectionTypeResolverTest extends TestCase
{
    public function testGetConnectionType()
    {
        $resolverOne = $this->getMockForAbstractClass(ConnectionTypeResolverInterface::class);
        $resolverOne->expects($this->once())->method('getConnectionType')->with('test')->willReturn(null);

        $resolverTwo = $this->getMockForAbstractClass(ConnectionTypeResolverInterface::class);
        $resolverTwo->expects($this->once())->method('getConnectionType')->with('test')->willReturn('some-type');

        $model = new ConnectionTypeResolver([$resolverOne, $resolverTwo]);
        $this->assertEquals('some-type', $model->getConnectionType('test'));
    }

<<<<<<< HEAD
    /**
     */
    public function testGetConnectionTypeWithException()
    {
        $this->expectException(\LogicException::class);
        $this->expectExceptionMessage('Unknown connection name test');

        $resolverOne = $this->getMockForAbstractClass(ConnectionTypeResolverInterface::class);
=======
    public function testGetConnectionTypeWithException()
    {
        $this->expectException('LogicException');
        $this->expectExceptionMessage('Unknown connection name test');
        $resolverOne = $this->createMock(ConnectionTypeResolverInterface::class);
>>>>>>> 5ce65294
        $resolverOne->expects($this->once())->method('getConnectionType')->with('test')->willReturn(null);

        $resolverTwo = $this->getMockForAbstractClass(ConnectionTypeResolverInterface::class);
        $resolverTwo->expects($this->once())->method('getConnectionType')->with('test')->willReturn(null);

        $model = new ConnectionTypeResolver([$resolverOne, $resolverTwo]);
        $model->getConnectionType('test');
    }
}<|MERGE_RESOLUTION|>--- conflicted
+++ resolved
@@ -15,35 +15,24 @@
 {
     public function testGetConnectionType()
     {
-        $resolverOne = $this->getMockForAbstractClass(ConnectionTypeResolverInterface::class);
+        $resolverOne = $this->createMock(ConnectionTypeResolverInterface::class);
         $resolverOne->expects($this->once())->method('getConnectionType')->with('test')->willReturn(null);
 
-        $resolverTwo = $this->getMockForAbstractClass(ConnectionTypeResolverInterface::class);
+        $resolverTwo = $this->createMock(ConnectionTypeResolverInterface::class);
         $resolverTwo->expects($this->once())->method('getConnectionType')->with('test')->willReturn('some-type');
 
         $model = new ConnectionTypeResolver([$resolverOne, $resolverTwo]);
         $this->assertEquals('some-type', $model->getConnectionType('test'));
     }
 
-<<<<<<< HEAD
-    /**
-     */
-    public function testGetConnectionTypeWithException()
-    {
-        $this->expectException(\LogicException::class);
-        $this->expectExceptionMessage('Unknown connection name test');
-
-        $resolverOne = $this->getMockForAbstractClass(ConnectionTypeResolverInterface::class);
-=======
     public function testGetConnectionTypeWithException()
     {
         $this->expectException('LogicException');
         $this->expectExceptionMessage('Unknown connection name test');
         $resolverOne = $this->createMock(ConnectionTypeResolverInterface::class);
->>>>>>> 5ce65294
         $resolverOne->expects($this->once())->method('getConnectionType')->with('test')->willReturn(null);
 
-        $resolverTwo = $this->getMockForAbstractClass(ConnectionTypeResolverInterface::class);
+        $resolverTwo = $this->createMock(ConnectionTypeResolverInterface::class);
         $resolverTwo->expects($this->once())->method('getConnectionType')->with('test')->willReturn(null);
 
         $model = new ConnectionTypeResolver([$resolverOne, $resolverTwo]);
