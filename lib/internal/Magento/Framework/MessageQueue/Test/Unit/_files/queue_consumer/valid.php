<?php declare(strict_types=1);

use Magento\Framework\MessageQueue\ConsumerInterface;

/**
 * Copyright © Magento, Inc. All rights reserved.
 * See COPYING.txt for license details.
 */
return [
    'consumer1' => [
        'name' => 'consumer1',
        'queue' => 'queue1',
        'consumerInstance' => 'consumerClass1',
        'handlers' => [
            0 => [
                'type' => 'handlerClassOne',
                'method' => 'handlerMethodOne'
            ],
        ],
        'connection' => 'connection1',
        'maxMessages' => '200',
        'maxIdleTime' => '500',
        'sleep' => '5',
        'onlySpawnWhenMessageAvailable' => true
    ],
    'consumer2' => [
        'name' => 'consumer2',
        'queue' => 'queue2',
        'consumerInstance' => 'consumerClass2',
        'handlers' => [
            0 => [
                'type' => 'handlerClassTwo',
                'method' => 'handlerMethodTwo'
            ],
        ],
        'connection' => 'connection2',
        'maxMessages' => '100',
        'maxIdleTime' => '1000',
        'sleep' => '2',
        'onlySpawnWhenMessageAvailable' => false
    ],
    'consumer3' => [
        'name' => 'consumer3',
        'queue' => 'queue3',
        'consumerInstance' => 'consumerClass3',
        'handlers' => [
            0 => [
                'type' => 'handlerClassThree',
                'method' => 'handlerMethodThree'
            ],
        ],
        'connection' => 'connection3',
        'maxMessages' => '50',
        'maxIdleTime' => '100',
        'sleep' => null,
        'onlySpawnWhenMessageAvailable' => false
    ],
    'consumer4' => [
        'name' => 'consumer4',
        'queue' => 'queue4',
<<<<<<< HEAD
        'consumerInstance' => 'consumerClass4',
=======
        'consumerInstance' => ConsumerInterface::class,
>>>>>>> 97f9b004
        'handlers' => [
            0 => [
                'type' => 'handlerClassFour',
                'method' => 'handlerMethodFour'
            ],
        ],
        'connection' => 'connection4',
        'maxMessages' => '10',
        'maxIdleTime' => null,
        'sleep' => null,
        'onlySpawnWhenMessageAvailable' => false
    ],
    'consumer5' => [
        'name' => 'consumer5',
        'queue' => 'queue5',
<<<<<<< HEAD
        'consumerInstance' => 'consumerClass5',
        'handlers' => [
            0 => [
                'type' => 'handlerClassFive',
                'method' => 'handlerMethodFive'
            ],
        ],
        'connection' => 'connection5',
        'maxMessages' => null,
        'maxIdleTime' => null,
        'sleep' => null,
        'onlySpawnWhenMessageAvailable' => false
    ],
    'consumer6' => [
        'name' => 'consumer6',
        'queue' => 'queue6',
        'consumerInstance' => 'consumerClass6',
        'handlers' => [
            0 => [
                'type' => 'handlerClassSix',
                'method' => 'handlerMethodSix'
            ],
        ],
        'connection' => 'amqp',
        'maxMessages' => null,
        'maxIdleTime' => null,
        'sleep' => null,
        'onlySpawnWhenMessageAvailable' => false
    ],
    'consumer7' => [
        'name' => 'consumer7',
        'queue' => 'queue7',
        'consumerInstance' => \Magento\Framework\MessageQueue\ConsumerInterface::class,
        'handlers' => [
            0 => [
                'type' => 'handlerClassSeven',
                'method' => 'handlerMethodSeven'
            ],
        ],
        'connection' => 'amqp',
        'maxMessages' => null,
        'maxIdleTime' => null,
        'sleep' => null,
        'onlySpawnWhenMessageAvailable' => false
    ],
    'consumer8' => [
        'name' => 'consumer8',
        'queue' => 'queue8',
        'consumerInstance' => \Magento\Framework\MessageQueue\ConsumerInterface::class,
=======
        'consumerInstance' => ConsumerInterface::class,
>>>>>>> 97f9b004
        'handlers' => [],
        'connection' => 'amqp',
        'maxMessages' => null,
        'maxIdleTime' => null,
        'sleep' => null,
        'onlySpawnWhenMessageAvailable' => false
    ],
];<|MERGE_RESOLUTION|>--- conflicted
+++ resolved
@@ -58,11 +58,8 @@
     'consumer4' => [
         'name' => 'consumer4',
         'queue' => 'queue4',
-<<<<<<< HEAD
         'consumerInstance' => 'consumerClass4',
-=======
-        'consumerInstance' => ConsumerInterface::class,
->>>>>>> 97f9b004
+
         'handlers' => [
             0 => [
                 'type' => 'handlerClassFour',
@@ -78,7 +75,6 @@
     'consumer5' => [
         'name' => 'consumer5',
         'queue' => 'queue5',
-<<<<<<< HEAD
         'consumerInstance' => 'consumerClass5',
         'handlers' => [
             0 => [
@@ -111,7 +107,7 @@
     'consumer7' => [
         'name' => 'consumer7',
         'queue' => 'queue7',
-        'consumerInstance' => \Magento\Framework\MessageQueue\ConsumerInterface::class,
+        'consumerInstance' => ConsumerInterface::class,
         'handlers' => [
             0 => [
                 'type' => 'handlerClassSeven',
@@ -127,10 +123,7 @@
     'consumer8' => [
         'name' => 'consumer8',
         'queue' => 'queue8',
-        'consumerInstance' => \Magento\Framework\MessageQueue\ConsumerInterface::class,
-=======
         'consumerInstance' => ConsumerInterface::class,
->>>>>>> 97f9b004
         'handlers' => [],
         'connection' => 'amqp',
         'maxMessages' => null,
