--- conflicted
+++ resolved
@@ -21,20 +21,12 @@
 class ExchangeFactoryTest extends TestCase
 {
     /**
-<<<<<<< HEAD
-     * @var \Magento\Framework\MessageQueue\ConnectionTypeResolver|\PHPUnit\Framework\MockObject\MockObject
-=======
      * @var ConnectionTypeResolver|MockObject
->>>>>>> 5ce65294
      */
     private $connectionTypeResolver;
 
     /**
-<<<<<<< HEAD
-     * @var \Magento\Framework\MessageQueue\Bulk\ExchangeInterface|\PHPUnit\Framework\MockObject\MockObject
-=======
      * @var ExchangeInterface|MockObject
->>>>>>> 5ce65294
      */
     private $amqpExchangeFactory;
 
@@ -95,14 +87,8 @@
      */
     public function testCreateWithUndefinedConnectionType()
     {
-<<<<<<< HEAD
-        $this->expectException(\LogicException::class);
-        $this->expectExceptionMessage('Not found exchange for connection name \'db\' in config');
-
-=======
         $this->expectException('LogicException');
         $this->expectExceptionMessage('Not found exchange for connection name \'db\' in config');
->>>>>>> 5ce65294
         $connectionName = 'db';
         $data = ['key1' => 'value1'];
         $this->connectionTypeResolver->expects($this->once())
@@ -118,14 +104,8 @@
      */
     public function testCreateWithWrongExchangeType()
     {
-<<<<<<< HEAD
-        $this->expectException(\LogicException::class);
-        $this->expectExceptionMessage('Exchange for connection name \'amqp\' does not implement interface');
-
-=======
         $this->expectException('LogicException');
         $this->expectExceptionMessage('Exchange for connection name \'amqp\' does not implement interface');
->>>>>>> 5ce65294
         $connectionName = 'amqp';
         $data = ['key1' => 'value1'];
         $this->connectionTypeResolver->expects($this->once())
