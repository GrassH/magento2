--- conflicted
+++ resolved
@@ -20,11 +20,7 @@
     private $reader;
 
     /**
-<<<<<<< HEAD
-     * @var \PHPUnit\Framework\MockObject\MockObject
-=======
      * @var MockObject
->>>>>>> 5ce65294
      */
     private $envConfig;
 
