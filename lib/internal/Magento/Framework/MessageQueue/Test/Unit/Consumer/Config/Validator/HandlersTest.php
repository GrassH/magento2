--- conflicted
+++ resolved
@@ -16,11 +16,7 @@
 class HandlersTest extends TestCase
 {
     /**
-<<<<<<< HEAD
-     * @var MethodsMap|\PHPUnit\Framework\MockObject\MockObject
-=======
      * @var MethodsMap|MockObject
->>>>>>> 97f9b004
      */
     private $methodsMap;
 
