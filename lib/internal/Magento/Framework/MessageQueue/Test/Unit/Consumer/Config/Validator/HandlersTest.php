<?php
/**
 * Copyright © Magento, Inc. All rights reserved.
 * See COPYING.txt for license details.
 */
declare(strict_types=1);

namespace Magento\Framework\MessageQueue\Test\Unit\Consumer\Config\Validator;

use Magento\Framework\MessageQueue\Consumer\Config\Validator\Handlers as HandlersValidator;
use Magento\Framework\Reflection\MethodsMap;
use Magento\Framework\TestFramework\Unit\Helper\ObjectManager;
use PHPUnit\Framework\MockObject\MockObject;
use PHPUnit\Framework\TestCase;

class HandlersTest extends TestCase
{
    /**
<<<<<<< HEAD
     * @var MethodsMap|\PHPUnit\Framework\MockObject\MockObject
=======
     * @var MethodsMap|MockObject
>>>>>>> 5ce65294
     */
    private $methodsMap;

    /**
     * @var HandlersValidator
     */
    private $validator;

    /**
     * Initialize parameters
     */
    protected function setUp(): void
    {
        $objectManager = new ObjectManager($this);
        $this->methodsMap = $this->getMockBuilder(MethodsMap::class)->disableOriginalConstructor()->getMock();
        $this->validator = $objectManager->getObject(HandlersValidator::class, ['methodsMap' => $this->methodsMap]);
    }

    /**
     * @dataProvider validConfigDataProvider
     * @param array $configData
     */
    public function testValidateValid($configData)
    {
        $this->validator->validate($configData);
    }

    /**
     * @return array
     */
    public function validConfigDataProvider()
    {
        return [
            'valid' => [
                [
                    'consumer1' => [
                        'name' => 'consumer1',
                        'queue' => 'queue1',
                        'consumerInstance' => 'consumerClass1',
                        'handlers' => [
                            ['type' => 'handlerClassOne', 'method' => 'handlerMethodOne'],
                            ['type' => 'handlerClassTwo', 'method' => 'handlerMethodTwo'],
                        ],
                        'connection' => 'connection1',
                        'maxMessages' => '100',
                    ]
                ]
            ],
            'valid, empty handlers' => [
                [
                    'consumer1' => [
                        'name' => 'consumer1',
                        'queue' => 'queue1',
                        'consumerInstance' => 'consumerClass1',
                        'handlers' => [],
                        'connection' => 'connection1',
                        'maxMessages' => null,
                    ]
                ]
            ],
        ];
    }

    /**
     * @dataProvider invalidConfigDataProvider
     * @param array $configData
     * @param string $expectedExceptionMessage
     */
    public function testValidateInvalid($configData, $expectedExceptionMessage)
    {
        $this->expectException('\LogicException');
        $this->expectExceptionMessage($expectedExceptionMessage);
        $this->validator->validate($configData);
    }

    /**
     * @return array
     */
    public function invalidConfigDataProvider()
    {
        return [
            'invalid, not an array' => [
                [
                    'consumer1' => [
                        'name' => 'consumer1',
                        'queue' => 'queue1',
                        'consumerInstance' => 'consumerClass1',
                        'handlers' => ['handlerClassOne::handlerMethodOne'],
                        'connection' => 'connection1',
                        'maxMessages' => '100',
                    ]
                ],
                "'consumer1' consumer declaration is invalid. Every handler element must be an array."
                . " It must contain 'type' and 'method' elements."
            ],
            'invalid, no required fields' => [
                [
                    'consumer1' => [
                        'name' => 'consumer1',
                        'queue' => 'queue1',
                        'consumerInstance' => 'consumerClass1',
                        'handlers' => [
                            ['handlerClassOne::handlerMethodOne']
                        ],
                        'connection' => 'connection1',
                        'maxMessages' => '100',
                    ]
                ],
                "'consumer1' consumer declaration is invalid. Every handler element must be an array."
                . " It must contain 'type' and 'method' elements."
            ],
            'invalid, no method' => [
                [
                    'consumer1' => [
                        'name' => 'consumer1',
                        'queue' => 'queue1',
                        'consumerInstance' => 'consumerClass1',
                        'handlers' => [
                            ['type' => 'handlerClassOne']
                        ],
                        'connection' => 'connection1',
                        'maxMessages' => '100',
                    ]
                ],
                "'consumer1' consumer declaration is invalid. Every handler element must be an array."
                . " It must contain 'type' and 'method' elements."
            ],
            'invalid, no type' => [
                [
                    'consumer1' => [
                        'name' => 'consumer1',
                        'queue' => 'queue1',
                        'consumerInstance' => 'consumerClass1',
                        'handlers' => [
                            ['method' => 'handlerMethodOne']
                        ],
                        'connection' => 'connection1',
                        'maxMessages' => '100',
                    ]
                ],
                "'consumer1' consumer declaration is invalid. Every handler element must be an array."
                . " It must contain 'type' and 'method' elements."
            ]
        ];
    }

    public function testValidateUndeclaredService()
    {
        $configData = [
            'consumer1' => [
                'name' => 'consumer1',
                'queue' => 'queue1',
                'consumerInstance' => 'consumerClass1',
                'handlers' => [
                    ['type' => 'handlerClassOne', 'method' => 'handlerMethodOne'],
                ],
                'connection' => 'connection1',
                'maxMessages' => '100',
            ]
        ];
        $expectedExceptionMessage = 'Service method specified as handler for of consumer "consumer1" is not available.'
        . ' Given "handlerClassOne::handlerMethodOne"';
        $this->expectException('\LogicException');
        $this->expectExceptionMessage($expectedExceptionMessage);

        $this->methodsMap->expects($this->once())
            ->method('getMethodParams')
            ->with('handlerClassOne', 'handlerMethodOne')
            ->willThrowException(new \Exception(''));

        $this->validator->validate($configData);
    }
}<|MERGE_RESOLUTION|>--- conflicted
+++ resolved
@@ -16,11 +16,7 @@
 class HandlersTest extends TestCase
 {
     /**
-<<<<<<< HEAD
-     * @var MethodsMap|\PHPUnit\Framework\MockObject\MockObject
-=======
      * @var MethodsMap|MockObject
->>>>>>> 5ce65294
      */
     private $methodsMap;
 
