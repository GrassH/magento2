<?php
/**
 * Copyright © Magento, Inc. All rights reserved.
 * See COPYING.txt for license details.
 */
declare(strict_types=1);

namespace Magento\Framework\MessageQueue\Test\Unit\Publisher\Config\Validator;

use Magento\Framework\MessageQueue\Publisher\Config\Validator\Format;
use PHPUnit\Framework\TestCase;

class FormatTest extends TestCase
{
    /**
     * @var Format
     */
    private $model;

    protected function setUp(): void
    {
        $this->model = new Format();
    }

    public function testValidateValidConfig()
    {
        $configData = [
            'pub01' => [
                'topic' => 'pub01',
                'disabled' => false,
                'connections' => [
                    'con01' => ['name' => 'con1', 'exchange' => 'exchange01', 'disabled' => true],
                    'con02' => ['name' => 'con1', 'exchange' => 'exchange01', 'disabled' => false],
                ],
            ],
            'pub02' => [
                'topic' => 'pub02',
                'disabled' => false,
                'connections' => [
                    'con01' => ['name' => 'amqp', 'exchange' => 'magento', 'disabled' => true],
                ]
            ]
        ];
        $this->model->validate($configData);
    }

<<<<<<< HEAD
    /**
     */
    public function testValidateMissingTopicName()
    {
        $this->expectException(\LogicException::class);
        $this->expectExceptionMessage('Missing topic field for publisher pub01.');

=======
    public function testValidateMissingTopicName()
    {
        $this->expectException('LogicException');
        $this->expectExceptionMessage('Missing topic field for publisher pub01.');
>>>>>>> 5ce65294
        $configData = [
            'pub01' => [
                'disabled' => false,
                'connections' => [
                    'con01' => ['name' => 'con1', 'exchange' => 'exchange01', 'disabled' => false],
                    'con02' => ['name' => 'con1', 'exchange' => 'exchange01', 'disabled' => false],
                ],
            ],
        ];
        $this->model->validate($configData);
    }

<<<<<<< HEAD
    /**
     */
    public function testValidateMissingDisabledField()
    {
        $this->expectException(\LogicException::class);
        $this->expectExceptionMessage('Missing disabled field for publisher pub01.');

=======
    public function testValidateMissingDisabledField()
    {
        $this->expectException('LogicException');
        $this->expectExceptionMessage('Missing disabled field for publisher pub01.');
>>>>>>> 5ce65294
        $configData = [
            'pub01' => [
                'topic' => 'pub01',
                'connections' => [
                    'con01' => ['name' => 'con1', 'exchange' => 'exchange01', 'disabled' => false],
                    'con02' => ['name' => 'con1', 'exchange' => 'exchange01', 'disabled' => false],
                ],
            ],
        ];
        $this->model->validate($configData);
    }

<<<<<<< HEAD
    /**
     */
    public function testValidateMissingConnectionsField()
    {
        $this->expectException(\LogicException::class);
        $this->expectExceptionMessage('Missing connections field for publisher pub01.');

=======
    public function testValidateMissingConnectionsField()
    {
        $this->expectException('LogicException');
        $this->expectExceptionMessage('Missing connections field for publisher pub01.');
>>>>>>> 5ce65294
        $configData = [
            'pub01' => [
                'topic' => 'pub01',
                'disabled' => false,
            ],
        ];
        $this->model->validate($configData);
    }

<<<<<<< HEAD
    /**
     */
    public function testValidateInvalidConnectionsFormat()
    {
        $this->expectException(\LogicException::class);
        $this->expectExceptionMessage('Invalid connections format for publisher pub01.');

=======
    public function testValidateInvalidConnectionsFormat()
    {
        $this->expectException('LogicException');
        $this->expectExceptionMessage('Invalid connections format for publisher pub01.');
>>>>>>> 5ce65294
        $configData = [
            'pub01' => [
                'topic' => 'pub01',
                'disabled' => false,
                'connections' => 'con1'
            ],
        ];
        $this->model->validate($configData);
    }

<<<<<<< HEAD
    /**
     */
    public function testValidateInvalidPublisherConnectionName()
    {
        $this->expectException(\LogicException::class);
        $this->expectExceptionMessage('Missing name field for publisher pub01 in connection config.');

=======
    public function testValidateInvalidPublisherConnectionName()
    {
        $this->expectException('LogicException');
        $this->expectExceptionMessage('Missing name field for publisher pub01 in connection config.');
>>>>>>> 5ce65294
        $configData = [
            'pub01' => [
                'topic' => 'pub01',
                'disabled' => false,
                'connections' => [
                    'con01' => ['exchange' => 'exchange01', 'disabled' => false],
                ]
            ],
        ];
        $this->model->validate($configData);
    }

<<<<<<< HEAD
    /**
     */
    public function testValidateInvalidConnectionExchange()
    {
        $this->expectException(\LogicException::class);
        $this->expectExceptionMessage('Missing exchange field for publisher pub01 in connection config.');

=======
    public function testValidateInvalidConnectionExchange()
    {
        $this->expectException('LogicException');
        $this->expectExceptionMessage('Missing exchange field for publisher pub01 in connection config.');
>>>>>>> 5ce65294
        $configData = [
            'pub01' => [
                'topic' => 'pub01',
                'disabled' => false,
                'connections' => [
                    'con01' => ['name' => 'con1', 'disabled' => false],
                ]
            ],
        ];
        $this->model->validate($configData);
    }

<<<<<<< HEAD
    /**
     */
    public function testValidateInvalidConnectionDisabledField()
    {
        $this->expectException(\LogicException::class);
        $this->expectExceptionMessage('Missing disabled field for publisher pub01 in connection config.');

=======
    public function testValidateInvalidConnectionDisabledField()
    {
        $this->expectException('LogicException');
        $this->expectExceptionMessage('Missing disabled field for publisher pub01 in connection config.');
>>>>>>> 5ce65294
        $configData = [
            'pub01' => [
                'topic' => 'pub01',
                'disabled' => false,
                'connections' => [
                    'con01' => ['name' => 'con1', 'exchange' => 'default'],
                ]
            ],
        ];
        $this->model->validate($configData);
    }

<<<<<<< HEAD
    /**
     */
    public function testValidateMultipleExceptions()
    {
        $this->expectException(\LogicException::class);
        $this->expectExceptionMessage('Missing topic field for publisher pub01. Missing disabled field for publisher pub02.');

=======
    public function testValidateMultipleExceptions()
    {
        $this->expectException('LogicException');
        $this->expectExceptionMessage(
            'Missing topic field for publisher pub01. Missing disabled field for publisher pub02.'
        );
>>>>>>> 5ce65294
        $configData = [
            'pub01' => [
                'disabled' => false,
                'connections' => [
                    'con01' => ['name' => 'con1', 'exchange' => 'exchange01', 'disabled' => false],
                    'con02' => ['name' => 'con1', 'exchange' => 'exchange01', 'disabled' => false],
                ],
            ],
            'pub02' => [
                'topic' => 'pub02',
                'connections' => [
                    'con01' => ['name' => 'con1', 'exchange' => 'exchange01', 'disabled' => false],
                    'con02' => ['name' => 'con1', 'exchange' => 'exchange01', 'disabled' => false],
                ],
            ],
        ];
        $this->model->validate($configData);
    }
}<|MERGE_RESOLUTION|>--- conflicted
+++ resolved
@@ -44,20 +44,10 @@
         $this->model->validate($configData);
     }
 
-<<<<<<< HEAD
-    /**
-     */
-    public function testValidateMissingTopicName()
-    {
-        $this->expectException(\LogicException::class);
-        $this->expectExceptionMessage('Missing topic field for publisher pub01.');
-
-=======
     public function testValidateMissingTopicName()
     {
         $this->expectException('LogicException');
         $this->expectExceptionMessage('Missing topic field for publisher pub01.');
->>>>>>> 5ce65294
         $configData = [
             'pub01' => [
                 'disabled' => false,
@@ -70,20 +60,10 @@
         $this->model->validate($configData);
     }
 
-<<<<<<< HEAD
-    /**
-     */
-    public function testValidateMissingDisabledField()
-    {
-        $this->expectException(\LogicException::class);
-        $this->expectExceptionMessage('Missing disabled field for publisher pub01.');
-
-=======
     public function testValidateMissingDisabledField()
     {
         $this->expectException('LogicException');
         $this->expectExceptionMessage('Missing disabled field for publisher pub01.');
->>>>>>> 5ce65294
         $configData = [
             'pub01' => [
                 'topic' => 'pub01',
@@ -96,20 +76,10 @@
         $this->model->validate($configData);
     }
 
-<<<<<<< HEAD
-    /**
-     */
-    public function testValidateMissingConnectionsField()
-    {
-        $this->expectException(\LogicException::class);
-        $this->expectExceptionMessage('Missing connections field for publisher pub01.');
-
-=======
     public function testValidateMissingConnectionsField()
     {
         $this->expectException('LogicException');
         $this->expectExceptionMessage('Missing connections field for publisher pub01.');
->>>>>>> 5ce65294
         $configData = [
             'pub01' => [
                 'topic' => 'pub01',
@@ -119,20 +89,10 @@
         $this->model->validate($configData);
     }
 
-<<<<<<< HEAD
-    /**
-     */
-    public function testValidateInvalidConnectionsFormat()
-    {
-        $this->expectException(\LogicException::class);
-        $this->expectExceptionMessage('Invalid connections format for publisher pub01.');
-
-=======
     public function testValidateInvalidConnectionsFormat()
     {
         $this->expectException('LogicException');
         $this->expectExceptionMessage('Invalid connections format for publisher pub01.');
->>>>>>> 5ce65294
         $configData = [
             'pub01' => [
                 'topic' => 'pub01',
@@ -143,20 +103,10 @@
         $this->model->validate($configData);
     }
 
-<<<<<<< HEAD
-    /**
-     */
-    public function testValidateInvalidPublisherConnectionName()
-    {
-        $this->expectException(\LogicException::class);
-        $this->expectExceptionMessage('Missing name field for publisher pub01 in connection config.');
-
-=======
     public function testValidateInvalidPublisherConnectionName()
     {
         $this->expectException('LogicException');
         $this->expectExceptionMessage('Missing name field for publisher pub01 in connection config.');
->>>>>>> 5ce65294
         $configData = [
             'pub01' => [
                 'topic' => 'pub01',
@@ -169,20 +119,10 @@
         $this->model->validate($configData);
     }
 
-<<<<<<< HEAD
-    /**
-     */
-    public function testValidateInvalidConnectionExchange()
-    {
-        $this->expectException(\LogicException::class);
-        $this->expectExceptionMessage('Missing exchange field for publisher pub01 in connection config.');
-
-=======
     public function testValidateInvalidConnectionExchange()
     {
         $this->expectException('LogicException');
         $this->expectExceptionMessage('Missing exchange field for publisher pub01 in connection config.');
->>>>>>> 5ce65294
         $configData = [
             'pub01' => [
                 'topic' => 'pub01',
@@ -195,20 +135,10 @@
         $this->model->validate($configData);
     }
 
-<<<<<<< HEAD
-    /**
-     */
-    public function testValidateInvalidConnectionDisabledField()
-    {
-        $this->expectException(\LogicException::class);
-        $this->expectExceptionMessage('Missing disabled field for publisher pub01 in connection config.');
-
-=======
     public function testValidateInvalidConnectionDisabledField()
     {
         $this->expectException('LogicException');
         $this->expectExceptionMessage('Missing disabled field for publisher pub01 in connection config.');
->>>>>>> 5ce65294
         $configData = [
             'pub01' => [
                 'topic' => 'pub01',
@@ -221,22 +151,12 @@
         $this->model->validate($configData);
     }
 
-<<<<<<< HEAD
-    /**
-     */
-    public function testValidateMultipleExceptions()
-    {
-        $this->expectException(\LogicException::class);
-        $this->expectExceptionMessage('Missing topic field for publisher pub01. Missing disabled field for publisher pub02.');
-
-=======
     public function testValidateMultipleExceptions()
     {
         $this->expectException('LogicException');
         $this->expectExceptionMessage(
             'Missing topic field for publisher pub01. Missing disabled field for publisher pub02.'
         );
->>>>>>> 5ce65294
         $configData = [
             'pub01' => [
                 'disabled' => false,
