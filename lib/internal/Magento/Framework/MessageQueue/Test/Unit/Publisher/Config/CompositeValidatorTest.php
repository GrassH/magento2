--- conflicted
+++ resolved
@@ -20,20 +20,12 @@
     private $model;
 
     /**
-<<<<<<< HEAD
-     * @var \PHPUnit\Framework\MockObject\MockObject
-=======
      * @var MockObject
->>>>>>> 5ce65294
      */
     private $validatorOneMock;
 
     /**
-<<<<<<< HEAD
-     * @var \PHPUnit\Framework\MockObject\MockObject
-=======
      * @var MockObject
->>>>>>> 5ce65294
      */
     private $validatorTwoMock;
 
@@ -42,8 +34,8 @@
      */
     protected function setUp(): void
     {
-        $this->validatorOneMock = $this->getMockForAbstractClass(ValidatorInterface::class);
-        $this->validatorTwoMock = $this->getMockForAbstractClass(ValidatorInterface::class);
+        $this->validatorOneMock = $this->createMock(ValidatorInterface::class);
+        $this->validatorTwoMock = $this->createMock(ValidatorInterface::class);
 
         $this->model = new CompositeValidator([$this->validatorOneMock, $this->validatorTwoMock]);
     }
@@ -56,20 +48,10 @@
         $this->model->validate($expectedValidationData);
     }
 
-<<<<<<< HEAD
-    /**
-     */
-    public function testValidatorThrowsException()
-    {
-        $this->expectException(\LogicException::class);
-        $this->expectExceptionMessage('test');
-
-=======
     public function testValidatorThrowsException()
     {
         $this->expectException('LogicException');
         $this->expectExceptionMessage('test');
->>>>>>> 5ce65294
         $expectedValidationData = include __DIR__ . '/../../_files/queue_publisher/data_to_validate.php';
         $this->validatorOneMock
             ->expects($this->once())
