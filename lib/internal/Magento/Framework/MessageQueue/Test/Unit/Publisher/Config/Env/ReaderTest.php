--- conflicted
+++ resolved
@@ -19,20 +19,12 @@
 class ReaderTest extends TestCase
 {
     /**
-<<<<<<< HEAD
-     * @var \PHPUnit\Framework\MockObject\MockObject
-=======
      * @var MockObject
->>>>>>> 5ce65294
      */
     private $deploymentConfigMock;
 
     /**
-<<<<<<< HEAD
-     * @var \PHPUnit\Framework\MockObject\MockObject
-=======
      * @var MockObject
->>>>>>> 5ce65294
      */
     private $configDataMock;
 
