<?php
/**
 * Copyright © Magento, Inc. All rights reserved.
 * See COPYING.txt for license details.
 */
declare(strict_types=1);

namespace Magento\Framework\MessageQueue\Test\Unit;

use Magento\Customer\Api\Data\CustomerInterface;
use Magento\Framework\Communication\ConfigInterface as CommunicationConfig;
use Magento\Framework\MessageQueue\MessageValidator;
use Magento\Framework\TestFramework\Unit\Helper\ObjectManager;
use PHPUnit\Framework\MockObject\MockObject;
use PHPUnit\Framework\TestCase;

/**
 * @covers Magento\Framework\MessageQueue\MessageValidator
 * @SuppressWarnings(PHPMD)
 */
class MessageValidatorTest extends TestCase
{
    /** @var MessageValidator */
    protected $model;

<<<<<<< HEAD
    /** @var CommunicationConfig|\PHPUnit\Framework\MockObject\MockObject */
=======
    /** @var CommunicationConfig|MockObject */
>>>>>>> 5ce65294
    protected $communicationConfigMock;

    protected function setUp(): void
    {
        $objectManager = new ObjectManager($this);

        $this->model = $objectManager->getObject(MessageValidator::class);
        $this->communicationConfigMock = $this->getMockBuilder(CommunicationConfig::class)
            ->disableOriginalConstructor()
            ->getMock();
        $objectManager->setBackwardCompatibleProperty(
            $this->model,
            'communicationConfig',
            $this->communicationConfigMock
        );
    }

<<<<<<< HEAD
    /**
     */
    public function testValidateInvalidTopic()
    {
        $this->expectException(\Magento\Framework\Exception\LocalizedException::class);
        $this->expectExceptionMessage('Specified topic "customer.created" is not declared.');

=======
    public function testValidateInvalidTopic()
    {
        $this->expectException('Magento\Framework\Exception\LocalizedException');
        $this->expectExceptionMessage('Specified topic "customer.created" is not declared.');
>>>>>>> 5ce65294
        $this->model->validate('customer.created', 'Some message', true);
    }

    public function testValidateValidObjectType()
    {
        $this->communicationConfigMock->expects($this->any())->method('getTopic')->willReturn(
            $this->getQueueConfigDataObjectType()
        );
        $object = $this->getMockBuilder(CustomerInterface::class)
            ->disableOriginalConstructor()
            ->setMethods([])
            ->getMock();

        $this->model->validate('customer.created', $object, true);
    }

    public function testValidateValidMethodType()
    {
        $this->communicationConfigMock->expects($this->any())->method('getTopic')->willReturn(
            $this->getQueueConfigDataMethodType()
        );
        $object = $this->getMockBuilder(CustomerInterface::class)
            ->disableOriginalConstructor()
            ->setMethods([])
            ->getMock();

        $this->model->validate('customer.created', [$object, 'password', 'redirect'], true);
    }

    public function testEncodeValidMessageObjectType()
    {
        $this->communicationConfigMock->expects($this->any())->method('getTopic')->willReturn(
            $this->getQueueConfigDataObjectType()
        );
        $this->model->validate('customer.created', [], true);
    }

<<<<<<< HEAD
    /**
     */
    public function testEncodeInvalidMessageMethodType()
    {
        $this->expectException(\InvalidArgumentException::class);
        $this->expectExceptionMessage('Data in topic "customer.created" must be of type "Magento\\Customer\\Api\\Data\\CustomerInt');

=======
    public function testEncodeInvalidMessageMethodType()
    {
        $this->expectException('InvalidArgumentException');
        $this->expectExceptionMessage(
            'Data in topic "customer.created" must be of type "Magento\Customer\Api\Data\CustomerInt'
        );
>>>>>>> 5ce65294
        $this->communicationConfigMock->expects($this->any())->method('getTopic')->willReturn(
            $this->getQueueConfigDataMethodType()
        );
        $this->model->validate('customer.created', [1, 2, 3], true);
    }

    /**
     * Data provider for queue config of object type
     *
     * @return array
     */
    private function getQueueConfigDataObjectType()
    {
        return [
            CommunicationConfig::TOPIC_REQUEST_TYPE => CommunicationConfig::TOPIC_REQUEST_TYPE_CLASS,
            CommunicationConfig::TOPIC_REQUEST => CustomerInterface::class
        ];
    }

    /**
     * Data provider for queue config of method type
     *
     * @return array
     */
    private function getQueueConfigDataMethodType()
    {
        return [
            CommunicationConfig::TOPIC_REQUEST_TYPE => CommunicationConfig::TOPIC_REQUEST_TYPE_METHOD,
            CommunicationConfig::TOPIC_REQUEST => [
                [
                    'param_name' => 'customer',
                    'param_position' => 0,
                    'is_required' => true,
                    'param_type' => CustomerInterface::class,
                ],
                [
                    'param_name' => 'password',
                    'param_position' => 1,
                    'is_required' => false,
                    'param_type' => 'string',
                ],
                [
                    'param_name' => 'redirectUrl',
                    'param_position' => 2,
                    'is_required' => false,
                    'param_type' => 'string',
                ],
            ]
        ];
    }

    /**
     * @dataProvider getQueueConfigRequestType
     */
    public function testInvalidMessageType($requestType, $message, $expectedResult = null)
    {
        $this->communicationConfigMock->expects($this->any())->method('getTopic')->willReturn($requestType);
        if ($expectedResult) {
            $this->expectException('InvalidArgumentException');
            $this->expectExceptionMessage($expectedResult);
        }
        $this->model->validate('topic', $message);
    }

    /**
     * @return array
     */
    public function getQueueConfigRequestType()
    {
        $customerMock = $this->getMockBuilder(CustomerInterface::class)
            ->disableOriginalConstructor()
            ->setMethods([])
            ->getMock();
        $customerMockTwo = $this->getMockBuilder(CustomerInterface::class)
            ->disableOriginalConstructor()
            ->setMethods([])
            ->getMock();

        return [
            [
                [
                    CommunicationConfig::TOPIC_REQUEST_TYPE => CommunicationConfig::TOPIC_REQUEST_TYPE_CLASS,
                    CommunicationConfig::TOPIC_REQUEST => 'string'
                ],
                'valid string',
                null
            ],
            [
                [
                    CommunicationConfig::TOPIC_REQUEST_TYPE => CommunicationConfig::TOPIC_REQUEST_TYPE_CLASS,
                    CommunicationConfig::TOPIC_REQUEST => 'string'
                ],
                1,
                'Data in topic "topic" must be of type "string". "int" given.'
            ],
            [
                [
                    CommunicationConfig::TOPIC_REQUEST_TYPE => CommunicationConfig::TOPIC_REQUEST_TYPE_CLASS,
                    CommunicationConfig::TOPIC_REQUEST => 'string[]'
                ],
                ['string1', 'string2'],
                null
            ],
            [
                [
                    CommunicationConfig::TOPIC_REQUEST_TYPE => CommunicationConfig::TOPIC_REQUEST_TYPE_CLASS,
                    CommunicationConfig::TOPIC_REQUEST => 'string[]'
                ],
                [],
                null
            ],
            [
                [
                    CommunicationConfig::TOPIC_REQUEST_TYPE => CommunicationConfig::TOPIC_REQUEST_TYPE_CLASS,
                    CommunicationConfig::TOPIC_REQUEST => 'string[]'
                ],
                'single string',
                'Data in topic "topic" must be of type "string[]". "string" given.'
            ],
            [
                [
                    CommunicationConfig::TOPIC_REQUEST_TYPE => CommunicationConfig::TOPIC_REQUEST_TYPE_CLASS,
                    CommunicationConfig::TOPIC_REQUEST => CustomerInterface::class
                ],
                $customerMock,
                null
            ],
            [
                [
                    CommunicationConfig::TOPIC_REQUEST_TYPE => CommunicationConfig::TOPIC_REQUEST_TYPE_CLASS,
                    CommunicationConfig::TOPIC_REQUEST => CustomerInterface::class
                ],
                'customer',
                'Data in topic "topic" must be of type "Magento\Customer\Api\Data\CustomerInterface". "string" given.'
            ],
            [
                [
                    CommunicationConfig::TOPIC_REQUEST_TYPE => CommunicationConfig::TOPIC_REQUEST_TYPE_CLASS,
                    CommunicationConfig::TOPIC_REQUEST => 'Magento\Customer\Api\Data\CustomerInterface[]'
                ],
                [$customerMock, $customerMockTwo],
                null
            ],
            [
                [
                    CommunicationConfig::TOPIC_REQUEST_TYPE => CommunicationConfig::TOPIC_REQUEST_TYPE_CLASS,
                    CommunicationConfig::TOPIC_REQUEST => 'Magento\Customer\Api\Data\CustomerInterface[]'
                ],
                [],
                null
            ],
            [
                [
                    CommunicationConfig::TOPIC_REQUEST_TYPE => CommunicationConfig::TOPIC_REQUEST_TYPE_CLASS,
                    CommunicationConfig::TOPIC_REQUEST => 'Magento\Customer\Api\Data\CustomerInterface[]'
                ],
                'customer',
                'Data in topic "topic" must be of type "Magento\Customer\Api\Data\CustomerInterface[]". "string" given.'
            ],
            [
                [
                    CommunicationConfig::TOPIC_REQUEST_TYPE => CommunicationConfig::TOPIC_REQUEST_TYPE_CLASS,
                    CommunicationConfig::TOPIC_REQUEST => 'Magento\Customer\Api\Data\CustomerInterface[]'
                ],
                $customerMock,
                'Data in topic "topic" must be of type "Magento\Customer\Api\Data\CustomerInterface[]". '
            ],
        ];
    }
}<|MERGE_RESOLUTION|>--- conflicted
+++ resolved
@@ -23,11 +23,7 @@
     /** @var MessageValidator */
     protected $model;
 
-<<<<<<< HEAD
-    /** @var CommunicationConfig|\PHPUnit\Framework\MockObject\MockObject */
-=======
     /** @var CommunicationConfig|MockObject */
->>>>>>> 5ce65294
     protected $communicationConfigMock;
 
     protected function setUp(): void
@@ -45,20 +41,10 @@
         );
     }
 
-<<<<<<< HEAD
-    /**
-     */
-    public function testValidateInvalidTopic()
-    {
-        $this->expectException(\Magento\Framework\Exception\LocalizedException::class);
-        $this->expectExceptionMessage('Specified topic "customer.created" is not declared.');
-
-=======
     public function testValidateInvalidTopic()
     {
         $this->expectException('Magento\Framework\Exception\LocalizedException');
         $this->expectExceptionMessage('Specified topic "customer.created" is not declared.');
->>>>>>> 5ce65294
         $this->model->validate('customer.created', 'Some message', true);
     }
 
@@ -96,22 +82,12 @@
         $this->model->validate('customer.created', [], true);
     }
 
-<<<<<<< HEAD
-    /**
-     */
-    public function testEncodeInvalidMessageMethodType()
-    {
-        $this->expectException(\InvalidArgumentException::class);
-        $this->expectExceptionMessage('Data in topic "customer.created" must be of type "Magento\\Customer\\Api\\Data\\CustomerInt');
-
-=======
     public function testEncodeInvalidMessageMethodType()
     {
         $this->expectException('InvalidArgumentException');
         $this->expectExceptionMessage(
             'Data in topic "customer.created" must be of type "Magento\Customer\Api\Data\CustomerInt'
         );
->>>>>>> 5ce65294
         $this->communicationConfigMock->expects($this->any())->method('getTopic')->willReturn(
             $this->getQueueConfigDataMethodType()
         );
