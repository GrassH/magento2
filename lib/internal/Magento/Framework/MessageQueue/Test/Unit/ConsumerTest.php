--- conflicted
+++ resolved
@@ -35,29 +35,17 @@
 class ConsumerTest extends TestCase
 {
     /**
-<<<<<<< HEAD
-     * @var \Magento\Framework\MessageQueue\ConsumerConfigurationInterface|\PHPUnit\Framework\MockObject\MockObject
-=======
      * @var ConsumerConfigurationInterface|MockObject
->>>>>>> 5ce65294
      */
     private $configuration;
 
     /**
-<<<<<<< HEAD
-     * @var \Magento\Framework\MessageQueue\MessageEncoder|\PHPUnit\Framework\MockObject\MockObject
-=======
      * @var MessageEncoder|MockObject
->>>>>>> 5ce65294
      */
     private $messageEncoder;
 
     /**
-<<<<<<< HEAD
-     * @var \Magento\Framework\MessageQueue\QueueRepository|\PHPUnit\Framework\MockObject\MockObject
-=======
      * @var QueueRepository|MockObject
->>>>>>> 5ce65294
      */
     private $queueRepository;
 
@@ -67,47 +55,27 @@
     private $callbackInvoker;
 
     /**
-<<<<<<< HEAD
-     * @var \Magento\Framework\MessageQueue\Consumer\ConfigInterface|\PHPUnit\Framework\MockObject\MockObject
-=======
      * @var ConfigInterface|MockObject
->>>>>>> 5ce65294
      */
     private $consumerConfig;
 
     /**
-<<<<<<< HEAD
-     * @var \Magento\Framework\MessageQueue\MessageController|\PHPUnit\Framework\MockObject\MockObject
-=======
      * @var MessageController|MockObject
->>>>>>> 5ce65294
      */
     private $messageController;
 
     /**
-<<<<<<< HEAD
-     * @var \Magento\Framework\App\ResourceConnection|\PHPUnit\Framework\MockObject\MockObject
-=======
      * @var ResourceConnection|MockObject
->>>>>>> 5ce65294
      */
     private $resource;
 
     /**
-<<<<<<< HEAD
-     * @var \Psr\Log\LoggerInterface|\PHPUnit\Framework\MockObject\MockObject
-=======
      * @var LoggerInterface|MockObject
->>>>>>> 5ce65294
      */
     private $logger;
 
     /**
-<<<<<<< HEAD
-     * @var \Magento\Framework\Communication\ConfigInterface|\PHPUnit\Framework\MockObject\MockObject
-=======
      * @var \Magento\Framework\Communication\ConfigInterface|MockObject
->>>>>>> 5ce65294
      */
     private $communicationConfig;
 
@@ -117,29 +85,17 @@
     private $consumer;
 
     /**
-<<<<<<< HEAD
-     * @var PoisonPillReadInterface|\PHPUnit\Framework\MockObject\MockObject
-=======
      * @var PoisonPillReadInterface|MockObject
->>>>>>> 5ce65294
      */
     private $poisonPillRead;
 
     /**
-<<<<<<< HEAD
-     * @var PoisonPillCompareInterface|\PHPUnit\Framework\MockObject\MockObject
-=======
      * @var PoisonPillCompareInterface|MockObject
->>>>>>> 5ce65294
      */
     private $poisonPillCompare;
 
     /**
-<<<<<<< HEAD
-     * @var \Magento\Framework\App\DeploymentConfig|\PHPUnit\Framework\MockObject\MockObject
-=======
      * @var DeploymentConfig|MockObject
->>>>>>> 5ce65294
      */
     private $deploymentConfig;
 
@@ -165,9 +121,9 @@
 
         $objectManager = new ObjectManager($this);
         $this->poisonPillCompare = $this->getMockBuilder(PoisonPillCompareInterface::class)
-            ->disableOriginalConstructor()->getMockForAbstractClass();
+            ->disableOriginalConstructor()->getMock();
         $this->poisonPillRead = $this->getMockBuilder(PoisonPillReadInterface::class)
-            ->disableOriginalConstructor()->getMockForAbstractClass();
+            ->disableOriginalConstructor()->getMock();
         //Hard dependency used because CallbackInvoker invokes closure logic defined inside of Customer class.
         $this->callbackInvoker = new CallbackInvoker(
             $this->poisonPillRead,
