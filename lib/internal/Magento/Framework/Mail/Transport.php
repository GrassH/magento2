--- conflicted
+++ resolved
@@ -1,20 +1,11 @@
 <?php
 /**
- * Mail Transport
  * Copyright © Magento, Inc. All rights reserved.
  * See COPYING.txt for license details.
  */
 namespace Magento\Framework\Mail;
 
-<<<<<<< HEAD
 class Transport implements \Magento\Framework\Mail\TransportInterface
-=======
-/**
- * Class \Magento\Framework\Mail\Transport
- *
- */
-class Transport extends \Zend_Mail_Transport_Sendmail implements \Magento\Framework\Mail\TransportInterface
->>>>>>> 9c98f61b
 {
     /**
      * @var \Zend\Mail\Transport\Sendmail
