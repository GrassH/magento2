<?php
/**
 * Copyright © Magento, Inc. All rights reserved.
 * See COPYING.txt for license details.
 */
declare(strict_types=1);

namespace Magento\Framework\Mail\Test\Unit;

use Magento\Framework\Mail\Message;
use Magento\Framework\Mail\Transport;
use PHPUnit\Framework\TestCase;

class TransportTest extends TestCase
{
    /**
     * @covers \Magento\Framework\Mail\Transport::sendMessage
     */
    public function testSendMessageBrokenMessage()
    {
<<<<<<< HEAD
        $this->expectException(\Magento\Framework\Exception\MailException::class);
        $this->expectExceptionMessage('Invalid email; contains no at least one of "To", "Cc", and "Bcc" header');

        $transport = new \Magento\Framework\Mail\Transport(
            new \Magento\Framework\Mail\Message()
=======
        $this->expectException('Magento\Framework\Exception\MailException');
        $this->expectExceptionMessage('Invalid email; contains no at least one of "To", "Cc", and "Bcc" header');
        $transport = new Transport(
            new Message()
>>>>>>> 5ce65294
        );

        $transport->sendMessage();
    }
}<|MERGE_RESOLUTION|>--- conflicted
+++ resolved
@@ -18,18 +18,10 @@
      */
     public function testSendMessageBrokenMessage()
     {
-<<<<<<< HEAD
-        $this->expectException(\Magento\Framework\Exception\MailException::class);
-        $this->expectExceptionMessage('Invalid email; contains no at least one of "To", "Cc", and "Bcc" header');
-
-        $transport = new \Magento\Framework\Mail\Transport(
-            new \Magento\Framework\Mail\Message()
-=======
         $this->expectException('Magento\Framework\Exception\MailException');
         $this->expectExceptionMessage('Invalid email; contains no at least one of "To", "Cc", and "Bcc" header');
         $transport = new Transport(
             new Message()
->>>>>>> 5ce65294
         );
 
         $transport->sendMessage();
