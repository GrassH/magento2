--- conflicted
+++ resolved
@@ -19,13 +19,8 @@
 
     protected function setUp()
     {
-<<<<<<< HEAD
-        $this->_messageMock = $this->createMock(\Magento\Framework\Mail\Message::class);
-        $this->_transport = new \Magento\Framework\Mail\Transport($this->_messageMock);
-=======
-        $this->messageMock = $this->getMock(\Magento\Framework\Mail\Message::class, [], [], '', false);
+        $this->messageMock = $this->createMock(\Magento\Framework\Mail\Message::class);
         $this->transport = new \Magento\Framework\Mail\Transport($this->messageMock);
->>>>>>> a89d82f9
     }
 
     /**
@@ -34,13 +29,8 @@
      */
     public function testTransportWithIncorrectMessageObject()
     {
-<<<<<<< HEAD
-        $this->_messageMock = $this->createMock(\Magento\Framework\Mail\MessageInterface::class);
-        $this->_transport = new \Magento\Framework\Mail\Transport($this->_messageMock);
-=======
-        $this->messageMock = $this->getMock(\Magento\Framework\Mail\MessageInterface::class);
+        $this->messageMock = $this->createMock(\Magento\Framework\Mail\MessageInterface::class);
         $this->transport = new \Magento\Framework\Mail\Transport($this->messageMock);
->>>>>>> a89d82f9
     }
 
     /**
