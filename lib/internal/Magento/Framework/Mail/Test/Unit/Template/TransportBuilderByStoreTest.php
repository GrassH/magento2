<?php
/**
 * Copyright © Magento, Inc. All rights reserved.
 * See COPYING.txt for license details.
 */
declare(strict_types=1);

namespace Magento\Framework\Mail\Test\Unit\Template;

use Magento\Framework\Mail\Message;
use Magento\Framework\Mail\Template\SenderResolverInterface;
use Magento\Framework\Mail\Template\TransportBuilderByStore;
use Magento\Framework\TestFramework\Unit\Helper\ObjectManager;
use PHPUnit\Framework\MockObject\MockObject;
use PHPUnit\Framework\TestCase;

class TransportBuilderByStoreTest extends TestCase
{
    /**
     * @var TransportBuilderByStore
     */
    protected $model;

    /**
<<<<<<< HEAD
     * @var \Magento\Framework\Mail\Message | \PHPUnit\Framework\MockObject\MockObject
=======
     * @var Message|MockObject
>>>>>>> 5ce65294
     */
    protected $messageMock;

    /**
<<<<<<< HEAD
     * @var \Magento\Framework\Mail\Template\SenderResolverInterface | \PHPUnit\Framework\MockObject\MockObject
=======
     * @var SenderResolverInterface|MockObject
>>>>>>> 5ce65294
     */
    protected $senderResolverMock;

    /**
     * @return void
     */
    protected function setUp(): void
    {
        $objectManagerHelper = new ObjectManager($this);
        $this->messageMock = $this->createMock(Message::class);
        $this->senderResolverMock = $this->createMock(SenderResolverInterface::class);

        $this->model = $objectManagerHelper->getObject(
            TransportBuilderByStore::class,
            [
                'message' => $this->messageMock,
                'senderResolver' => $this->senderResolverMock,
            ]
        );
    }

    /**
     * @return void
     */
    public function testSetFromByStore()
    {
        $sender = ['email' => 'from@example.com', 'name' => 'name'];
        $store = 1;
        $this->senderResolverMock->expects($this->once())
            ->method('resolve')
            ->with($sender, $store)
            ->willReturn($sender);
        $this->messageMock->expects($this->once())
            ->method('setFromAddress')
            ->with($sender['email'], $sender['name'])
            ->willReturnSelf();

        $this->model->setFromByStore($sender, $store);
    }
}<|MERGE_RESOLUTION|>--- conflicted
+++ resolved
@@ -22,20 +22,12 @@
     protected $model;
 
     /**
-<<<<<<< HEAD
-     * @var \Magento\Framework\Mail\Message | \PHPUnit\Framework\MockObject\MockObject
-=======
      * @var Message|MockObject
->>>>>>> 5ce65294
      */
     protected $messageMock;
 
     /**
-<<<<<<< HEAD
-     * @var \Magento\Framework\Mail\Template\SenderResolverInterface | \PHPUnit\Framework\MockObject\MockObject
-=======
      * @var SenderResolverInterface|MockObject
->>>>>>> 5ce65294
      */
     protected $senderResolverMock;
 
