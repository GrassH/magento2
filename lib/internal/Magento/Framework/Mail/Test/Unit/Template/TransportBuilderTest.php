<?php
/**
 * Copyright © Magento, Inc. All rights reserved.
 * See COPYING.txt for license details.
 */
declare(strict_types=1);

namespace Magento\Framework\Mail\Test\Unit\Template;

use Magento\Framework\App\TemplateTypesInterface;
use Magento\Framework\Mail\EmailMessageInterface;
use Magento\Framework\Mail\EmailMessageInterfaceFactory;
use Magento\Framework\Mail\Message;
use Magento\Framework\Mail\MessageInterfaceFactory;
use Magento\Framework\Mail\MimePartInterface;
use Magento\Framework\Mail\MimePartInterfaceFactory;
use Magento\Framework\Mail\Template\FactoryInterface;
use Magento\Framework\Mail\Template\SenderResolverInterface;
use Magento\Framework\Mail\Template\TransportBuilder;
use Magento\Framework\Mail\TemplateInterface;
use Magento\Framework\Mail\TransportInterface;
use Magento\Framework\Mail\TransportInterfaceFactory;
use Magento\Framework\ObjectManagerInterface;
use Magento\Framework\TestFramework\Unit\Helper\ObjectManager;
use PHPUnit\Framework\MockObject\MockObject;
use PHPUnit\Framework\TestCase;

/**
 *
 * @SuppressWarnings(PHPMD.CouplingBetweenObjects)
 */
class TransportBuilderTest extends TestCase
{
    /**
     * @var string
     */
    protected $builderClassName = TransportBuilder::class;

    /**
     * @var TransportBuilder
     */
    protected $builder;

    /**
<<<<<<< HEAD
     * @var FactoryInterface | \PHPUnit\Framework\MockObject\MockObject
=======
     * @var FactoryInterface|MockObject
>>>>>>> 5ce65294
     */
    protected $templateFactoryMock;

    /**
<<<<<<< HEAD
     * @var Message | \PHPUnit\Framework\MockObject\MockObject
=======
     * @var Message|MockObject
>>>>>>> 5ce65294
     */
    protected $messageMock;

    /**
<<<<<<< HEAD
     * @var ObjectManagerInterface | \PHPUnit\Framework\MockObject\MockObject
=======
     * @var ObjectManagerInterface|MockObject
>>>>>>> 5ce65294
     */
    protected $objectManagerMock;

    /**
<<<<<<< HEAD
     * @var SenderResolverInterface | \PHPUnit\Framework\MockObject\MockObject
=======
     * @var SenderResolverInterface|MockObject
>>>>>>> 5ce65294
     */
    protected $senderResolverMock;

    /**
<<<<<<< HEAD
     * @var MessageInterfaceFactory| \PHPUnit\Framework\MockObject\MockObject
=======
     * @var MessageInterfaceFactory|MockObject
>>>>>>> 5ce65294
     */
    private $messageFactoryMock;

    /**
<<<<<<< HEAD
     * @var \PHPUnit\Framework\MockObject\MockObject
=======
     * @var MockObject
>>>>>>> 5ce65294
     */
    protected $mailTransportFactoryMock;

    /**
     * @var MimePartInterfaceFactory|MockObject
     */
    private $mimePartFactoryMock;

    /**
     * @var EmailMessageInterfaceFactory|MockObject
     */
    private $emailMessageInterfaceFactoryMock;

    /**
     * @return void
     */
    protected function setUp(): void
    {
        $objectManagerHelper = new ObjectManager($this);
        $this->templateFactoryMock = $this->getMockForAbstractClass(FactoryInterface::class);
        $this->messageMock = $this->createMock(Message::class);
        $this->objectManagerMock = $this->getMockForAbstractClass(ObjectManagerInterface::class);
        $this->senderResolverMock = $this->getMockForAbstractClass(SenderResolverInterface::class);
        $this->mailTransportFactoryMock = $this->getMockBuilder(
            TransportInterfaceFactory::class
        )->disableOriginalConstructor()
            ->setMethods(['create'])
            ->getMockForAbstractClass();
        $this->messageFactoryMock = $this->getMockBuilder(MessageInterfaceFactory::class)
            ->disableOriginalConstructor()
            ->setMethods(['create'])
            ->getMockForAbstractClass();

        $this->emailMessageInterfaceFactoryMock = $this->createMock(EmailMessageInterfaceFactory::class);
        $this->mimePartFactoryMock = $this->createMock(MimePartInterfaceFactory::class);

        $this->builder = $objectManagerHelper->getObject(
            $this->builderClassName,
            [
                'templateFactory' => $this->templateFactoryMock,
                'message' => $this->messageMock,
                'objectManager' => $this->objectManagerMock,
                'senderResolver' => $this->senderResolverMock,
                'mailTransportFactory' => $this->mailTransportFactoryMock,
                'messageFactory' => $this->messageFactoryMock,
                'emailMessageInterfaceFactory' => $this->emailMessageInterfaceFactoryMock,
                'mimePartInterfaceFactory' => $this->mimePartFactoryMock,
            ]
        );
    }

    /**
     * @dataProvider getTransportDataProvider
     * @param int $templateType
     * @param string $bodyText
     * @param string $templateNamespace
     * @return void
     */
    public function testGetTransport($templateType, $bodyText, $templateNamespace)
    {
        $this->builder->setTemplateModel($templateNamespace);

        $vars = ['reason' => 'Reason', 'customer' => 'Customer'];
        $options = ['area' => 'frontend', 'store' => 1];

        /** @var MimePartInterface|MockObject $mimePartMock */
        $mimePartMock = $this->getMockForAbstractClass(MimePartInterface::class);

        $this->mimePartFactoryMock->expects($this->any())
            ->method('create')
            ->willReturn($mimePartMock);

        /** @var EmailMessageInterface|MockObject $emailMessage */
        $emailMessage = $this->getMockForAbstractClass(EmailMessageInterface::class);

        $this->emailMessageInterfaceFactoryMock->expects($this->any())
            ->method('create')
            ->willReturn($emailMessage);

        $template = $this->getMockForAbstractClass(TemplateInterface::class);
        $template->expects($this->once())->method('setVars')->with($this->equalTo($vars))->willReturnSelf();
        $template->expects($this->once())->method('setOptions')->with($this->equalTo($options))->willReturnSelf();
        $template->expects($this->once())->method('getSubject')->willReturn('Email Subject');
        $template->expects($this->once())->method('getType')->willReturn($templateType);
        $template->expects($this->once())->method('processTemplate')->willReturn($bodyText);

        $this->templateFactoryMock->expects($this->once())
            ->method('get')
            ->with($this->equalTo('identifier'), $this->equalTo($templateNamespace))
            ->willReturn($template);

        $transport = $this->getMockForAbstractClass(TransportInterface::class);

        $this->mailTransportFactoryMock->expects($this->at(0))
            ->method('create')
            ->willReturn($transport);

        $this->builder->setTemplateIdentifier('identifier')->setTemplateVars($vars)->setTemplateOptions($options);

        $result = $this->builder->getTransport();
        $this->assertInstanceOf(TransportInterface::class, $result);
    }

    /**
     * Test get transport with exception
<<<<<<< HEAD
     *
     */
    public function testGetTransportWithException()
    {
        $this->expectException(\Magento\Framework\Exception\LocalizedException::class);
        $this->expectExceptionMessage('Unknown template type');

=======
     */
    public function testGetTransportWithException()
    {
        $this->expectException('Magento\Framework\Exception\LocalizedException');
        $this->expectExceptionMessage('Unknown template type');
>>>>>>> 5ce65294
        $this->builder->setTemplateModel('Test\Namespace\Template');

        $vars = ['reason' => 'Reason', 'customer' => 'Customer'];
        $options = ['area' => 'frontend', 'store' => 1];

        $template = $this->getMockForAbstractClass(TemplateInterface::class);
        $template->expects($this->once())->method('setVars')->with($this->equalTo($vars))->willReturnSelf();
        $template->expects($this->once())->method('setOptions')->with($this->equalTo($options))->willReturnSelf();
        $template->expects($this->once())->method('getType')->willReturn('Unknown');
        $this->templateFactoryMock->expects($this->once())
            ->method('get')
            ->with($this->equalTo('identifier'), $this->equalTo('Test\Namespace\Template'))
            ->willReturn($template);

        $this->builder->setTemplateIdentifier('identifier')->setTemplateVars($vars)->setTemplateOptions($options);

        $this->assertInstanceOf(TransportInterface::class, $this->builder->getTransport());
    }

    /**
     * @return array
     */
    public function getTransportDataProvider()
    {
        return [
            [
                TemplateTypesInterface::TYPE_TEXT,
                'Plain text',
                null
            ],
            [
                TemplateTypesInterface::TYPE_HTML,
                '<h1>Html message</h1>',
                'Test\Namespace\Template'
            ]
        ];
    }

    /**
     * @return void
     */
    public function testSetFromByScope()
    {
        $sender = ['email' => 'from@example.com', 'name' => 'name'];
        $scopeId = 1;
        $this->senderResolverMock->expects($this->once())
            ->method('resolve')
            ->with($sender, $scopeId)
            ->willReturn($sender);

        $this->builder->setFromByScope($sender, $scopeId);
    }
}<|MERGE_RESOLUTION|>--- conflicted
+++ resolved
@@ -42,56 +42,32 @@
     protected $builder;
 
     /**
-<<<<<<< HEAD
-     * @var FactoryInterface | \PHPUnit\Framework\MockObject\MockObject
-=======
      * @var FactoryInterface|MockObject
->>>>>>> 5ce65294
      */
     protected $templateFactoryMock;
 
     /**
-<<<<<<< HEAD
-     * @var Message | \PHPUnit\Framework\MockObject\MockObject
-=======
      * @var Message|MockObject
->>>>>>> 5ce65294
      */
     protected $messageMock;
 
     /**
-<<<<<<< HEAD
-     * @var ObjectManagerInterface | \PHPUnit\Framework\MockObject\MockObject
-=======
      * @var ObjectManagerInterface|MockObject
->>>>>>> 5ce65294
      */
     protected $objectManagerMock;
 
     /**
-<<<<<<< HEAD
-     * @var SenderResolverInterface | \PHPUnit\Framework\MockObject\MockObject
-=======
      * @var SenderResolverInterface|MockObject
->>>>>>> 5ce65294
      */
     protected $senderResolverMock;
 
     /**
-<<<<<<< HEAD
-     * @var MessageInterfaceFactory| \PHPUnit\Framework\MockObject\MockObject
-=======
      * @var MessageInterfaceFactory|MockObject
->>>>>>> 5ce65294
      */
     private $messageFactoryMock;
 
     /**
-<<<<<<< HEAD
-     * @var \PHPUnit\Framework\MockObject\MockObject
-=======
      * @var MockObject
->>>>>>> 5ce65294
      */
     protected $mailTransportFactoryMock;
 
@@ -111,10 +87,10 @@
     protected function setUp(): void
     {
         $objectManagerHelper = new ObjectManager($this);
-        $this->templateFactoryMock = $this->getMockForAbstractClass(FactoryInterface::class);
+        $this->templateFactoryMock = $this->createMock(FactoryInterface::class);
         $this->messageMock = $this->createMock(Message::class);
-        $this->objectManagerMock = $this->getMockForAbstractClass(ObjectManagerInterface::class);
-        $this->senderResolverMock = $this->getMockForAbstractClass(SenderResolverInterface::class);
+        $this->objectManagerMock = $this->createMock(ObjectManagerInterface::class);
+        $this->senderResolverMock = $this->createMock(SenderResolverInterface::class);
         $this->mailTransportFactoryMock = $this->getMockBuilder(
             TransportInterfaceFactory::class
         )->disableOriginalConstructor()
@@ -158,20 +134,20 @@
         $options = ['area' => 'frontend', 'store' => 1];
 
         /** @var MimePartInterface|MockObject $mimePartMock */
-        $mimePartMock = $this->getMockForAbstractClass(MimePartInterface::class);
+        $mimePartMock = $this->createMock(MimePartInterface::class);
 
         $this->mimePartFactoryMock->expects($this->any())
             ->method('create')
             ->willReturn($mimePartMock);
 
         /** @var EmailMessageInterface|MockObject $emailMessage */
-        $emailMessage = $this->getMockForAbstractClass(EmailMessageInterface::class);
+        $emailMessage = $this->createMock(EmailMessageInterface::class);
 
         $this->emailMessageInterfaceFactoryMock->expects($this->any())
             ->method('create')
             ->willReturn($emailMessage);
 
-        $template = $this->getMockForAbstractClass(TemplateInterface::class);
+        $template = $this->createMock(TemplateInterface::class);
         $template->expects($this->once())->method('setVars')->with($this->equalTo($vars))->willReturnSelf();
         $template->expects($this->once())->method('setOptions')->with($this->equalTo($options))->willReturnSelf();
         $template->expects($this->once())->method('getSubject')->willReturn('Email Subject');
@@ -183,7 +159,7 @@
             ->with($this->equalTo('identifier'), $this->equalTo($templateNamespace))
             ->willReturn($template);
 
-        $transport = $this->getMockForAbstractClass(TransportInterface::class);
+        $transport = $this->createMock(TransportInterface::class);
 
         $this->mailTransportFactoryMock->expects($this->at(0))
             ->method('create')
@@ -197,27 +173,17 @@
 
     /**
      * Test get transport with exception
-<<<<<<< HEAD
-     *
-     */
-    public function testGetTransportWithException()
-    {
-        $this->expectException(\Magento\Framework\Exception\LocalizedException::class);
-        $this->expectExceptionMessage('Unknown template type');
-
-=======
      */
     public function testGetTransportWithException()
     {
         $this->expectException('Magento\Framework\Exception\LocalizedException');
         $this->expectExceptionMessage('Unknown template type');
->>>>>>> 5ce65294
         $this->builder->setTemplateModel('Test\Namespace\Template');
 
         $vars = ['reason' => 'Reason', 'customer' => 'Customer'];
         $options = ['area' => 'frontend', 'store' => 1];
 
-        $template = $this->getMockForAbstractClass(TemplateInterface::class);
+        $template = $this->createMock(TemplateInterface::class);
         $template->expects($this->once())->method('setVars')->with($this->equalTo($vars))->willReturnSelf();
         $template->expects($this->once())->method('setOptions')->with($this->equalTo($options))->willReturnSelf();
         $template->expects($this->once())->method('getType')->willReturn('Unknown');
