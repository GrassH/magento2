<?php
/**
 * Copyright © Magento, Inc. All rights reserved.
 * See COPYING.txt for license details.
 */
namespace Magento\Framework\Mail\Test\Unit;

class MessageTest extends \PHPUnit\Framework\TestCase
{
    /**
<<<<<<< HEAD
     * @var \PHPUnit_Framework_MockObject_MockObject|\Magento\Framework\Mail\Message
=======
     * @var \PHPUnit\Framework_MockObject
>>>>>>> 9c98f61b
     */
    protected $_messageMock;

    protected function setUp()
    {
        $this->_messageMock = $this->createPartialMock(
            \Magento\Framework\Mail\Message::class,
            ['setBody', 'setMessageType']
        );
    }

    public function testSetBodyHtml()
    {
        $this->_messageMock->expects($this->once())
            ->method('setMessageType')
            ->with('text/html');

        $this->_messageMock->expects($this->once())
            ->method('setBody')
            ->with('body');

        $this->_messageMock->setBodyHtml('body');
    }

    public function testSetBodyText()
    {
        $this->_messageMock->expects($this->once())
            ->method('setMessageType')
            ->with('text/plain');

        $this->_messageMock->expects($this->once())
            ->method('setBody')
            ->with('body');

        $this->_messageMock->setBodyText('body');
    }
}<|MERGE_RESOLUTION|>--- conflicted
+++ resolved
@@ -8,11 +8,7 @@
 class MessageTest extends \PHPUnit\Framework\TestCase
 {
     /**
-<<<<<<< HEAD
      * @var \PHPUnit_Framework_MockObject_MockObject|\Magento\Framework\Mail\Message
-=======
-     * @var \PHPUnit\Framework_MockObject
->>>>>>> 9c98f61b
      */
     protected $_messageMock;
 
