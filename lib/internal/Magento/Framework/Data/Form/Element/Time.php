<?php
/**
 * Copyright © Magento, Inc. All rights reserved.
 * See COPYING.txt for license details.
 */

namespace Magento\Framework\Data\Form\Element;

use Magento\Framework\App\ObjectManager;
use Magento\Framework\Escaper;
use Magento\Framework\View\Helper\SecureHtmlRenderer;

/**
 * Form time element
 *
 * @author      Magento Core Team <core@magentocommerce.com>
 */
class Time extends AbstractElement
{
    /**
     * @var SecureHtmlRenderer
     */
    private $secureRenderer;

    /**
     * @param Factory $factoryElement
     * @param CollectionFactory $factoryCollection
     * @param Escaper $escaper
     * @param array $data
     * @param SecureHtmlRenderer|null $secureRenderer
     */
    public function __construct(
        Factory $factoryElement,
        CollectionFactory $factoryCollection,
        Escaper $escaper,
        $data = [],
        ?SecureHtmlRenderer $secureRenderer = null
    ) {
        $secureRenderer = $secureRenderer ?? ObjectManager::getInstance()->get(SecureHtmlRenderer::class);
        parent::__construct($factoryElement, $factoryCollection, $escaper, $data, $secureRenderer);
        $this->setType('time');
        $this->secureRenderer = $secureRenderer;
    }

    /**
     * @inheritDoc
     */
    public function getName()
    {
        $name = parent::getName();
        if (strpos($name, '[]') === false) {
            $name .= '[]';
        }
        return $name;
    }

    /**
     * @inheritDoc
     * @SuppressWarnings(PHPMD.CyclomaticComplexity)
     * @SuppressWarnings(PHPMD.NPathComplexity)
     */
    public function getElementHtml()
    {
        $this->addClass('select admin__control-select');
        $this->addClass('select80wide');

        $valueHrs = 0;
        $valueMin = 0;
        $valueSec = 0;

        if ($value = $this->getValue()) {
            $values = explode(',', $value);
            if (is_array($values) && count($values) == 3) {
                $valueHrs = $values[0];
                $valueMin = $values[1];
                $valueSec = $values[2];
            }
        }

        $html = '<input type="hidden" id="' . $this->getHtmlId() . '" ' . $this->_getUiId() . '/>';
        $html .= '<select name="' . $this->getName() . '" '
            . $this->serialize($this->getHtmlAttributes())
            . $this->_getUiId('hour') . '>' . "\n";
        for ($i = 0; $i < 24; $i++) {
            $hour = str_pad($i, 2, '0', STR_PAD_LEFT);
            $html .= '<option value="' . $hour . '" ' . ($valueHrs ==
                $i ? 'selected="selected"' : '') . '>' . $hour . '</option>';
        }
        $html .= '</select>' . "\n";

        $html .= '<span class="time-separator">:&nbsp;</span><select name="'
            . $this->getName() . '" '
            . $this->serialize($this->getHtmlAttributes())
            . $this->_getUiId('minute') . '>' . "\n";
        for ($i = 0; $i < 60; $i++) {
            $hour = str_pad($i, 2, '0', STR_PAD_LEFT);
            $html .= '<option value="' . $hour . '" ' . ($valueMin ==
                $i ? 'selected="selected"' : '') . '>' . $hour . '</option>';
        }
        $html .= '</select>' . "\n";

        $html .= '<span class="time-separator">:&nbsp;</span><select name="'
            . $this->getName() . '" '
            . $this->serialize($this->getHtmlAttributes())
            . $this->_getUiId('second') . '>' . "\n";
        for ($i = 0; $i < 60; $i++) {
            $hour = str_pad($i, 2, '0', STR_PAD_LEFT);
            $html .= '<option value="' . $hour . '" ' . ($valueSec ==
                $i ? 'selected="selected"' : '') . '>' . $hour . '</option>';
        }
        $html .= '</select>' . "\n";
        $html .= $this->getAfterElementHtml();
        $html .= $this->secureRenderer->renderTag(
            'style',
            [],
            <<<style
<<<<<<< HEAD
                select.select.select80wide {
                    width: 80px;
=======
                .select80wide {
                    width: 80px !important;
>>>>>>> 445b0f1a
                }
style
            ,
            false
        );

        return $html;
    }
}<|MERGE_RESOLUTION|>--- conflicted
+++ resolved
@@ -114,13 +114,8 @@
             'style',
             [],
             <<<style
-<<<<<<< HEAD
-                select.select.select80wide {
-                    width: 80px;
-=======
                 .select80wide {
                     width: 80px !important;
->>>>>>> 445b0f1a
                 }
 style
             ,
