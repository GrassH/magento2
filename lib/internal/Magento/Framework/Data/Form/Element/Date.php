--- conflicted
+++ resolved
@@ -147,11 +147,7 @@
      */
     public function getElementHtml()
     {
-<<<<<<< HEAD
-        $this->addClass('input-text admin__control-text');
-=======
         $this->addClass('admin__control-text  input-text');
->>>>>>> 81ee51c5
         $dateFormat = $this->getDateFormat() ?: $this->getFormat();
         $timeFormat = $this->getTimeFormat();
         if (empty($dateFormat)) {
