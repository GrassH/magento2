<?php
/**
 * Copyright © Magento, Inc. All rights reserved.
 * See COPYING.txt for license details.
 */
declare(strict_types=1);

namespace Magento\Framework\Data\Test\Unit;

use Magento\Framework\Api\CriteriaInterface;
use Magento\Framework\Data\AbstractSearchResult;
use Magento\Framework\Data\SearchResultProcessor;
use Magento\Framework\DataObject;
use PHPUnit\Framework\MockObject\MockObject;
use PHPUnit\Framework\TestCase;

class SearchResultProcessorTest extends TestCase
{
    /**
     * @var SearchResultProcessor
     */
    protected $searchResultProcessor;

    /**
<<<<<<< HEAD
     * @var \PHPUnit\Framework\MockObject\MockObject
=======
     * @var MockObject
>>>>>>> 5ce65294
     */
    protected $searchResultCollectionMock;

    /**
<<<<<<< HEAD
     * @var \PHPUnit\Framework\MockObject\MockObject
=======
     * @var MockObject
>>>>>>> 5ce65294
     */
    protected $searchCriteriaMock;

    protected function setUp(): void
    {
        $this->searchCriteriaMock = $this->getMockBuilder(CriteriaInterface::class)
            ->disableOriginalConstructor()
            ->getMock();

        $this->searchResultCollectionMock = $this->getMockBuilder(AbstractSearchResult::class)
            ->disableOriginalConstructor()
            ->setMethods(['getSearchCriteria', 'getItems', 'getItemId'])
            ->getMockForAbstractClass();
        $this->searchResultCollectionMock->expects($this->any())
            ->method('getSearchCriteria')
            ->willReturn($this->searchCriteriaMock);
        $this->searchResultProcessor = new SearchResultProcessor($this->searchResultCollectionMock);
    }

    public function testGetCurrentPage()
    {
        $page = 42;
        $this->searchCriteriaMock->expects($this->once())
            ->method('getLimit')
            ->willReturn([$page]);
        $this->assertEquals($page, $this->searchResultProcessor->getCurrentPage());
    }

    public function testGetPageSize()
    {
        $size = 42;
        $this->searchCriteriaMock->expects($this->once())
            ->method('getLimit')
            ->willReturn([null, $size]);
        $this->assertEquals($size, $this->searchResultProcessor->getPageSize());
    }

    public function testGetFirstItem()
    {
        $itemData = ['id' => 1];
        $itemData2 = ['id' => 2];

        $testItem = new DataObject($itemData);
        $testItem2 = new DataObject($itemData2);

        $this->searchResultCollectionMock->expects($this->once())
            ->method('getItems')
            ->willReturn([$testItem, $testItem2]);

        $this->assertEquals($testItem, $this->searchResultProcessor->getFirstItem());
    }

    public function testGetLastItem()
    {
        $itemData = ['id' => 1];
        $itemData2 = ['id' => 2];

        $testItem = new DataObject($itemData);
        $testItem2 = new DataObject($itemData2);

        $this->searchResultCollectionMock->expects($this->once())
            ->method('getItems')
            ->willReturn([$testItem, $testItem2]);

        $this->assertEquals($testItem2, $this->searchResultProcessor->getLastItem());
    }

    public function testGetAllIds()
    {
        $itemData = ['id' => 1];
        $ids = [1];

        $testItem = new DataObject($itemData);

        $this->searchResultCollectionMock->expects($this->once())
            ->method('getItems')
            ->willReturn([$testItem]);
        $this->searchResultCollectionMock->expects($this->once())
            ->method('getItemId')
            ->with($testItem)
            ->willReturn(1);

        $this->assertEquals($ids, $this->searchResultProcessor->getAllIds());
    }

    public function testGetItemById()
    {
        $itemData = ['id' => 1];
        $itemData2 = ['id' => 2];

        $testItem = new DataObject($itemData);
        $testItem2 = new DataObject($itemData2);

        $this->searchResultCollectionMock->expects($this->once())
            ->method('getItems')
            ->willReturn([1 => $testItem, $testItem2]);

        $this->assertEquals($testItem2, $this->searchResultProcessor->getItemById(2));
    }

    public function testGetColumnValues()
    {
        $columnKey = 'columnKey';
        $columnValue = 'columnValue';
        $itemData = ['id' => 1, $columnKey => $columnValue];

        $testItem = new DataObject($itemData);

        $this->searchResultCollectionMock->expects($this->once())
            ->method('getItems')
            ->willReturn([$testItem]);
        $this->assertEquals([$columnValue], $this->searchResultProcessor->getColumnValues($columnKey));
    }

    public function testGetItemsByColumnValue()
    {
        $columnKey = 'columnKey';
        $columnValue = 'columnValue';
        $itemData = ['id' => 1, $columnKey => $columnValue];
        $itemData2 = ['id' => 2, $columnKey => $columnValue];

        $testItem = new DataObject($itemData);
        $testItem2 = new DataObject($itemData2);

        $this->searchResultCollectionMock->expects($this->once())
            ->method('getItems')
            ->willReturn([$testItem, $testItem2]);

        $this->assertEquals(
            [$testItem, $testItem2],
            $this->searchResultProcessor->getItemsByColumnValue($columnKey, $columnValue)
        );
    }

    public function testGetItemByColumnValue()
    {
        $columnKey = 'columnKey';
        $columnValue = 'columnValue';
        $columnValue2 = 'columnValue2';
        $itemData = ['id' => 1, $columnKey => $columnValue];
        $itemData2 = ['id' => 2, $columnKey => $columnValue2];

        $testItem = new DataObject($itemData);
        $testItem2 = new DataObject($itemData2);

        $this->searchResultCollectionMock->expects($this->once())
            ->method('getItems')
            ->willReturn([$testItem, $testItem2]);

        $this->assertEquals($testItem2, $this->searchResultProcessor->getItemByColumnValue($columnKey, $columnValue2));
    }
}<|MERGE_RESOLUTION|>--- conflicted
+++ resolved
@@ -22,20 +22,12 @@
     protected $searchResultProcessor;
 
     /**
-<<<<<<< HEAD
-     * @var \PHPUnit\Framework\MockObject\MockObject
-=======
      * @var MockObject
->>>>>>> 5ce65294
      */
     protected $searchResultCollectionMock;
 
     /**
-<<<<<<< HEAD
-     * @var \PHPUnit\Framework\MockObject\MockObject
-=======
      * @var MockObject
->>>>>>> 5ce65294
      */
     protected $searchCriteriaMock;
 
