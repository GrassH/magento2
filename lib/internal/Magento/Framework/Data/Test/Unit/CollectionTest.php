--- conflicted
+++ resolved
@@ -81,21 +81,11 @@
 
     /**
      * Test for method setItemObjectClass with exception.
-<<<<<<< HEAD
-     *
-     */
-    public function testSetItemObjectClassException()
-    {
-        $this->expectException(\InvalidArgumentException::class);
-        $this->expectExceptionMessage('Incorrect_ClassName does not extend \\Magento\\Framework\\DataObject');
-
-=======
      */
     public function testSetItemObjectClassException()
     {
         $this->expectException('InvalidArgumentException');
         $this->expectExceptionMessage('Incorrect_ClassName does not extend \Magento\Framework\DataObject');
->>>>>>> 5ce65294
         $this->_model->setItemObjectClass('Incorrect_ClassName');
     }
 
@@ -184,24 +174,24 @@
             'item_id' => $firstItemMock,
             0 => $secondItemMock,
         ];
-        $firstItemMock->expects($this->exactly(2))->method('getId')->willReturn('item_id');
+        $firstItemMock->expects($this->exactly(2))->method('getId')->will($this->returnValue('item_id'));
 
         $firstItemMock
             ->expects($this->atLeastOnce())
             ->method('getData')
             ->with('colName')
-            ->willReturn('first_value');
+            ->will($this->returnValue('first_value'));
         $secondItemMock
             ->expects($this->atLeastOnce())
             ->method('getData')
             ->with('colName')
-            ->willReturn('second_value');
+            ->will($this->returnValue('second_value'));
 
         $firstItemMock
             ->expects($this->once())
             ->method('toArray')
             ->with($requiredFields)
-            ->willReturn('value');
+            ->will($this->returnValue('value'));
         /** add items and set them values */
         $this->_model->addItem($firstItemMock);
         $this->assertEquals($arrItems, $this->_model->toArray($requiredFields));
@@ -214,7 +204,7 @@
         $this->assertEquals([$secondItemMock], $this->_model->getItemsByColumnValue('colName', 'second_value'));
         $this->assertEquals($firstItemMock, $this->_model->getItemByColumnValue('colName', 'second_value'));
         $this->assertEquals([], $this->_model->getItemsByColumnValue('colName', 'non_existing_value'));
-        $this->assertNull($this->_model->getItemByColumnValue('colName', 'non_existing_value'));
+        $this->assertEquals(null, $this->_model->getItemByColumnValue('colName', 'non_existing_value'));
 
         /** get items */
         $this->assertEquals(['item_id', 0], $this->_model->getAllIds());
