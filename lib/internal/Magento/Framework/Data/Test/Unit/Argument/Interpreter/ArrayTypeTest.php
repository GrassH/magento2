--- conflicted
+++ resolved
@@ -15,11 +15,7 @@
 class ArrayTypeTest extends TestCase
 {
     /**
-<<<<<<< HEAD
-     * @var \PHPUnit\Framework\MockObject\MockObject|\Magento\Framework\Data\Argument\InterpreterInterface
-=======
      * @var MockObject|InterpreterInterface
->>>>>>> 5ce65294
      */
     protected $_itemInterpreter;
 
@@ -42,14 +38,8 @@
      */
     public function testEvaluateException($inputData)
     {
-<<<<<<< HEAD
-        $this->expectException(\InvalidArgumentException::class);
-        $this->expectExceptionMessage('Array items are expected');
-
-=======
         $this->expectException('InvalidArgumentException');
         $this->expectExceptionMessage('Array items are expected');
->>>>>>> 5ce65294
         $this->_model->evaluate($inputData);
     }
 
@@ -73,9 +63,9 @@
     {
         $this->_itemInterpreter->expects($this->any())
             ->method('evaluate')
-            ->willReturnCallback(function ($input) {
+            ->will($this->returnCallback(function ($input) {
                 return '-' . $input['value'] . '-';
-            });
+            }));
         $actual = $this->_model->evaluate($input);
         $this->assertSame($expected, $actual);
     }
