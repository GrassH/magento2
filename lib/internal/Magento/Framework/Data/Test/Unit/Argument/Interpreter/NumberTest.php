<?php
/**
 * Copyright © Magento, Inc. All rights reserved.
 * See COPYING.txt for license details.
 */
declare(strict_types=1);

namespace Magento\Framework\Data\Test\Unit\Argument\Interpreter;

use Magento\Framework\Data\Argument\Interpreter\Number;
use PHPUnit\Framework\TestCase;

class NumberTest extends TestCase
{
    /**
     * @var Number
     */
    protected $_model;

    protected function setUp(): void
    {
        $this->_model = new Number();
    }

    /**
     *
     * @dataProvider evaluateExceptionDataProvider
     */
    public function testEvaluateException($input)
    {
<<<<<<< HEAD
        $this->expectException(\InvalidArgumentException::class);
        $this->expectExceptionMessage('Numeric value is expected');

=======
        $this->expectException('InvalidArgumentException');
        $this->expectExceptionMessage('Numeric value is expected');
>>>>>>> 5ce65294
        $this->_model->evaluate($input);
    }

    /**
     * @return array
     */
    public function evaluateExceptionDataProvider()
    {
        return ['no value' => [[]], 'non-numeric value' => [['value' => 'non-numeric']]];
    }

    /**
     * @param array $input
     * @param bool $expected
     *
     * @dataProvider evaluateDataProvider
     */
    public function testEvaluate($input, $expected)
    {
        $actual = $this->_model->evaluate(['value' => $input]);
        $this->assertSame($expected, $actual);
    }

    /**
     * @return array
     */
    public function evaluateDataProvider()
    {
        return [
            'integer' => [10, 10],
            'float' => [10.5, 10.5],
            'string numeric (integer)' => ['10', '10'],
            'string numeric (float)' => ['10.5', '10.5']
        ];
    }
}<|MERGE_RESOLUTION|>--- conflicted
+++ resolved
@@ -28,14 +28,8 @@
      */
     public function testEvaluateException($input)
     {
-<<<<<<< HEAD
-        $this->expectException(\InvalidArgumentException::class);
-        $this->expectExceptionMessage('Numeric value is expected');
-
-=======
         $this->expectException('InvalidArgumentException');
         $this->expectExceptionMessage('Numeric value is expected');
->>>>>>> 5ce65294
         $this->_model->evaluate($input);
     }
 
