--- conflicted
+++ resolved
@@ -19,11 +19,7 @@
 class FormFactoryTest extends TestCase
 {
     /**
-<<<<<<< HEAD
-     * @var \PHPUnit\Framework\MockObject\MockObject
-=======
      * @var MockObject
->>>>>>> 5ce65294
      */
     protected $_objectManagerMock;
 
@@ -32,22 +28,12 @@
         $this->_objectManagerMock = $this->createMock(ObjectManager::class);
     }
 
-<<<<<<< HEAD
-    /**
-     */
-    public function testWrongTypeException()
-    {
-        $this->expectException(\Magento\Framework\Exception\LocalizedException::class);
-        $this->expectExceptionMessage('WrongClass doesn\'t extend \\Magento\\Framework\\Data\\Form');
-
-=======
     public function testWrongTypeException()
     {
         $this->expectException('Magento\Framework\Exception\LocalizedException');
         $this->expectExceptionMessage('WrongClass doesn\'t extend \Magento\Framework\Data\Form');
->>>>>>> 5ce65294
         $formMock = $this->getMockBuilder('WrongClass')->getMock();
-        $this->_objectManagerMock->expects($this->once())->method('create')->willReturn($formMock);
+        $this->_objectManagerMock->expects($this->once())->method('create')->will($this->returnValue($formMock));
 
         $formFactory = new FormFactory($this->_objectManagerMock, 'WrongClass');
         $formFactory->create();
@@ -63,8 +49,8 @@
             'create'
         )->with(
             $className
-        )->willReturn(
-            $formMock
+        )->will(
+            $this->returnValue($formMock)
         );
 
         $formFactory = new FormFactory($this->_objectManagerMock, $className);
