--- conflicted
+++ resolved
@@ -22,11 +22,7 @@
 class PasswordTest extends TestCase
 {
     /**
-<<<<<<< HEAD
-     * @var \PHPUnit\Framework\MockObject\MockObject
-=======
      * @var MockObject
->>>>>>> 5ce65294
      */
     protected $_objectManagerMock;
 
