<?php
/**
 * Copyright © Magento, Inc. All rights reserved.
 * See COPYING.txt for license details.
 */
declare(strict_types=1);

namespace Magento\Framework\Data\Test\Unit\Form;

use Magento\Framework\Data\Form\FormKey;
use Magento\Framework\Escaper;
use Magento\Framework\Math\Random;
use Magento\Framework\Session\SessionManager;
use PHPUnit\Framework\MockObject\MockObject;
use PHPUnit\Framework\TestCase;

/**
 * Test for Magento\Framework\Data\Form\FormKey
 */
class FormKeyTest extends TestCase
{
    /**
<<<<<<< HEAD
     * @var Random|\PHPUnit\Framework\MockObject\MockObject
=======
     * @var Random|MockObject
>>>>>>> 5ce65294
     */
    protected $mathRandomMock;

    /**
<<<<<<< HEAD
     * @var SessionManager|\PHPUnit\Framework\MockObject\MockObject
=======
     * @var SessionManager|MockObject
>>>>>>> 5ce65294
     */
    protected $sessionMock;

    /**
<<<<<<< HEAD
     * @var Escaper|\PHPUnit\Framework\MockObject\MockObject
=======
     * @var Escaper|MockObject
>>>>>>> 5ce65294
     */
    protected $escaperMock;

    /**
     * @var FormKey
     */
    protected $formKey;

    protected function setUp(): void
    {
        $this->mathRandomMock = $this->createMock(Random::class);
        $methods = ['setData', 'getData'];
        $this->sessionMock = $this->createPartialMock(SessionManager::class, $methods);
        $this->escaperMock = $this->createMock(Escaper::class);
        $this->escaperMock->expects($this->any())->method('escapeJs')->willReturnArgument(0);
        $this->formKey = new FormKey(
            $this->mathRandomMock,
            $this->sessionMock,
            $this->escaperMock
        );
    }

    public function testGetFormKeyNotExist()
    {
        $valueMap = [
            [FormKey::FORM_KEY, false, null],
            [FormKey::FORM_KEY, false, 'random_string'],
        ];
        $this->sessionMock
            ->expects($this->any())
            ->method('getData')
            ->willReturnMap($valueMap);
        $this->mathRandomMock
            ->expects($this->once())
            ->method('getRandomString')
            ->with(16)
            ->willReturn('random_string');
        $this->sessionMock->expects($this->once())->method('setData')->with(FormKey::FORM_KEY, 'random_string');
        $this->formKey->getFormKey();
    }

    public function testGetFormKeyExists()
    {
        $this->sessionMock
            ->expects($this->exactly(2))
            ->method('getData')
            ->with(FormKey::FORM_KEY)
            ->willReturn('random_string');
        $this->mathRandomMock
            ->expects($this->never())
            ->method('getRandomString');
        $this->sessionMock->expects($this->never())->method('setData');
        $this->assertEquals('random_string', $this->formKey->getFormKey());
    }

    public function testIsPresent()
    {
        $this->sessionMock->expects(static::once())
            ->method('getData')
            ->with(FormKey::FORM_KEY)
            ->willReturn('Form key');

        static::assertTrue($this->formKey->isPresent());
    }

    public function testSet()
    {
        $formKeyValue = 'Form key';

        $this->sessionMock->expects(static::once())
            ->method('setData')
            ->with(FormKey::FORM_KEY, $formKeyValue);

        $this->formKey->set($formKeyValue);
    }
}<|MERGE_RESOLUTION|>--- conflicted
+++ resolved
@@ -20,29 +20,17 @@
 class FormKeyTest extends TestCase
 {
     /**
-<<<<<<< HEAD
-     * @var Random|\PHPUnit\Framework\MockObject\MockObject
-=======
      * @var Random|MockObject
->>>>>>> 5ce65294
      */
     protected $mathRandomMock;
 
     /**
-<<<<<<< HEAD
-     * @var SessionManager|\PHPUnit\Framework\MockObject\MockObject
-=======
      * @var SessionManager|MockObject
->>>>>>> 5ce65294
      */
     protected $sessionMock;
 
     /**
-<<<<<<< HEAD
-     * @var Escaper|\PHPUnit\Framework\MockObject\MockObject
-=======
      * @var Escaper|MockObject
->>>>>>> 5ce65294
      */
     protected $escaperMock;
 
@@ -74,12 +62,12 @@
         $this->sessionMock
             ->expects($this->any())
             ->method('getData')
-            ->willReturnMap($valueMap);
+            ->will($this->returnValueMap($valueMap));
         $this->mathRandomMock
             ->expects($this->once())
             ->method('getRandomString')
             ->with(16)
-            ->willReturn('random_string');
+            ->will($this->returnValue('random_string'));
         $this->sessionMock->expects($this->once())->method('setData')->with(FormKey::FORM_KEY, 'random_string');
         $this->formKey->getFormKey();
     }
@@ -90,7 +78,7 @@
             ->expects($this->exactly(2))
             ->method('getData')
             ->with(FormKey::FORM_KEY)
-            ->willReturn('random_string');
+            ->will($this->returnValue('random_string'));
         $this->mathRandomMock
             ->expects($this->never())
             ->method('getRandomString');
