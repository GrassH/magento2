<?php
/**
 * Copyright © Magento, Inc. All rights reserved.
 * See COPYING.txt for license details.
 */
declare(strict_types=1);

/**
 * Tests for \Magento\Framework\Data\Form\Element\Imagefile
 */
namespace Magento\Framework\Data\Test\Unit\Form\Element;

use Magento\Framework\Data\Form\Element\CollectionFactory;
use Magento\Framework\Data\Form\Element\Factory;
use Magento\Framework\Data\Form\Element\Imagefile;
use Magento\Framework\Escaper;
use PHPUnit\Framework\MockObject\MockObject;
use PHPUnit\Framework\TestCase;

class ImagefileTest extends TestCase
{
    /**
<<<<<<< HEAD
     * @var \PHPUnit\Framework\MockObject\MockObject
=======
     * @var MockObject
>>>>>>> 5ce65294
     */
    protected $_objectManagerMock;

    /**
     * @var Imagefile
     */
    protected $_imagefile;

    protected function setUp(): void
    {
        $factoryMock = $this->createMock(Factory::class);
        $collectionFactoryMock = $this->createMock(CollectionFactory::class);
        $escaperMock = $this->createMock(Escaper::class);
        $this->_imagefile = new Imagefile(
            $factoryMock,
            $collectionFactoryMock,
            $escaperMock
        );
    }

    /**
     * @covers \Magento\Framework\Data\Form\Element\Imagefile::__construct
     */
    public function testConstruct()
    {
        $this->assertEquals('file', $this->_imagefile->getType());
        $this->assertEquals('imagefile', $this->_imagefile->getExtType());
        $this->assertFalse($this->_imagefile->getAutosubmit());
        $this->assertFalse($this->_imagefile->getData('autoSubmit'));
    }
}<|MERGE_RESOLUTION|>--- conflicted
+++ resolved
@@ -20,11 +20,7 @@
 class ImagefileTest extends TestCase
 {
     /**
-<<<<<<< HEAD
-     * @var \PHPUnit\Framework\MockObject\MockObject
-=======
      * @var MockObject
->>>>>>> 5ce65294
      */
     protected $_objectManagerMock;
 
