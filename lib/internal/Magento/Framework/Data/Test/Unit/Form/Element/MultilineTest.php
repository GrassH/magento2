<?php
/**
 * Copyright © Magento, Inc. All rights reserved.
 * See COPYING.txt for license details.
 */
declare(strict_types=1);

namespace Magento\Framework\Data\Test\Unit\Form\Element;

use Magento\Framework\Data\Form\Element\CollectionFactory;
use Magento\Framework\Data\Form\Element\Factory;
use Magento\Framework\Data\Form\Element\Multiline;
use Magento\Framework\Escaper;
use Magento\Framework\TestFramework\Unit\Helper\ObjectManager;
use PHPUnit\Framework\MockObject\MockObject;
use PHPUnit\Framework\TestCase;

/**
 * Test for \Magento\Framework\Data\Form\Element\Multiline
 */
class MultilineTest extends TestCase
{
    /** @var ObjectManager */
    private $objectManager;

    /**
     * @var Multiline
     */
    protected $element;

    /**
<<<<<<< HEAD
     * @var \Magento\Framework\Data\Form\Element\Factory|\PHPUnit\Framework\MockObject\MockObject
=======
     * @var Factory|MockObject
>>>>>>> 5ce65294
     */
    protected $elementFactory;

    /**
<<<<<<< HEAD
     * @var \Magento\Framework\Data\Form\Element\CollectionFactory|\PHPUnit\Framework\MockObject\MockObject
=======
     * @var CollectionFactory|MockObject
>>>>>>> 5ce65294
     */
    protected $collectionFactory;

    /**
<<<<<<< HEAD
     * @var \Magento\Framework\Escaper|\PHPUnit\Framework\MockObject\MockObject
=======
     * @var Escaper|MockObject
>>>>>>> 5ce65294
     */
    protected $escaper;

    protected function setUp(): void
    {
        $this->elementFactory = $this->getMockBuilder(Factory::class)
            ->disableOriginalConstructor()
            ->getMock();

        $this->collectionFactory = $this->getMockBuilder(CollectionFactory::class)
            ->disableOriginalConstructor()
            ->getMock();

        $this->objectManager = new ObjectManager($this);

        $this->escaper = $this->objectManager->getObject(
            Escaper::class
        );

        $this->element = new Multiline(
            $this->elementFactory,
            $this->collectionFactory,
            $this->escaper
        );
    }

    /**
     * @param mixed $value
     * @param int $index
     * @param string $resultValue
     * @return void
     * @dataProvider dataProviderValues
     */
    public function testGetEscapedValue($value, $index, $resultValue)
    {
        $this->element->setValue($value);

        $result = $this->element->getEscapedValue($index);
        $this->assertEquals($resultValue, $result);
    }

    /**
     * @return array
     */
    public function dataProviderValues()
    {
        return [
            ["", 0, ""],
            ["string1", 0, "string1"],
            ["string1\nstring2", 0, "string1"],
            ["string1\nstring2", 1, "string2"],
            ["string1\nstring2", 2, null],
            [null, 0, null],
        ];
    }
}<|MERGE_RESOLUTION|>--- conflicted
+++ resolved
@@ -29,29 +29,17 @@
     protected $element;
 
     /**
-<<<<<<< HEAD
-     * @var \Magento\Framework\Data\Form\Element\Factory|\PHPUnit\Framework\MockObject\MockObject
-=======
      * @var Factory|MockObject
->>>>>>> 5ce65294
      */
     protected $elementFactory;
 
     /**
-<<<<<<< HEAD
-     * @var \Magento\Framework\Data\Form\Element\CollectionFactory|\PHPUnit\Framework\MockObject\MockObject
-=======
      * @var CollectionFactory|MockObject
->>>>>>> 5ce65294
      */
     protected $collectionFactory;
 
     /**
-<<<<<<< HEAD
-     * @var \Magento\Framework\Escaper|\PHPUnit\Framework\MockObject\MockObject
-=======
      * @var Escaper|MockObject
->>>>>>> 5ce65294
      */
     protected $escaper;
 
