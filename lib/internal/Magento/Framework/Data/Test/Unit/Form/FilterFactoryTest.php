<?php
/**
 * Copyright © Magento, Inc. All rights reserved.
 * See COPYING.txt for license details.
 */
declare(strict_types=1);

namespace Magento\Framework\Data\Test\Unit\Form;

use Magento\Framework\Data\Form\Filter\Date;
use Magento\Framework\Data\Form\Filter\FilterInterface;
use Magento\Framework\Data\Form\FilterFactory;
use Magento\Framework\ObjectManagerInterface;
use PHPUnit\Framework\MockObject\MockObject;
use PHPUnit\Framework\TestCase;

class FilterFactoryTest extends TestCase
{
    /**
     * @var FilterFactory
     */
    protected $factory;

    /**
<<<<<<< HEAD
     * @var \Magento\Framework\ObjectManagerInterface|\PHPUnit\Framework\MockObject\MockObject
=======
     * @var ObjectManagerInterface|MockObject
>>>>>>> 5ce65294
     */
    protected $objectManager;

    protected function setUp(): void
    {
        $this->objectManager = $this->getMockBuilder(ObjectManagerInterface::class)
            ->getMockForAbstractClass();

        $this->factory = new FilterFactory($this->objectManager);
    }

    public function testCreate()
    {
        $filterClassPrefix = 'Magento\\Framework\\Data\\Form\\Filter\\';
        $filterCode = 'Date';
        $data = [];

        $filterMock = $this->getMockBuilder(Date::class)
            ->disableOriginalConstructor()
            ->getMock();

        $this->objectManager->expects($this->once())
            ->method('create')
            ->with($filterClassPrefix . ucfirst($filterCode), $data)
            ->willReturn($filterMock);

        $result = $this->factory->create($filterCode, $data);
        $this->assertInstanceOf(FilterInterface::class, $result);
    }

<<<<<<< HEAD
    /**
     */
    public function testCreateWithException()
    {
        $this->expectException(\InvalidArgumentException::class);

=======
    public function testCreateWithException()
    {
        $this->expectException('InvalidArgumentException');
>>>>>>> 5ce65294
        $filterClassPrefix = 'Magento\\Framework\\Data\\Form\\Filter\\';
        $filterCode = 'Undefined';
        $data = [];

        $filter = new \stdClass();

        $this->objectManager->expects($this->once())
            ->method('create')
            ->with($filterClassPrefix . ucfirst($filterCode), $data)
            ->willReturn($filter);

        $this->factory->create($filterCode, $data);
    }
}<|MERGE_RESOLUTION|>--- conflicted
+++ resolved
@@ -22,11 +22,7 @@
     protected $factory;
 
     /**
-<<<<<<< HEAD
-     * @var \Magento\Framework\ObjectManagerInterface|\PHPUnit\Framework\MockObject\MockObject
-=======
      * @var ObjectManagerInterface|MockObject
->>>>>>> 5ce65294
      */
     protected $objectManager;
 
@@ -57,18 +53,9 @@
         $this->assertInstanceOf(FilterInterface::class, $result);
     }
 
-<<<<<<< HEAD
-    /**
-     */
-    public function testCreateWithException()
-    {
-        $this->expectException(\InvalidArgumentException::class);
-
-=======
     public function testCreateWithException()
     {
         $this->expectException('InvalidArgumentException');
->>>>>>> 5ce65294
         $filterClassPrefix = 'Magento\\Framework\\Data\\Form\\Filter\\';
         $filterCode = 'Undefined';
         $data = [];
