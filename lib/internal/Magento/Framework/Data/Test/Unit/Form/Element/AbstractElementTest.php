--- conflicted
+++ resolved
@@ -7,7 +7,6 @@
 
 namespace Magento\Framework\Data\Test\Unit\Form\Element;
 
-<<<<<<< HEAD
 use Magento\Framework\Data\Form\AbstractForm;
 use Magento\Framework\Data\Form\Element\AbstractElement;
 use Magento\Framework\Data\Form\Element\Collection;
@@ -19,10 +18,8 @@
 use Magento\Framework\TestFramework\Unit\Helper\ObjectManager;
 use PHPUnit\Framework\MockObject\MockObject;
 use PHPUnit\Framework\TestCase;
-=======
 use Magento\Framework\Math\Random;
 use Magento\Framework\View\Helper\SecureHtmlRenderer;
->>>>>>> 055bd0a7
 
 /**
  * Tests for \Magento\Framework\Data\Form\Element\AbstractElement
@@ -57,15 +54,10 @@
         $this->_factoryMock =
             $this->createMock(Factory::class);
         $this->_collectionFactoryMock =
-<<<<<<< HEAD
             $this->createMock(CollectionFactory::class);
         $this->_escaperMock = $objectManager->getObject(Escaper::class);
-=======
-            $this->createMock(\Magento\Framework\Data\Form\Element\CollectionFactory::class);
-        $this->_escaperMock = $objectManager->getObject(\Magento\Framework\Escaper::class);
         $randomMock = $this->createMock(Random::class);
         $randomMock->method('getRandomString')->willReturn(self::RANDOM_STRING);
->>>>>>> 055bd0a7
 
         $this->_model = $this->getMockForAbstractClass(
             AbstractElement::class,
