--- conflicted
+++ resolved
@@ -26,38 +26,22 @@
     protected $model;
 
     /**
-<<<<<<< HEAD
-     * @var \Magento\Framework\Data\Form\Element\Factory|\PHPUnit\Framework\MockObject\MockObject
-=======
      * @var Factory|MockObject
->>>>>>> 5ce65294
      */
     protected $factoryMock;
 
     /**
-<<<<<<< HEAD
-     * @var \Magento\Framework\Data\Form\Element\CollectionFactory|\PHPUnit\Framework\MockObject\MockObject
-=======
      * @var CollectionFactory|MockObject
->>>>>>> 5ce65294
      */
     protected $collectionFactoryMock;
 
     /**
-<<<<<<< HEAD
-     * @var \Magento\Framework\Escaper|\PHPUnit\Framework\MockObject\MockObject
-=======
      * @var Escaper|MockObject
->>>>>>> 5ce65294
      */
     protected $escaperMock;
 
     /**
-<<<<<<< HEAD
-     * @var \Magento\Framework\Stdlib\DateTime\TimezoneInterface|\PHPUnit\Framework\MockObject\MockObject
-=======
      * @var TimezoneInterface|MockObject
->>>>>>> 5ce65294
      */
     protected $localeDateMock;
 
@@ -116,11 +100,7 @@
 
     /**
      * @param $exactly
-<<<<<<< HEAD
-     * @return \PHPUnit\Framework\MockObject\MockObject
-=======
      * @return MockObject
->>>>>>> 5ce65294
      */
     protected function getFormMock($exactly)
     {
