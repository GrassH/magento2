--- conflicted
+++ resolved
@@ -7,43 +7,23 @@
 
 namespace Magento\Framework\Data\Test\Unit\Form\Element;
 
-<<<<<<< HEAD
 use Magento\Framework\Data\Form\Element\Editablemultiselect;
 use Magento\Framework\DataObject;
 use Magento\Framework\TestFramework\Unit\Helper\ObjectManager;
 use PHPUnit\Framework\TestCase;
-
-class EditablemultiselectTest extends TestCase
-=======
-use Magento\Framework\DataObject;
 use Magento\Framework\Math\Random;
 use Magento\Framework\View\Helper\SecureHtmlRenderer;
 
-/**
- * Test for the widget.
- *
- * @SuppressWarnings(PHPMD.UnusedFormalParameter)
- */
-class EditablemultiselectTest extends \PHPUnit\Framework\TestCase
->>>>>>> 055bd0a7
+class EditablemultiselectTest extends TestCase
 {
     /**
      * @var Editablemultiselect
      */
     protected $_model;
 
-<<<<<<< HEAD
     protected function setUp(): void
     {
         $testHelper = new ObjectManager($this);
-        $this->_model = $testHelper->getObject(Editablemultiselect::class);
-=======
-    /**
-     * @inheritDoc
-     */
-    protected function setUp()
-    {
-        $testHelper = new \Magento\Framework\TestFramework\Unit\Helper\ObjectManager($this);
         $randomMock = $this->createMock(Random::class);
         $randomMock->method('getRandomString')->willReturn('some-rando-string');
         $secureRendererMock = $this->createMock(SecureHtmlRenderer::class);
@@ -62,13 +42,12 @@
                 }
             );
         $this->_model = $testHelper->getObject(
-            \Magento\Framework\Data\Form\Element\Editablemultiselect::class,
+            Editablemultiselect::class,
             [
                 'random' => $randomMock,
                 'secureRenderer' => $secureRendererMock
             ]
         );
->>>>>>> 055bd0a7
         $values = [
             ['value' => 1, 'label' => 'Value1'],
             ['value' => 2, 'label' => 'Value2'],
