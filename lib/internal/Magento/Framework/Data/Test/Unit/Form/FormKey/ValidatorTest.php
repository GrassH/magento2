--- conflicted
+++ resolved
@@ -21,20 +21,12 @@
     protected $_model;
 
     /**
-<<<<<<< HEAD
-     * @var \PHPUnit\Framework\MockObject\MockObject
-=======
      * @var MockObject
->>>>>>> 5ce65294
      */
     protected $_formKeyMock;
 
     /**
-<<<<<<< HEAD
-     * @var \PHPUnit\Framework\MockObject\MockObject
-=======
      * @var MockObject
->>>>>>> 5ce65294
      */
     protected $_requestMock;
 
@@ -59,10 +51,10 @@
         )->with(
             'form_key',
             null
-        )->willReturn(
-            $formKey
+        )->will(
+            $this->returnValue($formKey)
         );
-        $this->_formKeyMock->expects($this->once())->method('getFormKey')->willReturn('formKey');
+        $this->_formKeyMock->expects($this->once())->method('getFormKey')->will($this->returnValue('formKey'));
         $this->assertEquals($expected, $this->_model->validate($this->_requestMock));
     }
 
