--- conflicted
+++ resolved
@@ -22,11 +22,7 @@
 class NoteTest extends TestCase
 {
     /**
-<<<<<<< HEAD
-     * @var \PHPUnit\Framework\MockObject\MockObject
-=======
      * @var MockObject
->>>>>>> 5ce65294
      */
     protected $_objectManagerMock;
 
