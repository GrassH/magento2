<?php
/**
 * Copyright © Magento, Inc. All rights reserved.
 * See COPYING.txt for license details.
 */
declare(strict_types=1);

/**
 * Tests for \Magento\Framework\Data\Form\Element\Link
 */
namespace Magento\Framework\Data\Test\Unit\Form\Element;

<<<<<<< HEAD
use Magento\Framework\Data\Form\Element\CollectionFactory;
use Magento\Framework\Data\Form\Element\Factory;
use Magento\Framework\Data\Form\Element\Link;
use Magento\Framework\DataObject;
use Magento\Framework\Escaper;
use Magento\Framework\TestFramework\Unit\Helper\ObjectManager;
use PHPUnit\Framework\MockObject\MockObject;
use PHPUnit\Framework\TestCase;

class LinkTest extends TestCase
=======
use Magento\Framework\Math\Random;
use Magento\Framework\View\Helper\SecureHtmlRenderer;

class LinkTest extends \PHPUnit\Framework\TestCase
>>>>>>> 055bd0a7
{
    private const RANDOM_STRING = '123456abcdef';

    /**
     * @var MockObject
     */
    protected $_objectManagerMock;

    /**
     * @var Link
     */
    protected $_link;

    protected function setUp(): void
    {
<<<<<<< HEAD
        $objectManager = new ObjectManager($this);
        $factoryMock = $this->createMock(Factory::class);
        $collectionFactoryMock = $this->createMock(CollectionFactory::class);
        $escaperMock = $objectManager->getObject(Escaper::class);
        $this->_link = new Link(
=======
        $objectManager = new \Magento\Framework\TestFramework\Unit\Helper\ObjectManager($this);
        $factoryMock = $this->createMock(\Magento\Framework\Data\Form\Element\Factory::class);
        $collectionFactoryMock = $this->createMock(\Magento\Framework\Data\Form\Element\CollectionFactory::class);
        $escaperMock = $objectManager->getObject(\Magento\Framework\Escaper::class);
        $randomMock = $this->createMock(Random::class);
        $randomMock->method('getRandomString')->willReturn(self::RANDOM_STRING);
        $this->_link = new \Magento\Framework\Data\Form\Element\Link(
>>>>>>> 055bd0a7
            $factoryMock,
            $collectionFactoryMock,
            $escaperMock,
            [],
            $this->createMock(SecureHtmlRenderer::class),
            $randomMock
        );
        $formMock = new DataObject();
        $formMock->getHtmlIdPrefix('id_prefix');
        $formMock->getHtmlIdPrefix('id_suffix');
        $this->_link->setForm($formMock);
    }

    /**
     * @covers \Magento\Framework\Data\Form\Element\Link::__construct
     */
    public function testConstruct()
    {
        $this->assertEquals('link', $this->_link->getType());
    }

    /**
     * @covers \Magento\Framework\Data\Form\Element\Link::getElementHtml
     */
    public function testGetElementHtml()
    {
        $this->_link->setBeforeElementHtml('link_before');
        $this->_link->setAfterElementHtml('link_after');
        $this->_link->setId('link_id');
        $this->_link->setData('ui_id', 'ui_id');
        $this->_link->setValue('Link Text');
        $html = $this->_link->getElementHtml();
        $this->assertEquals(
            "link_before<a id=\"link_id\" formelementhookid=\"elemId" .self::RANDOM_STRING
            ."\" data-ui-id=\"form-element-\">Link Text</a>\nlink_after",
            $html
        );
    }

    /**
     * @covers \Magento\Framework\Data\Form\Element\Link::getHtmlAttributes
     */
    public function testGetHtmlAttributes()
    {
        $this->assertEmpty(
            array_diff(
                [
                    'charset',
                    'coords',
                    'href',
                    'hreflang',
                    'rel',
                    'rev',
                    'name',
                    'shape',
                    'target',
                    'accesskey',
                    'class',
                    'dir',
                    'lang',
                    'style',
                    'tabindex',
                    'title',
                    'xml:lang',
                    'onblur',
                    'onclick',
                    'ondblclick',
                    'onfocus',
                    'onmousedown',
                    'onmousemove',
                    'onmouseout',
                    'onmouseover',
                    'onmouseup',
                    'onkeydown',
                    'onkeypress',
                    'onkeyup',
                ],
                $this->_link->getHtmlAttributes()
            )
        );
    }
}<|MERGE_RESOLUTION|>--- conflicted
+++ resolved
@@ -10,7 +10,6 @@
  */
 namespace Magento\Framework\Data\Test\Unit\Form\Element;
 
-<<<<<<< HEAD
 use Magento\Framework\Data\Form\Element\CollectionFactory;
 use Magento\Framework\Data\Form\Element\Factory;
 use Magento\Framework\Data\Form\Element\Link;
@@ -19,14 +18,10 @@
 use Magento\Framework\TestFramework\Unit\Helper\ObjectManager;
 use PHPUnit\Framework\MockObject\MockObject;
 use PHPUnit\Framework\TestCase;
-
-class LinkTest extends TestCase
-=======
 use Magento\Framework\Math\Random;
 use Magento\Framework\View\Helper\SecureHtmlRenderer;
 
-class LinkTest extends \PHPUnit\Framework\TestCase
->>>>>>> 055bd0a7
+class LinkTest extends TestCase
 {
     private const RANDOM_STRING = '123456abcdef';
 
@@ -42,21 +37,13 @@
 
     protected function setUp(): void
     {
-<<<<<<< HEAD
         $objectManager = new ObjectManager($this);
         $factoryMock = $this->createMock(Factory::class);
         $collectionFactoryMock = $this->createMock(CollectionFactory::class);
         $escaperMock = $objectManager->getObject(Escaper::class);
-        $this->_link = new Link(
-=======
-        $objectManager = new \Magento\Framework\TestFramework\Unit\Helper\ObjectManager($this);
-        $factoryMock = $this->createMock(\Magento\Framework\Data\Form\Element\Factory::class);
-        $collectionFactoryMock = $this->createMock(\Magento\Framework\Data\Form\Element\CollectionFactory::class);
-        $escaperMock = $objectManager->getObject(\Magento\Framework\Escaper::class);
         $randomMock = $this->createMock(Random::class);
         $randomMock->method('getRandomString')->willReturn(self::RANDOM_STRING);
-        $this->_link = new \Magento\Framework\Data\Form\Element\Link(
->>>>>>> 055bd0a7
+        $this->_link = new Link(
             $factoryMock,
             $collectionFactoryMock,
             $escaperMock,
