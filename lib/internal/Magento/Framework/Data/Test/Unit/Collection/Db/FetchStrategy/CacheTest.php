<?php
/**
 * Copyright © Magento, Inc. All rights reserved.
 * See COPYING.txt for license details.
 */
declare(strict_types=1);

namespace Magento\Framework\Data\Test\Unit\Collection\Db\FetchStrategy;

use Magento\Framework\Cache\FrontendInterface;
use Magento\Framework\Data\Collection\Db\FetchStrategy\Cache;
use Magento\Framework\Data\Collection\Db\FetchStrategyInterface;
use Magento\Framework\DB\Select;
use Magento\Framework\Serialize\SerializerInterface;
use Magento\Framework\TestFramework\Unit\Helper\ObjectManager;
use PHPUnit\Framework\MockObject\MockObject;
use PHPUnit\Framework\TestCase;

class CacheTest extends TestCase
{
    /**
     * @var Cache
     */
    private $fetchStrategyCache;

    /**
<<<<<<< HEAD
     * @var FrontendInterface|\PHPUnit\Framework\MockObject\MockObject
=======
     * @var FrontendInterface|MockObject
>>>>>>> 5ce65294
     */
    private $cacheMock;

    /**
<<<<<<< HEAD
     * @var FetchStrategyInterface|\PHPUnit\Framework\MockObject\MockObject
=======
     * @var FetchStrategyInterface|MockObject
>>>>>>> 5ce65294
     */
    private $fetchStrategyMock;

    /**
<<<<<<< HEAD
     * @var Select|\PHPUnit\Framework\MockObject\MockObject
=======
     * @var Select|MockObject
>>>>>>> 5ce65294
     */
    private $selectMock;

    /**
<<<<<<< HEAD
     * @var SerializerInterface|\PHPUnit\Framework\MockObject\MockObject
=======
     * @var SerializerInterface|MockObject
>>>>>>> 5ce65294
     */
    private $serializerMock;

    protected function setUp(): void
    {
        $this->selectMock = $this->createPartialMock(Select::class, ['assemble']);
        $this->selectMock->expects($this->once())
            ->method('assemble')
            ->willReturn('SELECT * FROM fixture_table');
        $this->cacheMock = $this->getMockForAbstractClass(FrontendInterface::class);
        $this->fetchStrategyMock = $this->getMockForAbstractClass(FetchStrategyInterface::class);
        $this->serializerMock = $this->getMockForAbstractClass(SerializerInterface::class);
        $this->fetchStrategyCache = (new ObjectManager($this))->getObject(
            Cache::class,
            [
                'cache' => $this->cacheMock,
                'fetchStrategy' => $this->fetchStrategyMock,
                'cacheIdPrefix' => 'fixture_',
                'cacheTags' => ['fixture_tag_one', 'fixture_tag_two'],
                'cacheLifetime' => 86400,
                'serializer' => $this->serializerMock
            ]
        );
    }

    public function testFetchCached()
    {
        $data = ['foo' => 'bar'];
        $serializedData = 'serialized data';
        $this->cacheMock->expects($this->once())
            ->method('load')
            ->with('fixture_06a6b0cfd83bf997e76b1b403df86569')
            ->willReturn($serializedData);
        $this->serializerMock->expects($this->once())
            ->method('unserialize')
            ->with($serializedData)
            ->willReturn($data);
        $this->fetchStrategyMock->expects($this->never())
            ->method('fetchAll');
        $this->cacheMock->expects($this->never())
            ->method('save');
        $this->assertEquals(
            $data,
            $this->fetchStrategyCache->fetchAll($this->selectMock, [])
        );
    }

    public function testFetchNotCached()
    {
        $cacheId = 'fixture_06a6b0cfd83bf997e76b1b403df86569';
        $data = ['foo' => 'bar'];
        $serializedData = 'serialized data';
        $bindParams = [
            'param_one' => 'value_one',
            'param_two' => 'value_two'
        ];
        $this->cacheMock->expects($this->once())
            ->method('load')
            ->with($cacheId)
            ->willReturn(false);
        $this->fetchStrategyMock->expects($this->once())
            ->method('fetchAll')
            ->with(
                $this->selectMock,
                $bindParams
            )
            ->willReturn($data);
        $this->serializerMock->expects($this->once())
            ->method('serialize')
            ->with($data)
            ->willReturn($serializedData);
        $this->cacheMock->expects($this->once())
            ->method('save')
            ->with(
                $serializedData,
                $cacheId,
                ['fixture_tag_one', 'fixture_tag_two'],
                86400
            );
        $this->assertEquals(
            $data,
            $this->fetchStrategyCache->fetchAll($this->selectMock, $bindParams)
        );
    }
}<|MERGE_RESOLUTION|>--- conflicted
+++ resolved
@@ -24,38 +24,22 @@
     private $fetchStrategyCache;
 
     /**
-<<<<<<< HEAD
-     * @var FrontendInterface|\PHPUnit\Framework\MockObject\MockObject
-=======
      * @var FrontendInterface|MockObject
->>>>>>> 5ce65294
      */
     private $cacheMock;
 
     /**
-<<<<<<< HEAD
-     * @var FetchStrategyInterface|\PHPUnit\Framework\MockObject\MockObject
-=======
      * @var FetchStrategyInterface|MockObject
->>>>>>> 5ce65294
      */
     private $fetchStrategyMock;
 
     /**
-<<<<<<< HEAD
-     * @var Select|\PHPUnit\Framework\MockObject\MockObject
-=======
      * @var Select|MockObject
->>>>>>> 5ce65294
      */
     private $selectMock;
 
     /**
-<<<<<<< HEAD
-     * @var SerializerInterface|\PHPUnit\Framework\MockObject\MockObject
-=======
      * @var SerializerInterface|MockObject
->>>>>>> 5ce65294
      */
     private $serializerMock;
 
@@ -65,9 +49,9 @@
         $this->selectMock->expects($this->once())
             ->method('assemble')
             ->willReturn('SELECT * FROM fixture_table');
-        $this->cacheMock = $this->getMockForAbstractClass(FrontendInterface::class);
-        $this->fetchStrategyMock = $this->getMockForAbstractClass(FetchStrategyInterface::class);
-        $this->serializerMock = $this->getMockForAbstractClass(SerializerInterface::class);
+        $this->cacheMock = $this->createMock(FrontendInterface::class);
+        $this->fetchStrategyMock = $this->createMock(FetchStrategyInterface::class);
+        $this->serializerMock = $this->createMock(SerializerInterface::class);
         $this->fetchStrategyCache = (new ObjectManager($this))->getObject(
             Cache::class,
             [
