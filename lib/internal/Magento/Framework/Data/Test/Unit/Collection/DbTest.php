--- conflicted
+++ resolved
@@ -34,29 +34,17 @@
     protected $collection;
 
     /**
-<<<<<<< HEAD
-     * @var \Psr\Log\LoggerInterface|\PHPUnit\Framework\MockObject\MockObject
-=======
      * @var LoggerInterface|MockObject
->>>>>>> 5ce65294
      */
     protected $loggerMock;
 
     /**
-<<<<<<< HEAD
-     * @var \Magento\Framework\Data\Collection\EntityFactory|\PHPUnit\Framework\MockObject\MockObject
-=======
      * @var EntityFactory|MockObject
->>>>>>> 5ce65294
      */
     protected $entityFactoryMock;
 
     /**
-<<<<<<< HEAD
-     * @var \Magento\Framework\Data\Collection\Db\FetchStrategyInterface|\PHPUnit\Framework\MockObject\MockObject
-=======
      * @var FetchStrategyInterface|MockObject
->>>>>>> 5ce65294
      */
     protected $fetchStrategyMock;
 
@@ -147,8 +135,8 @@
         )->with(
             $this->stringContains('is_imported'),
             $this->anything()
-        )->willReturn(
-            'is_imported = 1'
+        )->will(
+            $this->returnValue('is_imported = 1')
         );
         $renderer = $this->getSelectRenderer($this->objectManager);
         $select = new Select($adapter, $renderer);
@@ -225,8 +213,8 @@
         )->with(
             '`email`',
             ['like' => 'value?']
-        )->willReturn(
-            'email LIKE \'%value?%\''
+        )->will(
+            $this->returnValue('email LIKE \'%value?%\'')
         );
         $renderer = $this->getSelectRenderer($this->objectManager);
         $select = new Select($adapter, $renderer);
@@ -256,8 +244,8 @@
             'quoteIdentifier'
         )->with(
             'email'
-        )->willReturn(
-            '`email`'
+        )->will(
+            $this->returnValue('`email`')
         );
         $adapter->expects(
             $this->any()
@@ -266,8 +254,8 @@
         )->with(
             $this->stringContains('`email`'),
             $this->anything()
-        )->willReturn(
-            '`email` = "foo@example.com"'
+        )->will(
+            $this->returnValue('`email` = "foo@example.com"')
         );
         $renderer = $this->getSelectRenderer($this->objectManager);
         $select = new Select($adapter, $renderer);
@@ -368,15 +356,9 @@
         $statementMock = $this->createPartialMock(\Zend_Db_Statement_Pdo::class, ['fetch']);
         $statementMock->expects($this->exactly(2))
             ->method('fetch')
-<<<<<<< HEAD
-            ->willReturnCallback(function () use (&$counter, $data) {
-                return ++$counter % 2 ? [] : $data;
-            });
-=======
             ->will($this->returnCallback(function () use (&$counter, $data) {
                 return (++$counter) % 2 ? [] : $data;
             }));
->>>>>>> 5ce65294
 
         $adapterMock = $this->createPartialMock(Mysql::class, ['select', 'query']);
         $selectMock = $this->getMockBuilder(Select::class)
@@ -391,10 +373,10 @@
         $adapterMock->expects($this->once())
             ->method('query')
             ->with($selectMock, $this->anything())
-            ->willReturn($statementMock);
-        $adapterMock->expects($this->once())
-            ->method('select')
-            ->willReturn($selectMock);
+            ->will($this->returnValue($statementMock));
+        $adapterMock->expects($this->once())
+            ->method('select')
+            ->will($this->returnValue($selectMock));
 
         $this->collection->setConnection($adapterMock);
         $this->assertFalse($this->collection->fetchItem());
@@ -405,13 +387,8 @@
             ->with($data);
         $this->entityFactoryMock->expects($this->once())
             ->method('create')
-<<<<<<< HEAD
-            ->with(\Magento\Framework\DataObject::class)
-            ->willReturn($objectMock);
-=======
             ->with(DataObject::class)
             ->will($this->returnValue($objectMock));
->>>>>>> 5ce65294
 
         $this->assertEquals($objectMock, $this->collection->fetchItem());
     }
@@ -440,19 +417,19 @@
             ->with('COUNT(*)');
         $adapterMock->expects($this->once())
             ->method('select')
-            ->willReturn($selectMock);
+            ->will($this->returnValue($selectMock));
         $adapterMock->expects($this->exactly(2))
             ->method('quoteInto')
-            ->willReturnMap([
+            ->will($this->returnValueMap([
                 ['testField1=?', 'testValue1', null, null, 'testField1=testValue1'],
                 ['testField4=?', 'testValue4', null, null, 'testField4=testValue4'],
-            ]);
+            ]));
         $selectMock->expects($this->once())
             ->method('orWhere')
             ->with('testField1=testValue1');
         $selectMock->expects($this->exactly(3))
             ->method('where')
-            ->willReturnMap([
+            ->will($this->returnValueMap([
                 ['testValue2', $this->returnSelf()],
                 [
                     'testField3 = testValue3',
@@ -461,15 +438,15 @@
                     $this->returnSelf()
                 ],
                 ['testField4=testValue4', $this->returnSelf()],
-            ]);
+            ]));
         $adapterMock->expects($this->once())
             ->method('prepareSqlCondition')
             ->with('testField3', 'testValue3')
-            ->willReturn('testField3 = testValue3');
+            ->will($this->returnValue('testField3 = testValue3'));
         $adapterMock->expects($this->once())
             ->method('fetchOne')
             ->with($selectMock, [])
-            ->willReturn($countSql);
+            ->will($this->returnValue($countSql));
 
         $this->collection->addFilter('testField1', 'testValue1', 'or');
         $this->collection->addFilter('testField2', 'testValue2', 'string');
@@ -495,12 +472,12 @@
 
         $adapterMock->expects($this->once())
             ->method('select')
-            ->willReturn($selectMock);
+            ->will($this->returnValue($selectMock));
 
         $sql = 'query';
         $selectMock->expects($this->once())
             ->method('__toString')
-            ->willReturn($sql);
+            ->will($this->returnValue($sql));
 
         $this->collection->setConnection($adapterMock);
         $this->assertEquals($sql, $this->collection->getSelectSql(true));
@@ -525,21 +502,16 @@
 
         $selectMock->expects($this->once())
             ->method('where')
-<<<<<<< HEAD
-            ->with('aliasField3 = testValue3', null, \Magento\Framework\DB\Select::TYPE_CONDITION)
-            ->willReturnSelf();
-=======
             ->with('aliasField3 = testValue3', null, Select::TYPE_CONDITION)
             ->will($this->returnSelf());
->>>>>>> 5ce65294
-
-        $adapterMock->expects($this->once())
-            ->method('select')
-            ->willReturn($selectMock);
+
+        $adapterMock->expects($this->once())
+            ->method('select')
+            ->will($this->returnValue($selectMock));
         $adapterMock->expects($this->once())
             ->method('prepareSqlCondition')
             ->with('aliasField3', 'testValue3')
-            ->willReturn('aliasField3 = testValue3');
+            ->will($this->returnValue('aliasField3 = testValue3'));
 
         $this->collection->addFilter('testField3', 'testValue3', 'public');
         $this->collection->addFilterToMap('testFilter', 'testAlias', 'testGroup');
@@ -567,7 +539,7 @@
 
         $adapterMock->expects($this->once())
             ->method('select')
-            ->willReturn($selectMock);
+            ->will($this->returnValue($selectMock));
         $selectMock->expects($this->once())
             ->method('distinct')
             ->with($expectedFlag);
@@ -601,12 +573,12 @@
             ->getMock();
         $adapterMock->expects($this->once())
             ->method('select')
-            ->willReturn($selectMock);
+            ->will($this->returnValue($selectMock));
 
         $this->fetchStrategyMock->expects($this->once())
             ->method('fetchAll')
             ->with($selectMock, [])
-            ->willReturn([$data]);
+            ->will($this->returnValue([$data]));
 
         $objectMock = $this->createPartialMock(
             DataObject::class,
@@ -617,19 +589,14 @@
             ->with($data);
         $objectMock->expects($this->any())
             ->method('getData')
-            ->willReturnMap([
+            ->will($this->returnValueMap([
                 [null, null, 10],
                 ['name', null, 'test'],
-            ]);
+            ]));
         $this->entityFactoryMock->expects($this->once())
             ->method('create')
-<<<<<<< HEAD
-            ->with(\Magento\Framework\DataObject::class)
-            ->willReturn($objectMock);
-=======
             ->with(DataObject::class)
             ->will($this->returnValue($objectMock));
->>>>>>> 5ce65294
 
         $this->collection->setConnection($adapterMock);
         $this->collection->loadData(false, false);
