<?php
/**
 * Magento filesystem facade
 *
 * Copyright © 2015 Magento. All rights reserved.
 * See COPYING.txt for license details.
 */
namespace Magento\Framework;

<<<<<<< HEAD
=======
use Magento\Framework\Filesystem\DriverPool;

>>>>>>> 7e07209f
class Filesystem
{
    /**
     * @var \Magento\Framework\Filesystem\DirectoryList
     */
    protected $directoryList;

    /**
     * @var \Magento\Framework\Filesystem\Directory\ReadFactory
     */
    protected $readFactory;

    /**
     * @var \Magento\Framework\Filesystem\Directory\WriteFactory
     */
    protected $writeFactory;

    /**
     * @var \Magento\Framework\Filesystem\Directory\ReadInterface[]
     */
    protected $readInstances = [];

    /**
     * @var \Magento\Framework\Filesystem\Directory\WriteInterface[]
     */
    protected $writeInstances = [];

    /**
     * @param Filesystem\DirectoryList $directoryList
     * @param Filesystem\Directory\ReadFactory $readFactory
     * @param Filesystem\Directory\WriteFactory $writeFactory
     */
    public function __construct(
        \Magento\Framework\Filesystem\DirectoryList $directoryList,
        \Magento\Framework\Filesystem\Directory\ReadFactory $readFactory,
        \Magento\Framework\Filesystem\Directory\WriteFactory $writeFactory
    ) {
        $this->directoryList = $directoryList;
        $this->readFactory = $readFactory;
        $this->writeFactory = $writeFactory;
    }

    /**
     * Create an instance of directory with read permissions
     *
     * @param string $directoryCode
     * @param string $driverCode
     * @return \Magento\Framework\Filesystem\Directory\ReadInterface
     */
    public function getDirectoryRead($directoryCode, $driverCode = DriverPool::FILE)
    {
        $code = $directoryCode . '_' . $driverCode;
        if (!array_key_exists($code, $this->readInstances)) {
            $this->readInstances[$code] = $this->readFactory->create($this->getDirPath($directoryCode), $driverCode);
        }
        return $this->readInstances[$code];
    }

    /**
     * Create an instance of directory with write permissions
     *
     * @param string $directoryCode
     * @param string $driverCode
     * @return \Magento\Framework\Filesystem\Directory\WriteInterface
     * @throws \Magento\Framework\Filesystem\FilesystemException
     */
    public function getDirectoryWrite($directoryCode, $driverCode = DriverPool::FILE)
    {
        $code = $directoryCode . '_' . $driverCode;
        if (!array_key_exists($code, $this->writeInstances)) {
            $this->writeInstances[$code] = $this->writeFactory->create($this->getDirPath($directoryCode), $driverCode);
        }
        return $this->writeInstances[$code];
    }

    /**
     * Gets configuration of a directory
     *
     * @param string $code
     * @return string
     */
    protected function getDirPath($code)
    {
        return $this->directoryList->getPath($code);
    }

    /**
     * Retrieve uri for given code
     *
     * @param string $code
     * @return string
     */
    public function getUri($code)
    {
        return $this->directoryList->getUrlPath($code);
    }
}<|MERGE_RESOLUTION|>--- conflicted
+++ resolved
@@ -7,11 +7,8 @@
  */
 namespace Magento\Framework;
 
-<<<<<<< HEAD
-=======
 use Magento\Framework\Filesystem\DriverPool;
 
->>>>>>> 7e07209f
 class Filesystem
 {
     /**
