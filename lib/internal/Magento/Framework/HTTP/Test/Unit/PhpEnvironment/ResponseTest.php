<?php
/**
 * Copyright © Magento, Inc. All rights reserved.
 * See COPYING.txt for license details.
 */
declare(strict_types=1);

namespace Magento\Framework\HTTP\Test\Unit\PhpEnvironment;

use Laminas\Http\Header\GenericHeader;
use Laminas\Http\Headers;
use Magento\Framework\App\Response\Http;
use Magento\Framework\HTTP\PhpEnvironment\Response;
use PHPUnit\Framework\MockObject\MockObject;
use PHPUnit\Framework\TestCase;

class ResponseTest extends TestCase
{
<<<<<<< HEAD
    /** @var \PHPUnit\Framework\MockObject\MockObject|\Magento\Framework\HTTP\PhpEnvironment\Response */
    protected $response;

    /** @var \PHPUnit\Framework\MockObject\MockObject|\Laminas\Http\Headers */
=======
    /** @var MockObject|Response */
    protected $response;

    /** @var MockObject|Headers */
>>>>>>> 5ce65294
    protected $headers;

    protected function setUp(): void
    {
        $this->response = $this->createPartialMock(
            Response::class,
            ['getHeaders', 'send', 'clearHeader']
        );
        $this->headers = $this->createPartialMock(
            Headers::class,
            ['has', 'get', 'current', 'removeHeader']
        );
    }

    protected function tearDown(): void
    {
        unset($this->response);
    }

    public function testGetHeader()
    {
        $this->response
            ->expects($this->once())
            ->method('getHeaders')
            ->willReturn($this->headers);
        $this->headers
            ->expects($this->once())
            ->method('has')
            ->willReturn(true);
        $this->headers
            ->expects($this->once())
            ->method('get')
            ->willReturn(true);

        $this->assertTrue($this->response->getHeader('testName'));
    }

    public function testGetHeaderWithoutHeader()
    {
        $this->response
            ->expects($this->once())
            ->method('getHeaders')
            ->willReturn($this->headers);
        $this->headers
            ->expects($this->once())
            ->method('has')
            ->willReturn(false);
        $this->headers
            ->expects($this->never())
            ->method('get')
            ->willReturn(false);

        $this->assertFalse($this->response->getHeader('testName'));
    }

    public function testAppendBody()
    {
        $response = new Response();
        $response->appendBody('testContent');
        $this->assertContains('testContent', $response->getBody());
    }

    public function testSendResponseWithException()
    {
        $this->assertNull($this->response->sendResponse());
    }

    public function testSetHeaderWithoutReplacing()
    {
        $this->response
            ->expects($this->once())
            ->method('getHeaders')
            ->willReturn($this->headers);
        $this->response
            ->expects($this->never())
            ->method('clearHeader')
            ->with('testName');

        $this->response->setHeader('testName', 'testValue');
    }

    public function testSetHeaderWithReplacing()
    {
        $this->response
            ->expects($this->once())
            ->method('getHeaders')
            ->willReturn($this->headers);
        $this->response
            ->expects($this->once())
            ->method('clearHeader')
            ->with('testName');

        $this->response->setHeader('testName', 'testValue', true);
    }

    public function testClearHeaderIfHeaderExistsAndWasFound()
    {
        $response = $this->response = $this->createPartialMock(
            Response::class,
            ['getHeaders', 'send']
        );

        $this->headers->addHeaderLine('Header-name: header-value');

        $header = GenericHeader::fromString('Header-name: header-value');

        $this->headers
            ->expects($this->once())
            ->method('has')
            ->with('Header-name')
            ->willReturn(true);
        $this->headers
            ->expects($this->once())
            ->method('get')
            ->with('Header-name')
            ->willReturn($header);
        $this->headers
            ->expects($this->once())
            ->method('removeHeader')
            ->with($header)
            ->willReturn(true);

        $response
            ->expects($this->once())
            ->method('getHeaders')
            ->willReturn($this->headers);

        $response->clearHeader('Header-name');
    }

    public function testClearHeaderAndHeaderNotExists()
    {
        $response = $this->response = $this->createPartialMock(
            Response::class,
            ['getHeaders', 'send']
        );

        $this->headers->addHeaderLine('Header-name: header-value');

        $header = GenericHeader::fromString('Header-name: header-value');

        $this->headers
            ->expects($this->once())
            ->method('has')
            ->with('Header-name')
            ->willReturn(false);
        $this->headers
            ->expects($this->never())
            ->method('get')
            ->with('Header-name')
            ->willReturn($header);
        $this->headers
            ->expects($this->never())
            ->method('removeHeader')
            ->with($header);

        $response
            ->expects($this->once())
            ->method('getHeaders')
            ->willReturn($this->headers);

        $response->clearHeader('Header-name');
    }

<<<<<<< HEAD
    /**
     */
    public function testHttpResponseCodeWithException()
    {
        $this->expectException(\InvalidArgumentException::class);
        $this->expectExceptionMessageMatches('/Invalid HTTP response code/');

=======
    public function testHttpResponseCodeWithException()
    {
        $this->expectException('InvalidArgumentException');
        $this->expectExceptionMessageRegExp('/Invalid HTTP response code/');
>>>>>>> 5ce65294
        $this->response->setHttpResponseCode(1);
    }

    /**
     * Test for setRedirect method.
     *
     * @covers \Magento\Framework\HTTP\PhpEnvironment\Response::setRedirect
     */
    public function testSetRedirect()
    {
        /** @var Http $response */
        $response = $this->createPartialMock(
            Response::class,
            ['setHeader', 'setHttpResponseCode', 'sendHeaders']
        );
        $response
            ->expects($this->once())
            ->method('setHeader')
            ->with('Location', 'testUrl', true)
            ->willReturnSelf();
        $response
            ->expects($this->once())
            ->method('setHttpResponseCode')
            ->with(302)
            ->willReturnSelf();

        $response->setRedirect('testUrl');
    }
}<|MERGE_RESOLUTION|>--- conflicted
+++ resolved
@@ -16,17 +16,10 @@
 
 class ResponseTest extends TestCase
 {
-<<<<<<< HEAD
-    /** @var \PHPUnit\Framework\MockObject\MockObject|\Magento\Framework\HTTP\PhpEnvironment\Response */
-    protected $response;
-
-    /** @var \PHPUnit\Framework\MockObject\MockObject|\Laminas\Http\Headers */
-=======
     /** @var MockObject|Response */
     protected $response;
 
     /** @var MockObject|Headers */
->>>>>>> 5ce65294
     protected $headers;
 
     protected function setUp(): void
@@ -51,15 +44,15 @@
         $this->response
             ->expects($this->once())
             ->method('getHeaders')
-            ->willReturn($this->headers);
-        $this->headers
-            ->expects($this->once())
-            ->method('has')
-            ->willReturn(true);
-        $this->headers
-            ->expects($this->once())
-            ->method('get')
-            ->willReturn(true);
+            ->will($this->returnValue($this->headers));
+        $this->headers
+            ->expects($this->once())
+            ->method('has')
+            ->will($this->returnValue(true));
+        $this->headers
+            ->expects($this->once())
+            ->method('get')
+            ->will($this->returnValue(true));
 
         $this->assertTrue($this->response->getHeader('testName'));
     }
@@ -69,15 +62,15 @@
         $this->response
             ->expects($this->once())
             ->method('getHeaders')
-            ->willReturn($this->headers);
-        $this->headers
-            ->expects($this->once())
-            ->method('has')
-            ->willReturn(false);
-        $this->headers
-            ->expects($this->never())
-            ->method('get')
-            ->willReturn(false);
+            ->will($this->returnValue($this->headers));
+        $this->headers
+            ->expects($this->once())
+            ->method('has')
+            ->will($this->returnValue(false));
+        $this->headers
+            ->expects($this->never())
+            ->method('get')
+            ->will($this->returnValue(false));
 
         $this->assertFalse($this->response->getHeader('testName'));
     }
@@ -99,7 +92,7 @@
         $this->response
             ->expects($this->once())
             ->method('getHeaders')
-            ->willReturn($this->headers);
+            ->will($this->returnValue($this->headers));
         $this->response
             ->expects($this->never())
             ->method('clearHeader')
@@ -113,7 +106,7 @@
         $this->response
             ->expects($this->once())
             ->method('getHeaders')
-            ->willReturn($this->headers);
+            ->will($this->returnValue($this->headers));
         $this->response
             ->expects($this->once())
             ->method('clearHeader')
@@ -137,22 +130,22 @@
             ->expects($this->once())
             ->method('has')
             ->with('Header-name')
-            ->willReturn(true);
-        $this->headers
-            ->expects($this->once())
-            ->method('get')
-            ->with('Header-name')
-            ->willReturn($header);
+            ->will($this->returnValue(true));
+        $this->headers
+            ->expects($this->once())
+            ->method('get')
+            ->with('Header-name')
+            ->will($this->returnValue($header));
         $this->headers
             ->expects($this->once())
             ->method('removeHeader')
             ->with($header)
-            ->willReturn(true);
-
-        $response
-            ->expects($this->once())
-            ->method('getHeaders')
-            ->willReturn($this->headers);
+            ->will($this->returnValue(true));
+
+        $response
+            ->expects($this->once())
+            ->method('getHeaders')
+            ->will($this->returnValue($this->headers));
 
         $response->clearHeader('Header-name');
     }
@@ -172,12 +165,12 @@
             ->expects($this->once())
             ->method('has')
             ->with('Header-name')
-            ->willReturn(false);
-        $this->headers
-            ->expects($this->never())
-            ->method('get')
-            ->with('Header-name')
-            ->willReturn($header);
+            ->will($this->returnValue(false));
+        $this->headers
+            ->expects($this->never())
+            ->method('get')
+            ->with('Header-name')
+            ->will($this->returnValue($header));
         $this->headers
             ->expects($this->never())
             ->method('removeHeader')
@@ -186,25 +179,15 @@
         $response
             ->expects($this->once())
             ->method('getHeaders')
-            ->willReturn($this->headers);
+            ->will($this->returnValue($this->headers));
 
         $response->clearHeader('Header-name');
     }
 
-<<<<<<< HEAD
-    /**
-     */
-    public function testHttpResponseCodeWithException()
-    {
-        $this->expectException(\InvalidArgumentException::class);
-        $this->expectExceptionMessageMatches('/Invalid HTTP response code/');
-
-=======
     public function testHttpResponseCodeWithException()
     {
         $this->expectException('InvalidArgumentException');
         $this->expectExceptionMessageRegExp('/Invalid HTTP response code/');
->>>>>>> 5ce65294
         $this->response->setHttpResponseCode(1);
     }
 
@@ -224,12 +207,12 @@
             ->expects($this->once())
             ->method('setHeader')
             ->with('Location', 'testUrl', true)
-            ->willReturnSelf();
+            ->will($this->returnSelf());
         $response
             ->expects($this->once())
             ->method('setHttpResponseCode')
             ->with(302)
-            ->willReturnSelf();
+            ->will($this->returnSelf());
 
         $response->setRedirect('testUrl');
     }
