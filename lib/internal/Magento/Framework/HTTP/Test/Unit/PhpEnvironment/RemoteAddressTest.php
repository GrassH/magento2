--- conflicted
+++ resolved
@@ -21,11 +21,7 @@
 class RemoteAddressTest extends TestCase
 {
     /**
-<<<<<<< HEAD
-     * @var \PHPUnit\Framework\MockObject\MockObject|HttpRequest
-=======
      * @var MockObject|HttpRequest
->>>>>>> 5ce65294
      */
     protected $_request;
 
@@ -73,7 +69,7 @@
         );
         $this->_request->expects($this->any())
             ->method('getServer')
-            ->willReturnMap($serverValueMap);
+            ->will($this->returnValueMap($serverValueMap));
 
         $this->assertEquals($expected, $remoteAddress->getRemoteAddress($ipToLong));
     }
