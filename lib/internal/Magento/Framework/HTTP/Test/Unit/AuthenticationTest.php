--- conflicted
+++ resolved
@@ -22,13 +22,8 @@
      */
     public function testGetCredentials($server, $expectedLogin, $expectedPass)
     {
-<<<<<<< HEAD
-        $request = $this->createMock(\Magento\Framework\App\Request\Http::class);
-        $request->expects($this->once())->method('getServerValue')->willReturn($server);
-=======
         $request = $this->createMock(Http::class);
         $request->expects($this->once())->method('getServerValue')->will($this->returnValue($server));
->>>>>>> 5ce65294
         $response = $this->createMock(\Magento\Framework\App\Response\Http::class);
         $authentication = new Authentication($request, $response);
         $this->assertSame([$expectedLogin, $expectedPass], $authentication->getCredentials());
