<?php
/**
 * Copyright © Magento, Inc. All rights reserved.
 * See COPYING.txt for license details.
 */
namespace Magento\Framework\HTTP\Client;

/**
 * Class to work with HTTP protocol using curl library
 *
 * @author      Magento Core Team <core@magentocommerce.com>
 * @SuppressWarnings(PHPMD.ExcessiveClassComplexity)
 */
class Curl implements \Magento\Framework\HTTP\ClientInterface
{
    /**
     * Max supported protocol by curl CURL_SSLVERSION_TLSv1_2
     * @var int
     */
    private $sslVersion;

    /**
     * Hostname
     * @var string
     */
    protected $_host = 'localhost';

    /**
     * Port
     * @var int
     */
    protected $_port = 80;

    /**
     * Stream resource
     * @var object
     */
    protected $_sock = null;

    /**
     * Request headers
     * @var array
     */
    protected $_headers = [];

    /**
     * Fields for POST method - hash
     * @var array
     */
    protected $_postFields = [];

    /**
     * Request cookies
     * @var array
     */
    protected $_cookies = [];

    /**
     * Response headers
     * @var array
     */
    protected $_responseHeaders = [];

    /**
     * Response body
     * @var string
     */
    protected $_responseBody = '';

    /**
     * Response status
     * @var int
     */
    protected $_responseStatus = 0;

    /**
     * Request timeout
     * @var int type
     */
    protected $_timeout = 300;

    /**
     * TODO
     * @var int
     */
    protected $_redirectCount = 0;

    /**
     * Curl
     * @var resource
     */
    protected $_ch;

    /**
     * User overrides options hash
     * Are applied before curl_exec
     *
     * @var array
     */
    protected $_curlUserOptions = [];

    /**
     * Header count, used while parsing headers
     * in CURL callback function
     * @var int
     */
    protected $_headerCount = 0;

    /**
     * Set request timeout
     *
     * @param int $value value in seconds
     * @return void
     */
    public function setTimeout($value)
    {
        $this->_timeout = (int)$value;
    }

    /**
     * @param int|null $sslVersion
     */
    public function __construct($sslVersion = null)
    {
        $this->sslVersion = $sslVersion;
    }

    /**
     * Set headers from hash
     *
     * @param array $headers
     * @return void
     */
    public function setHeaders($headers)
    {
        $this->_headers = $headers;
    }

    /**
     * Add header
     *
     * @param string $name name, ex. "Location"
     * @param string $value value ex. "http://google.com"
     * @return void
     */
    public function addHeader($name, $value)
    {
        $this->_headers[$name] = $value;
    }

    /**
     * Remove specified header
     *
     * @param string $name
     * @return void
     */
    public function removeHeader($name)
    {
        unset($this->_headers[$name]);
    }

    /**
     * Authorization: Basic header
     *
     * Login credentials support
     *
     * @param string $login username
     * @param string $pass password
     * @return void
     */
    public function setCredentials($login, $pass)
    {
        $val = base64_encode("{$login}:{$pass}");
        $this->addHeader("Authorization", "Basic {$val}");
    }

    /**
     * Add cookie
     *
     * @param string $name
     * @param string $value
     * @return void
     */
    public function addCookie($name, $value)
    {
        $this->_cookies[$name] = $value;
    }

    /**
     * Remove cookie
     *
     * @param string $name
     * @return void
     */
    public function removeCookie($name)
    {
        unset($this->_cookies[$name]);
    }

    /**
     * Set cookies array
     *
     * @param array $cookies
     * @return void
     */
    public function setCookies($cookies)
    {
        $this->_cookies = $cookies;
    }

    /**
     * Clear cookies
     *
     * @return void
     */
    public function removeCookies()
    {
        $this->setCookies([]);
    }

    /**
     * Make GET request
     *
     * @param string $uri uri relative to host, ex. "/index.php"
     * @return void
     */
    public function get($uri)
    {
        $this->makeRequest("GET", $uri);
    }

    /**
     * Make POST request
     *
     * String type was added to parameter $param in order to support sending JSON or XML requests.
     * This feature was added base on Community Pull Request https://github.com/magento/magento2/pull/8373
     *
     * @param string $uri
     * @param array|string $params
     * @return void
     *
     * @see \Magento\Framework\HTTP\Client#post($uri, $params)
     */
    public function post($uri, $params)
    {
        $this->makeRequest("POST", $uri, $params);
    }

    /**
     * Get response headers
     *
     * @return array
     */
    public function getHeaders()
    {
        return $this->_responseHeaders;
    }

    /**
     * Get response body
     *
     * @return string
     */
    public function getBody()
    {
        return $this->_responseBody;
    }

    /**
     * Get cookies response hash
     *
     * @return array
     */
    public function getCookies()
    {
        if (empty($this->_responseHeaders['Set-Cookie'])) {
            return [];
        }
        $out = [];
        foreach ($this->_responseHeaders['Set-Cookie'] as $row) {
            $values = explode("; ", $row);
            $c = count($values);
            if (!$c) {
                continue;
            }
            list($key, $val) = explode("=", $values[0]);
            if ($val === null) {
                continue;
            }
            $out[trim($key)] = trim($val);
        }
        return $out;
    }

    /**
     * Get cookies array with details
     * (domain, expire time etc)
     *
     * @return array
     */
    public function getCookiesFull()
    {
        if (empty($this->_responseHeaders['Set-Cookie'])) {
            return [];
        }
        $out = [];
        foreach ($this->_responseHeaders['Set-Cookie'] as $row) {
            $values = explode("; ", $row);
            $c = count($values);
            if (!$c) {
                continue;
            }
            list($key, $val) = explode("=", $values[0]);
            if ($val === null) {
                continue;
            }
            $out[trim($key)] = ['value' => trim($val)];
            array_shift($values);
            $c--;
            if (!$c) {
                continue;
            }
            for ($i = 0; $i < $c; $i++) {
                list($subkey, $val) = explode("=", $values[$i]);
                $out[trim($key)][trim($subkey)] = trim($val);
            }
        }
        return $out;
    }

    /**
     * Get response status code
     *
     * @see lib\Magento\Framework\HTTP\Client#getStatus()
     *
     * @return int
     */
    public function getStatus()
    {
        return $this->_responseStatus;
    }

    /**
     * Make request
     *
     * String type was added to parameter $param in order to support sending JSON or XML requests.
     * This feature was added base on Community Pull Request https://github.com/magento/magento2/pull/8373
     *
     * @param string $method
     * @param string $uri
     * @param array|string $params - use $params as a string in case of JSON or XML POST request.
     *
     * @return void
     * @SuppressWarnings(PHPMD.CyclomaticComplexity)
     * @SuppressWarnings(PHPMD.NPathComplexity)
     */
    protected function makeRequest($method, $uri, $params = [])
    {
        $this->_ch = curl_init();
        $this->curlOption(CURLOPT_PROTOCOLS, CURLPROTO_HTTP | CURLPROTO_HTTPS | CURLPROTO_FTP | CURLPROTO_FTPS);
        $this->curlOption(CURLOPT_URL, $uri);
        if ($method == 'POST') {
            $this->curlOption(CURLOPT_POST, 1);
            $this->curlOption(CURLOPT_POSTFIELDS, is_array($params) ? http_build_query($params) : $params);
        } elseif ($method == "GET") {
            $this->curlOption(CURLOPT_HTTPGET, 1);
        } else {
            $this->curlOption(CURLOPT_CUSTOMREQUEST, $method);
        }

        if (count($this->_headers)) {
            $heads = [];
            foreach ($this->_headers as $k => $v) {
                $heads[] = $k . ': ' . $v;
            }
            $this->curlOption(CURLOPT_HTTPHEADER, $heads);
        }

        if (count($this->_cookies)) {
            $cookies = [];
            foreach ($this->_cookies as $k => $v) {
                $cookies[] = "{$k}={$v}";
            }
            $this->curlOption(CURLOPT_COOKIE, implode(";", $cookies));
        }

        if ($this->_timeout) {
            $this->curlOption(CURLOPT_TIMEOUT, $this->_timeout);
        }

        if ($this->_port != 80) {
            $this->curlOption(CURLOPT_PORT, $this->_port);
        }

        $this->curlOption(CURLOPT_RETURNTRANSFER, 1);
        $this->curlOption(CURLOPT_HEADERFUNCTION, [$this, 'parseHeaders']);
        if ($this->sslVersion !== null) {
            $this->curlOption(CURLOPT_SSLVERSION, $this->sslVersion);
        }

        if (count($this->_curlUserOptions)) {
            foreach ($this->_curlUserOptions as $k => $v) {
                $this->curlOption($k, $v);
            }
        }

        $this->_headerCount = 0;
        $this->_responseHeaders = [];
        $this->_responseBody = curl_exec($this->_ch);
        $err = curl_errno($this->_ch);
        if ($err) {
            $this->doError(curl_error($this->_ch));
        }
        curl_close($this->_ch);
    }

    /**
     * Throw error exception
     *
     * @param string $string
     * @return void
     * @throws \Exception
     */
    public function doError($string)
    {
        //  phpcs:ignore Magento2.Exceptions.DirectThrow
        throw new \Exception($string);
    }

    /**
     * Parse headers - CURL callback function
     *
     * @param resource $ch curl handle, not needed
     * @param string $data
     * @return int
     * @throws \Exception
     * @SuppressWarnings(PHPMD.UnusedFormalParameter)
     */
    protected function parseHeaders($ch, $data)
    {
        if ($this->_headerCount == 0) {
            $line = explode(" ", trim($data), 3);
            if (count($line) < 2) {
                $this->doError("Invalid response line returned from server: " . $data);
            }
            $this->_responseStatus = (int)$line[1];
        } else {
            $name = $value = '';
            $out = explode(": ", trim($data), 2);
            if (count($out) == 2) {
                $name = $out[0];
                $value = $out[1];
            }

            if (strlen($name)) {
<<<<<<< HEAD
                if ("set-cookie" === strtolower($name)) {
=======
                if ('set-cookie' === strtolower($name)) {
>>>>>>> 552e0c1f
                    if (!isset($this->_responseHeaders['Set-Cookie'])) {
                        $this->_responseHeaders['Set-Cookie'] = [];
                    }
                    $this->_responseHeaders['Set-Cookie'][] = $value;
                } else {
                    $this->_responseHeaders[$name] = $value;
                }
            }
        }
        $this->_headerCount++;

        return strlen($data);
    }

    /**
     * Set curl option directly
     *
     * @param string $name
     * @param string $value
     * @return void
     */
    protected function curlOption($name, $value)
    {
        curl_setopt($this->_ch, $name, $value);
    }

    /**
     * Set curl options array directly
     *
     * @param array $arr
     * @return void
     */
    protected function curlOptions($arr)
    {
        curl_setopt_array($this->_ch, $arr);
    }

    /**
     * Set CURL options overrides array
     *
     * @param array $arr
     * @return void
     */
    public function setOptions($arr)
    {
        $this->_curlUserOptions = $arr;
    }

    /**
     * Set curl option
     *
     * @param string $name
     * @param string $value
     * @return void
     */
    public function setOption($name, $value)
    {
        $this->_curlUserOptions[$name] = $value;
    }
}<|MERGE_RESOLUTION|>--- conflicted
+++ resolved
@@ -453,11 +453,7 @@
             }
 
             if (strlen($name)) {
-<<<<<<< HEAD
-                if ("set-cookie" === strtolower($name)) {
-=======
                 if ('set-cookie' === strtolower($name)) {
->>>>>>> 552e0c1f
                     if (!isset($this->_responseHeaders['Set-Cookie'])) {
                         $this->_responseHeaders['Set-Cookie'] = [];
                     }
