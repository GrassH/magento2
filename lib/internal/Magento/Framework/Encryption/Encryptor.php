<?php
/**
 * Copyright © Magento, Inc. All rights reserved.
 * See COPYING.txt for license details.
 */

declare(strict_types=1);

namespace Magento\Framework\Encryption;

use Magento\Framework\App\DeploymentConfig;
use Magento\Framework\Encryption\Adapter\EncryptionAdapterInterface;
use Magento\Framework\Encryption\Helper\Security;
use Magento\Framework\Math\Random;
use Magento\Framework\Encryption\Adapter\SodiumChachaIetf;
use Magento\Framework\Encryption\Adapter\Mcrypt;

/**
 * Class Encryptor provides basic logic for hashing strings and encrypting/decrypting misc data
 */
class Encryptor implements EncryptorInterface
{
    /**
     * Key of md5 algorithm
     */
    const HASH_VERSION_MD5 = 0;

    /**
     * Key of sha256 algorithm
     */
    const HASH_VERSION_SHA256 = 1;

    /**
     * Key of latest used algorithm
     */
    const HASH_VERSION_LATEST = 1;

    /**
     * Default length of salt in bytes
     */
    const DEFAULT_SALT_LENGTH = 32;

    /**#@+
     * Exploded password hash keys
     */
    const PASSWORD_HASH = 0;
    const PASSWORD_SALT = 1;
    const PASSWORD_VERSION = 2;
    /**#@-*/

    /**
     * Array key of encryption key in deployment config
     */
    const PARAM_CRYPT_KEY = 'crypt/key';

    /**#@+
     * Cipher versions
     */
    const CIPHER_BLOWFISH = 0;

    const CIPHER_RIJNDAEL_128 = 1;

    const CIPHER_RIJNDAEL_256 = 2;

    const CIPHER_AEAD_CHACHA20POLY1305 = 3;

    const CIPHER_LATEST = 3;
    /**#@-*/

    /**
     * Default hash string delimiter
     */
    const DELIMITER = ':';

    /**
     * @var array map of hash versions
     */
    private $hashVersionMap = [
        self::HASH_VERSION_MD5 => 'md5',
        self::HASH_VERSION_SHA256 => 'sha256'
    ];

    /**
     * @var array map of password hash
     */
    private $passwordHashMap = [
        self::PASSWORD_HASH => '',
        self::PASSWORD_SALT => '',
        self::PASSWORD_VERSION => self::HASH_VERSION_LATEST
    ];

    /**
     * Indicate cipher
     *
     * @var int
     */
    protected $cipher = self::CIPHER_LATEST;

    /**
     * Version of encryption key
     *
     * @var int
     */
    protected $keyVersion;

    /**
     * Array of encryption keys
     *
     * @var string[]
     */
    protected $keys = [];

    /**
     * @var Random
     */
    private $random;

    /**
     * Encryptor constructor.
     * @param Random $random
     * @param DeploymentConfig $deploymentConfig
     */
    public function __construct(
        Random $random,
        DeploymentConfig $deploymentConfig
    ) {
        $this->random = $random;

        // load all possible keys
        $this->keys = preg_split('/\s+/s', trim((string)$deploymentConfig->get(self::PARAM_CRYPT_KEY)));
        $this->keyVersion = count($this->keys) - 1;
    }

    /**
     * Check whether specified cipher version is supported
     *
     * Returns matched supported version or throws exception
     *
     * @param int $version
     * @return int
     * @throws \Exception
     */
    public function validateCipher($version)
    {
        $types = [
            self::CIPHER_BLOWFISH,
            self::CIPHER_RIJNDAEL_128,
            self::CIPHER_RIJNDAEL_256,
            self::CIPHER_AEAD_CHACHA20POLY1305,
        ];

        $version = (int)$version;
        if (!in_array($version, $types, true)) {
            throw new \Exception((string)new \Magento\Framework\Phrase('Not supported cipher version'));
        }
        return $version;
    }

    /**
     * @inheritdoc
     */
    public function getHash($password, $salt = false, $version = self::HASH_VERSION_LATEST)
    {
        if ($salt === false) {
            return $this->hash($password, $version);
        }
        if ($salt === true) {
            $salt = self::DEFAULT_SALT_LENGTH;
        }
        if (is_integer($salt)) {
            $salt = $this->random->getRandomString($salt);
        }

        return implode(
            self::DELIMITER,
            [
                $this->hash($salt . $password, $version),
                $salt,
                $version
            ]
        );
    }

    /**
     * @inheritdoc
     */
    public function hash($data, $version = self::HASH_VERSION_LATEST)
    {
        return hash($this->hashVersionMap[$version], (string)$data);
    }

    /**
     * @inheritdoc
     */
    public function validateHash($password, $hash)
    {
        return $this->isValidHash($password, $hash);
    }

    /**
     * @inheritdoc
     */
    public function isValidHash($password, $hash)
    {
        $this->explodePasswordHash($hash);

        foreach ($this->getPasswordVersion() as $hashVersion) {
            $password = $this->hash($this->getPasswordSalt() . $password, $hashVersion);
        }

        return Security::compareStrings(
            $password,
            $this->getPasswordHash()
        );
    }

    /**
     * @inheritdoc
     */
    public function validateHashVersion($hash, $validateCount = false)
    {
        $this->explodePasswordHash($hash);
        $hashVersions = $this->getPasswordVersion();

        return $validateCount
            ? end($hashVersions) === self::HASH_VERSION_LATEST && count($hashVersions) === 1
            : end($hashVersions) === self::HASH_VERSION_LATEST;
    }

    /**
<<<<<<< HEAD
     * Explode password hash
=======
     * Split password hash into parts: hash, salt, version
>>>>>>> 1de87cf1
     *
     * @param string $hash
     * @return array
     */
    private function explodePasswordHash($hash)
    {
        $explodedPassword = explode(self::DELIMITER, $hash, 3);

        foreach ($this->passwordHashMap as $key => $defaultValue) {
            $this->passwordHashMap[$key] = (isset($explodedPassword[$key])) ? $explodedPassword[$key] : $defaultValue;
        }

        return $this->passwordHashMap;
    }

    /**
<<<<<<< HEAD
     * Returns password hash
=======
     * Get password hash
>>>>>>> 1de87cf1
     *
     * @return string
     */
    private function getPasswordHash()
    {
        return (string)$this->passwordHashMap[self::PASSWORD_HASH];
    }

    /**
<<<<<<< HEAD
     * Returns password salt
=======
     * Get password salt
>>>>>>> 1de87cf1
     *
     * @return string
     */
    private function getPasswordSalt()
    {
        return (string)$this->passwordHashMap[self::PASSWORD_SALT];
    }

    /**
<<<<<<< HEAD
     * Returns password version
=======
     * Get password version
>>>>>>> 1de87cf1
     *
     * @return array
     */
    private function getPasswordVersion()
    {
        return array_map(
            'intval',
            explode(
                self::DELIMITER,
                (string)$this->passwordHashMap[self::PASSWORD_VERSION]
            )
        );
    }

    /**
     * Prepend key and cipher versions to encrypted data after encrypting
     *
     * @param string $data
     * @return string
     */
    public function encrypt($data)
    {
        $crypt = new SodiumChachaIetf($this->keys[$this->keyVersion]);

        return $this->keyVersion .
            ':' . self::CIPHER_AEAD_CHACHA20POLY1305 .
            ':' . base64_encode($crypt->encrypt($data));
    }

    /**
     * Encrypt data using the fastest available algorithm
     *
     * @param string $data
     * @return string
     */
    public function encryptWithFastestAvailableAlgorithm($data)
    {
        $crypt = $this->getCrypt();
        if (null === $crypt) {
            return $data;
        }
        return $this->keyVersion .
            ':' . $this->getCipherVersion() .
            ':' . base64_encode($crypt->encrypt($data));
    }
    /**
     * Look for key and crypt versions in encrypted data before decrypting
     *
     * Unsupported/unspecified key version silently fallback to the oldest we have
     * Unsupported cipher versions eventually throw exception
     * Unspecified cipher version fallback to the oldest we support
     *
     * @param string $data
     * @return string
     * @throws \Exception
     */
    public function decrypt($data)
    {
        if ($data) {
            $parts = explode(':', $data, 4);
            $partsCount = count($parts);

            $initVector = null;
            // specified key, specified crypt, specified iv
            if (4 === $partsCount) {
                list($keyVersion, $cryptVersion, $iv, $data) = $parts;
                $initVector = $iv ? $iv : null;
                $keyVersion = (int)$keyVersion;
                $cryptVersion = self::CIPHER_RIJNDAEL_256;
                // specified key, specified crypt
            } elseif (3 === $partsCount) {
                list($keyVersion, $cryptVersion, $data) = $parts;
                $keyVersion = (int)$keyVersion;
                $cryptVersion = (int)$cryptVersion;
                // no key version = oldest key, specified crypt
            } elseif (2 === $partsCount) {
                list($cryptVersion, $data) = $parts;
                $keyVersion = 0;
                $cryptVersion = (int)$cryptVersion;
                // no key version = oldest key, no crypt version = oldest crypt
            } elseif (1 === $partsCount) {
                $keyVersion = 0;
                $cryptVersion = self::CIPHER_BLOWFISH;
                // not supported format
            } else {
                return '';
            }
            // no key for decryption
            if (!isset($this->keys[$keyVersion])) {
                return '';
            }
            $crypt = $this->getCrypt($this->keys[$keyVersion], $cryptVersion, $initVector);
            if (null === $crypt) {
                return '';
            }
            return trim($crypt->decrypt(base64_decode((string)$data)));
        }
        return '';
    }

    /**
     * Validate key contains only allowed characters
     *
     * @param string|null $key NULL value means usage of the default key specified on constructor
     * @throws \Exception
     */
    public function validateKey($key)
    {
        if (preg_match('/\s/s', $key)) {
            throw new \Exception((string)new \Magento\Framework\Phrase('The encryption key format is invalid.'));
        }
    }

    /**
     * Attempt to append new key & version
     *
     * @param string $key
     * @return $this
     * @throws \Exception
     */
    public function setNewKey($key)
    {
        $this->validateKey($key);
        $this->keys[] = $key;
        $this->keyVersion += 1;
        return $this;
    }

    /**
     * Export current keys as string
     *
     * @return string
     */
    public function exportKeys()
    {
        return implode("\n", $this->keys);
    }

    /**
     * Initialize crypt module if needed
     *
     * By default initializes with latest key and crypt versions
     *
     * @param string $key
     * @param int $cipherVersion
     * @param string $initVector
     * @return EncryptionAdapterInterface|null
     * @throws \Exception
     */
    private function getCrypt(
        string $key = null,
        int $cipherVersion = null,
        string $initVector = null
    ): ?EncryptionAdapterInterface {
        if (null === $key && null === $cipherVersion) {
            $cipherVersion = $this->getCipherVersion();
        }

        if (null === $key) {
            $key = $this->keys[$this->keyVersion];
        }

        if (!$key) {
            return null;
        }

        if (null === $cipherVersion) {
            $cipherVersion = $this->cipher;
        }
        $cipherVersion = $this->validateCipher($cipherVersion);

        if ($cipherVersion >= self::CIPHER_AEAD_CHACHA20POLY1305) {
            return new SodiumChachaIetf($key);
        }

        if ($cipherVersion === self::CIPHER_RIJNDAEL_128) {
            $cipher = MCRYPT_RIJNDAEL_128;
            $mode = MCRYPT_MODE_ECB;
        } elseif ($cipherVersion === self::CIPHER_RIJNDAEL_256) {
            $cipher = MCRYPT_RIJNDAEL_256;
            $mode = MCRYPT_MODE_CBC;
        } else {
            $cipher = MCRYPT_BLOWFISH;
            $mode = MCRYPT_MODE_ECB;
        }

        return new Mcrypt($key, $cipher, $mode, $initVector);
    }

    /**
     * Get cipher version
     *
     * @return int
     */
    private function getCipherVersion()
    {
        if (extension_loaded('sodium')) {
            return $this->cipher;
        } else {
            return self::CIPHER_RIJNDAEL_256;
        }
    }
}<|MERGE_RESOLUTION|>--- conflicted
+++ resolved
@@ -228,11 +228,7 @@
     }
 
     /**
-<<<<<<< HEAD
      * Explode password hash
-=======
-     * Split password hash into parts: hash, salt, version
->>>>>>> 1de87cf1
      *
      * @param string $hash
      * @return array
@@ -249,11 +245,7 @@
     }
 
     /**
-<<<<<<< HEAD
-     * Returns password hash
-=======
      * Get password hash
->>>>>>> 1de87cf1
      *
      * @return string
      */
@@ -263,11 +255,7 @@
     }
 
     /**
-<<<<<<< HEAD
-     * Returns password salt
-=======
      * Get password salt
->>>>>>> 1de87cf1
      *
      * @return string
      */
@@ -277,11 +265,7 @@
     }
 
     /**
-<<<<<<< HEAD
-     * Returns password version
-=======
      * Get password version
->>>>>>> 1de87cf1
      *
      * @return array
      */
