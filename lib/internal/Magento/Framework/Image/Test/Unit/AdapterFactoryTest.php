<?php
/**
 * Copyright © Magento, Inc. All rights reserved.
 * See COPYING.txt for license details.
 */
declare(strict_types=1);

namespace Magento\Framework\Image\Test\Unit;

use Magento\Framework\Image\Adapter\ConfigInterface;
use Magento\Framework\Image\Adapter\Gd2;
use Magento\Framework\Image\Adapter\ImageMagick;
use Magento\Framework\Image\AdapterFactory;
use Magento\Framework\ObjectManager\ObjectManager;
use PHPUnit\Framework\MockObject\MockObject;
use PHPUnit\Framework\TestCase;

class AdapterFactoryTest extends TestCase
{
    /**
<<<<<<< HEAD
     * @var \Magento\Framework\Image\Adapter\ConfigInterface | \PHPUnit\Framework\MockObject\MockObject
=======
     * @var ConfigInterface|MockObject
>>>>>>> 5ce65294
     */
    protected $configMock;

    protected function setUp(): void
    {
        $this->configMock = $this->createPartialMock(
            ConfigInterface::class,
            ['getAdapterAlias', 'getAdapters']
        );

        $this->configMock->expects(
            $this->once()
        )->method(
            'getAdapters'
        )->willReturn(
            
                [
                    'GD2' => ['class' => Gd2::class],
                    'IMAGEMAGICK' => ['class' => ImageMagick::class],
                    'wrongInstance' => ['class' => 'stdClass'],
                    'test' => [],
                ]
            
        );
    }

    /**
     * @dataProvider createDataProvider
     * @param string $alias
     * @param string $class
     */
    public function testCreate($alias, $class)
    {
        $objectManagerMock =
            $this->createPartialMock(ObjectManager::class, ['create']);
        $imageAdapterMock = $this->createPartialMock($class, ['checkDependencies']);
        $imageAdapterMock->expects($this->once())->method('checkDependencies');

        $objectManagerMock->expects(
            $this->once()
        )->method(
            'create'
        )->with(
            $class
        )->willReturn(
            $imageAdapterMock
        );

        $adapterFactory = new AdapterFactory($objectManagerMock, $this->configMock);
        $imageAdapter = $adapterFactory->create($alias);
        $this->assertInstanceOf($class, $imageAdapter);
    }

    /**
     * @see self::testCreate()
     * @return array
     */
    public function createDataProvider()
    {
        return [
            ['GD2', Gd2::class],
            ['IMAGEMAGICK', ImageMagick::class]
        ];
    }

    /**
     * @covers \Magento\Framework\Image\AdapterFactory::create
     */
    public function testCreateWithoutName()
    {
        $adapterAlias = 'IMAGEMAGICK';
        $adapterClass = ImageMagick::class;

        $this->configMock->expects($this->once())->method('getAdapterAlias')->willReturn($adapterAlias);

        $objectManagerMock =
            $this->createPartialMock(ObjectManager::class, ['create']);
        $imageAdapterMock = $this->createPartialMock($adapterClass, ['checkDependencies']);
        $imageAdapterMock->expects($this->once())->method('checkDependencies');

        $objectManagerMock->expects(
            $this->once()
        )->method(
            'create'
        )->with(
            $adapterClass
        )->willReturn(
            $imageAdapterMock
        );

        $adapterFactory = new AdapterFactory($objectManagerMock, $this->configMock);
        $imageAdapter = $adapterFactory->create();
        $this->assertInstanceOf($adapterClass, $imageAdapter);
    }

    /**
     * @covers \Magento\Framework\Image\AdapterFactory::create
     */
    public function testInvalidArgumentException()
    {
<<<<<<< HEAD
        $this->expectException(\InvalidArgumentException::class);
        $this->expectExceptionMessage('Image adapter is not selected.');

        $this->configMock->expects($this->once())->method('getAdapterAlias')->willReturn('');
=======
        $this->expectException('InvalidArgumentException');
        $this->expectExceptionMessage('Image adapter is not selected.');
        $this->configMock->expects($this->once())->method('getAdapterAlias')->will($this->returnValue(''));
>>>>>>> 5ce65294
        $objectManagerMock =
            $this->createPartialMock(ObjectManager::class, ['create']);
        $adapterFactory = new AdapterFactory($objectManagerMock, $this->configMock);
        $adapterFactory->create();
    }

    /**
     * @covers \Magento\Framework\Image\AdapterFactory::create
     */
    public function testNonAdapterClass()
    {
<<<<<<< HEAD
        $this->expectException(\InvalidArgumentException::class);
        $this->expectExceptionMessage('Image adapter for \'test\' is not setup.');

=======
        $this->expectException('InvalidArgumentException');
        $this->expectExceptionMessage('Image adapter for \'test\' is not setup.');
>>>>>>> 5ce65294
        $alias = 'test';
        $objectManagerMock =
            $this->createPartialMock(ObjectManager::class, ['create']);

        $adapterFactory = new AdapterFactory($objectManagerMock, $this->configMock);
        $adapterFactory->create($alias);
    }

    /**
     * @covers \Magento\Framework\Image\AdapterFactory::create
     */
    public function testWrongInstance()
    {
<<<<<<< HEAD
        $this->expectException(\InvalidArgumentException::class);
        $this->expectExceptionMessage('stdClass is not instance of \\Magento\\Framework\\Image\\Adapter\\AdapterInterface');

=======
        $this->expectException('InvalidArgumentException');
        $this->expectExceptionMessage('stdClass is not instance of \Magento\Framework\Image\Adapter\AdapterInterface');
>>>>>>> 5ce65294
        $alias = 'wrongInstance';
        $class = 'stdClass';
        $objectManagerMock =
            $this->createPartialMock(ObjectManager::class, ['create']);
        $imageAdapterMock = $this->createPartialMock($class, ['checkDependencies']);

        $objectManagerMock->expects(
            $this->once()
        )->method(
            'create'
        )->with(
            $class
        )->willReturn(
            $imageAdapterMock
        );

        $adapterFactory = new AdapterFactory($objectManagerMock, $this->configMock);
        $adapterFactory->create($alias);
    }
}<|MERGE_RESOLUTION|>--- conflicted
+++ resolved
@@ -18,11 +18,7 @@
 class AdapterFactoryTest extends TestCase
 {
     /**
-<<<<<<< HEAD
-     * @var \Magento\Framework\Image\Adapter\ConfigInterface | \PHPUnit\Framework\MockObject\MockObject
-=======
      * @var ConfigInterface|MockObject
->>>>>>> 5ce65294
      */
     protected $configMock;
 
@@ -37,15 +33,15 @@
             $this->once()
         )->method(
             'getAdapters'
-        )->willReturn(
-            
+        )->will(
+            $this->returnValue(
                 [
                     'GD2' => ['class' => Gd2::class],
                     'IMAGEMAGICK' => ['class' => ImageMagick::class],
                     'wrongInstance' => ['class' => 'stdClass'],
                     'test' => [],
                 ]
-            
+            )
         );
     }
 
@@ -67,8 +63,8 @@
             'create'
         )->with(
             $class
-        )->willReturn(
-            $imageAdapterMock
+        )->will(
+            $this->returnValue($imageAdapterMock)
         );
 
         $adapterFactory = new AdapterFactory($objectManagerMock, $this->configMock);
@@ -96,7 +92,7 @@
         $adapterAlias = 'IMAGEMAGICK';
         $adapterClass = ImageMagick::class;
 
-        $this->configMock->expects($this->once())->method('getAdapterAlias')->willReturn($adapterAlias);
+        $this->configMock->expects($this->once())->method('getAdapterAlias')->will($this->returnValue($adapterAlias));
 
         $objectManagerMock =
             $this->createPartialMock(ObjectManager::class, ['create']);
@@ -109,8 +105,8 @@
             'create'
         )->with(
             $adapterClass
-        )->willReturn(
-            $imageAdapterMock
+        )->will(
+            $this->returnValue($imageAdapterMock)
         );
 
         $adapterFactory = new AdapterFactory($objectManagerMock, $this->configMock);
@@ -123,16 +119,9 @@
      */
     public function testInvalidArgumentException()
     {
-<<<<<<< HEAD
-        $this->expectException(\InvalidArgumentException::class);
-        $this->expectExceptionMessage('Image adapter is not selected.');
-
-        $this->configMock->expects($this->once())->method('getAdapterAlias')->willReturn('');
-=======
         $this->expectException('InvalidArgumentException');
         $this->expectExceptionMessage('Image adapter is not selected.');
         $this->configMock->expects($this->once())->method('getAdapterAlias')->will($this->returnValue(''));
->>>>>>> 5ce65294
         $objectManagerMock =
             $this->createPartialMock(ObjectManager::class, ['create']);
         $adapterFactory = new AdapterFactory($objectManagerMock, $this->configMock);
@@ -144,14 +133,8 @@
      */
     public function testNonAdapterClass()
     {
-<<<<<<< HEAD
-        $this->expectException(\InvalidArgumentException::class);
-        $this->expectExceptionMessage('Image adapter for \'test\' is not setup.');
-
-=======
         $this->expectException('InvalidArgumentException');
         $this->expectExceptionMessage('Image adapter for \'test\' is not setup.');
->>>>>>> 5ce65294
         $alias = 'test';
         $objectManagerMock =
             $this->createPartialMock(ObjectManager::class, ['create']);
@@ -165,14 +148,8 @@
      */
     public function testWrongInstance()
     {
-<<<<<<< HEAD
-        $this->expectException(\InvalidArgumentException::class);
-        $this->expectExceptionMessage('stdClass is not instance of \\Magento\\Framework\\Image\\Adapter\\AdapterInterface');
-
-=======
         $this->expectException('InvalidArgumentException');
         $this->expectExceptionMessage('stdClass is not instance of \Magento\Framework\Image\Adapter\AdapterInterface');
->>>>>>> 5ce65294
         $alias = 'wrongInstance';
         $class = 'stdClass';
         $objectManagerMock =
@@ -185,8 +162,8 @@
             'create'
         )->with(
             $class
-        )->willReturn(
-            $imageAdapterMock
+        )->will(
+            $this->returnValue($imageAdapterMock)
         );
 
         $adapterFactory = new AdapterFactory($objectManagerMock, $this->configMock);
