--- conflicted
+++ resolved
@@ -25,29 +25,17 @@
     protected $_model;
 
     /**
-<<<<<<< HEAD
-     * @var \PHPUnit\Framework\MockObject\MockObject |\Magento\Framework\Filesystem\Directory\Write
-=======
      * @var MockObject|Write
->>>>>>> 5ce65294
      */
     protected $directoryWriteMock;
 
     /**
-<<<<<<< HEAD
-     * @var \PHPUnit\Framework\MockObject\MockObject |\Magento\Framework\Filesystem
-=======
      * @var MockObject|Filesystem
->>>>>>> 5ce65294
      */
     protected $filesystemMock;
 
     /**
-<<<<<<< HEAD
-     * @var \PHPUnit\Framework\MockObject\MockObject |\Psr\Log\LoggerInterface
-=======
      * @var MockObject|LoggerInterface
->>>>>>> 5ce65294
      */
     protected $loggerMock;
 
@@ -60,8 +48,8 @@
             $this->once()
         )->method(
             'getDirectoryWrite'
-        )->willReturn(
-            $this->directoryWriteMock
+        )->will(
+            $this->returnValue($this->directoryWriteMock)
         );
         $this->loggerMock = $this->getMockBuilder(LoggerInterface::class)->getMock();
 
