--- conflicted
+++ resolved
@@ -155,19 +155,12 @@
     }
 
     /**
-<<<<<<< HEAD
-     * Check case with invalid URL
-=======
      * Test open() with invalid URL.
->>>>>>> a0178bfc
      */
     public function testOpenInvalidURL()
     {
         $this->expectException(\InvalidArgumentException::class);
-<<<<<<< HEAD
-=======
 
->>>>>>> a0178bfc
         $this->adapter->open('bar://foo.bar');
     }
 }