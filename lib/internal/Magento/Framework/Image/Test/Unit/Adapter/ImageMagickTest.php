--- conflicted
+++ resolved
@@ -101,19 +101,12 @@
     }
 
     /**
-<<<<<<< HEAD
-     * Check case with invalid URL
-=======
      * Test open() with invalid URL.
->>>>>>> a0178bfc
      */
     public function testOpenInvalidUrl()
     {
         $this->expectException(\InvalidArgumentException::class);
-<<<<<<< HEAD
-=======
 
->>>>>>> a0178bfc
         $this->imageMagic->open('bar://foo.bar');
     }
 }