--- conflicted
+++ resolved
@@ -20,29 +20,17 @@
 class ImageMagickTest extends TestCase
 {
     /**
-<<<<<<< HEAD
-     * @var \PHPUnit\Framework\MockObject\MockObject |\Magento\Framework\Filesystem
-=======
      * @var MockObject|Filesystem
->>>>>>> 5ce65294
      */
     protected $filesystemMock;
 
     /**
-<<<<<<< HEAD
-     * @var \PHPUnit\Framework\MockObject\MockObject |\Psr\Log\LoggerInterface
-=======
      * @var MockObject|LoggerInterface
->>>>>>> 5ce65294
      */
     protected $loggerMock;
 
     /**
-<<<<<<< HEAD
-     * @var \PHPUnit\Framework\MockObject\MockObject | \Magento\Framework\Filesystem\Directory\WriteInterface
-=======
      * @var MockObject|WriteInterface
->>>>>>> 5ce65294
      */
     protected $writeMock;
 
@@ -51,11 +39,7 @@
      */
     protected $imageMagic;
 
-<<<<<<< HEAD
-    protected function setup(): void
-=======
     public function setup(): void
->>>>>>> 5ce65294
     {
         $objectManager = new ObjectManager($this);
         $this->loggerMock = $this->getMockBuilder(LoggerInterface::class)->getMock();
@@ -103,20 +87,10 @@
         ];
     }
 
-<<<<<<< HEAD
-    /**
-     */
-    public function testSaveWithException()
-    {
-        $this->expectException(\Exception::class);
-        $this->expectExceptionMessage('Unable to write file into directory product/cache. Access forbidden.');
-
-=======
     public function testSaveWithException()
     {
         $this->expectException('Exception');
         $this->expectExceptionMessage('Unable to write file into directory product/cache. Access forbidden.');
->>>>>>> 5ce65294
         $exception = new FileSystemException(
             new Phrase('Unable to write file into directory product/cache. Access forbidden.')
         );
