--- conflicted
+++ resolved
@@ -101,19 +101,12 @@
     }
 
     /**
-<<<<<<< HEAD
-     * @expectedException \InvalidArgumentException
-     */
-    public function testOpenInvalidUrl()
-    {
-=======
      * Test open() with invalid URL.
      */
     public function testOpenInvalidUrl()
     {
         $this->expectException(\InvalidArgumentException::class);
 
->>>>>>> cef94f05
         $this->imageMagic->open('bar://foo.bar');
     }
 }