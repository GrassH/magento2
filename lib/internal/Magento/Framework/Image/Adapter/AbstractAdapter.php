--- conflicted
+++ resolved
@@ -3,10 +3,6 @@
  * Copyright © Magento, Inc. All rights reserved.
  * See COPYING.txt for license details.
  */
-<<<<<<< HEAD
-=======
-
->>>>>>> 7ffabd07
 declare(strict_types=1);
 
 namespace Magento\Framework\Image\Adapter;
@@ -14,11 +10,7 @@
 use Magento\Framework\App\Filesystem\DirectoryList;
 
 /**
-<<<<<<< HEAD
- * Class AbstractAdapter
-=======
  * Image abstract adapter
->>>>>>> 7ffabd07
  *
  * @file        Abstract.php
  * @author      Magento Core Team <core@magentocommerce.com>
@@ -182,11 +174,7 @@
     /**
      * Save image to specific path.
      *
-<<<<<<< HEAD
      * If some folders of the path do not exist they will be created.
-=======
-     * If some folders of path does not exist they will be created
->>>>>>> 7ffabd07
      *
      * @param null|string $destination
      * @param null|string $newName
@@ -637,12 +625,8 @@
             $frameHeight !== null && $frameHeight <= 0 ||
             empty($frameWidth) && empty($frameHeight)
         ) {
-<<<<<<< HEAD
             //phpcs:ignore Magento2.Exceptions.DirectThrow
-            throw new \Exception('Invalid image dimensions.');
-=======
             throw new \InvalidArgumentException('Invalid image dimensions.');
->>>>>>> 7ffabd07
         }
     }
 
@@ -709,14 +693,10 @@
                 $this->directoryWrite->create($this->directoryWrite->getRelativePath($destination));
             } catch (\Magento\Framework\Exception\FileSystemException $e) {
                 $this->logger->critical($e);
-<<<<<<< HEAD
                 //phpcs:ignore Magento2.Exceptions.DirectThrow
-                throw new \Exception('Unable to write file into directory ' . $destination . '. Access forbidden.');
-=======
                 throw new \DomainException(
                     'Unable to write file into directory ' . $destination . '. Access forbidden.'
                 );
->>>>>>> 7ffabd07
             }
         }
 
@@ -750,20 +730,17 @@
             throw new \InvalidArgumentException('Upload file does not exist.');
         }
 
+        if (filesize($filePath) === 0) {
+            throw new \InvalidArgumentException('Wrong file size.');
+        }
+
         try {
             $imageSize = getimagesize($filePath);
         } catch (\Exception $e) {
             $imageSize = false;
         }
-<<<<<<< HEAD
 
         if (!$imageSize) {
-=======
-        if (filesize($filePath) === 0) {
-            throw new \InvalidArgumentException('Wrong file size.');
-        }
-        if (!getimagesize($filePath)) {
->>>>>>> 7ffabd07
             throw new \InvalidArgumentException('Disallowed file type.');
         }
 
