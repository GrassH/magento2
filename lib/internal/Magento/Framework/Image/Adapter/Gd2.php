<?php
/**
 * Copyright © Magento, Inc. All rights reserved.
 * See COPYING.txt for license details.
 */

namespace Magento\Framework\Image\Adapter;

/**
 * Gd2 adapter.
 *
 * @SuppressWarnings(PHPMD.ExcessiveClassComplexity)
 */
class Gd2 extends \Magento\Framework\Image\Adapter\AbstractAdapter
{
    /**
     * Required extensions
     *
     * @var array
     */
    protected $_requiredExtensions = ["gd"];

    /**
     * Image output callbacks by type
     *
     * @var array
     */
    private static $_callbacks = [
        IMAGETYPE_GIF => ['output' => 'imagegif', 'create' => 'imagecreatefromgif'],
        IMAGETYPE_JPEG => ['output' => 'imagejpeg', 'create' => 'imagecreatefromjpeg'],
        IMAGETYPE_PNG => ['output' => 'imagepng', 'create' => 'imagecreatefrompng'],
        IMAGETYPE_XBM => ['output' => 'imagexbm', 'create' => 'imagecreatefromxbm'],
        IMAGETYPE_WBMP => ['output' => 'imagewbmp', 'create' => 'imagecreatefromxbm'],
    ];

    /**
     * Whether image was resized or not
     *
     * @var bool
     */
    protected $_resized = false;

    /**
     * For properties reset, e.g. mimeType caching.
     *
     * @return void
     */
    protected function _reset()
    {
        $this->_fileMimeType = null;
        $this->_fileType = null;
    }

    /**
     * Open image for processing
     *
     * @param string $filename
     * @return void
     * @throws \OverflowException
     */
    public function open($filename)
    {
        if (!$filename || filesize($filename) === 0) {
            throw new \InvalidArgumentException('Wrong file');
        }
        $this->_fileName = $filename;
        $this->_reset();
        $this->getMimeType();
        $this->_getFileAttributes();
        if ($this->_isMemoryLimitReached()) {
            throw new \OverflowException('Memory limit has been reached.');
        }
        $this->imageDestroy();
        $this->_imageHandler = call_user_func(
            $this->_getCallback('create', null, sprintf('Unsupported image format. File: %s', $this->_fileName)),
            $this->_fileName
        );
        $fileType = $this->getImageType();
        if (in_array($fileType, [IMAGETYPE_PNG, IMAGETYPE_GIF])) {
            $this->_keepTransparency = true;
            if ($this->_imageHandler) {
                $isAlpha = $this->checkAlpha($this->_fileName);
                if ($isAlpha) {
                    $this->_fillBackgroundColor($this->_imageHandler);
                }
            }
        }
    }

    /**
     * Checks whether memory limit is reached.
     *
     * @return bool
     */
    protected function _isMemoryLimitReached()
    {
        $limit = $this->_convertToByte(ini_get('memory_limit'));
        $requiredMemory = $this->_getImageNeedMemorySize($this->_fileName);
        if ($limit === -1) {
            // A limit of -1 means no limit: http://www.php.net/manual/en/ini.core.php#ini.memory-limit
            return false;
        }
        return memory_get_usage(true) + $requiredMemory > $limit;
    }

    /**
     * Get image needed memory size
     *
     * @param string $file
     * @return float|int
     */
    protected function _getImageNeedMemorySize($file)
    {
        $imageInfo = getimagesize($file);
        if (!isset($imageInfo[0]) || !isset($imageInfo[1])) {
            return 0;
        }
        if (!isset($imageInfo['channels'])) {
            // if there is no info about this parameter lets set it for maximum
            $imageInfo['channels'] = 4;
        }
        if (!isset($imageInfo['bits'])) {
            // if there is no info about this parameter lets set it for maximum
            $imageInfo['bits'] = 8;
        }

        return round(
            ($imageInfo[0] * $imageInfo[1] * $imageInfo['bits'] * $imageInfo['channels'] / 8 + pow(2, 16)) * 1.65
        );
    }

    /**
     * Converts memory value (e.g. 64M, 129K) to bytes.
     *
     * Case insensitive value might be used.
     *
     * @param string $memoryValue
     * @return int
     */
    protected function _convertToByte($memoryValue)
    {
        if (stripos($memoryValue, 'G') !== false) {
            return (int)$memoryValue * pow(1024, 3);
        } elseif (stripos($memoryValue, 'M') !== false) {
            return (int)$memoryValue * 1024 * 1024;
        } elseif (stripos($memoryValue, 'K') !== false) {
            return (int)$memoryValue * 1024;
        }

        return (int)$memoryValue;
    }

    /**
     * Save image to specific path.
     *
     * If some folders of path does not exist they will be created
     *
     * @param null|string $destination
     * @param null|string $newName
     * @return void
     * @throws \Exception  If destination path is not writable
     */
    public function save($destination = null, $newName = null)
    {
        $fileName = $this->_prepareDestination($destination, $newName);

        if (!$this->_resized) {
            // keep alpha transparency
            $isAlpha = false;
            $isTrueColor = false;
            $this->_getTransparency($this->_imageHandler, $this->_fileType, $isAlpha, $isTrueColor);
            if ($isAlpha) {
                if ($isTrueColor) {
                    $newImage = imagecreatetruecolor($this->_imageSrcWidth, $this->_imageSrcHeight);
                } else {
                    $newImage = imagecreate($this->_imageSrcWidth, $this->_imageSrcHeight);
                }
                $this->_fillBackgroundColor($newImage);
                imagecopy($newImage, $this->_imageHandler, 0, 0, 0, 0, $this->_imageSrcWidth, $this->_imageSrcHeight);
                $this->imageDestroy();
                $this->_imageHandler = $newImage;
            }
        }

        // Enable interlace
        imageinterlace($this->_imageHandler, true);

        // Set image quality value
        switch ($this->_fileType) {
            case IMAGETYPE_PNG:
                $quality = 9;   // For PNG files compression level must be from 0 (no compression) to 9.
                break;

            case IMAGETYPE_JPEG:
                $quality = $this->quality();
                break;

            default:
                $quality = null;    // No compression.
        }

        // Prepare callback method parameters
        $functionParameters = [$this->_imageHandler, $fileName];
        if ($quality) {
            $functionParameters[] = $quality;
        }

        call_user_func_array($this->_getCallback('output'), $functionParameters);
    }

    /**
     * Render image and return its binary contents.
     *
     * @see \Magento\Framework\Image\Adapter\AbstractAdapter::getImage
     *
     * @return string
     */
    public function getImage()
    {
        ob_start();
        call_user_func($this->_getCallback('output'), $this->_imageHandler);
        return ob_get_clean();
    }

    /**
     * Obtain function name, basing on image type and callback type
     *
     * @param string $callbackType
     * @param null|int $fileType
     * @param string $unsupportedText
     * @return string
     * @throws \InvalidArgumentException
     * @throws \BadFunctionCallException
     */
    private function _getCallback($callbackType, $fileType = null, $unsupportedText = 'Unsupported image format.')
    {
        if (null === $fileType) {
            $fileType = $this->_fileType;
        }
        if (empty(self::$_callbacks[$fileType])) {
            throw new \InvalidArgumentException($unsupportedText);
        }
        if (empty(self::$_callbacks[$fileType][$callbackType])) {
            throw new \BadFunctionCallException('Callback not found.');
        }
        return self::$_callbacks[$fileType][$callbackType];
    }

    /**
     * Fill image with main background color.
     *
     * Returns a color identifier.
     *
     * @param resource &$imageResourceTo
     * @return int
     * @throws \InvalidArgumentException
     * @SuppressWarnings(PHPMD.CyclomaticComplexity)
     */
    private function _fillBackgroundColor(&$imageResourceTo)
    {
        // try to keep transparency, if any
        if ($this->_keepTransparency) {
            $isAlpha = false;
            $transparentIndex = $this->_getTransparency($this->_imageHandler, $this->_fileType, $isAlpha);
            try {
                // fill truecolor png with alpha transparency
                if ($isAlpha) {
                    if (!imagealphablending($imageResourceTo, false)) {
                        throw new \InvalidArgumentException('Failed to set alpha blending for PNG image.');
                    }
                    $transparentAlphaColor = imagecolorallocatealpha($imageResourceTo, 0, 0, 0, 127);
                    if (false === $transparentAlphaColor) {
                        throw new \InvalidArgumentException('Failed to allocate alpha transparency for PNG image.');
                    }
                    if (!imagefill($imageResourceTo, 0, 0, $transparentAlphaColor)) {
                        throw new \InvalidArgumentException('Failed to fill PNG image with alpha transparency.');
                    }
                    if (!imagesavealpha($imageResourceTo, true)) {
                        throw new \InvalidArgumentException('Failed to save alpha transparency into PNG image.');
                    }

                    return $transparentAlphaColor;
                } elseif (false !== $transparentIndex) {
                    // fill image with indexed non-alpha transparency
                    $transparentColor = false;
                    if ($transparentIndex >= 0 && $transparentIndex <= imagecolorstotal($this->_imageHandler)) {
                        list($r, $g, $b) = array_values(imagecolorsforindex($this->_imageHandler, $transparentIndex));
                        $transparentColor = imagecolorallocate($imageResourceTo, $r, $g, $b);
                    }
                    if (false === $transparentColor) {
                        throw new \InvalidArgumentException('Failed to allocate transparent color for image.');
                    }
                    if (!imagefill($imageResourceTo, 0, 0, $transparentColor)) {
                        throw new \InvalidArgumentException('Failed to fill image with transparency.');
                    }
                    imagecolortransparent($imageResourceTo, $transparentColor);
                    return $transparentColor;
                }
            } catch (\Exception $e) {
                throw new \DomainException('Failed to fill image.');
            }
        }
        list($r, $g, $b) = $this->_backgroundColor;
        $color = imagecolorallocate($imageResourceTo, $r, $g, $b);
        if (!imagefill($imageResourceTo, 0, 0, $color)) {
            throw new \InvalidArgumentException("Failed to fill image background with color {$r} {$g} {$b}.");
        }

        return $color;
    }

    /**
     * Gives true for a PNG with alpha, false otherwise
     *
     * @param string $fileName
     * @return boolean
     */
    public function checkAlpha($fileName)
    {
        return (ord(file_get_contents($fileName, false, null, 25, 1)) & 6 & 4) == 4;
    }

    /**
     * Checks if image has alpha transparency
     *
     * @param resource $imageResource
     * @param int $fileType
<<<<<<< HEAD
     * @param bool &$isAlpha
     * @param bool &$isTrueColor
=======
     * @param bool $isAlpha
     * @param bool $isTrueColor
>>>>>>> 96be0d79
     *
     * @return boolean
     *
     * @SuppressWarnings(PHPMD.BooleanGetMethodName)
     */
    private function _getTransparency($imageResource, $fileType, &$isAlpha = false, &$isTrueColor = false)
    {
        $isAlpha = false;
        $isTrueColor = false;
        // assume that transparency is supported by gif/png only
        if (IMAGETYPE_GIF === $fileType || IMAGETYPE_PNG === $fileType) {
            // check for specific transparent color
            $transparentIndex = imagecolortransparent($imageResource);
            if ($transparentIndex >= 0) {
                return $transparentIndex;
            } elseif (IMAGETYPE_PNG === $fileType) {
                // assume that truecolor PNG has transparency
                $isAlpha = $this->checkAlpha($this->_fileName);
                $isTrueColor = true;
                // -1
                return $transparentIndex;
            }
        }
        if (IMAGETYPE_JPEG === $fileType) {
            $isTrueColor = true;
        }
        return false;
    }

    /**
     * Change the image size
     *
     * @param null|int $frameWidth
     * @param null|int $frameHeight
     * @return void
     */
    public function resize($frameWidth = null, $frameHeight = null)
    {
        $dims = $this->_adaptResizeValues($frameWidth, $frameHeight);

        // create new image
        $isAlpha = false;
        $isTrueColor = false;
        $this->_getTransparency($this->_imageHandler, $this->_fileType, $isAlpha, $isTrueColor);
        if ($isTrueColor) {
            $newImage = imagecreatetruecolor($dims['frame']['width'], $dims['frame']['height']);
        } else {
            $newImage = imagecreate($dims['frame']['width'], $dims['frame']['height']);
        }

        if ($isAlpha) {
            $this->_saveAlpha($newImage);
        }

        // fill new image with required color
        $this->_fillBackgroundColor($newImage);

        if ($this->_imageHandler) {
            // resample source image and copy it into new frame
            imagecopyresampled(
                $newImage,
                $this->_imageHandler,
                $dims['dst']['x'],
                $dims['dst']['y'],
                $dims['src']['x'],
                $dims['src']['y'],
                $dims['dst']['width'],
                $dims['dst']['height'],
                $this->_imageSrcWidth,
                $this->_imageSrcHeight
            );
        }
        $this->imageDestroy();
        $this->_imageHandler = $newImage;
        $this->refreshImageDimensions();
        $this->_resized = true;
    }

    /**
     * Rotate image on specific angle
     *
     * @param int $angle
     * @return void
     */
    public function rotate($angle)
    {
        $rotatedImage = imagerotate($this->_imageHandler, $angle, $this->imageBackgroundColor);
        $this->imageDestroy();
        $this->_imageHandler = $rotatedImage;
        $this->refreshImageDimensions();
    }

    /**
     * Add watermark to image
     *
     * @param string $imagePath
     * @param int $positionX
     * @param int $positionY
     * @param int $opacity
     * @param bool $tile
     * @return void
     * @SuppressWarnings(PHPMD.CyclomaticComplexity)
     * @SuppressWarnings(PHPMD.ExcessiveMethodLength)
     * @SuppressWarnings(PHPMD.UnusedLocalVariable)
     * @SuppressWarnings(PHPMD.UnusedFormalParameter)
     */
    public function watermark($imagePath, $positionX = 0, $positionY = 0, $opacity = 30, $tile = false)
    {
        list($watermarkSrcWidth, $watermarkSrcHeight, $watermarkFileType,) = $this->_getImageOptions($imagePath);
        $this->_getFileAttributes();
        $watermark = call_user_func(
            $this->_getCallback('create', $watermarkFileType, 'Unsupported watermark image format.'),
            $imagePath
        );

        $merged = false;

        if ($this->getWatermarkWidth() &&
            $this->getWatermarkHeight() &&
            $this->getWatermarkPosition() != self::POSITION_STRETCH
        ) {
            $newWatermark = imagecreatetruecolor($this->getWatermarkWidth(), $this->getWatermarkHeight());
            imagealphablending($newWatermark, false);
            $col = imagecolorallocate($newWatermark, 255, 255, 255);
            imagecolortransparent($newWatermark, $col);
            imagefilledrectangle($newWatermark, 0, 0, $this->getWatermarkWidth(), $this->getWatermarkHeight(), $col);
            imagesavealpha($newWatermark, true);
            imagecopyresampled(
                $newWatermark,
                $watermark,
                0,
                0,
                0,
                0,
                $this->getWatermarkWidth(),
                $this->getWatermarkHeight(),
                imagesx($watermark),
                imagesy($watermark)
            );
            $watermark = $newWatermark;
        }

        if ($this->getWatermarkPosition() == self::POSITION_TILE) {
            $tile = true;
        } elseif ($this->getWatermarkPosition() == self::POSITION_STRETCH) {
            $newWatermark = imagecreatetruecolor($this->_imageSrcWidth, $this->_imageSrcHeight);
            imagealphablending($newWatermark, false);
            $col = imagecolorallocate($newWatermark, 255, 255, 255);
            imagecolortransparent($newWatermark, $col);
            imagefilledrectangle($newWatermark, 0, 0, $this->_imageSrcWidth, $this->_imageSrcHeight, $col);
            imagesavealpha($newWatermark, true);
            imagecopyresampled(
                $newWatermark,
                $watermark,
                0,
                0,
                0,
                0,
                $this->_imageSrcWidth,
                $this->_imageSrcHeight,
                imagesx($watermark),
                imagesy($watermark)
            );
            $watermark = $newWatermark;
        } elseif ($this->getWatermarkPosition() == self::POSITION_CENTER) {
            $positionX = $this->_imageSrcWidth / 2 - imagesx($watermark) / 2;
            $positionY = $this->_imageSrcHeight / 2 - imagesy($watermark) / 2;
            $this->imagecopymergeWithAlphaFix(
                $this->_imageHandler,
                $watermark,
                $positionX,
                $positionY,
                0,
                0,
                imagesx($watermark),
                imagesy($watermark),
                $this->getWatermarkImageOpacity()
            );
        } elseif ($this->getWatermarkPosition() == self::POSITION_TOP_RIGHT) {
            $positionX = $this->_imageSrcWidth - imagesx($watermark);
            $this->imagecopymergeWithAlphaFix(
                $this->_imageHandler,
                $watermark,
                $positionX,
                $positionY,
                0,
                0,
                imagesx($watermark),
                imagesy($watermark),
                $this->getWatermarkImageOpacity()
            );
        } elseif ($this->getWatermarkPosition() == self::POSITION_TOP_LEFT) {
            $this->imagecopymergeWithAlphaFix(
                $this->_imageHandler,
                $watermark,
                $positionX,
                $positionY,
                0,
                0,
                imagesx($watermark),
                imagesy($watermark),
                $this->getWatermarkImageOpacity()
            );
        } elseif ($this->getWatermarkPosition() == self::POSITION_BOTTOM_RIGHT) {
            $positionX = $this->_imageSrcWidth - imagesx($watermark);
            $positionY = $this->_imageSrcHeight - imagesy($watermark);
            $this->imagecopymergeWithAlphaFix(
                $this->_imageHandler,
                $watermark,
                $positionX,
                $positionY,
                0,
                0,
                imagesx($watermark),
                imagesy($watermark),
                $this->getWatermarkImageOpacity()
            );
        } elseif ($this->getWatermarkPosition() == self::POSITION_BOTTOM_LEFT) {
            $positionY = $this->_imageSrcHeight - imagesy($watermark);
            $this->imagecopymergeWithAlphaFix(
                $this->_imageHandler,
                $watermark,
                $positionX,
                $positionY,
                0,
                0,
                imagesx($watermark),
                imagesy($watermark),
                $this->getWatermarkImageOpacity()
            );
        }

        if ($tile === false && $merged === false) {
            $this->imagecopymergeWithAlphaFix(
                $this->_imageHandler,
                $watermark,
                $positionX,
                $positionY,
                0,
                0,
                imagesx($watermark),
                imagesy($watermark),
                $this->getWatermarkImageOpacity()
            );
        } else {
            $offsetX = $positionX;
            $offsetY = $positionY;
            while ($offsetY <= $this->_imageSrcHeight + imagesy($watermark)) {
                while ($offsetX <= $this->_imageSrcWidth + imagesx($watermark)) {
                    $this->imagecopymergeWithAlphaFix(
                        $this->_imageHandler,
                        $watermark,
                        $offsetX,
                        $offsetY,
                        0,
                        0,
                        imagesx($watermark),
                        imagesy($watermark),
                        $this->getWatermarkImageOpacity()
                    );
                    $offsetX += imagesx($watermark);
                }
                $offsetX = $positionX;
                $offsetY += imagesy($watermark);
            }
        }

        imagedestroy($watermark);
        $this->refreshImageDimensions();
    }

    /**
     * Crop image
     *
     * @param int $top
     * @param int $left
     * @param int $right
     * @param int $bottom
     * @return bool
     */
    public function crop($top = 0, $left = 0, $right = 0, $bottom = 0)
    {
        if ($left == 0 && $top == 0 && $right == 0 && $bottom == 0) {
            return false;
        }

        $newWidth = $this->_imageSrcWidth - $left - $right;
        $newHeight = $this->_imageSrcHeight - $top - $bottom;

        $canvas = imagecreatetruecolor($newWidth, $newHeight);

        if ($this->_fileType == IMAGETYPE_PNG) {
            $this->_saveAlpha($canvas);
        }

        imagecopyresampled(
            $canvas,
            $this->_imageHandler,
            0,
            0,
            $left,
            $top,
            $newWidth,
            $newHeight,
            $newWidth,
            $newHeight
        );
        $this->imageDestroy();
        $this->_imageHandler = $canvas;
        $this->refreshImageDimensions();
        return true;
    }

    /**
     * Checks required dependencies
     *
     * @return void
     * @throws \RuntimeException If some of dependencies are missing
     */
    public function checkDependencies()
    {
        foreach ($this->_requiredExtensions as $value) {
            if (!extension_loaded($value)) {
                throw new \RuntimeException("Required PHP extension '{$value}' was not loaded.");
            }
        }
    }

    /**
     * Reassign image dimensions
     *
     * @return void
     */
    public function refreshImageDimensions()
    {
        $this->_imageSrcWidth = imagesx($this->_imageHandler);
        $this->_imageSrcHeight = imagesy($this->_imageHandler);
    }

    /**
     * Standard destructor. Destroy stored information about image
     */
    public function __destruct()
    {
        $this->imageDestroy();
    }

    /**
     * Helper function to free up memory associated with _imageHandler resource
     *
     * @return void
     */
    private function imageDestroy()
    {
        if (is_resource($this->_imageHandler)) {
            imagedestroy($this->_imageHandler);
        }
    }

    /**
     * Fixes saving PNG alpha channel
     *
     * @param resource $imageHandler
     * @return void
     */
    private function _saveAlpha($imageHandler)
    {
        $background = imagecolorallocate($imageHandler, 0, 0, 0);
        imagecolortransparent($imageHandler, $background);
        imagealphablending($imageHandler, false);
        imagesavealpha($imageHandler, true);
    }

    /**
     * Returns rgba array of the specified pixel
     *
     * @param int $x
     * @param int $y
     * @return array
     */
    public function getColorAt($x, $y)
    {
        $colorIndex = imagecolorat($this->_imageHandler, $x, $y);
        return imagecolorsforindex($this->_imageHandler, $colorIndex);
    }

    /**
     * Create Image from string
     *
     * @param string $text
     * @param string $font
     * @return \Magento\Framework\Image\Adapter\AbstractAdapter
     */
    public function createPngFromString($text, $font = '')
    {
        $error = false;
        $this->_resized = true;
        try {
            $this->_createImageFromTtfText($text, $font);
        } catch (\Exception $e) {
            $error = true;
        }

        if ($error || empty($this->_imageHandler)) {
            $this->_createImageFromText($text);
        }

        return $this;
    }

    /**
     * Create Image using standard font
     *
     * @param string $text
     * @return void
     */
    protected function _createImageFromText($text)
    {
        $width = imagefontwidth($this->_fontSize) * strlen($text);
        $height = imagefontheight($this->_fontSize);

        $this->_createEmptyImage($width, $height);

        $black = imagecolorallocate($this->_imageHandler, 0, 0, 0);
        imagestring($this->_imageHandler, $this->_fontSize, 0, 0, $text, $black);
    }

    /**
     * Create Image using ttf font
     *
     * Note: This function requires both the GD library and the FreeType library
     *
     * @param string $text
     * @param string $font
     * @return void
     * @throws \InvalidArgumentException
     */
    protected function _createImageFromTtfText($text, $font)
    {
        $boundingBox = imagettfbbox($this->_fontSize, 0, $font, $text);
        $width = abs($boundingBox[4] - $boundingBox[0]);
        $height = abs($boundingBox[5] - $boundingBox[1]);

        $this->_createEmptyImage($width, $height);

        $black = imagecolorallocate($this->_imageHandler, 0, 0, 0);
        $result = imagettftext(
            $this->_imageHandler,
            $this->_fontSize,
            0,
            0,
            $height - $boundingBox[1],
            $black,
            $font,
            $text
        );
        if ($result === false) {
            throw new \InvalidArgumentException('Unable to create TTF text');
        }
    }

    /**
     * Create empty image with transparent background
     *
     * @param int $width
     * @param int $height
     * @return void
     */
    protected function _createEmptyImage($width, $height)
    {
        $this->_fileType = IMAGETYPE_PNG;
        $image = imagecreatetruecolor($width, $height);
        $colorWhite = imagecolorallocatealpha($image, 255, 255, 255, 127);

        imagealphablending($image, true);
        imagesavealpha($image, true);

        imagefill($image, 0, 0, $colorWhite);
        $this->imageDestroy();
        $this->_imageHandler = $image;
    }

    /**
     * Fix an issue with the usage of imagecopymerge where the alpha channel is lost
     *
     * @param resource $dst_im
     * @param resource $src_im
     * @param int $dst_x
     * @param int $dst_y
     * @param int $src_x
     * @param int $src_y
     * @param int $src_w
     * @param int $src_h
     * @param int $pct
     *
     * @return bool
     */
    private function imagecopymergeWithAlphaFix(
        $dst_im,
        $src_im,
        $dst_x,
        $dst_y,
        $src_x,
        $src_y,
        $src_w,
        $src_h,
        $pct
    ) {
        if ($pct >= 100) {
            return imagecopy($dst_im, $src_im, $dst_x, $dst_y, $src_x, $src_y, $src_w, $src_h);
        }

        if ($pct < 0) {
            return false;
        }

        $sizeX = imagesx($src_im);
        $sizeY = imagesy($src_im);
        if (false === $sizeX || false === $sizeY) {
            return false;
        }

        $tmpImg = imagecreatetruecolor($src_w, $src_h);
        if (false === $tmpImg) {
            return false;
        }

        if (false === imagealphablending($tmpImg, false)) {
            return false;
        }

        if (false === imagecopy($tmpImg, $src_im, 0, 0, 0, 0, $sizeX, $sizeY)) {
            return false;
        }

        $transparancy = 127 - (($pct*127)/100);
        if (false === imagefilter($tmpImg, IMG_FILTER_COLORIZE, 0, 0, 0, $transparancy)) {
            return false;
        }

        $result = imagecopy($dst_im, $tmpImg, $dst_x, $dst_y, $src_x, $src_y, $src_w, $src_h);
        imagedestroy($tmpImg);

        return $result;
    }
}<|MERGE_RESOLUTION|>--- conflicted
+++ resolved
@@ -325,13 +325,8 @@
      *
      * @param resource $imageResource
      * @param int $fileType
-<<<<<<< HEAD
-     * @param bool &$isAlpha
-     * @param bool &$isTrueColor
-=======
      * @param bool $isAlpha
      * @param bool $isTrueColor
->>>>>>> 96be0d79
      *
      * @return boolean
      *
