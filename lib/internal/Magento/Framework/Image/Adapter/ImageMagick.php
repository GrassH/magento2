--- conflicted
+++ resolved
@@ -86,16 +86,12 @@
         try {
             $this->_imageHandler = new \Imagick($this->_fileName);
         } catch (\ImagickException $e) {
-<<<<<<< HEAD
             //phpcs:ignore Magento2.Exceptions.DirectThrow
-            throw new \Exception(sprintf('Unsupported image format. File: %s', $this->_fileName), $e->getCode(), $e);
-=======
             throw new LocalizedException(
                 __('Unsupported image format. File: %1', $this->_fileName),
                 $e,
                 $e->getCode()
             );
->>>>>>> c4a7d778
         }
 
         $this->backgroundColor();
@@ -335,16 +331,12 @@
                 $this->addSingleWatermark($positionX, $positionY, $watermark, $compositeChannels);
             }
         } catch (\ImagickException $e) {
-<<<<<<< HEAD
             //phpcs:ignore Magento2.Exceptions.DirectThrow
-            throw new \Exception('Unable to create watermark.', $e->getCode(), $e);
-=======
             throw new LocalizedException(
                 __('Unable to create watermark.'),
                 $e,
                 $e->getCode()
             );
->>>>>>> c4a7d778
         }
 
         // merge layers
