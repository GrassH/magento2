--- conflicted
+++ resolved
@@ -6,13 +6,9 @@
 namespace Magento\Framework\Image\Adapter;
 
 /**
-<<<<<<< HEAD
- * ImageMagick adapter.
-=======
  * Wrapper for Imagick image processing PHP Extension.
  *
  * @link https://www.php.net/manual/en/book.imagick.php
->>>>>>> ba8fae36
  */
 class ImageMagick extends \Magento\Framework\Image\Adapter\AbstractAdapter
 {
@@ -90,16 +86,12 @@
         try {
             $this->_imageHandler = new \Imagick($this->_fileName);
         } catch (\ImagickException $e) {
-<<<<<<< HEAD
             //phpcs:ignore Magento2.Exceptions.DirectThrow
-            throw new \Exception(sprintf('Unsupported image format. File: %s', $this->_fileName), $e->getCode(), $e);
-=======
             throw new \RuntimeException(
                 sprintf('Unsupported image format. File: %s', $this->_fileName),
                 $e->getCode(),
                 $e
             );
->>>>>>> ba8fae36
         }
 
         $this->backgroundColor();
@@ -107,7 +99,6 @@
     }
 
     /**
-<<<<<<< HEAD
      * Checks for invalid URL schema if it exists
      *
      * @param string $filename
@@ -125,12 +116,9 @@
     }
 
     /**
-     * Save image to specific path. If some folders of path does not exist they will be created
-=======
      * Save image to specific path.
      *
      * If some folders of path does not exist they will be created
->>>>>>> ba8fae36
      *
      * @param null|string $destination
      * @param null|string $newName
@@ -168,11 +156,7 @@
     }
 
     /**
-<<<<<<< HEAD
      * Render image and return its binary contents
-=======
-     * Render image binary content and return it.
->>>>>>> ba8fae36
      *
      * @see \Magento\Framework\Image\Adapter\AbstractAdapter::getImage
      * @return string
@@ -385,12 +369,8 @@
                 );
             }
         } catch (\ImagickException $e) {
-<<<<<<< HEAD
             //phpcs:ignore Magento2.Exceptions.DirectThrow
-            throw new \Exception('Unable to create watermark.', $e->getCode(), $e);
-=======
             throw new \RuntimeException('Unable to create watermark.', $e->getCode(), $e);
->>>>>>> ba8fae36
         }
 
         // merge layers
@@ -408,12 +388,8 @@
     public function checkDependencies()
     {
         if (!class_exists('\Imagick', false)) {
-<<<<<<< HEAD
             //phpcs:ignore Magento2.Exceptions.DirectThrow
-            throw new \Exception("Required PHP extension 'Imagick' was not loaded.");
-=======
             throw new \RuntimeException("Required PHP extension 'Imagick' was not loaded.");
->>>>>>> ba8fae36
         }
     }
 
