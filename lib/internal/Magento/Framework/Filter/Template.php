<?php
/**
 * Copyright © 2015 Magento. All rights reserved.
 * See COPYING.txt for license details.
 */

/**
 * Template constructions filter
 */
namespace Magento\Framework\Filter;

class Template implements \Zend_Filter_Interface
{
    /**
     * Construction regular expression
     */
    const CONSTRUCTION_PATTERN = '/{{([a-z]{0,10})(.*?)}}/si';

    /**#@+
     * Construction logic regular expression
     */
    const CONSTRUCTION_DEPEND_PATTERN = '/{{depend\s*(.*?)}}(.*?){{\\/depend\s*}}/si';

    const CONSTRUCTION_IF_PATTERN = '/{{if\s*(.*?)}}(.*?)({{else}}(.*?))?{{\\/if\s*}}/si';

    const CONSTRUCTION_TEMPLATE_PATTERN = '/{{(template)(.*?)}}/si';

    /**#@-*/

    /**
     * Callbacks that will be applied after filtering
     *
     * @var array
     */
    private $afterFilterCallbacks = [];

    /**
     * Assigned template variables
     *
     * @var array
     */
    protected $_templateVars = [];

    /**
     * Template processor
     *
     * @var callable|null
     */
    protected $_templateProcessor = null;

    /**
     * @var \Magento\Framework\Stdlib\String
     */
    protected $string;

    /**
     * @param \Magento\Framework\Stdlib\String $string
     * @param array $variables
     */
    public function __construct(\Magento\Framework\Stdlib\String $string, $variables = [])
    {
        $this->string = $string;
        $this->setVariables($variables);
    }

    /**
     * Sets template variables that's can be called through {var ...} statement
     *
     * @param array $variables
     * @return \Magento\Framework\Filter\Template
     */
    public function setVariables(array $variables)
    {
        foreach ($variables as $name => $value) {
            $this->_templateVars[$name] = $value;
        }
        return $this;
    }

    /**
     * Sets the processor for template directive.
     *
     * @param callable $callback it must return string
     * @return $this
     */
    public function setTemplateProcessor(callable $callback)
    {
        $this->_templateProcessor = $callback;
        return $this;
    }

    /**
     * Sets the processor for template directive.
     *
     * @return callable|null
     */
    public function getTemplateProcessor()
    {
        return is_callable($this->_templateProcessor) ? $this->_templateProcessor : null;
    }

    /**
     * Filter the string as template.
     *
     * @param string $value
     * @return string
     * @throws \Exception
     * @SuppressWarnings(PHPMD.CyclomaticComplexity)
     */
    public function filter($value)
    {
        // "depend", "if", and "include" directives should be first
        foreach ([
                     self::CONSTRUCTION_DEPEND_PATTERN => 'dependDirective',
                     self::CONSTRUCTION_IF_PATTERN => 'ifDirective',
                     self::CONSTRUCTION_TEMPLATE_PATTERN => 'templateDirective',
                 ] as $pattern => $directive) {
            if (preg_match_all($pattern, $value, $constructions, PREG_SET_ORDER)) {
                foreach ($constructions as $construction) {
                    $callback = [$this, $directive];
                    if (!is_callable($callback)) {
                        continue;
                    }
                    try {
                        $replacedValue = call_user_func($callback, $construction);
                    } catch (\Exception $e) {
                        throw $e;
                    }
                    $value = str_replace($construction[0], $replacedValue, $value);
                }
            }
        }

        if (preg_match_all(self::CONSTRUCTION_PATTERN, $value, $constructions, PREG_SET_ORDER)) {
            foreach ($constructions as $construction) {
                $callback = [$this, $construction[1] . 'Directive'];
                if (!is_callable($callback)) {
                    continue;
                }
                try {
                    $replacedValue = call_user_func($callback, $construction);
                } catch (\Exception $e) {
                    throw $e;
                }
                $value = str_replace($construction[0], $replacedValue, $value);
            }
        }

        $value = $this->afterFilter($value);
        return $value;
    }

    /**
     * Runs callbacks that have been added to filter content after directive processing is finished.
     *
<<<<<<< HEAD
     * @param $value
=======
     * @param string $value
>>>>>>> ca8c5fd3
     * @return string
     */
    protected function afterFilter($value)
    {
        foreach ($this->afterFilterCallbacks as $callback) {
            $value = call_user_func($callback, $value);
        }
<<<<<<< HEAD
=======
        // Since a single instance of this class can be used to filter content multiple times, reset callbacks to
        // prevent callbacks running for unrelated content (e.g., email subject and email body)
        $this->resetAfterFilterCallbacks();
>>>>>>> ca8c5fd3
        return $value;
    }

    /**
     * Adds a callback to run after main filtering has happened. Callback must accept a single argument and return
     * a string of the processed value.
     *
     * @param callable $afterFilterCallback
     * @return $this
     */
    public function addAfterFilterCallback(callable $afterFilterCallback)
    {
        // Only add callback if it doesn't already exist
        if (in_array($afterFilterCallback, $this->afterFilterCallbacks)) {
            return $this;
        }

        $this->afterFilterCallbacks[] = $afterFilterCallback;
        return $this;
    }

    /**
<<<<<<< HEAD
=======
     * Resets the after filter callbacks
     *
     * @return $this
     */
    protected function resetAfterFilterCallbacks()
    {
        $this->afterFilterCallbacks = [];
        return $this;
    }

    /**
>>>>>>> ca8c5fd3
     * @param string[] $construction
     * @return string
     */
    public function varDirective($construction)
    {
        if (count($this->_templateVars) == 0) {
            // If template prepossessing
            return $construction[0];
        }

        $replacedValue = $this->_getVariable($construction[2], '');
        return $replacedValue;
    }

    /**
     * Allows templates to be included inside other templates
     *
     * Usage:
     *
     *     {{template config_path="<PATH>"}}
     *
     * <PATH> equals the XPATH to the system configuration value that contains the value of the template.
     * This directive is useful to include things like a global header/footer.
     *
     * @param string[] $construction
     * @return mixed
     */
    public function templateDirective($construction)
    {
        // Processing of {template config_path=... [...]} statement
        $templateParameters = $this->_getParameters($construction[2]);
        if (!isset($templateParameters['config_path']) or !$this->getTemplateProcessor()) {
            // Not specified template or not set include processor
            $replacedValue = '{Error in template processing}';
        } else {
            // Including of template
            $configPath = $templateParameters['config_path'];
            unset($templateParameters['config_path']);
            $templateParameters = array_merge_recursive($templateParameters, $this->_templateVars);
            $replacedValue = call_user_func($this->getTemplateProcessor(), $configPath, $templateParameters);
        }
        return $replacedValue;
    }

    /**
     * @param string[] $construction
     * @return string
     */
    public function dependDirective($construction)
    {
        if (count($this->_templateVars) == 0) {
            // If template processing
            return $construction[0];
        }

        if ($this->_getVariable($construction[1], '') == '') {
            return '';
        } else {
            return $construction[2];
        }
    }

    /**
     * @param string[] $construction
     * @return string
     */
    public function ifDirective($construction)
    {
        if (count($this->_templateVars) == 0) {
            return $construction[0];
        }

        if ($this->_getVariable($construction[1], '') == '') {
            if (isset($construction[3]) && isset($construction[4])) {
                return $construction[4];
            }
            return '';
        } else {
            return $construction[2];
        }
    }

    /**
     * Return associative array of parameters.
     *
     * @param string $value raw parameters
     * @return array
     */
    protected function _getParameters($value)
    {
        $tokenizer = new Template\Tokenizer\Parameter();
        $tokenizer->setString($value);
        $params = $tokenizer->tokenize();
        foreach ($params as $key => $value) {
            if (substr($value, 0, 1) === '$') {
                $params[$key] = $this->_getVariable(substr($value, 1), null);
            }
        }
        return $params;
    }

    /**
     * Return variable value for var construction
     *
     * @param string $value raw parameters
     * @param string $default default value
     * @return string
     * @SuppressWarnings(PHPMD.CyclomaticComplexity)
     */
    protected function _getVariable($value, $default = '{no_value_defined}')
    {
        \Magento\Framework\Profiler::start('email_template_processing_variables');
        $tokenizer = new Template\Tokenizer\Variable();
        $tokenizer->setString($value);
        $stackVars = $tokenizer->tokenize();
        $result = $default;
        $last = 0;
        for ($i = 0; $i < count($stackVars); $i++) {
            if ($i == 0 && isset($this->_templateVars[$stackVars[$i]['name']])) {
                // Getting of template value
                $stackVars[$i]['variable'] = & $this->_templateVars[$stackVars[$i]['name']];
            } elseif (isset(
                $stackVars[$i - 1]['variable']
                ) && $stackVars[$i - 1]['variable'] instanceof \Magento\Framework\Object
            ) {
                // If object calling methods or getting properties
                if ($stackVars[$i]['type'] == 'property') {
                    $caller = 'get' . $this->string->upperCaseWords($stackVars[$i]['name'], '_', '');
                    $stackVars[$i]['variable'] = method_exists(
                        $stackVars[$i - 1]['variable'],
                        $caller
                    ) ? $stackVars[$i - 1]['variable']->{$caller}() : $stackVars[$i - 1]['variable']->getData(
                        $stackVars[$i]['name']
                    );
                } elseif ($stackVars[$i]['type'] == 'method') {
                    // Calling of object method
                    if (method_exists(
                        $stackVars[$i - 1]['variable'],
                        $stackVars[$i]['name']
                    ) || substr(
                        $stackVars[$i]['name'],
                        0,
                        3
                    ) == 'get'
                    ) {
                        $stackVars[$i]['variable'] = call_user_func_array(
                            [$stackVars[$i - 1]['variable'], $stackVars[$i]['name']],
                            $stackVars[$i]['args']
                        );
                    }
                }
                $last = $i;
            }
        }

        if (isset($stackVars[$last]['variable'])) {
            // If value for construction exists set it
            $result = $stackVars[$last]['variable'];
        }
        \Magento\Framework\Profiler::stop('email_template_processing_variables');
        return $result;
    }
}<|MERGE_RESOLUTION|>--- conflicted
+++ resolved
@@ -153,11 +153,7 @@
     /**
      * Runs callbacks that have been added to filter content after directive processing is finished.
      *
-<<<<<<< HEAD
-     * @param $value
-=======
      * @param string $value
->>>>>>> ca8c5fd3
      * @return string
      */
     protected function afterFilter($value)
@@ -165,12 +161,9 @@
         foreach ($this->afterFilterCallbacks as $callback) {
             $value = call_user_func($callback, $value);
         }
-<<<<<<< HEAD
-=======
         // Since a single instance of this class can be used to filter content multiple times, reset callbacks to
         // prevent callbacks running for unrelated content (e.g., email subject and email body)
         $this->resetAfterFilterCallbacks();
->>>>>>> ca8c5fd3
         return $value;
     }
 
@@ -193,8 +186,6 @@
     }
 
     /**
-<<<<<<< HEAD
-=======
      * Resets the after filter callbacks
      *
      * @return $this
@@ -206,7 +197,6 @@
     }
 
     /**
->>>>>>> ca8c5fd3
      * @param string[] $construction
      * @return string
      */
