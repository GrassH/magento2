--- conflicted
+++ resolved
@@ -46,11 +46,7 @@
      *
      * @var callable|null
      */
-<<<<<<< HEAD
-    protected $_templateProcessor = null;
-=======
     protected $templateProcessor = null;
->>>>>>> 7a03f199
 
     /**
      * @var \Magento\Framework\Stdlib\String
@@ -89,11 +85,7 @@
      */
     public function setTemplateProcessor(callable $callback)
     {
-<<<<<<< HEAD
-        $this->_templateProcessor = $callback;
-=======
         $this->templateProcessor = $callback;
->>>>>>> 7a03f199
         return $this;
     }
 
@@ -104,11 +96,7 @@
      */
     public function getTemplateProcessor()
     {
-<<<<<<< HEAD
-        return is_callable($this->_templateProcessor) ? $this->_templateProcessor : null;
-=======
         return is_callable($this->templateProcessor) ? $this->templateProcessor : null;
->>>>>>> 7a03f199
     }
 
     /**
@@ -121,11 +109,7 @@
      */
     public function filter($value)
     {
-<<<<<<< HEAD
-        // "depend", "if", and "include" directives should be first
-=======
         // "depend", "if", and "template" directives should be first
->>>>>>> 7a03f199
         foreach ([
                      self::CONSTRUCTION_DEPEND_PATTERN => 'dependDirective',
                      self::CONSTRUCTION_IF_PATTERN => 'ifDirective',
@@ -163,32 +147,10 @@
         }
 
         $value = $this->afterFilter($value);
-<<<<<<< HEAD
         return $value;
     }
 
     /**
-     * Runs callbacks that have been added to filter content after directive processing is finished.
-     *
-     * @param string $value
-     * @return string
-     */
-    protected function afterFilter($value)
-    {
-        foreach ($this->afterFilterCallbacks as $callback) {
-            $value = call_user_func($callback, $value);
-        }
-        // Since a single instance of this class can be used to filter content multiple times, reset callbacks to
-        // prevent callbacks running for unrelated content (e.g., email subject and email body)
-        $this->resetAfterFilterCallbacks();
-=======
->>>>>>> 7a03f199
-        return $value;
-    }
-
-    /**
-<<<<<<< HEAD
-=======
      * Runs callbacks that have been added to filter content after directive processing is finished.
      *
      * @param string $value
@@ -206,7 +168,6 @@
     }
 
     /**
->>>>>>> 7a03f199
      * Adds a callback to run after main filtering has happened. Callback must accept a single argument and return
      * a string of the processed value.
      *
@@ -266,11 +227,7 @@
     public function templateDirective($construction)
     {
         // Processing of {template config_path=... [...]} statement
-<<<<<<< HEAD
-        $templateParameters = $this->_getParameters($construction[2]);
-=======
         $templateParameters = $this->getParameters($construction[2]);
->>>>>>> 7a03f199
         if (!isset($templateParameters['config_path']) or !$this->getTemplateProcessor()) {
             // Not specified template or not set include processor
             $replacedValue = '{Error in template processing}';
@@ -278,11 +235,7 @@
             // Including of template
             $configPath = $templateParameters['config_path'];
             unset($templateParameters['config_path']);
-<<<<<<< HEAD
-            $templateParameters = array_merge_recursive($templateParameters, $this->_templateVars);
-=======
             $templateParameters = array_merge_recursive($templateParameters, $this->templateVars);
->>>>>>> 7a03f199
             $replacedValue = call_user_func($this->getTemplateProcessor(), $configPath, $templateParameters);
         }
         return $replacedValue;
@@ -332,11 +285,7 @@
      * @param string $value raw parameters
      * @return array
      */
-<<<<<<< HEAD
-    protected function _getParameters($value)
-=======
     protected function getParameters($value)
->>>>>>> 7a03f199
     {
         $tokenizer = new Template\Tokenizer\Parameter();
         $tokenizer->setString($value);
@@ -413,7 +362,8 @@
      * @param $stack
      * @return mixed
      */
-    protected function getStackArgs($stack) {
+    protected function getStackArgs($stack)
+    {
         foreach ($stack as $i => $value) {
             if (is_array($value)) {
                 $stack[$i] = $this->getStackArgs($value);
