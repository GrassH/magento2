--- conflicted
+++ resolved
@@ -76,14 +76,11 @@
         'save',
         'getcollection',
         'getresource',
-<<<<<<< HEAD
+        'getconfig',
         'setvariables',
         'settemplateprocessor',
         'gettemplateprocessor',
         'vardirective'
-=======
-        'getconfig'
->>>>>>> 6a496d7b
     ];
 
     /**
