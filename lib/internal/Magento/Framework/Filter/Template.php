--- conflicted
+++ resolved
@@ -77,14 +77,11 @@
         'getcollection',
         'getresource',
         'getconfig',
-<<<<<<< HEAD
         'setvariables',
         'settemplateprocessor',
         'gettemplateprocessor',
-        'vardirective'
-=======
-        'delete',
->>>>>>> a040e792
+        'vardirective',
+        'delete'
     ];
 
     /**
