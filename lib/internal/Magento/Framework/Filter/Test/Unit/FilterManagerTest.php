<?php declare(strict_types=1);
/**
 * Copyright © Magento, Inc. All rights reserved.
 * See COPYING.txt for license details.
 */
namespace Magento\Framework\Filter\Test\Unit;

use Magento\Framework\Filter\Factory;
use Magento\Framework\Filter\FilterManager;
use Magento\Framework\Filter\FilterManager\Config;
use Magento\Framework\ObjectManagerInterface;
use PHPUnit\Framework\TestCase;

class FilterManagerTest extends TestCase
{
    /**
     * @var FilterManager
     */
    protected $_filterManager;

    /**
     * @var Factory
     */
    protected $_factoryMock;

    /**
     * @var ObjectManagerInterface
     */
    protected $_objectManager;

    /**
     * @var Config
     */
    protected $_config;

    protected function initMocks()
    {
        $factoryName = Factory::class;
        $this->_factoryMock = $this->createPartialMock($factoryName, ['canCreateFilter', 'createFilter']);
        $this->_objectManager = $this->createMock(ObjectManagerInterface::class);
        $this->_objectManager->expects(
            $this->atLeastOnce()
        )->method(
            'create'
        )->with(
            $this->equalTo($factoryName)
        )->willReturn(
            $this->_factoryMock
        );
        $this->_config =
            $this->createPartialMock(Config::class, ['getFactories']);
        $this->_config->expects(
            $this->atLeastOnce()
        )->method(
            'getFactories'
        )->willReturn(
            [$factoryName]
        );
        $this->_filterManager = new FilterManager($this->_objectManager, $this->_config);
    }

    public function testGetFilterFactories()
    {
        $this->initMocks();
        $method =
            new \ReflectionMethod(FilterManager::class, 'getFilterFactories');
        $method->setAccessible(true);
        $this->assertEquals([$this->_factoryMock], $method->invoke($this->_filterManager));
    }

<<<<<<< HEAD
    /**
     */
    public function testGetFilterFactoriesWrongInstance()
    {
        $this->expectException(\UnexpectedValueException::class);
        $this->expectExceptionMessage('Filter factory must implement FilterFactoryInterface interface, stdClass was given.');

        $factoryName = \Magento\Framework\Filter\Factory::class;
=======
    public function testGetFilterFactoriesWrongInstance()
    {
        $this->expectException('UnexpectedValueException');
        $this->expectExceptionMessage(
            'Filter factory must implement FilterFactoryInterface interface, stdClass was given.'
        );
        $factoryName = Factory::class;
>>>>>>> 5ce65294
        $this->_factoryMock = new \stdClass();
        $this->_objectManager = $this->createMock(ObjectManagerInterface::class);
        $this->_objectManager->expects(
            $this->atLeastOnce()
        )->method(
            'create'
        )->with(
            $this->equalTo($factoryName)
        )->willReturn(
            $this->_factoryMock
        );
        $this->_config =
            $this->createPartialMock(Config::class, ['getFactories']);
        $this->_config->expects(
            $this->atLeastOnce()
        )->method(
            'getFactories'
        )->willReturn(
            [$factoryName]
        );
        $this->_filterManager = new FilterManager($this->_objectManager, $this->_config);

        $method = new \ReflectionMethod(FilterManager::class, 'getFilterFactories');
        $method->setAccessible(true);
        $method->invoke($this->_filterManager);
    }

    public function testCreateFilterInstance()
    {
        $this->initMocks();
        $filterMock = $this->getMockBuilder('FactoryInterface')->getMock();
        $this->configureFactoryMock($filterMock, 'alias', ['123']);

        $method = new \ReflectionMethod(FilterManager::class, 'createFilterInstance');
        $method->setAccessible(true);
        $this->assertEquals($filterMock, $method->invoke($this->_filterManager, 'alias', ['123']));
    }

<<<<<<< HEAD
    /**
     */
    public function testCreateFilterInstanceWrongAlias()
    {
        $this->expectException(\InvalidArgumentException::class);
        $this->expectExceptionMessage('Filter was not found by given alias wrongAlias');

=======
    public function testCreateFilterInstanceWrongAlias()
    {
        $this->expectException('InvalidArgumentException');
        $this->expectExceptionMessage('Filter was not found by given alias wrongAlias');
>>>>>>> 5ce65294
        $this->initMocks();
        $filterAlias = 'wrongAlias';
        $this->_factoryMock->expects(
            $this->atLeastOnce()
        )->method(
            'canCreateFilter'
        )->with(
            $this->equalTo($filterAlias)
        )->willReturn(
            false
        );

        $method = new \ReflectionMethod(FilterManager::class, 'createFilterInstance');
        $method->setAccessible(true);
        $method->invoke($this->_filterManager, $filterAlias, []);
    }

    /**
     * @param object $filter
     * @param string $alias
     * @param array $arguments
     */
    protected function configureFactoryMock($filter, $alias, $arguments = [])
    {
        $this->_factoryMock->expects(
            $this->atLeastOnce()
        )->method(
            'canCreateFilter'
        )->with(
            $this->equalTo($alias)
        )->willReturn(
            true
        );

        $this->_factoryMock->expects(
            $this->atLeastOnce()
        )->method(
            'createFilter'
        )->with(
            $this->equalTo($alias),
            $this->equalTo($arguments)
        )->willReturn(
            $filter
        );
    }

    public function testCall()
    {
        $value = 'testValue';
        $this->initMocks();
        $filterMock = $this->getMockBuilder('FactoryInterface')->setMethods(['filter'])->getMock();
        $filterMock->expects(
            $this->atLeastOnce()
        )->method(
            'filter'
        )->with(
            $this->equalTo($value)
        )->willReturn(
            $value
        );
        $this->configureFactoryMock($filterMock, 'alias', ['123']);
        $this->assertEquals($value, $this->_filterManager->alias($value, ['123']));
    }
}<|MERGE_RESOLUTION|>--- conflicted
+++ resolved
@@ -44,8 +44,8 @@
             'create'
         )->with(
             $this->equalTo($factoryName)
-        )->willReturn(
-            $this->_factoryMock
+        )->will(
+            $this->returnValue($this->_factoryMock)
         );
         $this->_config =
             $this->createPartialMock(Config::class, ['getFactories']);
@@ -53,8 +53,8 @@
             $this->atLeastOnce()
         )->method(
             'getFactories'
-        )->willReturn(
-            [$factoryName]
+        )->will(
+            $this->returnValue([$factoryName])
         );
         $this->_filterManager = new FilterManager($this->_objectManager, $this->_config);
     }
@@ -68,16 +68,6 @@
         $this->assertEquals([$this->_factoryMock], $method->invoke($this->_filterManager));
     }
 
-<<<<<<< HEAD
-    /**
-     */
-    public function testGetFilterFactoriesWrongInstance()
-    {
-        $this->expectException(\UnexpectedValueException::class);
-        $this->expectExceptionMessage('Filter factory must implement FilterFactoryInterface interface, stdClass was given.');
-
-        $factoryName = \Magento\Framework\Filter\Factory::class;
-=======
     public function testGetFilterFactoriesWrongInstance()
     {
         $this->expectException('UnexpectedValueException');
@@ -85,7 +75,6 @@
             'Filter factory must implement FilterFactoryInterface interface, stdClass was given.'
         );
         $factoryName = Factory::class;
->>>>>>> 5ce65294
         $this->_factoryMock = new \stdClass();
         $this->_objectManager = $this->createMock(ObjectManagerInterface::class);
         $this->_objectManager->expects(
@@ -94,8 +83,8 @@
             'create'
         )->with(
             $this->equalTo($factoryName)
-        )->willReturn(
-            $this->_factoryMock
+        )->will(
+            $this->returnValue($this->_factoryMock)
         );
         $this->_config =
             $this->createPartialMock(Config::class, ['getFactories']);
@@ -103,8 +92,8 @@
             $this->atLeastOnce()
         )->method(
             'getFactories'
-        )->willReturn(
-            [$factoryName]
+        )->will(
+            $this->returnValue([$factoryName])
         );
         $this->_filterManager = new FilterManager($this->_objectManager, $this->_config);
 
@@ -124,20 +113,10 @@
         $this->assertEquals($filterMock, $method->invoke($this->_filterManager, 'alias', ['123']));
     }
 
-<<<<<<< HEAD
-    /**
-     */
-    public function testCreateFilterInstanceWrongAlias()
-    {
-        $this->expectException(\InvalidArgumentException::class);
-        $this->expectExceptionMessage('Filter was not found by given alias wrongAlias');
-
-=======
     public function testCreateFilterInstanceWrongAlias()
     {
         $this->expectException('InvalidArgumentException');
         $this->expectExceptionMessage('Filter was not found by given alias wrongAlias');
->>>>>>> 5ce65294
         $this->initMocks();
         $filterAlias = 'wrongAlias';
         $this->_factoryMock->expects(
@@ -146,8 +125,8 @@
             'canCreateFilter'
         )->with(
             $this->equalTo($filterAlias)
-        )->willReturn(
-            false
+        )->will(
+            $this->returnValue(false)
         );
 
         $method = new \ReflectionMethod(FilterManager::class, 'createFilterInstance');
@@ -168,8 +147,8 @@
             'canCreateFilter'
         )->with(
             $this->equalTo($alias)
-        )->willReturn(
-            true
+        )->will(
+            $this->returnValue(true)
         );
 
         $this->_factoryMock->expects(
@@ -179,8 +158,8 @@
         )->with(
             $this->equalTo($alias),
             $this->equalTo($arguments)
-        )->willReturn(
-            $filter
+        )->will(
+            $this->returnValue($filter)
         );
     }
 
@@ -195,8 +174,8 @@
             'filter'
         )->with(
             $this->equalTo($value)
-        )->willReturn(
-            $value
+        )->will(
+            $this->returnValue($value)
         );
         $this->configureFactoryMock($filterMock, 'alias', ['123']);
         $this->assertEquals($value, $this->_filterManager->alias($value, ['123']));
