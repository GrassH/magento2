--- conflicted
+++ resolved
@@ -124,8 +124,6 @@
 
         // Callback should *not* run as callbacks should be reset
         $this->assertEquals($value, $this->templateFilter->filter($value));
-<<<<<<< HEAD
-=======
     }
 
     /**
@@ -151,7 +149,7 @@
 
         $stub->expects($this->once())
             ->method('bar')
-            ->will($this->returnCallback(function($arg) {
+            ->will($this->returnCallback(function ($arg) {
                 return serialize($arg);
             }));
 
@@ -182,6 +180,5 @@
                 'a:3:{s:7:"param_1";s:7:"value_1";s:7:"param_2";s:5:"lorem";s:7:"param_3";a:2:{s:1:"a";s:3:"bee";s:1:"c";s:3:"dee";}}',
             ],
         ];
->>>>>>> 7a03f199
     }
 }