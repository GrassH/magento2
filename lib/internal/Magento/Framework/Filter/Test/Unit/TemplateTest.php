<?php
/**
 * Copyright © Magento, Inc. All rights reserved.
 * See COPYING.txt for license details.
 */

namespace Magento\Framework\Filter\Test\Unit;

use Magento\Store\Model\Store;

class TemplateTest extends \PHPUnit\Framework\TestCase
{
    /**
     * @var \Magento\Framework\Filter\Template
     */
    private $templateFilter;

    /**
     * @var Store
     */
    private $store;

    protected function setUp()
    {
        $objectManager = new \Magento\Framework\TestFramework\Unit\Helper\ObjectManager($this);
        $this->templateFilter = $objectManager->getObject(\Magento\Framework\Filter\Template::class);
        $this->store = $objectManager->getObject(Store::class);
    }

    public function testFilter()
    {
        $this->templateFilter->setVariables(
            [
                'customer' => new \Magento\Framework\DataObject(['firstname' => 'Felicia', 'lastname' => 'Henry']),
                'company' => 'A. L. Price',
                'street1' => '687 Vernon Street',
                'city' => 'Parker Dam',
                'region' => 'CA',
                'postcode' => '92267',
                'telephone' => '760-663-5876',
            ]
        );

        $template = <<<TEMPLATE
{{var customer.firstname}} {{depend middlename}}{{var middlename}} {{/depend}}{{var customer.getLastname()}}
{{depend company}}{{var company}}{{/depend}}
{{if street1}}{{var street1}}
{{/if}}
{{depend street2}}{{var street2}}{{/depend}}
{{depend street3}}{{var street3}}{{/depend}}
{{depend street4}}{{var street4}}{{/depend}}
{{if city}}{{var city}},  {{/if}}{{if region}}{{var region}}, {{/if}}{{if postcode}}{{var postcode}}{{/if}}
{{var country}}
{{depend telephone}}T: {{var telephone}}{{/depend}}
{{depend fax}}F: {{var fax}}{{/depend}}
{{depend vat_id}}VAT: {{var vat_id}}{{/depend}}
TEMPLATE;

        $expectedResult = <<<EXPECTED_RESULT
Felicia Henry
A. L. Price
687 Vernon Street




Parker Dam,  CA, 92267

T: 760-663-5876


EXPECTED_RESULT;

        $this->assertEquals(
            $expectedResult,
            $this->templateFilter->filter($template),
            'Template was processed incorrectly'
        );
    }

    /**
     * @covers \Magento\Framework\Filter\Template::afterFilter
     * @covers \Magento\Framework\Filter\Template::addAfterFilterCallback
     */
    public function testAfterFilter()
    {
        $value = 'test string';
        $expectedResult = 'TEST STRING';

        // Build arbitrary object to pass into the addAfterFilterCallback method
        $callbackObject = $this->getMockBuilder('stdObject')
            ->setMethods(['afterFilterCallbackMethod'])
            ->getMock();

        $callbackObject->expects($this->once())
            ->method('afterFilterCallbackMethod')
            ->with($value)
            ->will($this->returnValue($expectedResult));

        // Add callback twice to ensure that the check in addAfterFilterCallback prevents the callback from being called
        // more than once
        $this->templateFilter->addAfterFilterCallback([$callbackObject, 'afterFilterCallbackMethod']);
        $this->templateFilter->addAfterFilterCallback([$callbackObject, 'afterFilterCallbackMethod']);

        $this->assertEquals($expectedResult, $this->templateFilter->filter($value));
    }

    /**
     * @covers \Magento\Framework\Filter\Template::afterFilter
     * @covers \Magento\Framework\Filter\Template::addAfterFilterCallback
     * @covers \Magento\Framework\Filter\Template::resetAfterFilterCallbacks
     */
    public function testAfterFilterCallbackReset()
    {
        $value = 'test string';
        $expectedResult = 'TEST STRING';

        // Build arbitrary object to pass into the addAfterFilterCallback method
        $callbackObject = $this->getMockBuilder('stdObject')
            ->setMethods(['afterFilterCallbackMethod'])
            ->getMock();

        $callbackObject->expects($this->once())
            ->method('afterFilterCallbackMethod')
            ->with($value)
            ->will($this->returnValue($expectedResult));

        $this->templateFilter->addAfterFilterCallback([$callbackObject, 'afterFilterCallbackMethod']);

        // Callback should run and filter content
        $this->assertEquals($expectedResult, $this->templateFilter->filter($value));

        // Callback should *not* run as callbacks should be reset
        $this->assertEquals($value, $this->templateFilter->filter($value));
    }

    /**
     * @covers \Magento\Framework\Filter\Template::varDirective
     * @covers \Magento\Framework\Filter\Template::getVariable
     * @covers \Magento\Framework\Filter\Template::getStackArgs
     * @dataProvider varDirectiveDataProvider
     */
    public function testVarDirective($construction, $variables, $expectedResult)
    {
        $this->templateFilter->setVariables($variables);
        $this->assertEquals($expectedResult, $this->templateFilter->filter($construction));
    }

    /**
     * @return array
     */
    public function varDirectiveDataProvider()
    {
        /* @var $dataObjectVariable \Magento\Framework\DataObject|\PHPUnit_Framework_MockObject_MockObject */
        $dataObjectVariable = $this->getMockBuilder(\Magento\Framework\DataObject::class)
            ->disableOriginalConstructor()
            ->disableProxyingToOriginalMethods()
            ->setMethods(['bar'])
            ->getMock();
        $dataObjectVariable->expects($this->once())
            ->method('bar')
            ->willReturn('DataObject Method Return');

        /* @var $nonDataObjectVariable \Magento\Framework\Escaper|\PHPUnit_Framework_MockObject_MockObject */
        $nonDataObjectVariable = $this->getMockBuilder(\Magento\Framework\Escaper::class)
            ->disableOriginalConstructor()
            ->getMock();
        $nonDataObjectVariable->expects($this->once())
            ->method('escapeHtml')
            ->willReturnArgument(0);

        return [
            'no variables' => [
                '{{var}}',
                [],
                '{{var}}',
            ],
            'invalid variable' => [
                '{{var invalid}}',
                ['foobar' => 'barfoo'],
                '',
            ],
            'string variable' => [
                '{{var foobar}}',
                ['foobar' => 'barfoo'],
                'barfoo',
            ],
            'array argument to method' => [
                '{{var foo.bar([param_1:value_1, param_2:$value_2, param_3:[a:$b, c:$d]])}}',
                [
                    'foo' => $dataObjectVariable,
                    'value_2' => 'lorem',
                    'b' => 'bee',
                    'd' => 'dee',
                ],
                'DataObject Method Return'
            ],
            'non DataObject method call' => [
                '{{var foo.escapeHtml($value)}}',
                [
                    'foo' => $nonDataObjectVariable,
                    'value' => 'lorem'
                ],
                'lorem'
            ],
            'non DataObject undefined method call' => [
                '{{var foo.undefinedMethod($value)}}',
                [
                    'foo' => $nonDataObjectVariable,
                    'value' => 'lorem'
                ],
                ''
            ],
        ];
    }

    /**
     * @covers \Magento\Framework\Filter\Template::filterFor
     * @dataProvider loopPatternDataProvider
     */
    public function testLoopPattern($construction, $variables, $expectedResult)
    {
        $this->templateFilter->setVariables($variables);
        $this->assertEquals($expectedResult, $this->invokeMethod($this->templateFilter, 'filterFor', [$construction]));
    }

    /**
     * @return array
     */
    public function loopPatternDataProvider()
    {
        return [
            'no loop tag' => $this->getTemplateAndExpectedResults('noLoopTag'),
            'no loop body tag' => $this->getTemplateAndExpectedResults('noBodyTag'),
            'no item tag' =>  $this->getTemplateAndExpectedResults('noItemTag'),
            'no item, no body tags' => $this->getTemplateAndExpectedResults('noItemNoBodyTag'),
            'no item, no data, no body tags' => $this->getTemplateAndExpectedResults('noItemNoDataNoBodyTag'),
        ];
    }

    /**
     * Call protected/private method of a class.
     *
     * @param object &$object
     * @param string $methodName
     * @param array  $parameters
     *
     * @return mixed Method return.
     */
    private function invokeMethod(&$object, $methodName, array $parameters = [])
    {
        $reflection = new \ReflectionClass(get_class($object));
        $method = $reflection->getMethod($methodName);
        $method->setAccessible(true);

        return $method->invokeArgs($object, $parameters);
    }

    /**
     * @param $type
     * @return array
     */
    public function getTemplateAndExpectedResults($type)
    {
        switch ($type) {
            case 'noLoopTag':
                $template = $expected = '';
                break;
            case 'noBodyTag':
                $template = <<<TEMPLATE
<ul>
{{for item in order.all_visible_items}}{{/for}}
</ul>
TEMPLATE;
                $expected = <<<TEMPLATE
<ul>
{{for item in order.all_visible_items}}{{/for}}
</ul>
TEMPLATE;
                break;
            case 'noItemTag':
                $template = <<<TEMPLATE
<ul>
{{for in order.all_visible_items}}
    <li>
        {{var loop.index}} name: {{var thing.name}}, lastname: {{var thing.lastname}}, age: {{var thing.age}}
    </li>
{{/for}}
</ul>
TEMPLATE;
                $expected = <<<TEMPLATE
<ul>
{{for in order.all_visible_items}}
    <li>
        {{var loop.index}} name: {{var thing.name}}, lastname: {{var thing.lastname}}, age: {{var thing.age}}
    </li>
{{/for}}
</ul>
TEMPLATE;
                break;
            case 'noItemNoBodyTag':
                $template = <<<TEMPLATE
<ul>
{{for in order.all_visible_items}}
    
{{/for}}
</ul>
TEMPLATE;
                $expected = <<<TEMPLATE
<ul>
{{for in order.all_visible_items}}
    
{{/for}}
</ul>
TEMPLATE;
                break;
            case 'noItemNoDataNoBodyTag':
                $template = <<<TEMPLATE
<ul>
{{for in }}
    
{{/for}}
</ul>
TEMPLATE;
                $expected = <<<TEMPLATE
<ul>
{{for in }}
    
{{/for}}
</ul>
TEMPLATE;
                break;
            default:
                $template = <<<TEMPLATE
<ul>
    {{for item in order.all_visible_items}}
    <li>
        index: {{var loop.index}} sku: {{var item.sku}}
        name: {{var item.name}} price: {{var item.price}} quantity: {{var item.ordered_qty}}
    </li>
    {{/for}}
</ul>
TEMPLATE;
                $expected = <<<TEMPLATE
<ul>
    
    <li>
        index: 0 sku: ABC123
        name: Product ABC price: 123 quantity: 2
    </li>
    
    <li>
        index: 1 sku: DOREMI
        name: Product DOREMI price: 456 quantity: 1
    </li>
    
</ul>
TEMPLATE;
        }
        return [$template, ['order' => $this->getObjectData()], $expected];
    }

    /**
     * @return object
     */
    private function getObjectData()
    {
        $objectManager = new \Magento\Framework\TestFramework\Unit\Helper\ObjectManager($this);
        $dataObject = $objectManager->getObject(\Magento\Framework\DataObject::class);

        /* $var @dataObject \Magento\Framework\DataObject */

        $visibleItems = [
            [
                'sku' => 'ABC123',
                'name' => 'Product ABC',
                'price' => '123',
                'ordered_qty' => '2'
            ],
            [
                'sku' => 'DOREMI',
                'name' => 'Product DOREMI',
                'price' => '456',
                'ordered_qty' => '1'
            ]
        ];

        $dataObject->setAllVisibleItems($visibleItems);
        return $dataObject;
    }

    /**
     * Check that if calling a method of an object fails expected result is returned.
     */
    public function testInvalidMethodCall()
    {
        $this->templateFilter->setVariables(['dateTime' => '\DateTime']);
        $this->assertEquals(
            '\DateTime',
            $this->templateFilter->filter('{{var dateTime.createFromFormat(\'d\',\'1548201468\')}}')
        );
    }

    /**
     * Test adding callbacks when already filtering.
     *
     * @expectedException \InvalidArgumentException
     */
    public function testInappropriateCallbacks()
    {
        $this->templateFilter->setVariables(['filter' => $this->templateFilter]);
        $this->templateFilter->filter('Test {{var filter.addAfterFilterCallback(\'mb_strtolower\')}}');
    }

    /**
     * Test adding callbacks when already filtering.
     *
     * @expectedException \InvalidArgumentException
     * @dataProvider disallowedMethods
     */
    public function testDisallowedMethods($method)
    {
        $this->templateFilter->setVariables(['store' => $this->store, 'filter' => $this->templateFilter]);
        $this->templateFilter->filter('{{var store.'.$method.'()}} {{var filter.' .$method .'()}}');
    }

    /**
     * Data for testDisallowedMethods method
     *
     * @return array
     */
    public function disallowedMethods()
    {
        return [
            ['getResourceCollection'],
            ['load'],
            ['save'],
            ['getCollection'],
            ['getResource'],
            ['getConfig'],
<<<<<<< HEAD
            ['setVariables'],
            ['setTemplateProcessor'],
            ['getTemplateProcessor'],
            ['varDirective']
=======
            ['delete'],
>>>>>>> a040e792
        ];
    }
}<|MERGE_RESOLUTION|>--- conflicted
+++ resolved
@@ -438,14 +438,11 @@
             ['getCollection'],
             ['getResource'],
             ['getConfig'],
-<<<<<<< HEAD
             ['setVariables'],
             ['setTemplateProcessor'],
             ['getTemplateProcessor'],
-            ['varDirective']
-=======
-            ['delete'],
->>>>>>> a040e792
+            ['varDirective'],
+            ['delete']
         ];
     }
 }