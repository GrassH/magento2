<?php
/**
 * Copyright © Magento, Inc. All rights reserved.
 * See COPYING.txt for license details.
 */

namespace Magento\Framework\Filter\Test\Unit;

use Magento\Store\Model\Store;

class TemplateTest extends \PHPUnit\Framework\TestCase
{
    /**
     * @var \Magento\Framework\Filter\Template
     */
    private $templateFilter;

    /**
     * @var Store
     */
    private $store;

    protected function setUp()
    {
        $objectManager = new \Magento\Framework\TestFramework\Unit\Helper\ObjectManager($this);
        $this->templateFilter = $objectManager->getObject(\Magento\Framework\Filter\Template::class);
        $this->store = $objectManager->getObject(Store::class);
    }

    public function testFilter()
    {
        $this->templateFilter->setVariables(
            [
                'customer' => new \Magento\Framework\DataObject(['firstname' => 'Felicia', 'lastname' => 'Henry']),
                'company' => 'A. L. Price',
                'street1' => '687 Vernon Street',
                'city' => 'Parker Dam',
                'region' => 'CA',
                'postcode' => '92267',
                'telephone' => '760-663-5876',
            ]
        );

        $template = <<<TEMPLATE
{{var customer.firstname}} {{depend middlename}}{{var middlename}} {{/depend}}{{var customer.getLastname()}}
{{depend company}}{{var company}}{{/depend}}
{{if street1}}{{var street1}}
{{/if}}
{{depend street2}}{{var street2}}{{/depend}}
{{depend street3}}{{var street3}}{{/depend}}
{{depend street4}}{{var street4}}{{/depend}}
{{if city}}{{var city}},  {{/if}}{{if region}}{{var region}}, {{/if}}{{if postcode}}{{var postcode}}{{/if}}
{{var country}}
{{depend telephone}}T: {{var telephone}}{{/depend}}
{{depend fax}}F: {{var fax}}{{/depend}}
{{depend vat_id}}VAT: {{var vat_id}}{{/depend}}
TEMPLATE;

        $expectedResult = <<<EXPECTED_RESULT
Felicia Henry
A. L. Price
687 Vernon Street




Parker Dam,  CA, 92267

T: 760-663-5876


EXPECTED_RESULT;

        $this->assertEquals(
            $expectedResult,
            $this->templateFilter->filter($template),
            'Template was processed incorrectly'
        );
    }

    /**
     * @covers \Magento\Framework\Filter\Template::afterFilter
     * @covers \Magento\Framework\Filter\Template::addAfterFilterCallback
     */
    public function testAfterFilter()
    {
        $value = 'test string';
        $expectedResult = 'TEST STRING';

        // Build arbitrary object to pass into the addAfterFilterCallback method
        $callbackObject = $this->getMockBuilder('stdObject')
            ->setMethods(['afterFilterCallbackMethod'])
            ->getMock();

        $callbackObject->expects($this->once())
            ->method('afterFilterCallbackMethod')
            ->with($value)
            ->will($this->returnValue($expectedResult));

        // Add callback twice to ensure that the check in addAfterFilterCallback prevents the callback from being called
        // more than once
        $this->templateFilter->addAfterFilterCallback([$callbackObject, 'afterFilterCallbackMethod']);
        $this->templateFilter->addAfterFilterCallback([$callbackObject, 'afterFilterCallbackMethod']);

        $this->assertEquals($expectedResult, $this->templateFilter->filter($value));
    }

    /**
     * @covers \Magento\Framework\Filter\Template::afterFilter
     * @covers \Magento\Framework\Filter\Template::addAfterFilterCallback
     * @covers \Magento\Framework\Filter\Template::resetAfterFilterCallbacks
     */
    public function testAfterFilterCallbackReset()
    {
        $value = 'test string';
        $expectedResult = 'TEST STRING';

        // Build arbitrary object to pass into the addAfterFilterCallback method
        $callbackObject = $this->getMockBuilder('stdObject')
            ->setMethods(['afterFilterCallbackMethod'])
            ->getMock();

        $callbackObject->expects($this->once())
            ->method('afterFilterCallbackMethod')
            ->with($value)
            ->will($this->returnValue($expectedResult));

        $this->templateFilter->addAfterFilterCallback([$callbackObject, 'afterFilterCallbackMethod']);

        // Callback should run and filter content
        $this->assertEquals($expectedResult, $this->templateFilter->filter($value));

        // Callback should *not* run as callbacks should be reset
        $this->assertEquals($value, $this->templateFilter->filter($value));
    }

    /**
     * @covers \Magento\Framework\Filter\Template::varDirective
     * @covers \Magento\Framework\Filter\Template::getVariable
     * @covers \Magento\Framework\Filter\Template::getStackArgs
     * @dataProvider varDirectiveDataProvider
     */
    public function testVarDirective($construction, $variables, $expectedResult)
    {
        $this->templateFilter->setVariables($variables);
        $this->assertEquals($expectedResult, $this->templateFilter->filter($construction));
    }

    /**
     * @return array
     */
    public function varDirectiveDataProvider()
    {
        /* @var $dataObjectVariable \Magento\Framework\DataObject|\PHPUnit_Framework_MockObject_MockObject */
        $dataObjectVariable = $this->getMockBuilder(\Magento\Framework\DataObject::class)
            ->disableOriginalConstructor()
            ->disableProxyingToOriginalMethods()
            ->setMethods(['bar'])
            ->getMock();
        $dataObjectVariable->expects($this->once())
            ->method('bar')
            ->willReturn('DataObject Method Return');

        /* @var $nonDataObjectVariable \Magento\Framework\Escaper|\PHPUnit_Framework_MockObject_MockObject */
        $nonDataObjectVariable = $this->getMockBuilder(\Magento\Framework\Escaper::class)
            ->disableOriginalConstructor()
            ->getMock();
        $nonDataObjectVariable->expects($this->once())
            ->method('escapeHtml')
            ->willReturnArgument(0);

        return [
            'no variables' => [
                '{{var}}',
                [],
                '{{var}}',
            ],
            'invalid variable' => [
                '{{var invalid}}',
                ['foobar' => 'barfoo'],
                '',
            ],
            'string variable' => [
                '{{var foobar}}',
                ['foobar' => 'barfoo'],
                'barfoo',
            ],
            'array argument to method' => [
                '{{var foo.bar([param_1:value_1, param_2:$value_2, param_3:[a:$b, c:$d]])}}',
                [
                    'foo' => $dataObjectVariable,
                    'value_2' => 'lorem',
                    'b' => 'bee',
                    'd' => 'dee',
                ],
                'DataObject Method Return'
            ],
            'non DataObject method call' => [
                '{{var foo.escapeHtml($value)}}',
                [
                    'foo' => $nonDataObjectVariable,
                    'value' => 'lorem'
                ],
                'lorem'
            ],
            'non DataObject undefined method call' => [
                '{{var foo.undefinedMethod($value)}}',
                [
                    'foo' => $nonDataObjectVariable,
                    'value' => 'lorem'
                ],
                ''
            ],
        ];
    }

    /**
     * @covers \Magento\Framework\Filter\Template::filterFor
     * @dataProvider loopPatternDataProvider
     */
    public function testLoopPattern($construction, $variables, $expectedResult)
    {
        $this->templateFilter->setVariables($variables);
        $this->assertEquals($expectedResult, $this->invokeMethod($this->templateFilter, 'filterFor', [$construction]));
    }

    /**
     * @return array
     */
    public function loopPatternDataProvider()
    {
        return [
            'no loop tag' => $this->getTemplateAndExpectedResults('noLoopTag'),
            'no loop body tag' => $this->getTemplateAndExpectedResults('noBodyTag'),
            'no item tag' =>  $this->getTemplateAndExpectedResults('noItemTag'),
            'no item, no body tags' => $this->getTemplateAndExpectedResults('noItemNoBodyTag'),
            'no item, no data, no body tags' => $this->getTemplateAndExpectedResults('noItemNoDataNoBodyTag'),
        ];
    }

    /**
     * Call protected/private method of a class.
     *
     * @param object &$object
     * @param string $methodName
     * @param array  $parameters
     *
     * @return mixed Method return.
     */
    private function invokeMethod(&$object, $methodName, array $parameters = [])
    {
        $reflection = new \ReflectionClass(get_class($object));
        $method = $reflection->getMethod($methodName);
        $method->setAccessible(true);

        return $method->invokeArgs($object, $parameters);
    }

    /**
     * @param $type
     * @return array
     */
    public function getTemplateAndExpectedResults($type)
    {
        switch ($type) {
            case 'noLoopTag':
                $template = $expected = '';
                break;
            case 'noBodyTag':
                $template = <<<TEMPLATE
<ul>
{{for item in order.all_visible_items}}{{/for}}
</ul>
TEMPLATE;
                $expected = <<<TEMPLATE
<ul>
{{for item in order.all_visible_items}}{{/for}}
</ul>
TEMPLATE;
                break;
            case 'noItemTag':
                $template = <<<TEMPLATE
<ul>
{{for in order.all_visible_items}}
    <li>
        {{var loop.index}} name: {{var thing.name}}, lastname: {{var thing.lastname}}, age: {{var thing.age}}
    </li>
{{/for}}
</ul>
TEMPLATE;
                $expected = <<<TEMPLATE
<ul>
{{for in order.all_visible_items}}
    <li>
        {{var loop.index}} name: {{var thing.name}}, lastname: {{var thing.lastname}}, age: {{var thing.age}}
    </li>
{{/for}}
</ul>
TEMPLATE;
                break;
            case 'noItemNoBodyTag':
                $template = <<<TEMPLATE
<ul>
{{for in order.all_visible_items}}
    
{{/for}}
</ul>
TEMPLATE;
                $expected = <<<TEMPLATE
<ul>
{{for in order.all_visible_items}}
    
{{/for}}
</ul>
TEMPLATE;
                break;
            case 'noItemNoDataNoBodyTag':
                $template = <<<TEMPLATE
<ul>
{{for in }}
    
{{/for}}
</ul>
TEMPLATE;
                $expected = <<<TEMPLATE
<ul>
{{for in }}
    
{{/for}}
</ul>
TEMPLATE;
                break;
            default:
                $template = <<<TEMPLATE
<ul>
    {{for item in order.all_visible_items}}
    <li>
        index: {{var loop.index}} sku: {{var item.sku}}
        name: {{var item.name}} price: {{var item.price}} quantity: {{var item.ordered_qty}}
    </li>
    {{/for}}
</ul>
TEMPLATE;
                $expected = <<<TEMPLATE
<ul>
    
    <li>
        index: 0 sku: ABC123
        name: Product ABC price: 123 quantity: 2
    </li>
    
    <li>
        index: 1 sku: DOREMI
        name: Product DOREMI price: 456 quantity: 1
    </li>
    
</ul>
TEMPLATE;
        }
        return [$template, ['order' => $this->getObjectData()], $expected];
    }

    /**
     * @return object
     */
    private function getObjectData()
    {
        $objectManager = new \Magento\Framework\TestFramework\Unit\Helper\ObjectManager($this);
        $dataObject = $objectManager->getObject(\Magento\Framework\DataObject::class);

        /* $var @dataObject \Magento\Framework\DataObject */

        $visibleItems = [
            [
                'sku' => 'ABC123',
                'name' => 'Product ABC',
                'price' => '123',
                'ordered_qty' => '2'
            ],
            [
                'sku' => 'DOREMI',
                'name' => 'Product DOREMI',
                'price' => '456',
                'ordered_qty' => '1'
            ]
        ];

        $dataObject->setAllVisibleItems($visibleItems);
        return $dataObject;
    }

    /**
     * Check that if calling a method of an object fails expected result is returned.
     */
    public function testInvalidMethodCall()
    {
        $this->templateFilter->setVariables(['dateTime' => '\DateTime']);
        $this->assertEquals(
            '\DateTime',
            $this->templateFilter->filter('{{var dateTime.createFromFormat(\'d\',\'1548201468\')}}')
        );
    }

    /**
     * Test adding callbacks when already filtering.
     *
     * @expectedException \InvalidArgumentException
     */
    public function testInappropriateCallbacks()
    {
        $this->templateFilter->setVariables(['filter' => $this->templateFilter]);
        $this->templateFilter->filter('Test {{var filter.addAfterFilterCallback(\'mb_strtolower\')}}');
    }

    /**
     * Test adding callbacks when already filtering.
     *
     * @expectedException \InvalidArgumentException
     * @dataProvider disallowedMethods
     */
    public function testDisallowedMethods($method)
    {
        $this->templateFilter->setVariables(['store' => $this->store, 'filter' => $this->templateFilter]);
        $this->templateFilter->filter('{{var store.'.$method.'()}} {{var filter.' .$method .'()}}');
    }

    /**
     * Data for testDisallowedMethods method
     *
     * @return array
     */
    public function disallowedMethods()
    {
        return [
            ['getResourceCollection'],
            ['load'],
            ['save'],
            ['getCollection'],
            ['getResource'],
<<<<<<< HEAD
            ['setVariables'],
            ['setTemplateProcessor'],
            ['getTemplateProcessor'],
            ['varDirective']
=======
            ['getConfig'],
>>>>>>> 6a496d7b
        ];
    }
}<|MERGE_RESOLUTION|>--- conflicted
+++ resolved
@@ -437,14 +437,11 @@
             ['save'],
             ['getCollection'],
             ['getResource'],
-<<<<<<< HEAD
+            ['getConfig'],
             ['setVariables'],
             ['setTemplateProcessor'],
             ['getTemplateProcessor'],
             ['varDirective']
-=======
-            ['getConfig'],
->>>>>>> 6a496d7b
         ];
     }
 }