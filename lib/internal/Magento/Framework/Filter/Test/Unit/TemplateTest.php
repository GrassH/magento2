--- conflicted
+++ resolved
@@ -21,10 +21,6 @@
 
     public function testFilter()
     {
-<<<<<<< HEAD
-
-=======
->>>>>>> ca8c5fd3
         $this->templateFilter->setVariables(
             [
                 'customer' => new \Magento\Framework\Object(['firstname' => 'Felicia', 'lastname' => 'Henry']),
@@ -67,15 +63,11 @@
 
 EXPECTED_RESULT;
 
-<<<<<<< HEAD
-        $this->assertEquals($expectedResult, $this->templateFilter->filter($template), 'Template was processed incorrectly');
-=======
         $this->assertEquals(
             $expectedResult,
             $this->templateFilter->filter($template),
             'Template was processed incorrectly'
         );
->>>>>>> ca8c5fd3
     }
 
     /**
@@ -103,8 +95,6 @@
         $this->templateFilter->addAfterFilterCallback([$callbackObject, 'afterFilterCallbackMethod']);
 
         $this->assertEquals($expectedResult, $this->templateFilter->filter($value));
-<<<<<<< HEAD
-=======
     }
 
     /**
@@ -134,6 +124,5 @@
 
         // Callback should *not* run as callbacks should be reset
         $this->assertEquals($value, $this->templateFilter->filter($value));
->>>>>>> ca8c5fd3
     }
 }