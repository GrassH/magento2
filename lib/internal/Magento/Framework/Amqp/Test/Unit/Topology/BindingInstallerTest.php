--- conflicted
+++ resolved
@@ -17,8 +17,8 @@
 {
     public function testInstall()
     {
-        $installerOne = $this->getMockForAbstractClass(BindingInstallerInterface::class);
-        $installerTwo = $this->getMockForAbstractClass(BindingInstallerInterface::class);
+        $installerOne = $this->createMock(BindingInstallerInterface::class);
+        $installerTwo = $this->createMock(BindingInstallerInterface::class);
         $model = new BindingInstaller(
             [
                 'queue' => $installerOne,
@@ -26,31 +26,19 @@
             ]
         );
         $channel = $this->createMock(AMQPChannel::class);
-        $binding = $this->getMockForAbstractClass(BindingInterface::class);
+        $binding = $this->createMock(BindingInterface::class);
         $binding->expects($this->once())->method('getDestinationType')->willReturn('queue');
         $installerOne->expects($this->once())->method('install')->with($channel, $binding, 'magento');
         $installerTwo->expects($this->never())->method('install');
         $model->install($channel, $binding, 'magento');
     }
 
-<<<<<<< HEAD
-    /**
-     */
-    public function testInstallInvalidType()
-    {
-        $this->expectException(\InvalidArgumentException::class);
-        $this->expectExceptionMessage('Installer type [test] is not configured');
-
-        $installerOne = $this->getMockForAbstractClass(BindingInstallerInterface::class);
-        $installerTwo = $this->getMockForAbstractClass(BindingInstallerInterface::class);
-=======
     public function testInstallInvalidType()
     {
         $this->expectException('InvalidArgumentException');
         $this->expectExceptionMessage('Installer type [test] is not configured');
         $installerOne = $this->createMock(BindingInstallerInterface::class);
         $installerTwo = $this->createMock(BindingInstallerInterface::class);
->>>>>>> 5ce65294
         $model = new BindingInstaller(
             [
                 'queue' => $installerOne,
@@ -58,7 +46,7 @@
             ]
         );
         $channel = $this->createMock(AMQPChannel::class);
-        $binding = $this->getMockForAbstractClass(BindingInterface::class);
+        $binding = $this->createMock(BindingInterface::class);
         $binding->expects($this->once())->method('getDestinationType')->willReturn('test');
         $installerOne->expects($this->never())->method('install');
         $installerTwo->expects($this->never())->method('install');
