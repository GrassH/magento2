<?php
/**
 * Copyright © Magento, Inc. All rights reserved.
 * See COPYING.txt for license details.
 */
declare(strict_types=1);

namespace Magento\Framework\Amqp\Test\Unit\Bulk;

use Magento\Framework\Amqp\Config;
use Magento\Framework\Amqp\Exchange;
use Magento\Framework\Communication\ConfigInterface;
use Magento\Framework\MessageQueue\EnvelopeInterface;
use Magento\Framework\MessageQueue\Publisher\Config\PublisherConfigItemInterface;
use Magento\Framework\MessageQueue\Publisher\Config\PublisherConnectionInterface;
use Magento\Framework\TestFramework\Unit\Helper\ObjectManager;
use PhpAmqpLib\Message\AMQPMessage;
use PHPUnit\Framework\MockObject\MockObject;
use PHPUnit\Framework\TestCase;

/**
 * Unit test for Exchange model.
 */
class ExchangeTest extends TestCase
{
    /**
<<<<<<< HEAD
     * @var \Magento\Framework\Amqp\Config|\PHPUnit\Framework\MockObject\MockObject
=======
     * @var Config|MockObject
>>>>>>> 5ce65294
     */
    private $amqpConfig;

    /**
<<<<<<< HEAD
     * @var \Magento\Framework\Communication\ConfigInterface|\PHPUnit\Framework\MockObject\MockObject
=======
     * @var ConfigInterface|MockObject
>>>>>>> 5ce65294
     */
    private $communicationConfig;

    /**
<<<<<<< HEAD
     * @var \Magento\Framework\MessageQueue\Publisher\ConfigInterface|\PHPUnit\Framework\MockObject\MockObject
=======
     * @var \Magento\Framework\MessageQueue\Publisher\ConfigInterface|MockObject
>>>>>>> 5ce65294
     */
    private $publisherConfig;

    /**
<<<<<<< HEAD
     * @var \Magento\Framework\Amqp\Exchange|\PHPUnit\Framework\MockObject\MockObject
=======
     * @var Exchange|MockObject
>>>>>>> 5ce65294
     */
    private $exchange;

    /**
     * @var \Magento\Framework\Amqp\Bulk\Exchange
     */
    private $bulkExchange;

    /**
     * Set up.
     *
     * @return void
     */
    protected function setUp(): void
    {
        $this->amqpConfig = $this->getMockBuilder(Config::class)
            ->disableOriginalConstructor()->getMock();
        $this->communicationConfig = $this->getMockBuilder(ConfigInterface::class)
            ->disableOriginalConstructor()->getMock();
        $this->publisherConfig = $this
            ->getMockBuilder(\Magento\Framework\MessageQueue\Publisher\ConfigInterface::class)
            ->disableOriginalConstructor()->getMock();
        $this->exchange = $this->getMockBuilder(Exchange::class)
            ->disableOriginalConstructor()->getMock();

        $objectManager = new ObjectManager($this);
        $this->bulkExchange = $objectManager->getObject(
            \Magento\Framework\Amqp\Bulk\Exchange::class,
            [
                'amqpConfig' => $this->amqpConfig,
                'communicationConfig' => $this->communicationConfig,
                'publisherConfig' => $this->publisherConfig,
                'exchange' => $this->exchange,
            ]
        );
    }

    /**
     * Test for enqueue method.
     *
     * @return void
     */
    public function testEnqueue()
    {
        $topicName = 'topic.name';
        $exchangeName = 'exchangeName';
        $envelopeBody = 'envelopeBody';
        $envelopeProperties = ['property_key_1' => 'property_value_1'];
        $topicData = [
            ConfigInterface::TOPIC_IS_SYNCHRONOUS => false
        ];
        $this->communicationConfig->expects($this->once())
            ->method('getTopic')->with($topicName)->willReturn($topicData);
        $channel = $this->getMockBuilder(\AMQPChannel::class)
            ->setMethods(['batch_basic_publish', 'publish_batch'])
            ->disableOriginalConstructor()->getMock();
        $this->amqpConfig->expects($this->once())->method('getChannel')->willReturn($channel);
        $publisher = $this
            ->getMockBuilder(PublisherConfigItemInterface::class)
            ->disableOriginalConstructor()->getMock();
        $this->publisherConfig->expects($this->once())
            ->method('getPublisher')->with($topicName)->willReturn($publisher);
        $connection = $this
            ->getMockBuilder(PublisherConnectionInterface::class)
            ->disableOriginalConstructor()->getMock();
        $publisher->expects($this->once())->method('getConnection')->with()->willReturn($connection);
        $connection->expects($this->once())->method('getExchange')->with()->willReturn($exchangeName);
        $envelope = $this
            ->getMockBuilder(EnvelopeInterface::class)
            ->disableOriginalConstructor()->getMock();
        $envelope->expects($this->once())->method('getBody')->willReturn($envelopeBody);
        $envelope->expects($this->once())->method('getProperties')->willReturn($envelopeProperties);
        $channel->expects($this->once())->method('batch_basic_publish')
            ->with($this->isInstanceOf(AMQPMessage::class), $exchangeName, $topicName);
        $channel->expects($this->once())->method('publish_batch');
        $this->assertNull($this->bulkExchange->enqueue($topicName, [$envelope]));
    }

    /**
     * Test for enqueue method with synchronous topic.
     *
     * @return void
     */
    public function testEnqueueWithSynchronousTopic()
    {
        $topicName = 'topic.name';
        $response = 'responseBody';
        $topicData = [
            ConfigInterface::TOPIC_IS_SYNCHRONOUS => true
        ];
        $this->communicationConfig->expects($this->once())
            ->method('getTopic')->with($topicName)->willReturn($topicData);
        $envelope = $this
            ->getMockBuilder(EnvelopeInterface::class)
            ->disableOriginalConstructor()->getMock();
        $this->exchange->expects($this->once())->method('enqueue')->with($topicName, $envelope)->willReturn($response);
        $this->assertEquals([$response], $this->bulkExchange->enqueue($topicName, [$envelope]));
    }
}<|MERGE_RESOLUTION|>--- conflicted
+++ resolved
@@ -24,38 +24,22 @@
 class ExchangeTest extends TestCase
 {
     /**
-<<<<<<< HEAD
-     * @var \Magento\Framework\Amqp\Config|\PHPUnit\Framework\MockObject\MockObject
-=======
      * @var Config|MockObject
->>>>>>> 5ce65294
      */
     private $amqpConfig;
 
     /**
-<<<<<<< HEAD
-     * @var \Magento\Framework\Communication\ConfigInterface|\PHPUnit\Framework\MockObject\MockObject
-=======
      * @var ConfigInterface|MockObject
->>>>>>> 5ce65294
      */
     private $communicationConfig;
 
     /**
-<<<<<<< HEAD
-     * @var \Magento\Framework\MessageQueue\Publisher\ConfigInterface|\PHPUnit\Framework\MockObject\MockObject
-=======
      * @var \Magento\Framework\MessageQueue\Publisher\ConfigInterface|MockObject
->>>>>>> 5ce65294
      */
     private $publisherConfig;
 
     /**
-<<<<<<< HEAD
-     * @var \Magento\Framework\Amqp\Exchange|\PHPUnit\Framework\MockObject\MockObject
-=======
      * @var Exchange|MockObject
->>>>>>> 5ce65294
      */
     private $exchange;
 
