--- conflicted
+++ resolved
@@ -29,21 +29,6 @@
      * Amqp config key
      */
     public const AMQP_CONFIG = 'amqp';
-<<<<<<< HEAD
-
-    public const HOST = 'host';
-
-    public const PORT = 'port';
-
-    public const USERNAME = 'user';
-
-    public const PASSWORD = 'password';
-
-    public const VIRTUALHOST = 'virtualhost';
-
-    public const SSL = 'ssl';
-
-=======
 
     public const HOST = 'host';
     public const PORT = 'port';
@@ -51,7 +36,6 @@
     public const PASSWORD = 'password';
     public const VIRTUALHOST = 'virtualhost';
     public const SSL = 'ssl';
->>>>>>> 09c80c7d
     public const SSL_OPTIONS = 'ssl_options';
 
     /**
@@ -156,11 +140,7 @@
      */
     private function createConnection(): AbstractConnection
     {
-<<<<<<< HEAD
         $sslEnabled = trim($this->getValue(self::SSL) ?? '') === 'true';
-=======
-        $sslEnabled = $this->getValue(self::SSL) && trim($this->getValue(self::SSL)) === 'true';
->>>>>>> 09c80c7d
         $options = new FactoryOptions();
         $options->setHost($this->getValue(self::HOST));
         $options->setPort($this->getValue(self::PORT));
