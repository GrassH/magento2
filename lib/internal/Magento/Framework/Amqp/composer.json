--- conflicted
+++ resolved
@@ -11,15 +11,9 @@
     },
     "version": "100.4.1",
     "require": {
-<<<<<<< HEAD
-        "magento/framework": "*",
-        "php": "~7.4.0||~8.1.0",
-        "php-amqplib/php-amqplib": "~3.1.0"
-=======
         "magento/framework": "103.0.*",
         "php": "~7.3.0||~7.4.0",
         "php-amqplib/php-amqplib": "~2.7.0||~2.10.0"
->>>>>>> 4c36116d
     },
     "autoload": {
         "files": [
