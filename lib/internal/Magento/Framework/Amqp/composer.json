{
    "name": "magento/framework-amqp",
    "description": "N/A",
    "config": {
        "sort-packages": true
    },
    "type": "magento2-library",
    "license": [
        "OSL-3.0",
        "AFL-3.0"
    ],
    "require": {
        "magento/framework": "*",
<<<<<<< HEAD
        "php": "^7.4||^8.1",
=======
        "php": "~8.1.0||~8.2.0",
>>>>>>> 8ef004d4
        "php-amqplib/php-amqplib": "~3.2.0"
    },
    "autoload": {
        "psr-4": {
            "Magento\\Framework\\Amqp\\": ""
        },
        "files": [
            "registration.php"
        ]
    }
}<|MERGE_RESOLUTION|>--- conflicted
+++ resolved
@@ -11,11 +11,7 @@
     ],
     "require": {
         "magento/framework": "*",
-<<<<<<< HEAD
-        "php": "^7.4||^8.1",
-=======
         "php": "~8.1.0||~8.2.0",
->>>>>>> 8ef004d4
         "php-amqplib/php-amqplib": "~3.2.0"
     },
     "autoload": {
