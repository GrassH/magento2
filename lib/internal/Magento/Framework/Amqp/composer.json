{
    "name": "magento/framework-amqp",
    "description": "N/A",
    "type": "magento2-library",
    "license": [
        "OSL-3.0",
        "AFL-3.0"
    ],
    "config": {
        "sort-packages": true
    },
    "version": "100.4.3",
    "require": {
<<<<<<< HEAD
        "magento/framework": "*",
        "php": "~8.1.0||~8.2.0",
=======
        "magento/framework": "103.0.*",
        "php": "~7.4.0||~8.1.0",
>>>>>>> 1df45659
        "php-amqplib/php-amqplib": "~3.2.0"
    },
    "autoload": {
        "files": [
            "registration.php"
        ],
        "psr-4": {
            "Magento\\Framework\\Amqp\\": ""
        }
    }
}
<|MERGE_RESOLUTION|>--- conflicted
+++ resolved
@@ -11,13 +11,8 @@
     },
     "version": "100.4.3",
     "require": {
-<<<<<<< HEAD
-        "magento/framework": "*",
+        "magento/framework": "103.0.*",
         "php": "~8.1.0||~8.2.0",
-=======
-        "magento/framework": "103.0.*",
-        "php": "~7.4.0||~8.1.0",
->>>>>>> 1df45659
         "php-amqplib/php-amqplib": "~3.2.0"
     },
     "autoload": {
