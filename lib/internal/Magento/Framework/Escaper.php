<?php
/**
 * Copyright © 2016 Magento. All rights reserved.
 * See COPYING.txt for license details.
 */
namespace Magento\Framework;

/**
 * Magento escape methods
 */
class Escaper
{
    /**
     * @var \Magento\Framework\ZendEscaper
     */
    private $escaper;

    /**
     * @var \Psr\Log\LoggerInterface
     */
    private $logger;

    /**
     * @var string[]
     */
<<<<<<< HEAD
    private $notAllowedTags = ['script', 'img'];
=======
    private $notAllowedTags = ['script', 'img', 'embed', 'iframe', 'video', 'source', 'object', 'audio'];
>>>>>>> 2efaf1e7

    /**
     * @var string[]
     */
<<<<<<< HEAD
    private $allowedAttributes = ['id', 'class', 'href', 'target', 'title'];
=======
    private $allowedAttributes = ['id', 'class', 'href', 'target', 'title', 'style'];
>>>>>>> 2efaf1e7

    /**
     * @var string[]
     */
    private $escapeAsUrlAttributes = ['href'];

    /**
<<<<<<< HEAD
     * Escape string for HTML context, allowedTags will not be escaped
=======
     * Escape string for HTML context. allowedTags will not be escaped, except the following: script, img, embed,
     * iframe, video, source, object, audio
>>>>>>> 2efaf1e7
     *
     * @param string|array $data
     * @param array|null $allowedTags
     * @return string|array
     */
    public function escapeHtml($data, $allowedTags = null)
    {
        if (is_array($data)) {
            $result = [];
            foreach ($data as $item) {
                $result[] = $this->escapeHtml($item, $allowedTags);
            }
        } elseif (strlen($data)) {
            if (is_array($allowedTags) && !empty($allowedTags)) {
                $notAllowedTags = array_intersect(
                    array_map('strtolower', $allowedTags),
                    $this->notAllowedTags
                );
                if (!empty($notAllowedTags)) {
                    $this->getLogger()->critical(
                        'The following tag(s) are not allowed: ' . implode(', ', $notAllowedTags)
                    );
<<<<<<< HEAD
                    return '';
=======
                    $allowedTags = array_diff($allowedTags, $this->notAllowedTags);
>>>>>>> 2efaf1e7
                }
                $wrapperElementId = uniqid();
                $domDocument = new \DOMDocument('1.0', 'UTF-8');
                set_error_handler(
                    function ($errorNumber, $errorString) {
                        throw new \Exception($errorString, $errorNumber);
                    }
                );
                $string = mb_convert_encoding($data, 'HTML-ENTITIES', 'UTF-8');
                try {
                    $domDocument->loadHTML(
                        '<html><body id="' . $wrapperElementId . '">' . $string . '</body></html>'
                    );
                } catch (\Exception $e) {
                    restore_error_handler();
                    $this->getLogger()->critical($e);
<<<<<<< HEAD
                    return '';
=======
>>>>>>> 2efaf1e7
                }
                restore_error_handler();

                $this->removeNotAllowedTags($domDocument, $allowedTags);
                $this->removeNotAllowedAttributes($domDocument);
                $this->escapeText($domDocument);
                $this->escapeAttributeValues($domDocument);

                $result = mb_convert_encoding($domDocument->saveHTML(), 'UTF-8', 'HTML-ENTITIES');
                preg_match('/<body id="' . $wrapperElementId . '">(.+)<\/body><\/html>$/si', $result, $matches);
<<<<<<< HEAD
                return $matches[1];
=======
                return !empty($matches) ? $matches[1] : '';
>>>>>>> 2efaf1e7
            } else {
                $result = htmlspecialchars($data, ENT_QUOTES | ENT_SUBSTITUTE, 'UTF-8', false);
            }
        } else {
            $result = $data;
        }
        return $result;
    }

    /**
     * Remove not allowed tags
     *
     * @param \DOMDocument $domDocument
     * @param string[] $allowedTags
     * @return void
     */
    private function removeNotAllowedTags(\DOMDocument $domDocument, array $allowedTags)
    {
        $xpath = new \DOMXPath($domDocument);
        $nodes = $xpath->query(
            '//node()[name() != \''
            . implode('\' and name() != \'', array_merge($allowedTags, ['html', 'body']))
            . '\']'
        );
        foreach ($nodes as $node) {
            if ($node->nodeName != '#text' && $node->nodeName != '#comment') {
                $node->parentNode->replaceChild($domDocument->createTextNode($node->textContent), $node);
            }
        }
    }

    /**
     * Remove not allowed attributes
     *
     * @param \DOMDocument $domDocument
     * @return void
     */
    private function removeNotAllowedAttributes(\DOMDocument $domDocument)
    {
        $xpath = new \DOMXPath($domDocument);
        $nodes = $xpath->query(
            '//@*[name() != \'' . implode('\' and name() != \'', $this->allowedAttributes) . '\']'
        );
        foreach ($nodes as $node) {
            $node->parentNode->removeAttribute($node->nodeName);
        }
    }

    /**
     * Escape text
     *
     * @param \DOMDocument $domDocument
     * @return void
     */
    private function escapeText(\DOMDocument $domDocument)
    {
        $xpath = new \DOMXPath($domDocument);
        $nodes = $xpath->query('//text()');
        foreach ($nodes as $node) {
            $node->textContent = $this->escapeHtml($node->textContent);
        }
    }

    /**
     * Escape attribute values
     *
     * @param \DOMDocument $domDocument
     * @return void
     */
    private function escapeAttributeValues(\DOMDocument $domDocument)
    {
        $xpath = new \DOMXPath($domDocument);
        $nodes = $xpath->query('//@*');
        foreach ($nodes as $node) {
            $value = $this->escapeAttributeValue(
                $node->nodeName,
                $node->parentNode->getAttribute($node->nodeName)
            );
            $node->parentNode->setAttribute($node->nodeName, $value);
        }
    }

    /**
     * Escape attribute value using escapeHtml or escapeUrl
     *
     * @param string $name
     * @param string $value
     * @return string
     */
    private function escapeAttributeValue($name, $value)
    {
        return in_array($name, $this->escapeAsUrlAttributes) ? $this->escapeUrl($value) : $this->escapeHtml($value);
    }

    /**
     * Escape a string for the HTML attribute context
     *
     * @param string $string
     * @param boolean $escapeSingleQuote
     * @return string
     */
    public function escapeHtmlAttr($string, $escapeSingleQuote = true)
    {
        if ($escapeSingleQuote) {
            return $this->getEscaper()->escapeHtmlAttr((string) $string);
        }
        return htmlspecialchars($string, ENT_COMPAT, 'UTF-8', false);
    }

    /**
     * Escape URL
     *
     * @param string $string
     * @return string
     */
    public function escapeUrl($string)
    {
        return $this->escapeHtml($this->escapeXssInUrl($string));
    }

    /**
     * Encode URL
     *
     * @param string $string
     * @return string
     */
    public function encodeUrlParam($string)
    {
        return $this->getEscaper()->escapeUrl($string);
    }

    /**
     * Escape string for the JavaScript context
     *
     * @param string $string
     * @return string
     */
    public function escapeJs($string)
    {
        if ($string === '' || ctype_digit($string)) {
            return $string;
        }

        return preg_replace_callback(
            '/[^a-z0-9,\._]/iSu',
            function ($matches) {
                $chr = $matches[0];
                if (strlen($chr) != 1) {
                    $chr = mb_convert_encoding($chr, 'UTF-16BE', 'UTF-8');
                    $chr = ($chr === false) ? '' : $chr;
                }
                return sprintf('\\u%04s', strtoupper(bin2hex($chr)));
            },
            $string
        );
    }

    /**
     * Escape string for the CSS context
     *
     * @param string $string
     * @return string
     */
    public function escapeCss($string)
    {
        return $this->getEscaper()->escapeCss($string);
    }

    /**
     * Escape quotes in java script
     *
     * @param string|array $data
     * @param string $quote
     * @return string|array
     * @deprecated
     */
    public function escapeJsQuote($data, $quote = '\'')
    {
        if (is_array($data)) {
            $result = [];
            foreach ($data as $item) {
                $result[] = $this->escapeJsQuote($item, $quote);
            }
        } else {
            $result = str_replace($quote, '\\' . $quote, $data);
        }
        return $result;
    }

    /**
     * Escape xss in urls
     * Remove `javascript:`, `vbscript:`, `data:` words from url
     *
     * @param string $data
     * @return string
     * @deprecated
     */
    public function escapeXssInUrl($data)
    {
        $pattern = '/((javascript(\\\\x3a|:|%3A))|(data(\\\\x3a|:|%3A))|(vbscript:))|'
            . '((\\\\x6A\\\\x61\\\\x76\\\\x61\\\\x73\\\\x63\\\\x72\\\\x69\\\\x70\\\\x74(\\\\x3a|:|%3A))|'
            . '(\\\\x64\\\\x61\\\\x74\\\\x61(\\\\x3a|:|%3A)))/i';
        $result = preg_replace($pattern, ':', $data);
        return htmlspecialchars($result, ENT_COMPAT | ENT_HTML5 | ENT_HTML401, 'UTF-8', false);
    }

    /**
     * Escape quotes inside html attributes
     * Use $addSlashes = false for escaping js that inside html attribute (onClick, onSubmit etc)
     *
     * @param string $data
     * @param bool $addSlashes
     * @return string
     * @deprecated
     */
    public function escapeQuote($data, $addSlashes = false)
    {
        if ($addSlashes === true) {
            $data = addslashes($data);
        }
        return htmlspecialchars($data, ENT_QUOTES, null, false);
    }

    /**
     * Get escaper
     *
     * @return \Magento\Framework\ZendEscaper
     * @deprecated
     */
    private function getEscaper()
    {
        if ($this->escaper == null) {
            $this->escaper = \Magento\Framework\App\ObjectManager::getInstance()
                ->get(\Magento\Framework\ZendEscaper::class);
        }
        return $this->escaper;
    }

    /**
     * Get logger
     *
     * @return \Psr\Log\LoggerInterface
     * @deprecated
     */
    private function getLogger()
    {
        if ($this->logger == null) {
            $this->logger = \Magento\Framework\App\ObjectManager::getInstance()
                ->get(\Psr\Log\LoggerInterface::class);
        }
        return $this->logger;
    }
}<|MERGE_RESOLUTION|>--- conflicted
+++ resolved
@@ -23,20 +23,12 @@
     /**
      * @var string[]
      */
-<<<<<<< HEAD
-    private $notAllowedTags = ['script', 'img'];
-=======
     private $notAllowedTags = ['script', 'img', 'embed', 'iframe', 'video', 'source', 'object', 'audio'];
->>>>>>> 2efaf1e7
 
     /**
      * @var string[]
      */
-<<<<<<< HEAD
-    private $allowedAttributes = ['id', 'class', 'href', 'target', 'title'];
-=======
     private $allowedAttributes = ['id', 'class', 'href', 'target', 'title', 'style'];
->>>>>>> 2efaf1e7
 
     /**
      * @var string[]
@@ -44,12 +36,8 @@
     private $escapeAsUrlAttributes = ['href'];
 
     /**
-<<<<<<< HEAD
-     * Escape string for HTML context, allowedTags will not be escaped
-=======
      * Escape string for HTML context. allowedTags will not be escaped, except the following: script, img, embed,
      * iframe, video, source, object, audio
->>>>>>> 2efaf1e7
      *
      * @param string|array $data
      * @param array|null $allowedTags
@@ -72,11 +60,7 @@
                     $this->getLogger()->critical(
                         'The following tag(s) are not allowed: ' . implode(', ', $notAllowedTags)
                     );
-<<<<<<< HEAD
-                    return '';
-=======
                     $allowedTags = array_diff($allowedTags, $this->notAllowedTags);
->>>>>>> 2efaf1e7
                 }
                 $wrapperElementId = uniqid();
                 $domDocument = new \DOMDocument('1.0', 'UTF-8');
@@ -93,10 +77,6 @@
                 } catch (\Exception $e) {
                     restore_error_handler();
                     $this->getLogger()->critical($e);
-<<<<<<< HEAD
-                    return '';
-=======
->>>>>>> 2efaf1e7
                 }
                 restore_error_handler();
 
@@ -107,11 +87,7 @@
 
                 $result = mb_convert_encoding($domDocument->saveHTML(), 'UTF-8', 'HTML-ENTITIES');
                 preg_match('/<body id="' . $wrapperElementId . '">(.+)<\/body><\/html>$/si', $result, $matches);
-<<<<<<< HEAD
-                return $matches[1];
-=======
                 return !empty($matches) ? $matches[1] : '';
->>>>>>> 2efaf1e7
             } else {
                 $result = htmlspecialchars($data, ENT_QUOTES | ENT_SUBSTITUTE, 'UTF-8', false);
             }
