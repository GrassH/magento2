--- conflicted
+++ resolved
@@ -79,12 +79,8 @@
                 $domDocument = new \DOMDocument('1.0', 'UTF-8');
                 set_error_handler(
                     function ($errorNumber, $errorString) {
-<<<<<<< HEAD
+                        // phpcs:ignore Magento2.Exceptions.DirectThrow
                         throw new \InvalidArgumentException($errorString, $errorNumber);
-=======
-                        // phpcs:ignore Magento2.Exceptions.DirectThrow
-                        throw new \Exception($errorString, $errorNumber);
->>>>>>> 7ffabd07
                     }
                 );
                 $data = $this->prepareUnescapedCharacters($data);
