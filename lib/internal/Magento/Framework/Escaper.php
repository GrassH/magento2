<?php
/**
 * Copyright © 2016 Magento. All rights reserved.
 * See COPYING.txt for license details.
 */
namespace Magento\Framework;

/**
 * Magento escape methods
 */
class Escaper
{
    /**
     * @var \Magento\Framework\ZendEscaper
     */
    private $escaper;

    /**
<<<<<<< HEAD
     * @var string[]
     */
    private $allowedAttributes = ['id', 'class', 'href', 'target'];

    /**
     * Escape HTML entities
=======
     * @var \Psr\Log\LoggerInterface
     */
    private $logger;

    /**
     * @var string[]
     */
    private $notAllowedTags = ['script', 'img'];

    /**
     * @var string[]
     */
    private $allowedAttributes = ['id', 'class', 'href', 'target', 'title'];

    /**
     * @var string[]
     */
    private $escapeAsUrlAttributes = ['href'];

    /**
     * Escape string for HTML context, allowedTags will not be escaped
>>>>>>> d623d331
     *
     * @param string|array $data
     * @param array|null $allowedTags
     * @return string|array
     */
    public function escapeHtml($data, $allowedTags = [])
    {
        if (is_array($data)) {
            $result = [];
            foreach ($data as $item) {
                $result[] = $this->escapeHtml($item, $allowedTags);
            }
        } elseif (strlen($data)) {
            if (is_array($allowedTags) && !empty($allowedTags)) {
<<<<<<< HEAD
                $result = $this->filterHtmlTagsAndAttributes($data, $allowedTags);
=======
                $notAllowedTags = array_intersect(
                    array_map('strtolower', $allowedTags),
                    $this->notAllowedTags
                );
                if (!empty($notAllowedTags)) {
                    $this->getLogger()->critical(
                        'The following tag(s) are not allowed: ' . implode(', ', $notAllowedTags)
                    );
                    return '';
                }
                $wrapperElementId = uniqid();
                $domDocument = new \DOMDocument('1.0', 'UTF-8');
                set_error_handler(
                    function ($errorNumber, $errorString) {
                        throw new \Exception($errorString, $errorNumber);
                    }
                );
                $string = mb_convert_encoding($data, 'HTML-ENTITIES', 'UTF-8');
                try {
                    $domDocument->loadHTML(
                        '<html><body id="' . $wrapperElementId . '">' . $string . '</body></html>'
                    );
                } catch (\Exception $e) {
                    restore_error_handler();
                    $this->getLogger()->critical($e);
                    return '';
                }
                restore_error_handler();

                $this->removeNotAllowedTags($domDocument, $allowedTags);
                $this->removeNotAllowedAttributes($domDocument);
                $this->escapeText($domDocument);
                $this->escapeAttributeValues($domDocument);

                $result = mb_convert_encoding($domDocument->saveHTML(), 'UTF-8', 'HTML-ENTITIES');
                preg_match('/<body id="' . $wrapperElementId . '">(.+)<\/body><\/html>$/si', $result, $matches);
                return $matches[1];
>>>>>>> d623d331
            } else {
                $result = htmlspecialchars($data, ENT_QUOTES | ENT_SUBSTITUTE, 'UTF-8', false);
            }
        } else {
            $result = $data;
        }
        return $result;
    }

    /**
<<<<<<< HEAD
     * Filter not allowed tags and attribtues
     *
     * @param string $string
     * @param string[] $allowedTags
     * @return string
     */
    private function filterHtmlTagsAndAttributes($string, $allowedTags)
    {
        $wrapperElementId = uniqid();
        $dom = new \DOMDocument('1.0', 'UTF-8');
        set_error_handler(
            function ($errorNumber, $errorString) {
                throw new \Exception($errorString, $errorNumber);
            }
        );
        try {
            $dom->loadHTML('<html><body id="' . $wrapperElementId . '">' . $string . '</body></html>');
        } catch (\Exception $e) {
            restore_error_handler();
            return '';
        }
        restore_error_handler();

        $xpath = new \DOMXPath($dom);
        $nodes = $xpath->query(
            '//node()[name() != \''
            . implode('\' and name() != \'', array_merge($allowedTags, ['html', 'body'])) . '\']'
        );
        foreach ($nodes as $node) {
            if ($node->nodeName != '#text' && $node->nodeName != '#comment') {
                $node->parentNode->replaceChild($dom->createTextNode($node->textContent), $node);
            }
        }
        $nodes = $xpath->query('//@*[name() != \'' . implode('\' and name() != \'', $this->allowedAttributes) . '\']');
        foreach ($nodes as $node) {
            $node->parentNode->removeAttribute($node->nodeName);
        }
=======
     * Remove not allowed tags
     *
     * @param \DOMDocument $domDocument
     * @param string[] $allowedTags
     * @return void
     */
    private function removeNotAllowedTags(\DOMDocument $domDocument, array $allowedTags)
    {
        $xpath = new \DOMXPath($domDocument);
        $nodes = $xpath->query(
            '//node()[name() != \''
            . implode('\' and name() != \'', array_merge($allowedTags, ['html', 'body']))
            . '\']'
        );
        foreach ($nodes as $node) {
            if ($node->nodeName != '#text' && $node->nodeName != '#comment') {
                $node->parentNode->replaceChild($domDocument->createTextNode($node->textContent), $node);
            }
        }
    }

    /**
     * Remove not allowed attributes
     *
     * @param \DOMDocument $domDocument
     * @return void
     */
    private function removeNotAllowedAttributes(\DOMDocument $domDocument)
    {
        $xpath = new \DOMXPath($domDocument);
        $nodes = $xpath->query(
            '//@*[name() != \'' . implode('\' and name() != \'', $this->allowedAttributes) . '\']'
        );
        foreach ($nodes as $node) {
            $node->parentNode->removeAttribute($node->nodeName);
        }
    }

    /**
     * Escape text
     *
     * @param \DOMDocument $domDocument
     * @return void
     */
    private function escapeText(\DOMDocument $domDocument)
    {
        $xpath = new \DOMXPath($domDocument);
>>>>>>> d623d331
        $nodes = $xpath->query('//text()');
        foreach ($nodes as $node) {
            $node->textContent = $this->escapeHtml($node->textContent);
        }
<<<<<<< HEAD
=======
    }

    /**
     * Escape attribute values
     *
     * @param \DOMDocument $domDocument
     * @return void
     */
    private function escapeAttributeValues(\DOMDocument $domDocument)
    {
        $xpath = new \DOMXPath($domDocument);
>>>>>>> d623d331
        $nodes = $xpath->query('//@*');
        foreach ($nodes as $node) {
            $value = $this->escapeAttributeValue(
                $node->nodeName,
                $node->parentNode->getAttribute($node->nodeName)
            );
            $node->parentNode->setAttribute($node->nodeName, $value);
        }
<<<<<<< HEAD
        $result = mb_convert_encoding(
            str_replace("\n", '', $dom->saveHTML($dom->getElementById($wrapperElementId))),
            'UTF-8',
            'HTML-ENTITIES'
        );
        return mb_substr($result, 25, strlen($result) - 32);
    }

    /**
     * Escape attribute values using escapeHtmlAttr or escapeUrl depending on the attribute
=======
    }

    /**
     * Escape attribute value using escapeHtml or escapeUrl
>>>>>>> d623d331
     *
     * @param string $name
     * @param string $value
     * @return string
     */
    private function escapeAttributeValue($name, $value)
    {
<<<<<<< HEAD
        return $name == 'href' ? $this->escapeUrl($value) : $this->escapeHtml($value);
=======
        return in_array($name, $this->escapeAsUrlAttributes) ? $this->escapeUrl($value) : $this->escapeHtml($value);
>>>>>>> d623d331
    }

    /**
     * Escape a string for the HTML attribute context
     *
     * @param string $string
     * @param boolean $escapeSingleQuote
     * @return string
     */
    public function escapeHtmlAttr($string, $escapeSingleQuote = true)
    {
        if ($escapeSingleQuote) {
            return $this->getEscaper()->escapeHtmlAttr((string) $string);
        }
        return htmlspecialchars($string, ENT_COMPAT, 'UTF-8', false);
    }

    /**
     * Escape URL
     *
     * @param string $string
     * @return string
     */
    public function escapeUrl($string)
    {
        return $this->escapeHtml($this->escapeXssInUrl($string));
    }

    /**
     * Encode URL
     *
     * @param string $string
     * @return string
     */
    public function encodeUrlParam($string)
    {
        return $this->getEscaper()->escapeUrl($string);
    }

    /**
     * Escape string for the JavaScript context
     *
     * @param string $string
     * @return string
     */
    public function escapeJs($string)
    {
        if ($string === '' || ctype_digit($string)) {
            return $string;
        }

        return preg_replace_callback(
            '/[^a-z0-9,\._]/iSu',
            function ($matches) {
                return sprintf('\\u%04s', strtoupper(bin2hex($matches[0])));
            },
            $string
        );
    }

    /**
     * Escape string for the CSS context
     *
     * @param string $string
     * @return string
     */
    public function escapeCss($string)
    {
        return $this->getEscaper()->escapeCss($string);
    }

    /**
     * Escape quotes in java script
     *
     * @param string|array $data
     * @param string $quote
     * @return string|array
     * @deprecated
     */
    public function escapeJsQuote($data, $quote = '\'')
    {
        if (is_array($data)) {
            $result = [];
            foreach ($data as $item) {
                $result[] = $this->escapeJsQuote($item, $quote);
            }
        } else {
            $result = str_replace($quote, '\\' . $quote, $data);
        }
        return $result;
    }

    /**
     * Escape xss in urls
     * Remove `javascript:`, `vbscript:`, `data:` words from url
     *
     * @param string $data
     * @return string
     * @deprecated
     */
    public function escapeXssInUrl($data)
    {
        $pattern = '/((javascript(\\\\x3a|:|%3A))|(data(\\\\x3a|:|%3A))|(vbscript:))|'
            . '((\\\\x6A\\\\x61\\\\x76\\\\x61\\\\x73\\\\x63\\\\x72\\\\x69\\\\x70\\\\x74(\\\\x3a|:|%3A))|'
            . '(\\\\x64\\\\x61\\\\x74\\\\x61(\\\\x3a|:|%3A)))/i';
        $result = preg_replace($pattern, ':', $data);
        return htmlspecialchars($result, ENT_COMPAT | ENT_HTML5 | ENT_HTML401, 'UTF-8', false);
    }

    /**
     * Escape quotes inside html attributes
     * Use $addSlashes = false for escaping js that inside html attribute (onClick, onSubmit etc)
     *
     * @param string $data
     * @param bool $addSlashes
     * @return string
     * @deprecated
     */
    public function escapeQuote($data, $addSlashes = false)
    {
        if ($addSlashes === true) {
            $data = addslashes($data);
        }
        return htmlspecialchars($data, ENT_QUOTES, null, false);
    }

    /**
     * Get escaper
     *
     * @return \Magento\Framework\ZendEscaper
     * @deprecated
     */
    private function getEscaper()
    {
        if ($this->escaper == null) {
            $this->escaper = \Magento\Framework\App\ObjectManager::getInstance()
                ->get(\Magento\Framework\ZendEscaper::class);
        }
        return $this->escaper;
    }

    /**
     * Get logger
     *
     * @return \Psr\Log\LoggerInterface
     * @deprecated
     */
    private function getLogger()
    {
        if ($this->logger == null) {
            $this->logger = \Magento\Framework\App\ObjectManager::getInstance()
                ->get(\Psr\Log\LoggerInterface::class);
        }
        return $this->logger;
    }
}<|MERGE_RESOLUTION|>--- conflicted
+++ resolved
@@ -16,42 +16,33 @@
     private $escaper;
 
     /**
-<<<<<<< HEAD
+     * @var \Psr\Log\LoggerInterface
+     */
+    private $logger;
+
+    /**
      * @var string[]
      */
-    private $allowedAttributes = ['id', 'class', 'href', 'target'];
-
-    /**
-     * Escape HTML entities
-=======
-     * @var \Psr\Log\LoggerInterface
-     */
-    private $logger;
+    private $notAllowedTags = ['script', 'img'];
 
     /**
      * @var string[]
      */
-    private $notAllowedTags = ['script', 'img'];
+    private $allowedAttributes = ['id', 'class', 'href', 'target', 'title'];
 
     /**
      * @var string[]
      */
-    private $allowedAttributes = ['id', 'class', 'href', 'target', 'title'];
-
-    /**
-     * @var string[]
-     */
     private $escapeAsUrlAttributes = ['href'];
 
     /**
      * Escape string for HTML context, allowedTags will not be escaped
->>>>>>> d623d331
      *
      * @param string|array $data
      * @param array|null $allowedTags
      * @return string|array
      */
-    public function escapeHtml($data, $allowedTags = [])
+    public function escapeHtml($data, $allowedTags = null)
     {
         if (is_array($data)) {
             $result = [];
@@ -60,9 +51,6 @@
             }
         } elseif (strlen($data)) {
             if (is_array($allowedTags) && !empty($allowedTags)) {
-<<<<<<< HEAD
-                $result = $this->filterHtmlTagsAndAttributes($data, $allowedTags);
-=======
                 $notAllowedTags = array_intersect(
                     array_map('strtolower', $allowedTags),
                     $this->notAllowedTags
@@ -100,7 +88,6 @@
                 $result = mb_convert_encoding($domDocument->saveHTML(), 'UTF-8', 'HTML-ENTITIES');
                 preg_match('/<body id="' . $wrapperElementId . '">(.+)<\/body><\/html>$/si', $result, $matches);
                 return $matches[1];
->>>>>>> d623d331
             } else {
                 $result = htmlspecialchars($data, ENT_QUOTES | ENT_SUBSTITUTE, 'UTF-8', false);
             }
@@ -111,45 +98,6 @@
     }
 
     /**
-<<<<<<< HEAD
-     * Filter not allowed tags and attribtues
-     *
-     * @param string $string
-     * @param string[] $allowedTags
-     * @return string
-     */
-    private function filterHtmlTagsAndAttributes($string, $allowedTags)
-    {
-        $wrapperElementId = uniqid();
-        $dom = new \DOMDocument('1.0', 'UTF-8');
-        set_error_handler(
-            function ($errorNumber, $errorString) {
-                throw new \Exception($errorString, $errorNumber);
-            }
-        );
-        try {
-            $dom->loadHTML('<html><body id="' . $wrapperElementId . '">' . $string . '</body></html>');
-        } catch (\Exception $e) {
-            restore_error_handler();
-            return '';
-        }
-        restore_error_handler();
-
-        $xpath = new \DOMXPath($dom);
-        $nodes = $xpath->query(
-            '//node()[name() != \''
-            . implode('\' and name() != \'', array_merge($allowedTags, ['html', 'body'])) . '\']'
-        );
-        foreach ($nodes as $node) {
-            if ($node->nodeName != '#text' && $node->nodeName != '#comment') {
-                $node->parentNode->replaceChild($dom->createTextNode($node->textContent), $node);
-            }
-        }
-        $nodes = $xpath->query('//@*[name() != \'' . implode('\' and name() != \'', $this->allowedAttributes) . '\']');
-        foreach ($nodes as $node) {
-            $node->parentNode->removeAttribute($node->nodeName);
-        }
-=======
      * Remove not allowed tags
      *
      * @param \DOMDocument $domDocument
@@ -197,13 +145,10 @@
     private function escapeText(\DOMDocument $domDocument)
     {
         $xpath = new \DOMXPath($domDocument);
->>>>>>> d623d331
         $nodes = $xpath->query('//text()');
         foreach ($nodes as $node) {
             $node->textContent = $this->escapeHtml($node->textContent);
         }
-<<<<<<< HEAD
-=======
     }
 
     /**
@@ -215,7 +160,6 @@
     private function escapeAttributeValues(\DOMDocument $domDocument)
     {
         $xpath = new \DOMXPath($domDocument);
->>>>>>> d623d331
         $nodes = $xpath->query('//@*');
         foreach ($nodes as $node) {
             $value = $this->escapeAttributeValue(
@@ -224,23 +168,10 @@
             );
             $node->parentNode->setAttribute($node->nodeName, $value);
         }
-<<<<<<< HEAD
-        $result = mb_convert_encoding(
-            str_replace("\n", '', $dom->saveHTML($dom->getElementById($wrapperElementId))),
-            'UTF-8',
-            'HTML-ENTITIES'
-        );
-        return mb_substr($result, 25, strlen($result) - 32);
-    }
-
-    /**
-     * Escape attribute values using escapeHtmlAttr or escapeUrl depending on the attribute
-=======
     }
 
     /**
      * Escape attribute value using escapeHtml or escapeUrl
->>>>>>> d623d331
      *
      * @param string $name
      * @param string $value
@@ -248,11 +179,7 @@
      */
     private function escapeAttributeValue($name, $value)
     {
-<<<<<<< HEAD
-        return $name == 'href' ? $this->escapeUrl($value) : $this->escapeHtml($value);
-=======
         return in_array($name, $this->escapeAsUrlAttributes) ? $this->escapeUrl($value) : $this->escapeHtml($value);
->>>>>>> d623d331
     }
 
     /**
