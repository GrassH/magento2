<?php
/**
 * Copyright © Magento, Inc. All rights reserved.
 * See COPYING.txt for license details.
 */
declare(strict_types=1);

namespace Magento\Framework\Event\Test\Unit\Invoker;

use Magento\Framework\App\State;
use Magento\Framework\Event\Invoker\InvokerDefault;
use Magento\Framework\Event\Observer;
use Magento\Framework\Event\ObserverFactory;
use PHPUnit\Framework\MockObject\MockObject;
use PHPUnit\Framework\TestCase;
use Psr\Log\LoggerInterface;

/**
 * Test for Magento\Framework\Event\Invoker\InvokerDefault.
 */
class InvokerDefaultTest extends TestCase
{
    /**
<<<<<<< HEAD
     * @var \PHPUnit\Framework\MockObject\MockObject
=======
     * @var MockObject
>>>>>>> 5ce65294
     */
    protected $_observerFactoryMock;

    /**
<<<<<<< HEAD
     * @var \Magento\Framework\Event\Observer|\PHPUnit\Framework\MockObject\MockObject
=======
     * @var Observer|MockObject
>>>>>>> 5ce65294
     */
    protected $_observerMock;

    /**
<<<<<<< HEAD
     * @var \PHPUnit\Framework\MockObject\MockObject
=======
     * @var MockObject
>>>>>>> 5ce65294
     */
    protected $_listenerMock;

    /**
<<<<<<< HEAD
     * @var \PHPUnit\Framework\MockObject\MockObject
=======
     * @var MockObject
>>>>>>> 5ce65294
     */
    protected $_appStateMock;

    /**
     * @var InvokerDefault
     */
    protected $_invokerDefault;

    /**
     * @var |Psr\Log|LoggerInterface
     */
    private $loggerMock;

    protected function setUp(): void
    {
        $this->_observerFactoryMock = $this->createMock(ObserverFactory::class);
        $this->_observerMock = $this->createMock(Observer::class);
        $this->_listenerMock = $this->createPartialMock(
            ObserverExample::class,
            ['execute']
        );
        $this->_appStateMock = $this->createMock(State::class);
        $this->loggerMock = $this->createMock(LoggerInterface::class);

        $this->_invokerDefault = new InvokerDefault(
            $this->_observerFactoryMock,
            $this->_appStateMock,
            $this->loggerMock
        );
    }

    public function testDispatchWithDisabledObserver()
    {
        $this->_observerFactoryMock->expects($this->never())->method('get');
        $this->_observerFactoryMock->expects($this->never())->method('create');

        $this->_invokerDefault->dispatch(['disabled' => true], $this->_observerMock);
    }

    public function testDispatchWithNonSharedInstance()
    {
        $this->_listenerMock->expects($this->once())->method('execute');
        $this->_observerFactoryMock->expects($this->never())->method('get');
        $this->_observerFactoryMock->expects(
            $this->once()
        )->method(
            'create'
        )->with(
            'class_name'
        )->willReturn(
            $this->_listenerMock
        );

        $this->_invokerDefault->dispatch(
            ['shared' => false, 'instance' => 'class_name', 'name' => 'observer'],
            $this->_observerMock
        );
    }

    public function testDispatchWithSharedInstance()
    {
        $this->_listenerMock->expects($this->once())->method('execute');
        $this->_observerFactoryMock->expects($this->never())->method('create');
        $this->_observerFactoryMock->expects(
            $this->once()
        )->method(
            'get'
        )->with(
            'class_name'
        )->willReturn(
            $this->_listenerMock
        );

        $this->_invokerDefault->dispatch(
            ['shared' => true, 'instance' => 'class_name', 'method' => 'method_name', 'name' => 'observer'],
            $this->_observerMock
        );
    }

    /**
     * @param string $shared
     * @dataProvider dataProviderForMethodIsNotDefined
     */
    public function testWrongInterfaceCallWithEnabledDeveloperMode($shared)
    {
<<<<<<< HEAD
        $this->expectException(\LogicException::class);

=======
        $this->expectException('LogicException');
>>>>>>> 5ce65294
        $notObserver = $this->getMockBuilder('NotObserver')->getMock();
        $this->_observerFactoryMock->expects(
            $this->any()
        )->method(
            'create'
        )->with(
            'class_name'
        )->willReturn(
            $notObserver
        );
        $this->_observerFactoryMock->expects(
            $this->any()
        )->method(
            'get'
        )->with(
            'class_name'
        )->willReturn(
            $notObserver
        );
        $this->_appStateMock->expects(
            $this->once()
        )->method(
            'getMode'
<<<<<<< HEAD
        )->willReturn(
            \Magento\Framework\App\State::MODE_DEVELOPER
=======
        )->will(
            $this->returnValue(State::MODE_DEVELOPER)
>>>>>>> 5ce65294
        );

        $this->_invokerDefault->dispatch(
            [
                'shared' => $shared,
                'instance' => 'class_name',
                'name' => 'observer',
            ],
            $this->_observerMock
        );
    }

    /**
     * @param string $shared
     * @dataProvider dataProviderForMethodIsNotDefined
     */
    public function testWrongInterfaceCallWithDisabledDeveloperMode($shared)
    {
        $notObserver = $this->getMockBuilder('NotObserver')->getMock();
        $this->_observerFactoryMock->expects(
            $this->any()
        )->method(
            'create'
        )->with(
            'class_name'
        )->willReturn(
            $notObserver
        );
        $this->_observerFactoryMock->expects(
            $this->any()
        )->method(
            'get'
        )->with(
            'class_name'
        )->willReturn(
            $notObserver
        );
        $this->_appStateMock->expects(
            $this->exactly(1)
        )->method(
            'getMode'
<<<<<<< HEAD
        )->willReturn(
            \Magento\Framework\App\State::MODE_PRODUCTION
=======
        )->will(
            $this->returnValue(State::MODE_PRODUCTION)
>>>>>>> 5ce65294
        );

        $this->loggerMock->expects($this->once())->method('warning');

        $this->_invokerDefault->dispatch(
            [
                'shared' => $shared,
                'instance' => 'class_name',
                'method' => 'unknown_method_name',
                'name' => 'observer',
            ],
            $this->_observerMock
        );
    }

    /**
     * @return array
     */
    public function dataProviderForMethodIsNotDefined()
    {
        return ['shared' => [true], 'non shared' => [false]];
    }
}<|MERGE_RESOLUTION|>--- conflicted
+++ resolved
@@ -21,38 +21,22 @@
 class InvokerDefaultTest extends TestCase
 {
     /**
-<<<<<<< HEAD
-     * @var \PHPUnit\Framework\MockObject\MockObject
-=======
      * @var MockObject
->>>>>>> 5ce65294
      */
     protected $_observerFactoryMock;
 
     /**
-<<<<<<< HEAD
-     * @var \Magento\Framework\Event\Observer|\PHPUnit\Framework\MockObject\MockObject
-=======
      * @var Observer|MockObject
->>>>>>> 5ce65294
      */
     protected $_observerMock;
 
     /**
-<<<<<<< HEAD
-     * @var \PHPUnit\Framework\MockObject\MockObject
-=======
      * @var MockObject
->>>>>>> 5ce65294
      */
     protected $_listenerMock;
 
     /**
-<<<<<<< HEAD
-     * @var \PHPUnit\Framework\MockObject\MockObject
-=======
      * @var MockObject
->>>>>>> 5ce65294
      */
     protected $_appStateMock;
 
@@ -102,8 +86,8 @@
             'create'
         )->with(
             'class_name'
-        )->willReturn(
-            $this->_listenerMock
+        )->will(
+            $this->returnValue($this->_listenerMock)
         );
 
         $this->_invokerDefault->dispatch(
@@ -122,8 +106,8 @@
             'get'
         )->with(
             'class_name'
-        )->willReturn(
-            $this->_listenerMock
+        )->will(
+            $this->returnValue($this->_listenerMock)
         );
 
         $this->_invokerDefault->dispatch(
@@ -138,12 +122,7 @@
      */
     public function testWrongInterfaceCallWithEnabledDeveloperMode($shared)
     {
-<<<<<<< HEAD
-        $this->expectException(\LogicException::class);
-
-=======
         $this->expectException('LogicException');
->>>>>>> 5ce65294
         $notObserver = $this->getMockBuilder('NotObserver')->getMock();
         $this->_observerFactoryMock->expects(
             $this->any()
@@ -151,8 +130,8 @@
             'create'
         )->with(
             'class_name'
-        )->willReturn(
-            $notObserver
+        )->will(
+            $this->returnValue($notObserver)
         );
         $this->_observerFactoryMock->expects(
             $this->any()
@@ -160,20 +139,15 @@
             'get'
         )->with(
             'class_name'
-        )->willReturn(
-            $notObserver
+        )->will(
+            $this->returnValue($notObserver)
         );
         $this->_appStateMock->expects(
             $this->once()
         )->method(
             'getMode'
-<<<<<<< HEAD
-        )->willReturn(
-            \Magento\Framework\App\State::MODE_DEVELOPER
-=======
         )->will(
             $this->returnValue(State::MODE_DEVELOPER)
->>>>>>> 5ce65294
         );
 
         $this->_invokerDefault->dispatch(
@@ -199,8 +173,8 @@
             'create'
         )->with(
             'class_name'
-        )->willReturn(
-            $notObserver
+        )->will(
+            $this->returnValue($notObserver)
         );
         $this->_observerFactoryMock->expects(
             $this->any()
@@ -208,20 +182,15 @@
             'get'
         )->with(
             'class_name'
-        )->willReturn(
-            $notObserver
+        )->will(
+            $this->returnValue($notObserver)
         );
         $this->_appStateMock->expects(
             $this->exactly(1)
         )->method(
             'getMode'
-<<<<<<< HEAD
-        )->willReturn(
-            \Magento\Framework\App\State::MODE_PRODUCTION
-=======
         )->will(
             $this->returnValue(State::MODE_PRODUCTION)
->>>>>>> 5ce65294
         );
 
         $this->loggerMock->expects($this->once())->method('warning');
