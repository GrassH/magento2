--- conflicted
+++ resolved
@@ -61,14 +61,7 @@
         '<?xml version="1.0"?><config><event name="some_name"><observer ' .
         'name="observer_name" method="_wrong name"/></event></config>',
         [
-<<<<<<< HEAD
-            "Element 'observer', attribute 'method': The attribute 'method' is not allowed."
-=======
-            "Element 'observer', attribute 'method': [facet 'pattern'] The value '_wrong name' is not accepted by" .
-            " the pattern '[a-zA-Z]+'.\nLine: 1\n",
-            "Element 'observer', attribute 'method': '_wrong name' is not a valid value of the atomic type " .
-            "'methodName'.\nLine: 1\n"
->>>>>>> 54b85e93
+            "Element 'observer', attribute 'method': The attribute 'method' is not allowed.\nLine: 1\n"
         ],
     ]
 ];