--- conflicted
+++ resolved
@@ -16,11 +16,7 @@
 class ConfigTest extends TestCase
 {
     /**
-<<<<<<< HEAD
-     * @var Data|\PHPUnit\Framework\MockObject\MockObject
-=======
      * @var Data|MockObject
->>>>>>> 5ce65294
      */
     protected $dataContainerMock;
 
@@ -42,7 +38,7 @@
         $this->dataContainerMock->expects($this->once())
             ->method('get')
             ->with($eventName, $this->equalTo([]))
-            ->willReturn($observers);
+            ->will($this->returnValue($observers));
 
         $result = $this->config->getObservers($eventName);
         $this->assertEquals($observers, $result);
