--- conflicted
+++ resolved
@@ -35,20 +35,15 @@
      * If event parameter is passed - observer mock expects dispatch method to be called with passed event.
      *
      * @param string $name
-<<<<<<< HEAD
-     * @param \Magento\Framework\Event | null $event
-     * @return \Magento\Framework\Event\Observer |\PHPUnit\Framework\MockObject\MockObject
-=======
      * @param Event|null $event
      * @return Observer|MockObject
->>>>>>> 5ce65294
      */
     protected function getObserverMock($name, $event = null)
     {
         $observer = $this->createMock(Observer::class);
         $observer->expects($this->any())
             ->method('getName')
-            ->willReturn($name);
+            ->will($this->returnValue($name));
         if ($event) {
             $observer->expects($this->once())
                 ->method('dispatch')
