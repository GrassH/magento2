<?php
/**
 * Copyright © Magento, Inc. All rights reserved.
 * See COPYING.txt for license details.
 */
declare(strict_types=1);

namespace Magento\Framework\Simplexml\Test\Unit;

use Magento\Framework\Simplexml\Element;
use PHPUnit\Framework\TestCase;

class ElementTest extends TestCase
{
    /**
     * @dataProvider xmlDataProvider
     */
    public function testUnsetSelf($xmlData)
    {
        /** @var Element $xml */
        $xml = simplexml_load_file($xmlData[0], $xmlData[1]);
        $this->assertTrue(isset($xml->node3->node4));
        $xml->node3->unsetSelf();
        $this->assertFalse(isset($xml->node3->node4));
        $this->assertFalse(isset($xml->node3));
        $this->assertTrue(isset($xml->node1));
    }

    /**
     * @dataProvider xmlDataProvider
     */
    public function testGetParent($xmlData)
    {
<<<<<<< HEAD
        $this->expectException(\InvalidArgumentException::class);
        $this->expectExceptionMessage('Root node could not be unset.');

        /** @var $xml \Magento\Framework\Simplexml\Element */
=======
        $this->expectException('InvalidArgumentException');
        $this->expectExceptionMessage('Root node could not be unset.');
        /** @var Element $xml */
>>>>>>> 5ce65294
        $xml = simplexml_load_file($xmlData[0], $xmlData[1]);
        $this->assertTrue($xml->getName() == 'root');
        $xml->unsetSelf();
    }

    /**
     * Data Provider for testUnsetSelf and testUnsetSelfException
     */
    public static function xmlDataProvider()
    {
        return [
            [[__DIR__ . '/_files/data.xml', Element::class]]
        ];
    }

    public function testAsNiceXmlMixedData()
    {
        $dataFile = file_get_contents(__DIR__ . '/_files/mixed_data.xml');
        /** @var Element $xml  */
        $xml = simplexml_load_string($dataFile, Element::class);

        $expected = <<<XML
<root>
   <node_1 id="1">Value 1
      <node_1_1>Value 1.1
         <node_1_1_1>Value 1.1.1</node_1_1_1>
      </node_1_1>
   </node_1>
   <node_2>
      <node_2_1>Value 2.1</node_2_1>
   </node_2>
</root>

XML;
        $this->assertEquals($expected, $xml->asNiceXml());
    }

    public function testAppendChild()
    {
        /** @var Element $baseXml */
        $baseXml = simplexml_load_string('<root/>', Element::class);
        /** @var Element $appendXml */
        $appendXml = simplexml_load_string(
            '<node_a attr="abc"><node_b innerAttribute="xyz">text</node_b></node_a>',
            Element::class
        );
        $baseXml->appendChild($appendXml);

        $expectedXml = '<root><node_a attr="abc"><node_b innerAttribute="xyz">text</node_b></node_a></root>';
        $this->assertXmlStringEqualsXmlString($expectedXml, $baseXml->asNiceXml());
    }

    public function testSetNode()
    {
        $path = '/node1/node2';
        $value = 'value';
        /** @var Element $xml */
        $xml = simplexml_load_string('<root/>', Element::class);
        $this->assertEmpty($xml->xpath('/root/node1/node2'));
        $xml->setNode($path, $value);
        $this->assertNotEmpty($xml->xpath('/root/node1/node2'));
        $this->assertEquals($value, (string)$xml->xpath('/root/node1/node2')[0]);
    }

    /**
     * @dataProvider setAttributeDataProvider
     * @param string $name
     * @param string $value
     */
    public function testSetAttribute($name, $value)
    {
        /** @var Element $xml */
        $xml = simplexml_load_string('<root name="test2" data=""/>', Element::class);
        $this->assertEquals($xml->getAttribute('name'), 'test2');
        $this->assertNull($xml->getAttribute('new'));
        $xml->setAttribute($name, $value);
        $this->assertEquals($xml->getAttribute($name), $value);
    }

    /**
     * @return array
     */
    public function setAttributeDataProvider()
    {
        return [
            ['name', 'test'],
            ['new', 'beard'],
            ['data', 'some-data']
        ];
    }
}<|MERGE_RESOLUTION|>--- conflicted
+++ resolved
@@ -31,16 +31,9 @@
      */
     public function testGetParent($xmlData)
     {
-<<<<<<< HEAD
-        $this->expectException(\InvalidArgumentException::class);
-        $this->expectExceptionMessage('Root node could not be unset.');
-
-        /** @var $xml \Magento\Framework\Simplexml\Element */
-=======
         $this->expectException('InvalidArgumentException');
         $this->expectExceptionMessage('Root node could not be unset.');
         /** @var Element $xml */
->>>>>>> 5ce65294
         $xml = simplexml_load_file($xmlData[0], $xmlData[1]);
         $this->assertTrue($xml->getName() == 'root');
         $xml->unsetSelf();
