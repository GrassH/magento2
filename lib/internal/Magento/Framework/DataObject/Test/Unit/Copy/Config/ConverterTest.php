--- conflicted
+++ resolved
@@ -14,11 +14,7 @@
 class ConverterTest extends TestCase
 {
     /**
-<<<<<<< HEAD
-     * @var \PHPUnit\Framework\MockObject\MockObject|\Magento\Framework\DataObject\Copy\Config\Converter
-=======
      * @var MockObject|Converter
->>>>>>> 5ce65294
      */
     protected $_model;
 
