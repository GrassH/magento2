<?php
/**
 * Copyright © Magento, Inc. All rights reserved.
 * See COPYING.txt for license details.
 */
declare(strict_types=1);

namespace Magento\Framework\DataObject\Test\Unit;

use Magento\Framework\DataObject;
use Magento\Framework\DataObject\Mapper;
use PHPUnit\Framework\MockObject\MockObject;
use PHPUnit\Framework\TestCase;

class MapperTest extends TestCase
{
    /**
     * @var Mapper
     */
    protected $mapper;

    /**
<<<<<<< HEAD
     * @var \PHPUnit\Framework\MockObject\MockObject
=======
     * @var MockObject
>>>>>>> 5ce65294
     */
    protected $fromMock;

    /**
<<<<<<< HEAD
     * @var \PHPUnit\Framework\MockObject\MockObject
=======
     * @var MockObject
>>>>>>> 5ce65294
     */
    protected $toMock;

    protected function setUp(): void
    {
        $this->fromMock = $this->createMock(DataObject::class);
        $this->toMock = $this->createMock(DataObject::class);
        $this->mapper = new Mapper();
    }

    public function testAccumulateByMapWhenToIsArrayFromIsObject()
    {
        $map['key'] = 'map_value';
        $to['key'] = 'from_value';
        $default['new_key'] = 'default_value';
        $this->fromMock->expects($this->once())->method('hasData')->with('key')->willReturn(true);
        $this->fromMock->expects($this->once())->method('getData')->with('key')->willReturn('from_value');
        $expected['key'] = 'from_value';
        $expected['map_value'] = 'from_value';
        $expected['new_key'] = 'default_value';
        $this->assertEquals($expected, $this->mapper->accumulateByMap($this->fromMock, $to, $map, $default));
    }

    public function testAccumulateByMapWhenToAndFromAreObjects()
    {
        $from = [
            $this->fromMock,
            'getData',
        ];
        $to = [
            $this->toMock,
            'setData',
        ];
        $default = [0];
        $map['key'] = ['value'];
        $this->fromMock->expects($this->once())->method('hasData')->with('key')->willReturn(false);
        $this->fromMock->expects($this->once())->method('getData')->with('key')->willReturn(true);
        $this->assertEquals($this->toMock, $this->mapper->accumulateByMap($from, $to, $map, $default));
    }

    public function testAccumulateByMapWhenFromIsArrayToIsObject()
    {
        $map['key'] = 'map_value';
        $from['key'] = 'from_value';
        $default['new_key'] = 'default_value';
        $this->toMock->expects($this->exactly(2))->method('setData');
        $this->assertEquals($this->toMock, $this->mapper->accumulateByMap($from, $this->toMock, $map, $default));
    }

    public function testAccumulateByMapFromAndToAreArrays()
    {
        $from['value'] = 'from_value';
        $map[false] = 'value';
        $to['key'] = 'to_value';
        $default['new_key'] = 'value';
        $expected['key'] = 'to_value';
        $expected['value'] = 'from_value';
        $expected['new_key'] = 'value';
        $this->assertEquals($expected, $this->mapper->accumulateByMap($from, $to, $map, $default));
    }
}<|MERGE_RESOLUTION|>--- conflicted
+++ resolved
@@ -20,20 +20,12 @@
     protected $mapper;
 
     /**
-<<<<<<< HEAD
-     * @var \PHPUnit\Framework\MockObject\MockObject
-=======
      * @var MockObject
->>>>>>> 5ce65294
      */
     protected $fromMock;
 
     /**
-<<<<<<< HEAD
-     * @var \PHPUnit\Framework\MockObject\MockObject
-=======
      * @var MockObject
->>>>>>> 5ce65294
      */
     protected $toMock;
 
@@ -49,8 +41,8 @@
         $map['key'] = 'map_value';
         $to['key'] = 'from_value';
         $default['new_key'] = 'default_value';
-        $this->fromMock->expects($this->once())->method('hasData')->with('key')->willReturn(true);
-        $this->fromMock->expects($this->once())->method('getData')->with('key')->willReturn('from_value');
+        $this->fromMock->expects($this->once())->method('hasData')->with('key')->will($this->returnValue(true));
+        $this->fromMock->expects($this->once())->method('getData')->with('key')->will($this->returnValue('from_value'));
         $expected['key'] = 'from_value';
         $expected['map_value'] = 'from_value';
         $expected['new_key'] = 'default_value';
@@ -69,8 +61,8 @@
         ];
         $default = [0];
         $map['key'] = ['value'];
-        $this->fromMock->expects($this->once())->method('hasData')->with('key')->willReturn(false);
-        $this->fromMock->expects($this->once())->method('getData')->with('key')->willReturn(true);
+        $this->fromMock->expects($this->once())->method('hasData')->with('key')->will($this->returnValue(false));
+        $this->fromMock->expects($this->once())->method('getData')->with('key')->will($this->returnValue(true));
         $this->assertEquals($this->toMock, $this->mapper->accumulateByMap($from, $to, $map, $default));
     }
 
