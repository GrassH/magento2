<?php
/**
 * Copyright © Magento, Inc. All rights reserved.
 * See COPYING.txt for license details.
 */
declare(strict_types=1);

namespace Magento\Framework\DataObject\Test\Unit;

use Magento\Framework\Api\AbstractSimpleObject;
use Magento\Framework\Api\ExtensibleDataInterface;
use Magento\Framework\Api\ExtensionAttributesFactory;
use Magento\Framework\DataObject;
use Magento\Framework\DataObject\Copy;
use Magento\Framework\DataObject\Copy\Config;
use Magento\Framework\Event\ManagerInterface;
use Magento\Quote\Model\Quote\Address;
use PHPUnit\Framework\MockObject\MockObject;
use PHPUnit\Framework\TestCase;

/**
 * Unit tests coverage for @see \Magento\Framework\DataObject\Copy
 */
class CopyTest extends TestCase
{
    /**
     * @var Copy
     */
    protected $copy;

    /**
<<<<<<< HEAD
     * @var \PHPUnit\Framework\MockObject\MockObject
=======
     * @var MockObject
>>>>>>> 5ce65294
     */
    protected $fieldsetConfigMock;

    /**
<<<<<<< HEAD
     * @var \PHPUnit\Framework\MockObject\MockObject
=======
     * @var MockObject
>>>>>>> 5ce65294
     */
    protected $eventManagerMock;

    /**
<<<<<<< HEAD
     * @var \PHPUnit\Framework\MockObject\MockObject
=======
     * @var MockObject
>>>>>>> 5ce65294
     */
    protected $targetMock;

    /**
<<<<<<< HEAD
     * @var \PHPUnit\Framework\MockObject\MockObject
=======
     * @var MockObject
>>>>>>> 5ce65294
     */
    protected $sourceMock;

    /**
<<<<<<< HEAD
     * @var \PHPUnit\Framework\MockObject\MockObject
=======
     * @var MockObject
>>>>>>> 5ce65294
     */
    protected $extensionAttributesFactoryMock;

    protected function setUp(): void
    {
        $this->fieldsetConfigMock = $this->createMock(Config::class);
        $this->eventManagerMock = $this->createMock(ManagerInterface::class);
        $this->sourceMock = $this->createMock(DataObject::class);
        $this->targetMock = $this->createMock(DataObject::class);
        $this->extensionAttributesFactoryMock =
            $this->createMock(ExtensionAttributesFactory::class);
        $this->copy = new Copy(
            $this->eventManagerMock,
            $this->fieldsetConfigMock,
            $this->extensionAttributesFactoryMock
        );
    }

    public function testCopyFieldsetToTargetWhenFieldsetInputInvalid()
    {
        $this->fieldsetConfigMock->expects($this->never())->method('getFieldset');
        $this->assertNull(
            $this->copy->copyFieldsetToTarget('fieldset', 'aspect', [], 'target')
        );
    }

    public function testCopyFieldsetToTargetWhenFieldIsNotExists()
    {
        $this->fieldsetConfigMock
            ->expects($this->once())
            ->method('getFieldset')
            ->with('fieldset', 'global')
            ->willReturn(null);
        $this->eventManagerMock->expects($this->never())->method('dispatch');
        $this->assertEquals(
            [$this->targetMock],
            $this->copy->copyFieldsetToTarget('fieldset', 'aspect', $this->sourceMock, [$this->targetMock])
        );
    }

    public function testCopyFieldsetToTargetWhenFieldExists()
    {
        $fields['code']['node']['aspect'] = [];
        $this->fieldsetConfigMock
            ->expects($this->once())
            ->method('getFieldset')
            ->with('fieldset', 'global')
            ->willReturn($fields);

        $eventName = sprintf('core_copy_fieldset_%s_%s', 'fieldset', 'aspect');
        $data = [
            'target' => new DataObject([$this->targetMock]),
            'source' => $this->sourceMock,
            'root' => 'global',
        ];
        $this->eventManagerMock->expects($this->once())->method('dispatch')->with($eventName, $data);
        $this->assertEquals(
            [$this->targetMock],
            $this->copy->copyFieldsetToTarget('fieldset', 'aspect', $this->sourceMock, [$this->targetMock])
        );
    }

    public function testCopyFieldsetToTargetWhenTargetNotArray()
    {
        $fields['code']['aspect'] = 'value';
        $this->fieldsetConfigMock
            ->expects($this->once())
            ->method('getFieldset')
            ->with('fieldset', 'global')
            ->willReturn($fields);

        $this->sourceMock
            ->expects($this->once())
            ->method('getDataUsingMethod')
            ->with('code')
            ->willReturn('value');

        $this->targetMock
            ->expects($this->once())
            ->method('setDataUsingMethod')
            ->with('value')
            ->willReturnSelf();
        $eventName = sprintf('core_copy_fieldset_%s_%s', 'fieldset', 'aspect');
        $data = [
            'target' => $this->targetMock,
            'source' => $this->sourceMock,
            'root' => 'global',
        ];
        $this->eventManagerMock->expects($this->once())->method('dispatch')->with($eventName, $data);
        $this->assertEquals(
            $this->targetMock,
            $this->copy->copyFieldsetToTarget('fieldset', 'aspect', $this->sourceMock, $this->targetMock)
        );
    }

    public function testGetCopyFieldsetToTargetWhenTargetIsArray()
    {
        $fields['code']['aspect'] = 'value';
        $target['code'] = [];
        $this->fieldsetConfigMock
            ->expects($this->once())
            ->method('getFieldset')
            ->with('fieldset', 'global')
            ->willReturn($fields);

        $this->sourceMock
            ->expects($this->once())
            ->method('getDataUsingMethod')
            ->with('code')
            ->willReturn('value');

        $this->targetMock
            ->expects($this->never())
            ->method('setDataUsingMethod');
        $eventName = sprintf('core_copy_fieldset_%s_%s', 'fieldset', 'aspect');
        $newTarget = [
            'code' => [],
            'value' => 'value',
        ];
        $data = [
            'target' => new DataObject($newTarget),
            'source' => $this->sourceMock,
            'root' => 'global',
        ];
        $this->eventManagerMock->expects($this->once())->method('dispatch')->with($eventName, $data);
        $this->assertEquals(
            $newTarget,
            $this->copy->copyFieldsetToTarget('fieldset', 'aspect', $this->sourceMock, $target)
        );
    }

    public function testGetCopyFieldsetToTargetWhenTargetIsExtensibleDataInterface()
    {
        $fields['code']['aspect'] = '*';
        $this->fieldsetConfigMock
            ->expects($this->once())
            ->method('getFieldset')
            ->with('fieldset', 'global')
            ->willReturn($fields);

        $sourceMock = $this->createPartialMock(
            ExtensibleDataInterface::class,
            [
                'getExtensionAttributes',
                'getCode'
            ]
        );
        $targetMock = $this->createPartialMock(
            ExtensibleDataInterface::class,
            [
                'getExtensionAttributes',
                'setCode',
                'setExtensionAttributes'
            ]
        );

        $sourceMock
            ->expects($this->any())
            ->method('getExtensionAttributes')
            ->willReturnSelf();
        $sourceMock
            ->expects($this->once())
            ->method('getCode')
            ->willReturn('code');

        $targetMock
            ->expects($this->any())
            ->method('getExtensionAttributes')
            ->willReturnSelf();
        $targetMock
            ->expects($this->any())
            ->method('setExtensionAttributes')
            ->willReturnSelf();
        $targetMock
            ->expects($this->once())
            ->method('setCode')
            ->with('code');

        $this->eventManagerMock->expects($this->once())->method('dispatch');
        $result = $this->copy->copyFieldsetToTarget('fieldset', 'aspect', $sourceMock, $targetMock);
        $this->assertEquals($result, $targetMock);
    }

    public function testGetCopyFieldsetToTargetWhenTargetIsAbstractSimpleObject()
    {
        $fields['code']['aspect'] = '*';
        $source['code'] = 'code';
        $this->fieldsetConfigMock
            ->expects($this->once())
            ->method('getFieldset')
            ->with('fieldset', 'global')
            ->willReturn($fields);

        $sourceMock = $this->createPartialMock(
            AbstractSimpleObject::class,
            [
                '__toArray'
            ]
        );
        $targetMock = $this->createPartialMock(
            AbstractSimpleObject::class,
            [
                'setData'
            ]
        );

        $sourceMock
            ->expects($this->once())
            ->method('__toArray')
            ->willReturn($source);

        $targetMock
            ->expects($this->once())
            ->method('setData')
            ->with('code', 'code');

        $this->eventManagerMock->expects($this->once())->method('dispatch');
        $result = $this->copy->copyFieldsetToTarget('fieldset', 'aspect', $sourceMock, $targetMock);
        $this->assertEquals($result, $targetMock);
    }

    public function testGetDataFromFieldsetWhenSourceIsInvalid()
    {
        $this->fieldsetConfigMock->expects($this->never())->method('getFieldset');
        $this->assertNull($this->copy->getDataFromFieldset('fieldset', 'aspect', 'source'));
    }

    public function testGetDataFromFieldsetWhenFieldsetDoesNotExist()
    {
        $this->fieldsetConfigMock
            ->expects($this->once())
            ->method('getFieldset')
            ->with('fieldset', 'global')
            ->willReturn(null);
        $this->sourceMock
            ->expects($this->never())
            ->method('getDataUsingMethod');
        $this->assertNull($this->copy->getDataFromFieldset('fieldset', 'aspect', $this->sourceMock));
    }

    public function testGetDataFromFieldsetWhenFieldExists()
    {
        $fields['code']['aspect'] = 'value';
        $this->fieldsetConfigMock
            ->expects($this->once())
            ->method('getFieldset')
            ->with('fieldset', 'global')
            ->willReturn($fields);
        $this->sourceMock
            ->expects($this->once())
            ->method('getDataUsingMethod')
            ->with('code')
            ->willReturn('value');

        $this->assertEquals(
            ['value' => 'value'],
            $this->copy->getDataFromFieldset('fieldset', 'aspect', $this->sourceMock)
        );
    }

    public function testGetDataFromFieldsetWhenFieldDoesNotExists()
    {
        $fields['code']['aspect'] = [];
        $this->fieldsetConfigMock
            ->expects($this->once())
            ->method('getFieldset')
            ->with('fieldset', 'global')
            ->willReturn($fields);
        $this->sourceMock
            ->expects($this->never())
            ->method('getDataUsingMethod');

        $this->assertEquals(
            [],
            $this->copy->getDataFromFieldset('fieldset', 'aspect', $this->sourceMock)
        );
    }

    public function testGetExtensionAttributeForDataObjectChild()
    {
        $fields['code']['aspect'] = '*';
        $this->fieldsetConfigMock
            ->expects($this->once())
            ->method('getFieldset')
            ->with('fieldset', 'global')
            ->willReturn($fields);

        $sourceMock = $this->createPartialMock(
            Address::class,
            [
                'getExtensionAttributes',
                'getCode'
            ]
        );
        $targetMock = $this->createPartialMock(
            Address::class,
            [
                'getExtensionAttributes',
                'setCode',
                'setExtensionAttributes'
            ]
        );

        $sourceMock
            ->expects($this->any())
            ->method('getExtensionAttributes')
            ->willReturnSelf();
        $sourceMock
            ->expects($this->once())
            ->method('getCode')
            ->willReturn('code');

        $targetMock
            ->expects($this->any())
            ->method('getExtensionAttributes')
            ->willReturnSelf();
        $targetMock
            ->expects($this->any())
            ->method('setExtensionAttributes')
            ->willReturnSelf();
        $targetMock
            ->expects($this->once())
            ->method('setCode')
            ->with('code');

        $this->eventManagerMock->expects($this->once())->method('dispatch');
        $result = $this->copy->copyFieldsetToTarget('fieldset', 'aspect', $sourceMock, $targetMock);
        $this->assertEquals($result, $targetMock);
    }

    public function testGetDataObjectFieldFromExtensibleEntity()
    {
        $fields['code']['aspect'] = '*';
        $this->fieldsetConfigMock
            ->expects($this->once())
            ->method('getFieldset')
            ->with('fieldset', 'global')
            ->willReturn($fields);

        $sourceMock = $this->createPartialMock(
            Address::class,
            [
                'getExtensionAttributes'
            ]
        );
        $targetMock = $this->createPartialMock(
            Address::class,
            [
                'getExtensionAttributes'
            ]
        );

        $sourceMock
            ->expects($this->any())
            ->method('getExtensionAttributes')
            ->willReturn(null);
        $value = 'code';
        $sourceMock->setData('code', $value);

        $targetMock
            ->expects($this->any())
            ->method('getExtensionAttributes')
            ->willReturn(null);

        $this->eventManagerMock->expects($this->once())->method('dispatch');
        $result = $this->copy->copyFieldsetToTarget('fieldset', 'aspect', $sourceMock, $targetMock);
        $this->assertEquals($result, $targetMock);
        $this->assertEquals($value, $result->getCode());
    }
}<|MERGE_RESOLUTION|>--- conflicted
+++ resolved
@@ -29,47 +29,27 @@
     protected $copy;
 
     /**
-<<<<<<< HEAD
-     * @var \PHPUnit\Framework\MockObject\MockObject
-=======
      * @var MockObject
->>>>>>> 5ce65294
      */
     protected $fieldsetConfigMock;
 
     /**
-<<<<<<< HEAD
-     * @var \PHPUnit\Framework\MockObject\MockObject
-=======
      * @var MockObject
->>>>>>> 5ce65294
      */
     protected $eventManagerMock;
 
     /**
-<<<<<<< HEAD
-     * @var \PHPUnit\Framework\MockObject\MockObject
-=======
      * @var MockObject
->>>>>>> 5ce65294
      */
     protected $targetMock;
 
     /**
-<<<<<<< HEAD
-     * @var \PHPUnit\Framework\MockObject\MockObject
-=======
      * @var MockObject
->>>>>>> 5ce65294
      */
     protected $sourceMock;
 
     /**
-<<<<<<< HEAD
-     * @var \PHPUnit\Framework\MockObject\MockObject
-=======
      * @var MockObject
->>>>>>> 5ce65294
      */
     protected $extensionAttributesFactoryMock;
 
@@ -91,7 +71,8 @@
     public function testCopyFieldsetToTargetWhenFieldsetInputInvalid()
     {
         $this->fieldsetConfigMock->expects($this->never())->method('getFieldset');
-        $this->assertNull(
+        $this->assertEquals(
+            null,
             $this->copy->copyFieldsetToTarget('fieldset', 'aspect', [], 'target')
         );
     }
@@ -102,7 +83,7 @@
             ->expects($this->once())
             ->method('getFieldset')
             ->with('fieldset', 'global')
-            ->willReturn(null);
+            ->will($this->returnValue(null));
         $this->eventManagerMock->expects($this->never())->method('dispatch');
         $this->assertEquals(
             [$this->targetMock],
@@ -117,7 +98,7 @@
             ->expects($this->once())
             ->method('getFieldset')
             ->with('fieldset', 'global')
-            ->willReturn($fields);
+            ->will($this->returnValue($fields));
 
         $eventName = sprintf('core_copy_fieldset_%s_%s', 'fieldset', 'aspect');
         $data = [
@@ -139,19 +120,19 @@
             ->expects($this->once())
             ->method('getFieldset')
             ->with('fieldset', 'global')
-            ->willReturn($fields);
+            ->will($this->returnValue($fields));
 
         $this->sourceMock
             ->expects($this->once())
             ->method('getDataUsingMethod')
             ->with('code')
-            ->willReturn('value');
+            ->will($this->returnValue('value'));
 
         $this->targetMock
             ->expects($this->once())
             ->method('setDataUsingMethod')
             ->with('value')
-            ->willReturnSelf();
+            ->will($this->returnSelf());
         $eventName = sprintf('core_copy_fieldset_%s_%s', 'fieldset', 'aspect');
         $data = [
             'target' => $this->targetMock,
@@ -173,13 +154,13 @@
             ->expects($this->once())
             ->method('getFieldset')
             ->with('fieldset', 'global')
-            ->willReturn($fields);
+            ->will($this->returnValue($fields));
 
         $this->sourceMock
             ->expects($this->once())
             ->method('getDataUsingMethod')
             ->with('code')
-            ->willReturn('value');
+            ->will($this->returnValue('value'));
 
         $this->targetMock
             ->expects($this->never())
@@ -208,7 +189,7 @@
             ->expects($this->once())
             ->method('getFieldset')
             ->with('fieldset', 'global')
-            ->willReturn($fields);
+            ->will($this->returnValue($fields));
 
         $sourceMock = $this->createPartialMock(
             ExtensibleDataInterface::class,
@@ -261,7 +242,7 @@
             ->expects($this->once())
             ->method('getFieldset')
             ->with('fieldset', 'global')
-            ->willReturn($fields);
+            ->will($this->returnValue($fields));
 
         $sourceMock = $this->createPartialMock(
             AbstractSimpleObject::class,
@@ -303,7 +284,7 @@
             ->expects($this->once())
             ->method('getFieldset')
             ->with('fieldset', 'global')
-            ->willReturn(null);
+            ->will($this->returnValue(null));
         $this->sourceMock
             ->expects($this->never())
             ->method('getDataUsingMethod');
@@ -317,12 +298,12 @@
             ->expects($this->once())
             ->method('getFieldset')
             ->with('fieldset', 'global')
-            ->willReturn($fields);
+            ->will($this->returnValue($fields));
         $this->sourceMock
             ->expects($this->once())
             ->method('getDataUsingMethod')
             ->with('code')
-            ->willReturn('value');
+            ->will($this->returnValue('value'));
 
         $this->assertEquals(
             ['value' => 'value'],
@@ -337,7 +318,7 @@
             ->expects($this->once())
             ->method('getFieldset')
             ->with('fieldset', 'global')
-            ->willReturn($fields);
+            ->will($this->returnValue($fields));
         $this->sourceMock
             ->expects($this->never())
             ->method('getDataUsingMethod');
@@ -355,7 +336,7 @@
             ->expects($this->once())
             ->method('getFieldset')
             ->with('fieldset', 'global')
-            ->willReturn($fields);
+            ->will($this->returnValue($fields));
 
         $sourceMock = $this->createPartialMock(
             Address::class,
@@ -407,7 +388,7 @@
             ->expects($this->once())
             ->method('getFieldset')
             ->with('fieldset', 'global')
-            ->willReturn($fields);
+            ->will($this->returnValue($fields));
 
         $sourceMock = $this->createPartialMock(
             Address::class,
