<?php
/**
 * Copyright © Magento, Inc. All rights reserved.
 * See COPYING.txt for license details.
 */
declare(strict_types=1);

namespace Magento\Framework\DataObject\Test\Unit;

use Magento\Framework\DataObject\Cache;
use PHPUnit\Framework\TestCase;

class CacheTest extends TestCase
{
    /**
     * @var Cache
     */
    protected $cache;

    protected function setUp(): void
    {
        $this->cache = new Cache();
    }

    public function testSaveWhenArgumentIsNotObject()
    {
        $this->assertFalse($this->cache->save('string'));
    }

<<<<<<< HEAD
    /**
     */
    public function testSaveWhenObjectAlreadyExistsInRegistry()
    {
        $this->expectException(\Magento\Framework\Exception\LocalizedException::class);
        $this->expectExceptionMessage('Object already exists in registry (#1). Old object class: stdClass');

=======
    public function testSaveWhenObjectAlreadyExistsInRegistry()
    {
        $this->expectException('Magento\Framework\Exception\LocalizedException');
        $this->expectExceptionMessage('Object already exists in registry (#1). Old object class: stdClass');
>>>>>>> 5ce65294
        $object = new \stdClass();
        $hash = spl_object_hash($object);
        $newIdx = 'idx' . $hash;
        $this->assertEquals($newIdx, $this->cache->save($object, 'idx{hash}', ['tags_array']));
        $this->assertEquals([$newIdx => $object], $this->cache->findByClass('stdClass'));
        $this->assertEquals([$newIdx => $object], $this->cache->getAllObjects());
        $this->assertEquals($newIdx, $this->cache->find($object));
        $this->assertEquals([$newIdx => $object], $this->cache->findByIds([$newIdx]));
        $objectTwo = new \stdClass();
        $this->assertEquals('#1', $this->cache->save($objectTwo, null, 'tags_string'));
        $objectThree = new \stdClass();
        $this->cache->save($objectThree, '#1');
    }

    public function testSaveAndDeleteWhenHashAlreadyExist()
    {
        $object = new \stdClass();
        $hash = spl_object_hash($object);
        $this->assertEquals('idx' . $hash, $this->cache->save($object, 'idx{hash}'));
        $this->assertEquals('idx' . $hash, $this->cache->save($object));
        $this->assertTrue($this->cache->delete('idx' . $hash));
        $this->assertFalse($this->cache->delete('idx' . $hash));
    }

<<<<<<< HEAD
    /**
     */
    public function testReferenceWhenReferenceAlreadyExist()
    {
        $this->expectException(\Magento\Framework\Exception\LocalizedException::class);
        $this->expectExceptionMessage('The reference already exists: refName. New index: idx, old index: idx');

=======
    public function testReferenceWhenReferenceAlreadyExist()
    {
        $this->expectException('Magento\Framework\Exception\LocalizedException');
        $this->expectExceptionMessage('The reference already exists: refName. New index: idx, old index: idx');
>>>>>>> 5ce65294
        $refName = ['refName', 'refName'];
        $this->cache->reference($refName, 'idx');
    }

    public function testReferenceWhenReferenceEmpty()
    {
        $this->assertNull($this->cache->reference([], 'idx'));
    }

    public function testLoadWhenReferenceAndObjectAlreadyExists()
    {
        $idx = 'idx';
        $this->cache->reference('refName', $idx);
        $object = new \stdClass();
        $hash = spl_object_hash($object);
        $this->assertNull($this->cache->findByHash($hash));
        $this->cache->save($object, $idx);
        $this->assertEquals($object, $this->cache->load($idx));
        $this->assertTrue($this->cache->has($idx));
        $this->assertEquals($object, $this->cache->findByHash($hash));
        $this->assertEquals(['refName' => 'idx'], $this->cache->getAllReferences());
    }

    public function testLoad()
    {
        $this->assertEquals('default', $this->cache->load('idx', 'default'));
    }

    public function testDeleteWhenIdxIsObject()
    {
        $object = new \stdClass();
        $this->cache->save($object, 'idx{hash}');
        $this->assertFalse($this->cache->delete($object));
        $this->cache->save($object, false);
        $this->assertFalse($this->cache->delete($object));
    }

    public function testDeleteIfReferencesExists()
    {
        $this->cache->reference('refName', 'idx');
        $object = new \stdClass();
        $this->cache->save($object, 'idx');
        $this->assertTrue($this->cache->delete('idx'));
    }

    public function testDeleteByClass()
    {
        $object = new \stdClass();
        $this->cache->save($object, 'idx');
        $this->cache->deleteByClass('stdClass');
        $this->assertFalse($this->cache->find($object));
    }

    public function testDebug()
    {
        $object = new \stdClass();
        $hash = spl_object_hash($object);
        $newIdx = 'idx' . $hash;
        $this->assertEquals($newIdx, $this->cache->save($object, 'idx{hash}'));
        $this->cache->debug($newIdx);
        $this->assertArrayHasKey($newIdx, $this->cache->debugByIds($newIdx));
    }

    public function testGetAndDeleteTags()
    {
        $object = new \stdClass();
        $hash = spl_object_hash($object);
        $newIdx = 'idx' . $hash;
        $tags = ['tags_array' => [$newIdx => true]];
        $tagsByObj = [$newIdx => ['tags_array' => true]];
        $this->assertEquals($newIdx, $this->cache->save($object, 'idx{hash}', ['tags_array']));
        $this->assertEquals($tags, $this->cache->getAllTags());
        $this->assertEquals([$newIdx => $object], $this->cache->findByTags('tags_array'));
        $this->assertEquals($tagsByObj, $this->cache->getAllTagsByObject());
        $this->assertTrue($this->cache->deleteByTags('tags_array'));
    }

    public function testSinglton()
    {
        $this->assertEquals($this->cache, $this->cache->singleton());
    }
}<|MERGE_RESOLUTION|>--- conflicted
+++ resolved
@@ -24,23 +24,13 @@
 
     public function testSaveWhenArgumentIsNotObject()
     {
-        $this->assertFalse($this->cache->save('string'));
+        $this->assertEquals(false, $this->cache->save('string'));
     }
 
-<<<<<<< HEAD
-    /**
-     */
-    public function testSaveWhenObjectAlreadyExistsInRegistry()
-    {
-        $this->expectException(\Magento\Framework\Exception\LocalizedException::class);
-        $this->expectExceptionMessage('Object already exists in registry (#1). Old object class: stdClass');
-
-=======
     public function testSaveWhenObjectAlreadyExistsInRegistry()
     {
         $this->expectException('Magento\Framework\Exception\LocalizedException');
         $this->expectExceptionMessage('Object already exists in registry (#1). Old object class: stdClass');
->>>>>>> 5ce65294
         $object = new \stdClass();
         $hash = spl_object_hash($object);
         $newIdx = 'idx' . $hash;
@@ -65,27 +55,17 @@
         $this->assertFalse($this->cache->delete('idx' . $hash));
     }
 
-<<<<<<< HEAD
-    /**
-     */
-    public function testReferenceWhenReferenceAlreadyExist()
-    {
-        $this->expectException(\Magento\Framework\Exception\LocalizedException::class);
-        $this->expectExceptionMessage('The reference already exists: refName. New index: idx, old index: idx');
-
-=======
     public function testReferenceWhenReferenceAlreadyExist()
     {
         $this->expectException('Magento\Framework\Exception\LocalizedException');
         $this->expectExceptionMessage('The reference already exists: refName. New index: idx, old index: idx');
->>>>>>> 5ce65294
         $refName = ['refName', 'refName'];
         $this->cache->reference($refName, 'idx');
     }
 
     public function testReferenceWhenReferenceEmpty()
     {
-        $this->assertNull($this->cache->reference([], 'idx'));
+        $this->assertEquals(null, $this->cache->reference([], 'idx'));
     }
 
     public function testLoadWhenReferenceAndObjectAlreadyExists()
@@ -94,10 +74,10 @@
         $this->cache->reference('refName', $idx);
         $object = new \stdClass();
         $hash = spl_object_hash($object);
-        $this->assertNull($this->cache->findByHash($hash));
+        $this->assertEquals(null, $this->cache->findByHash($hash));
         $this->cache->save($object, $idx);
         $this->assertEquals($object, $this->cache->load($idx));
-        $this->assertTrue($this->cache->has($idx));
+        $this->assertEquals(true, $this->cache->has($idx));
         $this->assertEquals($object, $this->cache->findByHash($hash));
         $this->assertEquals(['refName' => 'idx'], $this->cache->getAllReferences());
     }
@@ -139,7 +119,7 @@
         $newIdx = 'idx' . $hash;
         $this->assertEquals($newIdx, $this->cache->save($object, 'idx{hash}'));
         $this->cache->debug($newIdx);
-        $this->assertArrayHasKey($newIdx, $this->cache->debugByIds($newIdx));
+        $this->assertTrue(array_key_exists($newIdx, $this->cache->debugByIds($newIdx)));
     }
 
     public function testGetAndDeleteTags()
