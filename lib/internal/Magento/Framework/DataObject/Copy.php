--- conflicted
+++ resolved
@@ -59,8 +59,8 @@
      *
      * @param string $fieldset
      * @param string $aspect
-     * @param array|DataObject $source
-     * @param array|DataObject $target
+     * @param array|DataObject|ExtensibleDataInterface|AbstractSimpleObject $source
+     * @param array|DataObject|ExtensibleDataInterface|AbstractSimpleObject $target
      * @param string $root
      *
      * @return array|DataObject|null the value of $target
@@ -102,8 +102,8 @@
      *
      * @param string $fieldset
      * @param string $aspect
-     * @param array|DataObject $source
-     * @param array|DataObject $target
+     * @param array|DataObject|ExtensibleDataInterface|AbstractSimpleObject $source
+     * @param array|DataObject|ExtensibleDataInterface|AbstractSimpleObject $target
      * @param string $root
      * @param bool $targetIsArray
      *
@@ -130,7 +130,7 @@
      *
      * @param string $fieldset
      * @param string $aspect a field name
-     * @param array|DataObject $source
+     * @param array|DataObject|ExtensibleDataInterface|AbstractSimpleObject $source
      * @param string $root
      *
      * @return array
@@ -167,8 +167,8 @@
     /**
      * Check if source and target are valid input for converting using fieldset
      *
-     * @param array|DataObject $source
-     * @param array|DataObject $target
+     * @param array|DataObject|ExtensibleDataInterface|AbstractSimpleObject $source
+     * @param array|DataObject|ExtensibleDataInterface|AbstractSimpleObject $target
      *
      * @return bool
      */
@@ -180,7 +180,7 @@
     /**
      * Verify that we can access data from input object.
      *
-     * @param $object
+     * @param array|DataObject|ExtensibleDataInterface|AbstractSimpleObject $object
      *
      * @return bool
      */
@@ -194,7 +194,7 @@
     /**
      * Get value of source by code
      *
-     * @param mixed $source
+     * @param array|DataObject|ExtensibleDataInterface|AbstractSimpleObject $source
      * @param string $code
      *
      * @return mixed
@@ -202,7 +202,6 @@
      */
     protected function _getFieldsetFieldValue($source, $code)
     {
-
         switch (true) {
             case is_array($source):
                 $value = isset($source[$code]) ? $source[$code] : null;
@@ -229,11 +228,11 @@
     /**
      * Set value of target by code
      *
-     * @param mixed $target
+     * @param array|DataObject|ExtensibleDataInterface|AbstractSimpleObject $target
      * @param string $targetCode
      * @param mixed $value
      *
-     * @return mixed
+     * @return array|DataObject|ExtensibleDataInterface|AbstractSimpleObject
      * @throws \InvalidArgumentException
      */
     protected function _setFieldsetFieldValue($target, $targetCode, $value)
@@ -274,7 +273,6 @@
      */
     protected function getAttributeValueFromExtensibleDataObject($source, $code)
     {
-<<<<<<< HEAD
         return $this->getAttributeValueFromExtensibleObject($source, $code);
     }
 
@@ -288,10 +286,7 @@
      */
     private function getAttributeValueFromExtensibleObject(ExtensibleDataInterface $source, string $code)
     {
-        $method = 'get' . str_replace(' ', '', ucwords(str_replace('_', ' ', $code)));
-=======
         $method = 'get' . str_replace('_', '', ucwords($code, '_'));
->>>>>>> 1e58f70f
 
         $methodExists = method_exists($source, $method);
 
@@ -343,7 +338,7 @@
      *
      * @param ExtensibleDataInterface $target
      * @param string $code
-     * @param $value
+     * @param mixed $value
      *
      * @return void
      * @throws \InvalidArgumentException
@@ -369,7 +364,6 @@
             return;
         }
 
-
         if ($target instanceof DataObject) {
             $target->setDataUsingMethod($code, $value);
             return;
