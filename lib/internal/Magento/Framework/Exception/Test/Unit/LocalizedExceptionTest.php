--- conflicted
+++ resolved
@@ -33,23 +33,14 @@
         $this->renderedMessage = 'rendered message';
         $rendererMock->expects($this->once())
             ->method('render')
-<<<<<<< HEAD
-            ->willReturn($this->renderedMessage);
-        \Magento\Framework\Phrase::setRenderer($rendererMock);
-=======
             ->will($this->returnValue($this->renderedMessage));
         Phrase::setRenderer($rendererMock);
->>>>>>> 5ce65294
     }
 
     /**
      * @return void
      */
-<<<<<<< HEAD
-    protected function tearDown(): void
-=======
     public function tearDown(): void
->>>>>>> 5ce65294
     {
         Phrase::setRenderer($this->defaultRenderer);
     }
