<?php
/**
 * Copyright © Magento, Inc. All rights reserved.
 * See COPYING.txt for license details.
 */

namespace Magento\Framework\Config;

/**
 * Deployment configuration options constant storage
 */
class ConfigOptionsListConstants
{
    /**#@+
     * Path to the values in the deployment config
     */
    const CONFIG_PATH_INSTALL_DATE = 'install/date';
    const CONFIG_PATH_CRYPT_KEY = 'crypt/key';
    const CONFIG_PATH_SESSION_SAVE = 'session/save';
    const CONFIG_PATH_RESOURCE_DEFAULT_SETUP = 'resource/default_setup/connection';
    const CONFIG_PATH_DB_CONNECTION_DEFAULT = 'db/connection/default';
    const CONFIG_PATH_DB_CONNECTIONS = 'db/connection';
    const CONFIG_PATH_DB_PREFIX = 'db/table_prefix';
    const CONFIG_PATH_X_FRAME_OPT = 'x-frame-options';
    const CONFIG_PATH_CACHE_HOSTS = 'http_cache_hosts';
    const CONFIG_PATH_BACKEND = 'backend';
    const CONFIG_PATH_INSTALL = 'install';
    const CONFIG_PATH_CRYPT = 'crypt';
    const CONFIG_PATH_SESSION = 'session';
    const CONFIG_PATH_DB = 'db';
    const CONFIG_PATH_RESOURCE = 'resource';
    const CONFIG_PATH_CACHE_TYPES = 'cache_types';
<<<<<<< HEAD
    const CONFIG_PATH_DB_LOGGER_OUTPUT = 'db_logger/output';
    const CONFIG_PATH_DB_LOGGER_LOG_EVERYTHING = 'db_logger/log_everything';
    const CONFIG_PATH_DB_LOGGER_QUERY_TIME_THRESHOLD = 'db_logger/query_time_threshold';
    const CONFIG_PATH_DB_LOGGER_INCLUDE_STACKTRACE = 'db_logger/include_stacktrace';
=======
    const CONFIG_PATH_DOCUMENT_ROOT_IS_PUB = 'directories/document_root_is_pub';

>>>>>>> 01fe5d79
    /**#@-*/

    /**#@+
     * Input keys for the options
     */
    const INPUT_KEY_ENCRYPTION_KEY = 'key';
    const INPUT_KEY_SESSION_SAVE = 'session-save';
    const INPUT_KEY_DB_HOST = 'db-host';
    const INPUT_KEY_DB_NAME = 'db-name';
    const INPUT_KEY_DB_USER = 'db-user';
    const INPUT_KEY_DB_PASSWORD = 'db-password';
    const INPUT_KEY_DB_PREFIX = 'db-prefix';
    const INPUT_KEY_DB_MODEL = 'db-model';
    const INPUT_KEY_DB_INIT_STATEMENTS = 'db-init-statements';
    const INPUT_KEY_DB_ENGINE = 'db-engine';
    const INPUT_KEY_RESOURCE = 'resource';
    const INPUT_KEY_SKIP_DB_VALIDATION = 'skip-db-validation';
    const INPUT_KEY_CACHE_HOSTS = 'http-cache-hosts';
    /**#@-*/

    /**#@+
     * Input keys for cache configuration
     */
    const KEY_CACHE_FRONTEND = 'cache/frontend';
    const CONFIG_PATH_BACKEND_OPTIONS = 'backend_options';

    /** @deprecated */
    const INPUT_KEY_DEFINITION_FORMAT = 'definition-format';

    /**#@+
     * Values for session-save
     */
    const SESSION_SAVE_FILES = 'files';
    const SESSION_SAVE_DB = 'db';
    const SESSION_SAVE_REDIS = 'redis';
    /**#@-*/

    /**
     * Array Key for session save method
     */
    const KEY_SAVE = 'save';

    /**#@+
     * Array keys for Database configuration
     */
    const KEY_HOST = 'host';
    const KEY_NAME = 'dbname';
    const KEY_USER = 'username';
    const KEY_PASSWORD = 'password';
    const KEY_ENGINE = 'engine';
    const KEY_PREFIX = 'table_prefix';
    const KEY_MODEL = 'model';
    const KEY_INIT_STATEMENTS = 'initStatements';
    const KEY_ACTIVE = 'active';
    /**#@-*/

    /**
     * Db config key
     */
    const KEY_DB = 'db';

    /**
     * Array Key for encryption key in deployment config file
     */
    const KEY_ENCRYPTION_KEY = 'key';

    /**
     * Resource config key
     */
    const KEY_RESOURCE = 'resource';

    /**
     * Key for modules
     */
    const KEY_MODULES = 'modules';

    /**
     * Size of random string generated for store's encryption key
     */
    const STORE_KEY_RANDOM_STRING_SIZE = 32;
}<|MERGE_RESOLUTION|>--- conflicted
+++ resolved
@@ -30,15 +30,11 @@
     const CONFIG_PATH_DB = 'db';
     const CONFIG_PATH_RESOURCE = 'resource';
     const CONFIG_PATH_CACHE_TYPES = 'cache_types';
-<<<<<<< HEAD
+    const CONFIG_PATH_DOCUMENT_ROOT_IS_PUB = 'directories/document_root_is_pub';
     const CONFIG_PATH_DB_LOGGER_OUTPUT = 'db_logger/output';
     const CONFIG_PATH_DB_LOGGER_LOG_EVERYTHING = 'db_logger/log_everything';
     const CONFIG_PATH_DB_LOGGER_QUERY_TIME_THRESHOLD = 'db_logger/query_time_threshold';
     const CONFIG_PATH_DB_LOGGER_INCLUDE_STACKTRACE = 'db_logger/include_stacktrace';
-=======
-    const CONFIG_PATH_DOCUMENT_ROOT_IS_PUB = 'directories/document_root_is_pub';
-
->>>>>>> 01fe5d79
     /**#@-*/
 
     /**#@+
