--- conflicted
+++ resolved
@@ -16,29 +16,17 @@
 class DataTest extends TestCase
 {
     /**
-<<<<<<< HEAD
-     * @var \Magento\Framework\Config\ReaderInterface|\PHPUnit\Framework\MockObject\MockObject
-=======
      * @var ReaderInterface|MockObject
->>>>>>> 5ce65294
      */
     private $readerMock;
 
     /**
-<<<<<<< HEAD
-     * @var \Magento\Framework\Config\CacheInterface|\PHPUnit\Framework\MockObject\MockObject
-=======
      * @var CacheInterface|MockObject
->>>>>>> 5ce65294
      */
     private $cacheMock;
 
     /**
-<<<<<<< HEAD
-     * @var \Magento\Framework\Serialize\SerializerInterface|\PHPUnit\Framework\MockObject\MockObject
-=======
      * @var SerializerInterface|MockObject
->>>>>>> 5ce65294
      */
     private $serializerMock;
 
@@ -70,7 +58,7 @@
         );
         $this->assertEquals($data, $config->get());
         $this->assertEquals('b', $config->get('a'));
-        $this->assertNull($config->get('a/b'));
+        $this->assertEquals(null, $config->get('a/b'));
         $this->assertEquals(33, $config->get('a/b', 33));
     }
 
