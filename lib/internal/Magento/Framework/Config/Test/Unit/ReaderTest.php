--- conflicted
+++ resolved
@@ -13,11 +13,7 @@
 class ReaderTest extends TestCase
 {
     /**
-<<<<<<< HEAD
-     * @var SourceInterface|\PHPUnit\Framework\MockObject\MockObject
-=======
      * @var SourceInterface|MockObject
->>>>>>> 5ce65294
      */
     private $source;
 
@@ -26,11 +22,7 @@
      */
     private $reader;
 
-<<<<<<< HEAD
-    protected function setUp(): void
-=======
     public function setUp(): void
->>>>>>> 5ce65294
     {
         $this->source = $this->getMockBuilder(SourceInterface::class)
             ->getMockForAbstractClass();
