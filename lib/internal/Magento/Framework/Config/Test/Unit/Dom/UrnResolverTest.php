--- conflicted
+++ resolved
@@ -43,16 +43,11 @@
 
     public function testGetRealPathWithModuleUrn()
     {
-<<<<<<< HEAD
         $xsdUrn = 'urn:magento:module:Magento_Customer:etc/address_formats.xsd';
-        $xsdPath = BP . '/app/code/Magento/Customer/etc/address_formats.xsd';
+        $componentRegistrar = new ComponentRegistrar();
+                $xsdPath = $componentRegistrar->getPath(ComponentRegistrar::MODULE, 'Magento_Customer')
+                    . '/etc/address_formats.xsd';
 
-=======
-        $xsdUrn = 'urn:magento:module:customer:etc/address_formats.xsd';
-        $componentRegistrar = new ComponentRegistrar();
-        $xsdPath = $componentRegistrar->getPath(ComponentRegistrar::MODULE, 'Magento_Customer')
-            . '/etc/address_formats.xsd';
->>>>>>> 06f64221
         $result = $this->urnResolver->getRealPath($xsdUrn);
         $this->assertSame($xsdPath, $result, 'XSD paths does not match.');
     }
