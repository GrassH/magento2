<?php declare(strict_types=1);
/**
 * Copyright © Magento, Inc. All rights reserved.
 * See COPYING.txt for license details.
 */

namespace Magento\Framework\Config\Test\Unit;

use Magento\Framework\Config\GenericSchemaLocator;
use Magento\Framework\Config\SchemaLocatorInterface;
use Magento\Framework\Module\Dir\Reader as ModuleDirReader;
use PHPUnit\Framework\MockObject\MockObject;
use PHPUnit\Framework\TestCase;

/**
 * @covers \Magento\Framework\Config\GenericSchemaLocator
 */
class GenericSchemaLocatorTest extends TestCase
{
    /**
     * @var string
     */
    private $testSchemaFileName = 'test-example.xsd';

    /**
     * @var GenericSchemaLocator
     */
    private $schemaLocator;

    /**
<<<<<<< HEAD
     * @var ModuleDirReader|\PHPUnit\Framework\MockObject\MockObject
=======
     * @var ModuleDirReader|MockObject
>>>>>>> 5ce65294
     */
    private $moduleReaderMock;

    /**
     * @param ModuleDirReader $reader
     * @param $moduleName
     * @param $mergeSchema
     * @param $perFileSchema
     * @return GenericSchemaLocator
     */
    private function createNewSchemaLocatorInstance(ModuleDirReader $reader, $moduleName, $mergeSchema, $perFileSchema)
    {
        return new GenericSchemaLocator($reader, $moduleName, $mergeSchema, $perFileSchema);
    }

    protected function setUp(): void
    {
        $this->moduleReaderMock = $this->createMock(ModuleDirReader::class);
        $this->schemaLocator = $this->createNewSchemaLocatorInstance(
            $this->moduleReaderMock,
            'Test_ModuleName',
            $this->testSchemaFileName,
            null
        );
    }

    public function testItIsAnInstanceOfSchemaLocatorInterface()
    {
        $this->assertInstanceOf(SchemaLocatorInterface::class, $this->schemaLocator);
    }

    public function testItReturnsThePathToTheSpecifiedModuleXsd()
    {
        $this->moduleReaderMock->expects($this->any())->method('getModuleDir')->willReturn('....');
        $this->assertSame('..../' . $this->testSchemaFileName, $this->schemaLocator->getSchema());
    }

    public function testItReturnsNullAsTheDefaultPerFileSchema()
    {
        $this->assertNull($this->schemaLocator->getPerFileSchema());
    }

    public function testItReturnsThePathToThePerFileSchema()
    {
        $this->moduleReaderMock->expects($this->any())->method('getModuleDir')->willReturn('....');
        $schemaLocator = $this->createNewSchemaLocatorInstance(
            $this->moduleReaderMock,
            'Test_ModuleName',
            'some other file name',
            $this->testSchemaFileName
        );
        $this->assertSame('..../' . $this->testSchemaFileName, $schemaLocator->getPerFileSchema());
    }
}<|MERGE_RESOLUTION|>--- conflicted
+++ resolved
@@ -28,11 +28,7 @@
     private $schemaLocator;
 
     /**
-<<<<<<< HEAD
-     * @var ModuleDirReader|\PHPUnit\Framework\MockObject\MockObject
-=======
      * @var ModuleDirReader|MockObject
->>>>>>> 5ce65294
      */
     private $moduleReaderMock;
 
