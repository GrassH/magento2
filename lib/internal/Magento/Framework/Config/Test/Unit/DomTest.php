--- conflicted
+++ resolved
@@ -16,11 +16,7 @@
 class DomTest extends TestCase
 {
     /**
-<<<<<<< HEAD
-     * @var \Magento\Framework\Config\ValidationStateInterface|\PHPUnit\Framework\MockObject\MockObject
-=======
      * @var ValidationStateInterface|MockObject
->>>>>>> 5ce65294
      */
     protected $validationStateMock;
 
@@ -136,20 +132,10 @@
         ];
     }
 
-<<<<<<< HEAD
-    /**
-     */
-    public function testMergeException()
-    {
-        $this->expectException(\Magento\Framework\Exception\LocalizedException::class);
-        $this->expectExceptionMessage('More than one node matching the query: /root/node/subnode');
-
-=======
     public function testMergeException()
     {
         $this->expectException('Magento\Framework\Exception\LocalizedException');
         $this->expectExceptionMessage('More than one node matching the query: /root/node/subnode');
->>>>>>> 5ce65294
         $xml = file_get_contents(__DIR__ . "/_files/dom/ambiguous_two.xml");
         $newXml = file_get_contents(__DIR__ . "/_files/dom/ambiguous_new_one.xml");
         $config = new Dom($xml, $this->validationStateMock);
@@ -199,20 +185,10 @@
         $this->assertEquals($expectedErrors, $actualErrors);
     }
 
-<<<<<<< HEAD
-    /**
-     */
-    public function testValidateCustomErrorFormatInvalid()
-    {
-        $this->expectException(\InvalidArgumentException::class);
-        $this->expectExceptionMessage('Error format \'%message%,%unknown%\' contains unsupported placeholders');
-
-=======
     public function testValidateCustomErrorFormatInvalid()
     {
         $this->expectException('InvalidArgumentException');
         $this->expectExceptionMessage('Error format \'%message%,%unknown%\' contains unsupported placeholders');
->>>>>>> 5ce65294
         $xml = '<root><unknown_node/></root>';
         $errorFormat = '%message%,%unknown%';
         $dom = new Dom($xml, $this->validationStateMock, [], null, null, $errorFormat);
@@ -238,18 +214,9 @@
         );
     }
 
-<<<<<<< HEAD
-    /**
-     */
     public function testValidateDomDocumentThrowsException()
     {
-        $this->expectException(\Magento\Framework\Config\Dom\ValidationSchemaException::class);
-
-=======
-    public function testValidateDomDocumentThrowsException()
-    {
         $this->expectException('Magento\Framework\Config\Dom\ValidationSchemaException');
->>>>>>> 5ce65294
         if (!function_exists('libxml_set_external_entity_loader')) {
             $this->markTestSkipped('Skipped on HHVM. Will be fixed in MAGETWO-45033');
         }
