<?php
/**
 * Copyright © 2016 Magento. All rights reserved.
 * See COPYING.txt for license details.
 */
namespace Magento\Framework\Config\Test\Unit\Data;

class ScopedTest extends \PHPUnit_Framework_TestCase
{
    /**
     * @var \Magento\Framework\TestFramework\Unit\Helper\ObjectManager
     */
    private $objectManager;

    /**
     * @var \Magento\Framework\Config\Data\Scoped
     */
    protected $_model;

    /**
     * @var \PHPUnit_Framework_MockObject_MockObject
     */
    protected $_readerMock;

    /**
     * @var \PHPUnit_Framework_MockObject_MockObject
     */
    protected $_configScopeMock;

    /**
     * @var \PHPUnit_Framework_MockObject_MockObject
     */
    protected $_cacheMock;

    /**
<<<<<<< HEAD
     * @var \Magento\Framework\Json\JsonInterface|\PHPUnit_Framework_MockObject_MockObject
     */
    private $jsonMock;
=======
     * @var \Magento\Framework\Serialize\SerializerInterface|\PHPUnit_Framework_MockObject_MockObject
     */
    private $serializerMock;
>>>>>>> 8578eeca

    protected function setUp()
    {
        $this->objectManager = new \Magento\Framework\TestFramework\Unit\Helper\ObjectManager($this);
        $this->_readerMock = $this->getMock(\Magento\Framework\Config\ReaderInterface::class);
        $this->_configScopeMock = $this->getMock(\Magento\Framework\Config\ScopeInterface::class);
        $this->_cacheMock = $this->getMock(\Magento\Framework\Config\CacheInterface::class);

<<<<<<< HEAD
        $this->jsonMock = $this->getMock(\Magento\Framework\Json\JsonInterface::class);
        $this->objectManager->mockObjectManager([\Magento\Framework\Json\JsonInterface::class => $this->jsonMock]);
=======
        $this->serializerMock = $this->getMock(\Magento\Framework\Serialize\SerializerInterface::class);
        $this->objectManager->mockObjectManager(
            [\Magento\Framework\Serialize\SerializerInterface::class => $this->serializerMock]
        );
>>>>>>> 8578eeca

        $this->_model = new \Magento\Framework\Config\Data\Scoped(
            $this->_readerMock,
            $this->_configScopeMock,
            $this->_cacheMock,
            'tag'
        );
    }

    protected function tearDown()
    {
        $this->objectManager->restoreObjectManager();
    }

    /**
     * @param string $path
     * @param mixed $expectedValue
     * @param string $default
     * @dataProvider getConfigByPathDataProvider
     */
    public function testGetConfigByPath($path, $expectedValue, $default)
    {
        $testData = [
            'key_1' => [
                'key_1.1' => ['key_1.1.1' => 'value_1.1.1'],
                'key_1.2' => ['some' => 'arrayValue'],
            ],
        ];
        $this->_cacheMock->expects($this->once())
            ->method('load')
            ->willReturn(false);
        $this->_readerMock->expects($this->once())
            ->method('read')
            ->willReturn([]);
        $this->_model->merge($testData);
        $this->assertEquals($expectedValue, $this->_model->get($path, $default));
    }

    public function getConfigByPathDataProvider()
    {
        return [
            ['key_1/key_1.1/key_1.1.1', 'value_1.1.1', 'error'],
            ['key_1/key_1.2', ['some' => 'arrayValue'], 'error'],
            [
                'key_1',
                ['key_1.1' => ['key_1.1.1' => 'value_1.1.1'], 'key_1.2' => ['some' => 'arrayValue']],
                'error'
            ],
            ['key_1/notExistedKey', 'defaultValue', 'defaultValue']
        ];
    }

    public function testGetScopeSwitchingWithNonCachedData()
    {
        $testValue = ['some' => 'testValue'];
        $jsonString = '{"some":"testValue"}';

        /** change current area */
        $this->_configScopeMock->expects(
            $this->any()
        )->method(
            'getCurrentScope'
        )->will(
            $this->returnValue('adminhtml')
        );

        /** set empty cache data */
        $this->_cacheMock->expects(
            $this->once()
        )->method(
            'load'
        )->with(
            'adminhtml::tag'
        )->will(
            $this->returnValue(false)
        );

        /** get data from reader  */
        $this->_readerMock->expects(
            $this->once()
        )->method(
            'read'
        )->with(
            'adminhtml'
        )->will(
            $this->returnValue($testValue)
        );

<<<<<<< HEAD
        $this->jsonMock->method('encode')
=======
        $this->serializerMock->method('serialize')
>>>>>>> 8578eeca
            ->with($testValue)
            ->willReturn($jsonString);

        /** test cache saving  */
        $this->_cacheMock->expects($this->once())
            ->method('save')
            ->with($jsonString, 'adminhtml::tag');

        /** test config value existence */
        $this->assertEquals('testValue', $this->_model->get('some'));

        /** test preventing of double config data loading from reader */
        $this->assertEquals('testValue', $this->_model->get('some'));
    }

    public function testGetScopeSwitchingWithCachedData()
    {
        $testValue = ['some' => 'testValue'];
        $jsonString = '{"some":"testValue"}';

        /** change current area */
        $this->_configScopeMock->expects(
            $this->any()
        )->method(
            'getCurrentScope'
        )->will(
            $this->returnValue('adminhtml')
        );

<<<<<<< HEAD
        $this->jsonMock->method('decode')
=======
        $this->serializerMock->method('unserialize')
>>>>>>> 8578eeca
            ->with($jsonString)
            ->willReturn($testValue);

        /** set cache data */
        $this->_cacheMock->expects($this->once())
            ->method('load')
            ->with('adminhtml::tag')
            ->willReturn($jsonString);

        /** test preventing of getting data from reader  */
        $this->_readerMock->expects($this->never())->method('read');

        /** test preventing of cache saving  */
        $this->_cacheMock->expects($this->never())->method('save');

        /** test config value existence */
        $this->assertEquals('testValue', $this->_model->get('some'));

        /** test preventing of double config data loading from reader */
        $this->assertEquals('testValue', $this->_model->get('some'));
    }
}<|MERGE_RESOLUTION|>--- conflicted
+++ resolved
@@ -33,15 +33,9 @@
     protected $_cacheMock;
 
     /**
-<<<<<<< HEAD
-     * @var \Magento\Framework\Json\JsonInterface|\PHPUnit_Framework_MockObject_MockObject
-     */
-    private $jsonMock;
-=======
      * @var \Magento\Framework\Serialize\SerializerInterface|\PHPUnit_Framework_MockObject_MockObject
      */
     private $serializerMock;
->>>>>>> 8578eeca
 
     protected function setUp()
     {
@@ -50,15 +44,10 @@
         $this->_configScopeMock = $this->getMock(\Magento\Framework\Config\ScopeInterface::class);
         $this->_cacheMock = $this->getMock(\Magento\Framework\Config\CacheInterface::class);
 
-<<<<<<< HEAD
-        $this->jsonMock = $this->getMock(\Magento\Framework\Json\JsonInterface::class);
-        $this->objectManager->mockObjectManager([\Magento\Framework\Json\JsonInterface::class => $this->jsonMock]);
-=======
         $this->serializerMock = $this->getMock(\Magento\Framework\Serialize\SerializerInterface::class);
         $this->objectManager->mockObjectManager(
             [\Magento\Framework\Serialize\SerializerInterface::class => $this->serializerMock]
         );
->>>>>>> 8578eeca
 
         $this->_model = new \Magento\Framework\Config\Data\Scoped(
             $this->_readerMock,
@@ -147,11 +136,7 @@
             $this->returnValue($testValue)
         );
 
-<<<<<<< HEAD
-        $this->jsonMock->method('encode')
-=======
         $this->serializerMock->method('serialize')
->>>>>>> 8578eeca
             ->with($testValue)
             ->willReturn($jsonString);
 
@@ -181,11 +166,7 @@
             $this->returnValue('adminhtml')
         );
 
-<<<<<<< HEAD
-        $this->jsonMock->method('decode')
-=======
         $this->serializerMock->method('unserialize')
->>>>>>> 8578eeca
             ->with($jsonString)
             ->willReturn($testValue);
 
