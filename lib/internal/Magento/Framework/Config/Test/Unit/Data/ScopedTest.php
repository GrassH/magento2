<?php declare(strict_types=1);
/**
 * Copyright © Magento, Inc. All rights reserved.
 * See COPYING.txt for license details.
 */
namespace Magento\Framework\Config\Test\Unit\Data;

use Magento\Framework\Config\CacheInterface;
use Magento\Framework\Config\Data\Scoped;
use Magento\Framework\Config\ReaderInterface;
use Magento\Framework\Config\ScopeInterface;
use Magento\Framework\Serialize\SerializerInterface;
use Magento\Framework\TestFramework\Unit\Helper\ObjectManager;
use PHPUnit\Framework\MockObject\MockObject;
use PHPUnit\Framework\TestCase;

class ScopedTest extends TestCase
{
    /**
     * @var ObjectManager
     */
    private $objectManager;

    /**
     * @var Scoped
     */
    protected $_model;

    /**
<<<<<<< HEAD
     * @var \PHPUnit\Framework\MockObject\MockObject
=======
     * @var MockObject
>>>>>>> 5ce65294
     */
    protected $_readerMock;

    /**
<<<<<<< HEAD
     * @var \PHPUnit\Framework\MockObject\MockObject
=======
     * @var MockObject
>>>>>>> 5ce65294
     */
    protected $_configScopeMock;

    /**
<<<<<<< HEAD
     * @var \PHPUnit\Framework\MockObject\MockObject
=======
     * @var MockObject
>>>>>>> 5ce65294
     */
    protected $_cacheMock;

    /**
<<<<<<< HEAD
     * @var \Magento\Framework\Serialize\SerializerInterface|\PHPUnit\Framework\MockObject\MockObject
=======
     * @var SerializerInterface|MockObject
>>>>>>> 5ce65294
     */
    private $serializerMock;

    protected function setUp(): void
    {
        $this->objectManager = new ObjectManager($this);
        $this->_readerMock = $this->createMock(ReaderInterface::class);
        $this->_configScopeMock = $this->createMock(ScopeInterface::class);
        $this->_cacheMock = $this->createMock(CacheInterface::class);
        $this->serializerMock = $this->createMock(SerializerInterface::class);

        $this->_model = $this->objectManager->getObject(
            Scoped::class,
            [
                'reader' => $this->_readerMock,
                'configScope' => $this->_configScopeMock,
                'cache' => $this->_cacheMock,
                'cacheId' => 'tag',
                'serializer' => $this->serializerMock
            ]
        );
    }

    /**
     * @param string $path
     * @param mixed $expectedValue
     * @param string $default
     * @dataProvider getConfigByPathDataProvider
     */
    public function testGetConfigByPath($path, $expectedValue, $default)
    {
        $testData = [
            'key_1' => [
                'key_1.1' => ['key_1.1.1' => 'value_1.1.1'],
                'key_1.2' => ['some' => 'arrayValue'],
            ],
        ];
        $this->_cacheMock->expects($this->once())
            ->method('load')
            ->willReturn(false);
        $this->_readerMock->expects($this->once())
            ->method('read')
            ->willReturn([]);
        $this->_model->merge($testData);
        $this->assertEquals($expectedValue, $this->_model->get($path, $default));
    }

    /**
     * @return array
     */
    public function getConfigByPathDataProvider()
    {
        return [
            ['key_1/key_1.1/key_1.1.1', 'value_1.1.1', 'error'],
            ['key_1/key_1.2', ['some' => 'arrayValue'], 'error'],
            [
                'key_1',
                ['key_1.1' => ['key_1.1.1' => 'value_1.1.1'], 'key_1.2' => ['some' => 'arrayValue']],
                'error'
            ],
            ['key_1/notExistedKey', 'defaultValue', 'defaultValue']
        ];
    }

    public function testGetScopeSwitchingWithNonCachedData()
    {
        $testValue = ['some' => 'testValue'];
        $serializedData = 'serialized data';

        /** change current area */
        $this->_configScopeMock->expects(
            $this->any()
        )->method(
            'getCurrentScope'
        )->willReturn(
            'adminhtml'
        );

        /** set empty cache data */
        $this->_cacheMock->expects(
            $this->once()
        )->method(
            'load'
        )->with(
            'adminhtml::tag'
        )->willReturn(
            false
        );

        /** get data from reader  */
        $this->_readerMock->expects(
            $this->once()
        )->method(
            'read'
        )->with(
            'adminhtml'
        )->willReturn(
            $testValue
        );

        $this->serializerMock->expects($this->once())
            ->method('serialize')
            ->with($testValue)
            ->willReturn($serializedData);

        /** test cache saving  */
        $this->_cacheMock->expects($this->once())
            ->method('save')
            ->with($serializedData, 'adminhtml::tag');

        /** test config value existence */
        $this->assertEquals('testValue', $this->_model->get('some'));

        /** test preventing of double config data loading from reader */
        $this->assertEquals('testValue', $this->_model->get('some'));
    }

    public function testGetScopeSwitchingWithCachedData()
    {
        $testValue = ['some' => 'testValue'];
        $serializedData = 'serialized data';

        /** change current area */
        $this->_configScopeMock->expects(
            $this->any()
        )->method(
            'getCurrentScope'
        )->willReturn(
            'adminhtml'
        );

        $this->serializerMock->expects($this->once())
            ->method('unserialize')
            ->with($serializedData)
            ->willReturn($testValue);

        /** set cache data */
        $this->_cacheMock->expects($this->once())
            ->method('load')
            ->with('adminhtml::tag')
            ->willReturn($serializedData);

        /** test preventing of getting data from reader  */
        $this->_readerMock->expects($this->never())->method('read');

        /** test preventing of cache saving  */
        $this->_cacheMock->expects($this->never())->method('save');

        /** test config value existence */
        $this->assertEquals('testValue', $this->_model->get('some'));

        /** test preventing of double config data loading from reader */
        $this->assertEquals('testValue', $this->_model->get('some'));
    }
}<|MERGE_RESOLUTION|>--- conflicted
+++ resolved
@@ -27,38 +27,22 @@
     protected $_model;
 
     /**
-<<<<<<< HEAD
-     * @var \PHPUnit\Framework\MockObject\MockObject
-=======
      * @var MockObject
->>>>>>> 5ce65294
      */
     protected $_readerMock;
 
     /**
-<<<<<<< HEAD
-     * @var \PHPUnit\Framework\MockObject\MockObject
-=======
      * @var MockObject
->>>>>>> 5ce65294
      */
     protected $_configScopeMock;
 
     /**
-<<<<<<< HEAD
-     * @var \PHPUnit\Framework\MockObject\MockObject
-=======
      * @var MockObject
->>>>>>> 5ce65294
      */
     protected $_cacheMock;
 
     /**
-<<<<<<< HEAD
-     * @var \Magento\Framework\Serialize\SerializerInterface|\PHPUnit\Framework\MockObject\MockObject
-=======
      * @var SerializerInterface|MockObject
->>>>>>> 5ce65294
      */
     private $serializerMock;
 
@@ -133,8 +117,8 @@
             $this->any()
         )->method(
             'getCurrentScope'
-        )->willReturn(
-            'adminhtml'
+        )->will(
+            $this->returnValue('adminhtml')
         );
 
         /** set empty cache data */
@@ -144,8 +128,8 @@
             'load'
         )->with(
             'adminhtml::tag'
-        )->willReturn(
-            false
+        )->will(
+            $this->returnValue(false)
         );
 
         /** get data from reader  */
@@ -155,8 +139,8 @@
             'read'
         )->with(
             'adminhtml'
-        )->willReturn(
-            $testValue
+        )->will(
+            $this->returnValue($testValue)
         );
 
         $this->serializerMock->expects($this->once())
@@ -186,8 +170,8 @@
             $this->any()
         )->method(
             'getCurrentScope'
-        )->willReturn(
-            'adminhtml'
+        )->will(
+            $this->returnValue('adminhtml')
         );
 
         $this->serializerMock->expects($this->once())
