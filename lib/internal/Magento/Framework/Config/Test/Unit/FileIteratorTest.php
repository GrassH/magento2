--- conflicted
+++ resolved
@@ -19,11 +19,7 @@
     protected $fileIterator;
 
     /**
-<<<<<<< HEAD
-     * @var \Magento\Framework\Filesystem\File\Read|\PHPUnit\Framework\MockObject\MockObject
-=======
      * @var Read|MockObject
->>>>>>> 5ce65294
      */
     protected $fileRead;
 
@@ -35,11 +31,7 @@
     protected $filePaths;
 
     /**
-<<<<<<< HEAD
-     * @var \Magento\Framework\Filesystem\File\ReadFactory|\PHPUnit\Framework\MockObject\MockObject
-=======
      * @var ReadFactory|MockObject
->>>>>>> 5ce65294
      */
     protected $fileReadFactory;
 
@@ -68,7 +60,7 @@
                 ->willReturn($this->fileRead);
             $this->fileRead->expects($this->at($index))
                 ->method('readAll')
-                ->willReturn($contents[$index++]);
+                ->will($this->returnValue($contents[$index++]));
         }
         $index = 0;
         foreach ($this->fileIterator as $fileContent) {
@@ -89,7 +81,7 @@
                 ->willReturn($this->fileRead);
             $this->fileRead->expects($this->at($index))
                 ->method('readAll')
-                ->willReturn($contents[$index++]);
+                ->will($this->returnValue($contents[$index++]));
         }
         $this->assertEquals($expectedArray, $this->fileIterator->toArray());
     }
