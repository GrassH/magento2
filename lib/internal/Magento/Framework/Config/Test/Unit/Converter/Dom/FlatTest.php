--- conflicted
+++ resolved
@@ -51,42 +51,22 @@
         $this->assertEquals($expected, $actual);
     }
 
-<<<<<<< HEAD
-    /**
-     */
-    public function testConvertWithNotUnique()
-    {
-        $this->expectException(\UnexpectedValueException::class);
-        $this->expectExceptionMessage('Node path \'/root/someOtherVal\' is not unique, but it has not been marked as array.');
-
-=======
     public function testConvertWithNotUnique()
     {
         $this->expectException('UnexpectedValueException');
         $this->expectExceptionMessage(
             'Node path \'/root/someOtherVal\' is not unique, but it has not been marked as array.'
         );
->>>>>>> 5ce65294
         $dom = new \DOMDocument();
         $dom->load($this->_fixturePath . 'source_notuniq.xml');
 
         $this->_model->convert($dom);
     }
 
-<<<<<<< HEAD
-    /**
-     */
-    public function testConvertWrongArray()
-    {
-        $this->expectException(\UnexpectedValueException::class);
-        $this->expectExceptionMessage('Array is expected to contain value for key \'id\'.');
-
-=======
     public function testConvertWrongArray()
     {
         $this->expectException('UnexpectedValueException');
         $this->expectExceptionMessage('Array is expected to contain value for key \'id\'.');
->>>>>>> 5ce65294
         $dom = new \DOMDocument();
         $dom->load($this->_fixturePath . 'source_wrongarray.xml');
 
