<?php declare(strict_types=1);
/**
 * Copyright © Magento, Inc. All rights reserved.
 * See COPYING.txt for license details.
 */
namespace Magento\Framework\Config\Test\Unit\Reader;

use Magento\Framework\Config\ConverterInterface;
use Magento\Framework\Config\Dom\UrnResolver;
use Magento\Framework\Config\FileResolverInterface;
use Magento\Framework\Config\Reader\Filesystem;
use Magento\Framework\Config\SchemaLocatorInterface;
use Magento\Framework\Config\ValidationStateInterface;
use PHPUnit\Framework\MockObject\MockObject;
use PHPUnit\Framework\TestCase;

/**
 * Test for
 *
 * @see Filesystem
 */
class FilesystemTest extends TestCase
{
    /**
<<<<<<< HEAD
     * @var \PHPUnit\Framework\MockObject\MockObject
=======
     * @var MockObject
>>>>>>> 5ce65294
     */
    protected $_fileResolverMock;

    /**
<<<<<<< HEAD
     * @var \PHPUnit\Framework\MockObject\MockObject
=======
     * @var MockObject
>>>>>>> 5ce65294
     */
    protected $_converterMock;

    /**
<<<<<<< HEAD
     * @var \PHPUnit\Framework\MockObject\MockObject
=======
     * @var MockObject
>>>>>>> 5ce65294
     */
    protected $_schemaLocatorMock;

    /**
<<<<<<< HEAD
     * @var \PHPUnit\Framework\MockObject\MockObject
=======
     * @var MockObject
>>>>>>> 5ce65294
     */
    protected $_validationStateMock;

    /**
     * @var UrnResolver
     */
    protected $urnResolver;

    /**
     * @var string
     */
    protected $_file;

    protected function setUp(): void
    {
        if (!function_exists('libxml_set_external_entity_loader')) {
            $this->markTestSkipped('Skipped on HHVM. Will be fixed in MAGETWO-45033');
        }
        $this->_file = file_get_contents(__DIR__ . '/../_files/reader/config.xml');
        $this->_fileResolverMock = $this->createMock(FileResolverInterface::class);
        $this->_converterMock = $this->createMock(ConverterInterface::class);
        $this->_schemaLocatorMock = $this->createMock(SchemaLocatorInterface::class);
        $this->_validationStateMock = $this->createMock(ValidationStateInterface::class);
        $this->urnResolver = new UrnResolver();
    }

    public function testRead()
    {
        $model = new Filesystem(
            $this->_fileResolverMock,
            $this->_converterMock,
            $this->_schemaLocatorMock,
            $this->_validationStateMock,
            'fileName',
            []
        );
        $this->_fileResolverMock->expects($this->once())->method('get')->willReturn([$this->_file]);

        $dom = new \DOMDocument();
        $dom->loadXML($this->_file);
        $this->_converterMock->expects($this->once())->method('convert')->with($dom);
        $model->read('scope');
    }

    public function testReadWithoutFiles()
    {
        $model = new Filesystem(
            $this->_fileResolverMock,
            $this->_converterMock,
            $this->_schemaLocatorMock,
            $this->_validationStateMock,
            'fileName',
            []
        );
        $this->_fileResolverMock
            ->expects($this->once())->method('get')->willReturn([]);

        $this->assertEmpty($model->read('scope'));
    }

<<<<<<< HEAD
    /**
     */
    public function testReadWithInvalidDom()
    {
        $this->expectException(\Magento\Framework\Exception\LocalizedException::class);
        $this->expectExceptionMessage('Invalid Document');

=======
    public function testReadWithInvalidDom()
    {
        $this->expectException('Magento\Framework\Exception\LocalizedException');
        $this->expectExceptionMessage('Invalid Document');
>>>>>>> 5ce65294
        $this->_schemaLocatorMock->expects(
            $this->once()
        )->method(
            'getSchema'
        )->willReturn(
            
                $this->urnResolver->getRealPath('urn:magento:framework:Config/Test/Unit/_files/reader/schema.xsd')
            
        );
        $this->_validationStateMock->expects($this->any())
            ->method('isValidationRequired')
            ->willReturn(true);
        $model = new Filesystem(
            $this->_fileResolverMock,
            $this->_converterMock,
            $this->_schemaLocatorMock,
            $this->_validationStateMock,
            'fileName',
            []
        );
        $this->_fileResolverMock->expects($this->once())->method('get')->willReturn([$this->_file]);

        $model->read('scope');
    }

<<<<<<< HEAD
    /**
     */
    public function testReadWithInvalidXml()
    {
        $this->expectException(\Magento\Framework\Exception\LocalizedException::class);
        $this->expectExceptionMessage('The XML in file "0" is invalid:');

=======
    public function testReadWithInvalidXml()
    {
        $this->expectException('Magento\Framework\Exception\LocalizedException');
        $this->expectExceptionMessage('The XML in file "0" is invalid:');
>>>>>>> 5ce65294
        $this->_schemaLocatorMock->expects(
            $this->any()
        )->method(
            'getPerFileSchema'
        )->willReturn(
            
                $this->urnResolver->getRealPath('urn:magento:framework:Config/Test/Unit/_files/reader/schema.xsd')
            
        );
        $this->_validationStateMock->expects($this->any())
            ->method('isValidationRequired')
            ->willReturn(true);

        $model = new Filesystem(
            $this->_fileResolverMock,
            $this->_converterMock,
            $this->_schemaLocatorMock,
            $this->_validationStateMock,
            'fileName',
            []
        );
        $this->_fileResolverMock->expects($this->once())->method('get')->willReturn([$this->_file]);
        $model->read('scope');
    }

<<<<<<< HEAD
    /**
     */
    public function testReadException()
    {
        $this->expectException(\UnexpectedValueException::class);
        $this->expectExceptionMessage('Instance of the DOM config merger is expected, got StdClass instead.');

        $this->_fileResolverMock->expects($this->once())->method('get')->willReturn([$this->_file]);
=======
    public function testReadException()
    {
        $this->expectException('UnexpectedValueException');
        $this->expectExceptionMessage('Instance of the DOM config merger is expected, got StdClass instead.');
        $this->_fileResolverMock->expects($this->once())->method('get')->will($this->returnValue([$this->_file]));
>>>>>>> 5ce65294
        $model = new Filesystem(
            $this->_fileResolverMock,
            $this->_converterMock,
            $this->_schemaLocatorMock,
            $this->_validationStateMock,
            'fileName',
            [],
            'StdClass'
        );
        $model->read();
    }
}<|MERGE_RESOLUTION|>--- conflicted
+++ resolved
@@ -22,38 +22,22 @@
 class FilesystemTest extends TestCase
 {
     /**
-<<<<<<< HEAD
-     * @var \PHPUnit\Framework\MockObject\MockObject
-=======
      * @var MockObject
->>>>>>> 5ce65294
      */
     protected $_fileResolverMock;
 
     /**
-<<<<<<< HEAD
-     * @var \PHPUnit\Framework\MockObject\MockObject
-=======
      * @var MockObject
->>>>>>> 5ce65294
      */
     protected $_converterMock;
 
     /**
-<<<<<<< HEAD
-     * @var \PHPUnit\Framework\MockObject\MockObject
-=======
      * @var MockObject
->>>>>>> 5ce65294
      */
     protected $_schemaLocatorMock;
 
     /**
-<<<<<<< HEAD
-     * @var \PHPUnit\Framework\MockObject\MockObject
-=======
      * @var MockObject
->>>>>>> 5ce65294
      */
     protected $_validationStateMock;
 
@@ -90,7 +74,7 @@
             'fileName',
             []
         );
-        $this->_fileResolverMock->expects($this->once())->method('get')->willReturn([$this->_file]);
+        $this->_fileResolverMock->expects($this->once())->method('get')->will($this->returnValue([$this->_file]));
 
         $dom = new \DOMDocument();
         $dom->loadXML($this->_file);
@@ -109,33 +93,23 @@
             []
         );
         $this->_fileResolverMock
-            ->expects($this->once())->method('get')->willReturn([]);
+            ->expects($this->once())->method('get')->will($this->returnValue([]));
 
         $this->assertEmpty($model->read('scope'));
     }
 
-<<<<<<< HEAD
-    /**
-     */
-    public function testReadWithInvalidDom()
-    {
-        $this->expectException(\Magento\Framework\Exception\LocalizedException::class);
-        $this->expectExceptionMessage('Invalid Document');
-
-=======
     public function testReadWithInvalidDom()
     {
         $this->expectException('Magento\Framework\Exception\LocalizedException');
         $this->expectExceptionMessage('Invalid Document');
->>>>>>> 5ce65294
         $this->_schemaLocatorMock->expects(
             $this->once()
         )->method(
             'getSchema'
-        )->willReturn(
-            
+        )->will(
+            $this->returnValue(
                 $this->urnResolver->getRealPath('urn:magento:framework:Config/Test/Unit/_files/reader/schema.xsd')
-            
+            )
         );
         $this->_validationStateMock->expects($this->any())
             ->method('isValidationRequired')
@@ -148,33 +122,23 @@
             'fileName',
             []
         );
-        $this->_fileResolverMock->expects($this->once())->method('get')->willReturn([$this->_file]);
+        $this->_fileResolverMock->expects($this->once())->method('get')->will($this->returnValue([$this->_file]));
 
         $model->read('scope');
     }
 
-<<<<<<< HEAD
-    /**
-     */
-    public function testReadWithInvalidXml()
-    {
-        $this->expectException(\Magento\Framework\Exception\LocalizedException::class);
-        $this->expectExceptionMessage('The XML in file "0" is invalid:');
-
-=======
     public function testReadWithInvalidXml()
     {
         $this->expectException('Magento\Framework\Exception\LocalizedException');
         $this->expectExceptionMessage('The XML in file "0" is invalid:');
->>>>>>> 5ce65294
         $this->_schemaLocatorMock->expects(
             $this->any()
         )->method(
             'getPerFileSchema'
-        )->willReturn(
-            
+        )->will(
+            $this->returnValue(
                 $this->urnResolver->getRealPath('urn:magento:framework:Config/Test/Unit/_files/reader/schema.xsd')
-            
+            )
         );
         $this->_validationStateMock->expects($this->any())
             ->method('isValidationRequired')
@@ -188,26 +152,15 @@
             'fileName',
             []
         );
-        $this->_fileResolverMock->expects($this->once())->method('get')->willReturn([$this->_file]);
+        $this->_fileResolverMock->expects($this->once())->method('get')->will($this->returnValue([$this->_file]));
         $model->read('scope');
     }
 
-<<<<<<< HEAD
-    /**
-     */
-    public function testReadException()
-    {
-        $this->expectException(\UnexpectedValueException::class);
-        $this->expectExceptionMessage('Instance of the DOM config merger is expected, got StdClass instead.');
-
-        $this->_fileResolverMock->expects($this->once())->method('get')->willReturn([$this->_file]);
-=======
     public function testReadException()
     {
         $this->expectException('UnexpectedValueException');
         $this->expectExceptionMessage('Instance of the DOM config merger is expected, got StdClass instead.');
         $this->_fileResolverMock->expects($this->once())->method('get')->will($this->returnValue([$this->_file]));
->>>>>>> 5ce65294
         $model = new Filesystem(
             $this->_fileResolverMock,
             $this->_converterMock,
