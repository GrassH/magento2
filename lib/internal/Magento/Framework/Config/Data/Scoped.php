--- conflicted
+++ resolved
@@ -4,8 +4,6 @@
  * See COPYING.txt for license details.
  */
 namespace Magento\Framework\Config\Data;
-
-use Magento\Framework\Json\JsonInterface;
 
 class Scoped extends \Magento\Framework\Config\Data
 {
@@ -100,13 +98,6 @@
                 if (false == isset($this->_loadedScopes[$scopeCode])) {
                     if ($scopeCode !== 'primary' && ($data = $this->_cache->load($scopeCode . '::' . $this->_cacheId))
                     ) {
-<<<<<<< HEAD
-                        $data = $this->getJson()->decode($data);
-                    } else {
-                        $data = $this->_reader->read($scopeCode);
-                        if ($scopeCode !== 'primary') {
-                            $this->_cache->save($this->getJson()->encode($data), $scopeCode . '::' . $this->_cacheId);
-=======
                         $data = $this->getSerializer()->unserialize($data);
                     } else {
                         $data = $this->_reader->read($scopeCode);
@@ -115,7 +106,6 @@
                                 $this->getSerializer()->serialize($data),
                                 $scopeCode . '::' . $this->_cacheId
                             );
->>>>>>> 8578eeca
                         }
                     }
                     $this->merge($data);
