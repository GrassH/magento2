<?php
/**
 * Copyright © 2015 Magento. All rights reserved.
 * See COPYING.txt for license details.
 */

/**
 * View configuration files handler
 */
namespace Magento\Framework\Config;

<<<<<<< HEAD
use Magento\Framework\View\Xsd\Reader;
=======
use Magento\Framework\Config\Dom\UrnResolver;
>>>>>>> 550f10ef
use Magento\Framework\View\Xsd\Media\TypeDataExtractorPool;

class View extends \Magento\Framework\Config\AbstractXml
{
    /**
     * @var \Magento\Framework\View\Xsd\Media\TypeDataExtractorPool
     */
    protected $extractorPool;

    /**
     * @var array
     */
    protected $xpath;

    /**
     * @param array $configFiles
<<<<<<< HEAD
     * @param DomFactory $domFactory
     * @param Reader $xsdReader
=======
     * @param UrnResolver $urnResolver
>>>>>>> 550f10ef
     * @param TypeDataExtractorPool $extractorPool
     * @param array $xpath
     */
    public function __construct(
        $configFiles,
<<<<<<< HEAD
        DomFactory $domFactory,
        Reader $xsdReader,
=======
        UrnResolver $urnResolver,
>>>>>>> 550f10ef
        TypeDataExtractorPool $extractorPool,
        $xpath = []
    ) {
        $this->xpath = $xpath;
        $this->extractorPool = $extractorPool;
<<<<<<< HEAD
        $this->xsdReader = $xsdReader;
        parent::__construct($configFiles, $domFactory);
=======
        $this->urnResolver = $urnResolver;
        parent::__construct($configFiles);
>>>>>>> 550f10ef
    }

    /**
     * Path to view.xsd
     *
     * @return string
     */
    public function getSchemaFile()
    {
        return $this->urnResolver->getRealPath('urn:magento:framework:Config/etc/view.xsd');
    }

    /**
     * Extract configuration data from the DOM structure
     *
     * @param \DOMDocument $dom
     * @return array
     * @SuppressWarnings(PHPMD.CyclomaticComplexity)
     */
    protected function _extractData(\DOMDocument $dom)
    {
        $result = [];
        /** @var $varsNode \DOMElement */
        foreach ($dom->childNodes->item(0)->childNodes as $childNode) {
            switch ($childNode->tagName) {
                case 'vars':
                    $moduleName = $childNode->getAttribute('module');
                    $result[$childNode->tagName][$moduleName] = $this->parseVarElement($childNode);
                    break;
                case 'exclude':
                    /** @var $itemNode \DOMElement */
                    foreach ($childNode->getElementsByTagName('item') as $itemNode) {
                        $itemType = $itemNode->getAttribute('type');
                        $result[$childNode->tagName][$itemType][] = $itemNode->nodeValue;
                    }
                    break;
                case 'media':
                    foreach ($childNode->childNodes as $mediaNode) {
                        if ($mediaNode instanceof \DOMElement) {
                            $mediaNodesArray =
                                $this->extractorPool->nodeProcessor($mediaNode->tagName)->process(
                                    $mediaNode,
                                    $childNode->tagName
                                );
                            $result = array_merge_recursive($result, $mediaNodesArray);
                        }
                    }
                    break;
            }
        }
        return $result;
    }

    /**
     * Recursive parser for <var> nodes
     *
     * @param \DOMElement $node
     * @return string|boolean|number|null|[]
     */
    protected function parseVarElement(\DOMElement $node)
    {
        $result = [];
        for ($varNode = $node->firstChild; $varNode !== null; $varNode = $varNode->nextSibling) {
            if ($varNode instanceof \DOMElement && $varNode->tagName == "var") {
                $varName = $varNode->getAttribute('name');
                $result[$varName] = $this->parseVarElement($varNode);
            }
        }
        if (!count($result)) {
            $result = $node->nodeValue;
        }
        return $result;
    }

    /**
     * Get a list of variables in scope of specified module
     *
     * Returns array(<var_name> => <var_value>)
     *
     * @param string $module
     * @return array
     */
    public function getVars($module)
    {
        return isset($this->_data['vars'][$module]) ? $this->_data['vars'][$module] : [];
    }

    /**
     * Get value of a configuration option variable
     *
     * @param string $module
     * @param string $var
     * @return string|false|array
     */
    public function getVarValue($module, $var)
    {
        if (!isset($this->_data['vars'][$module])) {
            return false;
        }

        $value = $this->_data['vars'][$module];
        foreach (explode('/', $var) as $node) {
            if (is_array($value) && isset($value[$node])) {
                $value = $value[$node];
            } else {
                return false;
            }
        }

        return $value;
    }

    /**
     * Retrieve a list media attributes in scope of specified module
     *
     * @param string $module
     * @param string $mediaType
     * @return array
     */
    public function getMediaEntities($module, $mediaType)
    {
        return isset($this->_data['media'][$module][$mediaType]) ? $this->_data['media'][$module][$mediaType] : [];
    }

    /**
     * Retrieve array of media attributes
     *
     * @param string $module
     * @param string $mediaType
     * @param string $mediaId
     * @return array
     */
    public function getMediaAttributes($module, $mediaType, $mediaId)
    {
        return isset($this->_data['media'][$module][$mediaType][$mediaId])
            ? $this->_data['media'][$module][$mediaType][$mediaId]
            : [];
    }

    /**
     * Return copy of DOM
     *
     * @return \Magento\Framework\Config\Dom
     */
    public function getDomConfigCopy()
    {
        return clone $this->_getDomConfigModel();
    }

    /**
     * Getter for initial view.xml contents
     *
     * @return string
     */
    protected function _getInitialXml()
    {
        return '<?xml version="1.0" encoding="UTF-8"?>' .
        '<view xmlns:xsi="http://www.w3.org/2001/XMLSchema-instance"></view>';
    }

    /**
     * Variables are identified by module and name
     *
     * @return array
     */
    protected function _getIdAttributes()
    {
        $idAttributes = $this->addIdAttributes($this->xpath);
        return $idAttributes;
    }

    /**
     * Add attributes for module identification
     *
     * @param array $xpath
     * @return array
     */
    protected function addIdAttributes($xpath)
    {
        $idAttributes = [
            '/view/vars' => 'module',
            '/view/vars/var' => 'name',
            '/view/exclude/item' => ['type', 'item'],
        ];
        foreach ($xpath as $attribute) {
            if (is_array($attribute)) {
                foreach ($attribute as $key => $id) {
                    if (count($id) > 1) {
                        $idAttributes[$key] = array_values($id);
                    } else {
                        $idAttributes[$key] = array_shift($id);
                    }
                }
            }
        }
        return $idAttributes;
    }

    /**
     * Get excluded file list
     *
     * @return array
     */
    public function getExcludedFiles()
    {
        $items = $this->getItems();
        return isset($items['file']) ? $items['file'] : [];
    }

    /**
     * Get excluded directory list
     *
     * @return array
     */
    public function getExcludedDir()
    {
        $items = $this->getItems();
        return isset($items['directory']) ? $items['directory'] : [];
    }

    /**
     * Get a list of excludes
     *
     * @return array
     */
    protected function getItems()
    {
        return isset($this->_data['exclude']) ? $this->_data['exclude'] : [];
    }
}<|MERGE_RESOLUTION|>--- conflicted
+++ resolved
@@ -9,15 +9,14 @@
  */
 namespace Magento\Framework\Config;
 
-<<<<<<< HEAD
-use Magento\Framework\View\Xsd\Reader;
-=======
 use Magento\Framework\Config\Dom\UrnResolver;
->>>>>>> 550f10ef
 use Magento\Framework\View\Xsd\Media\TypeDataExtractorPool;
 
 class View extends \Magento\Framework\Config\AbstractXml
 {
+    /** @var UrnResolver */
+    protected $urnResolver;
+
     /**
      * @var \Magento\Framework\View\Xsd\Media\TypeDataExtractorPool
      */
@@ -30,35 +29,22 @@
 
     /**
      * @param array $configFiles
-<<<<<<< HEAD
      * @param DomFactory $domFactory
-     * @param Reader $xsdReader
-=======
      * @param UrnResolver $urnResolver
->>>>>>> 550f10ef
      * @param TypeDataExtractorPool $extractorPool
      * @param array $xpath
      */
     public function __construct(
         $configFiles,
-<<<<<<< HEAD
         DomFactory $domFactory,
-        Reader $xsdReader,
-=======
         UrnResolver $urnResolver,
->>>>>>> 550f10ef
         TypeDataExtractorPool $extractorPool,
         $xpath = []
     ) {
         $this->xpath = $xpath;
         $this->extractorPool = $extractorPool;
-<<<<<<< HEAD
-        $this->xsdReader = $xsdReader;
+        $this->urnResolver = $urnResolver;
         parent::__construct($configFiles, $domFactory);
-=======
-        $this->urnResolver = $urnResolver;
-        parent::__construct($configFiles);
->>>>>>> 550f10ef
     }
 
     /**
