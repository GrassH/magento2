--- conflicted
+++ resolved
@@ -39,11 +39,7 @@
         </xs:unique>
     </xs:element>
     <xs:complexType name="mediaType" mixed="true">
-<<<<<<< HEAD
-        <xs:sequence />
-=======
         <xs:all />
->>>>>>> 583613aa
     </xs:complexType>
     <xs:complexType name="excludeType">
         <xs:sequence>
