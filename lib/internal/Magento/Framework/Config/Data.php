--- conflicted
+++ resolved
@@ -70,11 +70,7 @@
     protected $serializer;
 
     /**
-<<<<<<< HEAD
-     * Constructor
-=======
      * Data constructor
->>>>>>> 592e5919
      *
      * @param ReaderInterface $reader
      * @param CacheInterface $cache
