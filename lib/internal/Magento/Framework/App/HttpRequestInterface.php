--- conflicted
+++ resolved
@@ -8,11 +8,7 @@
 namespace Magento\Framework\App;
 
 /**
-<<<<<<< HEAD
- * Http Request interface
-=======
  * Interface HttpRequestInterface
->>>>>>> c7534777
  *
  * @api
  */
