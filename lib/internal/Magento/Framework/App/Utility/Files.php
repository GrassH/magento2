<?php
/**
 * Copyright © 2015 Magento. All rights reserved.
 * See COPYING.txt for license details.
 */

namespace Magento\Framework\App\Utility;

use Magento\Framework\Component\ComponentRegistrar;
use Magento\Framework\Component\DirSearch;

/**
 * A helper to gather specific kind of files in Magento application
 *
 * @SuppressWarnings(PHPMD.ExcessiveClassComplexity)
 * @SuppressWarnings(PHPMD.NPathComplexity)
 */
class Files
{
    /**
<<<<<<< HEAD
=======
     * File types offset flags
     */
    const INCLUDE_APP_CODE = 1;
    const INCLUDE_TESTS = 2;
    const INCLUDE_DEV_TOOLS = 4;
    const INCLUDE_TEMPLATES = 8;
    const INCLUDE_LIBS = 16;
    const INCLUDE_PUB_CODE = 32;
    const INCLUDE_DATA_SET = 64;


    /**
>>>>>>> 07fa800c
     * Component registrar
     *
     * @var ComponentRegistrar
     */
    protected $componentRegistrar;

    /**
     * @var \Magento\Framework\App\Utility\Files
     */
    protected static $_instance = null;

    /**
     * In-memory cache for the data sets
     *
     * @var array
     */
    protected static $_cache = [];

    /**
     * @var string
     */
    protected $_path = '';

    /**
     * Dir search for registered components
     *
     * @var DirSearch
     */
    private $dirSearch;

    /**
     * Setter for an instance of self
     *
     * Also can unset the current instance, if no arguments are specified
     *
     * @param Files|null $instance
     * @return void
     */
    public static function setInstance(Files $instance = null)
    {
        self::$_instance = $instance;
    }

    /**
     * Getter for an instance of self
     *
     * @return \Magento\Framework\App\Utility\Files
     * @throws \Exception when there is no instance set
     */
    public static function init()
    {
        if (!self::$_instance) {
            throw new \Exception('Instance is not set yet.');
        }
        return self::$_instance;
    }

    /**
     * Compose PHPUnit's data sets that contain each file as the first argument
     *
     * @param array $files
     * @return array
     */
    public static function composeDataSets(array $files)
    {
        $result = [];
        foreach ($files as $file) {
            $result[$file] = [$file];
        }
        return $result;
    }

    /**
     * Set path to source code
     *
     * @param ComponentRegistrar $componentRegistrar
     * @param DirSearch $dirSearch
     * @param string $pathToSource
     */
<<<<<<< HEAD
    public function __construct(ComponentRegistrar $componentRegistrar, DirSearch $dirSearch, $pathToSource)
    {
        $this->componentRegistrar = $componentRegistrar;
        $this->dirSearch = $dirSearch;
        $this->_path = $pathToSource;
=======
    public function __construct(ComponentRegistrar $componentRegistrar, DirSearch $dirSearch)
    {
        $this->componentRegistrar = $componentRegistrar;
        $this->dirSearch = $dirSearch;
        $this->_path = BP;
>>>>>>> 07fa800c
    }

    /**
     * Get test directories in modules
     *
     * @return array
     */
    private function getModuleTestDirs()
    {
        $moduleTestDirs = [];
        foreach ($this->componentRegistrar->getPaths(ComponentRegistrar::MODULE) as $moduleDir) {
            $moduleTestDirs[] = str_replace('\\', '/', '#' . $moduleDir . '/Test#');
        }
        return $moduleTestDirs;
    }

    /**
     * Get registration files in modules
     *
     * @return array
     */
    private function getModuleRegistrationFiles()
    {
        $moduleRegistrationFiles = [];
        foreach ($this->componentRegistrar->getPaths(ComponentRegistrar::MODULE) as $moduleDir) {
            $moduleRegistrationFiles[] = str_replace('\\', '/', '#' . $moduleDir . '/registration.php#');
        }
        return $moduleRegistrationFiles;
    }

    /**
     * Get test directories in libraries
     *
     * @return array
     */
    private function getLibraryTestDirs()
    {
        $libraryTestDirs = [];
        foreach ($this->componentRegistrar->getPaths(ComponentRegistrar::LIBRARY) as $libraryDir) {
            $libraryTestDirs[] = str_replace('\\', '/', '#' . $libraryDir . '/Test#');
            $libraryTestDirs[] = str_replace('\\', '/', '#' . $libraryDir) . '/[\\w]+/Test#';
        }
        return $libraryTestDirs;
    }

    /**
     * Get registration files in libraries
     *
     * @return array
     */
    private function getLibraryRegistrationFiles()
    {
        $libraryRegistrationFiles = [];
        foreach ($this->componentRegistrar->getPaths(ComponentRegistrar::LIBRARY) as $libraryDir) {
            $libraryRegistrationFiles[] = str_replace('\\', '/', '#' . $libraryDir . '/registration.php#');
        }
        return $libraryRegistrationFiles;
    }

    /**
     * Getter for _path
     *
     * @return string
     */
    public function getPathToSource()
    {
        return $this->_path;
    }

    /**
     * Returns list of files, where expected to have class declarations
     *
     * @param int $flags
     * @return array
     */
    public function getClassFiles($flags = 0)
    {
        // Sets default value
        if ($flags === 0) {
            $flags = self::INCLUDE_APP_CODE
                | self::INCLUDE_TESTS
                | self::INCLUDE_DEV_TOOLS
                | self::INCLUDE_LIBS
                | self::INCLUDE_DATA_SET;
        }
        $key = __METHOD__ . BP . '{$appCode}/{$tests}/{$devTools}/{$lib}';
        if (!isset(self::$_cache[$key])) {
            $files = [];
            if ($flags & self::INCLUDE_APP_CODE) {
                $files = array_merge(
                    $files,
                    $this->getFilesSubset(
                        $this->componentRegistrar->getPaths(ComponentRegistrar::MODULE),
                        '*.php',
                        array_merge($this->getModuleTestDirs(), $this->getModuleRegistrationFiles())
                    )
                );
            }
            if ($flags & self::INCLUDE_TESTS) {
                $testDirs = [
                    BP . '/dev/tests',
                    BP . '/setup/src/Magento/Setup/Test',
                ];
                $moduleTestDir = [];
                foreach ($this->componentRegistrar->getPaths(ComponentRegistrar::MODULE) as $moduleDir) {
                    $moduleTestDir[] = $moduleDir . '/Test';
                }
                $testDirs = array_merge($testDirs, $moduleTestDir, $this->getLibraryTestDirs());
                $files = array_merge($files, self::getFiles($testDirs, '*.php'));
            }
            if ($flags & self::INCLUDE_DEV_TOOLS) {
                $files = array_merge(
                    $files,
                    $this->getFilesSubset([BP . '/dev/tools/Magento'], '*.php', [])
                );
            }
            if ($flags & self::INCLUDE_TEMPLATES) {
                $files = array_merge($files, $this->getPhtmlFiles(false, false));
            }
            if ($flags & self::INCLUDE_LIBS) {
                $files = array_merge(
                    $files,
                    $this->getFilesSubset(
                        $this->componentRegistrar->getPaths(ComponentRegistrar::LIBRARY),
                        '*.php',
                        array_merge($this->getLibraryTestDirs(), $this->getLibraryRegistrationFiles())
                    )
                );
            }
            if ($flags & self::INCLUDE_PUB_CODE) {
                $files = array_merge(
                    $files,
                    glob(BP . '/*.php', GLOB_NOSORT),
                    glob(BP . '/pub/*.php', GLOB_NOSORT)
                );
            }
            self::$_cache[$key] = $files;
        }
        if ($flags & self::INCLUDE_DATA_SET) {
            return self::composeDataSets(self::$_cache[$key]);
        }
        return self::$_cache[$key];
    }

    /**
     * Returns list of xml files, used by Magento application
     *
     * @return array
     */
    public function getXmlFiles()
    {
        return array_merge(
            $this->getMainConfigFiles(),
            $this->getLayoutFiles(),
            $this->getPageLayoutFiles(),
            $this->getConfigFiles(),
            $this->getDiConfigs(true),
            $this->getLayoutConfigFiles(),
            $this->getPageTypeFiles()
        );
    }

    /**
     * Retrieve all config files, that participate (or have a chance to participate) in composing main config
     *
     * @param bool $asDataSet
     * @return array
     */
    public function getMainConfigFiles($asDataSet = true)
    {
        $cacheKey = __METHOD__ . '|' . $this->_path . '|' . serialize(func_get_args());
        if (!isset(self::$_cache[$cacheKey])) {
            $configXmlPaths = [];
            foreach ($this->componentRegistrar->getPaths(ComponentRegistrar::MODULE) as $moduleDir) {
                $configXmlPaths[] = $moduleDir . '/etc/config.xml';
                // Module DB-specific configs, e.g. config.mysql4.xml
                $configXmlPaths[] = $moduleDir . '/etc/config.*.xml';
            }
            $globPaths = ['app/etc/config.xml', 'app/etc/*/config.xml'];
            $globPaths = array_merge($globPaths, $configXmlPaths);
            $files = [];
            foreach ($globPaths as $globPath) {
                $files = array_merge($files, glob($this->_path . '/' . $globPath));
            }
            self::$_cache[$cacheKey] = $files;
        }
        if ($asDataSet) {
            return self::composeDataSets(self::$_cache[$cacheKey]);
        }
        return self::$_cache[$cacheKey];
    }

    /**
     * Returns list of configuration files, used by Magento application
     *
     * @param string $fileNamePattern
     * @param array $excludedFileNames
     * @param bool $asDataSet
     * @return array
     * @codingStandardsIgnoreStart
     */
    public function getConfigFiles(
        $fileNamePattern = '*.xml',
        $excludedFileNames = ['wsdl.xml', 'wsdl2.xml', 'wsi.xml'],
        $asDataSet = true
    ) {
        $cacheKey = __METHOD__ . '|' . $this->_path . '|' . serialize(func_get_args());
        if (!isset(self::$_cache[$cacheKey])) {
            $files = $this->dirSearch->collectFiles(ComponentRegistrar::MODULE, "/etc/{$fileNamePattern}");
            $files = array_filter(
                $files,
                function ($file) use ($excludedFileNames) {
                    return !in_array(basename($file), $excludedFileNames);
                }
            );
            self::$_cache[$cacheKey] = $files;
        }
        if ($asDataSet) {
            return self::composeDataSets(self::$_cache[$cacheKey]);
        }
        return self::$_cache[$cacheKey];
    }
    // @codingStandardsIgnoreEnd

    /**
     * Returns a list of configuration files found under the app/design directory.
     *
     * @param string $fileNamePattern
     * @param bool $asDataSet
     * @return array
     */
    public function getLayoutConfigFiles($fileNamePattern = '*.xml', $asDataSet = true)
    {
        $cacheKey = __METHOD__ . '|' . $this->_path . '|' . serialize(func_get_args());
        if (!isset(self::$_cache[$cacheKey])) {
            self::$_cache[$cacheKey] = $this->dirSearch->collectFiles(
                ComponentRegistrar::THEME,
                "/etc/{$fileNamePattern}"
            );
        }
        if ($asDataSet) {
            return self::composeDataSets(self::$_cache[$cacheKey]);
        }
        return self::$_cache[$cacheKey];
    }

    /**
     * Returns list of page configuration and generic layout files, used by Magento application modules
     *
     * An incoming array can contain the following items
     * array (
     *     'namespace'      => 'namespace_name',
     *     'module'         => 'module_name',
     *     'area'           => 'area_name',
     *     'theme'          => 'theme_name',
     *     'include_code'   => true|false,
     *     'include_design' => true|false,
     *     'with_metainfo'  => true|false,
     * )
     *
     * @param array $incomingParams
     * @param bool $asDataSet
     * @return array
     */
    public function getLayoutFiles($incomingParams = [], $asDataSet = true)
    {
        return $this->getLayoutXmlFiles('layout', $incomingParams, $asDataSet);
    }

    /**
     * Returns list of page layout files, used by Magento application modules
     *
     * An incoming array can contain the following items
     * array (
     *     'namespace'      => 'namespace_name',
     *     'module'         => 'module_name',
     *     'area'           => 'area_name',
     *     'theme'          => 'theme_name',
     *     'include_code'   => true|false,
     *     'include_design' => true|false,
     *     'with_metainfo'  => true|false,
     * )
     *
     * @param array $incomingParams
     * @param bool $asDataSet
     * @return array
     */
    public function getPageLayoutFiles($incomingParams = [], $asDataSet = true)
    {
        return $this->getLayoutXmlFiles('page_layout', $incomingParams, $asDataSet);
    }

    /**
     * @param string $location
     * @param array $incomingParams
     * @param bool $asDataSet
     * @return array
     */
    protected function getLayoutXmlFiles($location, $incomingParams = [], $asDataSet = true)
    {
        $params = [
            'namespace' => '*',
            'module' => '*',
            'area' => '*',
            'theme_path' => '*/*',
            'include_code' => true,
            'include_design' => true,
            'with_metainfo' => false
        ];
        foreach (array_keys($params) as $key) {
            if (isset($incomingParams[$key])) {
                $params[$key] = $incomingParams[$key];
            }
        }
        $cacheKey = md5(BP . '|' . $location . '|' . implode('|', $params));

        if (!isset(self::$_cache[__METHOD__][$cacheKey])) {
            $this->populateLayoutXmlCache(__METHOD__, $params, $location, $cacheKey);
        }

        if ($asDataSet) {
            return self::composeDataSets(self::$_cache[__METHOD__][$cacheKey]);
        }
        return self::$_cache[__METHOD__][$cacheKey];
    }

    /**
     * Helper method for getLayoutXmlFiles() to find the layout xml file and cache it
     *
     * @param string $method
     * @param string $params
     * @param string $location
     * @param string $cacheKey
     * @return void
     */
    private function populateLayoutXmlCache($method, $params, $location, $cacheKey)
    {
        $files = [];
        $area = $params['area'];
        $namespace = $params['namespace'];
        $module = $params['module'];
        if ($params['include_code']) {
            $locationPaths = [];
            foreach ($this->componentRegistrar->getPaths(ComponentRegistrar::MODULE) as $moduleDir) {
                $locationPaths[] = $moduleDir . "/view/{$area}/{$location}";
            }
            $this->_accumulateFilesByPatterns(
                $locationPaths,
                '*.xml',
                $files,
                $params['with_metainfo'] ? '_parseModuleLayout' : false
            );
        }
        if ($params['include_design']) {
            $this->_accumulateFilesByPatterns(
                ["{$this->_path}/app/design/{$area}/{$params['theme_path']}/{$namespace}_{$module}/{$location}"],
                '*.xml',
                $files,
                $params['with_metainfo'] ? '_parseThemeLayout' : false
            );
        }
        self::$_cache[$method][$cacheKey] = $files;
    }

    /**
     * Parse meta-info of a layout file in module
     *
     * @param string $file
     * @return array
     */
    protected function _parseModuleLayout($file)
    {
        foreach ($this->componentRegistrar->getPaths(ComponentRegistrar::MODULE) as $moduleName => $modulePath) {
            if (preg_match(
                '/^' . preg_quote("{$modulePath}/", '/') . 'view\/([a-z]+)\/layout\/(.+)$/i',
                $file,
                $matches
            ) === 1
            ) {
                list(, $area, $filePath) = $matches;
                return [$area, '', $moduleName, $filePath, $file];
            }
        }
        return [];
    }

    /**
     * Parse meta-info of a layout file in theme
     *
     * @param string $file
     * @param string $path
     * @return array
     */
    protected function _parseThemeLayout($file, $path)
    {
        $appDesign = preg_quote("{$path}/app/design/", '/');
        $invariant = '/^' . $appDesign . '([a-z\d]+)\/([a-z\d]+)\/([a-z\d_]+)\/([a-z\d]+_[a-z\d]+)\/layout\/';
        if (preg_match($invariant . 'override\/base\/(.+)$/i', $file, $matches)) {
            list(, $area, $themeNS, $themeCode, $module, $filePath) = $matches;
            return [$area, $themeNS . '/' . $themeCode, $module, $filePath];
        }
        if (preg_match($invariant . 'override\/theme\/[a-z\d_]+\/[a-z\d_]+\/(.+)$/i', $file, $matches)) {
            list(, $area, $themeNS, $themeCode, $module, $filePath) = $matches;
            return [$area, $themeNS . '/' . $themeCode, $module, $filePath];
        }
        preg_match($invariant . '(.+)$/i', $file, $matches);
        list(, $area, $themeNS, $themeCode, $module, $filePath) = $matches;
        return [$area, $themeNS . '/' . $themeCode, $module, $filePath, $file];
    }

    /**
     * Returns list of page_type files, used by Magento application modules
     *
     * An incoming array can contain the following items
     * array (
     *     'namespace'      => 'namespace_name',
     *     'module'         => 'module_name',
     *     'area'           => 'area_name',
     *     'theme'          => 'theme_name',
     * )
     *
     * @param array $incomingParams
     * @param bool $asDataSet
     * @return array
     */
    public function getPageTypeFiles($incomingParams = [], $asDataSet = true)
    {
        $params = ['area' => '*', 'theme_path' => '*/*'];
        foreach (array_keys($params) as $key) {
            if (isset($incomingParams[$key])) {
                $params[$key] = $incomingParams[$key];
            }
        }
        $cacheKey = md5($this->_path . '|' . implode('|', $params));

        if (!isset(self::$_cache[__METHOD__][$cacheKey])) {
            $etcAreaPaths = [];
            foreach ($this->componentRegistrar->getPaths(ComponentRegistrar::MODULE) as $moduleDir) {
                $etcAreaPaths[] = $moduleDir . "/etc/{$params['area']}";
            }
            $files = self::getFiles(
                $etcAreaPaths,
                'page_types.xml'
            );

            self::$_cache[__METHOD__][$cacheKey] = $files;
        }

        if ($asDataSet) {
            return self::composeDataSets(self::$_cache[__METHOD__][$cacheKey]);
        }
        return self::$_cache[__METHOD__][$cacheKey];
    }

    /**
     * Returns list of Javascript files in Magento
     *
     * @param string $area
     * @param string $themePath
     * @param string $namespace
     * @param string $module
     * @return array
     */
    public function getJsFiles($area = '*', $themePath = '*/*', $namespace = '*', $module = '*')
    {
        $key = $area . $themePath . $namespace . $module . __METHOD__ . $this->_path;
        if (isset(self::$_cache[$key])) {
            return self::$_cache[$key];
        }
        $moduleWebPaths = [];
        foreach ($this->componentRegistrar->getPaths(ComponentRegistrar::MODULE) as $moduleName => $moduleDir) {
            $keyInfo = explode('_', $moduleName);
            if ($keyInfo[0] == $namespace || $namespace == '*') {
                if ($keyInfo[1] == $module || $module == '*') {
                    $moduleWebPaths[] = $moduleDir . "/view/{$area}/web";
                }
            }
        }
        $files = self::getFiles(
            array_merge(
                [
                    "{$this->_path}/app/design/{$area}/{$themePath}/web",
                    "{$this->_path}/app/design/{$area}/{$themePath}/{$module}/web",
                    "{$this->_path}/lib/web/{mage,varien}"
                ],
                $moduleWebPaths
            ),
            '*.js'
        );
        $result = self::composeDataSets($files);
        self::$_cache[$key] = $result;
        return $result;
    }

    /**
     * Returns list of Static HTML files in Magento
     *
     * @param string $area
     * @param string $themePath
     * @param string $namespace
     * @param string $module
     * @return array
     */
    public function getStaticHtmlFiles($area = '*', $themePath = '*/*', $namespace = '*', $module = '*')
    {
        $key = $area . $themePath . $namespace . $module . __METHOD__ . $this->_path;
        if (isset(self::$_cache[$key])) {
            return self::$_cache[$key];
        }
        $moduleTemplatePaths = [];
        foreach ($this->componentRegistrar->getPaths(ComponentRegistrar::MODULE) as $moduleName => $moduleDir) {
            $keyInfo = explode('_', $moduleName);
            if ($keyInfo[0] == $namespace || $namespace == '*') {
                if ($keyInfo[1] == $module || $module == '*') {
                    $moduleTemplatePaths[] = $moduleDir . "/view/{$area}/web/template";
                }
            }
        }
        $files = self::getFiles(
            array_merge(
                [
                    "{$this->_path}/app/design/{$area}/{$themePath}/web/template",
                    "{$this->_path}/app/design/{$area}/{$themePath}/{$module}/web/template"
                ],
                $moduleTemplatePaths
            ),
            '*.html'
        );
        $result = self::composeDataSets($files);
        self::$_cache[$key] = $result;
        return $result;
    }

    /**
     * Get list of static view files that are subject of Magento static view files pre-processing system
     *
     * @param string $filePattern
     * @return array
     */
    public function getStaticPreProcessingFiles($filePattern = '*')
    {
        $key = __METHOD__ . $this->_path . '|' . $filePattern;
        if (isset(self::$_cache[$key])) {
            return self::$_cache[$key];
        }
        $module = '*';
        $area = '*';
        $themePath = '*/*';
        $locale = '*';
        $result = [];
        $moduleWebPath = [];
        $moduleLocalePath = [];
        foreach ($this->componentRegistrar->getPaths(ComponentRegistrar::MODULE) as $moduleDir) {
            $moduleWebPath[] = $moduleDir . "/view/{$area}/web";
            $moduleLocalePath[] = $moduleDir . "/view/{$area}/web/i18n/{$locale}";
        }
        $this->_accumulateFilesByPatterns($moduleWebPath, $filePattern, $result, '_parseModuleStatic');

        $this->_accumulateFilesByPatterns($moduleLocalePath, $filePattern, $result, '_parseModuleLocaleStatic');
        $this->_accumulateFilesByPatterns(
            [
                "{$this->_path}/app/design/{$area}/{$themePath}/web",
                "{$this->_path}/app/design/{$area}/{$themePath}/{$module}/web",
            ],
            $filePattern,
            $result,
            '_parseThemeStatic'
        );
        $this->_accumulateFilesByPatterns(
            [
                "{$this->_path}/app/design/{$area}/{$themePath}/web/i18n/{$locale}",
                "{$this->_path}/app/design/{$area}/{$themePath}/{$module}/web/i18n/{$locale}",
            ],
            $filePattern,
            $result,
            '_parseThemeLocaleStatic'
        );
        self::$_cache[$key] = $result;
        return $result;
    }

    /**
     * Get all files from static library directory
     *
     * @return array
     */
    public function getStaticLibraryFiles()
    {
        $result = [];
        $this->_accumulateFilesByPatterns(["{$this->_path}/lib/web"], '*', $result, '_parseLibStatic');
        return $result;
    }

    /**
     * Parse file path from the absolute path of static library
     *
     * @param string $file
     * @param string $path
     * @return string
     */
    protected function _parseLibStatic($file, $path)
    {
        preg_match('/^' . preg_quote("{$path}/lib/web/", '/') . '(.+)$/i', $file, $matches);
        return $matches[1];
    }

    /**
     * Search files by the specified patterns and accumulate them, applying a callback to each found row
     *
     * @param array $patterns
     * @param string $filePattern
     * @param array $result
     * @param bool $subroutine
     * @return void
     */
    protected function _accumulateFilesByPatterns(array $patterns, $filePattern, array &$result, $subroutine = false)
    {
        $path = str_replace(DIRECTORY_SEPARATOR, '/', $this->_path);
        foreach (self::getFiles($patterns, $filePattern) as $file) {
            $file = str_replace(DIRECTORY_SEPARATOR, '/', $file);
            if ($subroutine) {
                $result[] = $this->$subroutine($file, $path);
            } else {
                $result[] = $file;
            }
        }
    }

    /**
     * Parse meta-info of a static file in module
     *
     * @param string $file
     * @return array
     */
    protected function _parseModuleStatic($file)
    {
        foreach ($this->componentRegistrar->getPaths(ComponentRegistrar::MODULE) as $moduleName => $modulePath) {
            if (preg_match(
                '/^' . preg_quote("{$modulePath}/", '/') . 'view\/([a-z]+)\/web\/(.+)$/i',
                $file,
                $matches
            ) === 1
            ) {
                list(, $area, $filePath) = $matches;
                return [$area, '', '', $moduleName, $filePath, $file];
            }
        }
        return [];
    }

    /**
     * Parse meta-info of a localized (translated) static file in module
     *
     * @param string $file
     * @return array
     */
    protected function _parseModuleLocaleStatic($file)
    {
        foreach ($this->componentRegistrar->getPaths(ComponentRegistrar::MODULE) as $moduleName => $modulePath) {
            $appCode = preg_quote("{$modulePath}/", '/');
            if (preg_match('/^' . $appCode . 'view\/([a-z]+)\/web\/i18n\/([a-z_]+)\/(.+)$/i', $file, $matches) === 1) {
                list(, $area, $locale, $filePath) = $matches;
                return [$area, '', $locale, $moduleName, $filePath, $file];
            }
        }
        return [];
    }

    /**
     * Parse meta-info of a static file in theme
     *
     * @param string $file
     * @param string $path
     * @return array
     */
    protected function _parseThemeStatic($file, $path)
    {
        $appDesign = preg_quote("{$path}/app/design/", '/');
        if (preg_match(
            '/^' . $appDesign . '([a-z\d]+)\/([a-z\d]+)\/([a-z\d_]+)\/([a-z\d]+_[a-z\d]+)\/web\/(.+)$/i',
            $file,
            $matches
        )) {
            list(, $area, $themeNS, $themeCode, $module, $filePath) = $matches;
            return [$area, $themeNS . '/' . $themeCode, '', $module, $filePath, $file];
        }

        preg_match(
            '/^' . $appDesign . '([a-z\d]+)\/([a-z\d]+)\/([a-z\d_]+)\/web\/(.+)$/i',
            $file,
            $matches
        );
        list(, $area, $themeNS, $themeCode, $filePath) = $matches;
        return [$area, $themeNS . '/' . $themeCode, '', '', $filePath, $file];
    }

    /**
     * Parse meta-info of a localized (translated) static file in theme
     *
     * @param string $file
     * @param string $path
     * @return array
     */
    protected function _parseThemeLocaleStatic($file, $path)
    {
        $design = preg_quote("{$path}/app/design/", '/');
        if (preg_match(
            '/^' . $design. '([a-z\d]+)\/([a-z\d]+)\/([a-z\d_]+)\/([a-z\d]+_[a-z\d]+)\/web\/i18n\/([a-z_]+)\/(.+)$/i',
            $file,
            $matches
        )) {
            list(, $area, $themeNS, $themeCode, $module, $locale, $filePath) = $matches;
            return [$area, $themeNS . '/' . $themeCode, $locale, $module, $filePath, $file];
        }

        preg_match(
            '/^' . $design . '([a-z\d]+)\/([a-z\d]+)\/([a-z\d_]+)\/web\/i18n\/([a-z_]+)\/(.+)$/i',
            $file,
            $matches
        );
        list(, $area, $themeNS, $themeCode, $locale, $filePath) = $matches;
        return [$area, $themeNS . '/' . $themeCode, $locale, '', $filePath, $file];
    }

    /**
     * Returns list of Javascript files in Magento by certain area
     *
     * @param string $area
     * @return array
     */
    public function getJsFilesForArea($area)
    {
        $key = __METHOD__ . $area;
        if (isset(self::$_cache[$key])) {
            return self::$_cache[$key];
        }
        $themePath = '*/*';
        $viewAreaPaths = [];
        foreach ($this->componentRegistrar->getPaths(ComponentRegistrar::MODULE) as $moduleDir) {
            $viewAreaPaths[] = $moduleDir . "/view/{$area}";
        }
        $paths = [
            "{$this->_path}/app/design/{$area}/{$themePath}",
            "{$this->_path}/lib/web/varien"
        ];
        $paths = array_merge($paths, $viewAreaPaths);
        $files = self::getFiles($paths, '*.js');

        if ($area == 'adminhtml') {
            $adminhtmlPaths = ["{$this->_path}/lib/web/mage/{adminhtml,backend}"];
            $files = array_merge($files, self::getFiles($adminhtmlPaths, '*.js'));
        } else {
            $frontendPaths = ["{$this->_path}/lib/web/mage"];
            /* current structure of /lib/web/mage directory contains frontend javascript in the root,
               backend javascript in subdirectories. That's why script shouldn't go recursive throught subdirectories
               to get js files for frontend */
            $files = array_merge($files, self::getFiles($frontendPaths, '*.js', false));
        }

        self::$_cache[$key] = $files;
        return $files;
    }

    /**
     * Returns list of Phtml files in Magento app directory.
     *
     * @param bool $withMetaInfo
     * @param bool $asDataSet
     * @return array
     */
    public function getPhtmlFiles($withMetaInfo = false, $asDataSet = true)
    {
        $key = __METHOD__ . BP . '|' . (int)$withMetaInfo;
        if (!isset(self::$_cache[$key])) {
            $namespace = '*';
            $module = '*';
            $area = '*';
            $themePath = '*/*';
            $result = [];
            $moduleTemplatePaths = [];
            foreach ($this->componentRegistrar->getPaths(ComponentRegistrar::MODULE) as $moduleDir) {
                $moduleTemplatePaths[] = $moduleDir . "/view/{$area}/templates";
            }
            $this->_accumulateFilesByPatterns(
                $moduleTemplatePaths,
                '*.phtml',
                $result,
                $withMetaInfo ? '_parseModuleTemplate' : false
            );
            $this->_accumulateFilesByPatterns(
                [BP . "/app/design/{$area}/{$themePath}/{$namespace}_{$module}/templates"],
                '*.phtml',
                $result,
                $withMetaInfo ? '_parseThemeTemplate' : false
            );
            self::$_cache[$key] = $result;
        }
        if ($asDataSet) {
            return self::composeDataSets(self::$_cache[$key]);
        }
        return self::$_cache[$key];
    }

    /**
     * Parse meta-information from a modular template file
     *
     * @param string $file
     * @return array
     */
    protected function _parseModuleTemplate($file)
    {
        foreach ($this->componentRegistrar->getPaths(ComponentRegistrar::MODULE) as $moduleName => $modulePath) {
            if (preg_match(
                '/^' . preg_quote("{$modulePath}/", '/') . 'view\/([a-z]+)\/templates\/(.+)$/i',
                $file,
                $matches
            ) === 1
            ) {
                list(, $area, $filePath) = $matches;
                return [$area, '', $moduleName, $filePath, $file];
            }
        }
        return [];
    }

    /**
     * Parse meta-information from a theme template file
     *
     * @param string $file
     * @param string $path
     * @return array
     */
    protected function _parseThemeTemplate($file, $path)
    {
        $appDesign = preg_quote("{$path}/app/design/", '/');
        preg_match(
            '/^' . $appDesign . '([a-z\d]+)\/([a-z\d]+)\/([a-z\d_]+)\/([a-z\d]+_[a-z\d]+)\/templates\/(.+)$/i',
            $file,
            $matches
        );
        list(, $area, $themeNS, $themeCode, $module, $filePath) = $matches;
        return [$area, $themeNS . '/' . $themeCode, $module, $filePath, $file];
    }

    /**
     * Returns list of email template files
     *
     * @return array
     */
    public function getEmailTemplates()
    {
        $key = __METHOD__ . $this->_path;
        if (isset(self::$_cache[$key])) {
            return self::$_cache[$key];
        }
        $moduleEmailPaths = [];
        foreach ($this->componentRegistrar->getPaths(ComponentRegistrar::MODULE) as $moduleDir) {
            $moduleEmailPaths[] = $moduleDir . "/view/email";
        }
        $files = self::getFiles($moduleEmailPaths, '*.html');
        $result = self::composeDataSets($files);
        self::$_cache[$key] = $result;
        return $result;
    }

    /**
     * Return list of all files. The list excludes tool-specific files
     * (e.g. Git, IDE) or temp files (e.g. in "var/").
     *
     * @return array
     */
    public function getAllFiles()
    {
        $key = __METHOD__ . $this->_path;
        if (isset(self::$_cache[$key])) {
            return self::$_cache[$key];
        }

        $subFiles = self::getFiles(
            [
                $this->_path . '/app',
                $this->_path . '/dev',
                $this->_path . '/lib',
                $this->_path . '/pub'
            ],
            '*'
        );

        $rootFiles = glob($this->_path . '/*', GLOB_NOSORT);
        $rootFiles = array_filter(
            $rootFiles,
            function ($file) {
                return is_file($file);
            }
        );

        $result = array_merge($rootFiles, $subFiles);
        $result = self::composeDataSets($result);

        self::$_cache[$key] = $result;
        return $result;
    }

    /**
     * Retrieve all files in folders and sub-folders that match pattern (glob syntax)
     *
     * @param array $dirPatterns
     * @param string $fileNamePattern
     * @param bool $recursive
     * @return array
     */
    public static function getFiles(array $dirPatterns, $fileNamePattern, $recursive = true)
    {
        $result = [];
        foreach ($dirPatterns as $oneDirPattern) {
            $oneDirPattern  = str_replace('\\', '/', $oneDirPattern);
            $entriesInDir = glob("{$oneDirPattern}/{$fileNamePattern}", GLOB_NOSORT | GLOB_BRACE);
            $subDirs = glob("{$oneDirPattern}/*", GLOB_ONLYDIR | GLOB_NOSORT | GLOB_BRACE);
            $filesInDir = array_diff($entriesInDir, $subDirs);

            if ($recursive) {
                $filesInSubDir = self::getFiles($subDirs, $fileNamePattern);
                $result = array_merge($result, $filesInDir, $filesInSubDir);
            }
        }
        return $result;
    }

    /**
     * Look for DI config through the system
     *
     * @param bool $asDataSet
     * @return array
     */
    public function getDiConfigs($asDataSet = false)
    {
        $primaryConfigs = glob($this->_path . '/app/etc/{di.xml,*/di.xml}', GLOB_BRACE);
        $moduleConfigs = [];
        foreach ($this->componentRegistrar->getPaths(ComponentRegistrar::MODULE) as $moduleDir) {
            $moduleConfigs = array_merge($moduleConfigs, glob($moduleDir . '/etc/{di,*/di}.xml', GLOB_BRACE));
        }
        $configs = array_merge($primaryConfigs, $moduleConfigs);

        if ($asDataSet) {
            $output = [];
            foreach ($configs as $file) {
                $output[$file] = [$file];
            }

            return $output;
        }
        return $configs;
    }

    /**
     * Get module and library paths
     *
     * @return array
     */
    private function getPaths()
    {
        $directories = [];
        foreach ($this->componentRegistrar->getPaths(ComponentRegistrar::MODULE) as $fullModuleDir) {
            $directories[] = $fullModuleDir . '/';
        }
        foreach ($this->componentRegistrar->getPaths(ComponentRegistrar::LIBRARY) as $libraryDir) {
            $directories[] = $libraryDir . '/';
        }
        return $directories;
    }

    /**
     * Check if specified class exists
     *
     * @param string $class
     * @param string &$path
     * @return bool
     */
    public function classFileExists($class, &$path = '')
    {
        if ($class[0] == '\\') {
            $class = substr($class, 1);
        }
        $classParts = explode('\\', $class);
        $className = array_pop($classParts);
        $namespace = implode('\\', $classParts);
        $path = implode('/', explode('\\', $class)) . '.php';
        $directories = [
            '/dev/tools/',
            '/dev/tests/api-functional/framework/',
            '/dev/tests/integration/framework/',
            '/dev/tests/integration/framework/tests/unit/testsuite/',
            '/dev/tests/integration/testsuite/',
            '/dev/tests/integration/testsuite/Magento/Test/Integrity/',
            '/dev/tests/performance/framework/',
            '/dev/tests/static/framework/',
            '/dev/tests/static/testsuite/',
            '/dev/tests/functional/tests/app/',
            '/setup/src/'
        ];
        foreach ($directories as $key => $dir) {
            $directories[$key] = $this->_path . $dir;
        }

        $directories = array_merge($directories, $this->getPaths());

        foreach ($directories as $dir) {
            $fullPath = $dir . $path;
            $trimmedFullPath = $dir . explode('/', $path, 3)[2];
            if ($this->classFileExistsCheckContent($fullPath, $namespace, $className)
                || $this->classFileExistsCheckContent($trimmedFullPath, $namespace, $className)
            ) {
                return true;
            }
        }
        return false;
    }

    /**
     * Helper function for classFileExists to check file content
     *
     * @param string $fullPath
     * @param string $namespace
     * @param string $className
     * @return bool
     */
    private function classFileExistsCheckContent($fullPath, $namespace, $className)
    {
        /**
         * Use realpath() instead of file_exists() to avoid incorrect work on Windows
         * because of case insensitivity of file names
         * Note that realpath() automatically changes directory separator to the OS-native
         * Since realpath won't work with symlinks we also check file_exists if realpath failed
         */
        if (realpath($fullPath) == str_replace(['/', '\\'], DIRECTORY_SEPARATOR, $fullPath)
            || file_exists($fullPath)
        ) {
            $fileContent = file_get_contents($fullPath);
            if (strpos($fileContent, 'namespace ' . $namespace) !== false
                && (strpos($fileContent, 'class ' . $className) !== false
                    || strpos($fileContent, 'interface ' . $className) !== false)
            ) {
                return true;
            }
        }
        return false;
    }

    /**
     * Return list of declared namespaces
     *
     * @return array
     */
    public function getNamespaces()
    {
        $key = __METHOD__ . $this->_path;
        if (isset(self::$_cache[$key])) {
            return self::$_cache[$key];
        }

        $result = [];
        foreach (array_keys($this->componentRegistrar->getPaths(ComponentRegistrar::MODULE)) as $moduleName) {
            $namespace = explode('_', $moduleName)[0];
            if (!in_array($namespace, $result) && $namespace !== 'Zend') {
                $result[] = $namespace;
            }
        }
        self::$_cache[$key] = $result;
        return $result;
    }

    /**
     * @param string $namespace
     * @param string $module
     * @param string $file
     * @return string
     */
    public function getModuleFile($namespace, $module, $file)
    {
        return $this->componentRegistrar->getPaths(ComponentRegistrar::MODULE)[$namespace . '_' . $module] .
        '/' . $file;
    }

    /**
     * Returns array of PHP-files for specified module
     *
     * @param string $module
     * @param bool $asDataSet
     * @return array
     */
    public function getModulePhpFiles($module, $asDataSet = true)
    {
        $key = __METHOD__ . "/{$module}";
        if (!isset(self::$_cache[$key])) {
            $files = self::getFiles(
                [$this->componentRegistrar->getPaths(ComponentRegistrar::MODULE)['Magento_'. $module]],
                '*.php'
            );
            self::$_cache[$key] = $files;
        }

        if ($asDataSet) {
            return self::composeDataSets(self::$_cache[$key]);
        }

        return self::$_cache[$key];
    }

    /**
     * Returns array of composer.json for specified app directory, such as code/Magento, design, i18n
     *
     * @param string $componentType
     * @param bool $asDataSet
     * @return array
     */
    public function getComposerFiles($componentType, $asDataSet = true)
    {
        $key = __METHOD__ . '|' . serialize(func_get_args());
        if (!isset(self::$_cache[$key])) {
            $excludes = $componentType == ComponentRegistrar::MODULE ? $this->getModuleTestDirs() : [];
            $files = $this->getFilesSubset(
                $this->componentRegistrar->getPaths($componentType),
                'composer.json',
                $excludes
            );

            self::$_cache[$key] = $files;
        }

        if ($asDataSet) {
            return self::composeDataSets(self::$_cache[$key]);
        }

        return self::$_cache[$key];
    }

    /**
     * Read all text files by specified glob pattern and combine them into an array of valid files/directories
     *
     * The Magento root path is prepended to all (non-empty) entries
     *
     * @param string $globPattern
     * @return array
     * @throws \Exception if any of the patterns don't return any result
     */
    public static function readLists($globPattern)
    {
        $patterns = [];
        foreach (glob($globPattern) as $list) {
            $patterns = array_merge($patterns, file($list, FILE_IGNORE_NEW_LINES));
        }

        // Expand glob patterns
        $result = [];
        foreach ($patterns as $pattern) {
            if (0 === strpos($pattern, '#')) {
                continue;
            }
            /**
             * Note that glob() for directories will be returned as is,
             * but passing directory is supported by the tools (phpcpd, phpmd, phpcs)
             */
            $files = glob(self::init()->getPathToSource() . '/' . $pattern, GLOB_BRACE);
            if (empty($files)) {
                continue;
            }
            $result = array_merge($result, $files);
        }
        return $result;
    }

    /**
     * Check module existence
     *
     * @param string $moduleName
     * @return bool
     */
    public function isModuleExists($moduleName)
    {
        $key = __METHOD__ . "/{$moduleName}";
        if (!isset(self::$_cache[$key])) {
            self::$_cache[$key] = file_exists(
                $this->componentRegistrar->getPath(ComponentRegistrar::MODULE, $moduleName)
            );
        }

        return self::$_cache[$key];
    }

    /**
     * Returns list of files in a given directory, minus files in specifically excluded directories.
     *
     * @param array $dirPatterns Directories to search in
     * @param string $fileNamePattern Pattern for filename
     * @param string|array $excludes Subdirectories to exlude, represented as regex
     * @return array Files in $dirPatterns but not in $excludes
     */
    protected function getFilesSubset(array $dirPatterns, $fileNamePattern, $excludes)
    {
        if (!is_array($excludes)) {
            $excludes = [$excludes];
        }
        $fileSet = self::getFiles($dirPatterns, $fileNamePattern);
        foreach ($excludes as $excludeRegex) {
            $fileSet = preg_grep($excludeRegex, $fileSet, PREG_GREP_INVERT);
        }
        return $fileSet;
    }
}<|MERGE_RESOLUTION|>--- conflicted
+++ resolved
@@ -18,8 +18,6 @@
 class Files
 {
     /**
-<<<<<<< HEAD
-=======
      * File types offset flags
      */
     const INCLUDE_APP_CODE = 1;
@@ -32,7 +30,6 @@
 
 
     /**
->>>>>>> 07fa800c
      * Component registrar
      *
      * @var ComponentRegistrar
@@ -112,19 +109,11 @@
      * @param DirSearch $dirSearch
      * @param string $pathToSource
      */
-<<<<<<< HEAD
-    public function __construct(ComponentRegistrar $componentRegistrar, DirSearch $dirSearch, $pathToSource)
-    {
-        $this->componentRegistrar = $componentRegistrar;
-        $this->dirSearch = $dirSearch;
-        $this->_path = $pathToSource;
-=======
     public function __construct(ComponentRegistrar $componentRegistrar, DirSearch $dirSearch)
     {
         $this->componentRegistrar = $componentRegistrar;
         $this->dirSearch = $dirSearch;
         $this->_path = BP;
->>>>>>> 07fa800c
     }
 
     /**
