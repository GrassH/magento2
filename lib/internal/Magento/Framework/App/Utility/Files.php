<?php
/**
 * Copyright © Magento, Inc. All rights reserved.
 * See COPYING.txt for license details.
 */

namespace Magento\Framework\App\Utility;

use Magento\Framework\App\ObjectManager;
use Magento\Framework\Component\ComponentRegistrar;
use Magento\Framework\Component\DirSearch;
<<<<<<< HEAD
=======
use Magento\Framework\Serialize\Serializer\Json;
use Magento\Framework\View\Design\Theme\ThemePackageList;
>>>>>>> 86d67e4c
use Magento\Framework\Filesystem\Glob;
use Magento\Framework\View\Design\Theme\ThemePackageList;

/**
 * A helper to gather specific kind of files in Magento application
 *
 * @SuppressWarnings(PHPMD.ExcessiveClassComplexity)
 * @SuppressWarnings(PHPMD.NPathComplexity)
 */
class Files
{
    /**@#+
     * File types offset flags
     */
    const INCLUDE_APP_CODE = 1;
    const INCLUDE_TESTS = 2;
    const INCLUDE_DEV_TOOLS = 4;
    const INCLUDE_TEMPLATES = 8;
    const INCLUDE_LIBS = 16;
    const INCLUDE_PUB_CODE = 32;
    const INCLUDE_NON_CLASSES = 64;
    /**#@-*/

    /**
     * Return as DataSet offset flag
     */
    const AS_DATA_SET = 1024;

    /**
     * Component registrar
     *
     * @var ComponentRegistrar
     */
    protected $componentRegistrar;

    /**
     * @var \Magento\Framework\App\Utility\Files
     */
    protected static $_instance = null;

    /**
     * In-memory cache for the data sets
     *
     * @var array
     */
    protected static $_cache = [];

    /**
     * Dir search for registered components
     *
     * @var DirSearch
     */
    private $dirSearch;

    /**
     * Theme list for registered themes
     *
     * @var ThemePackageList
     */
    private $themePackageList;

    /**
     * @var Json
     */
    private $serializer;

    /**
     * Setter for an instance of self
     *
     * Also can unset the current instance, if no arguments are specified
     *
     * @param Files|null $instance
     * @return void
     */
    public static function setInstance(Files $instance = null)
    {
        self::$_instance = $instance;
    }

    /**
     * Getter for an instance of self
     *
     * @return \Magento\Framework\App\Utility\Files
     * @throws \Exception when there is no instance set
     */
    public static function init()
    {
        if (!self::$_instance) {
            throw new \Exception('Instance is not set yet.');
        }
        return self::$_instance;
    }

    /**
     * Compose PHPUnit's data sets that contain each file as the first argument
     *
     * @param array $files
     * @return array
     */
    public static function composeDataSets(array $files)
    {
        $result = [];
        foreach ($files as $file) {
            $result[$file] = [$file];
        }
        return $result;
    }

    /**
     * Set path to source code
     *
     * @param ComponentRegistrar $componentRegistrar
     * @param DirSearch $dirSearch
     * @param ThemePackageList $themePackageList
     * @param Json|null $serializer
     */
    public function __construct(
        ComponentRegistrar $componentRegistrar,
        DirSearch $dirSearch,
        ThemePackageList $themePackageList,
        Json $serializer = null
    ) {
        $this->componentRegistrar = $componentRegistrar;
        $this->dirSearch = $dirSearch;
        $this->themePackageList = $themePackageList;
        $this->serializer = $serializer ?: ObjectManager::getInstance()->get(Json::class);
    }

    /**
     * Get list of regular expressions for matching test directories in modules
     *
     * @return array
     */
    private function getModuleTestDirsRegex()
    {
        $moduleTestDirs = [];
        foreach ($this->componentRegistrar->getPaths(ComponentRegistrar::MODULE) as $moduleDir) {
            $moduleTestDirs[] = str_replace('\\', '/', '#' . $moduleDir . '/Test#');
        }
        return $moduleTestDirs;
    }

    /**
     * Get base path
     *
     * @return string
     */
    public function getPathToSource()
    {
        return BP;
    }

    /**
     * Returns list of files, where expected to have class declarations
     *
     * @param int $flags
     * @return array
     */
    public function getPhpFiles($flags = 0)
    {
        // Sets default value
        if ($flags === 0) {
            $flags = self::INCLUDE_APP_CODE
                | self::INCLUDE_TESTS
                | self::INCLUDE_DEV_TOOLS
                | self::INCLUDE_LIBS
                | self::AS_DATA_SET;
        }
        $key = __METHOD__ . BP . $flags;
        if (!isset(self::$_cache[$key])) {
            $files = [];

            $files = array_merge($files, $this->getAppCodeFiles($flags));
            $files = array_merge($files, $this->getTestFiles($flags));
            $files = array_merge($files, $this->getDevToolsFiles($flags));
            $files = array_merge($files, $this->getTemplateFiles($flags));
            $files = array_merge($files, $this->getLibraryFiles($flags));
            $files = array_merge($files, $this->getPubFiles($flags));
            self::$_cache[$key] = $files;
        }
        if ($flags & self::AS_DATA_SET) {
            return self::composeDataSets(self::$_cache[$key]);
        }
        return self::$_cache[$key];
    }

    /**
     * Return array with all template files
     *
     * @param int $flags
     * @return array
     */
    private function getTemplateFiles($flags)
    {
        if ($flags & self::INCLUDE_TEMPLATES) {
            return $this->getPhtmlFiles(false, false);
        }
        return [];
    }

    /**
     * Return array with all php files related to library
     *
     * @param int $flags
     * @return array
     */
    private function getLibraryFiles($flags)
    {
        if ($flags & self::INCLUDE_LIBS) {
            $libraryExcludeDirs = [];
            foreach ($this->componentRegistrar->getPaths(ComponentRegistrar::LIBRARY) as $libraryDir) {
                $libraryExcludeDirs[] = str_replace('\\', '/', '#' . $libraryDir . '/Test#');
                $libraryExcludeDirs[] = str_replace('\\', '/', '#' . $libraryDir) . '/[\\w]+/Test#';
                if (!($flags & self::INCLUDE_NON_CLASSES)) {
                    $libraryExcludeDirs[] = str_replace('\\', '/', '#' . $libraryDir . '/registration#');
                }
            }
            return $this->getFilesSubset(
                $this->componentRegistrar->getPaths(ComponentRegistrar::LIBRARY),
                '*.php',
                $libraryExcludeDirs
            );
        }
        return [];
    }

    /**
     * Return array with all php files related to pub
     *
     * @param int $flags
     * @return array
     */
    private function getPubFiles($flags)
    {
        if ($flags & self::INCLUDE_PUB_CODE) {
            return array_merge(
                Glob::glob(BP . '/*.php', Glob::GLOB_NOSORT),
                Glob::glob(BP . '/pub/*.php', Glob::GLOB_NOSORT)
            );
        }
        return [];
    }

    /**
     * Return array with all php files related to dev tools
     *
     * @param int $flags
     * @return array
     */
    private function getDevToolsFiles($flags)
    {
        if ($flags & self::INCLUDE_DEV_TOOLS) {
            return $this->getFilesSubset([BP . '/dev/tools/Magento'], '*.php', []);
        }
        return [];
    }

    /**
     * Return array with all php files related to modules
     *
     * @param int $flags
     * @return array
     */
    private function getAppCodeFiles($flags)
    {
        if ($flags & self::INCLUDE_APP_CODE) {
            $excludePaths = [];
            $paths = $this->componentRegistrar->getPaths(ComponentRegistrar::MODULE);
            if ($flags & self::INCLUDE_NON_CLASSES) {
                $paths[] = BP . '/app';
            } else {
                foreach ($this->componentRegistrar->getPaths(ComponentRegistrar::MODULE) as $moduleDir) {
                    $excludePaths[] = str_replace('\\', '/', '#' . $moduleDir . '/registration.php#');
                    $excludePaths[] = str_replace('\\', '/', '#' . $moduleDir . '/cli_commands.php#');
                }
            }
            return $this->getFilesSubset(
                $paths,
                '*.php',
                array_merge($this->getModuleTestDirsRegex(), $excludePaths)
            );
        }
        return [];
    }

    /**
     * Return array with all test files
     *
     * @param int $flags
     * @return array
     */
    private function getTestFiles($flags)
    {
        if ($flags & self::INCLUDE_TESTS) {
            $testDirs = [
                BP . '/dev/tests',
                BP . '/setup/src/Magento/Setup/Test',
            ];
            $moduleTestDir = [];
            foreach ($this->componentRegistrar->getPaths(ComponentRegistrar::MODULE) as $moduleDir) {
                $moduleTestDir[] = $moduleDir . '/Test';
            }
            $libraryTestDirs = [];
            foreach ($this->componentRegistrar->getPaths(ComponentRegistrar::LIBRARY) as $libraryDir) {
                $libraryTestDirs[] = $libraryDir . '/Test';
                $libraryTestDirs[] = $libraryDir . '/*/Test';
            }
            $testDirs = array_merge($testDirs, $moduleTestDir, $libraryTestDirs);
            return self::getFiles($testDirs, '*.php');
        }
        return [];
    }

    /**
     * Returns list of xml files, used by Magento application
     *
     * @return array
     */
    public function getXmlFiles()
    {
        return array_merge(
            $this->getMainConfigFiles(),
            $this->getLayoutFiles(),
            $this->getPageLayoutFiles(),
            $this->getConfigFiles(),
            $this->getDiConfigs(true),
            $this->getLayoutConfigFiles(),
            $this->getPageTypeFiles()
        );
    }

    /**
     * Retrieve all config files, that participate (or have a chance to participate) in composing main config
     *
     * @param bool $asDataSet
     * @return array
     */
    public function getMainConfigFiles($asDataSet = true)
    {
        $cacheKey = __METHOD__ . '|' . implode('|', [$asDataSet]);
        if (!isset(self::$_cache[$cacheKey])) {
            $configXmlPaths = [];
            foreach ($this->componentRegistrar->getPaths(ComponentRegistrar::MODULE) as $moduleDir) {
                $configXmlPaths[] = $moduleDir . '/etc/config.xml';
                // Module DB-specific configs, e.g. config.mysql4.xml
                $configXmlPaths[] = $moduleDir . '/etc/config.*.xml';
            }
            $globPaths = [BP . '/app/etc/config.xml', BP . '/app/etc/*/config.xml'];
            $configXmlPaths = array_merge($globPaths, $configXmlPaths);
            $files = [];
            foreach ($configXmlPaths as $xmlPath) {
                $files = array_merge($files, glob($xmlPath));
            }
            self::$_cache[$cacheKey] = $files;
        }
        if ($asDataSet) {
            return self::composeDataSets(self::$_cache[$cacheKey]);
        }
        return self::$_cache[$cacheKey];
    }

    /**
     * Returns list of configuration files, used by Magento application
     *
     * @param string $fileNamePattern
     * @param array $excludedFileNames
     * @param bool $asDataSet
     * @return array
     * @codingStandardsIgnoreStart
     */
    public function getConfigFiles(
        $fileNamePattern = '*.xml',
        $excludedFileNames = ['wsdl.xml', 'wsdl2.xml', 'wsi.xml'],
        $asDataSet = true
    ) {
        $cacheKey = __METHOD__ . '|' . $this->serializer->serialize([$fileNamePattern, $excludedFileNames, $asDataSet]);
        if (!isset(self::$_cache[$cacheKey])) {
            $files = $this->dirSearch->collectFiles(ComponentRegistrar::MODULE, "/etc/{$fileNamePattern}");
            $files = array_filter(
                $files,
                function ($file) use ($excludedFileNames) {
                    return !in_array(basename($file), $excludedFileNames);
                }
            );
            self::$_cache[$cacheKey] = $files;
        }
        if ($asDataSet) {
            return self::composeDataSets(self::$_cache[$cacheKey]);
        }
        return self::$_cache[$cacheKey];
    }

    // @codingStandardsIgnoreEnd

    /**
     * Returns list of XML related files, used by Magento application
     *
     * @param string $fileNamePattern
     * @param array $excludedFileNames
     * @param bool $asDataSet
     * @return array
     */
    public function getXmlCatalogFiles(
        $fileNamePattern = '*.xsd',
        $excludedFileNames = [],
        $asDataSet = true
    ) {
        $cacheKey = __METHOD__ . '|' . $this->serializer->serialize([$fileNamePattern, $excludedFileNames, $asDataSet]);
        if (!isset(self::$_cache[$cacheKey])) {
            $files = $this->getFilesSubset(
                $this->componentRegistrar->getPaths(ComponentRegistrar::MODULE),
                $fileNamePattern,
                []
            );
            $libraryExcludeDirs = [];
            foreach ($this->componentRegistrar->getPaths(ComponentRegistrar::LIBRARY) as $libraryDir) {
                $libraryExcludeDirs[] = str_replace('\\', '/', '#' . $libraryDir . '/Test#');
                $libraryExcludeDirs[] = str_replace('\\', '/', '#' . $libraryDir) . '/[\\w]+/Test#';
            }
            $files = array_merge(
                $files,
                $this->getFilesSubset(
                    $this->componentRegistrar->getPaths(ComponentRegistrar::LIBRARY),
                    $fileNamePattern,
                    $libraryExcludeDirs
                )
            );
            $files = array_merge(
                $files,
                $this->getFilesSubset(
                    $this->componentRegistrar->getPaths(ComponentRegistrar::THEME),
                    $fileNamePattern,
                    []
                )
            );
            $files = array_filter(
                $files,
                function ($file) use ($excludedFileNames) {
                    return !in_array(basename($file), $excludedFileNames);
                }
            );
            self::$_cache[$cacheKey] = $files;
        }
        if ($asDataSet) {
            return self::composeDataSets(self::$_cache[$cacheKey]);
        }
        return self::$_cache[$cacheKey];
    }

    /**
     * Returns a list of configuration files found under theme directories.
     *
     * @param string $fileNamePattern
     * @param bool $asDataSet
     * @return array
     */
    public function getLayoutConfigFiles($fileNamePattern = '*.xml', $asDataSet = true)
    {
        $cacheKey = __METHOD__ . '|' . implode('|', [$fileNamePattern, $asDataSet]);
        if (!isset(self::$_cache[$cacheKey])) {
            self::$_cache[$cacheKey] = $this->dirSearch->collectFiles(
                ComponentRegistrar::THEME,
                "/etc/{$fileNamePattern}"
            );
        }
        if ($asDataSet) {
            return self::composeDataSets(self::$_cache[$cacheKey]);
        }
        return self::$_cache[$cacheKey];
    }

    /**
     * Returns list of page configuration and generic layout files, used by Magento application modules
     *
     * An incoming array can contain the following items
     * array (
     *     'namespace'      => 'namespace_name',
     *     'module'         => 'module_name',
     *     'area'           => 'area_name',
     *     'theme'          => 'theme_name',
     *     'include_code'   => true|false,
     *     'include_design' => true|false,
     *     'with_metainfo'  => true|false,
     * )
     *
     * @param array $incomingParams
     * @param bool $asDataSet
     * @return array
     */
    public function getLayoutFiles($incomingParams = [], $asDataSet = true)
    {
        return $this->getLayoutXmlFiles('layout', $incomingParams, $asDataSet);
    }

    /**
     * Returns list of page layout files, used by Magento application modules
     *
     * An incoming array can contain the following items
     * array (
     *     'namespace'      => 'namespace_name',
     *     'module'         => 'module_name',
     *     'area'           => 'area_name',
     *     'theme'          => 'theme_name',
     *     'include_code'   => true|false,
     *     'include_design' => true|false,
     *     'with_metainfo'  => true|false,
     * )
     *
     * @param array $incomingParams
     * @param bool $asDataSet
     * @return array
     */
    public function getPageLayoutFiles($incomingParams = [], $asDataSet = true)
    {
        return $this->getLayoutXmlFiles('page_layout', $incomingParams, $asDataSet);
    }

    /**
     * @param string $location
     * @param array $incomingParams
     * @param bool $asDataSet
     * @return array
     */
    protected function getLayoutXmlFiles($location, $incomingParams = [], $asDataSet = true)
    {
        $params = [
            'namespace' => '*',
            'module' => '*',
            'area' => '*',
            'theme_path' => '*/*',
            'include_code' => true,
            'include_design' => true,
            'with_metainfo' => false
        ];
        foreach (array_keys($params) as $key) {
            if (isset($incomingParams[$key])) {
                $params[$key] = $incomingParams[$key];
            }
        }
        $cacheKey = md5($location . '|' . implode('|', $params));

        if (!isset(self::$_cache[__METHOD__][$cacheKey])) {
            $files = [];
            if ($params['include_code']) {
                $files = array_merge($files, $this->collectModuleLayoutFiles($params, $location));
            }
            if ($params['include_design']) {
                $files = array_merge($files, $this->collectThemeLayoutFiles($params, $location));
            }

            self::$_cache[__METHOD__][$cacheKey] = $files;
        }

        if ($asDataSet) {
            return self::composeDataSets(self::$_cache[__METHOD__][$cacheKey]);
        }
        return self::$_cache[__METHOD__][$cacheKey];
    }

    /**
     * Collect layout files from modules
     *
     * @param array $params
     * @param string $location
     * @return array
     */
    private function collectModuleLayoutFiles(array $params, $location)
    {
        $files = [];
        $area = $params['area'];
        $requiredModuleName = $params['namespace'] . '_' . $params['module'];
        foreach ($this->componentRegistrar->getPaths(ComponentRegistrar::MODULE) as $moduleName => $moduleDir) {
            if ($requiredModuleName == '*_*' || $moduleName == $requiredModuleName) {
                $moduleFiles = [];
                $this->_accumulateFilesByPatterns(
                    [$moduleDir . "/view/{$area}/{$location}"],
                    '*.xml',
                    $moduleFiles
                );
                if ($params['with_metainfo']) {
                    foreach ($moduleFiles as $moduleFile) {
                        $modulePath = str_replace(DIRECTORY_SEPARATOR, '/', preg_quote($moduleDir, '#'));
                        $regex = '#^' . $modulePath . '/view/(?P<area>[a-z]+)/layout/(?P<path>.+)$#i';
                        if (preg_match($regex, $moduleFile, $matches)) {
                            $files[] = [
                                $matches['area'],
                                '',
                                $moduleName,
                                $matches['path'],
                                $moduleFile,
                            ];
                        } else {
                            throw new \UnexpectedValueException("Could not parse modular layout file '$moduleFile'");
                        }
                    }
                } else {
                    $files = array_merge($files, $moduleFiles);
                }
            }
        }
        return $files;
    }

    /**
     * Collect layout files from themes
     *
     * @param array $params
     * @param string $location
     * @return array
     */
    private function collectThemeLayoutFiles(array $params, $location)
    {
        $files = [];
        $area = $params['area'];
        $requiredModuleName = $params['namespace'] . '_' . $params['module'];
        $themePath = $params['theme_path'];
        foreach ($this->themePackageList->getThemes() as $theme) {
            $currentThemePath = str_replace(DIRECTORY_SEPARATOR, '/', $theme->getPath());
            $currentThemeCode = $theme->getVendor() . '/' . $theme->getName();
            if (($area == '*' || $theme->getArea() === $area)
                && ($themePath == '*' || $themePath == '*/*' || $themePath == $currentThemeCode)
            ) {
                $themeFiles = [];
                $this->_accumulateFilesByPatterns(
                    [$currentThemePath . "/{$requiredModuleName}/{$location}"],
                    '*.xml',
                    $themeFiles
                );

                if ($params['with_metainfo']) {
                    $files = array_merge($this->parseThemeFiles($themeFiles, $currentThemePath, $theme));
                } else {
                    $files = array_merge($files, $themeFiles);
                }
            }
        }
        return $files;
    }

    /**
     * @param array $themeFiles
     * @param string $currentThemePath
     * @param ThemePackage $theme
     * @return array
     */
    private function parseThemeFiles($themeFiles, $currentThemePath, $theme)
    {
        $files = [];
        $regex = '#^' . $currentThemePath
            . '/(?P<module>[a-z\d]+_[a-z\d]+)/layout/(override/((base/)|(theme/[a-z\d_]+/[a-z\d_]+/)))?'
            . '(?P<path>.+)$#i';
        foreach ($themeFiles as $themeFile) {
            if (preg_match($regex, $themeFile, $matches)) {
                $files[] = [
                    $theme->getArea(),
                    $theme->getVendor() . '/' . $theme->getName(),
                    $matches['module'],
                    $matches['path'],
                    $themeFile,
                ];
            } else {
                throw new \UnexpectedValueException("Could not parse theme layout file '$themeFile'");
            }
        }
        return $files;
    }

    /**
     * Returns list of page_type files, used by Magento application modules
     *
     * An incoming array can contain the following items
     * array (
     *     'namespace'      => 'namespace_name',
     *     'module'         => 'module_name',
     *     'area'           => 'area_name',
     *     'theme'          => 'theme_name',
     * )
     *
     * @param array $incomingParams
     * @param bool $asDataSet
     * @return array
     */
    public function getPageTypeFiles($incomingParams = [], $asDataSet = true)
    {
        $params = ['namespace' => '*', 'module' => '*', 'area' => '*'];
        foreach (array_keys($params) as $key) {
            if (isset($incomingParams[$key])) {
                $params[$key] = $incomingParams[$key];
            }
        }
        $cacheKey = md5(implode('|', $params));

        if (!isset(self::$_cache[__METHOD__][$cacheKey])) {
            self::$_cache[__METHOD__][$cacheKey] = self::getFiles(
                $this->getEtcAreaPaths($params['namespace'], $params['module'], $params['area']),
                'page_types.xml'
            );
        }

        if ($asDataSet) {
            return self::composeDataSets(self::$_cache[__METHOD__][$cacheKey]);
        }
        return self::$_cache[__METHOD__][$cacheKey];
    }

    /**
     * Get module etc paths for specified area
     *
     * @param string $namespace
     * @param string $module
     * @param string $area
     * @return array
     */
    private function getEtcAreaPaths($namespace, $module, $area)
    {
        $etcAreaPaths = [];
        foreach ($this->componentRegistrar->getPaths(ComponentRegistrar::MODULE) as $moduleName => $moduleDir) {
            $keyInfo = explode('_', $moduleName);
            if ($keyInfo[0] == $namespace || $namespace == '*') {
                if ($keyInfo[1] == $module || $module == '*') {
                    $etcAreaPaths[] = $moduleDir . "/etc/{$area}";
                }
            }
        }
        return $etcAreaPaths;
    }

    /**
     * Returns list of Javascript files in Magento
     *
     * @param string $area
     * @param string $themePath
     * @param string $namespace
     * @param string $module
     * @return array
     */
    public function getJsFiles($area = '*', $themePath = '*/*', $namespace = '*', $module = '*')
    {
        $key = $area . $themePath . $namespace . $module . __METHOD__ . BP;
        if (isset(self::$_cache[$key])) {
            return self::$_cache[$key];
        }
        $moduleWebPaths = [];
        foreach ($this->componentRegistrar->getPaths(ComponentRegistrar::MODULE) as $moduleName => $moduleDir) {
            $keyInfo = explode('_', $moduleName);
            if ($keyInfo[0] == $namespace || $namespace == '*') {
                if ($keyInfo[1] == $module || $module == '*') {
                    $moduleWebPaths[] = $moduleDir . "/view/{$area}/web";
                }
            }
        }
        $themePaths = $this->getThemePaths($area, $namespace . '_' . $module, '/web');
        $files = self::getFiles(
            array_merge(
                [
                    BP . "/lib/web/{mage,varien}"
                ],
                $themePaths,
                $moduleWebPaths
            ),
            '*.js'
        );
        $result = self::composeDataSets($files);
        self::$_cache[$key] = $result;
        return $result;
    }

    /**
     * @param string $area
     * @param string $module
     * @param string $subFolder
     * @return array
     */
    private function getThemePaths($area, $module, $subFolder)
    {
        $themePaths = [];
        foreach ($this->themePackageList->getThemes() as $theme) {
            if ($area == '*' || $theme->getArea() === $area) {
                $themePaths[] = $theme->getPath() . $subFolder;
                $themePaths[] = $theme->getPath() . "/{$module}" . $subFolder;
            }
        }
        return $themePaths;
    }

    /**
     * Returns list of Static HTML files in Magento
     *
     * @param string $area
     * @param string $themePath
     * @param string $namespace
     * @param string $module
     * @return array
     */
    public function getStaticHtmlFiles($area = '*', $themePath = '*/*', $namespace = '*', $module = '*')
    {
        $key = $area . $themePath . $namespace . $module . __METHOD__;
        if (isset(self::$_cache[$key])) {
            return self::$_cache[$key];
        }
        $moduleTemplatePaths = [];
        foreach ($this->componentRegistrar->getPaths(ComponentRegistrar::MODULE) as $moduleName => $moduleDir) {
            $keyInfo = explode('_', $moduleName);
            if ($keyInfo[0] == $namespace || $namespace == '*') {
                if ($keyInfo[1] == $module || $module == '*') {
                    $moduleTemplatePaths[] = $moduleDir . "/view/{$area}/web/template";
                    $moduleTemplatePaths[] = $moduleDir . "/view/{$area}/web/templates";
                }
            }
        }
        $themePaths = $this->getThemePaths($area, $namespace . '_' . $module, '/web/template');
        $files = self::getFiles(
            array_merge(
                $themePaths,
                $moduleTemplatePaths
            ),
            '*.html'
        );
        $result = self::composeDataSets($files);
        self::$_cache[$key] = $result;
        return $result;
    }

    /**
     * Get list of static view files that are subject of Magento static view files pre-processing system
     *
     * @param string $filePattern
     * @return array
     */
    public function getStaticPreProcessingFiles($filePattern = '*')
    {
        $key = __METHOD__ . '|' . $filePattern;
        if (isset(self::$_cache[$key])) {
            return self::$_cache[$key];
        }
        $area = '*';
        $locale = '*';
        $result = [];
        $moduleWebPath = [];
        $moduleLocalePath = [];
        foreach ($this->componentRegistrar->getPaths(ComponentRegistrar::MODULE) as $moduleDir) {
            $moduleWebPath[] = $moduleDir . "/view/{$area}/web";
            $moduleLocalePath[] = $moduleDir . "/view/{$area}/web/i18n/{$locale}";
        }

        $this->_accumulateFilesByPatterns($moduleWebPath, $filePattern, $result, '_parseModuleStatic');
        $this->_accumulateFilesByPatterns($moduleLocalePath, $filePattern, $result, '_parseModuleLocaleStatic');
        $this->accumulateThemeStaticFiles($area, $locale, $filePattern, $result);
        self::$_cache[$key] = $result;
        return $result;
    }

    /**
     * Accumulate files from themes
     *
     * @param string $area
     * @param string $locale
     * @param string $filePattern
     * @param array $result
     * @return void
     */
    private function accumulateThemeStaticFiles($area, $locale, $filePattern, &$result)
    {
        foreach ($this->themePackageList->getThemes() as $themePackage) {
            $themeArea = $themePackage->getArea();
            if ($area == '*' || $area == $themeArea) {
                $files = [];
                $themePath = str_replace(DIRECTORY_SEPARATOR, '/', $themePackage->getPath());
                $paths = [
                    $themePath . "/web",
                    $themePath . "/*_*/web",
                    $themePath . "/web/i18n/{$locale}",
                    $themePath . "/*_*/web/i18n/{$locale}"
                ];
                $this->_accumulateFilesByPatterns($paths, $filePattern, $files);
                $regex = '#^' . $themePath .
                    '/((?P<module>[a-z\d]+_[a-z\d]+)/)?web/(i18n/(?P<locale>[a-z_]+)/)?(?P<path>.+)$#i';
                foreach ($files as $file) {
                    if (preg_match($regex, $file, $matches)) {
                        $result[] = [
                            $themeArea,
                            $themePackage->getVendor() . '/' . $themePackage->getName(),
                            $matches['locale'],
                            $matches['module'],
                            $matches['path'],
                            $file,
                        ];
                    } else {
                        throw new \UnexpectedValueException("Could not parse theme static file '$file'");
                    }
                }

                if (!$files) {
                    $result[] = [
                        $themeArea,
                        $themePackage->getVendor() . '/' . $themePackage->getName(),
                        null,
                        null,
                        null,
                        null
                    ];
                }
            }
        }
    }

    /**
     * Get all files from static library directory
     *
     * @return array
     */
    public function getStaticLibraryFiles()
    {
        $result = [];
        $this->_accumulateFilesByPatterns([BP . "/lib/web"], '*', $result, '_parseLibStatic');
        return $result;
    }

    /**
     * Parse file path from the absolute path of static library
     *
     * @param string $file
     * @param string $path
     * @return string
     */
    protected function _parseLibStatic($file, $path)
    {
        preg_match('/^' . preg_quote("{$path}/lib/web/", '/') . '(.+)$/i', $file, $matches);
        return $matches[1];
    }

    /**
     * Search files by the specified patterns and accumulate them, applying a callback to each found row
     *
     * @param array $patterns
     * @param string $filePattern
     * @param array $result
     * @param bool $subroutine
     * @return void
     */
    protected function _accumulateFilesByPatterns(array $patterns, $filePattern, array &$result, $subroutine = false)
    {
        $path = str_replace(DIRECTORY_SEPARATOR, '/', BP);
        foreach (self::getFiles($patterns, $filePattern) as $file) {
            $file = str_replace(DIRECTORY_SEPARATOR, '/', $file);
            if ($subroutine) {
                $result[] = $this->$subroutine($file, $path);
            } else {
                $result[] = $file;
            }
        }
    }

    /**
     * Parse meta-info of a static file in module
     *
     * @param string $file
     * @return array
     */
    protected function _parseModuleStatic($file)
    {
        foreach ($this->componentRegistrar->getPaths(ComponentRegistrar::MODULE) as $moduleName => $modulePath) {
            if (preg_match(
                '/^' . preg_quote("{$modulePath}/", '/') . 'view\/([a-z]+)\/web\/(.+)$/i',
                $file,
                $matches
            ) === 1
            ) {
                list(, $area, $filePath) = $matches;
                return [$area, '', '', $moduleName, $filePath, $file];
            }
        }
        return [];
    }

    /**
     * Parse meta-info of a localized (translated) static file in module
     *
     * @param string $file
     * @return array
     */
    protected function _parseModuleLocaleStatic($file)
    {
        foreach ($this->componentRegistrar->getPaths(ComponentRegistrar::MODULE) as $moduleName => $modulePath) {
            $appCode = preg_quote("{$modulePath}/", '/');
            if (preg_match('/^' . $appCode . 'view\/([a-z]+)\/web\/i18n\/([a-z_]+)\/(.+)$/i', $file, $matches) === 1) {
                list(, $area, $locale, $filePath) = $matches;
                return [$area, '', $locale, $moduleName, $filePath, $file];
            }
        }
        return [];
    }

    /**
     * Returns list of Javascript files in Magento by certain area
     *
     * @param string $area
     * @return array
     */
    public function getJsFilesForArea($area)
    {
        $key = __METHOD__ . BP . $area;
        if (isset(self::$_cache[$key])) {
            return self::$_cache[$key];
        }
        $viewAreaPaths = [];
        foreach ($this->componentRegistrar->getPaths(ComponentRegistrar::MODULE) as $moduleDir) {
            $viewAreaPaths[] = $moduleDir . "/view/{$area}";
        }
        $themePaths = [];
        foreach ($this->themePackageList->getThemes() as $theme) {
            if ($area == '*' || $theme->getArea() === $area) {
                $themePaths[] = $theme->getPath();
            }
        }
        $paths = [
            BP . "/lib/web/varien"
        ];
        $paths = array_merge($paths, $viewAreaPaths, $themePaths);
        $files = self::getFiles($paths, '*.js');

        if ($area == 'adminhtml') {
            $adminhtmlPaths = [BP . "/lib/web/mage/{adminhtml,backend}"];
            $files = array_merge($files, self::getFiles($adminhtmlPaths, '*.js'));
        } else {
            $frontendPaths = [BP . "/lib/web/mage"];
            /* current structure of /lib/web/mage directory contains frontend javascript in the root,
               backend javascript in subdirectories. That's why script shouldn't go recursive throught subdirectories
               to get js files for frontend */
            $files = array_merge($files, self::getFiles($frontendPaths, '*.js', false));
        }

        self::$_cache[$key] = $files;
        return $files;
    }

    /**
     * Returns list of Phtml files in Magento app directory.
     *
     * @param bool $withMetaInfo
     * @param bool $asDataSet
     * @return array
     */
    public function getPhtmlFiles($withMetaInfo = false, $asDataSet = true)
    {
        $key = __METHOD__ . (int)$withMetaInfo;
        if (!isset(self::$_cache[$key])) {
            $result = [];
            $this->accumulateModuleTemplateFiles($withMetaInfo, $result);
            $this->accumulateThemeTemplateFiles($withMetaInfo, $result);
            self::$_cache[$key] = $result;
        }
        if ($asDataSet) {
            return self::composeDataSets(self::$_cache[$key]);
        }
        return self::$_cache[$key];
    }

    /**
     * Collect templates from themes
     *
     * @param bool $withMetaInfo
     * @param array $result
     * @return void
     */
    private function accumulateThemeTemplateFiles($withMetaInfo, array &$result)
    {
        foreach ($this->themePackageList->getThemes() as $theme) {
            $files = [];
            $this->_accumulateFilesByPatterns(
                [$theme->getPath() . '/*_*/templates'],
                '*.phtml',
                $files
            );
            if ($withMetaInfo) {
                $regex = '#^' . str_replace(DIRECTORY_SEPARATOR, '/', $theme->getPath())
                    . '/(?P<module>[a-z\d]+_[a-z\d]+)/templates/(?P<path>.+)$#i';
                foreach ($files as $file) {
                    if (preg_match($regex, $file, $matches)) {
                        $result[] = [
                            $theme->getArea(),
                            $theme->getVendor() . '/' . $theme->getName(),
                            $matches['module'],
                            $matches['path'],
                            $file,
                        ];
                    } else {
                        echo $regex . " - " . $file . "\n";
                        throw new \UnexpectedValueException("Could not parse theme template file '$file'");
                    }
                }
            } else {
                $result = array_merge($result, $files);
            }
        }
    }

    /**
     * Collect templates from modules
     *
     * @param bool $withMetaInfo
     * @param array $result
     * @return void
     */
    private function accumulateModuleTemplateFiles($withMetaInfo, array &$result)
    {
        foreach ($this->componentRegistrar->getPaths(ComponentRegistrar::MODULE) as $moduleName => $moduleDir) {
            $files = [];
            $this->_accumulateFilesByPatterns(
                [$moduleDir . "/view/*/templates"],
                '*.phtml',
                $files
            );
            if ($withMetaInfo) {
                $modulePath = str_replace(DIRECTORY_SEPARATOR, '/', preg_quote($moduleDir, '#'));
                $regex = '#^' . $modulePath . '/view/(?P<area>[a-z]+)/templates/(?P<path>.+)$#i';
                foreach ($files as $file) {
                    if (preg_match($regex, $file, $matches)) {
                        $result[] = [
                            $matches['area'],
                            '',
                            $moduleName,
                            $matches['path'],
                            $file,
                        ];
                    } else {
                        throw new \UnexpectedValueException("Could not parse module template file '$file'");
                    }
                }
            } else {
                $result = array_merge($result, $files);
            }
        }
    }

    /**
     * Returns list of email template files
     *
     * @return array
     */
    public function getEmailTemplates()
    {
        $key = __METHOD__;
        if (isset(self::$_cache[$key])) {
            return self::$_cache[$key];
        }
        $moduleEmailPaths = [];
        foreach ($this->componentRegistrar->getPaths(ComponentRegistrar::MODULE) as $moduleDir) {
            $moduleEmailPaths[] = $moduleDir . "/view/email";
        }
        $files = self::getFiles($moduleEmailPaths, '*.html');
        $result = self::composeDataSets($files);
        self::$_cache[$key] = $result;
        return $result;
    }

    /**
     * Return list of all files. The list excludes tool-specific files
     * (e.g. Git, IDE) or temp files (e.g. in "var/").
     *
     * @return array
     */
    public function getAllFiles()
    {
        $key = __METHOD__ . BP;
        if (isset(self::$_cache[$key])) {
            return self::$_cache[$key];
        }

        $paths = array_merge(
            [BP . '/app', BP . '/dev', BP . '/lib', BP . '/pub'],
            $this->componentRegistrar->getPaths(ComponentRegistrar::LANGUAGE),
            $this->componentRegistrar->getPaths(ComponentRegistrar::THEME),
            $this->getPaths()
        );
        $subFiles = self::getFiles($paths, '*');

        $rootFiles = glob(BP . '/*', GLOB_NOSORT);
        $rootFiles = array_filter(
            $rootFiles,
            function ($file) {
                return is_file($file);
            }
        );

        $result = array_merge($rootFiles, $subFiles);
        $result = self::composeDataSets($result);

        self::$_cache[$key] = $result;
        return $result;
    }

    /**
     * Retrieve all files in folders and sub-folders that match pattern (glob syntax)
     *
     * @param array $dirPatterns
     * @param string $fileNamePattern
     * @param bool $recursive
     * @return array
     */
    public static function getFiles(array $dirPatterns, $fileNamePattern, $recursive = true)
    {
        $result = [];
        foreach ($dirPatterns as $oneDirPattern) {
            $oneDirPattern = str_replace('\\', '/', $oneDirPattern);
            $entriesInDir = Glob::glob("{$oneDirPattern}/{$fileNamePattern}", Glob::GLOB_NOSORT | Glob::GLOB_BRACE);
            $subDirs = Glob::glob("{$oneDirPattern}/*", Glob::GLOB_ONLYDIR | Glob::GLOB_NOSORT | Glob::GLOB_BRACE);
            $filesInDir = array_diff($entriesInDir, $subDirs);

            if ($recursive) {
                $filesInSubDir = self::getFiles($subDirs, $fileNamePattern);
                $result = array_merge($result, $filesInDir, $filesInSubDir);
            }
        }
        return $result;
    }

    /**
     * Look for DI config through the system
     *
     * @param bool $asDataSet
     * @return array
     */
    public function getDiConfigs($asDataSet = false)
    {
        $primaryConfigs = Glob::glob(BP . '/app/etc/{di.xml,*/di.xml}', Glob::GLOB_BRACE);
        $moduleConfigs = [];
        foreach ($this->componentRegistrar->getPaths(ComponentRegistrar::MODULE) as $moduleDir) {
            $moduleConfigs = array_merge(
                $moduleConfigs,
                Glob::glob($moduleDir . '/etc/{di,*/di}.xml', Glob::GLOB_BRACE)
            );
        }
        $configs = array_merge($primaryConfigs, $moduleConfigs);

        if ($asDataSet) {
            $output = [];
            foreach ($configs as $file) {
                $output[$file] = [$file];
            }

            return $output;
        }
        return $configs;
    }

    /**
     * Get module and library paths
     *
     * @return array
     */
    private function getPaths()
    {
        $directories = [];
        foreach ($this->componentRegistrar->getPaths(ComponentRegistrar::MODULE) as $fullModuleDir) {
            $directories[] = $fullModuleDir;
        }
        foreach ($this->componentRegistrar->getPaths(ComponentRegistrar::LIBRARY) as $libraryDir) {
            $directories[] = $libraryDir;
        }
        return $directories;
    }

    /**
     * Check if specified class exists
     *
     * @param string $class
     * @param string &$path
     * @return bool
     * @SuppressWarnings(PHPMD.CyclomaticComplexity)
     */
    public function classFileExists($class, &$path = '')
    {
        if ($class[0] == '\\') {
            $class = substr($class, 1);
        }
        $classParts = explode('\\', $class);
        $className = array_pop($classParts);
        $namespace = implode('\\', $classParts);
        $path = implode('/', explode('\\', $class)) . '.php';
        $directories = [
            '/dev/tools',
            '/dev/tests/api-functional/framework',
            '/dev/tests/integration/framework',
            '/dev/tests/integration/framework/tests/unit/testsuite',
            '/dev/tests/integration/testsuite',
            '/dev/tests/integration/testsuite/Magento/Test/Integrity',
            '/dev/tests/static/framework',
            '/dev/tests/static/testsuite',
            '/dev/tests/functional/tests/app',
            '/dev/tests/functional/lib',
            '/dev/tests/functional/vendor/magento/mtf',
            '/setup/src'
        ];
        foreach ($directories as $key => $dir) {
            $directories[$key] = BP . $dir;
        }

        $directories = array_merge($directories, $this->getPaths());

        foreach ($directories as $dir) {
            $fullPath = $dir . '/' . $path;
            if ($this->classFileExistsCheckContent($fullPath, $namespace, $className)) {
                return true;
            }
            $classParts = explode('/', $path, 3);
            if (count($classParts) >= 3) {
                // Check if it's PSR-4 class with trimmed vendor and package name parts
                $trimmedFullPath = $dir . '/' . $classParts[2];
                if ($this->classFileExistsCheckContent($trimmedFullPath, $namespace, $className)) {
                    return true;
                }
            }
            $classParts = explode('/', $path, 4);
            if (count($classParts) >= 4) {
                // Check if it's a library under framework directory
                $trimmedFullPath = $dir . '/' . $classParts[3];
                if ($this->classFileExistsCheckContent($trimmedFullPath, $namespace, $className)) {
                    return true;
                }
                $trimmedFullPath = $dir . '/' . $classParts[2] . '/' . $classParts[3];
                if ($this->classFileExistsCheckContent($trimmedFullPath, $namespace, $className)) {
                    return true;
                }
            }
        }
        return false;
    }

    /**
     * Helper function for classFileExists to check file content
     *
     * @param string $fullPath
     * @param string $namespace
     * @param string $className
     * @return bool
     */
    private function classFileExistsCheckContent($fullPath, $namespace, $className)
    {
        /**
         * Use realpath() instead of file_exists() to avoid incorrect work on Windows
         * because of case insensitivity of file names
         * Note that realpath() automatically changes directory separator to the OS-native
         * Since realpath won't work with symlinks we also check file_exists if realpath failed
         */
        if (realpath($fullPath) == str_replace(['/', '\\'], DIRECTORY_SEPARATOR, $fullPath)
            || file_exists($fullPath)
        ) {
            $fileContent = file_get_contents($fullPath);
            if (strpos($fileContent, 'namespace ' . $namespace) !== false
                && (strpos($fileContent, 'class ' . $className) !== false
                    || strpos($fileContent, 'interface ' . $className) !== false)
            ) {
                return true;
            }
        }
        return false;
    }

    /**
     * Return list of declared namespaces
     *
     * @return array
     */
    public function getNamespaces()
    {
        $key = __METHOD__;
        if (isset(self::$_cache[$key])) {
            return self::$_cache[$key];
        }

        $result = [];
        foreach (array_keys($this->componentRegistrar->getPaths(ComponentRegistrar::MODULE)) as $moduleName) {
            $namespace = explode('_', $moduleName)[0];
            if (!in_array($namespace, $result) && $namespace !== 'Zend') {
                $result[] = $namespace;
            }
        }
        self::$_cache[$key] = $result;
        return $result;
    }

    /**
     * @param string $namespace
     * @param string $module
     * @param string $file
     * @return string
     */
    public function getModuleFile($namespace, $module, $file)
    {
        return $this->componentRegistrar->getPath(ComponentRegistrar::MODULE, $namespace . '_' . $module) .
        '/' . $file;
    }

    /**
     * Returns array of PHP-files for specified module
     *
     * @param string $module
     * @param bool $asDataSet
     * @return array
     */
    public function getModulePhpFiles($module, $asDataSet = true)
    {
        $key = __METHOD__ . "/{$module}";
        if (!isset(self::$_cache[$key])) {
            $files = self::getFiles(
                [$this->componentRegistrar->getPath(ComponentRegistrar::MODULE, 'Magento_' . $module)],
                '*.php'
            );
            self::$_cache[$key] = $files;
        }

        if ($asDataSet) {
            return self::composeDataSets(self::$_cache[$key]);
        }

        return self::$_cache[$key];
    }

    /**
     * Returns array of composer.json for components of specified type
     *
     * @param string $componentType
     * @param bool $asDataSet
     * @return array
     */
    public function getComposerFiles($componentType, $asDataSet = true)
    {
        $key = __METHOD__ . '|' . implode('|', [$componentType, $asDataSet]);
        if (!isset(self::$_cache[$key])) {
            $excludes = $componentType == ComponentRegistrar::MODULE ? $this->getModuleTestDirsRegex() : [];
            $files = $this->getFilesSubset(
                $this->componentRegistrar->getPaths($componentType),
                'composer.json',
                $excludes
            );

            self::$_cache[$key] = $files;
        }

        if ($asDataSet) {
            return self::composeDataSets(self::$_cache[$key]);
        }

        return self::$_cache[$key];
    }

    /**
     * Read all text files by specified glob pattern and combine them into an array of valid files/directories
     *
     * The Magento root path is prepended to all (non-empty) entries
     *
     * @param string $globPattern
     * @return array
     * @throws \Exception if any of the patterns don't return any result
     */
    public function readLists($globPattern)
    {
        $patterns = [];
        foreach (glob($globPattern) as $list) {
            $patterns = array_merge($patterns, file($list, FILE_IGNORE_NEW_LINES | FILE_SKIP_EMPTY_LINES));
        }

        // Expand glob patterns
        $result = [];
        $incorrectPatterns = [];
        foreach ($patterns as $pattern) {
            if (0 === strpos($pattern, '#')) {
                continue;
            }
            $patternParts = explode(' ', $pattern);
            if (count($patternParts) == 3) {
                list($componentType, $componentName, $pathPattern) = $patternParts;
                $files = $this->getPathByComponentPattern($componentType, $componentName, $pathPattern);
            } elseif (count($patternParts) == 1) {
                /**
                 * Note that glob() for directories will be returned as is,
                 * but passing directory is supported by the tools (phpcpd, phpmd, phpcs)
                 */
                $files = Glob::glob(BP . '/' . $pattern, Glob::GLOB_BRACE);
            } else {
                throw new \UnexpectedValueException(
                    "Incorrect pattern record '$pattern'. Supported formats: "
                    . "'<componentType> <componentName> <glob_pattern>' or '<glob_pattern>'"
                );
            }
            if (empty($files)) {
                $incorrectPatterns[] = $pattern;
            }
            $result = array_merge($result, $files);
        }
        if (!empty($incorrectPatterns)) {
            throw new \Exception("The following patterns didn't return any result:\n" . join("\n", $incorrectPatterns));
        }
        return $result;
    }

    /**
     * Get paths by pattern for specified component component
     *
     * @param string $componentType
     * @param string $componentName
     * @param string $pathPattern
     * @return array
     */
    private function getPathByComponentPattern($componentType, $componentName, $pathPattern)
    {
        $files = [];
        if ($componentType == '*') {
            $componentTypes = [
                ComponentRegistrar::MODULE,
                ComponentRegistrar::LIBRARY,
                ComponentRegistrar::THEME,
                ComponentRegistrar::LANGUAGE,
            ];
        } else {
            $componentTypes = [$componentType];
        }
        foreach ($componentTypes as $type) {
            if ($componentName == '*') {
                $files = array_merge($files, $this->dirSearch->collectFiles($type, $pathPattern));
            } else {
                $componentDir = $this->componentRegistrar->getPath($type, $componentName);
                if (!empty($componentDir)) {
                    $files = array_merge($files, Glob::glob($componentDir . '/' . $pathPattern, Glob::GLOB_BRACE));
                }
            }
        }
        return $files;
    }

    /**
     * Check module existence
     *
     * @param string $moduleName
     * @return bool
     */
    public function isModuleExists($moduleName)
    {
        $key = __METHOD__ . "/{$moduleName}";
        if (!isset(self::$_cache[$key])) {
            self::$_cache[$key] = file_exists(
                $this->componentRegistrar->getPath(ComponentRegistrar::MODULE, $moduleName)
            );
        }

        return self::$_cache[$key];
    }

    /**
     * Returns list of files in a given directory, minus files in specifically excluded directories.
     *
     * @param array $dirPatterns Directories to search in
     * @param string $fileNamePattern Pattern for filename
     * @param string|array $excludes Subdirectories to exlude, represented as regex
     * @return array Files in $dirPatterns but not in $excludes
     */
    protected function getFilesSubset(array $dirPatterns, $fileNamePattern, $excludes)
    {
        if (!is_array($excludes)) {
            $excludes = [$excludes];
        }
        $fileSet = self::getFiles($dirPatterns, $fileNamePattern);
        foreach ($excludes as $excludeRegex) {
            $fileSet = preg_grep($excludeRegex, $fileSet, PREG_GREP_INVERT);
        }
        return $fileSet;
    }
}<|MERGE_RESOLUTION|>--- conflicted
+++ resolved
@@ -1,6 +1,6 @@
 <?php
 /**
- * Copyright © Magento, Inc. All rights reserved.
+ * Copyright © 2013-2017 Magento, Inc. All rights reserved.
  * See COPYING.txt for license details.
  */
 
@@ -9,13 +9,9 @@
 use Magento\Framework\App\ObjectManager;
 use Magento\Framework\Component\ComponentRegistrar;
 use Magento\Framework\Component\DirSearch;
-<<<<<<< HEAD
-=======
 use Magento\Framework\Serialize\Serializer\Json;
 use Magento\Framework\View\Design\Theme\ThemePackageList;
->>>>>>> 86d67e4c
 use Magento\Framework\Filesystem\Glob;
-use Magento\Framework\View\Design\Theme\ThemePackageList;
 
 /**
  * A helper to gather specific kind of files in Magento application
