--- conflicted
+++ resolved
@@ -104,18 +104,10 @@
             return $this->_connections[$connectionName];
         }
 
-<<<<<<< HEAD
-        $dbInfo = $this->deploymentConfig->getConfigData(ConfigOptionsListConstants::KEY_DB);
-        if (null === $dbInfo) {
-            return false;
-        }
-        $connectionConfig = $dbInfo['connection'][$connectionName];
-=======
         $connectionConfig = $this->deploymentConfig->get(
-            ConfigOptionsList::CONFIG_PATH_DB_CONNECTIONS . '/' . $connectionName
+            ConfigOptionsListConstants::CONFIG_PATH_DB_CONNECTIONS . '/' . $connectionName
         );
 
->>>>>>> 260ce5cd
         if ($connectionConfig) {
             $connection = $this->_connectionFactory->create($connectionConfig);
         }
