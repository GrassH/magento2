<?php
/**
 * Copyright © 2016 Magento. All rights reserved.
 * See COPYING.txt for license details.
 */
namespace Magento\Framework\App\ResourceConnection;

use Magento\Framework\Config\ConfigOptionsListConstants;
use Magento\Framework\Serialize\SerializerInterface;

/**
 * Resource configuration, uses application configuration to retrieve resource connection information
 */
class Config extends \Magento\Framework\Config\Data\Scoped implements ConfigInterface
{
    /**
     * List of connection names per resource
     *
     * @var array
     */
    protected $_connectionNames = [];

    /**
<<<<<<< HEAD
     * Constructor
     *
=======
     * @var \Magento\Framework\App\DeploymentConfig
     */
    private $deploymentConfig;

    /**
     * @var bool
     */
    private $initialized = false;

    /**
>>>>>>> 3f4fe5e9
     * @param Config\Reader $reader
     * @param \Magento\Framework\Config\ScopeInterface $configScope
     * @param \Magento\Framework\Config\CacheInterface $cache
     * @param \Magento\Framework\App\DeploymentConfig $deploymentConfig
     * @param string|null $cacheId
     * @param SerializerInterface|null $serializer
     * @throws \InvalidArgumentException
     */
    public function __construct(
        Config\Reader $reader,
        \Magento\Framework\Config\ScopeInterface $configScope,
        \Magento\Framework\Config\CacheInterface $cache,
        \Magento\Framework\App\DeploymentConfig $deploymentConfig,
        $cacheId = 'resourcesCache',
        SerializerInterface $serializer = null
    ) {
<<<<<<< HEAD
        parent::__construct($reader, $configScope, $cache, $cacheId, $serializer);

        $resource = $deploymentConfig->getConfigData(ConfigOptionsListConstants::KEY_RESOURCE);
        foreach ($resource as $resourceName => $resourceData) {
            if (!isset($resourceData['connection'])) {
                throw new \InvalidArgumentException('Invalid initial resource configuration');
            }
            $this->_connectionNames[$resourceName] = $resourceData['connection'];
        }
=======
        parent::__construct($reader, $configScope, $cache, $cacheId);
        $this->deploymentConfig = $deploymentConfig;
>>>>>>> 3f4fe5e9
    }

    /**
     * Retrieve resource connection instance name
     *
     * @param string $resourceName
     * @return string
     */
    public function getConnectionName($resourceName)
    {
        $this->initConnections();
        $connectionName = \Magento\Framework\App\ResourceConnection::DEFAULT_CONNECTION;

        $resourceName = preg_replace("/_setup$/", '', $resourceName);

        if (!isset($this->_connectionNames[$resourceName])) {
            $resourcesConfig = $this->get();
            $pointerResourceName = $resourceName;
            while (true) {
                if (isset($resourcesConfig[$pointerResourceName]['connection'])) {
                    $connectionName = $resourcesConfig[$pointerResourceName]['connection'];
                    $this->_connectionNames[$resourceName] = $connectionName;
                    break;
                } elseif (isset($this->_connectionNames[$pointerResourceName])) {
                    $this->_connectionNames[$resourceName] = $this->_connectionNames[$pointerResourceName];
                    $connectionName = $this->_connectionNames[$resourceName];
                    break;
                } elseif (isset($resourcesConfig[$pointerResourceName]['extends'])) {
                    $pointerResourceName = $resourcesConfig[$pointerResourceName]['extends'];
                } else {
                    break;
                }
            }
        } else {
            $connectionName = $this->_connectionNames[$resourceName];
        }

        return $connectionName;
    }

    /**
     * Initialise connections
     *
     * @return void
     */
    private function initConnections()
    {
        if (!$this->initialized) {
            $this->initialized = true;
            $resource = $this->deploymentConfig->getConfigData(ConfigOptionsListConstants::KEY_RESOURCE) ?: [];
            foreach ($resource as $resourceName => $resourceData) {
                if (!isset($resourceData['connection'])) {
                    throw new \InvalidArgumentException('Invalid initial resource configuration');
                }
                $this->_connectionNames[$resourceName] = $resourceData['connection'];
            }
        }
    }
}<|MERGE_RESOLUTION|>--- conflicted
+++ resolved
@@ -21,10 +21,6 @@
     protected $_connectionNames = [];
 
     /**
-<<<<<<< HEAD
-     * Constructor
-     *
-=======
      * @var \Magento\Framework\App\DeploymentConfig
      */
     private $deploymentConfig;
@@ -35,7 +31,8 @@
     private $initialized = false;
 
     /**
->>>>>>> 3f4fe5e9
+     * Constructor
+     *
      * @param Config\Reader $reader
      * @param \Magento\Framework\Config\ScopeInterface $configScope
      * @param \Magento\Framework\Config\CacheInterface $cache
@@ -52,20 +49,8 @@
         $cacheId = 'resourcesCache',
         SerializerInterface $serializer = null
     ) {
-<<<<<<< HEAD
         parent::__construct($reader, $configScope, $cache, $cacheId, $serializer);
-
-        $resource = $deploymentConfig->getConfigData(ConfigOptionsListConstants::KEY_RESOURCE);
-        foreach ($resource as $resourceName => $resourceData) {
-            if (!isset($resourceData['connection'])) {
-                throw new \InvalidArgumentException('Invalid initial resource configuration');
-            }
-            $this->_connectionNames[$resourceName] = $resourceData['connection'];
-        }
-=======
-        parent::__construct($reader, $configScope, $cache, $cacheId);
         $this->deploymentConfig = $deploymentConfig;
->>>>>>> 3f4fe5e9
     }
 
     /**
