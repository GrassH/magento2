--- conflicted
+++ resolved
@@ -21,11 +21,7 @@
     private $configCache = [];
 
     /**
-<<<<<<< HEAD
-     * @var \Magento\Framework\Serialize\SerializerInterface
-=======
      * @var SerializerInterface
->>>>>>> 592e5919
      */
     private $serializer;
 
@@ -56,22 +52,13 @@
     /**
      * Get serializer
      *
-<<<<<<< HEAD
-     * @return \Magento\Framework\Serialize\SerializerInterface
-=======
      * @return SerializerInterface
->>>>>>> 592e5919
      * @deprecated
      */
     private function getSerializer()
     {
-<<<<<<< HEAD
-        if ($this->serializer === null) {
-            $this->serializer = new \Magento\Framework\Serialize\Serializer\Json();
-=======
         if (null === $this->serializer) {
             $this->serializer = new Serialize();
->>>>>>> 592e5919
         }
         return $this->serializer;
     }
