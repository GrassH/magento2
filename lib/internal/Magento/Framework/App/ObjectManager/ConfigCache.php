--- conflicted
+++ resolved
@@ -7,11 +7,7 @@
  */
 namespace Magento\Framework\App\ObjectManager;
 
-<<<<<<< HEAD
-use Magento\Framework\Json\JsonInterface;
-=======
 use Magento\Framework\Serialize\SerializerInterface;
->>>>>>> 8578eeca
 
 class ConfigCache implements \Magento\Framework\ObjectManager\ConfigCacheInterface
 {
@@ -28,15 +24,9 @@
     protected $_prefix = 'diConfig';
 
     /**
-<<<<<<< HEAD
-     * @var JsonInterface
-     */
-    private $json;
-=======
      * @var \Magento\Framework\Serialize\SerializerInterface
      */
     private $serializer;
->>>>>>> 8578eeca
 
     /**
      * @param \Magento\Framework\Cache\FrontendInterface $cacheFrontend
@@ -54,11 +44,7 @@
      */
     public function get($key)
     {
-<<<<<<< HEAD
-        return $this->getJson()->decode($this->_cacheFrontend->load($this->_prefix . $key));
-=======
         return $this->getSerializer()->unserialize($this->_cacheFrontend->load($this->_prefix . $key));
->>>>>>> 8578eeca
     }
 
     /**
@@ -70,24 +56,6 @@
      */
     public function save(array $config, $key)
     {
-<<<<<<< HEAD
-        $this->_cacheFrontend->save($this->getJson()->encode($config), $this->_prefix . $key);
-    }
-
-    /**
-     * Get json encoder/decoder
-     *
-     * @return JsonInterface
-     * @deprecated
-     */
-    private function getJson()
-    {
-        if ($this->json === null) {
-            $this->json = \Magento\Framework\App\ObjectManager::getInstance()
-                ->get(JsonInterface::class);
-        }
-        return $this->json;
-=======
         $this->_cacheFrontend->save($this->getSerializer()->serialize($config), $this->_prefix . $key);
     }
 
@@ -104,6 +72,5 @@
                 ->get(SerializerInterface::class);
         }
         return $this->serializer;
->>>>>>> 8578eeca
     }
 }