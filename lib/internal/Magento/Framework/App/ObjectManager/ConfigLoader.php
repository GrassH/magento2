<?php
/**
 * ObjectManager configuration loader
 *
 * Copyright © 2016 Magento. All rights reserved.
 * See COPYING.txt for license details.
 */
namespace Magento\Framework\App\ObjectManager;

use Magento\Framework\Serialize\SerializerInterface;
<<<<<<< HEAD
=======
use Magento\Framework\Serialize\Serializer\Serialize;
>>>>>>> 592e5919
use Magento\Framework\ObjectManager\ConfigLoaderInterface;

class ConfigLoader implements ConfigLoaderInterface
{
    /**
     * Config reader
     *
     * @var \Magento\Framework\ObjectManager\Config\Reader\Dom
     */
    protected $_reader;

    /**
     * Config reader factory
     *
     * @var \Magento\Framework\ObjectManager\Config\Reader\DomFactory
     */
    protected $_readerFactory;

    /**
     * Cache
     *
     * @var \Magento\Framework\Cache\FrontendInterface
     */
    protected $_cache;

    /**
<<<<<<< HEAD
     * @var \Magento\Framework\Serialize\SerializerInterface
=======
     * @var SerializerInterface
>>>>>>> 592e5919
     */
    private $serializer;

    /**
     * @param \Magento\Framework\Config\CacheInterface $cache
     * @param \Magento\Framework\ObjectManager\Config\Reader\DomFactory $readerFactory
     */
    public function __construct(
        \Magento\Framework\Config\CacheInterface $cache,
        \Magento\Framework\ObjectManager\Config\Reader\DomFactory $readerFactory
    ) {
        $this->_cache = $cache;
        $this->_readerFactory = $readerFactory;
    }

    /**
     * Get reader instance
     *
     * @return \Magento\Framework\ObjectManager\Config\Reader\Dom
     */
    protected function _getReader()
    {
        if (empty($this->_reader)) {
            $this->_reader = $this->_readerFactory->create();
        }
        return $this->_reader;
    }

    /**
     * {inheritdoc}
     */
    public function load($area)
    {
        $cacheId = $area . '::DiConfig';
        $data = $this->_cache->load($cacheId);

        if (!$data) {
            $data = $this->_getReader()->read($area);
            $this->_cache->save($this->getSerializer()->serialize($data), $cacheId);
        } else {
            $data = $this->getSerializer()->unserialize($data);
        }

        return $data;
    }

    /**
<<<<<<< HEAD
     * Get json encoder/decoder
=======
     * Get serializer
>>>>>>> 592e5919
     *
     * @return SerializerInterface
     * @deprecated
     */
    private function getSerializer()
    {
<<<<<<< HEAD
        if ($this->serializer === null) {
            $this->serializer = \Magento\Framework\App\ObjectManager::getInstance()
                ->get(SerializerInterface::class);
=======
        if (null === $this->serializer) {
            $this->serializer = \Magento\Framework\App\ObjectManager::getInstance()->get(Serialize::class);
>>>>>>> 592e5919
        }
        return $this->serializer;
    }
}<|MERGE_RESOLUTION|>--- conflicted
+++ resolved
@@ -8,10 +8,7 @@
 namespace Magento\Framework\App\ObjectManager;
 
 use Magento\Framework\Serialize\SerializerInterface;
-<<<<<<< HEAD
-=======
 use Magento\Framework\Serialize\Serializer\Serialize;
->>>>>>> 592e5919
 use Magento\Framework\ObjectManager\ConfigLoaderInterface;
 
 class ConfigLoader implements ConfigLoaderInterface
@@ -38,11 +35,7 @@
     protected $_cache;
 
     /**
-<<<<<<< HEAD
-     * @var \Magento\Framework\Serialize\SerializerInterface
-=======
      * @var SerializerInterface
->>>>>>> 592e5919
      */
     private $serializer;
 
@@ -90,25 +83,15 @@
     }
 
     /**
-<<<<<<< HEAD
-     * Get json encoder/decoder
-=======
      * Get serializer
->>>>>>> 592e5919
      *
      * @return SerializerInterface
      * @deprecated
      */
     private function getSerializer()
     {
-<<<<<<< HEAD
-        if ($this->serializer === null) {
-            $this->serializer = \Magento\Framework\App\ObjectManager::getInstance()
-                ->get(SerializerInterface::class);
-=======
         if (null === $this->serializer) {
             $this->serializer = \Magento\Framework\App\ObjectManager::getInstance()->get(Serialize::class);
->>>>>>> 592e5919
         }
         return $this->serializer;
     }
