--- conflicted
+++ resolved
@@ -111,18 +111,7 @@
                     $actionInstance->getResponse()->setNoCacheHeaders();
                     try {
                         $result = $actionInstance->dispatch($request);
-<<<<<<< HEAD
                     } catch (\Magento\Framework\Exception\NotFoundException $e) {
-                        throw $e;
-                    } catch (\Exception $e) {
-                        $this->handleException($e);
-                        $result = $actionInstance->getDefaultRedirect();
-                    }
-                    break;
-                }
-            } catch (\Magento\Framework\Exception\NotFoundException $e) {
-=======
-                    } catch (Action\NotFoundException $e) {
                         throw $e;
                     } catch (\Exception $e) {
                         $this->handleException($e);
@@ -130,8 +119,7 @@
                     }
                     break;
                 }
-            } catch (Action\NotFoundException $e) {
->>>>>>> 7d5fec50
+            } catch (\Magento\Framework\Exception\NotFoundException $e) {
                 $request->initForward();
                 $request->setActionName('noroute');
                 $request->setDispatched(false);
