<?php
/**
 * Front controller responsible for dispatching application requests
 *
 * Copyright © 2015 Magento. All rights reserved.
 * See COPYING.txt for license details.
 */
namespace Magento\Framework\App;

/**
 * @SuppressWarnings(PHPMD.CouplingBetweenObjects)
 */
class FrontController implements FrontControllerInterface
{
    /**
     * @var RouterList
     */
    protected $_routerList;

    /**
     * Application state
     *
     * @var State
     */
    protected $appState;

    /**
     * Message manager
     *
     * @var \Magento\Framework\Message\ManagerInterface
     */
    protected $messageManager;

    /**
     * @var \Psr\Log\LoggerInterface
     */
    protected $logger;

    /**
     * @param RouterList $routerList
     * @param State $appState
     * @param \Magento\Framework\Message\ManagerInterface $messageManager
     * @param \Psr\Log\LoggerInterface $logger
     */
    public function __construct(
        RouterList $routerList,
        State $appState,
        \Magento\Framework\Message\ManagerInterface $messageManager,
        \Psr\Log\LoggerInterface $logger
    ) {
        $this->_routerList = $routerList;
        $this->appState = $appState;
        $this->messageManager = $messageManager;
        $this->logger = $logger;
    }

    /**
     * Perform action and generate response
     *
     * @param RequestInterface $request
     * @return ResponseInterface|\Magento\Framework\Controller\ResultInterface
     * @throws \LogicException
     */
    public function dispatch(RequestInterface $request)
    {
        \Magento\Framework\Profiler::start('routers_match');
        $routingCycleCounter = 0;
        $result = null;
        while (!$request->isDispatched() && $routingCycleCounter++ < 100) {
            $result = $this->processRequest($request);
        }
        \Magento\Framework\Profiler::stop('routers_match');
        if ($routingCycleCounter > 100) {
            throw new \LogicException('Front controller reached 100 router match iterations');
        }
        return $result;
    }

    /**
     * Handle exception
     *
     * @param \Exception $e
<<<<<<< HEAD
     * @param \Magento\Framework\App\ActionInterface $actionInstance
     * @return \Magento\Framework\Controller\Result\Redirect
     */
    protected function handleException($e, $actionInstance)
=======
     * @return void
     */
    protected function handleException($e)
>>>>>>> 26719fd7
    {
        $needToMaskDisplayMessage = !($e instanceof \Magento\Framework\Exception\LocalizedException)
            && ($this->appState->getMode() != State::MODE_DEVELOPER);
        $displayMessage = $needToMaskDisplayMessage
            ? (string)new \Magento\Framework\Phrase('An error occurred while processing your request')
            : $e->getMessage();
        $this->messageManager->addError($displayMessage);
        $this->logger->critical($e->getMessage());
<<<<<<< HEAD
        return $actionInstance->getDefaultRedirect();
=======
>>>>>>> 26719fd7
    }

    /**
     * Route request and dispatch it
     *
     * @param RequestInterface $request
     * @return ResponseInterface|\Magento\Framework\Controller\ResultInterface|null
     */
    protected function processRequest(RequestInterface $request)
    {
        $result = null;
        /** @var \Magento\Framework\App\RouterInterface $router */
        foreach ($this->_routerList as $router) {
            try {
                $actionInstance = $router->match($request);
                if ($actionInstance) {
                    $request->setDispatched(true);
                    $actionInstance->getResponse()->setNoCacheHeaders();
                    try {
                        $result = $actionInstance->dispatch($request);
                    } catch (Action\NotFoundException $e) {
                        throw $e;
                    } catch (\Exception $e) {
<<<<<<< HEAD
                        $result = $this->handleException($e, $actionInstance);
=======
                        $this->handleException($e);
                        $result = $actionInstance->getDefaultRedirect();
>>>>>>> 26719fd7
                    }
                    break;
                }
            } catch (Action\NotFoundException $e) {
                $request->initForward();
                $request->setActionName('noroute');
                $request->setDispatched(false);
                break;
            }
        }
        return $result;
    }
}<|MERGE_RESOLUTION|>--- conflicted
+++ resolved
@@ -80,16 +80,9 @@
      * Handle exception
      *
      * @param \Exception $e
-<<<<<<< HEAD
-     * @param \Magento\Framework\App\ActionInterface $actionInstance
-     * @return \Magento\Framework\Controller\Result\Redirect
-     */
-    protected function handleException($e, $actionInstance)
-=======
      * @return void
      */
     protected function handleException($e)
->>>>>>> 26719fd7
     {
         $needToMaskDisplayMessage = !($e instanceof \Magento\Framework\Exception\LocalizedException)
             && ($this->appState->getMode() != State::MODE_DEVELOPER);
@@ -98,10 +91,6 @@
             : $e->getMessage();
         $this->messageManager->addError($displayMessage);
         $this->logger->critical($e->getMessage());
-<<<<<<< HEAD
-        return $actionInstance->getDefaultRedirect();
-=======
->>>>>>> 26719fd7
     }
 
     /**
@@ -125,12 +114,8 @@
                     } catch (Action\NotFoundException $e) {
                         throw $e;
                     } catch (\Exception $e) {
-<<<<<<< HEAD
-                        $result = $this->handleException($e, $actionInstance);
-=======
                         $this->handleException($e);
                         $result = $actionInstance->getDefaultRedirect();
->>>>>>> 26719fd7
                     }
                     break;
                 }
