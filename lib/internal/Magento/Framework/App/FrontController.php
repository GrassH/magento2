<?php
/**
 * Front controller responsible for dispatching application requests
 *
 * Copyright © Magento, Inc. All rights reserved.
 * See COPYING.txt for license details.
 */
namespace Magento\Framework\App;

use Magento\Framework\App\Request\InvalidRequestException;
use Magento\Framework\Controller\ResultInterface;
use Magento\Framework\App\Request\ValidatorInterface as RequestValidator;
use Magento\Framework\Exception\NotFoundException;
use Magento\Framework\Message\ManagerInterface as MessageManager;
use Magento\Framework\App\Action\AbstractAction;
<<<<<<< HEAD
use Magento\Framework\App\Request\Http as HttpRequest;
=======
use Psr\Log\LoggerInterface;
>>>>>>> bce847d3

/**
 * @SuppressWarnings(PHPMD.CouplingBetweenObjects)
 */
class FrontController implements FrontControllerInterface
{
    /**
     * @var RouterListInterface
     */
    protected $_routerList;

    /**
     * @var ResponseInterface
     */
    protected $response;

    /**
     * @var RequestValidator
     */
    private $requestValidator;

    /**
     * @var MessageManager
     */
    private $messages;

    /**
<<<<<<< HEAD
     * @var bool
     */
    private $validatedRequest = false;
=======
     * @var LoggerInterface
     */
    private $logger;
>>>>>>> bce847d3

    /**
     * @param RouterListInterface $routerList
     * @param ResponseInterface $response
     * @param RequestValidator|null $requestValidator
     * @param MessageManager|null $messageManager
     * @param LoggerInterface|null $logger
     */
    public function __construct(
        RouterListInterface $routerList,
        ResponseInterface $response,
        ?RequestValidator $requestValidator = null,
        ?MessageManager $messageManager = null,
        ?LoggerInterface $logger = null
    ) {
        $this->_routerList = $routerList;
        $this->response = $response;
        $this->requestValidator = $requestValidator
            ?? ObjectManager::getInstance()->get(RequestValidator::class);
        $this->messages = $messageManager
            ?? ObjectManager::getInstance()->get(MessageManager::class);
        $this->logger = $logger
            ?? ObjectManager::getInstance()->get(LoggerInterface::class);
    }

    /**
     * Perform action and generate response
     *
     * @param RequestInterface|HttpRequest $request
     * @return ResponseInterface|ResultInterface
     * @throws \LogicException
     */
    public function dispatch(RequestInterface $request)
    {
        \Magento\Framework\Profiler::start('routers_match');
        $this->validatedRequest = false;
        $routingCycleCounter = 0;
        $result = null;
        while (!$request->isDispatched() && $routingCycleCounter++ < 100) {
            /** @var \Magento\Framework\App\RouterInterface $router */
            foreach ($this->_routerList as $router) {
                try {
                    $actionInstance = $router->match($request);
                    if ($actionInstance) {
                        $result = $this->processRequest(
                            $request,
                            $actionInstance
                        );
                        break;
                    }
                } catch (\Magento\Framework\Exception\NotFoundException $e) {
                    $request->initForward();
                    $request->setActionName('noroute');
                    $request->setDispatched(false);
                    break;
                }
            }
        }
        \Magento\Framework\Profiler::stop('routers_match');
        if ($routingCycleCounter > 100) {
            throw new \LogicException('Front controller reached 100 router match iterations');
        }
        return $result;
    }

    /**
     * @param HttpRequest $request
     * @param ActionInterface $actionInstance
     * @throws NotFoundException
     *
     * @return ResponseInterface|ResultInterface
     */
    private function processRequest(
        HttpRequest $request,
        ActionInterface $actionInstance
    ) {
        $request->setDispatched(true);
        $this->response->setNoCacheHeaders();
        $result = null;

        //Validating a request only once.
        if (!$this->validatedRequest) {
            try {
                $this->requestValidator->validate(
                    $request,
                    $actionInstance
                );
            } catch (InvalidRequestException $exception) {
                //Validation failed - processing validation results.
                $result = $exception->getReplaceResult();
                if ($messages = $exception->getMessages()) {
                    foreach ($messages as $message) {
                        $this->messages->addErrorMessage($message);
                    }
                }
            }
            $this->validatedRequest = true;
        }

        //Validation did not produce a result to replace the action's.
        if (!$result) {
            if ($actionInstance instanceof AbstractAction) {
                $result = $actionInstance->dispatch($request);
            } else {
                $result = $actionInstance->execute();
            }
<<<<<<< HEAD
=======
        } catch (InvalidRequestException $exception) {
            //Validation failed - processing validation results.
            $this->logger->debug(
                'Request validation failed for action "'
                .get_class($actionInstance) .'"'
            );
            $result = $exception->getReplaceResult();
            if ($messages = $exception->getMessages()) {
                foreach ($messages as $message) {
                    $this->messages->addErrorMessage($message);
                }
            }
>>>>>>> bce847d3
        }

        //handling redirect to 404
        if ($result instanceof NotFoundException) {
            throw $result;
        }
        return $result;
    }
}<|MERGE_RESOLUTION|>--- conflicted
+++ resolved
@@ -13,11 +13,8 @@
 use Magento\Framework\Exception\NotFoundException;
 use Magento\Framework\Message\ManagerInterface as MessageManager;
 use Magento\Framework\App\Action\AbstractAction;
-<<<<<<< HEAD
+use Psr\Log\LoggerInterface;
 use Magento\Framework\App\Request\Http as HttpRequest;
-=======
-use Psr\Log\LoggerInterface;
->>>>>>> bce847d3
 
 /**
  * @SuppressWarnings(PHPMD.CouplingBetweenObjects)
@@ -45,15 +42,14 @@
     private $messages;
 
     /**
-<<<<<<< HEAD
+     * @var LoggerInterface
+     */
+    private $logger;
+
+    /**
      * @var bool
      */
     private $validatedRequest = false;
-=======
-     * @var LoggerInterface
-     */
-    private $logger;
->>>>>>> bce847d3
 
     /**
      * @param RouterListInterface $routerList
@@ -143,6 +139,10 @@
                 );
             } catch (InvalidRequestException $exception) {
                 //Validation failed - processing validation results.
+                $this->logger->debug(
+                    'Request validation failed for action "'
+                    .get_class($actionInstance) .'"'
+                );
                 $result = $exception->getReplaceResult();
                 if ($messages = $exception->getMessages()) {
                     foreach ($messages as $message) {
@@ -160,21 +160,6 @@
             } else {
                 $result = $actionInstance->execute();
             }
-<<<<<<< HEAD
-=======
-        } catch (InvalidRequestException $exception) {
-            //Validation failed - processing validation results.
-            $this->logger->debug(
-                'Request validation failed for action "'
-                .get_class($actionInstance) .'"'
-            );
-            $result = $exception->getReplaceResult();
-            if ($messages = $exception->getMessages()) {
-                foreach ($messages as $message) {
-                    $this->messages->addErrorMessage($message);
-                }
-            }
->>>>>>> bce847d3
         }
 
         //handling redirect to 404
