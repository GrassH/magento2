<?php
/**
 * Front controller responsible for dispatching application requests
 *
 * Copyright © 2015 Magento. All rights reserved.
 * See COPYING.txt for license details.
 */
namespace Magento\Framework\App;

/**
 * @SuppressWarnings(PHPMD.CouplingBetweenObjects)
 */
class FrontController implements FrontControllerInterface
{
    /**
     * @var RouterList
     */
    protected $_routerList;

    /**
     * Application state
     *
     * @var State
     */
    protected $appState;

    /**
     * Message manager
     *
     * @var \Magento\Framework\Message\ManagerInterface
     */
    protected $messageManager;

    /**
     * @var \Psr\Log\LoggerInterface
     */
    protected $logger;

    /**
     * @param RouterList $routerList
     * @param State $appState
     * @param \Magento\Framework\Message\ManagerInterface $messageManager
     * @param \Psr\Log\LoggerInterface $logger
     */
    public function __construct(
        RouterList $routerList,
        State $appState,
        \Magento\Framework\Message\ManagerInterface $messageManager,
        \Psr\Log\LoggerInterface $logger
    ) {
        $this->_routerList = $routerList;
        $this->appState = $appState;
        $this->messageManager = $messageManager;
        $this->logger = $logger;
    }

    /**
     * Perform action and generate response
     *
     * @param RequestInterface $request
     * @return ResponseInterface|\Magento\Framework\Controller\ResultInterface
     * @throws \LogicException
     */
    public function dispatch(RequestInterface $request)
    {
        \Magento\Framework\Profiler::start('routers_match');
        $routingCycleCounter = 0;
        $result = null;
        while (!$request->isDispatched() && $routingCycleCounter++ < 100) {
            $result = $this->processRequest($request);
        }
        \Magento\Framework\Profiler::stop('routers_match');
        if ($routingCycleCounter > 100) {
            throw new \LogicException('Front controller reached 100 router match iterations');
        }
        return $result;
    }

    /**
     * Handle exception
     *
     * @param \Exception $e
     * @return void
     */
    protected function handleException($e)
    {
        $needToMaskDisplayMessage = !($e instanceof \Magento\Framework\Exception\LocalizedException)
            && ($this->appState->getMode() != State::MODE_DEVELOPER);
        $displayMessage = $needToMaskDisplayMessage
            ? (string)new \Magento\Framework\Phrase('An error occurred while processing your request')
            : $e->getMessage();
        $this->messageManager->addError($displayMessage);
        $this->logger->critical($e->getMessage());
    }

    /**
     * Route request and dispatch it
     *
     * @param RequestInterface $request
     * @return ResponseInterface|\Magento\Framework\Controller\ResultInterface|null
     */
    protected function processRequest(RequestInterface $request)
    {
        $result = null;
        /** @var \Magento\Framework\App\RouterInterface $router */
        foreach ($this->_routerList as $router) {
            try {
                $actionInstance = $router->match($request);
                if ($actionInstance) {
                    $request->setDispatched(true);
                    $actionInstance->getResponse()->setNoCacheHeaders();
                    try {
                        $result = $actionInstance->dispatch($request);
                    } catch (Action\NotFoundException $e) {
                        throw $e;
                    } catch (\Exception $e) {
                        $this->handleException($e);
                        $result = $actionInstance->getDefaultRedirect();
                    }
<<<<<<< HEAD
                } catch (\Magento\Framework\Exception\NotFoundException $e) {
                    $request->initForward();
                    $request->setActionName('noroute');
                    $request->setDispatched(false);
=======
>>>>>>> 9ab7661e
                    break;
                }
            } catch (Action\NotFoundException $e) {
                $request->initForward();
                $request->setActionName('noroute');
                $request->setDispatched(false);
                break;
            }
        }
        return $result;
    }
}<|MERGE_RESOLUTION|>--- conflicted
+++ resolved
@@ -111,22 +111,15 @@
                     $actionInstance->getResponse()->setNoCacheHeaders();
                     try {
                         $result = $actionInstance->dispatch($request);
-                    } catch (Action\NotFoundException $e) {
+                    } catch (\Magento\Framework\Exception\NotFoundException $e) {
                         throw $e;
                     } catch (\Exception $e) {
                         $this->handleException($e);
                         $result = $actionInstance->getDefaultRedirect();
                     }
-<<<<<<< HEAD
-                } catch (\Magento\Framework\Exception\NotFoundException $e) {
-                    $request->initForward();
-                    $request->setActionName('noroute');
-                    $request->setDispatched(false);
-=======
->>>>>>> 9ab7661e
                     break;
                 }
-            } catch (Action\NotFoundException $e) {
+            } catch (\Magento\Framework\Exception\NotFoundException $e) {
                 $request->initForward();
                 $request->setActionName('noroute');
                 $request->setDispatched(false);
