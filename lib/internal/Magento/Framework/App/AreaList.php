<?php
/**
 * Application area list
 *
 * Copyright © Magento, Inc. All rights reserved.
 * See COPYING.txt for license details.
 */
namespace Magento\Framework\App;

/**
 * Lists router area codes & processes resolves FrontEndNames to area codes
 */
class AreaList
{
    /**
     * Area configuration list
     *
     * @var array
     */
    protected $_areas = [];

    /**
     * @var \Magento\Framework\App\AreaInterface[]
     */
    protected $_areaInstances = [];

    /**
     * @var string
     */
    protected $_defaultAreaCode;

    /**
     * @var Area\FrontNameResolverFactory
     */
    protected $_resolverFactory;

    /**
     * @var \Magento\Framework\ObjectManagerInterface
     */
    protected $objectManager;

    /**
     * @param \Magento\Framework\ObjectManagerInterface $objectManager
     * @param Area\FrontNameResolverFactory $resolverFactory
     * @param array $areas
     * @param string|null $default
     */
    public function __construct(
        \Magento\Framework\ObjectManagerInterface $objectManager,
        Area\FrontNameResolverFactory $resolverFactory,
        array $areas = [],
        $default = null
    ) {
        $this->objectManager = $objectManager;
        $this->_resolverFactory = $resolverFactory;
        if ($areas) {
            $this->_areas = $areas;
        }
        if ($default) {
            $this->_defaultAreaCode = $default;
        }
    }

    /**
     * Retrieve area code by front name
     *
     * @param string $frontName
     * @return null|string
     * @api
     */
    public function getCodeByFrontName($frontName)
    {
        foreach ($this->_areas as $areaCode => &$areaInfo) {
            if (!isset($areaInfo['frontName']) && isset($areaInfo['frontNameResolver'])) {
                $resolver = $this->_resolverFactory->create($areaInfo['frontNameResolver']);
                $areaInfo['frontName'] = $resolver->getFrontName(true);
            }
<<<<<<< HEAD
            if ($areaInfo['frontName'] === $frontName) {
=======
            if (isset($areaInfo['frontName']) && $areaInfo['frontName'] === $frontName) {
>>>>>>> cef94f05
                return $areaCode;
            }
        }
        return $this->_defaultAreaCode;
    }

    /**
     * Retrieve area front name by code
     *
     * @param string $areaCode
     * @return string
     * @api
     */
    public function getFrontName($areaCode)
    {
        return $this->_areas[$areaCode]['frontName'] ?? null;
    }

    /**
     * Retrieve area codes
     *
     * @return string[]
     * @api
     */
    public function getCodes()
    {
        return array_keys($this->_areas);
    }

    /**
     * Retrieve default area router id
     *
     * @param string $areaCode
     * @return string
     * @api
     */
    public function getDefaultRouter($areaCode)
    {
        return $this->_areas[$areaCode]['router'] ?? null;
    }

    /**
     * Retrieve application area
     *
     * @param   string $code
     * @return  \Magento\Framework\App\Area
     */
    public function getArea($code)
    {
        if (!isset($this->_areaInstances[$code])) {
            $this->_areaInstances[$code] = $this->objectManager->create(
                \Magento\Framework\App\AreaInterface::class,
                ['areaCode' => $code]
            );
        }
        return $this->_areaInstances[$code];
    }
}<|MERGE_RESOLUTION|>--- conflicted
+++ resolved
@@ -75,11 +75,7 @@
                 $resolver = $this->_resolverFactory->create($areaInfo['frontNameResolver']);
                 $areaInfo['frontName'] = $resolver->getFrontName(true);
             }
-<<<<<<< HEAD
-            if ($areaInfo['frontName'] === $frontName) {
-=======
             if (isset($areaInfo['frontName']) && $areaInfo['frontName'] === $frontName) {
->>>>>>> cef94f05
                 return $areaCode;
             }
         }
