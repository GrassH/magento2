<?php
/**
 * Copyright © Magento, Inc. All rights reserved.
 * See COPYING.txt for license details.
 */
declare(strict_types=1);

namespace Magento\Framework\App\Test\Unit;

use Magento\Framework\App\MaintenanceMode;
use Magento\Framework\Event\Manager;
use Magento\Framework\Filesystem;
use Magento\Framework\Filesystem\Directory\WriteInterface;
use Magento\Framework\TestFramework\Unit\Helper\ObjectManager;
use PHPUnit\Framework\MockObject\MockObject;
use PHPUnit\Framework\TestCase;

class MaintenanceModeTest extends TestCase
{
    /**
     * @var MaintenanceMode
     */
    protected $model;

    /**
     * @var WriteInterface|MockObject
     */
    protected $flagDir;

    /**
     * @var Manager|MockObject
     */
    private $eventManager;

    /**
     * @inheritdoc
     */
    protected function setup(): void
    {
        $this->flagDir = $this->getMockForAbstractClass(WriteInterface::class);
        $filesystem = $this->createMock(Filesystem::class);
        $filesystem->method('getDirectoryWrite')
            ->willReturn($this->flagDir);
        $this->eventManager = $this->createMock(Manager::class);

        $objectManager = new ObjectManager($this);
        $this->model = $objectManager->getObject(MaintenanceMode::class, [
            'filesystem' => $filesystem,
            'eventManager' => $this->eventManager,
        ]);
    }

    /**
     * Is On initial test
     *
     * @return void
     */
    public function testIsOnInitial()
    {
        $this->flagDir->expects($this->once())
            ->method('isExist')
            ->with(MaintenanceMode::FLAG_FILENAME)
            ->willReturn(false);
        $this->assertFalse($this->model->isOn());
    }

    /**
     * Is On without ip test
     *
     * @return void
     */
    public function testisOnWithoutIP()
    {
        $mapisExist = [
            [MaintenanceMode::FLAG_FILENAME, true],
            [MaintenanceMode::IP_FILENAME, false],
        ];
        $this->flagDir->expects($this->once())
            ->method('isExist')
            ->willReturnMap($mapisExist);
        $this->assertTrue($this->model->isOn());
    }

    /**
     * Is On with IP test
     *
     * @return void
     */
    public function testisOnWithIP()
    {
        $mapisExist = [
            [MaintenanceMode::FLAG_FILENAME, true],
            [MaintenanceMode::IP_FILENAME, true],
        ];
        $this->flagDir->expects($this->once())
            ->method('isExist')
            ->willReturnMap($mapisExist);
<<<<<<< HEAD
        $this->assertTrue($this->model->isOn());
=======
        $this->flagDir->expects($this->once())
            ->method('readFile')
            ->with(MaintenanceMode::IP_FILENAME)
            ->willReturn('');
        $this->assertFalse($this->model->isOn());
>>>>>>> 6057eb8a
    }

    /**
     * Is On with IP but no Maintenance files test
     *
     * @return void
     */
    public function testisOnWithIPNoMaintenance()
    {
        $this->flagDir->expects($this->once())
            ->method('isExist')
            ->with(MaintenanceMode::FLAG_FILENAME)
            ->willReturn(false);
        $this->assertFalse($this->model->isOn());
    }

    /**
     * Maintenance Mode On test
     *
     * Tests common scenario with Full Page Cache is set to On
     *
     * @return void
     */
    public function testMaintenanceModeOn()
    {
        $this->eventManager->expects($this->once())
            ->method('dispatch')
            ->with('maintenance_mode_changed', ['isOn' => true]);

        $this->flagDir->expects($this->once())
            ->method('touch')
            ->with(MaintenanceMode::FLAG_FILENAME);

        $this->model->set(true);
    }

    /**
     * Maintenance Mode Off test
     *
     * Tests common scenario when before Maintenance Mode Full Page Cache was setted to on
     *
     * @return void
     */
    public function testMaintenanceModeOff()
    {
        $this->eventManager->expects($this->once())
            ->method('dispatch')
            ->with('maintenance_mode_changed', ['isOn' => false]);

        $this->flagDir->method('isExist')
            ->with(MaintenanceMode::FLAG_FILENAME)
            ->willReturn(true);

        $this->flagDir->expects($this->once())
            ->method('delete')
            ->with(MaintenanceMode::FLAG_FILENAME);

        $this->model->set(false);
    }

    /**
     * Set empty addresses test
     *
     * @return void
     */
    public function testSetAddresses()
    {
        $mapisExist = [
            [MaintenanceMode::FLAG_FILENAME, true],
            [MaintenanceMode::IP_FILENAME, true],
        ];
        $this->flagDir->method('isExist')
            ->willReturnMap($mapisExist);
        $this->flagDir->method('writeFile')
            ->with(MaintenanceMode::IP_FILENAME)
            ->willReturn(true);

        $this->flagDir->method('readFile')
            ->with(MaintenanceMode::IP_FILENAME)
            ->willReturn('');

        $this->model->setAddresses('');
        $this->assertEquals([''], $this->model->getAddressInfo());
    }

    /**
     * Set single IPv4 address test
     *
     * @return void
     */
    public function testSetSingleAddressV4Legacy()
    {
        $mapisExist = [
            [MaintenanceMode::FLAG_FILENAME, true],
            [MaintenanceMode::IP_FILENAME, true],
        ];
        $this->flagDir->method('isExist')
            ->willReturnMap($mapisExist);
        $this->flagDir->method('delete')
            ->willReturnMap($mapisExist);

        $this->flagDir->method('writeFile')
            ->willReturn(10);

        $this->flagDir->method('readFile')
            ->with(MaintenanceMode::IP_FILENAME)
            ->willReturn('198.51.100.3');

        $this->model->setAddresses('198.51.100.3');
        $this->assertEquals(['198.51.100.3'], $this->model->getAddressInfo());
    }

    /**
     * Set single IPv4 address test
     *
     * @return void
     */
    public function testSetSingleAddressV4()
    {
        $mapisExist = [
            [MaintenanceMode::FLAG_FILENAME, true],
            [MaintenanceMode::IP_FILENAME, true],
        ];
        $this->flagDir->method('isExist')
            ->willReturnMap($mapisExist);
        $this->flagDir->method('delete')
            ->willReturnMap($mapisExist);

        $this->flagDir->method('writeFile')
            ->willReturn(10);

        $this->flagDir->method('readFile')
            ->with(MaintenanceMode::IP_FILENAME)
            ->willReturn('198.51.100.1/32');

        $this->model->setAddresses('198.51.100.1');
        $this->assertEquals(['198.51.100.1/32'], $this->model->getAddressInfo());
    }

    /**
     * Set single IPv6 address test
     *
     * @return void
     */
    public function testSetSingleAddressV6Legacy()
    {
        $mapisExist = [
            [MaintenanceMode::FLAG_FILENAME, true],
            [MaintenanceMode::IP_FILENAME, true],
        ];
        $this->flagDir->method('isExist')
            ->willReturnMap($mapisExist);
        $this->flagDir->method('delete')
            ->willReturnMap($mapisExist);

        $this->flagDir->method('writeFile')
            ->willReturn(10);

        $this->flagDir->method('readFile')
            ->with(MaintenanceMode::IP_FILENAME)
            ->willReturn('2001:db8::6');

        $this->model->setAddresses('2001:db8::6');
        $this->assertEquals(['2001:db8::6'], $this->model->getAddressInfo());
    }

    /**
     * Set single IPv6 address test
     *
     * @return void
     */
    public function testSetSingleAddressV6()
    {
        $mapisExist = [
            [MaintenanceMode::FLAG_FILENAME, true],
            [MaintenanceMode::IP_FILENAME, true],
        ];
        $this->flagDir->method('isExist')
            ->willReturnMap($mapisExist);
        $this->flagDir->method('delete')
            ->willReturnMap($mapisExist);

        $this->flagDir->method('writeFile')
            ->willReturn(10);

        $this->flagDir->method('readFile')
            ->with(MaintenanceMode::IP_FILENAME)
            ->willReturn('2001:db8::1/128');

        $this->model->setAddresses('2001:db8::1');
        $this->assertEquals(['2001:db8::1/128'], $this->model->getAddressInfo());
    }

    /**
     * Set single IPv4 address range test
     *
     * @return void
     */
    public function testSetSingleAddressRangeV4()
    {
        $mapisExist = [
            [MaintenanceMode::FLAG_FILENAME, true],
            [MaintenanceMode::IP_FILENAME, true],
        ];
        $this->flagDir->method('isExist')
            ->willReturnMap($mapisExist);
        $this->flagDir->method('delete')
            ->willReturnMap($mapisExist);

        $this->flagDir->method('writeFile')
            ->willReturn(10);

        $this->flagDir->method('readFile')
            ->with(MaintenanceMode::IP_FILENAME)
            ->willReturn('198.51.100.0/24');

        $this->model->setAddresses('198.51.100.0/24');
        $this->assertEquals(['198.51.100.0/24'], $this->model->getAddressInfo());
    }

    /**
     * Set single IPv6 address range test
     *
     * @return void
     */
    public function testSetSingleAddressRangeV6()
    {
        $mapisExist = [
            [MaintenanceMode::FLAG_FILENAME, true],
            [MaintenanceMode::IP_FILENAME, true],
        ];
        $this->flagDir->method('isExist')
            ->willReturnMap($mapisExist);
        $this->flagDir->method('delete')
            ->willReturnMap($mapisExist);

        $this->flagDir->method('writeFile')
            ->willReturn(10);

        $this->flagDir->method('readFile')
            ->with(MaintenanceMode::IP_FILENAME)
            ->willReturn('2001:db8::/64');

        $this->model->setAddresses('2001:db8::/64');
        $this->assertEquals(['2001:db8::/64'], $this->model->getAddressInfo());
    }

    /**
     * Is On when multiple addresses test was setted
     *
     * @return void
     */
    public function testOnSetMultipleAddressesV4()
    {
        $mapisExist = [
            [MaintenanceMode::FLAG_FILENAME, true],
            [MaintenanceMode::IP_FILENAME, true],
        ];
        $this->flagDir->method('isExist')
            ->willReturnMap($mapisExist);
        $this->flagDir->method('delete')
            ->willReturnMap($mapisExist);

        $this->flagDir->method('writeFile')
            ->willReturn(10);

        $this->flagDir->method('readFile')
            ->with(MaintenanceMode::IP_FILENAME)
            ->willReturn('203.0.113.71/32,10.50.60.123/32');

        $expectedArray = ['203.0.113.71/32', '10.50.60.123/32'];
        $this->model->setAddresses('203.0.113.71,10.50.60.123');
        $this->assertEquals($expectedArray, $this->model->getAddressInfo());
        $this->assertFalse($this->model->isOn('203.0.113.71'));
        $this->assertTrue($this->model->isOn('198.51.100.85'));
    }

    /**
     * Is On when multiple IPv6 addresses test was setted
     *
     * @return void
     */
    public function testOnSetMultipleAddressesV6()
    {
        $mapisExist = [
            [MaintenanceMode::FLAG_FILENAME, true],
            [MaintenanceMode::IP_FILENAME, true],
        ];
        $this->flagDir->method('isExist')
            ->willReturnMap($mapisExist);
        $this->flagDir->method('delete')
            ->willReturnMap($mapisExist);

        $this->flagDir->method('writeFile')
            ->willReturn(10);

        $this->flagDir->method('readFile')
            ->with(MaintenanceMode::IP_FILENAME)
            ->willReturn('2001:db8::1/128,2001:db8::ae/128');

        $expectedArray = ['2001:db8::1/128', '2001:db8::ae/128'];
        $this->model->setAddresses('2001:db8::1,2001:db8::ae');
        $this->assertEquals($expectedArray, $this->model->getAddressInfo());
        $this->assertFalse($this->model->isOn('2001:db8::1'));
        $this->assertTrue($this->model->isOn('2001:db8::ff'));
    }

    /**
     * Is On when IPv4 & IPv6 addresses are set test
     *
     * @return void
     */
    public function testOnSetMultipleAddressesMixed()
    {
        $mapisExist = [
            [MaintenanceMode::FLAG_FILENAME, true],
            [MaintenanceMode::IP_FILENAME, true],
        ];
        $this->flagDir->method('isExist')
            ->willReturnMap($mapisExist);
        $this->flagDir->method('delete')
            ->willReturnMap($mapisExist);

        $this->flagDir->method('writeFile')
            ->willReturn(10);

        $this->flagDir->method('readFile')
            ->with(MaintenanceMode::IP_FILENAME)
            ->willReturn('203.0.113.71/32,2001:db8::ae/128');

        $expectedArray = ['203.0.113.71/32', '2001:db8::ae/128'];
        $this->model->setAddresses('203.0.113.71,2001:db8::ae');
        $this->assertEquals($expectedArray, $this->model->getAddressInfo());
        $this->assertFalse($this->model->isOn('203.0.113.71'));
        $this->assertFalse($this->model->isOn('2001:db8::ae'));
        $this->assertTrue($this->model->isOn('198.51.100.85'));
        $this->assertTrue($this->model->isOn('2001:db8::1'));
    }

    /**
     * Is On when multiple address ranges test was setted
     *
     * @return void
     */
    public function testOnSetMultipleAddressRangesV4()
    {
        $mapisExist = [
            [MaintenanceMode::FLAG_FILENAME, true],
            [MaintenanceMode::IP_FILENAME, true],
        ];
        $this->flagDir->method('isExist')
            ->willReturnMap($mapisExist);
        $this->flagDir->method('delete')
            ->willReturnMap($mapisExist);

        $this->flagDir->method('writeFile')
            ->willReturn(10);

        $this->flagDir->method('readFile')
            ->with(MaintenanceMode::IP_FILENAME)
            ->willReturn('203.0.113.68/30,10.50.60.64/26');

        $expectedArray = ['203.0.113.68/30', '10.50.60.64/26'];
        $this->model->setAddresses('203.0.113.68/30,10.50.60.64/26');
        $this->assertEquals($expectedArray, $this->model->getAddressInfo());
        $this->assertFalse($this->model->isOn('203.0.113.71'));
        $this->assertTrue($this->model->isOn('198.51.100.85'));
    }

    /**
     * Is On when multiple IPv6 address ranges test was setted
     *
     * @return void
     */
    public function testOnSetMultipleAddressRangesV6()
    {
        $mapisExist = [
            [MaintenanceMode::FLAG_FILENAME, true],
            [MaintenanceMode::IP_FILENAME, true],
        ];
        $this->flagDir->method('isExist')
            ->willReturnMap($mapisExist);
        $this->flagDir->method('delete')
            ->willReturnMap($mapisExist);

        $this->flagDir->method('writeFile')
            ->willReturn(10);

        $this->flagDir->method('readFile')
            ->with(MaintenanceMode::IP_FILENAME)
            ->willReturn('2001:db8::/96,2001:db8::ae/116');

        $expectedArray = ['2001:db8::/96', '2001:db8::ae/116'];
        $this->model->setAddresses('2001:db8::/96,2001:db8::ae/116');
        $this->assertEquals($expectedArray, $this->model->getAddressInfo());
        $this->assertFalse($this->model->isOn('2001:db8::1'));
        $this->assertTrue($this->model->isOn('2001:db8:ff::54b1'));
    }

    /**
     * Is On when IPv4 & IPv6 address ranges are set test
     *
     * @return void
     */
    public function testOnSetMultipleAddressRangesMixed()
    {
        $mapisExist = [
            [MaintenanceMode::FLAG_FILENAME, true],
            [MaintenanceMode::IP_FILENAME, true],
        ];
        $this->flagDir->method('isExist')
            ->willReturnMap($mapisExist);
        $this->flagDir->method('delete')
            ->willReturnMap($mapisExist);

        $this->flagDir->method('writeFile')
            ->willReturn(10);

        $this->flagDir->method('readFile')
            ->with(MaintenanceMode::IP_FILENAME)
            ->willReturn('203.0.113.64/28,2001:db8:ae::/108');

        $expectedArray = ['203.0.113.64/28', '2001:db8:ae::/108'];
        $this->model->setAddresses('203.0.113.64/28,2001:db8:ae::/108');
        $this->assertEquals($expectedArray, $this->model->getAddressInfo());
        $this->assertFalse($this->model->isOn('203.0.113.71'));
        $this->assertFalse($this->model->isOn('2001:db8:ae::ce51'));
        $this->assertTrue($this->model->isOn('198.51.100.85'));
        $this->assertTrue($this->model->isOn('2001:db8::1'));
    }

    /**
     * Is Off when multiple addresses test was setted
     *
     * @return void
     */
    public function testOffSetMultipleAddresses()
    {
        $mapisExist = [
            [MaintenanceMode::FLAG_FILENAME, false],
            [MaintenanceMode::IP_FILENAME, true],
        ];
        $this->flagDir->method('isExist')
            ->willReturnMap($mapisExist);
        $this->flagDir->method('delete')
            ->willReturnMap($mapisExist);

        $this->flagDir->method('readFile')
            ->with(MaintenanceMode::IP_FILENAME)
            ->willReturn('203.0.113.71/32,10.50.60.123/32');

        $expectedArray = ['203.0.113.71/32', '10.50.60.123/32'];
        $this->model->setAddresses('203.0.113.71,10.50.60.123');
        $this->assertEquals($expectedArray, $this->model->getAddressInfo());
        $this->assertFalse($this->model->isOn('203.0.113.71'));
        $this->assertFalse($this->model->isOn('198.51.100.85'));
    }
}<|MERGE_RESOLUTION|>--- conflicted
+++ resolved
@@ -92,18 +92,16 @@
             [MaintenanceMode::FLAG_FILENAME, true],
             [MaintenanceMode::IP_FILENAME, true],
         ];
-        $this->flagDir->expects($this->once())
+        $this->flagDir->expects($this->exactly(3))
             ->method('isExist')
             ->willReturnMap($mapisExist);
-<<<<<<< HEAD
-        $this->assertTrue($this->model->isOn());
-=======
         $this->flagDir->expects($this->once())
             ->method('readFile')
             ->with(MaintenanceMode::IP_FILENAME)
-            ->willReturn('');
-        $this->assertFalse($this->model->isOn());
->>>>>>> 6057eb8a
+            ->willReturn('127.0.0.1');
+
+        $this->assertFalse($this->model->isOn('127.0.0.1'));
+        $this->assertTrue($this->model->isOn());
     }
 
     /**
