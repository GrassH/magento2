<?php
/**
 * Copyright © Magento, Inc. All rights reserved.
 * See COPYING.txt for license details.
 */
declare(strict_types=1);

namespace Magento\Framework\App\Test\Unit\Config;

use Magento\Framework\App\Config\FileResolver;
use Magento\Framework\App\Filesystem\DirectoryList;
use Magento\Framework\Config\FileIteratorFactory;
use Magento\Framework\Filesystem;
use Magento\Framework\Filesystem\Directory\Read;
use Magento\Framework\Module\Dir\Reader;
use PHPUnit\Framework\MockObject\MockObject;
use PHPUnit\Framework\TestCase;

class FileResolverTest extends TestCase
{
    /**
     * Files resolver
     *
     * @var FileResolver
     */
    protected $model;

    /**
     * Filesystem
     *
<<<<<<< HEAD
     * @var \Magento\Framework\Filesystem|\PHPUnit\Framework\MockObject\MockObject
=======
     * @var \Magento\Framework\Filesystem|MockObject
>>>>>>> 5ce65294
     */
    protected $filesystem;

    /**
     * File iterator factory
     *
<<<<<<< HEAD
     * @var \Magento\Framework\Config\FileIteratorFactory|\PHPUnit\Framework\MockObject\MockObject
=======
     * @var FileIteratorFactory|MockObject
>>>>>>> 5ce65294
     */
    protected $iteratorFactory;

    /**
<<<<<<< HEAD
     * @var \Magento\Framework\Module\Dir\Reader|\PHPUnit\Framework\MockObject\MockObject
=======
     * @var Reader|MockObject
>>>>>>> 5ce65294
     */
    protected $moduleReader;

    protected function setUp(): void
    {
        $this->iteratorFactory = $this->getMockBuilder(FileIteratorFactory::class)
            ->disableOriginalConstructor()
            ->setConstructorArgs(['getPath'])
            ->getMock();
        $this->filesystem = $this->createPartialMock(Filesystem::class, ['getDirectoryRead']);
        $this->moduleReader = $this->getMockBuilder(Reader::class)
            ->disableOriginalConstructor()
            ->setConstructorArgs(['getConfigurationFiles'])
            ->getMock();

        $this->model = new FileResolver(
            $this->moduleReader,
            $this->filesystem,
            $this->iteratorFactory
        );
    }

    /**
     * Test for get method with primary scope
     *
     * @dataProvider providerGet
     * @param string $filename
     * @param array $fileList
     * @SuppressWarnings(PHPMD.UnusedLocalVariable)
     */
    public function testGetPrimary($filename, $fileList)
    {
        $scope = 'primary';
        $directory = $this->createMock(Read::class);
        $directory->expects(
            $this->once()
        )->method(
            'search'
        )->with(
            sprintf('{%1$s,*/%1$s}', $filename)
        )->willReturn(
            $fileList
        );
        $i = 1;
        foreach ($fileList as $file) {
            $directory->expects($this->at($i++))->method('getAbsolutePath')->willReturn($file);
        }
        $this->filesystem->expects(
            $this->once()
        )->method(
            'getDirectoryRead'
        )->with(
            DirectoryList::CONFIG
        )->willReturn(
            $directory
        );
        $this->iteratorFactory->expects(
            $this->once()
        )->method(
            'create'
        )->with(
            $fileList
        )->willReturn(
            true
        );
        $this->assertTrue($this->model->get($filename, $scope));
    }

    /**
     * Test for get method with global scope
     *
     * @dataProvider providerGet
     * @param string $filename
     * @param array $fileList
     */
    public function testGetGlobal($filename, $fileList)
    {
        $scope = 'global';
        $this->moduleReader->expects(
            $this->once()
        )->method(
            'getConfigurationFiles'
        )->with(
            $filename
        )->willReturn(
            $fileList
        );
        $this->assertEquals($fileList, $this->model->get($filename, $scope));
    }

    /**
     * Test for get method with default scope
     *
     * @dataProvider providerGet
     * @param string $filename
     * @param array $fileList
     */
    public function testGetDefault($filename, $fileList)
    {
        $scope = 'some_scope';
        $this->moduleReader->expects(
            $this->once()
        )->method(
            'getConfigurationFiles'
        )->with(
            $scope . '/' . $filename
        )->willReturn(
            $fileList
        );
        $this->assertEquals($fileList, $this->model->get($filename, $scope));
    }

    /**
     * Data provider for get tests
     *
     * @return array
     */
    public function providerGet()
    {
        return [
            ['di.xml', ['di.xml', 'anotherfolder/di.xml']],
            ['no_files.xml', []],
            ['one_file.xml', ['one_file.xml']]
        ];
    }
}<|MERGE_RESOLUTION|>--- conflicted
+++ resolved
@@ -28,31 +28,19 @@
     /**
      * Filesystem
      *
-<<<<<<< HEAD
-     * @var \Magento\Framework\Filesystem|\PHPUnit\Framework\MockObject\MockObject
-=======
      * @var \Magento\Framework\Filesystem|MockObject
->>>>>>> 5ce65294
      */
     protected $filesystem;
 
     /**
      * File iterator factory
      *
-<<<<<<< HEAD
-     * @var \Magento\Framework\Config\FileIteratorFactory|\PHPUnit\Framework\MockObject\MockObject
-=======
      * @var FileIteratorFactory|MockObject
->>>>>>> 5ce65294
      */
     protected $iteratorFactory;
 
     /**
-<<<<<<< HEAD
-     * @var \Magento\Framework\Module\Dir\Reader|\PHPUnit\Framework\MockObject\MockObject
-=======
      * @var Reader|MockObject
->>>>>>> 5ce65294
      */
     protected $moduleReader;
 
@@ -93,8 +81,8 @@
             'search'
         )->with(
             sprintf('{%1$s,*/%1$s}', $filename)
-        )->willReturn(
-            $fileList
+        )->will(
+            $this->returnValue($fileList)
         );
         $i = 1;
         foreach ($fileList as $file) {
@@ -106,8 +94,8 @@
             'getDirectoryRead'
         )->with(
             DirectoryList::CONFIG
-        )->willReturn(
-            $directory
+        )->will(
+            $this->returnValue($directory)
         );
         $this->iteratorFactory->expects(
             $this->once()
@@ -115,8 +103,8 @@
             'create'
         )->with(
             $fileList
-        )->willReturn(
-            true
+        )->will(
+            $this->returnValue(true)
         );
         $this->assertTrue($this->model->get($filename, $scope));
     }
@@ -137,8 +125,8 @@
             'getConfigurationFiles'
         )->with(
             $filename
-        )->willReturn(
-            $fileList
+        )->will(
+            $this->returnValue($fileList)
         );
         $this->assertEquals($fileList, $this->model->get($filename, $scope));
     }
@@ -159,8 +147,8 @@
             'getConfigurationFiles'
         )->with(
             $scope . '/' . $filename
-        )->willReturn(
-            $fileList
+        )->will(
+            $this->returnValue($fileList)
         );
         $this->assertEquals($fileList, $this->model->get($filename, $scope));
     }
