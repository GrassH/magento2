--- conflicted
+++ resolved
@@ -20,21 +20,12 @@
         parent::setUp();
     }
 
-<<<<<<< HEAD
-    /**
-     */
-    public function testCreateWithException()
-    {
-        $this->expectException(\InvalidArgumentException::class);
-
-=======
     public function testCreateWithException()
     {
         $this->expectException('InvalidArgumentException');
->>>>>>> 5ce65294
         $this->objectManagerMock->expects($this->once())
             ->method('create')
-            ->willReturn('somethingElse');
+            ->will($this->returnValue('somethingElse'));
         $this->factory->create();
     }
 }