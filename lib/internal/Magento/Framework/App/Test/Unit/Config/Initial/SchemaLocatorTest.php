<?php
/**
 * Copyright © Magento, Inc. All rights reserved.
 * See COPYING.txt for license details.
 */
declare(strict_types=1);

namespace Magento\Framework\App\Test\Unit\Config\Initial;

use Magento\Framework\App\Config\Initial\SchemaLocator;
use Magento\Framework\Module\Dir\Reader;
use Magento\Framework\TestFramework\Unit\Helper\ObjectManager;
use PHPUnit\Framework\MockObject\MockObject;
use PHPUnit\Framework\TestCase;

class SchemaLocatorTest extends TestCase
{
    /**
     * @var ObjectManager
     */
    protected $objectManager;

    /**
<<<<<<< HEAD
     * @var \PHPUnit\Framework\MockObject\MockObject
=======
     * @var MockObject
>>>>>>> 5ce65294
     */
    protected $_moduleReaderMock;

    /**
     * @var SchemaLocator
     */
    protected $_model;

    protected function setUp(): void
    {
        $this->objectManager = new ObjectManager($this);
        $this->_moduleReaderMock = $this->createMock(Reader::class);
        $this->_moduleReaderMock->expects($this->once())
            ->method('getModuleDir')
            ->with('etc', 'moduleName')
            ->willReturn('schema_dir');
        $this->_model = $this->objectManager->getObject(
            SchemaLocator::class,
            [
                'moduleReader' => $this->_moduleReaderMock,
                'moduleName' => 'moduleName',
            ]
        );
    }

    public function testGetSchema()
    {
        $this->assertEquals('schema_dir/config.xsd', $this->_model->getSchema());
    }

    public function testGetPerFileSchema()
    {
        $this->assertEquals('schema_dir/config.xsd', $this->_model->getPerFileSchema());
    }
}<|MERGE_RESOLUTION|>--- conflicted
+++ resolved
@@ -21,11 +21,7 @@
     protected $objectManager;
 
     /**
-<<<<<<< HEAD
-     * @var \PHPUnit\Framework\MockObject\MockObject
-=======
      * @var MockObject
->>>>>>> 5ce65294
      */
     protected $_moduleReaderMock;
 
@@ -41,7 +37,7 @@
         $this->_moduleReaderMock->expects($this->once())
             ->method('getModuleDir')
             ->with('etc', 'moduleName')
-            ->willReturn('schema_dir');
+            ->will($this->returnValue('schema_dir'));
         $this->_model = $this->objectManager->getObject(
             SchemaLocator::class,
             [
