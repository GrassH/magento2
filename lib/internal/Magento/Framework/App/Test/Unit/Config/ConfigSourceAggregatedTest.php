<?php
/**
 * Copyright © Magento, Inc. All rights reserved.
 * See COPYING.txt for license details.
 */
declare(strict_types=1);

namespace Magento\Framework\App\Test\Unit\Config;

use Magento\Framework\App\Config\ConfigSourceAggregated;
use Magento\Framework\App\Config\ConfigSourceInterface;
use PHPUnit\Framework\MockObject\MockObject;
use PHPUnit\Framework\TestCase;

class ConfigSourceAggregatedTest extends TestCase
{
    /**
<<<<<<< HEAD
     * @var ConfigSourceInterface|\PHPUnit\Framework\MockObject\MockObject
=======
     * @var ConfigSourceInterface|MockObject
>>>>>>> 5ce65294
     */
    private $sourceMock;

    /**
<<<<<<< HEAD
     * @var ConfigSourceInterface|\PHPUnit\Framework\MockObject\MockObject
=======
     * @var ConfigSourceInterface|MockObject
>>>>>>> 5ce65294
     */
    private $sourceMockTwo;

    /**
     * @var ConfigSourceAggregated
     */
    private $source;

<<<<<<< HEAD
    protected function setUp(): void
=======
    public function setUp(): void
>>>>>>> 5ce65294
    {
        $this->sourceMock = $this->getMockBuilder(ConfigSourceInterface::class)
            ->getMockForAbstractClass();
        $this->sourceMockTwo = $this->getMockBuilder(ConfigSourceInterface::class)
            ->getMockForAbstractClass();

        $sources = [
            [
                'source' => $this->sourceMockTwo,
                'sortOrder' => 100
            ],
            [
                'source' => $this->sourceMock,
                'sortOrder' => 10
            ],

        ];

        $this->source = new ConfigSourceAggregated($sources);
    }

    public function testGet()
    {
        $path = 'path';
        $this->sourceMock->expects($this->once())
            ->method('get')
            ->with($path)
            ->willReturn(['key' => 'value1', 'test' => false]);
        $this->sourceMockTwo->expects($this->once())
            ->method('get')
            ->with($path)
            ->willReturn(['key' => 'value2']);
        $this->assertEquals(
            [
                'test' => false,
                'key' => 'value2'
            ],
            $this->source->get($path)
        );
    }
}<|MERGE_RESOLUTION|>--- conflicted
+++ resolved
@@ -15,20 +15,12 @@
 class ConfigSourceAggregatedTest extends TestCase
 {
     /**
-<<<<<<< HEAD
-     * @var ConfigSourceInterface|\PHPUnit\Framework\MockObject\MockObject
-=======
      * @var ConfigSourceInterface|MockObject
->>>>>>> 5ce65294
      */
     private $sourceMock;
 
     /**
-<<<<<<< HEAD
-     * @var ConfigSourceInterface|\PHPUnit\Framework\MockObject\MockObject
-=======
      * @var ConfigSourceInterface|MockObject
->>>>>>> 5ce65294
      */
     private $sourceMockTwo;
 
@@ -37,11 +29,7 @@
      */
     private $source;
 
-<<<<<<< HEAD
-    protected function setUp(): void
-=======
     public function setUp(): void
->>>>>>> 5ce65294
     {
         $this->sourceMock = $this->getMockBuilder(ConfigSourceInterface::class)
             ->getMockForAbstractClass();
