--- conflicted
+++ resolved
@@ -31,20 +31,12 @@
     protected $model;
 
     /**
-<<<<<<< HEAD
-     * @var \Magento\Framework\Config\FileResolverInterface|\PHPUnit\Framework\MockObject\MockObject
-=======
      * @var FileResolverInterface|MockObject
->>>>>>> 5ce65294
      */
     protected $fileResolverMock;
 
     /**
-<<<<<<< HEAD
-     * @var \Magento\Framework\App\Config\Initial\Converter|\PHPUnit\Framework\MockObject\MockObject
-=======
      * @var Converter|MockObject
->>>>>>> 5ce65294
      */
     protected $converterMock;
 
@@ -54,29 +46,17 @@
     protected $filePath;
 
     /**
-<<<<<<< HEAD
-     * @var \Magento\Framework\Config\ValidationStateInterface|\PHPUnit\Framework\MockObject\MockObject
-=======
      * @var ValidationStateInterface|MockObject
->>>>>>> 5ce65294
      */
     protected $validationStateMock;
 
     /**
-<<<<<<< HEAD
-     * @var \Magento\Framework\App\Config\Initial\SchemaLocator|\PHPUnit\Framework\MockObject\MockObject
-=======
      * @var SchemaLocator|MockObject
->>>>>>> 5ce65294
      */
     protected $schemaLocatorMock;
 
     /**
-<<<<<<< HEAD
-     * @var \Magento\Framework\Config\DomFactory|\PHPUnit\Framework\MockObject\MockObject
-=======
      * @var DomFactory|MockObject
->>>>>>> 5ce65294
      */
     protected $domFactoryMock;
 
@@ -93,13 +73,8 @@
         $this->validationStateMock = $this->createMock(ValidationStateInterface::class);
         $this->validationStateMock->expects($this->any())
             ->method('isValidationRequired')
-<<<<<<< HEAD
-            ->willReturn(true);
-        $this->domFactoryMock = $this->createMock(\Magento\Framework\Config\DomFactory::class);
-=======
             ->will($this->returnValue(true));
         $this->domFactoryMock = $this->createMock(DomFactory::class);
->>>>>>> 5ce65294
     }
 
     public function testConstructor()
@@ -116,7 +91,7 @@
         $this->fileResolverMock->expects($this->at(0))
             ->method('get')
             ->with('config.xml', 'global')
-            ->willReturn([]);
+            ->will($this->returnValue([]));
 
         $this->assertEquals([], $this->model->read());
     }
@@ -137,12 +112,12 @@
         $this->fileResolverMock->expects($this->at(0))
             ->method('get')
             ->with('config.xml', 'global')
-            ->willReturn($testXmlFilesList);
+            ->will($this->returnValue($testXmlFilesList));
 
         $this->converterMock->expects($this->once())
             ->method('convert')
             ->with($this->anything())
-            ->willReturn($expectedConfig);
+            ->will($this->returnValue($expectedConfig));
 
         $this->assertEquals($expectedConfig, $this->model->read());
     }
@@ -170,14 +145,8 @@
      */
     public function testReadInvalidConfig()
     {
-<<<<<<< HEAD
-        $this->expectException(\Magento\Framework\Exception\LocalizedException::class);
-        $this->expectExceptionMessage('Verify the XML and try again.');
-
-=======
         $this->expectException('Magento\Framework\Exception\LocalizedException');
         $this->expectExceptionMessage('Verify the XML and try again.');
->>>>>>> 5ce65294
         $this->createModelAndVerifyConstructor();
         $this->prepareDomFactoryMock();
         $testXmlFilesList = [
@@ -189,12 +158,12 @@
         $this->fileResolverMock->expects($this->at(0))
             ->method('get')
             ->with('config.xml', 'global')
-            ->willReturn($testXmlFilesList);
+            ->will($this->returnValue($testXmlFilesList));
 
         $this->converterMock->expects($this->never())
             ->method('convert')
             ->with($this->anything())
-            ->willReturn($expectedConfig);
+            ->will($this->returnValue($expectedConfig));
 
         $this->model->read();
     }
@@ -202,7 +171,7 @@
     private function createModelAndVerifyConstructor()
     {
         $schemaFile = $this->filePath . 'config.xsd';
-        $this->schemaLocatorMock->expects($this->once())->method('getSchema')->willReturn($schemaFile);
+        $this->schemaLocatorMock->expects($this->once())->method('getSchema')->will($this->returnValue($schemaFile));
         $this->model = $this->objectManager->getObject(
             Reader::class,
             [
