<?php
/**
 * Copyright © Magento, Inc. All rights reserved.
 * See COPYING.txt for license details.
 */
declare(strict_types=1);

namespace Magento\Framework\App\Test\Unit\Config;

use Magento\Framework\App\Config\ScopeCodeResolver;
use Magento\Framework\App\ScopeInterface;
use Magento\Framework\App\ScopeResolverInterface;
use Magento\Framework\App\ScopeResolverPool;
use PHPUnit\Framework\MockObject\MockObject;
use PHPUnit\Framework\TestCase;

class ScopeCodeResolverTest extends TestCase
{
    /**
<<<<<<< HEAD
     * @var ScopeResolverPool|\PHPUnit\Framework\MockObject\MockObject
=======
     * @var ScopeResolverPool|MockObject
>>>>>>> 5ce65294
     */
    private $scopeResolverPool;

    /**
<<<<<<< HEAD
     * @var ScopeResolverInterface|\PHPUnit\Framework\MockObject\MockObject
=======
     * @var ScopeResolverInterface|MockObject
>>>>>>> 5ce65294
     */
    private $scopeResolver;

    /**
<<<<<<< HEAD
     * @var ScopeInterface|\PHPUnit\Framework\MockObject\MockObject
=======
     * @var ScopeInterface|MockObject
>>>>>>> 5ce65294
     */
    private $scope;

    /**
     * @var ScopeCodeResolver
     */
    private $scopeCodeResolver;

<<<<<<< HEAD
    protected function setUp(): void
=======
    public function setUp(): void
>>>>>>> 5ce65294
    {
        $this->scopeResolverPool = $this->getMockBuilder(ScopeResolverPool::class)
            ->disableOriginalConstructor()
            ->getMock();
        $this->scopeResolver = $this->getMockBuilder(ScopeResolverInterface::class)
            ->disableOriginalConstructor()
            ->getMockForAbstractClass();
        $this->scope = $this->getMockBuilder(ScopeInterface::class)
            ->disableOriginalConstructor()
            ->getMockForAbstractClass();

        $this->scopeCodeResolver = new ScopeCodeResolver($this->scopeResolverPool);
    }

    public function testResolve()
    {
        $scopeType = 'website';
        $scopeCode = 'myWebsite';
        $scopeId = 4;
        $this->scopeResolverPool->expects($this->once())
            ->method('get')
            ->with($scopeType)
            ->willReturn($this->scopeResolver);
        $this->scopeResolver->expects($this->once())
            ->method('getScope')
            ->with($scopeId)
            ->willReturn($this->scope);
        $this->scope->expects($this->once())
            ->method('getCode')
            ->willReturn($scopeCode);
        $this->assertEquals($scopeCode, $this->scopeCodeResolver->resolve($scopeType, $scopeId));
    }
}<|MERGE_RESOLUTION|>--- conflicted
+++ resolved
@@ -17,29 +17,17 @@
 class ScopeCodeResolverTest extends TestCase
 {
     /**
-<<<<<<< HEAD
-     * @var ScopeResolverPool|\PHPUnit\Framework\MockObject\MockObject
-=======
      * @var ScopeResolverPool|MockObject
->>>>>>> 5ce65294
      */
     private $scopeResolverPool;
 
     /**
-<<<<<<< HEAD
-     * @var ScopeResolverInterface|\PHPUnit\Framework\MockObject\MockObject
-=======
      * @var ScopeResolverInterface|MockObject
->>>>>>> 5ce65294
      */
     private $scopeResolver;
 
     /**
-<<<<<<< HEAD
-     * @var ScopeInterface|\PHPUnit\Framework\MockObject\MockObject
-=======
      * @var ScopeInterface|MockObject
->>>>>>> 5ce65294
      */
     private $scope;
 
@@ -48,11 +36,7 @@
      */
     private $scopeCodeResolver;
 
-<<<<<<< HEAD
-    protected function setUp(): void
-=======
     public function setUp(): void
->>>>>>> 5ce65294
     {
         $this->scopeResolverPool = $this->getMockBuilder(ScopeResolverPool::class)
             ->disableOriginalConstructor()
