--- conflicted
+++ resolved
@@ -38,15 +38,8 @@
     protected function setUp()
     {
         $helper = new \Magento\Framework\TestFramework\Unit\Helper\ObjectManager($this);
-<<<<<<< HEAD
-        $this->_readerPool = $this->getMockForAbstractClass(
-            \Magento\Framework\App\Config\Scope\ReaderPoolInterface::class
-        );
-        $this->_reader = $this->getMockForAbstractClass(\Magento\Framework\App\Config\Scope\ReaderInterface::class);
-=======
         $this->_readerPool = $this->getMockForAbstractClass(ReaderPoolInterface::class);
         $this->_reader = $this->getMockForAbstractClass(ReaderInterface::class);
->>>>>>> f5539378
         $this->_dataFactory = $this->getMockBuilder(
             \Magento\Framework\App\Config\DataFactory::class
         )->disableOriginalConstructor()->getMock();
