--- conflicted
+++ resolved
@@ -34,15 +34,9 @@
     private $_cache;
 
     /**
-<<<<<<< HEAD
-     * @var \Magento\Framework\Json\JsonInterface|\PHPUnit_Framework_MockObject_MockObject
-     */
-    private $jsonMock;
-=======
      * @var \Magento\Framework\Serialize\SerializerInterface|\PHPUnit_Framework_MockObject_MockObject
      */
     private $serializerMock;
->>>>>>> 8578eeca
 
     /**
      * @var \Magento\Framework\App\Config\ScopePool
@@ -67,13 +61,8 @@
                 'cacheId' => 'test_cache_id'
             ]
         );
-<<<<<<< HEAD
-        $this->jsonMock = $this->getMock(\Magento\Framework\Json\JsonInterface::class);
-        $objectManager->setBackwardCompatibleProperty($this->_object, 'json', $this->jsonMock);
-=======
         $this->serializerMock = $this->getMock(\Magento\Framework\Serialize\SerializerInterface::class);
         $objectManager->setBackwardCompatibleProperty($this->_object, 'serializer', $this->serializerMock);
->>>>>>> 8578eeca
 
         $requestMock = $this->getMockBuilder(\Magento\Framework\App\RequestInterface::class)
             ->disableOriginalConstructor()
@@ -125,11 +114,7 @@
             ->with('testScope')
             ->willReturn($data);
         $jsonString = json_encode($data);
-<<<<<<< HEAD
-        $this->jsonMock->method('encode')
-=======
         $this->serializerMock->method('serialize')
->>>>>>> 8578eeca
             ->with($data)
             ->willReturn($jsonString);
         $this->_cache->expects($this->once())
@@ -183,11 +168,7 @@
             ->method('load')
             ->with($cacheKey)
             ->willReturn($cachedData);
-<<<<<<< HEAD
-        $this->jsonMock->method('decode')
-=======
         $this->serializerMock->method('unserialize')
->>>>>>> 8578eeca
             ->willReturn($data);
         $configData = $this->getMock(\Magento\Framework\App\Config\Data::class, [], [], '', false);
         $this->_dataFactory->expects($this->once())
