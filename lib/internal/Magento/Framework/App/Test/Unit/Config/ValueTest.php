--- conflicted
+++ resolved
@@ -23,29 +23,17 @@
     protected $model;
 
     /**
-<<<<<<< HEAD
-     * @var \Magento\Framework\Event\ManagerInterface|\PHPUnit\Framework\MockObject\MockObject
-=======
      * @var ManagerInterface|MockObject
->>>>>>> 5ce65294
      */
     protected $eventManagerMock;
 
     /**
-<<<<<<< HEAD
-     * @var \Magento\Framework\App\Config\ScopeConfigInterface|\PHPUnit\Framework\MockObject\MockObject
-=======
      * @var ScopeConfigInterface|MockObject
->>>>>>> 5ce65294
      */
     protected $configMock;
 
     /**
-<<<<<<< HEAD
-     * @var \Magento\Framework\App\Cache\TypeListInterface|\PHPUnit\Framework\MockObject\MockObject
-=======
      * @var TypeListInterface|MockObject
->>>>>>> 5ce65294
      */
     protected $cacheTypeListMock;
 
@@ -83,8 +71,8 @@
         )->with(
             null,
             'default'
-        )->willReturn(
-            'old_value'
+        )->will(
+            $this->returnValue('old_value')
         );
 
         $this->assertEquals('old_value', $this->model->getOldValue());
@@ -105,8 +93,8 @@
         )->with(
             null,
             'default'
-        )->willReturn(
-            $oldValue
+        )->will(
+            $this->returnValue($oldValue)
         );
 
         $this->model->setValue($value);
