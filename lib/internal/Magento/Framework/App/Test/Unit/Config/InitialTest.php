--- conflicted
+++ resolved
@@ -27,11 +27,7 @@
     private $config;
 
     /**
-<<<<<<< HEAD
-     * @var \Magento\Framework\App\Cache\Type\Config|\PHPUnit\Framework\MockObject\MockObject
-=======
      * @var Config|MockObject
->>>>>>> 5ce65294
      */
     private $cacheMock;
 
