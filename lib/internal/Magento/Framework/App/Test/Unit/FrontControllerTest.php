--- conflicted
+++ resolved
@@ -5,11 +5,7 @@
  */
 namespace Magento\Framework\App\Test\Unit;
 
-<<<<<<< HEAD
 use Magento\Framework\Exception\NotFoundException;
-=======
-use Magento\Framework\App\Action\NotFoundException;
->>>>>>> 7d5fec50
 use Magento\Framework\App\State;
 
 class FrontControllerTest extends \PHPUnit_Framework_TestCase
@@ -198,11 +194,7 @@
             ->willThrowException(
                 new \Magento\Framework\Exception\LocalizedException(new \Magento\Framework\Phrase($message))
             );
-<<<<<<< HEAD
-        $controllerInstance->expects($this->once())->method('getDefaultRedirect')->willReturn($this->resultRedirect);
-=======
         $controllerInstance->expects($this->once())->method('getDefaultResult')->willReturn($this->resultRedirect);
->>>>>>> 7d5fec50
 
         $this->router->expects($this->once())
             ->method('match')
@@ -246,11 +238,7 @@
             ->method('dispatch')
             ->with($this->request)
             ->willThrowException(new \Exception(new \Magento\Framework\Phrase($exceptionMessage)));
-<<<<<<< HEAD
-        $controllerInstance->expects($this->once())->method('getDefaultRedirect')->willReturn($this->resultRedirect);
-=======
         $controllerInstance->expects($this->once())->method('getDefaultResult')->willReturn($this->resultRedirect);
->>>>>>> 7d5fec50
 
         $this->router->expects($this->once())
             ->method('match')
