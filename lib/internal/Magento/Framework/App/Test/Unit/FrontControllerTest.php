<?php
/**
 * Copyright © Magento, Inc. All rights reserved.
 * See COPYING.txt for license details.
 */
declare(strict_types=1);

namespace Magento\Framework\App\Test\Unit;

use Magento\Framework\App\Action\Action;
use Magento\Framework\App\Area;
use Magento\Framework\App\AreaInterface;
use Magento\Framework\App\AreaList;
use Magento\Framework\App\FrontController;
use Magento\Framework\App\Request\InvalidRequestException;
use Magento\Framework\App\Request\ValidatorInterface;
use Magento\Framework\App\Response\Http;
use Magento\Framework\App\RouterInterface;
use Magento\Framework\App\RouterList;
use Magento\Framework\App\State;
use Magento\Framework\Exception\NotFoundException;
use Magento\Framework\Message\ManagerInterface as MessageManager;
use Magento\Framework\Phrase;
use PHPUnit\Framework\MockObject\MockObject;
use PHPUnit\Framework\TestCase;
use Psr\Log\LoggerInterface;

/**
 * @SuppressWarnings(PHPMD.CouplingBetweenObjects)
 */
class FrontControllerTest extends TestCase
{
    /**
     * @var FrontController
     */
    protected $model;

    /**
<<<<<<< HEAD
     * @var \PHPUnit\Framework\MockObject\MockObject
=======
     * @var MockObject
>>>>>>> 5ce65294
     */
    protected $request;

    /**
<<<<<<< HEAD
     * @var \PHPUnit\Framework\MockObject\MockObject
=======
     * @var MockObject
>>>>>>> 5ce65294
     */
    protected $routerList;

    /**
<<<<<<< HEAD
     * @var \PHPUnit\Framework\MockObject\MockObject
=======
     * @var MockObject
>>>>>>> 5ce65294
     */
    protected $router;

    /**
<<<<<<< HEAD
     * @var \PHPUnit\Framework\MockObject\MockObject|\Magento\Framework\App\Response\Http
=======
     * @var MockObject|Http
>>>>>>> 5ce65294
     */
    protected $response;

    /**
     * @var MockObject|ValidatorInterface
     */
    private $requestValidator;

    /**
     * @var MockObject|\MessageManager
     */
    private $messages;

    /**
     * @var MockObject|\LoggerInterface
     */
    private $logger;

    /**
     * @var MockObject|AreaList
     */
    private $areaListMock;

    /**
     * @var MockObject|State
     */
    private $appStateMock;

    /**
     * @var MockObject|AreaInterface
     */
    private $areaMock;

    protected function setUp(): void
    {
        $this->request = $this->getMockBuilder(\Magento\Framework\App\Request\Http::class)
            ->disableOriginalConstructor()
            ->setMethods(['isDispatched', 'setDispatched', 'initForward', 'setActionName'])
            ->getMock();

<<<<<<< HEAD
        $this->router = $this->createMock(\Magento\Framework\App\RouterInterface::class);
        $this->routerList = $this->createMock(\Magento\Framework\App\RouterList::class);
        $this->response = $this->createMock(\Magento\Framework\App\Response\Http::class);
        $this->requestValidator = $this->getMockForAbstractClass(ValidatorInterface::class);
=======
        $this->router = $this->createMock(RouterInterface::class);
        $this->routerList = $this->createMock(RouterList::class);
        $this->response = $this->createMock(Http::class);
        $this->requestValidator = $this->createMock(ValidatorInterface::class);
>>>>>>> 5ce65294
        $this->messages = $this->createMock(MessageManager::class);
        $this->logger = $this->getMockForAbstractClass(LoggerInterface::class);
        $this->appStateMock  = $this->getMockBuilder(State::class)
            ->disableOriginalConstructor()
            ->getMock();
        $this->areaListMock = $this->createMock(AreaList::class);
<<<<<<< HEAD
        $this->areaMock = $this->getMockForAbstractClass(AreaInterface::class);
        $this->model = new \Magento\Framework\App\FrontController(
=======
        $this->areaMock = $this->createMock(AreaInterface::class);
        $this->model = new FrontController(
>>>>>>> 5ce65294
            $this->routerList,
            $this->response,
            $this->requestValidator,
            $this->messages,
            $this->logger,
            $this->appStateMock,
            $this->areaListMock
        );
    }

<<<<<<< HEAD
    /**
     */
    public function testDispatchThrowException()
    {
        $this->expectException(\LogicException::class);
        $this->expectExceptionMessage('Front controller reached 100 router match iterations');

=======
    public function testDispatchThrowException()
    {
        $this->expectException('LogicException');
        $this->expectExceptionMessage('Front controller reached 100 router match iterations');
>>>>>>> 5ce65294
        $validCounter = 0;
        $callbackValid = function () use (&$validCounter) {
            $validCounter++;
            return $validCounter % 10 ? false : true;
        };
        $this->routerList->expects($this->any())->method('valid')->willReturnCallback($callbackValid);

        $this->router->expects($this->any())
            ->method('match')
            ->with($this->request)
            ->willReturn(false);

        $this->routerList->expects($this->any())
            ->method('current')
            ->willReturn($this->router);

        $this->request->expects($this->any())->method('isDispatched')->willReturn(false);

        $this->model->dispatch($this->request);
    }

    /**
     * Check adding validation failure message to debug log.
     */
    public function testAddingValidationFailureMessageToDebugLog()
    {
        $exceptionMessage = 'exception_message';
        $exception = new InvalidRequestException($exceptionMessage);

        $this->appStateMock->expects($this->any())->method('getAreaCode')->willReturn('frontend');
        $this->areaMock->expects($this->at(0))->method('load')->with(Area::PART_DESIGN)->willReturnSelf();
        $this->areaMock->expects($this->at(1))->method('load')->with(Area::PART_TRANSLATE)->willReturnSelf();
        $this->areaListMock->expects($this->any())->method('getArea')->willReturn($this->areaMock);
        $this->routerList->expects($this->any())
            ->method('valid')
            ->willReturn(true);

        $response = $this->createMock(Http::class);
        $controllerInstance = $this->getMockBuilder(Action::class)
            ->disableOriginalConstructor()
            ->getMock();
        $controllerInstance->expects($this->any())
            ->method('dispatch')
            ->with($this->request)
            ->willReturn($response);
        $this->router->expects($this->at(0))
            ->method('match')
            ->with($this->request)
            ->willReturn(false);
        $this->router->expects($this->at(1))
            ->method('match')
            ->with($this->request)
            ->willReturn($controllerInstance);

        $this->routerList->expects($this->any())
            ->method('current')
            ->willReturn($this->router);

        $this->request->expects($this->at(0))->method('isDispatched')->willReturn(false);
        $this->request->expects($this->at(1))->method('setDispatched')->with(true);
        $this->request->expects($this->at(2))->method('isDispatched')->willReturn(true);

        $this->requestValidator->expects($this->once())
            ->method('validate')->with($this->request, $controllerInstance)->willThrowException($exception);
        $this->logger->expects($this->once())->method('debug')->with(
            'Request validation failed for action "'
            . get_class($controllerInstance) . '"',
            ["exception" => $exception]
        );

        $this->assertEquals($exceptionMessage, $this->model->dispatch($this->request));
    }

    public function testDispatched()
    {
        $this->routerList->expects($this->any())
            ->method('valid')
            ->willReturn(true);

        $response = $this->createMock(Http::class);
        $controllerInstance = $this->getMockBuilder(Action::class)
            ->disableOriginalConstructor()
            ->getMock();
        $controllerInstance->expects($this->any())
            ->method('dispatch')
            ->with($this->request)
            ->willReturn($response);
        $this->router->expects($this->at(0))
            ->method('match')
            ->with($this->request)
            ->willReturn(false);
        $this->router->expects($this->at(1))
            ->method('match')
            ->with($this->request)
            ->willReturn($controllerInstance);

        $this->routerList->expects($this->any())
            ->method('current')
            ->willReturn($this->router);

        $this->request->expects($this->at(0))->method('isDispatched')->willReturn(false);
        $this->request->expects($this->at(1))->method('setDispatched')->with(true);
        $this->request->expects($this->at(2))->method('isDispatched')->willReturn(true);

        $this->assertEquals($response, $this->model->dispatch($this->request));
    }

    public function testDispatchedNotFoundException()
    {
        $this->routerList->expects($this->any())
            ->method('valid')
            ->willReturn(true);

        $response = $this->createMock(Http::class);
        $controllerInstance = $this->getMockBuilder(Action::class)
            ->disableOriginalConstructor()
            ->getMock();
        $controllerInstance->expects($this->any())
            ->method('dispatch')
            ->with($this->request)
            ->willReturn($response);
        $this->router->expects($this->at(0))
            ->method('match')
            ->with($this->request)
            ->willThrowException(new NotFoundException(new Phrase('Page not found.')));
        $this->router->expects($this->at(1))
            ->method('match')
            ->with($this->request)
            ->willReturn($controllerInstance);

        $this->routerList->expects($this->any())
            ->method('current')
            ->willReturn($this->router);

        $this->request->expects($this->at(0))->method('isDispatched')->willReturn(false);
        $this->request->expects($this->at(1))->method('initForward');
        $this->request->expects($this->at(2))->method('setActionName')->with('noroute');
        $this->request->expects($this->at(3))->method('setDispatched')->with(false);
        $this->request->expects($this->at(4))->method('isDispatched')->willReturn(false);
        $this->request->expects($this->at(5))->method('setDispatched')->with(true);
        $this->request->expects($this->at(6))->method('isDispatched')->willReturn(true);

        $this->assertEquals($response, $this->model->dispatch($this->request));
    }
}<|MERGE_RESOLUTION|>--- conflicted
+++ resolved
@@ -36,38 +36,22 @@
     protected $model;
 
     /**
-<<<<<<< HEAD
-     * @var \PHPUnit\Framework\MockObject\MockObject
-=======
      * @var MockObject
->>>>>>> 5ce65294
      */
     protected $request;
 
     /**
-<<<<<<< HEAD
-     * @var \PHPUnit\Framework\MockObject\MockObject
-=======
      * @var MockObject
->>>>>>> 5ce65294
      */
     protected $routerList;
 
     /**
-<<<<<<< HEAD
-     * @var \PHPUnit\Framework\MockObject\MockObject
-=======
      * @var MockObject
->>>>>>> 5ce65294
      */
     protected $router;
 
     /**
-<<<<<<< HEAD
-     * @var \PHPUnit\Framework\MockObject\MockObject|\Magento\Framework\App\Response\Http
-=======
      * @var MockObject|Http
->>>>>>> 5ce65294
      */
     protected $response;
 
@@ -108,30 +92,18 @@
             ->setMethods(['isDispatched', 'setDispatched', 'initForward', 'setActionName'])
             ->getMock();
 
-<<<<<<< HEAD
-        $this->router = $this->createMock(\Magento\Framework\App\RouterInterface::class);
-        $this->routerList = $this->createMock(\Magento\Framework\App\RouterList::class);
-        $this->response = $this->createMock(\Magento\Framework\App\Response\Http::class);
-        $this->requestValidator = $this->getMockForAbstractClass(ValidatorInterface::class);
-=======
         $this->router = $this->createMock(RouterInterface::class);
         $this->routerList = $this->createMock(RouterList::class);
         $this->response = $this->createMock(Http::class);
         $this->requestValidator = $this->createMock(ValidatorInterface::class);
->>>>>>> 5ce65294
         $this->messages = $this->createMock(MessageManager::class);
-        $this->logger = $this->getMockForAbstractClass(LoggerInterface::class);
+        $this->logger = $this->createMock(LoggerInterface::class);
         $this->appStateMock  = $this->getMockBuilder(State::class)
             ->disableOriginalConstructor()
             ->getMock();
         $this->areaListMock = $this->createMock(AreaList::class);
-<<<<<<< HEAD
-        $this->areaMock = $this->getMockForAbstractClass(AreaInterface::class);
-        $this->model = new \Magento\Framework\App\FrontController(
-=======
         $this->areaMock = $this->createMock(AreaInterface::class);
         $this->model = new FrontController(
->>>>>>> 5ce65294
             $this->routerList,
             $this->response,
             $this->requestValidator,
@@ -142,37 +114,27 @@
         );
     }
 
-<<<<<<< HEAD
-    /**
-     */
-    public function testDispatchThrowException()
-    {
-        $this->expectException(\LogicException::class);
-        $this->expectExceptionMessage('Front controller reached 100 router match iterations');
-
-=======
     public function testDispatchThrowException()
     {
         $this->expectException('LogicException');
         $this->expectExceptionMessage('Front controller reached 100 router match iterations');
->>>>>>> 5ce65294
         $validCounter = 0;
         $callbackValid = function () use (&$validCounter) {
             $validCounter++;
             return $validCounter % 10 ? false : true;
         };
-        $this->routerList->expects($this->any())->method('valid')->willReturnCallback($callbackValid);
+        $this->routerList->expects($this->any())->method('valid')->will($this->returnCallback($callbackValid));
 
         $this->router->expects($this->any())
             ->method('match')
             ->with($this->request)
-            ->willReturn(false);
-
-        $this->routerList->expects($this->any())
-            ->method('current')
-            ->willReturn($this->router);
-
-        $this->request->expects($this->any())->method('isDispatched')->willReturn(false);
+            ->will($this->returnValue(false));
+
+        $this->routerList->expects($this->any())
+            ->method('current')
+            ->will($this->returnValue($this->router));
+
+        $this->request->expects($this->any())->method('isDispatched')->will($this->returnValue(false));
 
         $this->model->dispatch($this->request);
     }
@@ -188,10 +150,10 @@
         $this->appStateMock->expects($this->any())->method('getAreaCode')->willReturn('frontend');
         $this->areaMock->expects($this->at(0))->method('load')->with(Area::PART_DESIGN)->willReturnSelf();
         $this->areaMock->expects($this->at(1))->method('load')->with(Area::PART_TRANSLATE)->willReturnSelf();
-        $this->areaListMock->expects($this->any())->method('getArea')->willReturn($this->areaMock);
+        $this->areaListMock->expects($this->any())->method('getArea')->will($this->returnValue($this->areaMock));
         $this->routerList->expects($this->any())
             ->method('valid')
-            ->willReturn(true);
+            ->will($this->returnValue(true));
 
         $response = $this->createMock(Http::class);
         $controllerInstance = $this->getMockBuilder(Action::class)
@@ -200,23 +162,23 @@
         $controllerInstance->expects($this->any())
             ->method('dispatch')
             ->with($this->request)
-            ->willReturn($response);
+            ->will($this->returnValue($response));
         $this->router->expects($this->at(0))
             ->method('match')
             ->with($this->request)
-            ->willReturn(false);
+            ->will($this->returnValue(false));
         $this->router->expects($this->at(1))
             ->method('match')
             ->with($this->request)
-            ->willReturn($controllerInstance);
-
-        $this->routerList->expects($this->any())
-            ->method('current')
-            ->willReturn($this->router);
-
-        $this->request->expects($this->at(0))->method('isDispatched')->willReturn(false);
+            ->will($this->returnValue($controllerInstance));
+
+        $this->routerList->expects($this->any())
+            ->method('current')
+            ->will($this->returnValue($this->router));
+
+        $this->request->expects($this->at(0))->method('isDispatched')->will($this->returnValue(false));
         $this->request->expects($this->at(1))->method('setDispatched')->with(true);
-        $this->request->expects($this->at(2))->method('isDispatched')->willReturn(true);
+        $this->request->expects($this->at(2))->method('isDispatched')->will($this->returnValue(true));
 
         $this->requestValidator->expects($this->once())
             ->method('validate')->with($this->request, $controllerInstance)->willThrowException($exception);
@@ -233,7 +195,7 @@
     {
         $this->routerList->expects($this->any())
             ->method('valid')
-            ->willReturn(true);
+            ->will($this->returnValue(true));
 
         $response = $this->createMock(Http::class);
         $controllerInstance = $this->getMockBuilder(Action::class)
@@ -242,23 +204,23 @@
         $controllerInstance->expects($this->any())
             ->method('dispatch')
             ->with($this->request)
-            ->willReturn($response);
+            ->will($this->returnValue($response));
         $this->router->expects($this->at(0))
             ->method('match')
             ->with($this->request)
-            ->willReturn(false);
+            ->will($this->returnValue(false));
         $this->router->expects($this->at(1))
             ->method('match')
             ->with($this->request)
-            ->willReturn($controllerInstance);
-
-        $this->routerList->expects($this->any())
-            ->method('current')
-            ->willReturn($this->router);
-
-        $this->request->expects($this->at(0))->method('isDispatched')->willReturn(false);
+            ->will($this->returnValue($controllerInstance));
+
+        $this->routerList->expects($this->any())
+            ->method('current')
+            ->will($this->returnValue($this->router));
+
+        $this->request->expects($this->at(0))->method('isDispatched')->will($this->returnValue(false));
         $this->request->expects($this->at(1))->method('setDispatched')->with(true);
-        $this->request->expects($this->at(2))->method('isDispatched')->willReturn(true);
+        $this->request->expects($this->at(2))->method('isDispatched')->will($this->returnValue(true));
 
         $this->assertEquals($response, $this->model->dispatch($this->request));
     }
@@ -267,7 +229,7 @@
     {
         $this->routerList->expects($this->any())
             ->method('valid')
-            ->willReturn(true);
+            ->will($this->returnValue(true));
 
         $response = $this->createMock(Http::class);
         $controllerInstance = $this->getMockBuilder(Action::class)
@@ -276,7 +238,7 @@
         $controllerInstance->expects($this->any())
             ->method('dispatch')
             ->with($this->request)
-            ->willReturn($response);
+            ->will($this->returnValue($response));
         $this->router->expects($this->at(0))
             ->method('match')
             ->with($this->request)
@@ -284,19 +246,19 @@
         $this->router->expects($this->at(1))
             ->method('match')
             ->with($this->request)
-            ->willReturn($controllerInstance);
-
-        $this->routerList->expects($this->any())
-            ->method('current')
-            ->willReturn($this->router);
-
-        $this->request->expects($this->at(0))->method('isDispatched')->willReturn(false);
+            ->will($this->returnValue($controllerInstance));
+
+        $this->routerList->expects($this->any())
+            ->method('current')
+            ->will($this->returnValue($this->router));
+
+        $this->request->expects($this->at(0))->method('isDispatched')->will($this->returnValue(false));
         $this->request->expects($this->at(1))->method('initForward');
         $this->request->expects($this->at(2))->method('setActionName')->with('noroute');
         $this->request->expects($this->at(3))->method('setDispatched')->with(false);
-        $this->request->expects($this->at(4))->method('isDispatched')->willReturn(false);
+        $this->request->expects($this->at(4))->method('isDispatched')->will($this->returnValue(false));
         $this->request->expects($this->at(5))->method('setDispatched')->with(true);
-        $this->request->expects($this->at(6))->method('isDispatched')->willReturn(true);
+        $this->request->expects($this->at(6))->method('isDispatched')->will($this->returnValue(true));
 
         $this->assertEquals($response, $this->model->dispatch($this->request));
     }
