--- conflicted
+++ resolved
@@ -27,47 +27,27 @@
     protected $_model;
 
     /**
-<<<<<<< HEAD
-     * @var \PHPUnit\Framework\MockObject\MockObject
-=======
      * @var MockObject
->>>>>>> 5ce65294
      */
     protected $_configScopeMock;
 
     /**
-<<<<<<< HEAD
-     * @var \Magento\Framework\App\State|\PHPUnit\Framework\MockObject\MockObject
-=======
      * @var State|MockObject
->>>>>>> 5ce65294
      */
     protected $_stateMock;
 
     /**
-<<<<<<< HEAD
-     * @var \Magento\Framework\App\Console\Request|\PHPUnit\Framework\MockObject\MockObject
-=======
      * @var Request|MockObject
->>>>>>> 5ce65294
      */
     protected $_request;
 
     /**
-<<<<<<< HEAD
-     * @var \Magento\Framework\App\Console\Response|\PHPUnit\Framework\MockObject\MockObject
-=======
      * @var Response|MockObject
->>>>>>> 5ce65294
      */
     protected $_responseMock;
 
     /**
-<<<<<<< HEAD
-     * @var \Magento\Framework\ObjectManagerInterface|\PHPUnit\Framework\MockObject\MockObject
-=======
      * @var ObjectManagerInterface|MockObject
->>>>>>> 5ce65294
      */
     private $objectManager;
 
@@ -88,11 +68,7 @@
     }
 
     /**
-<<<<<<< HEAD
-     * @return \PHPUnit\Framework\MockObject\MockObject
-=======
      * @return MockObject
->>>>>>> 5ce65294
      */
     protected function prepareAreaListMock()
     {
@@ -117,17 +93,10 @@
 
         $this->objectManager->expects($this->any())
             ->method('get')
-<<<<<<< HEAD
-            ->willReturnMap([
-                [\Magento\Framework\ObjectManager\ConfigLoaderInterface::class, $configLoader],
-                [\Magento\Framework\Event\ManagerInterface::class, $eventManagerMock]
-            ]);
-=======
             ->will($this->returnValueMap([
                 [ConfigLoaderInterface::class, $configLoader],
                 [ManagerInterface::class, $eventManagerMock]
             ]));
->>>>>>> 5ce65294
         $crontabConfig = ['config'];
         $configLoader->expects($this->once())
             ->method('load')
