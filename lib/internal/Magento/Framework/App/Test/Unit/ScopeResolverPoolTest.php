<?php
/**
 * Copyright © Magento, Inc. All rights reserved.
 * See COPYING.txt for license details.
 */
declare(strict_types=1);

namespace Magento\Framework\App\Test\Unit;

use Magento\Framework\App\ScopeResolverInterface;
use Magento\Framework\App\ScopeResolverPool;
use Magento\Framework\DataObject;
use Magento\Framework\TestFramework\Unit\Helper\ObjectManager;
use PHPUnit\Framework\TestCase;

class ScopeResolverPoolTest extends TestCase
{
    /**
     * @var ObjectManager
     */
    protected $_helper;

    protected function setUp(): void
    {
        $this->_helper = new ObjectManager($this);
    }

    public function testGet()
    {
        $scope = $this->createMock(ScopeResolverInterface::class);
        $scopeResolver = $this->_helper->getObject(
            ScopeResolverPool::class,
            [
                'scopeResolvers' => ['test' => $scope]
            ]
        );
        $this->assertSame($scope, $scopeResolver->get('test'));
    }

    /**
     * @param string $scope
     *
     * @covers \Magento\Framework\App\ScopeResolverPool::get()
     * @dataProvider testGetExceptionDataProvider
     */
    public function testGetException($scope)
    {
<<<<<<< HEAD
        $this->expectException(\InvalidArgumentException::class);
        $this->expectExceptionMessage('Invalid scope type');

=======
        $this->expectException('InvalidArgumentException');
        $this->expectExceptionMessage('Invalid scope type');
>>>>>>> 5ce65294
        $scopeResolver = $this->_helper->getObject(
            ScopeResolverPool::class,
            [
                'scopeResolvers' => ['test' => new DataObject()]
            ]
        );
        $scopeResolver->get($scope);
    }

    /**
     * @return array
     */
    public function testGetExceptionDataProvider()
    {
        return [
            ['undefined'],
            ['test'],
        ];
    }
}<|MERGE_RESOLUTION|>--- conflicted
+++ resolved
@@ -45,14 +45,8 @@
      */
     public function testGetException($scope)
     {
-<<<<<<< HEAD
-        $this->expectException(\InvalidArgumentException::class);
-        $this->expectExceptionMessage('Invalid scope type');
-
-=======
         $this->expectException('InvalidArgumentException');
         $this->expectExceptionMessage('Invalid scope type');
->>>>>>> 5ce65294
         $scopeResolver = $this->_helper->getObject(
             ScopeResolverPool::class,
             [
