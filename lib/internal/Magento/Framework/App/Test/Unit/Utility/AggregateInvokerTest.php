<?php
/**
 * Copyright © Magento, Inc. All rights reserved.
 * See COPYING.txt for license details.
 */
declare(strict_types=1);

namespace Magento\Framework\App\Test\Unit\Utility;

use Magento\Framework\App\Utility\AggregateInvoker;
use PHPUnit\Framework\AssertionFailedError;
use PHPUnit\Framework\ExpectationFailedException;
use PHPUnit\Framework\IncompleteTestError;
use PHPUnit\Framework\MockObject\MockObject;
use PHPUnit\Framework\OutputError;
use PHPUnit\Framework\SkippedTestError;
use PHPUnit\Framework\Test;
use PHPUnit\Framework\TestCase;

class AggregateInvokerTest extends TestCase
{
    /**
     * @var AggregateInvoker
     */
    protected $_invoker;

    /**
<<<<<<< HEAD
     * @var \PHPUnit\Framework\TestCase|\PHPUnit\Framework\MockObject\MockObject
=======
     * @var TestCase|MockObject
>>>>>>> 5ce65294
     */
    protected $_testCase;

    protected function setUp(): void
    {
        $this->_testCase = $this->createPartialMock(
            Test::class,
            ['run', 'count', 'fail', 'markTestIncomplete', 'markTestSkipped']
        );
        $this->_invoker = new AggregateInvoker($this->_testCase, []);
    }

    /**
     * @dataProvider callbackDataProvider
     *
     * @param string $expectedMessage
     * @param string $expectedMethod
     * @param string $exceptionClass
     * @throws
     */
    public function testMainFlow($expectedMessage, $expectedMethod, $exceptionClass)
    {
        $this->_testCase->expects(
            $this->any()
        )->method(
            $expectedMethod
        )->with(
            $this->stringStartsWith($expectedMessage)
        );
        $this->_invoker->__invoke(
            function () use ($exceptionClass) {
                throw new $exceptionClass('Some meaningful message.');
            },
            [[0]]
        );
    }

    /**
     * @return array
     */
    public function callbackDataProvider()
    {
        return [
            [
                'Passed: 0, Failed: 1, Incomplete: 0, Skipped: 0.',
                'fail',
                AssertionFailedError::class,
            ],
            ['Passed: 0, Failed: 1, Incomplete: 0, Skipped: 0.', 'fail', OutputError::class],
            [
                'Passed: 0, Failed: 1, Incomplete: 0, Skipped: 0.',
                'fail',
                ExpectationFailedException::class
            ],
            [
                'Passed: 0, Failed: 0, Incomplete: 1, Skipped: 0.',
                'markTestIncomplete',
                IncompleteTestError::class
            ],
            [
                'Passed: 0, Failed: 0, Incomplete: 0, Skipped: 1.',
                'markTestSkipped',
                SkippedTestError::class
            ]
        ];
    }
}<|MERGE_RESOLUTION|>--- conflicted
+++ resolved
@@ -25,11 +25,7 @@
     protected $_invoker;
 
     /**
-<<<<<<< HEAD
-     * @var \PHPUnit\Framework\TestCase|\PHPUnit\Framework\MockObject\MockObject
-=======
      * @var TestCase|MockObject
->>>>>>> 5ce65294
      */
     protected $_testCase;
 
