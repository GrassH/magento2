<?php
/**
 * Copyright © Magento, Inc. All rights reserved.
 * See COPYING.txt for license details.
 */
declare(strict_types=1);

namespace Magento\Framework\App\Test\Unit\Utility;

use Magento\Framework\App\Utility\Files;
use Magento\Framework\Component\ComponentRegistrar;
use Magento\Framework\Component\DirSearch;
use Magento\Framework\TestFramework\Unit\Helper\ObjectManager;
use PHPUnit\Framework\MockObject\MockObject;
use PHPUnit\Framework\TestCase;

/**
 * Test for Utility/Files class.
 *
 */
class FilesTest extends TestCase
{
    /**
<<<<<<< HEAD
     * @var \Magento\Framework\Component\DirSearch|\PHPUnit\Framework\MockObject\MockObject
=======
     * @var DirSearch|MockObject
>>>>>>> 5ce65294
     */
    private $dirSearchMock;

    protected function setUp(): void
    {
        $objectManager = new ObjectManager($this);
        $this->dirSearchMock = $this->createMock(DirSearch::class);
        $fileUtilities = $objectManager->getObject(
            Files::class,
            [
                'dirSearch' => $this->dirSearchMock
            ]
        );
        Files::setInstance($fileUtilities);
    }

    protected function tearDown(): void
    {
        Files::setInstance();
    }

    public function testGetConfigFiles()
    {
        $this->dirSearchMock->expects($this->once())
            ->method('collectFiles')
            ->with(ComponentRegistrar::MODULE, '/etc/some.file')
            ->willReturn(['/one/some.file', '/two/some.file', 'some.other.file']);

        $expected = ['/one/some.file', '/two/some.file'];
        $actual = Files::init()->getConfigFiles('some.file', ['some.other.file'], false);
        $this->assertSame($expected, $actual);
        // Check that the result is cached (collectFiles() is called only once)
        $this->assertSame($expected, $actual);
    }

    public function testGetDbSchemaFiles()
    {
        $this->dirSearchMock->expects($this->once())
            ->method('collectFiles')
            ->with(ComponentRegistrar::MODULE, '/etc/db_schema.xml')
            ->willReturn(['First/Module/etc/db_schema.xml', 'Second/Module/etc/db_schema.xml']);

        $expected = [
            'First/Module/etc/db_schema.xml' => ['First/Module/etc/db_schema.xml'],
            'Second/Module/etc/db_schema.xml' => ['Second/Module/etc/db_schema.xml'],
        ];
        $actual = Files::init()->getDbSchemaFiles('db_schema.xml', ['Second/Module/etc/db_schema.xml']);
        $this->assertSame($expected, $actual);
    }

    public function testGetLayoutConfigFiles()
    {
        $this->dirSearchMock->expects($this->once())
            ->method('collectFiles')
            ->with(ComponentRegistrar::THEME, '/etc/some.file')
            ->willReturn(['/one/some.file', '/two/some.file']);

        $expected = ['/one/some.file', '/two/some.file'];
        $actual = Files::init()->getLayoutConfigFiles('some.file', false);
        $this->assertSame($expected, $actual);
        // Check that the result is cached (collectFiles() is called only once)
        $this->assertSame($expected, $actual);
    }
}<|MERGE_RESOLUTION|>--- conflicted
+++ resolved
@@ -21,11 +21,7 @@
 class FilesTest extends TestCase
 {
     /**
-<<<<<<< HEAD
-     * @var \Magento\Framework\Component\DirSearch|\PHPUnit\Framework\MockObject\MockObject
-=======
      * @var DirSearch|MockObject
->>>>>>> 5ce65294
      */
     private $dirSearchMock;
 
