<?php
/**
 * Copyright © Magento, Inc. All rights reserved.
 * See COPYING.txt for license details.
 */
declare(strict_types=1);

namespace Magento\Framework\App\Test\Unit;

use Magento\Framework\App\Cache;
use Magento\Framework\App\Cache\Frontend\Pool;
use Magento\Framework\App\Config;
use Magento\Framework\Cache\Frontend\Decorator\Bare;
use Magento\Framework\Cache\Frontend\Decorator\TagScope;
use Magento\Framework\Cache\FrontendInterface;
use PHPUnit\Framework\MockObject\MockObject;
use PHPUnit\Framework\TestCase;

class CacheTest extends TestCase
{
    /**
     * @var Cache
     */
    protected $_model;

    /**
<<<<<<< HEAD
     * @var \PHPUnit\Framework\MockObject\MockObject[]
=======
     * @var MockObject[]
>>>>>>> 5ce65294
     */
    protected $_cacheTypeMocks;

    /**
<<<<<<< HEAD
     * @var \PHPUnit\Framework\MockObject\MockObject
=======
     * @var MockObject
>>>>>>> 5ce65294
     */
    protected $_cacheFrontendMock;

    protected function setUp(): void
    {
        $this->_initCacheTypeMocks();

        $this->_cacheFrontendMock = $this->getMockForAbstractClass(
            FrontendInterface::class,
            [],
            '',
            true,
            true,
            true,
            ['clean']
        );

        $frontendPoolMock = $this->createMock(Pool::class);
        $frontendPoolMock->expects($this->any())->method('valid')->will($this->onConsecutiveCalls(true, false));

        $frontendPoolMock->expects(
            $this->any()
        )->method(
            'current'
        )->willReturn(
            $this->_cacheFrontendMock
        );
        $frontendPoolMock->expects(
            $this->any()
        )->method(
            'get'
        )->with(
<<<<<<< HEAD
            \Magento\Framework\App\Cache\Frontend\Pool::DEFAULT_FRONTEND_ID
        )->willReturn(
            $this->_cacheFrontendMock
=======
            Pool::DEFAULT_FRONTEND_ID
        )->will(
            $this->returnValue($this->_cacheFrontendMock)
>>>>>>> 5ce65294
        );

        $this->_model = new Cache($frontendPoolMock);
    }

    /**
     * Init necessary cache type mocks
     */
    protected function _initCacheTypeMocks()
    {
        $cacheTypes = [
            TagScope::class,
            Bare::class,
        ];
        foreach ($cacheTypes as $type) {
            $this->_cacheTypeMocks[$type] = $this->getMockBuilder($type)
                ->setMethods(['clean'])
                ->setConstructorArgs(
                    [
                        $this->getMockForAbstractClass(FrontendInterface::class), '
                        FIXTURE_TAG'
                    ]
                )
                ->getMock();
        }
    }

    /**
     * Callback for the object manager to get different cache type mocks
     *
     * @param string $type Class of the cache type
<<<<<<< HEAD
     * @return \PHPUnit\Framework\MockObject\MockObject
=======
     * @return MockObject
>>>>>>> 5ce65294
     */
    public function getTypeMock($type)
    {
        return $this->_cacheTypeMocks[$type];
    }

    protected function tearDown(): void
    {
        $this->_cacheTypeMocks = [];
        $this->_cacheFrontendMock = null;
        $this->_model = null;
    }

    public function testConstructor()
    {
        $this->assertSame($this->_cacheFrontendMock, $this->_model->getFrontend());
    }

    public function testGetFrontend()
    {
        $frontend = $this->_model->getFrontend();
        $this->assertSame($this->_cacheFrontendMock, $frontend);
    }

    public function testLoad()
    {
        $this->_cacheFrontendMock->expects(
            $this->once()
        )->method(
            'load'
        )->with(
            'test_id'
        )->willReturn(
            'test_data'
        );
        $this->assertEquals('test_data', $this->_model->load('test_id'));
    }

    /**
     * @dataProvider saveDataProvider
     * @param string|mixed $inputData
     * @param string $inputId
     * @param array $inputTags
     * @param string $expectedData
     * @param string $expectedId
     * @param array $expectedTags
     */
    public function testSave($inputData, $inputId, $inputTags, $expectedData, $expectedId, $expectedTags)
    {
        $this->_cacheFrontendMock->expects(
            $this->once()
        )->method(
            'save'
        )->with(
            $this->identicalTo($expectedData),
            $expectedId,
            $expectedTags
        );
        $this->_model->save($inputData, $inputId, $inputTags);
    }

    /**
     * @return array
     */
    public function saveDataProvider()
    {
        $configTag = Config::CACHE_TAG;
        return [
            'default tags' => ['test_data', 'test_id', [], 'test_data', 'test_id', []],
            'config tags' => [
                'test_data',
                'test_id',
                [$configTag],
                'test_data',
                'test_id',
                [$configTag],
            ],
            'lowercase tags' => [
                'test_data',
                'test_id',
                ['test_tag'],
                'test_data',
                'test_id',
                ['test_tag'],
            ],
            'non-string data' => [1234567890, 'test_id', [], '1234567890', 'test_id', []]
        ];
    }

    /**
     * @dataProvider successFailureDataProvider
     * @param bool $result
     */
    public function testRemove($result)
    {
        $this->_cacheFrontendMock->expects(
            $this->once()
        )->method(
            'remove'
        )->with(
            'test_id'
        )->willReturn(
            $result
        );
        $this->assertEquals($result, $this->_model->remove('test_id'));
    }

    /**
     * @return array
     */
    public function successFailureDataProvider()
    {
        return ['success' => [true], 'failure' => [false]];
    }

    public function testCleanByTags()
    {
        $expectedTags = ['test_tag'];
        $this->_cacheFrontendMock->expects(
            $this->once()
        )->method(
            'clean'
        )->with(
            \Zend_Cache::CLEANING_MODE_MATCHING_ANY_TAG,
            $expectedTags
        )->willReturn(
            true
        );
        $this->assertTrue($this->_model->clean($expectedTags));
    }

    public function testCleanByEmptyTags()
    {
        $this->_cacheFrontendMock->expects(
            $this->once()
        )->method(
            'clean'
        )->with(
            \Zend_Cache::CLEANING_MODE_ALL
        )->willReturn(
            true
        );
        $this->assertTrue($this->_model->clean());
    }
}<|MERGE_RESOLUTION|>--- conflicted
+++ resolved
@@ -24,20 +24,12 @@
     protected $_model;
 
     /**
-<<<<<<< HEAD
-     * @var \PHPUnit\Framework\MockObject\MockObject[]
-=======
      * @var MockObject[]
->>>>>>> 5ce65294
      */
     protected $_cacheTypeMocks;
 
     /**
-<<<<<<< HEAD
-     * @var \PHPUnit\Framework\MockObject\MockObject
-=======
      * @var MockObject
->>>>>>> 5ce65294
      */
     protected $_cacheFrontendMock;
 
@@ -62,23 +54,17 @@
             $this->any()
         )->method(
             'current'
-        )->willReturn(
-            $this->_cacheFrontendMock
+        )->will(
+            $this->returnValue($this->_cacheFrontendMock)
         );
         $frontendPoolMock->expects(
             $this->any()
         )->method(
             'get'
         )->with(
-<<<<<<< HEAD
-            \Magento\Framework\App\Cache\Frontend\Pool::DEFAULT_FRONTEND_ID
-        )->willReturn(
-            $this->_cacheFrontendMock
-=======
             Pool::DEFAULT_FRONTEND_ID
         )->will(
             $this->returnValue($this->_cacheFrontendMock)
->>>>>>> 5ce65294
         );
 
         $this->_model = new Cache($frontendPoolMock);
@@ -110,11 +96,7 @@
      * Callback for the object manager to get different cache type mocks
      *
      * @param string $type Class of the cache type
-<<<<<<< HEAD
-     * @return \PHPUnit\Framework\MockObject\MockObject
-=======
      * @return MockObject
->>>>>>> 5ce65294
      */
     public function getTypeMock($type)
     {
@@ -147,8 +129,8 @@
             'load'
         )->with(
             'test_id'
-        )->willReturn(
-            'test_data'
+        )->will(
+            $this->returnValue('test_data')
         );
         $this->assertEquals('test_data', $this->_model->load('test_id'));
     }
@@ -216,8 +198,8 @@
             'remove'
         )->with(
             'test_id'
-        )->willReturn(
-            $result
+        )->will(
+            $this->returnValue($result)
         );
         $this->assertEquals($result, $this->_model->remove('test_id'));
     }
@@ -240,8 +222,8 @@
         )->with(
             \Zend_Cache::CLEANING_MODE_MATCHING_ANY_TAG,
             $expectedTags
-        )->willReturn(
-            true
+        )->will(
+            $this->returnValue(true)
         );
         $this->assertTrue($this->_model->clean($expectedTags));
     }
@@ -254,8 +236,8 @@
             'clean'
         )->with(
             \Zend_Cache::CLEANING_MODE_ALL
-        )->willReturn(
-            true
+        )->will(
+            $this->returnValue(true)
         );
         $this->assertTrue($this->_model->clean());
     }
