<?php
/**
 * Copyright © 2015 Magento. All rights reserved.
 * See COPYING.txt for license details.
 */
namespace Magento\Framework\App\Test\Unit\View\Deployment;

use \Magento\Framework\App\View\Deployment\Version;

/**
 * Class VersionTest
 */
class VersionTest extends \PHPUnit_Framework_TestCase
{
    /**
     * @var Version
     */
    private $object;

    /**
     * @var \PHPUnit_Framework_MockObject_MockObject
     */
    private $appState;

    /**
     * @var \PHPUnit_Framework_MockObject_MockObject
     */
    private $versionStorage;

    protected function setUp()
    {
        $this->appState = $this->getMock('Magento\Framework\App\State', [], [], '', false);
        $this->versionStorage = $this->getMock('Magento\Framework\App\View\Deployment\Version\StorageInterface');
        $this->object = new Version($this->appState, $this->versionStorage);
    }

    public function testGetValueDeveloperMode()
    {
        $this->appState
            ->expects($this->once())
            ->method('getMode')
            ->will($this->returnValue(\Magento\Framework\App\State::MODE_DEVELOPER));
        $this->versionStorage->expects($this->never())->method($this->anything());
        $this->assertEquals(time(), $this->object->getValue(), '', 5);
        $this->object->getValue(); // Ensure computation occurs only once and result is cached in memory
    }

    /**
     * @param string $appMode
     * @dataProvider getValueFromStorageDataProvider
     */
    public function testGetValueFromStorage($appMode)
    {
        $this->appState
            ->expects($this->once())
            ->method('getMode')
            ->will($this->returnValue($appMode));
        $this->versionStorage->expects($this->once())->method('load')->will($this->returnValue('123'));
        $this->versionStorage->expects($this->never())->method('save');
        $this->assertEquals('123', $this->object->getValue());
        $this->object->getValue(); // Ensure caching in memory
    }

    public function getValueFromStorageDataProvider()
    {
        return [
            'default mode'      => [\Magento\Framework\App\State::MODE_DEFAULT],
            'production mode'   => [\Magento\Framework\App\State::MODE_PRODUCTION],
            'arbitrary mode'    => ['test'],
        ];
    }

    public function testGetValueDefaultModeSaving()
    {
        $time = time();
        $this->appState
            ->expects($this->once())
            ->method('getMode')
            ->will($this->returnValue(\Magento\Framework\App\State::MODE_DEFAULT));
        $storageException = new \UnexpectedValueException('Does not exist in the storage');
        $this->versionStorage
            ->expects($this->once())
            ->method('load')
            ->will($this->throwException($storageException));
<<<<<<< HEAD
        $this->versionStorage->expects($this->once())->method('save')->with($time);
        $this->assertEquals($time, $this->object->getValue());
=======
        $this->versionStorage->expects($this->once())->method('save')->with($this->equalTo(time(), 5));
        $this->assertEquals(time(), $this->object->getValue());
>>>>>>> 6d0fb7a7
        $this->object->getValue(); // Ensure caching in memory
    }
}<|MERGE_RESOLUTION|>--- conflicted
+++ resolved
@@ -72,7 +72,6 @@
 
     public function testGetValueDefaultModeSaving()
     {
-        $time = time();
         $this->appState
             ->expects($this->once())
             ->method('getMode')
@@ -82,13 +81,8 @@
             ->expects($this->once())
             ->method('load')
             ->will($this->throwException($storageException));
-<<<<<<< HEAD
-        $this->versionStorage->expects($this->once())->method('save')->with($time);
-        $this->assertEquals($time, $this->object->getValue());
-=======
         $this->versionStorage->expects($this->once())->method('save')->with($this->equalTo(time(), 5));
         $this->assertEquals(time(), $this->object->getValue());
->>>>>>> 6d0fb7a7
         $this->object->getValue(); // Ensure caching in memory
     }
 }