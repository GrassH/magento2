<?php
/**
 * Copyright © 2015 Magento. All rights reserved.
 * See COPYING.txt for license details.
 */

namespace Magento\Framework\App\Test\Unit\View\Deployment;

use \Magento\Framework\App\View\Deployment\Version;

class VersionTest extends \PHPUnit_Framework_TestCase
{
    /**
     * @var Version
     */
    private $object;

    /**
     * @var \PHPUnit_Framework_MockObject_MockObject
     */
    private $appState;

    /**
     * @var \PHPUnit_Framework_MockObject_MockObject
     */
    private $versionStorage;

    protected function setUp()
    {
        $this->appState = $this->getMock('Magento\Framework\App\State', [], [], '', false);
        $this->versionStorage = $this->getMock('Magento\Framework\App\View\Deployment\Version\StorageInterface');
        $this->object = new Version($this->appState, $this->versionStorage);
    }

    public function testGetValueDeveloperMode()
    {
        $this->appState
            ->expects($this->once())
            ->method('getMode')
            ->will($this->returnValue(\Magento\Framework\App\State::MODE_DEVELOPER));
        $this->versionStorage->expects($this->never())->method($this->anything());
<<<<<<< HEAD
        $this->assertInternalType('integer', $this->object->getValue());
=======
        $this->assertEquals(time(), $this->object->getValue(), '', 5);
>>>>>>> dbd56db5
        $this->object->getValue(); // Ensure computation occurs only once and result is cached in memory
    }

    /**
     * @param string $appMode
     * @dataProvider getValueFromStorageDataProvider
     */
    public function testGetValueFromStorage($appMode)
    {
        $this->appState
            ->expects($this->once())
            ->method('getMode')
            ->will($this->returnValue($appMode));
        $this->versionStorage->expects($this->once())->method('load')->will($this->returnValue('123'));
        $this->versionStorage->expects($this->never())->method('save');
        $this->assertEquals('123', $this->object->getValue());
        $this->object->getValue(); // Ensure caching in memory
    }

    public function getValueFromStorageDataProvider()
    {
        return [
            'default mode'      => [\Magento\Framework\App\State::MODE_DEFAULT],
            'production mode'   => [\Magento\Framework\App\State::MODE_PRODUCTION],
            'arbitrary mode'    => ['test'],
        ];
    }

    public function testGetValueDefaultModeSaving()
    {
        $this->appState
            ->expects($this->once())
            ->method('getMode')
            ->will($this->returnValue(\Magento\Framework\App\State::MODE_DEFAULT));
        $storageException = new \UnexpectedValueException('Does not exist in the storage');
        $this->versionStorage
            ->expects($this->once())
            ->method('load')
            ->will($this->throwException($storageException));
<<<<<<< HEAD
        $this->versionStorage->expects($this->once())->method('save');
        $this->assertInternalType('integer', $this->object->getValue());
=======
        $this->versionStorage->expects($this->once())->method('save')->with($this->equalTo(time(), 5));
        $this->assertEquals(time(), $this->object->getValue());
>>>>>>> dbd56db5
        $this->object->getValue(); // Ensure caching in memory
    }
}<|MERGE_RESOLUTION|>--- conflicted
+++ resolved
@@ -39,11 +39,7 @@
             ->method('getMode')
             ->will($this->returnValue(\Magento\Framework\App\State::MODE_DEVELOPER));
         $this->versionStorage->expects($this->never())->method($this->anything());
-<<<<<<< HEAD
-        $this->assertInternalType('integer', $this->object->getValue());
-=======
         $this->assertEquals(time(), $this->object->getValue(), '', 5);
->>>>>>> dbd56db5
         $this->object->getValue(); // Ensure computation occurs only once and result is cached in memory
     }
 
@@ -83,13 +79,8 @@
             ->expects($this->once())
             ->method('load')
             ->will($this->throwException($storageException));
-<<<<<<< HEAD
-        $this->versionStorage->expects($this->once())->method('save');
-        $this->assertInternalType('integer', $this->object->getValue());
-=======
         $this->versionStorage->expects($this->once())->method('save')->with($this->equalTo(time(), 5));
         $this->assertEquals(time(), $this->object->getValue());
->>>>>>> dbd56db5
         $this->object->getValue(); // Ensure caching in memory
     }
 }