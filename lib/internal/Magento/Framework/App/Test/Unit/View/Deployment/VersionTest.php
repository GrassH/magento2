--- conflicted
+++ resolved
@@ -12,14 +12,10 @@
 use Magento\Framework\App\View\Deployment\Version;
 use Magento\Framework\App\View\Deployment\Version\StorageInterface;
 use Magento\Framework\Config\ConfigOptionsListConstants;
-<<<<<<< HEAD
-use PHPUnit\Framework\MockObject\MockObject as MockObject;
-=======
 use Magento\Framework\TestFramework\Unit\Helper\ObjectManager;
 use PHPUnit\Framework\MockObject\MockObject;
 use PHPUnit\Framework\TestCase;
 use Psr\Log\LoggerInterface;
->>>>>>> 5ce65294
 
 class VersionTest extends TestCase
 {
@@ -50,17 +46,10 @@
 
     protected function setUp(): void
     {
-<<<<<<< HEAD
-        $objectManager = new \Magento\Framework\TestFramework\Unit\Helper\ObjectManager($this);
-        $this->appStateMock = $this->createMock(\Magento\Framework\App\State::class);
-        $this->versionStorageMock = $this->getMockForAbstractClass(StorageInterface::class);
-        $this->loggerMock = $this->getMockForAbstractClass(LoggerInterface::class);
-=======
         $objectManager = new ObjectManager($this);
         $this->appStateMock = $this->createMock(State::class);
         $this->versionStorageMock = $this->createMock(StorageInterface::class);
         $this->loggerMock = $this->createMock(LoggerInterface::class);
->>>>>>> 5ce65294
         $this->deploymentConfigMock = $this->createMock(DeploymentConfig::class);
 
         $this->object = new Version($this->appStateMock, $this->versionStorageMock, $this->deploymentConfigMock);
@@ -109,18 +98,9 @@
         $this->object->getValue();
     }
 
-<<<<<<< HEAD
-    /**
-     */
-    public function testGetValueWithProductionModeAndException()
-    {
-        $this->expectException(\UnexpectedValueException::class);
-
-=======
     public function testGetValueWithProductionModeAndException()
     {
         $this->expectException('UnexpectedValueException');
->>>>>>> 5ce65294
         $this->versionStorageMock->expects($this->once())
             ->method('load')
             ->willReturn(false);
