--- conflicted
+++ resolved
@@ -21,11 +21,7 @@
     private $object;
 
     /**
-<<<<<<< HEAD
-     * @var \PHPUnit\Framework\MockObject\MockObject
-=======
      * @var MockObject
->>>>>>> 5ce65294
      */
     private $directory;
 
@@ -37,7 +33,7 @@
             ->expects($this->once())
             ->method('getDirectoryWrite')
             ->with('fixture_dir')
-            ->willReturn($this->directory);
+            ->will($this->returnValue($this->directory));
         $this->object = new File($filesystem, 'fixture_dir', 'fixture_file.txt');
     }
 
