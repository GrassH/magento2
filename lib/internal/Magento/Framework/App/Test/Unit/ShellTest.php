<?php
/**
 * Copyright © Magento, Inc. All rights reserved.
 * See COPYING.txt for license details.
 */
declare(strict_types=1);

namespace Magento\Framework\App\Test\Unit;

use Magento\Framework\App\Shell;
use Magento\Framework\Exception\LocalizedException;
use Magento\Framework\Shell\Driver;
use Magento\Framework\Shell\Response;
use PHPUnit\Framework\MockObject\MockObject;
use PHPUnit\Framework\TestCase;
use Psr\Log\LoggerInterface;

class ShellTest extends TestCase
{
<<<<<<< HEAD
    /** @var  \PHPUnit\Framework\MockObject\MockObject | \Psr\Log\LoggerInterface */
    private $loggerMock;

    /** @var  \PHPUnit\Framework\MockObject\MockObject | \Magento\Framework\Shell\Driver */
=======
    /** @var  MockObject|LoggerInterface */
    private $loggerMock;

    /** @var  MockObject|Driver */
>>>>>>> 5ce65294
    private $driverMock;

    /** @var  Shell */
    private $model;

<<<<<<< HEAD
    protected function setUp(): void
=======
    public function setUp(): void
>>>>>>> 5ce65294
    {
        $this->loggerMock = $this->getMockBuilder(LoggerInterface::class)
            ->disableOriginalConstructor()
            ->getMock();
        $this->driverMock = $this->getMockBuilder(Driver::class)
            ->disableOriginalConstructor()
            ->getMock();
        $this->model = new Shell(
            $this->driverMock,
            $this->loggerMock
        );
    }

    public function testExecuteSuccess()
    {
        $output = 'success';
        $exitCode = 0;
        $command = 'escaped command';
        $logEntry = $command . PHP_EOL . $output;

        $successfulResponse = new Response(
            [
                'output' => $output,
                'exit_code' => $exitCode,
                'escaped_command' => $command
            ]
        );
        $this->driverMock->expects($this->once())->method('execute')->willReturn($successfulResponse);
        $this->loggerMock->expects($this->once())->method('info')->with($logEntry);
        $this->assertEquals($output, $this->model->execute($command, []));
    }

    public function testExecuteFailure()
    {
        $output = 'failure';
        $exitCode = 1;
        $command = 'escaped command';
        $logEntry = $command . PHP_EOL . $output;

        $response = new Response(
            [
                'output' => $output,
                'exit_code' => $exitCode,
                'escaped_command' => $command
            ]
        );
        $this->driverMock->expects($this->once())->method('execute')->willReturn($response);
        $this->loggerMock->expects($this->once())->method('error')->with($logEntry);
        $this->expectException(LocalizedException::class);
        $this->expectExceptionMessage("Command returned non-zero exit code:\n`$command`");
        $this->model->execute($command, []);
    }
}<|MERGE_RESOLUTION|>--- conflicted
+++ resolved
@@ -17,27 +17,16 @@
 
 class ShellTest extends TestCase
 {
-<<<<<<< HEAD
-    /** @var  \PHPUnit\Framework\MockObject\MockObject | \Psr\Log\LoggerInterface */
-    private $loggerMock;
-
-    /** @var  \PHPUnit\Framework\MockObject\MockObject | \Magento\Framework\Shell\Driver */
-=======
     /** @var  MockObject|LoggerInterface */
     private $loggerMock;
 
     /** @var  MockObject|Driver */
->>>>>>> 5ce65294
     private $driverMock;
 
     /** @var  Shell */
     private $model;
 
-<<<<<<< HEAD
-    protected function setUp(): void
-=======
     public function setUp(): void
->>>>>>> 5ce65294
     {
         $this->loggerMock = $this->getMockBuilder(LoggerInterface::class)
             ->disableOriginalConstructor()
