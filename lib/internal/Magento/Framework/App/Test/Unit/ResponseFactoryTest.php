--- conflicted
+++ resolved
@@ -21,11 +21,7 @@
     protected $_model;
 
     /**
-<<<<<<< HEAD
-     * @var \PHPUnit\Framework\MockObject\MockObject
-=======
      * @var MockObject
->>>>>>> 5ce65294
      */
     protected $_objectManagerMock;
 
@@ -51,8 +47,8 @@
         )->with(
             ResponseInterface::class,
             $arguments
-        )->willReturn(
-            $this->_expectedObject
+        )->will(
+            $this->returnValue($this->_expectedObject)
         );
 
         $this->assertEquals($this->_expectedObject, $this->_model->create($arguments));
