--- conflicted
+++ resolved
@@ -8,11 +8,7 @@
 
 namespace Magento\Framework\App\Test\Unit\ObjectManager;
 
-<<<<<<< HEAD
-use Magento\Framework\Json\JsonInterface;
-=======
 use Magento\Framework\Serialize\SerializerInterface;
->>>>>>> 8578eeca
 
 class ConfigLoaderTest extends \PHPUnit_Framework_TestCase
 {
@@ -37,15 +33,9 @@
     private $cacheMock;
 
     /**
-<<<<<<< HEAD
-     * @var \Magento\Framework\Json\JsonInterface|\PHPUnit_Framework_MockObject_MockObject
-     */
-    private $jsonMock;
-=======
      * @var \Magento\Framework\Serialize\SerializerInterface|\PHPUnit_Framework_MockObject_MockObject
      */
     private $serializerMock;
->>>>>>> 8578eeca
 
     protected function setUp()
     {
@@ -83,19 +73,11 @@
                 'readerFactory' => $this->readerFactoryMock,
             ]
         );
-<<<<<<< HEAD
-        $this->jsonMock = $this->getMock(JsonInterface::class);
-        $objectManagerHelper->setBackwardCompatibleProperty(
-            $this->object,
-            'json',
-            $this->jsonMock
-=======
         $this->serializerMock = $this->getMock(SerializerInterface::class);
         $objectManagerHelper->setBackwardCompatibleProperty(
             $this->object,
             'serializer',
             $this->serializerMock
->>>>>>> 8578eeca
         );
     }
 
@@ -117,21 +99,12 @@
             ->with(json_encode($configData));
         $this->readerMock->expects($this->once())->method('read')->with($area)->will($this->returnValue($configData));
 
-<<<<<<< HEAD
-        $this->jsonMock->expects($this->once())
-            ->method('encode')
-            ->willReturnCallback(function ($string) {
-                return json_encode($string);
-            });
-        $this->jsonMock->expects($this->never())->method('decode');
-=======
         $this->serializerMock->expects($this->once())
             ->method('serialize')
             ->willReturnCallback(function ($string) {
                 return json_encode($string);
             });
         $this->serializerMock->expects($this->never())->method('unserialize');
->>>>>>> 8578eeca
 
         $this->assertEquals($configData, $this->object->load($area));
     }
@@ -160,21 +133,12 @@
         $this->cacheMock->expects($this->never())
             ->method('save');
         $this->readerMock->expects($this->never())->method('read');
-<<<<<<< HEAD
-        $this->jsonMock->expects($this->once())
-            ->method('decode')
-            ->willReturnCallback(function ($string) {
-                return json_decode($string, true);
-            });
-        $this->jsonMock->expects($this->never())->method('encode');
-=======
         $this->serializerMock->expects($this->once())
             ->method('unserialize')
             ->willReturnCallback(function ($string) {
                 return json_decode($string, true);
             });
         $this->serializerMock->expects($this->never())->method('serialize');
->>>>>>> 8578eeca
         $this->assertEquals($configData, $this->object->load('testArea'));
     }
 }