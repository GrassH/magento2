<?php
/**
 * Copyright © Magento, Inc. All rights reserved.
 * See COPYING.txt for license details.
 */
declare(strict_types=1);

namespace Magento\Framework\App\Test\Unit\ObjectManager;

use Magento\Framework\App\ObjectManager\ConfigCache;
use Magento\Framework\Cache\FrontendInterface;
use Magento\Framework\Serialize\SerializerInterface;
use Magento\Framework\TestFramework\Unit\Helper\ObjectManager;
use PHPUnit\Framework\MockObject\MockObject;
use PHPUnit\Framework\TestCase;

class ConfigCacheTest extends TestCase
{
    /**
     * @var ConfigCache
     */
    private $configCache;

    /**
<<<<<<< HEAD
     * @var \Magento\Framework\App\ObjectManager\ConfigCache|\PHPUnit\Framework\MockObject\MockObject
=======
     * @var ConfigCache|MockObject
>>>>>>> 5ce65294
     */
    private $cacheFrontendMock;

    /**
<<<<<<< HEAD
     * @var \Magento\Framework\Serialize\SerializerInterface|\PHPUnit\Framework\MockObject\MockObject
=======
     * @var SerializerInterface|MockObject
>>>>>>> 5ce65294
     */
    private $serializerMock;

    protected function setUp(): void
    {
        $objectManagerHelper = new ObjectManager($this);
        $this->cacheFrontendMock = $this->createMock(FrontendInterface::class);
        $this->configCache = $objectManagerHelper->getObject(
            ConfigCache::class,
            ['cacheFrontend' => $this->cacheFrontendMock]
        );

        $this->serializerMock = $this->getMockForAbstractClass(SerializerInterface::class);
        $objectManagerHelper->setBackwardCompatibleProperty(
            $this->configCache,
            'serializer',
            $this->serializerMock
        );
    }

    protected function tearDown(): void
    {
        unset($this->configCache);
    }

    /**
     * @param $data
     * @param $expectedResult
     * @param $unserializeCalledNum
     * @dataProvider getDataProvider
     */
    public function testGet($data, $expectedResult, $unserializeCalledNum = 1)
    {
        $key = 'key';
        $this->cacheFrontendMock->expects($this->once())
            ->method('load')
            ->with('diConfig' . $key)
            ->willReturn($data);
        $this->serializerMock->expects($this->exactly($unserializeCalledNum))
            ->method('unserialize')
            ->with($data)
            ->willReturn($expectedResult);
        $this->assertEquals($expectedResult, $this->configCache->get($key));
    }

    /**
     * @return array
     */
    public function getDataProvider()
    {
        return [
            [false, false, 0],
            ['serialized data', ['some data']],
        ];
    }

    public function testSave()
    {
        $key = 'key';
        $config = ['config'];
        $serializedData = 'serialized data';
        $this->serializerMock->expects($this->once())
            ->method('serialize')
            ->willReturn($serializedData);
        $this->cacheFrontendMock->expects($this->once())->method('save')->with($serializedData, 'diConfig' . $key);
        $this->configCache->save($config, $key);
    }
}<|MERGE_RESOLUTION|>--- conflicted
+++ resolved
@@ -22,20 +22,12 @@
     private $configCache;
 
     /**
-<<<<<<< HEAD
-     * @var \Magento\Framework\App\ObjectManager\ConfigCache|\PHPUnit\Framework\MockObject\MockObject
-=======
      * @var ConfigCache|MockObject
->>>>>>> 5ce65294
      */
     private $cacheFrontendMock;
 
     /**
-<<<<<<< HEAD
-     * @var \Magento\Framework\Serialize\SerializerInterface|\PHPUnit\Framework\MockObject\MockObject
-=======
      * @var SerializerInterface|MockObject
->>>>>>> 5ce65294
      */
     private $serializerMock;
 
@@ -48,7 +40,7 @@
             ['cacheFrontend' => $this->cacheFrontendMock]
         );
 
-        $this->serializerMock = $this->getMockForAbstractClass(SerializerInterface::class);
+        $this->serializerMock = $this->createMock(SerializerInterface::class);
         $objectManagerHelper->setBackwardCompatibleProperty(
             $this->configCache,
             'serializer',
