<?php
/**
 * Copyright © 2016 Magento. All rights reserved.
 * See COPYING.txt for license details.
 */
namespace Magento\Framework\App\Test\Unit\ObjectManager;

use Magento\Framework\Serialize\SerializerInterface;

class ConfigCacheTest extends \PHPUnit_Framework_TestCase
{
    /**
     * @var \Magento\Framework\App\ObjectManager\ConfigCache
     */
    private $configCache;

    /**
     * @var \Magento\Framework\App\ObjectManager\ConfigCache|\PHPUnit_Framework_MockObject_MockObject
     */
    private $cacheFrontendMock;

    /**
     * @var \Magento\Framework\Serialize\SerializerInterface|\PHPUnit_Framework_MockObject_MockObject
     */
    private $serializerMock;

    protected function setUp()
    {
        $objectManagerHelper = new \Magento\Framework\TestFramework\Unit\Helper\ObjectManager($this);
        $this->cacheFrontendMock = $this->getMock(\Magento\Framework\Cache\FrontendInterface::class);
        $this->configCache = $objectManagerHelper->getObject(
            \Magento\Framework\App\ObjectManager\ConfigCache::class,
            ['cacheFrontend' => $this->cacheFrontendMock]
        );

        $this->serializerMock = $this->getMock(SerializerInterface::class);
        $objectManagerHelper->setBackwardCompatibleProperty(
            $this->configCache,
            'serializer',
            $this->serializerMock
        );
    }

    protected function tearDown()
    {
        unset($this->configCache);
    }

    /**
     * @dataProvider getDataProvider
     */
    public function testGet($loadData, $expectedResult)
    {
        $key = 'key';
        $this->cacheFrontendMock->expects(
            $this->once()
        )->method(
            'load'
        )->with(
            'diConfig' . $key
        )->will(
            $this->returnValue($loadData)
        );
        $this->serializerMock->expects($this->once())
            ->method('unserialize')
            ->with($loadData)
            ->willReturn($expectedResult);
        $this->assertEquals($expectedResult, $this->configCache->get($key));
    }

    public function getDataProvider()
    {
        return [
            [false, false],
<<<<<<< HEAD
            ['["some data"]', ['some data']],
=======
            ['serialized data', ['some data']],
>>>>>>> 592e5919
        ];
    }

    public function testSave()
    {
        $key = 'key';
        $config = ['config'];
<<<<<<< HEAD
        $this->serializerMock->expects($this->once())
            ->method('serialize')
            ->willReturn('["config"]');
        $this->cacheFrontendMock->expects($this->once())->method('save')->with('["config"]', 'diConfig' . $key);
=======
        $serializedData = 'serialized data';
        $this->serializerMock->expects($this->once())
            ->method('serialize')
            ->willReturn($serializedData);
        $this->cacheFrontendMock->expects($this->once())->method('save')->with($serializedData, 'diConfig' . $key);
>>>>>>> 592e5919
        $this->configCache->save($config, $key);
    }
}<|MERGE_RESOLUTION|>--- conflicted
+++ resolved
@@ -72,11 +72,7 @@
     {
         return [
             [false, false],
-<<<<<<< HEAD
-            ['["some data"]', ['some data']],
-=======
             ['serialized data', ['some data']],
->>>>>>> 592e5919
         ];
     }
 
@@ -84,18 +80,11 @@
     {
         $key = 'key';
         $config = ['config'];
-<<<<<<< HEAD
-        $this->serializerMock->expects($this->once())
-            ->method('serialize')
-            ->willReturn('["config"]');
-        $this->cacheFrontendMock->expects($this->once())->method('save')->with('["config"]', 'diConfig' . $key);
-=======
         $serializedData = 'serialized data';
         $this->serializerMock->expects($this->once())
             ->method('serialize')
             ->willReturn($serializedData);
         $this->cacheFrontendMock->expects($this->once())->method('save')->with($serializedData, 'diConfig' . $key);
->>>>>>> 592e5919
         $this->configCache->save($config, $key);
     }
 }