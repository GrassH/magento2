--- conflicted
+++ resolved
@@ -5,11 +5,7 @@
  */
 namespace Magento\Framework\App\Test\Unit\ObjectManager;
 
-<<<<<<< HEAD
-use Magento\Framework\Json\JsonInterface;
-=======
 use Magento\Framework\Serialize\SerializerInterface;
->>>>>>> 8578eeca
 
 class ConfigCacheTest extends \PHPUnit_Framework_TestCase
 {
@@ -24,15 +20,9 @@
     private $cacheFrontendMock;
 
     /**
-<<<<<<< HEAD
-     * @var \Magento\Framework\Json\JsonInterface|\PHPUnit_Framework_MockObject_MockObject
-     */
-    private $jsonMock;
-=======
      * @var \Magento\Framework\Serialize\SerializerInterface|\PHPUnit_Framework_MockObject_MockObject
      */
     private $serializerMock;
->>>>>>> 8578eeca
 
     protected function setUp()
     {
@@ -43,19 +33,11 @@
             ['cacheFrontend' => $this->cacheFrontendMock]
         );
 
-<<<<<<< HEAD
-        $this->jsonMock = $this->getMock(JsonInterface::class);
-        $objectManagerHelper->setBackwardCompatibleProperty(
-            $this->configCache,
-            'json',
-            $this->jsonMock
-=======
         $this->serializerMock = $this->getMock(SerializerInterface::class);
         $objectManagerHelper->setBackwardCompatibleProperty(
             $this->configCache,
             'serializer',
             $this->serializerMock
->>>>>>> 8578eeca
         );
     }
 
@@ -79,13 +61,8 @@
         )->will(
             $this->returnValue($loadData)
         );
-<<<<<<< HEAD
-        $this->jsonMock->expects($this->once())
-            ->method('decode')
-=======
         $this->serializerMock->expects($this->once())
             ->method('unserialize')
->>>>>>> 8578eeca
             ->willReturnCallback(function ($string) {
                 return json_decode($string, true);
             });
@@ -104,13 +81,8 @@
     {
         $key = 'key';
         $config = ['config'];
-<<<<<<< HEAD
-        $this->jsonMock->expects($this->once())
-            ->method('encode')
-=======
         $this->serializerMock->expects($this->once())
             ->method('serialize')
->>>>>>> 8578eeca
             ->willReturnCallback(function ($data) {
                 return json_encode($data);
             });
