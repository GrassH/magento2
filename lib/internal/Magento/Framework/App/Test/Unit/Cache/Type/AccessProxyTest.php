--- conflicted
+++ resolved
@@ -28,15 +28,9 @@
 
         $frontendMock = $this->createMock(FrontendInterface::class);
 
-<<<<<<< HEAD
-        $cacheEnabler = $this->createMock(\Magento\Framework\App\Cache\StateInterface::class);
-        $cacheEnabler->expects($this->at(0))->method('isEnabled')->with($identifier)->willReturn(false);
-        $cacheEnabler->expects($this->at(1))->method('isEnabled')->with($identifier)->willReturn(true);
-=======
         $cacheEnabler = $this->createMock(StateInterface::class);
         $cacheEnabler->expects($this->at(0))->method('isEnabled')->with($identifier)->will($this->returnValue(false));
         $cacheEnabler->expects($this->at(1))->method('isEnabled')->with($identifier)->will($this->returnValue(true));
->>>>>>> 5ce65294
 
         $object = new AccessProxy($frontendMock, $cacheEnabler, $identifier);
         $helper = new ProxyTesting();
