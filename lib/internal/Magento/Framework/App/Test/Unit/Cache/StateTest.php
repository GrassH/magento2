--- conflicted
+++ resolved
@@ -17,20 +17,12 @@
 class StateTest extends TestCase
 {
     /**
-<<<<<<< HEAD
-     * @var \PHPUnit\Framework\MockObject\MockObject
-=======
      * @var MockObject
->>>>>>> 5ce65294
      */
     private $config;
 
     /**
-<<<<<<< HEAD
-     * @var \PHPUnit\Framework\MockObject\MockObject
-=======
      * @var MockObject
->>>>>>> 5ce65294
      */
     private $writer;
 
