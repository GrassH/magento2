--- conflicted
+++ resolved
@@ -23,11 +23,7 @@
     protected $model;
 
     /**
-<<<<<<< HEAD
-     * @var \Magento\Framework\Cache\FrontendInterface|\PHPUnit\Framework\MockObject\MockObject
-=======
      * @var FrontendInterface|MockObject
->>>>>>> 5ce65294
      */
     protected $frontendMock;
 
@@ -86,8 +82,8 @@
             'test_id',
             ['test_tag_one', 'test_tag_two', Config::CACHE_TAG],
             111
-        )->willReturn(
-            $expectedResult
+        )->will(
+            $this->returnValue($expectedResult)
         );
         $actualResult = $this->model->save('test_value', 'test_id', ['test_tag_one', 'test_tag_two'], 111);
         $this->assertSame($expectedResult, $actualResult);
@@ -102,15 +98,9 @@
             'clean'
         )->with(
             \Zend_Cache::CLEANING_MODE_MATCHING_TAG,
-<<<<<<< HEAD
-            [\Magento\Framework\App\Cache\Type\Config::CACHE_TAG]
-        )->willReturn(
-            $expectedResult
-=======
             [Config::CACHE_TAG]
         )->will(
             $this->returnValue($expectedResult)
->>>>>>> 5ce65294
         );
         $actualResult = $this->model->clean(
             \Zend_Cache::CLEANING_MODE_ALL,
@@ -128,15 +118,9 @@
             'clean'
         )->with(
             \Zend_Cache::CLEANING_MODE_MATCHING_TAG,
-<<<<<<< HEAD
-            ['test_tag_one', 'test_tag_two', \Magento\Framework\App\Cache\Type\Config::CACHE_TAG]
-        )->willReturn(
-            $expectedResult
-=======
             ['test_tag_one', 'test_tag_two', Config::CACHE_TAG]
         )->will(
             $this->returnValue($expectedResult)
->>>>>>> 5ce65294
         );
         $actualResult = $this->model->clean(
             \Zend_Cache::CLEANING_MODE_MATCHING_TAG,
@@ -159,15 +143,9 @@
             'clean'
         )->with(
             \Zend_Cache::CLEANING_MODE_MATCHING_TAG,
-<<<<<<< HEAD
-            ['test_tag_one', \Magento\Framework\App\Cache\Type\Config::CACHE_TAG]
-        )->willReturn(
-            $fixtureResultOne
-=======
             ['test_tag_one', Config::CACHE_TAG]
         )->will(
             $this->returnValue($fixtureResultOne)
->>>>>>> 5ce65294
         );
         $this->frontendMock->expects(
             $this->at(1)
@@ -175,15 +153,9 @@
             'clean'
         )->with(
             \Zend_Cache::CLEANING_MODE_MATCHING_TAG,
-<<<<<<< HEAD
-            ['test_tag_two', \Magento\Framework\App\Cache\Type\Config::CACHE_TAG]
-        )->willReturn(
-            $fixtureResultTwo
-=======
             ['test_tag_two', Config::CACHE_TAG]
         )->will(
             $this->returnValue($fixtureResultTwo)
->>>>>>> 5ce65294
         );
         $actualResult = $this->model->clean(
             \Zend_Cache::CLEANING_MODE_MATCHING_ANY_TAG,
