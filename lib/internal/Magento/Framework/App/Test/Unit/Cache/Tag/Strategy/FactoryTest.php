<?php
/**
 * Copyright © Magento, Inc. All rights reserved.
 * See COPYING.txt for license details.
 */
declare(strict_types=1);

namespace Magento\Framework\App\Test\Unit\Cache\Tag\Strategy;

use Magento\Framework\App\Cache\Tag\Strategy\Dummy;
use Magento\Framework\App\Cache\Tag\Strategy\Factory;
use Magento\Framework\App\Cache\Tag\Strategy\Identifier;
use Magento\Framework\App\Cache\Tag\StrategyInterface;
use Magento\Framework\DataObject\IdentityInterface;
use PHPUnit\Framework\MockObject\MockObject;
use PHPUnit\Framework\TestCase;

class FactoryTest extends TestCase
{
    /**
<<<<<<< HEAD
     * @var \PHPUnit\Framework\MockObject\MockObject|\Magento\Framework\App\Cache\Tag\Strategy\Identifier
=======
     * @var MockObject|Identifier
>>>>>>> 5ce65294
     */
    private $identifierStrategy;

    /**
<<<<<<< HEAD
     * @var \PHPUnit\Framework\MockObject\MockObject|\Magento\Framework\App\Cache\Tag\Strategy\Dummy
=======
     * @var MockObject|Dummy
>>>>>>> 5ce65294
     */
    private $dummyStrategy;

    /**
<<<<<<< HEAD
     * @var \PHPUnit\Framework\MockObject\MockObject|\Magento\Framework\App\Cache\Tag\StrategyInterface
=======
     * @var MockObject|StrategyInterface
>>>>>>> 5ce65294
     */
    private $customStrategy;

    /**
     * @var Factory
     */
    private $model;

    protected function setUp(): void
    {
        $this->identifierStrategy = $this->createMock(Identifier::class);

        $this->dummyStrategy = $this->createMock(Dummy::class);

        $this->customStrategy = $this->getMockForAbstractClass(
            StrategyInterface::class
        );

        $this->model = new Factory(
            $this->identifierStrategy,
            $this->dummyStrategy,
            ['PDO' => $this->customStrategy]
        );
    }

    public function testGetStrategyWithScalar()
    {
        $this->expectException(\InvalidArgumentException::class);
        $this->expectExceptionMessage('Provided argument is not an object');
        $this->model->getStrategy('some scalar');
    }

    public function testGetStrategyWithObject()
    {
        $this->assertEquals($this->dummyStrategy, $this->model->getStrategy(new \stdClass()));
    }

    public function testGetStrategyWithIdentityInterface()
    {
        $object = $this->getMockForAbstractClass(IdentityInterface::class);

        $this->assertEquals($this->identifierStrategy, $this->model->getStrategy($object));
    }

    public function testGetStrategyForCustomClass()
    {
        $object = $this->getMockForAbstractClass('\PDO', [], '', false, false, false, []);

        $this->assertEquals($this->customStrategy, $this->model->getStrategy($object));
    }
}<|MERGE_RESOLUTION|>--- conflicted
+++ resolved
@@ -18,29 +18,17 @@
 class FactoryTest extends TestCase
 {
     /**
-<<<<<<< HEAD
-     * @var \PHPUnit\Framework\MockObject\MockObject|\Magento\Framework\App\Cache\Tag\Strategy\Identifier
-=======
      * @var MockObject|Identifier
->>>>>>> 5ce65294
      */
     private $identifierStrategy;
 
     /**
-<<<<<<< HEAD
-     * @var \PHPUnit\Framework\MockObject\MockObject|\Magento\Framework\App\Cache\Tag\Strategy\Dummy
-=======
      * @var MockObject|Dummy
->>>>>>> 5ce65294
      */
     private $dummyStrategy;
 
     /**
-<<<<<<< HEAD
-     * @var \PHPUnit\Framework\MockObject\MockObject|\Magento\Framework\App\Cache\Tag\StrategyInterface
-=======
      * @var MockObject|StrategyInterface
->>>>>>> 5ce65294
      */
     private $customStrategy;
 
