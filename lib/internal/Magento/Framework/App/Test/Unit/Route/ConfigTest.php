--- conflicted
+++ resolved
@@ -72,14 +72,6 @@
     public function testGetRouteByFrontName()
     {
         $data = ['routerCode' => ['frontName' => 'routerName']];
-<<<<<<< HEAD
-        $serializedData = json_encode($data);
-        $this->_cacheMock->expects($this->once())
-            ->method('load')
-            ->with('areaCode::RoutesConfig')
-            ->willReturn($serializedData);
-        $this->serializerMock->method('unserialize')
-=======
         $this->_cacheMock->expects($this->once())
             ->method('load')
             ->with('areaCode::RoutesConfig')
@@ -87,7 +79,6 @@
         $this->serializerMock->expects($this->once())
             ->method('unserialize')
             ->with('serializedData')
->>>>>>> fbb5fbf5
             ->willReturn($data);
         $this->assertEquals('routerCode', $this->_config->getRouteByFrontName('routerName'));
     }
@@ -97,15 +88,10 @@
         $this->_cacheMock->expects($this->once())
             ->method('load')
             ->with('areaCode::RoutesConfig')
-<<<<<<< HEAD
-            ->willReturn('[]');
-        $this->serializerMock->method('unserialize')
-=======
             ->willReturn('serializedData');
         $this->serializerMock->expects($this->once())
             ->method('unserialize')
             ->with('serializedData')
->>>>>>> fbb5fbf5
             ->willReturn([]);
         $this->assertFalse($this->_config->getRouteByFrontName('routerName'));
     }
@@ -151,12 +137,8 @@
             $this->returnValue('default_router')
         );
 
-<<<<<<< HEAD
-        $this->serializerMock->method('serialize')
-=======
         $this->serializerMock->expects($this->once())
             ->method('serialize')
->>>>>>> fbb5fbf5
             ->willReturn($serializedData);
 
         $this->_cacheMock->expects($this->once())
@@ -169,14 +151,6 @@
     public function testGetModulesByFrontName()
     {
         $data = ['routerCode' => ['frontName' => 'routerName', 'modules' => ['Module1']]];
-<<<<<<< HEAD
-        $serializedData = json_encode($data);
-        $this->_cacheMock->expects($this->once())
-            ->method('load')
-            ->with('areaCode::RoutesConfig')
-            ->willReturn($serializedData);
-        $this->serializerMock->method('unserialize')
-=======
 
         $this->_cacheMock->expects($this->once())
             ->method('load')
@@ -185,7 +159,6 @@
         $this->serializerMock->expects($this->once())
             ->method('unserialize')
             ->with('serializedData')
->>>>>>> fbb5fbf5
             ->willReturn($data);
         $this->assertEquals(['Module1'], $this->_config->getModulesByFrontName('routerName'));
     }
