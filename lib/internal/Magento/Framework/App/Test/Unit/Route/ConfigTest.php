--- conflicted
+++ resolved
@@ -56,21 +56,8 @@
                 'areaList' => $this->_areaList
             ]
         );
-<<<<<<< HEAD
-        $serializerMock = $this->getMock(\Magento\Framework\Serialize\SerializerInterface::class);
-        $objectManager->setBackwardCompatibleProperty($this->_config, 'serializer', $serializerMock);
-        $serializerMock->method('serialize')
-            ->willReturnCallback(function ($string) {
-                return json_encode($string);
-            });
-        $serializerMock->method('unserialize')
-            ->willReturnCallback(function ($string) {
-                return json_decode($string, true);
-            });
-=======
         $this->serializerMock = $this->getMock(\Magento\Framework\Serialize\SerializerInterface::class);
         $objectManager->setBackwardCompatibleProperty($this->_config, 'serializer', $this->serializerMock);
->>>>>>> 592e5919
     }
 
     public function testGetRouteFrontNameIfCacheIfRouterIdNotExist()
@@ -84,16 +71,6 @@
 
     public function testGetRouteByFrontName()
     {
-<<<<<<< HEAD
-        $this->_cacheMock->expects($this->once())
-            ->method('load')
-            ->with('areaCode::RoutesConfig')
-            ->willReturn(json_encode(['routerCode' => ['frontName' => 'routerName']]));
-
-        $this->assertEquals('routerCode', $this->_config->getRouteByFrontName('routerName'));
-
-        // check internal caching in $this->_routes array
-=======
         $data = ['routerCode' => ['frontName' => 'routerName']];
         $this->_cacheMock->expects($this->once())
             ->method('load')
@@ -103,7 +80,6 @@
             ->method('unserialize')
             ->with('serializedData')
             ->willReturn($data);
->>>>>>> 592e5919
         $this->assertEquals('routerCode', $this->_config->getRouteByFrontName('routerName'));
     }
 
@@ -112,19 +88,11 @@
         $this->_cacheMock->expects($this->once())
             ->method('load')
             ->with('areaCode::RoutesConfig')
-<<<<<<< HEAD
-            ->willReturn(json_encode([]));
-
-        $this->assertFalse($this->_config->getRouteByFrontName('routerName'));
-
-        // check caching in $this->_routes array
-=======
             ->willReturn('serializedData');
         $this->serializerMock->expects($this->once())
             ->method('unserialize')
             ->with('serializedData')
             ->willReturn([]);
->>>>>>> 592e5919
         $this->assertFalse($this->_config->getRouteByFrontName('routerName'));
     }
 
@@ -169,15 +137,9 @@
             $this->returnValue('default_router')
         );
 
-<<<<<<< HEAD
-        $this->_cacheMock->expects($this->once())
-            ->method('save')
-            ->with(json_encode($routes), 'scope::RoutesConfig');
-=======
         $this->serializerMock->expects($this->once())
             ->method('serialize')
             ->willReturn($serializedData);
->>>>>>> 592e5919
 
         $this->_cacheMock->expects($this->once())
             ->method('save')
@@ -188,14 +150,6 @@
 
     public function testGetModulesByFrontName()
     {
-<<<<<<< HEAD
-        $this->_cacheMock->expects($this->once())
-            ->method('load')
-            ->with('areaCode::RoutesConfig')
-            ->willReturn(
-                json_encode(['routerCode' => ['frontName' => 'routerName', 'modules' => ['Module1']]])
-            );
-=======
         $data = ['routerCode' => ['frontName' => 'routerName', 'modules' => ['Module1']]];
 
         $this->_cacheMock->expects($this->once())
@@ -206,7 +160,6 @@
             ->method('unserialize')
             ->with('serializedData')
             ->willReturn($data);
->>>>>>> 592e5919
         $this->assertEquals(['Module1'], $this->_config->getModulesByFrontName('routerName'));
     }
 }