<?php
/**
 * Copyright © Magento, Inc. All rights reserved.
 * See COPYING.txt for license details.
 */
declare(strict_types=1);

namespace Magento\Framework\App\Test\Unit\Route\ConfigInterface;

use Magento\Framework\App\Route\ConfigInterface;
use Magento\Framework\App\Route\ConfigInterface\Proxy;
use Magento\Framework\ObjectManager\ObjectManager;
use PHPUnit\Framework\MockObject\MockObject;
use PHPUnit\Framework\TestCase;

class ProxyTest extends TestCase
{
    /**
     * @var Proxy
     */
    protected $_proxy;

    /**
<<<<<<< HEAD
     * @var \Magento\Framework\App\Route\ConfigInterface|\PHPUnit\Framework\MockObject\MockObject
=======
     * @var ConfigInterface|MockObject
>>>>>>> 5ce65294
     */
    protected $_object;

    protected function setUp(): void
    {
        $this->_object = $this->createPartialMock(
            ConfigInterface::class,
            ['getRouteFrontName', 'getRouteByFrontName', 'getModulesByFrontName']
        );

        $objectManager = $this->createPartialMock(ObjectManager::class, ['get']);
        $objectManager->expects($this->once())
            ->method('get')
<<<<<<< HEAD
            ->with(\Magento\Framework\App\Route\ConfigInterface::class)
            ->willReturn($this->_object);
=======
            ->with(ConfigInterface::class)
            ->will($this->returnValue($this->_object));
>>>>>>> 5ce65294

        $this->_proxy = new Proxy(
            $objectManager,
            ConfigInterface::class
        );
    }

    public function testGetRouteFrontName()
    {
        $routeId = 1;
        $scope = null;
        $this->_object->expects($this->once())->method('getRouteFrontName')->with($routeId, $scope);
        $this->_proxy->getRouteFrontName($routeId, $scope);
    }

    public function testGetRouteByFrontName()
    {
        $frontName = 'route';
        $scope = null;
        $this->_object->expects($this->once())->method('getRouteByFrontName')->with($frontName, $scope);
        $this->_proxy->getRouteByFrontName($frontName, $scope);
    }

    public function testGetModulesByFrontName()
    {
        $frontName = 'route';
        $scope = null;
        $this->_object->expects($this->once())->method('getModulesByFrontName')->with($frontName, $scope);
        $this->_proxy->getModulesByFrontName($frontName, $scope);
    }
}<|MERGE_RESOLUTION|>--- conflicted
+++ resolved
@@ -21,11 +21,7 @@
     protected $_proxy;
 
     /**
-<<<<<<< HEAD
-     * @var \Magento\Framework\App\Route\ConfigInterface|\PHPUnit\Framework\MockObject\MockObject
-=======
      * @var ConfigInterface|MockObject
->>>>>>> 5ce65294
      */
     protected $_object;
 
@@ -39,13 +35,8 @@
         $objectManager = $this->createPartialMock(ObjectManager::class, ['get']);
         $objectManager->expects($this->once())
             ->method('get')
-<<<<<<< HEAD
-            ->with(\Magento\Framework\App\Route\ConfigInterface::class)
-            ->willReturn($this->_object);
-=======
             ->with(ConfigInterface::class)
             ->will($this->returnValue($this->_object));
->>>>>>> 5ce65294
 
         $this->_proxy = new Proxy(
             $objectManager,
