<?php
/**
 * Copyright © Magento, Inc. All rights reserved.
 * See COPYING.txt for license details.
 */
declare(strict_types=1);

namespace Magento\Framework\App\Test\Unit\ResourceConnection\Config;

use Magento\Framework\App\DeploymentConfig;
use Magento\Framework\App\ResourceConnection\Config\Converter;
use Magento\Framework\App\ResourceConnection\Config\Reader;
use Magento\Framework\App\ResourceConnection\Config\SchemaLocator;
use Magento\Framework\Config\FileResolverInterface;
use Magento\Framework\Config\ValidationStateInterface;
use PHPUnit\Framework\MockObject\MockObject;
use PHPUnit\Framework\TestCase;

class ReaderTest extends TestCase
{
    /**
     * @var Reader
     */
    protected $_model;

    /**
     * @var string
     */
    protected $_filePath;

    /**
<<<<<<< HEAD
     * @var \PHPUnit\Framework\MockObject\MockObject
=======
     * @var MockObject
>>>>>>> 5ce65294
     */
    protected $_fileResolverMock;

    /**
<<<<<<< HEAD
     * @var \PHPUnit\Framework\MockObject\MockObject
=======
     * @var MockObject
>>>>>>> 5ce65294
     */
    protected $_converterMock;

    /**
<<<<<<< HEAD
     * @var \PHPUnit\Framework\MockObject\MockObject
=======
     * @var MockObject
>>>>>>> 5ce65294
     */
    protected $_schemaLocatorMock;

    /**
<<<<<<< HEAD
     * @var \PHPUnit\Framework\MockObject\MockObject
=======
     * @var MockObject
>>>>>>> 5ce65294
     */
    protected $_configLocalMock;

    /**
<<<<<<< HEAD
     * @var \PHPUnit\Framework\MockObject\MockObject
=======
     * @var MockObject
>>>>>>> 5ce65294
     */
    protected $_validationStateMock;

    protected function setUp(): void
    {
        $this->_filePath = __DIR__ . '/_files/';

        $this->_fileResolverMock = $this->createMock(FileResolverInterface::class);
        $this->_validationStateMock = $this->createMock(ValidationStateInterface::class);
        $this->_schemaLocatorMock =
            $this->createMock(SchemaLocator::class);

        $this->_converterMock =
            $this->createMock(Converter::class);

        $this->_configLocalMock = $this->createMock(DeploymentConfig::class);

        $this->_model = new Reader(
            $this->_fileResolverMock,
            $this->_converterMock,
            $this->_schemaLocatorMock,
            $this->_validationStateMock,
            $this->_configLocalMock
        );
    }

    public function testRead()
    {
        $modulesConfig = include $this->_filePath . 'resources.php';

        $expectedResult = [
            'resourceName' => ['name' => 'resourceName', 'extends' => 'anotherResourceName'],
            'otherResourceName' => ['name' => 'otherResourceName', 'connection' => 'connectionName'],
            'defaultSetup' => ['name' => 'defaultSetup', 'connection' => 'customConnection'],
        ];

        $this->_fileResolverMock->expects(
            $this->once()
        )->method(
            'get'
        )->willReturn(
            [file_get_contents($this->_filePath . 'resources.xml')]
        );

        $this->_converterMock->expects($this->once())->method('convert')->willReturn($modulesConfig);

        $this->assertEquals($expectedResult, $this->_model->read());
    }
}<|MERGE_RESOLUTION|>--- conflicted
+++ resolved
@@ -29,47 +29,27 @@
     protected $_filePath;
 
     /**
-<<<<<<< HEAD
-     * @var \PHPUnit\Framework\MockObject\MockObject
-=======
      * @var MockObject
->>>>>>> 5ce65294
      */
     protected $_fileResolverMock;
 
     /**
-<<<<<<< HEAD
-     * @var \PHPUnit\Framework\MockObject\MockObject
-=======
      * @var MockObject
->>>>>>> 5ce65294
      */
     protected $_converterMock;
 
     /**
-<<<<<<< HEAD
-     * @var \PHPUnit\Framework\MockObject\MockObject
-=======
      * @var MockObject
->>>>>>> 5ce65294
      */
     protected $_schemaLocatorMock;
 
     /**
-<<<<<<< HEAD
-     * @var \PHPUnit\Framework\MockObject\MockObject
-=======
      * @var MockObject
->>>>>>> 5ce65294
      */
     protected $_configLocalMock;
 
     /**
-<<<<<<< HEAD
-     * @var \PHPUnit\Framework\MockObject\MockObject
-=======
      * @var MockObject
->>>>>>> 5ce65294
      */
     protected $_validationStateMock;
 
@@ -110,11 +90,11 @@
             $this->once()
         )->method(
             'get'
-        )->willReturn(
-            [file_get_contents($this->_filePath . 'resources.xml')]
+        )->will(
+            $this->returnValue([file_get_contents($this->_filePath . 'resources.xml')])
         );
 
-        $this->_converterMock->expects($this->once())->method('convert')->willReturn($modulesConfig);
+        $this->_converterMock->expects($this->once())->method('convert')->will($this->returnValue($modulesConfig));
 
         $this->assertEquals($expectedResult, $this->_model->read());
     }
