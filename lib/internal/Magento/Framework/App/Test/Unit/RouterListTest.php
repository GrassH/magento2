--- conflicted
+++ resolved
@@ -22,11 +22,7 @@
     protected $model;
 
     /**
-<<<<<<< HEAD
-     * @var \Magento\Framework\ObjectManagerInterface|\PHPUnit\Framework\MockObject\MockObject
-=======
      * @var ObjectManagerInterface|MockObject
->>>>>>> 5ce65294
      */
     protected $objectManagerMock;
 
@@ -55,7 +51,7 @@
         $this->objectManagerMock->expects($this->at(0))
             ->method('create')
             ->with('DefaultClass')
-            ->willReturn($expectedClass);
+            ->will($this->returnValue($expectedClass));
 
         $this->assertEquals($expectedClass, $this->model->current());
     }
@@ -66,7 +62,7 @@
         $this->objectManagerMock->expects($this->at(0))
             ->method('create')
             ->with('FrontClass')
-            ->willReturn($expectedClass);
+            ->will($this->returnValue($expectedClass));
 
         $this->model->next();
         $this->assertEquals($expectedClass, $this->model->current());
@@ -93,12 +89,12 @@
         $this->objectManagerMock->expects($this->at(0))
             ->method('create')
             ->with('DefaultClass')
-            ->willReturn($defaultClass);
+            ->will($this->returnValue($defaultClass));
 
         $this->objectManagerMock->expects($this->at(1))
             ->method('create')
             ->with('FrontClass')
-            ->willReturn($frontClass);
+            ->will($this->returnValue($frontClass));
 
         $this->assertEquals($defaultClass, $this->model->current());
         $this->model->next();
