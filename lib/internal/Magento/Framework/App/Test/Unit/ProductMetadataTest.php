<?php
/**
 * Copyright © 2016 Magento. All rights reserved.
 * See COPYING.txt for license details.
 */
namespace Magento\Framework\App\Test\Unit;

use Magento\Framework\App\ProductMetadata;
use Magento\Framework\TestFramework\Unit\Helper\ObjectManager;

class ProductMetadataTest extends \PHPUnit_Framework_TestCase
{
    /**
     * @var ProductMetadata
     */
    private $productMetadata;

    /**
     * @var \Magento\Framework\Composer\ComposerInformation|\PHPUnit_Framework_MockObject_MockObject
     */
    private $composerInformationMock;

    protected function setUp()
    {
<<<<<<< HEAD
        $composerJsonFinder = $this->getMockBuilder(\Magento\Framework\Composer\ComposerJsonFinder::class)
            ->disableOriginalConstructor()->setMethods(['findComposerJson'])->getMock();
        $composerJsonFinder->expects($this->any())->method('findComposerJson')
            ->willReturn(realpath(__DIR__ . '/_files/test.composer.json'));

        $objectManager = new ObjectManager($this);
        $this->productMetadata = $objectManager->getObject(
            \Magento\Framework\App\ProductMetadata::class,
            ['composerJsonFinder' => $composerJsonFinder]
        );
=======
        $this->composerInformationMock = $this->getMockBuilder(\Magento\Framework\Composer\ComposerInformation::class)
            ->disableOriginalConstructor()->getMock();

        $objectManager = new ObjectManager($this);
        $this->productMetadata = $objectManager->getObject(ProductMetadata::class);
        $reflectionProperty = new \ReflectionProperty($this->productMetadata, 'composerInformation');
        $reflectionProperty->setAccessible(true);
        $reflectionProperty->setValue($this->productMetadata, $this->composerInformationMock);
>>>>>>> f5539378
    }

    /**
     * @param array $packageList
     * @param string $expectedVersion
     * @dataProvider testGetVersionGitInstallationDataProvider
     */
    public function testGetVersion($packageList, $expectedVersion)
    {
        $this->composerInformationMock->expects($this->any())->method('getSystemPackages')->willReturn($packageList);
        $productVersion = $this->productMetadata->getVersion();
        $this->assertNotEmpty($productVersion, 'Empty product version');
        $this->assertEquals($expectedVersion, $productVersion);
    }

    public function testGetVersionGitInstallationDataProvider()
    {
        return [
            [
                [
                    0 => [
                        'name'    => 'magento/product-community-edition',
                        'version' => '123.456.789'
                    ],
                    1 => [
                        'name'    => 'magento/product-other-edition',
                        'version' => '987.654.321'
                    ],
                ],
                '123.456.789'
            ],
            [
                [],
                'UNKNOWN'
            ]
        ];
    }

    public function testGetEdition()
    {
        $productEdition = $this->productMetadata->getEdition();
        $this->assertNotEmpty($productEdition, 'Empty product edition');
    }

    public function testGetName()
    {
        $productName = $this->productMetadata->getName();
        $this->assertNotEmpty($productName, 'Empty product name');
    }
}<|MERGE_RESOLUTION|>--- conflicted
+++ resolved
@@ -22,18 +22,6 @@
 
     protected function setUp()
     {
-<<<<<<< HEAD
-        $composerJsonFinder = $this->getMockBuilder(\Magento\Framework\Composer\ComposerJsonFinder::class)
-            ->disableOriginalConstructor()->setMethods(['findComposerJson'])->getMock();
-        $composerJsonFinder->expects($this->any())->method('findComposerJson')
-            ->willReturn(realpath(__DIR__ . '/_files/test.composer.json'));
-
-        $objectManager = new ObjectManager($this);
-        $this->productMetadata = $objectManager->getObject(
-            \Magento\Framework\App\ProductMetadata::class,
-            ['composerJsonFinder' => $composerJsonFinder]
-        );
-=======
         $this->composerInformationMock = $this->getMockBuilder(\Magento\Framework\Composer\ComposerInformation::class)
             ->disableOriginalConstructor()->getMock();
 
@@ -42,7 +30,6 @@
         $reflectionProperty = new \ReflectionProperty($this->productMetadata, 'composerInformation');
         $reflectionProperty->setAccessible(true);
         $reflectionProperty->setValue($this->productMetadata, $this->composerInformationMock);
->>>>>>> f5539378
     }
 
     /**
