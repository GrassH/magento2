<?php
/**
 * Copyright © Magento, Inc. All rights reserved.
 * See COPYING.txt for license details.
 */
declare(strict_types=1);

namespace Magento\Framework\App\Test\Unit\DeploymentConfig;

use Magento\Framework\App\DeploymentConfig\CommentParser;
use Magento\Framework\App\Filesystem\DirectoryList;
use Magento\Framework\Config\File\ConfigFilePool;
use Magento\Framework\Filesystem;
use Magento\Framework\Filesystem\Directory\ReadInterface;
use PHPUnit\Framework\MockObject\MockObject;
use PHPUnit\Framework\TestCase;

class CommentParserTest extends TestCase
{
    /**
<<<<<<< HEAD
     * @var Filesystem|\PHPUnit\Framework\MockObject\MockObject
=======
     * @var Filesystem|MockObject
>>>>>>> 5ce65294
     */
    private $filesystemMock;

    /**
<<<<<<< HEAD
     * @var ConfigFilePool|\PHPUnit\Framework\MockObject\MockObject
=======
     * @var ConfigFilePool|MockObject
>>>>>>> 5ce65294
     */
    private $configFilePoolMock;

    /**
<<<<<<< HEAD
     * @var ReadInterface|\PHPUnit\Framework\MockObject\MockObject
=======
     * @var ReadInterface|MockObject
>>>>>>> 5ce65294
     */
    private $readDirectoryMock;

    /**
     * @var CommentParser
     */
    private $commentParser;

    /**
     * {@inheritdoc}
     */
    protected function setUp(): void
    {
        $this->configFilePoolMock = $this->getMockBuilder(ConfigFilePool::class)
            ->disableOriginalConstructor()
            ->getMock();
        $this->readDirectoryMock = $this->getMockBuilder(ReadInterface::class)
            ->getMockForAbstractClass();
        $this->filesystemMock = $this->getMockBuilder(Filesystem::class)
            ->disableOriginalConstructor()
            ->getMock();
        $this->filesystemMock->expects($this->once())
            ->method('getDirectoryRead')
            ->with(DirectoryList::CONFIG)
            ->willReturn($this->readDirectoryMock);

        $this->commentParser = new CommentParser($this->filesystemMock, $this->configFilePoolMock);
    }

    public function testExecuteFileDoesNotExist()
    {
        $file = 'config.php';
        $expectedResult = [];

        $this->readDirectoryMock->expects($this->once())
            ->method('isExist')
            ->with($file)
            ->willReturn(false);

        $this->assertSame($expectedResult, $this->commentParser->execute($file));
    }

    public function testExecute()
    {
        $file = 'config.php';
        $content = <<<TEXT
<?php
return array (
  'ns1' => 
  array (
    's1' => 
    array (
      0 => 's11',
      1 => 's12',
    ),
    's2' => 
    array (
      0 => 's21',
      1 => 's22',
    ),
  ),
  /**
   * comment for namespace 2.
   * Next comment for' namespace 2
   */
  'ns2' => 
  array (
    's1' => 
    array (
      0 => 's11',
    ),
  ),
  // This comment will be ignored
  'ns3' => 'just text',
  /**
   * comment for namespace 4
   *     second line
   * For the section: ns4
   */
  'ns4' => 'just text',
  /**
   * For the section: ns5
   * *comment for namespace *5*
   */
  'ns5' => 'just text',
  # This comment will be ignored
  'ns6' => 'just text',
);

TEXT;

        $expectedResult = [
            'ns4' => "comment for namespace 4\n    second line",
            'ns5' => '*comment for namespace *5*',
        ];

        $this->readDirectoryMock->expects($this->once())
            ->method('isExist')
            ->with($file)
            ->willReturn(true);
        $this->readDirectoryMock->expects($this->once())
            ->method('readFile')
            ->with($file)
            ->willReturn($content);

        $this->assertEquals($expectedResult, $this->commentParser->execute($file));
    }
}<|MERGE_RESOLUTION|>--- conflicted
+++ resolved
@@ -18,29 +18,17 @@
 class CommentParserTest extends TestCase
 {
     /**
-<<<<<<< HEAD
-     * @var Filesystem|\PHPUnit\Framework\MockObject\MockObject
-=======
      * @var Filesystem|MockObject
->>>>>>> 5ce65294
      */
     private $filesystemMock;
 
     /**
-<<<<<<< HEAD
-     * @var ConfigFilePool|\PHPUnit\Framework\MockObject\MockObject
-=======
      * @var ConfigFilePool|MockObject
->>>>>>> 5ce65294
      */
     private $configFilePoolMock;
 
     /**
-<<<<<<< HEAD
-     * @var ReadInterface|\PHPUnit\Framework\MockObject\MockObject
-=======
      * @var ReadInterface|MockObject
->>>>>>> 5ce65294
      */
     private $readDirectoryMock;
 
