--- conflicted
+++ resolved
@@ -19,12 +19,8 @@
 use Magento\Framework\Filesystem\Directory\ReadInterface;
 use Magento\Framework\Filesystem\Directory\WriteInterface;
 use Magento\Framework\Phrase;
-<<<<<<< HEAD
-use \PHPUnit\Framework\MockObject\MockObject as Mock;
-=======
 use PHPUnit\Framework\MockObject\MockObject as Mock;
 use PHPUnit\Framework\TestCase;
->>>>>>> 5ce65294
 
 /**
  * @SuppressWarnings(PHPMD.CouplingBetweenObjects)
@@ -248,20 +244,10 @@
         $this->object->saveConfig($testSetUpdate, true);
     }
 
-<<<<<<< HEAD
-    /**
-     */
-    public function testSaveConfigException()
-    {
-        $this->expectException(\Magento\Framework\Exception\FileSystemException::class);
-        $this->expectExceptionMessage('The "env.php" deployment config file isn\'t writable.');
-
-=======
     public function testSaveConfigException()
     {
         $this->expectException('Magento\Framework\Exception\FileSystemException');
         $this->expectExceptionMessage('The "env.php" deployment config file isn\'t writable.');
->>>>>>> 5ce65294
         $exception = new FileSystemException(new Phrase('error when writing file config file'));
 
         $this->configFilePool->method('getPaths')
