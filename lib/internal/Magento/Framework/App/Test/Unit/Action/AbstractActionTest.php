<?php
/**
 * Copyright © Magento, Inc. All rights reserved.
 * See COPYING.txt for license details.
 */
declare(strict_types=1);

namespace Magento\Framework\App\Test\Unit\Action;

use Magento\Framework\App\Action\AbstractAction;
use Magento\Framework\App\Action\Context;
use Magento\Framework\App\RequestInterface;
use Magento\Framework\App\Response\RedirectInterface;
use Magento\Framework\App\ResponseInterface;
use Magento\Framework\Controller\Result\Redirect;
use Magento\Framework\Controller\Result\RedirectFactory;
use PHPUnit\Framework\MockObject\MockObject;
use PHPUnit\Framework\TestCase;

class AbstractActionTest extends TestCase
{
<<<<<<< HEAD
    /** @var \Magento\Framework\App\Action\AbstractAction|\PHPUnit\Framework\MockObject\MockObject */
    protected $action;

    /** @var \Magento\Framework\App\RequestInterface|\PHPUnit\Framework\MockObject\MockObject */
    protected $request;

    /** @var \Magento\Framework\App\ResponseInterface|\PHPUnit\Framework\MockObject\MockObject */
    protected $response;

    /** @var \Magento\Framework\App\Response\RedirectInterface|\PHPUnit\Framework\MockObject\MockObject */
    protected $redirectFactory;

    /** @var \Magento\Framework\Controller\Result\Redirect|\PHPUnit\Framework\MockObject\MockObject */
    protected $redirect;

    /** @var \Magento\Framework\App\Action\Context|\PHPUnit\Framework\MockObject\MockObject */
=======
    /** @var AbstractAction|MockObject */
    protected $action;

    /** @var RequestInterface|MockObject */
    protected $request;

    /** @var ResponseInterface|MockObject */
    protected $response;

    /** @var RedirectInterface|MockObject */
    protected $redirectFactory;

    /** @var Redirect|MockObject */
    protected $redirect;

    /** @var Context|MockObject */
>>>>>>> 5ce65294
    protected $context;

    protected function setUp(): void
    {
        $this->request = $this->getMockBuilder(RequestInterface::class)
            ->disableOriginalConstructor()->getMock();
        $this->response = $this->createMock(ResponseInterface::class);

        $this->redirect = $this->getMockBuilder(Redirect::class)
            ->setMethods(['setRefererOrBaseUrl'])
            ->disableOriginalConstructor()
            ->getMock();
        $this->redirectFactory = $this->getMockBuilder(RedirectFactory::class)
            ->setMethods(['create'])
            ->disableOriginalConstructor()
            ->getMock();
        $this->redirectFactory->expects($this->any())
            ->method('create')
            ->willReturn($this->redirect);

        $this->context = $this->getMockBuilder(Context::class)
            ->disableOriginalConstructor()
            ->getMock();
        $this->context->expects($this->any())
            ->method('getResultRedirectFactory')
            ->willReturn($this->redirectFactory);
        $this->context->expects($this->once())
            ->method('getRequest')
            ->willReturn($this->request);
        $this->context->expects($this->once())
            ->method('getResponse')
            ->willReturn($this->response);

        $this->action = $this->getMockForAbstractClass(
            AbstractAction::class,
            [$this->context]
        );
    }

    public function testGetRequest()
    {
        $this->assertEquals($this->request, $this->action->getRequest());
    }

    public function testGetResponse()
    {
        $this->assertEquals($this->response, $this->action->getResponse());
    }
}<|MERGE_RESOLUTION|>--- conflicted
+++ resolved
@@ -19,24 +19,6 @@
 
 class AbstractActionTest extends TestCase
 {
-<<<<<<< HEAD
-    /** @var \Magento\Framework\App\Action\AbstractAction|\PHPUnit\Framework\MockObject\MockObject */
-    protected $action;
-
-    /** @var \Magento\Framework\App\RequestInterface|\PHPUnit\Framework\MockObject\MockObject */
-    protected $request;
-
-    /** @var \Magento\Framework\App\ResponseInterface|\PHPUnit\Framework\MockObject\MockObject */
-    protected $response;
-
-    /** @var \Magento\Framework\App\Response\RedirectInterface|\PHPUnit\Framework\MockObject\MockObject */
-    protected $redirectFactory;
-
-    /** @var \Magento\Framework\Controller\Result\Redirect|\PHPUnit\Framework\MockObject\MockObject */
-    protected $redirect;
-
-    /** @var \Magento\Framework\App\Action\Context|\PHPUnit\Framework\MockObject\MockObject */
-=======
     /** @var AbstractAction|MockObject */
     protected $action;
 
@@ -53,7 +35,6 @@
     protected $redirect;
 
     /** @var Context|MockObject */
->>>>>>> 5ce65294
     protected $context;
 
     protected function setUp(): void
