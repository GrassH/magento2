<?php
/**
 * Copyright © Magento, Inc. All rights reserved.
 * See COPYING.txt for license details.
 */
declare(strict_types=1);

namespace Magento\Framework\App\Test\Unit;

use Magento\Framework\App\Config;
use Magento\Framework\App\Config\ConfigTypeInterface;
use Magento\Framework\App\Config\ScopeCodeResolver;
use Magento\Framework\App\ScopeInterface;
use PHPUnit\Framework\MockObject\MockObject;
use PHPUnit\Framework\TestCase;

class ConfigTest extends TestCase
{
    /**
<<<<<<< HEAD
     * @var ScopeCodeResolver|\PHPUnit\Framework\MockObject\MockObject
=======
     * @var ScopeCodeResolver|MockObject
>>>>>>> 5ce65294
     */
    private $scopeCodeResolver;

    /**
<<<<<<< HEAD
     * @var ConfigTypeInterface|\PHPUnit\Framework\MockObject\MockObject
=======
     * @var ConfigTypeInterface|MockObject
>>>>>>> 5ce65294
     */
    private $configType;

    /**
<<<<<<< HEAD
     * @var ScopeInterface|\PHPUnit\Framework\MockObject\MockObject
=======
     * @var ScopeInterface|MockObject
>>>>>>> 5ce65294
     */
    private $scope;

    /**
     * @var Config
     */
    private $appConfig;

<<<<<<< HEAD
    protected function setUp(): void
=======
    public function setUp(): void
>>>>>>> 5ce65294
    {
        $this->scopeCodeResolver = $this->getMockBuilder(ScopeCodeResolver::class)
            ->disableOriginalConstructor()
            ->getMock();
        $this->configType = $this->getMockBuilder(ConfigTypeInterface::class)
            ->getMockForAbstractClass();
        $this->scope = $this->getMockBuilder(ScopeInterface::class)
            ->getMockForAbstractClass();

        $this->appConfig = new Config($this->scopeCodeResolver, ['system' => $this->configType]);
    }

    /**
     * @param string $scope
     * @param string|null $scopeCode
     *
     * @dataProvider getValueDataProvider
     * @return void
     */
    public function testGetValue($scope, $scopeCode = null)
    {
        $path = 'path';
        if (!is_string($scope)) {
            $this->scopeCodeResolver->expects($this->once())
                ->method('resolve')
                ->with('stores', $scopeCode)
                ->willReturn('myStore');
        } elseif (!$scopeCode) {
            $this->scope->expects($this->once())
                ->method('getCode')
                ->willReturn('myWebsite');
        }
        $this->configType->expects($this->once())
            ->method('get')
            ->with($scope =='store' ? 'stores/path' : 'websites/myWebsite/path')
            ->willReturn(true);

        $this->assertTrue($this->appConfig->getValue($path, $scope, $scopeCode ?: $this->scope));
    }

    /**
     * @return array
     */
    public function getValueDataProvider()
    {
        return [
            ['store', 1],
            ['website'],
        ];
    }
}<|MERGE_RESOLUTION|>--- conflicted
+++ resolved
@@ -17,29 +17,17 @@
 class ConfigTest extends TestCase
 {
     /**
-<<<<<<< HEAD
-     * @var ScopeCodeResolver|\PHPUnit\Framework\MockObject\MockObject
-=======
      * @var ScopeCodeResolver|MockObject
->>>>>>> 5ce65294
      */
     private $scopeCodeResolver;
 
     /**
-<<<<<<< HEAD
-     * @var ConfigTypeInterface|\PHPUnit\Framework\MockObject\MockObject
-=======
      * @var ConfigTypeInterface|MockObject
->>>>>>> 5ce65294
      */
     private $configType;
 
     /**
-<<<<<<< HEAD
-     * @var ScopeInterface|\PHPUnit\Framework\MockObject\MockObject
-=======
      * @var ScopeInterface|MockObject
->>>>>>> 5ce65294
      */
     private $scope;
 
@@ -48,11 +36,7 @@
      */
     private $appConfig;
 
-<<<<<<< HEAD
-    protected function setUp(): void
-=======
     public function setUp(): void
->>>>>>> 5ce65294
     {
         $this->scopeCodeResolver = $this->getMockBuilder(ScopeCodeResolver::class)
             ->disableOriginalConstructor()
