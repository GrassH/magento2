--- conflicted
+++ resolved
@@ -37,74 +37,42 @@
     protected $objectManager;
 
     /**
-<<<<<<< HEAD
-     * @var \Magento\Framework\Event\ManagerInterface | \PHPUnit\Framework\MockObject\MockObject
-=======
      * @var ManagerInterface|MockObject
->>>>>>> 5ce65294
      */
     protected $eventManagerMock;
 
     /**
-<<<<<<< HEAD
-     * @var \Magento\Framework\ObjectManagerInterface | \PHPUnit\Framework\MockObject\MockObject
-=======
      * @var ObjectManagerInterface|MockObject
->>>>>>> 5ce65294
      */
     protected $objectManagerMock;
 
     /**
-<<<<<<< HEAD
-     * @var \Magento\Framework\App\ObjectManager\ConfigLoader | \PHPUnit\Framework\MockObject\MockObject
-=======
      * @var ConfigLoader|MockObject
->>>>>>> 5ce65294
      */
     protected $diConfigLoaderMock;
 
     /**
-<<<<<<< HEAD
-     * @var \Magento\Framework\TranslateInterface | \PHPUnit\Framework\MockObject\MockObject
-=======
      * @var TranslateInterface|MockObject
->>>>>>> 5ce65294
      */
     protected $translatorMock;
 
     /**
-<<<<<<< HEAD
-     * @var \Psr\Log\LoggerInterface | \PHPUnit\Framework\MockObject\MockObject
-=======
      * @var LoggerInterface|MockObject
->>>>>>> 5ce65294
      */
     protected $loggerMock;
 
     /**
-<<<<<<< HEAD
-     * @var \Magento\Framework\App\DesignInterface | \PHPUnit\Framework\MockObject\MockObject
-=======
      * @var DesignInterface|MockObject
->>>>>>> 5ce65294
      */
     protected $designMock;
 
     /**
-<<<<<<< HEAD
-     * @var \Magento\Framework\App\ScopeResolverInterface | \PHPUnit\Framework\MockObject\MockObject
-=======
      * @var ScopeResolverInterface|MockObject
->>>>>>> 5ce65294
      */
     protected $scopeResolverMock;
 
     /**
-<<<<<<< HEAD
-     * @var \Magento\Framework\View\DesignExceptions | \PHPUnit\Framework\MockObject\MockObject
-=======
      * @var DesignExceptions|MockObject
->>>>>>> 5ce65294
      */
     protected $designExceptionsMock;
 
@@ -151,16 +119,11 @@
             ->getMock();
         $scopeMock->expects($this->any())
             ->method('getId')
-            ->willReturn(self::SCOPE_ID);
+            ->will($this->returnValue(self::SCOPE_ID));
         $this->scopeResolverMock->expects($this->any())
             ->method('getScope')
-<<<<<<< HEAD
-            ->willReturn($scopeMock);
-        $this->designExceptionsMock = $this->getMockBuilder(\Magento\Framework\View\DesignExceptions::class)
-=======
             ->will($this->returnValue($scopeMock));
         $this->designExceptionsMock = $this->getMockBuilder(DesignExceptions::class)
->>>>>>> 5ce65294
             ->disableOriginalConstructor()
             ->getMock();
         $this->areaCode = Area::AREA_FRONTEND;
@@ -181,11 +144,7 @@
         );
     }
 
-<<<<<<< HEAD
-    protected function tearDown(): void
-=======
     public function tearDown(): void
->>>>>>> 5ce65294
     {
         Phrase::setRenderer($this->defaultRenderer);
     }
@@ -205,13 +164,8 @@
             ->getMock();
         $this->objectManagerMock->expects($this->once())
             ->method('get')
-<<<<<<< HEAD
-            ->with(\Magento\Framework\Phrase\RendererInterface::class)
-            ->willReturn($renderMock);
-=======
             ->with(RendererInterface::class)
             ->will($this->returnValue($renderMock));
->>>>>>> 5ce65294
         $this->object->load(Area::PART_TRANSLATE);
     }
 
@@ -223,7 +177,7 @@
         $this->objectManagerMock->expects($this->once())
             ->method('get')
             ->with(\Magento\Framework\View\DesignInterface::class)
-            ->willReturn($designMock);
+            ->will($this->returnValue($designMock));
         $designMock->expects($this->once())
             ->method('setArea')
             ->with($this->areaCode)
@@ -261,12 +215,12 @@
             ->method('setDefaultDesignTheme');
         $this->objectManagerMock->expects($this->exactly(2))
             ->method('get')
-            ->willReturnMap(
+            ->will($this->returnValueMap(
                 [
                     [RendererInterface::class, $renderMock],
                     [\Magento\Framework\View\DesignInterface::class, $designMock],
                 ]
-            );
+            ));
         $this->object->load();
     }
 
@@ -276,7 +230,7 @@
         $this->diConfigLoaderMock->expects($this->once())
             ->method('load')
             ->with($this->areaCode)
-            ->willReturn($configs);
+            ->will($this->returnValue($configs));
         $this->objectManagerMock->expects($this->once())
             ->method('configure')
             ->with($configs);
@@ -296,7 +250,7 @@
         $this->objectManagerMock->expects($this->once())
             ->method('get')
             ->with(\Magento\Framework\View\DesignInterface::class)
-            ->willReturn($designMock);
+            ->will($this->returnValue($designMock));
         $this->designMock->expects($this->once())
             ->method('changeDesign')
             ->with($designMock)
@@ -314,7 +268,7 @@
     {
         $this->designExceptionsMock->expects($this->once())
             ->method('getThemeByRequest')
-            ->willReturn($value);
+            ->will($this->returnValue($value));
         $designMock = $this->getMockBuilder(\Magento\Framework\View\DesignInterface::class)
             ->disableOriginalConstructor()
             ->getMock();
@@ -323,7 +277,7 @@
         $this->objectManagerMock->expects($this->once())
             ->method('get')
             ->with(\Magento\Framework\View\DesignInterface::class)
-            ->willReturn($designMock);
+            ->will($this->returnValue($designMock));
         $this->designMock->expects($this->exactly($callNum2))
             ->method('loadChange')
             ->with(self::SCOPE_ID)
@@ -363,7 +317,7 @@
         $this->objectManagerMock->expects($this->once())
             ->method('get')
             ->with(\Magento\Framework\View\DesignInterface::class)
-            ->willReturn($designMock);
+            ->will($this->returnValue($designMock));
         $this->designMock->expects($this->once())
             ->method('loadChange')
             ->with(self::SCOPE_ID)
