<?php
/**
 * Copyright © Magento, Inc. All rights reserved.
 * See COPYING.txt for license details.
 */
declare(strict_types=1);

namespace Magento\Framework\App\Test\Unit;

use Magento\Framework\App\ActionFlag;
use Magento\Framework\App\ActionInterface;
use Magento\Framework\App\Response\Http;
use Magento\Framework\App\View;
use Magento\Framework\Config\ScopeInterface;
use Magento\Framework\Event\ManagerInterface;
use Magento\Framework\TestFramework\Unit\Helper\ObjectManager;
use Magento\Framework\View\Layout;
use Magento\Framework\View\Model\Layout\Merge;
use Magento\Framework\View\Page\Config;
use Magento\Framework\View\Page\Config\RendererFactory;
use Magento\Framework\View\Result\Page;
use Magento\Framework\View\Result\PageFactory;
use PHPUnit\Framework\MockObject\MockObject;
use PHPUnit\Framework\TestCase;

/**
 * @SuppressWarnings(PHPMD.CouplingBetweenObjects)
 */
class ViewTest extends TestCase
{
    /**
     * @var View
     */
    protected $_view;

    /**
<<<<<<< HEAD
     * @var \PHPUnit\Framework\MockObject\MockObject
=======
     * @var MockObject
>>>>>>> 5ce65294
     */
    protected $_layoutMock;

    /**
<<<<<<< HEAD
     * @var \PHPUnit\Framework\MockObject\MockObject
=======
     * @var MockObject
>>>>>>> 5ce65294
     */
    protected $_configScopeMock;

    /**
<<<<<<< HEAD
     * @var \PHPUnit\Framework\MockObject\MockObject
=======
     * @var MockObject
>>>>>>> 5ce65294
     */
    protected $_requestMock;

    /**
<<<<<<< HEAD
     * @var \PHPUnit\Framework\MockObject\MockObject
=======
     * @var MockObject
>>>>>>> 5ce65294
     */
    protected $_layoutProcessor;

    /**
<<<<<<< HEAD
     * @var \PHPUnit\Framework\MockObject\MockObject
=======
     * @var MockObject
>>>>>>> 5ce65294
     */
    protected $_actionFlagMock;

    /**
<<<<<<< HEAD
     * @var \PHPUnit\Framework\MockObject\MockObject
=======
     * @var MockObject
>>>>>>> 5ce65294
     */
    protected $_eventManagerMock;

    /**
<<<<<<< HEAD
     * @var \Magento\Framework\View\Result\Page|\PHPUnit\Framework\MockObject\MockObject
=======
     * @var Page|MockObject
>>>>>>> 5ce65294
     */
    protected $resultPage;

    /**
<<<<<<< HEAD
     * @var \Magento\Framework\App\Response\Http|\PHPUnit\Framework\MockObject\MockObject
=======
     * @var Http|MockObject
>>>>>>> 5ce65294
     */
    protected $response;

    protected function setUp(): void
    {
        $helper = new ObjectManager($this);
        $this->_layoutMock = $this->createMock(Layout::class);
        $this->_requestMock = $this->createMock(\Magento\Framework\App\Request\Http::class);
        $this->_configScopeMock = $this->createMock(ScopeInterface::class);
        $this->_layoutProcessor = $this->createMock(Merge::class);
        $this->_layoutMock->expects($this->any())->method('getUpdate')
<<<<<<< HEAD
            ->willReturn($this->_layoutProcessor);
        $this->_actionFlagMock = $this->createMock(\Magento\Framework\App\ActionFlag::class);
        $this->_eventManagerMock = $this->createMock(\Magento\Framework\Event\ManagerInterface::class);
=======
            ->will($this->returnValue($this->_layoutProcessor));
        $this->_actionFlagMock = $this->createMock(ActionFlag::class);
        $this->_eventManagerMock = $this->createMock(ManagerInterface::class);
>>>>>>> 5ce65294
        $pageConfigMock = $this->getMockBuilder(
            Config::class
        )->disableOriginalConstructor()->getMock();
        $pageConfigMock->expects($this->any())
            ->method('publicBuild')
            ->willReturnSelf();

        $pageConfigRendererFactory = $this->getMockBuilder(RendererFactory::class)
            ->disableOriginalConstructor()
            ->setMethods(['create'])
            ->getMock();

        $this->resultPage = $this->getMockBuilder(Page::class)
            ->setConstructorArgs(
                $helper->getConstructArguments(Page::class, [
                'request' => $this->_requestMock,
                'pageConfigRendererFactory' => $pageConfigRendererFactory,
                'layout' => $this->_layoutMock
                ])
            )
            ->setMethods(['renderResult', 'getConfig'])
            ->getMock();
        $this->resultPage->expects($this->any())
            ->method('getConfig')
<<<<<<< HEAD
            ->willReturn($pageConfigMock);
        $pageFactory = $this->getMockBuilder(\Magento\Framework\View\Result\PageFactory::class)
=======
            ->will($this->returnValue($pageConfigMock));
        $pageFactory = $this->getMockBuilder(PageFactory::class)
>>>>>>> 5ce65294
            ->disableOriginalConstructor()
            ->setMethods(['create'])
            ->getMock();
        $pageFactory->expects($this->once())
            ->method('create')
            ->willReturn($this->resultPage);

        $this->response = $this->createMock(Http::class);

        $this->_view = $helper->getObject(
            View::class,
            [
                'layout' => $this->_layoutMock,
                'request' => $this->_requestMock,
                'response' => $this->response,
                'configScope' => $this->_configScopeMock,
                'eventManager' => $this->_eventManagerMock,
                'actionFlag' => $this->_actionFlagMock,
                'pageFactory' => $pageFactory
            ]
        );
    }

    public function testGetLayout()
    {
        $this->assertEquals($this->_layoutMock, $this->_view->getLayout());
    }

<<<<<<< HEAD
    /**
     */
    public function testLoadLayoutWhenLayoutAlreadyLoaded()
    {
        $this->expectException(\RuntimeException::class);
        $this->expectExceptionMessage('Layout must be loaded only once.');

=======
    public function testLoadLayoutWhenLayoutAlreadyLoaded()
    {
        $this->expectException('RuntimeException');
        $this->expectExceptionMessage('Layout must be loaded only once.');
>>>>>>> 5ce65294
        $this->_view->setIsLayoutLoaded(true);
        $this->_view->loadLayout();
    }

    public function testLoadLayoutWithDefaultSetup()
    {
        $this->_layoutProcessor->expects($this->at(0))->method('addHandle')->with('default');
        $this->_requestMock->expects(
            $this->any()
        )->method(
            'getFullActionName'
        )->willReturn(
            'action_name'
        );
        $this->_view->loadLayout();
    }

    public function testLoadLayoutWhenBlocksNotGenerated()
    {
        $this->_view->loadLayout('', false, true);
    }

    public function testLoadLayoutWhenXmlNotGenerated()
    {
        $this->_view->loadLayout('', true, false);
    }

    public function testGetDefaultLayoutHandle()
    {
        $this->_requestMock->expects($this->once())
            ->method('getFullActionName')
            ->willReturn('ExpectedValue');

        $this->assertEquals('expectedvalue', $this->_view->getDefaultLayoutHandle());
    }

    public function testAddActionLayoutHandlesWhenPageLayoutHandlesExist()
    {
        $this->_requestMock->expects($this->once())
            ->method('getFullActionName')
            ->willReturn('Full_Action_Name');

        $this->_layoutProcessor->expects($this->once())
            ->method('addHandle')
            ->with('full_action_name');

        $this->_view->addActionLayoutHandles();
    }

    public function testAddPageLayoutHandles()
    {
        $pageHandles = ['full_action_name', 'full_action_name_key_value'];
        $this->_requestMock->expects($this->once())
            ->method('getFullActionName')
            ->willReturn('Full_Action_Name');

        $this->_layoutProcessor->expects($this->once())
            ->method('addHandle')
            ->with($pageHandles);
        $this->_view->addPageLayoutHandles(['key' => 'value']);
    }

    public function testGenerateLayoutBlocksWhenFlagIsNotSet()
    {
        $valueMap = [
            ['', ActionInterface::FLAG_NO_DISPATCH_BLOCK_EVENT, false],
            ['', ActionInterface::FLAG_NO_DISPATCH_BLOCK_EVENT, false],
        ];
        $this->_actionFlagMock->expects($this->any())->method('get')->willReturnMap($valueMap);
        $this->_view->generateLayoutBlocks();
    }

    public function testGenerateLayoutBlocksWhenFlagIsSet()
    {
        $valueMap = [
            ['', ActionInterface::FLAG_NO_DISPATCH_BLOCK_EVENT, true],
            ['', ActionInterface::FLAG_NO_DISPATCH_BLOCK_EVENT, true],
        ];
        $this->_actionFlagMock->expects($this->any())->method('get')->willReturnMap($valueMap);

        $this->_eventManagerMock->expects($this->never())->method('dispatch');
        $this->_view->generateLayoutBlocks();
    }

    public function testRenderLayoutIfActionFlagExist()
    {
        $this->_actionFlagMock->expects(
            $this->once()
        )->method(
            'get'
        )->with(
            '',
            'no-renderLayout'
        )->willReturn(
            true
        );
        $this->_eventManagerMock->expects($this->never())->method('dispatch');
        $this->_view->renderLayout();
    }

    public function testRenderLayoutWhenOutputNotEmpty()
    {
        $this->_actionFlagMock->expects($this->once())
            ->method('get')
            ->with('', 'no-renderLayout')
            ->willReturn(false);
        $this->_layoutMock->expects($this->once())->method('addOutputElement')->with('output');
        $this->resultPage->expects($this->once())->method('renderResult')->with($this->response);
        $this->_view->renderLayout('output');
    }

    public function testRenderLayoutWhenOutputEmpty()
    {
        $this->_actionFlagMock->expects($this->once())
            ->method('get')
            ->with('', 'no-renderLayout')
            ->willReturn(false);

        $this->_layoutMock->expects($this->never())->method('addOutputElement');
        $this->resultPage->expects($this->once())->method('renderResult')->with($this->response);
        $this->_view->renderLayout();
    }
}<|MERGE_RESOLUTION|>--- conflicted
+++ resolved
@@ -34,74 +34,42 @@
     protected $_view;
 
     /**
-<<<<<<< HEAD
-     * @var \PHPUnit\Framework\MockObject\MockObject
-=======
-     * @var MockObject
->>>>>>> 5ce65294
+     * @var MockObject
      */
     protected $_layoutMock;
 
     /**
-<<<<<<< HEAD
-     * @var \PHPUnit\Framework\MockObject\MockObject
-=======
-     * @var MockObject
->>>>>>> 5ce65294
+     * @var MockObject
      */
     protected $_configScopeMock;
 
     /**
-<<<<<<< HEAD
-     * @var \PHPUnit\Framework\MockObject\MockObject
-=======
-     * @var MockObject
->>>>>>> 5ce65294
+     * @var MockObject
      */
     protected $_requestMock;
 
     /**
-<<<<<<< HEAD
-     * @var \PHPUnit\Framework\MockObject\MockObject
-=======
-     * @var MockObject
->>>>>>> 5ce65294
+     * @var MockObject
      */
     protected $_layoutProcessor;
 
     /**
-<<<<<<< HEAD
-     * @var \PHPUnit\Framework\MockObject\MockObject
-=======
-     * @var MockObject
->>>>>>> 5ce65294
+     * @var MockObject
      */
     protected $_actionFlagMock;
 
     /**
-<<<<<<< HEAD
-     * @var \PHPUnit\Framework\MockObject\MockObject
-=======
-     * @var MockObject
->>>>>>> 5ce65294
+     * @var MockObject
      */
     protected $_eventManagerMock;
 
     /**
-<<<<<<< HEAD
-     * @var \Magento\Framework\View\Result\Page|\PHPUnit\Framework\MockObject\MockObject
-=======
      * @var Page|MockObject
->>>>>>> 5ce65294
      */
     protected $resultPage;
 
     /**
-<<<<<<< HEAD
-     * @var \Magento\Framework\App\Response\Http|\PHPUnit\Framework\MockObject\MockObject
-=======
      * @var Http|MockObject
->>>>>>> 5ce65294
      */
     protected $response;
 
@@ -113,15 +81,9 @@
         $this->_configScopeMock = $this->createMock(ScopeInterface::class);
         $this->_layoutProcessor = $this->createMock(Merge::class);
         $this->_layoutMock->expects($this->any())->method('getUpdate')
-<<<<<<< HEAD
-            ->willReturn($this->_layoutProcessor);
-        $this->_actionFlagMock = $this->createMock(\Magento\Framework\App\ActionFlag::class);
-        $this->_eventManagerMock = $this->createMock(\Magento\Framework\Event\ManagerInterface::class);
-=======
             ->will($this->returnValue($this->_layoutProcessor));
         $this->_actionFlagMock = $this->createMock(ActionFlag::class);
         $this->_eventManagerMock = $this->createMock(ManagerInterface::class);
->>>>>>> 5ce65294
         $pageConfigMock = $this->getMockBuilder(
             Config::class
         )->disableOriginalConstructor()->getMock();
@@ -146,19 +108,14 @@
             ->getMock();
         $this->resultPage->expects($this->any())
             ->method('getConfig')
-<<<<<<< HEAD
-            ->willReturn($pageConfigMock);
-        $pageFactory = $this->getMockBuilder(\Magento\Framework\View\Result\PageFactory::class)
-=======
             ->will($this->returnValue($pageConfigMock));
         $pageFactory = $this->getMockBuilder(PageFactory::class)
->>>>>>> 5ce65294
             ->disableOriginalConstructor()
             ->setMethods(['create'])
             ->getMock();
         $pageFactory->expects($this->once())
             ->method('create')
-            ->willReturn($this->resultPage);
+            ->will($this->returnValue($this->resultPage));
 
         $this->response = $this->createMock(Http::class);
 
@@ -181,20 +138,10 @@
         $this->assertEquals($this->_layoutMock, $this->_view->getLayout());
     }
 
-<<<<<<< HEAD
-    /**
-     */
-    public function testLoadLayoutWhenLayoutAlreadyLoaded()
-    {
-        $this->expectException(\RuntimeException::class);
-        $this->expectExceptionMessage('Layout must be loaded only once.');
-
-=======
     public function testLoadLayoutWhenLayoutAlreadyLoaded()
     {
         $this->expectException('RuntimeException');
         $this->expectExceptionMessage('Layout must be loaded only once.');
->>>>>>> 5ce65294
         $this->_view->setIsLayoutLoaded(true);
         $this->_view->loadLayout();
     }
@@ -206,8 +153,8 @@
             $this->any()
         )->method(
             'getFullActionName'
-        )->willReturn(
-            'action_name'
+        )->will(
+            $this->returnValue('action_name')
         );
         $this->_view->loadLayout();
     }
@@ -226,7 +173,7 @@
     {
         $this->_requestMock->expects($this->once())
             ->method('getFullActionName')
-            ->willReturn('ExpectedValue');
+            ->will($this->returnValue('ExpectedValue'));
 
         $this->assertEquals('expectedvalue', $this->_view->getDefaultLayoutHandle());
     }
@@ -235,7 +182,7 @@
     {
         $this->_requestMock->expects($this->once())
             ->method('getFullActionName')
-            ->willReturn('Full_Action_Name');
+            ->will($this->returnValue('Full_Action_Name'));
 
         $this->_layoutProcessor->expects($this->once())
             ->method('addHandle')
@@ -249,7 +196,7 @@
         $pageHandles = ['full_action_name', 'full_action_name_key_value'];
         $this->_requestMock->expects($this->once())
             ->method('getFullActionName')
-            ->willReturn('Full_Action_Name');
+            ->will($this->returnValue('Full_Action_Name'));
 
         $this->_layoutProcessor->expects($this->once())
             ->method('addHandle')
@@ -263,7 +210,7 @@
             ['', ActionInterface::FLAG_NO_DISPATCH_BLOCK_EVENT, false],
             ['', ActionInterface::FLAG_NO_DISPATCH_BLOCK_EVENT, false],
         ];
-        $this->_actionFlagMock->expects($this->any())->method('get')->willReturnMap($valueMap);
+        $this->_actionFlagMock->expects($this->any())->method('get')->will($this->returnValueMap($valueMap));
         $this->_view->generateLayoutBlocks();
     }
 
@@ -273,7 +220,7 @@
             ['', ActionInterface::FLAG_NO_DISPATCH_BLOCK_EVENT, true],
             ['', ActionInterface::FLAG_NO_DISPATCH_BLOCK_EVENT, true],
         ];
-        $this->_actionFlagMock->expects($this->any())->method('get')->willReturnMap($valueMap);
+        $this->_actionFlagMock->expects($this->any())->method('get')->will($this->returnValueMap($valueMap));
 
         $this->_eventManagerMock->expects($this->never())->method('dispatch');
         $this->_view->generateLayoutBlocks();
@@ -288,8 +235,8 @@
         )->with(
             '',
             'no-renderLayout'
-        )->willReturn(
-            true
+        )->will(
+            $this->returnValue(true)
         );
         $this->_eventManagerMock->expects($this->never())->method('dispatch');
         $this->_view->renderLayout();
@@ -300,7 +247,7 @@
         $this->_actionFlagMock->expects($this->once())
             ->method('get')
             ->with('', 'no-renderLayout')
-            ->willReturn(false);
+            ->will($this->returnValue(false));
         $this->_layoutMock->expects($this->once())->method('addOutputElement')->with('output');
         $this->resultPage->expects($this->once())->method('renderResult')->with($this->response);
         $this->_view->renderLayout('output');
@@ -311,7 +258,7 @@
         $this->_actionFlagMock->expects($this->once())
             ->method('get')
             ->with('', 'no-renderLayout')
-            ->willReturn(false);
+            ->will($this->returnValue(false));
 
         $this->_layoutMock->expects($this->never())->method('addOutputElement');
         $this->resultPage->expects($this->once())->method('renderResult')->with($this->response);
