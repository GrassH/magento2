<?php
/**
 * Copyright © Magento, Inc. All rights reserved.
 * See COPYING.txt for license details.
 */
declare(strict_types=1);

namespace Magento\Framework\App\Test\Unit\Response\Http;

use Magento\Framework\App\Response\Http;
use Magento\Framework\App\Response\Http\FileFactory;
use Magento\Framework\Filesystem;
use Magento\Framework\Filesystem\Directory\Write;
use Magento\Framework\Filesystem\Directory\WriteInterface as DirectoryWriteInterface;
use Magento\Framework\Filesystem\File\WriteInterface as FileWriteInterface;
use Magento\Framework\TestFramework\Unit\Helper\ObjectManager;
use PHPUnit\Framework\MockObject\MockObject;
use PHPUnit\Framework\TestCase;

class FileFactoryTest extends TestCase
{
    /**
     * @var ObjectManager
     */
    protected $objectManager;

    /**
<<<<<<< HEAD
     * @var \PHPUnit\Framework\MockObject\MockObject | \Magento\Framework\Filesystem
=======
     * @var MockObject|Filesystem
>>>>>>> 5ce65294
     */
    protected $fileSystemMock;

    /**
<<<<<<< HEAD
     * @var \PHPUnit\Framework\MockObject\MockObject | \Magento\Framework\App\Response\Http
=======
     * @var MockObject|Http
>>>>>>> 5ce65294
     */
    protected $responseMock;

    /**
<<<<<<< HEAD
     * @var \Magento\Framework\Filesystem\Directory\WriteInterface | \PHPUnit\Framework\MockObject\MockObject
=======
     * @var DirectoryWriteInterface|MockObject
>>>>>>> 5ce65294
     */
    protected $dirMock;

    protected function setUp(): void
    {
        $this->objectManager = new ObjectManager($this);
        $this->fileSystemMock =
            $this->createPartialMock(Filesystem::class, ['getDirectoryWrite', 'isFile']);
        $this->dirMock = $this->getMockBuilder(
            Write::class
        )->disableOriginalConstructor()->getMock();

        $this->fileSystemMock->expects(
            $this->any()
        )->method(
            'getDirectoryWrite'
        )->withAnyParameters()->willReturn(
            $this->dirMock
        );

        $this->fileSystemMock->expects(
            $this->any()
        )->method(
            'isFile'
        )->withAnyParameters()->willReturn(
            0
        );
        $this->responseMock = $this->createPartialMock(
            Http::class,
            ['setHeader', 'sendHeaders', 'setHttpResponseCode', 'clearBody', 'setBody', '__wakeup']
        );
    }

<<<<<<< HEAD
    /**
     */
    public function testCreateIfContentDoesntHaveRequiredKeys()
    {
        $this->expectException(\InvalidArgumentException::class);

        $this->getModel()->create('fileName', []);
    }

    /**
     */
    public function testCreateIfFileNotExist()
    {
        $this->expectException(\Exception::class);
        $this->expectExceptionMessage('File not found');

=======
    public function testCreateIfContentDoesntHaveRequiredKeys()
    {
        $this->expectException('InvalidArgumentException');
        $this->getModel()->create('fileName', []);
    }

    public function testCreateIfFileNotExist()
    {
        $this->expectException('Exception');
        $this->expectExceptionMessage('File not found');
>>>>>>> 5ce65294
        $file = 'some_file';
        $content = ['type' => 'filename', 'value' => $file];

        $this->responseMock->expects(
            $this->never()
        )->method(
            'setHeader'
        )->willReturnSelf(
            
        );
        $this->responseMock->expects(
            $this->never()
        )->method(
            'setHttpResponseCode'
        )->willReturnSelf(
            
        );
        $this->getModel()->create('fileName', $content);
    }

    public function testCreateArrayContent()
    {
        $file = 'some_file';
        $content = ['type' => 'filename', 'value' => $file];

        $this->dirMock->expects($this->once())
            ->method('isFile')
            ->willReturn(true);
        $this->dirMock->expects($this->once())
            ->method('stat')
            ->willReturn(['size' => 100]);
        $this->responseMock->expects($this->exactly(6))
            ->method('setHeader')
            ->willReturnSelf();
        $this->responseMock->expects($this->once())
            ->method('setHttpResponseCode')
            ->with(200)
            ->willReturnSelf();
        $this->responseMock->expects($this->once())
            ->method('sendHeaders')
            ->willReturnSelf();

        $streamMock = $this->getMockBuilder(FileWriteInterface::class)
            ->disableOriginalConstructor()->getMock();
        $this->dirMock->expects($this->once())
            ->method('openFile')
            ->willReturn($streamMock);
        $this->dirMock->expects($this->never())
            ->method('delete')
            ->willReturn($streamMock);
        $streamMock->expects($this->at(1))
            ->method('eof')
            ->willReturn(false);
        $streamMock->expects($this->at(2))
            ->method('eof')
            ->willReturn(true);
        $streamMock->expects($this->once())
            ->method('read');
        $streamMock->expects($this->once())
            ->method('close');
        $this->getModelMock()->create('fileName', $content);
    }

    public function testCreateArrayContentRm()
    {
        $file = 'some_file';
        $content = ['type' => 'filename', 'value' => $file, 'rm' => 1];

        $this->dirMock->expects($this->once())
            ->method('isFile')
            ->willReturn(true);
        $this->dirMock->expects($this->once())
            ->method('stat')
            ->willReturn(['size' => 100]);
        $this->responseMock->expects($this->exactly(6))
            ->method('setHeader')
            ->willReturnSelf();
        $this->responseMock->expects($this->once())
            ->method('setHttpResponseCode')
            ->with(200)
            ->willReturnSelf();
        $this->responseMock->expects($this->once())
            ->method('sendHeaders')
            ->willReturnSelf();

        $streamMock = $this->getMockBuilder(FileWriteInterface::class)
            ->disableOriginalConstructor()->getMock();
        $this->dirMock->expects($this->once())
            ->method('openFile')
            ->willReturn($streamMock);
        $this->dirMock->expects($this->once())
            ->method('delete')
            ->willReturn($streamMock);
        $streamMock->expects($this->at(1))
            ->method('eof')
            ->willReturn(false);
        $streamMock->expects($this->at(2))
            ->method('eof')
            ->willReturn(true);
        $streamMock->expects($this->once())
            ->method('read');
        $streamMock->expects($this->once())
            ->method('close');
        $this->getModelMock()->create('fileName', $content);
    }

    public function testCreateStringContent()
    {
        $this->dirMock->expects($this->never())
            ->method('isFile')
            ->willReturn(true);
        $this->dirMock->expects($this->never())
            ->method('stat')
            ->willReturn(['size' => 100]);
        $this->responseMock->expects($this->exactly(6))
            ->method('setHeader')
            ->willReturnSelf();
        $this->responseMock->expects($this->once())
            ->method('setHttpResponseCode')
            ->with(200)
            ->willReturnSelf();
        $this->responseMock->expects($this->once())
            ->method('sendHeaders')
            ->willReturnSelf();
        $this->dirMock->expects($this->once())
            ->method('writeFile')
            ->with('fileName', 'content', 'w+');
        $streamMock = $this->getMockBuilder(FileWriteInterface::class)
            ->disableOriginalConstructor()->getMock();
        $this->dirMock->expects($this->once())
            ->method('openFile')
            ->willReturn($streamMock);
        $streamMock->expects($this->once())
            ->method('eof')
            ->willReturn(true);
        $streamMock->expects($this->once())
            ->method('close');
        $this->getModelMock()->create('fileName', 'content');
    }

    /**
     * Get model
     *
     * @return FileFactory
     */
    private function getModel()
    {
        return $this->objectManager->getObject(
            FileFactory::class,
            [
                'response' => $this->responseMock,
                'filesystem' => $this->fileSystemMock,
            ]
        );
    }

    /**
     * Get model mock
     *
<<<<<<< HEAD
     * @return \Magento\Framework\App\Response\Http\FileFactory | \PHPUnit\Framework\MockObject\MockObject
=======
     * @return FileFactory|MockObject
>>>>>>> 5ce65294
     */
    private function getModelMock()
    {
        $modelMock = $this->getMockBuilder(FileFactory::class)
            ->setMethods(null)
            ->setConstructorArgs(
                [
                    'response' => $this->responseMock,
                    'filesystem' => $this->fileSystemMock,
                ]
            )
            ->getMock();
        return $modelMock;
    }
}<|MERGE_RESOLUTION|>--- conflicted
+++ resolved
@@ -25,29 +25,17 @@
     protected $objectManager;
 
     /**
-<<<<<<< HEAD
-     * @var \PHPUnit\Framework\MockObject\MockObject | \Magento\Framework\Filesystem
-=======
      * @var MockObject|Filesystem
->>>>>>> 5ce65294
      */
     protected $fileSystemMock;
 
     /**
-<<<<<<< HEAD
-     * @var \PHPUnit\Framework\MockObject\MockObject | \Magento\Framework\App\Response\Http
-=======
      * @var MockObject|Http
->>>>>>> 5ce65294
      */
     protected $responseMock;
 
     /**
-<<<<<<< HEAD
-     * @var \Magento\Framework\Filesystem\Directory\WriteInterface | \PHPUnit\Framework\MockObject\MockObject
-=======
      * @var DirectoryWriteInterface|MockObject
->>>>>>> 5ce65294
      */
     protected $dirMock;
 
@@ -64,16 +52,16 @@
             $this->any()
         )->method(
             'getDirectoryWrite'
-        )->withAnyParameters()->willReturn(
-            $this->dirMock
+        )->withAnyParameters()->will(
+            $this->returnValue($this->dirMock)
         );
 
         $this->fileSystemMock->expects(
             $this->any()
         )->method(
             'isFile'
-        )->withAnyParameters()->willReturn(
-            0
+        )->withAnyParameters()->will(
+            $this->returnValue(0)
         );
         $this->responseMock = $this->createPartialMock(
             Http::class,
@@ -81,24 +69,6 @@
         );
     }
 
-<<<<<<< HEAD
-    /**
-     */
-    public function testCreateIfContentDoesntHaveRequiredKeys()
-    {
-        $this->expectException(\InvalidArgumentException::class);
-
-        $this->getModel()->create('fileName', []);
-    }
-
-    /**
-     */
-    public function testCreateIfFileNotExist()
-    {
-        $this->expectException(\Exception::class);
-        $this->expectExceptionMessage('File not found');
-
-=======
     public function testCreateIfContentDoesntHaveRequiredKeys()
     {
         $this->expectException('InvalidArgumentException');
@@ -109,7 +79,6 @@
     {
         $this->expectException('Exception');
         $this->expectExceptionMessage('File not found');
->>>>>>> 5ce65294
         $file = 'some_file';
         $content = ['type' => 'filename', 'value' => $file];
 
@@ -117,15 +86,15 @@
             $this->never()
         )->method(
             'setHeader'
-        )->willReturnSelf(
-            
+        )->will(
+            $this->returnSelf()
         );
         $this->responseMock->expects(
             $this->never()
         )->method(
             'setHttpResponseCode'
-        )->willReturnSelf(
-            
+        )->will(
+            $this->returnSelf()
         );
         $this->getModel()->create('fileName', $content);
     }
@@ -137,35 +106,35 @@
 
         $this->dirMock->expects($this->once())
             ->method('isFile')
-            ->willReturn(true);
+            ->will($this->returnValue(true));
         $this->dirMock->expects($this->once())
             ->method('stat')
-            ->willReturn(['size' => 100]);
+            ->will($this->returnValue(['size' => 100]));
         $this->responseMock->expects($this->exactly(6))
             ->method('setHeader')
-            ->willReturnSelf();
+            ->will($this->returnSelf());
         $this->responseMock->expects($this->once())
             ->method('setHttpResponseCode')
             ->with(200)
-            ->willReturnSelf();
+            ->will($this->returnSelf());
         $this->responseMock->expects($this->once())
             ->method('sendHeaders')
-            ->willReturnSelf();
+            ->will($this->returnSelf());
 
         $streamMock = $this->getMockBuilder(FileWriteInterface::class)
             ->disableOriginalConstructor()->getMock();
         $this->dirMock->expects($this->once())
             ->method('openFile')
-            ->willReturn($streamMock);
+            ->will($this->returnValue($streamMock));
         $this->dirMock->expects($this->never())
             ->method('delete')
-            ->willReturn($streamMock);
+            ->will($this->returnValue($streamMock));
         $streamMock->expects($this->at(1))
             ->method('eof')
-            ->willReturn(false);
+            ->will($this->returnValue(false));
         $streamMock->expects($this->at(2))
             ->method('eof')
-            ->willReturn(true);
+            ->will($this->returnValue(true));
         $streamMock->expects($this->once())
             ->method('read');
         $streamMock->expects($this->once())
@@ -180,35 +149,35 @@
 
         $this->dirMock->expects($this->once())
             ->method('isFile')
-            ->willReturn(true);
+            ->will($this->returnValue(true));
         $this->dirMock->expects($this->once())
             ->method('stat')
-            ->willReturn(['size' => 100]);
+            ->will($this->returnValue(['size' => 100]));
         $this->responseMock->expects($this->exactly(6))
             ->method('setHeader')
-            ->willReturnSelf();
+            ->will($this->returnSelf());
         $this->responseMock->expects($this->once())
             ->method('setHttpResponseCode')
             ->with(200)
-            ->willReturnSelf();
+            ->will($this->returnSelf());
         $this->responseMock->expects($this->once())
             ->method('sendHeaders')
-            ->willReturnSelf();
+            ->will($this->returnSelf());
 
         $streamMock = $this->getMockBuilder(FileWriteInterface::class)
             ->disableOriginalConstructor()->getMock();
         $this->dirMock->expects($this->once())
             ->method('openFile')
-            ->willReturn($streamMock);
+            ->will($this->returnValue($streamMock));
         $this->dirMock->expects($this->once())
             ->method('delete')
-            ->willReturn($streamMock);
+            ->will($this->returnValue($streamMock));
         $streamMock->expects($this->at(1))
             ->method('eof')
-            ->willReturn(false);
+            ->will($this->returnValue(false));
         $streamMock->expects($this->at(2))
             ->method('eof')
-            ->willReturn(true);
+            ->will($this->returnValue(true));
         $streamMock->expects($this->once())
             ->method('read');
         $streamMock->expects($this->once())
@@ -220,20 +189,20 @@
     {
         $this->dirMock->expects($this->never())
             ->method('isFile')
-            ->willReturn(true);
+            ->will($this->returnValue(true));
         $this->dirMock->expects($this->never())
             ->method('stat')
-            ->willReturn(['size' => 100]);
+            ->will($this->returnValue(['size' => 100]));
         $this->responseMock->expects($this->exactly(6))
             ->method('setHeader')
-            ->willReturnSelf();
+            ->will($this->returnSelf());
         $this->responseMock->expects($this->once())
             ->method('setHttpResponseCode')
             ->with(200)
-            ->willReturnSelf();
+            ->will($this->returnSelf());
         $this->responseMock->expects($this->once())
             ->method('sendHeaders')
-            ->willReturnSelf();
+            ->will($this->returnSelf());
         $this->dirMock->expects($this->once())
             ->method('writeFile')
             ->with('fileName', 'content', 'w+');
@@ -241,10 +210,10 @@
             ->disableOriginalConstructor()->getMock();
         $this->dirMock->expects($this->once())
             ->method('openFile')
-            ->willReturn($streamMock);
-        $streamMock->expects($this->once())
-            ->method('eof')
-            ->willReturn(true);
+            ->will($this->returnValue($streamMock));
+        $streamMock->expects($this->once())
+            ->method('eof')
+            ->will($this->returnValue(true));
         $streamMock->expects($this->once())
             ->method('close');
         $this->getModelMock()->create('fileName', 'content');
@@ -269,11 +238,7 @@
     /**
      * Get model mock
      *
-<<<<<<< HEAD
-     * @return \Magento\Framework\App\Response\Http\FileFactory | \PHPUnit\Framework\MockObject\MockObject
-=======
      * @return FileFactory|MockObject
->>>>>>> 5ce65294
      */
     private function getModelMock()
     {
