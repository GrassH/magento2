--- conflicted
+++ resolved
@@ -23,10 +23,6 @@
 use PHPUnit\Framework\MockObject\MockObject;
 use PHPUnit\Framework\TestCase;
 use Psr\Log\LoggerInterface;
-<<<<<<< HEAD
-use PHPUnit\Framework\MockObject\MockObject as MockObject;
-=======
->>>>>>> 5ce65294
 
 /**
  * @SuppressWarnings(PHPMD.CouplingBetweenObjects)
@@ -253,18 +249,6 @@
         ];
     }
 
-<<<<<<< HEAD
-    /**
-     */
-    public function testLaunchWrongPath()
-    {
-        $this->expectException(\InvalidArgumentException::class);
-        $this->expectExceptionMessage('Requested path \'short/path.js\' is wrong');
-
-        $this->stateMock->expects($this->once())
-            ->method('getMode')
-            ->willReturn(\Magento\Framework\App\State::MODE_DEVELOPER);
-=======
     public function testLaunchWrongPath()
     {
         $this->expectException('InvalidArgumentException');
@@ -272,7 +256,6 @@
         $this->stateMock->expects($this->once())
             ->method('getMode')
             ->will($this->returnValue(State::MODE_DEVELOPER));
->>>>>>> 5ce65294
         $this->requestMock->expects($this->once())
             ->method('get')
             ->with('resource')
@@ -303,22 +286,13 @@
         $this->assertTrue($this->object->catchException($bootstrap, $exception));
     }
 
-<<<<<<< HEAD
-    /**
-     */
     public function testLaunchPathAbove()
     {
-        $this->expectException(\InvalidArgumentException::class);
-
-=======
-    public function testLaunchPathAbove()
-    {
         $this->expectException('InvalidArgumentException');
->>>>>>> 5ce65294
         $path = 'frontend/..\..\folder_above/././Magento_Ui/template/messages.html';
         $this->stateMock->expects($this->once())
             ->method('getMode')
-            ->willReturn(State::MODE_DEVELOPER);
+            ->will($this->returnValue(State::MODE_DEVELOPER));
         $this->requestMock->expects($this->once())
             ->method('get')
             ->with('resource')
