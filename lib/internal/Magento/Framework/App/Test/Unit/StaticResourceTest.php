--- conflicted
+++ resolved
@@ -8,15 +8,12 @@
 
 namespace Magento\Framework\App\Test\Unit;
 
-<<<<<<< HEAD
+use Magento\Framework\App\Bootstrap;
+use Magento\Framework\Filesystem;
+
 /**
  * @SuppressWarnings(PHPMD.CouplingBetweenObjects)
  */
-=======
-use Magento\Framework\App\Bootstrap;
-use Magento\Framework\Filesystem;
-
->>>>>>> f5539378
 class StaticResourceTest extends \PHPUnit_Framework_TestCase
 {
     /**
@@ -199,23 +196,11 @@
 
     public function testCatchExceptionDeveloperMode()
     {
-<<<<<<< HEAD
-        $bootstrap = $this->getMock(\Magento\Framework\App\Bootstrap::class, [], [], '', false);
-        $bootstrap->expects($this->at(0))->method('isDeveloperMode')->willReturn(false);
-        $bootstrap->expects($this->at(1))->method('isDeveloperMode')->willReturn(true);
-        $exception = new \Exception('message');
-        $this->response->expects($this->exactly(2))->method('setHttpResponseCode')->with(404);
-        $this->response->expects($this->exactly(2))->method('setHeader')->with('Content-Type', 'text/plain');
-        $this->response->expects($this->exactly(2))->method('sendResponse');
-        $this->response->expects($this->once())->method('setBody')->with($this->stringStartsWith('message'));
-        $this->assertTrue($this->object->catchException($bootstrap, $exception));
-=======
         $bootstrap = $this->getMockBuilder(Bootstrap::class)->disableOriginalConstructor()->getMock();
         $bootstrap->expects($this->once())->method('isDeveloperMode')->willReturn(true);
         $exception = new \Exception('Error: nothing works');
         $this->response->expects($this->once())->method('setHttpResponseCode')->with(404);
         $this->response->expects($this->once())->method('sendResponse');
->>>>>>> f5539378
         $this->assertTrue($this->object->catchException($bootstrap, $exception));
     }
 }