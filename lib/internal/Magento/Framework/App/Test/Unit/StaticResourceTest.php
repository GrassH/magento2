--- conflicted
+++ resolved
@@ -68,7 +68,6 @@
 
     protected function setUp()
     {
-<<<<<<< HEAD
         $this->state = $this->getMock(\Magento\Framework\App\State::class, [], [], '', false);
         $this->response = $this->getMock(\Magento\MediaStorage\Model\File\Storage\Response::class, [], [], '', false);
         $this->request = $this->getMock(\Magento\Framework\App\Request\Http::class, [], [], '', false);
@@ -76,16 +75,7 @@
         $this->assetRepo = $this->getMock(\Magento\Framework\View\Asset\Repository::class, [], [], '', false);
         $this->moduleList = $this->getMock(\Magento\Framework\Module\ModuleList::class, [], [], '', false);
         $this->objectManager = $this->getMockForAbstractClass(\Magento\Framework\ObjectManagerInterface::class);
-=======
-        $this->state = $this->getMock('Magento\Framework\App\State', [], [], '', false);
-        $this->response = $this->getMock('Magento\MediaStorage\Model\File\Storage\Response', [], [], '', false);
-        $this->request = $this->getMock('Magento\Framework\App\Request\Http', [], [], '', false);
-        $this->publisher = $this->getMock('Magento\Framework\App\View\Asset\Publisher', [], [], '', false);
-        $this->assetRepo = $this->getMock('Magento\Framework\View\Asset\Repository', [], [], '', false);
-        $this->moduleList = $this->getMock('Magento\Framework\Module\ModuleList', [], [], '', false);
-        $this->objectManager = $this->getMockForAbstractClass('Magento\Framework\ObjectManagerInterface');
-        $this->logger = $this->getMockForAbstractClass('Psr\Log\LoggerInterface');
->>>>>>> ffd9cc62
+        $this->logger = $this->getMockForAbstractClass(\Psr\Log\LoggerInterface::class);
         $this->configLoader = $this->getMock(
             \Magento\Framework\App\ObjectManager\ConfigLoader::class, [], [], '', false
         );
