--- conflicted
+++ resolved
@@ -52,17 +52,6 @@
 
     public function testSecureDifferentiator()
     {
-<<<<<<< HEAD
-        $requestMock = $this->getMock(\Magento\Framework\App\Request\Http::class, [], [], '', false);
-        $requestMock->expects($this->once())
-            ->method('getUriString')
-            ->willReturn($uri);
-        $requestMock->expects($this->once())
-            ->method('get')
-            ->with($this->equalTo(\Magento\Framework\App\Response\Http::COOKIE_VARY_STRING))
-            ->willReturn($vary);
-        return $requestMock;
-=======
         $this->requestMock->expects($this->at(0))
             ->method('isSecure')
             ->willReturn(true);
@@ -76,18 +65,10 @@
         $valueWithSecureRequest = $this->model->getValue();
         $valueWithInsecureRequest = $this->model->getValue();
         $this->assertNotEquals($valueWithSecureRequest, $valueWithInsecureRequest);
->>>>>>> f5539378
     }
 
     public function testDomainDifferentiator()
     {
-<<<<<<< HEAD
-        $contextMock = $this->getMock(\Magento\Framework\App\Http\Context::class, [], [], '', false);
-        $contextMock->expects($this->exactly($getVeryStringCalledTimes))
-            ->method('getVaryString')
-            ->willReturn($vary);
-        return $contextMock;
-=======
         $this->requestMock->method('isSecure')->willReturn(true);
         $this->requestMock->expects($this->at(1))
             ->method('getUriString')
@@ -100,7 +81,6 @@
         $valueDomain1 = $this->model->getValue();
         $valueDomain2 = $this->model->getValue();
         $this->assertNotEquals($valueDomain1, $valueDomain2);
->>>>>>> f5539378
     }
 
     public function testPathDifferentiator()
@@ -114,20 +94,9 @@
             ->willReturn('http://example.com/path1/');
         $this->contextMock->method('getVaryString')->willReturn(self::VARY);
 
-<<<<<<< HEAD
-        $model = $this->objectManager->getObject(
-            \Magento\Framework\App\PageCache\Identifier::class,
-            [
-                'request' => $request,
-                'context' => $context,
-            ]
-        );
-        $this->assertEquals($expected, $model->getValue());
-=======
         $valuePath1 = $this->model->getValue();
         $valuePath2 = $this->model->getValue();
         $this->assertNotEquals($valuePath1, $valuePath2);
->>>>>>> f5539378
     }
 
     /**
