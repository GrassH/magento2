--- conflicted
+++ resolved
@@ -28,20 +28,12 @@
     private $objectManager;
 
     /**
-<<<<<<< HEAD
-     * @var Context|\PHPUnit\Framework\MockObject\MockObject
-=======
      * @var Context|MockObject
->>>>>>> 5ce65294
      */
     private $contextMock;
 
     /**
-<<<<<<< HEAD
-     * @var HttpRequest|\PHPUnit\Framework\MockObject\MockObject
-=======
      * @var HttpRequest|MockObject
->>>>>>> 5ce65294
      */
     private $requestMock;
 
@@ -51,11 +43,7 @@
     private $model;
 
     /**
-<<<<<<< HEAD
-     * @var Json|\PHPUnit\Framework\MockObject\MockObject
-=======
      * @var Json|MockObject
->>>>>>> 5ce65294
      */
     private $serializerMock;
 
@@ -79,12 +67,12 @@
             ->getMock();
         $this->serializerMock->expects($this->any())
             ->method('serialize')
-            ->willReturnCallback(
-                
+            ->will(
+                $this->returnCallback(
                     function ($value) {
                         return json_encode($value);
                     }
-                
+                )
             );
 
         $this->model = $this->objectManager->getObject(
@@ -95,10 +83,7 @@
                 'serializer' => $this->serializerMock,
             ]
         );
-<<<<<<< HEAD
-=======
         parent::setUp();
->>>>>>> 5ce65294
     }
 
     public function testSecureDifferentiator()
@@ -177,7 +162,7 @@
     {
         $this->requestMock->expects($this->any())
             ->method('isSecure')
-            ->willReturn(true);
+            ->will($this->returnValue(true));
 
         $this->requestMock->expects($this->any())
             ->method('getUriString')
@@ -185,7 +170,7 @@
 
         $this->contextMock->expects($this->any())
             ->method('getVaryString')
-            ->willReturn(self::VARY);
+            ->will($this->returnValue(self::VARY));
 
         $this->assertEquals(
             sha1(
