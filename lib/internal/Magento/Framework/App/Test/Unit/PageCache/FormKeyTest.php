--- conflicted
+++ resolved
@@ -27,29 +27,17 @@
     /**
      * Cookie mock
      *
-<<<<<<< HEAD
-     * @var CookieManagerInterface|\PHPUnit\Framework\MockObject\MockObject
-=======
      * @var CookieManagerInterface|MockObject
->>>>>>> 5ce65294
      */
     protected $cookieManagerMock;
 
     /**
-<<<<<<< HEAD
-     * @var CookieMetadataFactory|\PHPUnit\Framework\MockObject\MockObject
-=======
      * @var CookieMetadataFactory|MockObject
->>>>>>> 5ce65294
      */
     private $cookieMetadataFactory;
 
     /**
-<<<<<<< HEAD
-     * @var SessionManagerInterface|\PHPUnit\Framework\MockObject\MockObject
-=======
      * @var SessionManagerInterface|MockObject
->>>>>>> 5ce65294
      */
     private $sessionManager;
 
@@ -81,7 +69,7 @@
         $this->cookieManagerMock->expects($this->once())
             ->method('getCookie')
             ->with(FormKey::COOKIE_NAME)
-            ->willReturn($formKey);
+            ->will($this->returnValue($formKey));
 
         $this->assertEquals($formKey, $this->formKey->get());
     }
@@ -89,11 +77,7 @@
     public function testSet()
     {
         $formKeyValue = 'form_key';
-<<<<<<< HEAD
-        /** @var PublicCookieMetadata|\PHPUnit\Framework\MockObject\MockObject $metadata */
-=======
         /** @var PublicCookieMetadata|MockObject $metadata */
->>>>>>> 5ce65294
         $metadata = $this->getMockBuilder(
             PublicCookieMetadata::class
         )
@@ -115,11 +99,7 @@
     {
         $cookiePath = '/';
         $cookieDomain = 'example.com';
-<<<<<<< HEAD
-        /** @var PublicCookieMetadata|\PHPUnit\Framework\MockObject\MockObject $metadata */
-=======
         /** @var PublicCookieMetadata|MockObject $metadata */
->>>>>>> 5ce65294
         $metadata = $this->getMockBuilder(
             PublicCookieMetadata::class
         )
