--- conflicted
+++ resolved
@@ -24,29 +24,17 @@
     private $model;
 
     /**
-<<<<<<< HEAD
-     * @var \PHPUnit\Framework\MockObject\MockObject
-=======
      * @var MockObject
->>>>>>> 5ce65294
      */
     private $readFactory;
 
     /**
-<<<<<<< HEAD
-     * @var \PHPUnit\Framework\MockObject\MockObject
-=======
      * @var MockObject
->>>>>>> 5ce65294
      */
     private $componentRegistrar;
 
     /**
-<<<<<<< HEAD
-     * @var \PHPUnit\Framework\MockObject\MockObject
-=======
      * @var MockObject
->>>>>>> 5ce65294
      */
     private $configFactory;
 
@@ -72,9 +60,9 @@
 
         $file = $this->getMockForAbstractClass(ReadInterface::class);
         for ($i = 0, $count = count($data); $i < $count; $i++) {
-            $file->expects($this->at($i))->method('readCsv')->willReturn($data[$i]);
+            $file->expects($this->at($i))->method('readCsv')->will($this->returnValue($data[$i]));
         }
-        $file->expects($this->at($i))->method('readCsv')->willReturn(false);
+        $file->expects($this->at($i))->method('readCsv')->will($this->returnValue(false));
 
         $readMock = $this->getMockForAbstractClass(\Magento\Framework\Filesystem\Directory\ReadInterface::class);
         $readMock->expects($this->any())->method('readFile')->willReturnMap([
@@ -90,21 +78,12 @@
 
         $this->readFactory->expects($this->any())->method("create")->willReturn($readMock);
 
-<<<<<<< HEAD
-        $languageConfig = $this->createMock(\Magento\Framework\App\Language\Config::class);
-        $languageConfig->expects($this->any())->method('getCode')->willReturn('en_US');
-        $languageConfig->expects($this->any())->method('getVendor')->willReturn('foo');
-        $languageConfig->expects($this->any())->method('getPackage')->willReturn('en_us');
-        $languageConfig->expects($this->any())->method('getSortOrder')->willReturn(0);
-        $languageConfig->expects($this->any())->method('getUses')->willReturn([]);
-=======
         $languageConfig = $this->createMock(Config::class);
         $languageConfig->expects($this->any())->method('getCode')->will($this->returnValue('en_US'));
         $languageConfig->expects($this->any())->method('getVendor')->will($this->returnValue('foo'));
         $languageConfig->expects($this->any())->method('getPackage')->will($this->returnValue('en_us'));
         $languageConfig->expects($this->any())->method('getSortOrder')->will($this->returnValue(0));
         $languageConfig->expects($this->any())->method('getUses')->will($this->returnValue([]));
->>>>>>> 5ce65294
 
         $this->configFactory->expects($this->any())->method('create')->willReturn($languageConfig);
 
