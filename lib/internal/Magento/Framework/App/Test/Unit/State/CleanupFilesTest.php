<?php
/**
 * Copyright © Magento, Inc. All rights reserved.
 * See COPYING.txt for license details.
 */
declare(strict_types=1);

namespace Magento\Framework\App\Test\Unit\State;

use Magento\Framework\App\Filesystem\DirectoryList;
use Magento\Framework\App\State\CleanupFiles;
use Magento\Framework\Filesystem;
use Magento\Framework\Filesystem\Directory\WriteInterface;
use Magento\Framework\Filesystem\DriverPool;

use PHPUnit\Framework\MockObject\MockObject;
use PHPUnit\Framework\TestCase;

class CleanupFilesTest extends TestCase
{
    /**
<<<<<<< HEAD
     * @var \PHPUnit\Framework\MockObject\MockObject
=======
     * @var MockObject
>>>>>>> 5ce65294
     */
    private $filesystem;

    /**
     * @var CleanupFiles
     */
    private $object;

    protected function setUp(): void
    {
        $this->filesystem = $this->createMock(Filesystem::class);
        $this->object = new CleanupFiles($this->filesystem);
    }

    public function testClearCodeGeneratedClasses()
    {
        $dir1 = $this->getDirectoryCleanMock();
        $dir2 = $this->getDirectoryCleanMock();
        $this->filesystem->expects($this->exactly(2))
            ->method('getDirectoryWrite')
            ->willReturnMap(
                
                    [
                        [DirectoryList::GENERATED_CODE, DriverPool::FILE, $dir1],
                        [DirectoryList::GENERATED_METADATA, DriverPool::FILE, $dir2],
                    ]
                
            );
        $this->object->clearCodeGeneratedClasses();
    }

    public function testClearMaterializedViewFiles()
    {
        $static = $this->getDirectoryCleanMock();
        $var = $this->getDirectoryCleanMock(DirectoryList::TMP_MATERIALIZATION_DIR);
        $this->filesystem->expects($this->exactly(2))->method('getDirectoryWrite')->willReturnMap([
            [DirectoryList::STATIC_VIEW, DriverPool::FILE, $static],
            [DirectoryList::VAR_DIR, DriverPool::FILE, $var],
        ]);
        $this->object->clearMaterializedViewFiles();
    }

    /**
     * Gets a mock of directory with expectation to be cleaned
     *
     * @param string|null $subPath
<<<<<<< HEAD
     * @return \PHPUnit\Framework\MockObject\MockObject
=======
     * @return MockObject
>>>>>>> 5ce65294
     */
    private function getDirectoryCleanMock($subPath = null)
    {
        $dir = $this->getMockForAbstractClass(WriteInterface::class);
        $dir->expects($this->once())->method('search')->with('*', $subPath)->willReturn(['one', 'two']);
        $dir->expects($this->exactly(2))->method('delete');
        $dir->expects($this->once())->method('isExist')->willReturn(true);
        return $dir;
    }
}<|MERGE_RESOLUTION|>--- conflicted
+++ resolved
@@ -19,11 +19,7 @@
 class CleanupFilesTest extends TestCase
 {
     /**
-<<<<<<< HEAD
-     * @var \PHPUnit\Framework\MockObject\MockObject
-=======
      * @var MockObject
->>>>>>> 5ce65294
      */
     private $filesystem;
 
@@ -44,13 +40,13 @@
         $dir2 = $this->getDirectoryCleanMock();
         $this->filesystem->expects($this->exactly(2))
             ->method('getDirectoryWrite')
-            ->willReturnMap(
-                
+            ->will(
+                $this->returnValueMap(
                     [
                         [DirectoryList::GENERATED_CODE, DriverPool::FILE, $dir1],
                         [DirectoryList::GENERATED_METADATA, DriverPool::FILE, $dir2],
                     ]
-                
+                )
             );
         $this->object->clearCodeGeneratedClasses();
     }
@@ -59,10 +55,10 @@
     {
         $static = $this->getDirectoryCleanMock();
         $var = $this->getDirectoryCleanMock(DirectoryList::TMP_MATERIALIZATION_DIR);
-        $this->filesystem->expects($this->exactly(2))->method('getDirectoryWrite')->willReturnMap([
+        $this->filesystem->expects($this->exactly(2))->method('getDirectoryWrite')->will($this->returnValueMap([
             [DirectoryList::STATIC_VIEW, DriverPool::FILE, $static],
             [DirectoryList::VAR_DIR, DriverPool::FILE, $var],
-        ]);
+        ]));
         $this->object->clearMaterializedViewFiles();
     }
 
@@ -70,18 +66,14 @@
      * Gets a mock of directory with expectation to be cleaned
      *
      * @param string|null $subPath
-<<<<<<< HEAD
-     * @return \PHPUnit\Framework\MockObject\MockObject
-=======
      * @return MockObject
->>>>>>> 5ce65294
      */
     private function getDirectoryCleanMock($subPath = null)
     {
         $dir = $this->getMockForAbstractClass(WriteInterface::class);
         $dir->expects($this->once())->method('search')->with('*', $subPath)->willReturn(['one', 'two']);
         $dir->expects($this->exactly(2))->method('delete');
-        $dir->expects($this->once())->method('isExist')->willReturn(true);
+        $dir->expects($this->once())->method('isExist')->will($this->returnValue(true));
         return $dir;
     }
 }