<?php
/**
 * Copyright © Magento, Inc. All rights reserved.
 * See COPYING.txt for license details.
 */

declare(strict_types=1);

namespace Magento\Framework\App\Test\Unit\Request;

use Magento\Framework\App\Request\HttpMethodMap;
use PHPUnit\Framework\TestCase;

class HttpMethodMapTest extends TestCase
{
    /**
     * Test filtering of interface names.
     */
    public function testFilter()
    {
        $map = new HttpMethodMap(
            ['method1' => '\\Throwable', 'method2' => 'DateTime']
        );
        $this->assertEquals(
            ['method1' => \Throwable::class, 'method2' => \DateTime::class],
            $map->getMap()
        );
    }

    /**
     * Test validation of interface names.
<<<<<<< HEAD
     *
     */
    public function testExisting()
    {
        $this->expectException(\InvalidArgumentException::class);

=======
     */
    public function testExisting()
    {
        $this->expectException('InvalidArgumentException');
>>>>>>> 5ce65294
        new HttpMethodMap(['method1' => 'NonExistingClass']);
    }

    /**
     * Test validation of method names.
<<<<<<< HEAD
     *
     */
    public function testMethod()
    {
        $this->expectException(\InvalidArgumentException::class);

=======
     */
    public function testMethod()
    {
        $this->expectException('InvalidArgumentException');
>>>>>>> 5ce65294
        new HttpMethodMap([\Throwable::class]);
    }
}<|MERGE_RESOLUTION|>--- conflicted
+++ resolved
@@ -29,37 +29,19 @@
 
     /**
      * Test validation of interface names.
-<<<<<<< HEAD
-     *
-     */
-    public function testExisting()
-    {
-        $this->expectException(\InvalidArgumentException::class);
-
-=======
      */
     public function testExisting()
     {
         $this->expectException('InvalidArgumentException');
->>>>>>> 5ce65294
         new HttpMethodMap(['method1' => 'NonExistingClass']);
     }
 
     /**
      * Test validation of method names.
-<<<<<<< HEAD
-     *
-     */
-    public function testMethod()
-    {
-        $this->expectException(\InvalidArgumentException::class);
-
-=======
      */
     public function testMethod()
     {
         $this->expectException('InvalidArgumentException');
->>>>>>> 5ce65294
         new HttpMethodMap([\Throwable::class]);
     }
 }