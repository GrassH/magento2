<?php
/**
 *
 * Copyright © 2016 Magento. All rights reserved.
 * See COPYING.txt for license details.
 */

// @codingStandardsIgnoreFile

namespace Magento\Framework\App\Test\Unit\Request;

use Magento\Framework\App\Config\ScopeConfigInterface;
use \Magento\Framework\App\Request\Http;
use Magento\Framework\App\ScopeInterface;
use Zend\Stdlib\Parameters;

class HttpTest extends \PHPUnit_Framework_TestCase
{
    /**
     * @var \Magento\Framework\App\Request\Http
     */
    protected $_model;

    /**
     * @var \Magento\Framework\App\Route\ConfigInterface\Proxy | \PHPUnit_Framework_MockObject_MockObject
     */
    protected $_routerListMock;

    /**
     * @var \Magento\Framework\App\Request\PathInfoProcessorInterface | \PHPUnit_Framework_MockObject_MockObject
     */
    protected $_infoProcessorMock;

    /**
     * @var \Magento\Framework\TestFramework\Unit\Helper\ObjectManager | \PHPUnit_Framework_MockObject_MockObject
     */
    protected $objectManagerMock;

    /**
     * @var \Magento\Framework\Stdlib\StringUtils | \PHPUnit_Framework_MockObject_MockObject
     */
    protected $converterMock;

    /**
     * @var \Magento\Framework\TestFramework\Unit\Helper\ObjectManager
     */
    private $objectManager;

    /**
     * @var array
     */
    private $serverArray;

    protected function setUp()
    {

        $this->_routerListMock = $this->getMock(
            'Magento\Framework\App\Route\ConfigInterface\Proxy',
            ['getRouteFrontName', 'getRouteByFrontName', '__wakeup'],
            [],
            '',
            false
        );
        $this->_infoProcessorMock = $this->getMock('Magento\Framework\App\Request\PathInfoProcessorInterface');
        $this->_infoProcessorMock->expects($this->any())->method('process')->will($this->returnArgument(1));
        $this->objectManagerMock = $this->getMock('Magento\Framework\ObjectManagerInterface');
        $this->converterMock = $this->getMockBuilder('Magento\Framework\Stdlib\StringUtils')
            ->disableOriginalConstructor()
            ->setMethods(['cleanString'])
            ->getMock();
        $this->converterMock->expects($this->any())->method('cleanString')->will($this->returnArgument(0));

        // Stash the $_SERVER array to protect it from modification in test
        $this->serverArray = $_SERVER;

        $this->objectManager = new \Magento\Framework\TestFramework\Unit\Helper\ObjectManager($this);
    }

    public function tearDown()
    {
        $_SERVER = $this->serverArray;
    }

    /**
     * @return \Magento\Framework\App\Request\Http
     */
    private function getModel($uri = null, $appConfigMock = true)
    {
        $testFrameworkObjectManager = new \Magento\Framework\TestFramework\Unit\Helper\ObjectManager ($this);
        $model = $testFrameworkObjectManager->getObject(
            'Magento\Framework\App\Request\Http',
            [
                'routeConfig' => $this->_routerListMock,
                'pathInfoProcessor' => $this->_infoProcessorMock,
                'objectManager' => $this->objectManagerMock,
                'converter' => $this->converterMock,
                'uri' => $uri,
            ]
        );

<<<<<<< HEAD
        if ($mockAppConfig) {
            $mockConfig = $this->getMock(\Magento\Framework\App\Config::class, [], [], '' , false);
            $testFrameworkObjectManager->setBackwardCompatibleProperty($model, 'appConfig', $mockConfig );
=======
        if ($appConfigMock) {
            $configMock = $this->getMock(\Magento\Framework\App\Config::class, [], [], '' , false);
            $this->objectManager->setBackwardCompatibleProperty($model, 'appConfig', $configMock);
>>>>>>> 18c719e1
        }

        return $model;
    }

    public function testGetOriginalPathInfoWithTestUri()
    {
        $uri = 'http://test.com/value?key=value';
        $this->_model = $this->getModel($uri);
        $this->assertEquals('/value', $this->_model->getOriginalPathInfo());
    }

    public function testGetOriginalPathInfoWithEmptyUri()
    {
        $this->_model = $this->getModel();
        $this->assertEmpty($this->_model->getOriginalPathInfo());
    }

    public function testGetBasePathWithPath()
    {
        $this->_model = $this->getModel();
        $this->_model->setBasePath('http:\/test.com\one/two');
        $this->assertEquals('http://test.com/one/two', $this->_model->getBasePath());
    }

    public function testGetBasePathWithoutPath()
    {
        $this->_model = $this->getModel();
        $this->_model->setBasePath(null);
        $this->assertEquals('/', $this->_model->getBasePath());
    }

    public function testSetRouteNameWithRouter()
    {
        $router = $this->getMock('Magento\Framework\App\Router\AbstractRouter', [], [], '', false);
        $this->_routerListMock->expects($this->any())->method('getRouteFrontName')->will($this->returnValue($router));
        $this->_model = $this->getModel();
        $this->_model->setRouteName('RouterName');
        $this->assertEquals('RouterName', $this->_model->getRouteName());
    }

    public function testSetRouteNameWithNullRouterValue()
    {
        $this->_model = $this->getModel();
        $this->_routerListMock->expects($this->once())->method('getRouteFrontName')->will($this->returnValue(null));
        $this->_model->setRouteName('RouterName');
    }

    public function testGetFrontName()
    {

        $uri = 'http://test.com/one/two';
        $this->_model = $this->getModel($uri);
        $this->assertEquals('one', $this->_model->getFrontName());
    }

    public function testGetRouteNameWithNullValueRouteName()
    {
        $this->_model = $this->getModel();
        $this->_model->setRouteName('RouteName');
        $this->assertEquals('RouteName', $this->_model->getRouteName());
    }

    public function testGetRouteName()
    {
        $this->_model = $this->getModel();
        $expected = 'RouteName';
        $this->_model->setRouteName($expected);
        $this->assertEquals($expected, $this->_model->getRouteName());
    }

    public function testGetFullActionName()
    {
        $this->_model = $this->getModel();
        /* empty request */
        $this->assertEquals('__', $this->_model->getFullActionName());
        $this->_model->setRouteName('test')->setControllerName('controller')->setActionName('action');
        $this->assertEquals('test/controller/action', $this->_model->getFullActionName('/'));
    }

    public function testInitForward()
    {
        $expected = $this->_initForward();
        $this->assertEquals($expected, $this->_model->getBeforeForwardInfo());
    }

    public function testGetBeforeForwardInfo()
    {
        $beforeForwardInfo = $this->_initForward();
        $this->assertNull($this->_model->getBeforeForwardInfo('not_existing_forward_info_key'));
        foreach (array_keys($beforeForwardInfo) as $key) {
            $this->assertEquals($beforeForwardInfo[$key], $this->_model->getBeforeForwardInfo($key));
        }
        $this->assertEquals($beforeForwardInfo, $this->_model->getBeforeForwardInfo());
    }

    /**
     * Initialize $_beforeForwardInfo
     *
     * @return array Contents of $_beforeForwardInfo
     */
    protected function _initForward()
    {
        $this->_model = $this->getModel();
        $beforeForwardInfo = [
            'params' => ['one' => '111', 'two' => '222'],
            'action_name' => 'ActionName',
            'controller_name' => 'ControllerName',
            'module_name' => 'ModuleName',
            'route_name' => 'RouteName'
        ];
        $this->_model->setParams($beforeForwardInfo['params']);
        $this->_model->setActionName($beforeForwardInfo['action_name']);
        $this->_model->setControllerName($beforeForwardInfo['controller_name']);
        $this->_model->setModuleName($beforeForwardInfo['module_name']);
        $this->_model->setRouteName($beforeForwardInfo['route_name']);
        $this->_model->initForward();
        return $beforeForwardInfo;
    }

    public function testIsAjax()
    {
        $this->_model = $this->getModel();

        $this->assertFalse($this->_model->isAjax());

        $this->_model->clearParams();
        $this->_model->setParam('ajax', 1);
        $this->assertTrue($this->_model->isAjax());

        $this->_model->clearParams();
        $this->_model->setParam('isAjax', 1);
        $this->assertTrue($this->_model->isAjax());

        $this->_model->clearParams();
        $this->_model->getHeaders()->addHeaderLine('X-Requested-With', 'XMLHttpRequest');
        $this->assertTrue($this->_model->isAjax());

        $this->_model->getHeaders()->clearHeaders();
        $this->_model->getHeaders()->addHeaderLine('X-Requested-With', 'NotXMLHttpRequest');
        $this->assertFalse($this->_model->isAjax());
    }

    /**
     * @param $serverVariables array
     * @param $expectedResult string
     * @dataProvider serverVariablesProvider
     */
    public function testGetDistroBaseUrl($serverVariables, $expectedResult)
    {
        $originalServerValue = $_SERVER;
        $_SERVER = $serverVariables;
        $this->_model = $this->getModel();
        $this->assertEquals($expectedResult, $this->_model->getDistroBaseUrl());

        $_SERVER = $originalServerValue;
    }

    /**
     * @param string $scriptName
     * @param string $expected
     * @dataProvider getDistroBaseUrlPathDataProvider
     */
    public function testGetDistroBaseUrlPath($scriptName, $expected)
    {
        $this->assertEquals($expected, Http::getDistroBaseUrlPath(['SCRIPT_NAME' => $scriptName]));
    }

    public function getDistroBaseUrlPathDataProvider()
    {
        return [
            [null, '/'],
            ['./index.php', '/'],
            ['.\\index.php', '/'],
            ['/index.php', '/'],
            ['\\index.php', '/'],
            ['subdir/script.php', 'subdir/'],
            ['subdir\\script.php', 'subdir/'],
            ['sub\\dir\\script.php', 'sub/dir/'],
        ];
    }


    public function serverVariablesProvider()
    {
        $returnValue = [];
        $defaultServerData = [
            'SCRIPT_NAME' => 'index.php',
            'HTTP_HOST' => 'sample.host.com',
            'SERVER_PORT' => '80',
            'HTTPS' => '1'
        ];

        $secureUnusualPort = $noHttpsData = $httpsOffData = $noHostData = $noScriptNameData = $defaultServerData;

        unset($noScriptNameData['SCRIPT_NAME']);
        $returnValue['no SCRIPT_NAME'] = [$noScriptNameData, 'http://localhost/'];

        unset($noHostData['HTTP_HOST']);
        $returnValue['no HTTP_HOST'] = [$noHostData, 'http://localhost/'];

        $httpsOffData['HTTPS'] = 'off';
        $returnValue['HTTPS off'] = [$httpsOffData, 'http://sample.host.com/'];

        unset($noHttpsData['HTTPS']);
        $returnValue['no HTTPS'] = [$noHttpsData, 'http://sample.host.com/'];

        $noHttpsNoServerPort = $noHttpsData;
        unset($noHttpsNoServerPort['SERVER_PORT']);
        $returnValue['no SERVER_PORT'] = [$noHttpsNoServerPort, 'http://sample.host.com/'];

        $noHttpsButSecurePort = $noHttpsData;
        $noHttpsButSecurePort['SERVER_PORT'] = 443;
        $returnValue['no HTTP but secure port'] = [$noHttpsButSecurePort, 'https://sample.host.com/'];

        $notSecurePort = $noHttpsData;
        $notSecurePort['SERVER_PORT'] = 81;
        $notSecurePort['HTTP_HOST'] = 'sample.host.com:81';
        $returnValue['not secure not standard port'] = [$notSecurePort, 'http://sample.host.com:81/'];

        $secureUnusualPort['SERVER_PORT'] = 441;
        $secureUnusualPort['HTTP_HOST'] = 'sample.host.com:441';
        $returnValue['not standard secure port'] = [$secureUnusualPort, 'https://sample.host.com:441/'];

        $customUrlPathData = $noHttpsData;
        $customUrlPathData['SCRIPT_FILENAME'] = '/some/dir/custom.php';
        $returnValue['custom path'] = [$customUrlPathData, 'http://sample.host.com/'];

        return $returnValue;
    }

    /**
     * @dataProvider isSecureDataProvider
     *
     * @param bool $isSecure expected output of isSecure method
     * @param string $serverHttps value of $_SERVER['HTTPS']
     * @param string $headerOffloadKey <Name-Of-Offload-Header>
     * @param string $headerOffloadValue value of $_SERVER[<Name-Of-Offload-Header>]
     * @param int $configCall number of times config->getValue is expected to be called
     */
    public function testIsSecure($isSecure, $serverHttps, $headerOffloadKey, $headerOffloadValue, $configCall)
    {
        $this->_model = $this->getModel(null, false);
        $configOffloadHeader = 'Header-From-Proxy';
        $configMock = $this->getMockBuilder('Magento\Framework\App\Config')
            ->disableOriginalConstructor()
            ->setMethods(['getValue'])
            ->getMock();
        $configMock->expects($this->exactly($configCall))
            ->method('getValue')
            ->with(\Magento\Framework\App\Request\Http::XML_PATH_OFFLOADER_HEADER, ScopeConfigInterface::SCOPE_TYPE_DEFAULT)
            ->willReturn($configOffloadHeader);
<<<<<<< HEAD
        $testFrameworkObjectManager = new \Magento\Framework\TestFramework\Unit\Helper\ObjectManager ($this);
        $testFrameworkObjectManager->setBackwardCompatibleProperty($this->_model, 'appConfig', $configMock);
        $testFrameworkObjectManager->setBackwardCompatibleProperty($this->_model, 'SSLOffloadHeader', null );
=======

        $this->objectManager->setBackwardCompatibleProperty($this->_model, 'appConfig', $configMock);
        $this->objectManager->setBackwardCompatibleProperty($this->_model, 'sslOffloadHeader', null);
>>>>>>> 18c719e1

        $this->_model->getServer()->set($headerOffloadKey, $headerOffloadValue);
        $this->_model->getServer()->set('HTTPS', $serverHttps);

        $this->assertSame($isSecure, $this->_model->isSecure());
    }

    /**
     * @dataProvider httpSafeMethodProvider
     * @backupGlobals enabled
     * @param string $method value of $_SERVER['REQUEST_METHOD']
     */
    public function testIsSafeMethodTrue($httpMethod)
    {
        $this->_model = $this->getModel();
        $_SERVER['REQUEST_METHOD'] = $httpMethod;
        $this->assertEquals(true, $this->_model->IsSafeMethod());
    }

    /**
     * @dataProvider httpNotSafeMethodProvider
     * @backupGlobals enabled
     * @param string $method value of $_SERVER['REQUEST_METHOD']
     */
    public function testIsSafeMethodFalse($httpMethod)
    {
        $this->_model = $this->getModel();
        $_SERVER['REQUEST_METHOD'] = $httpMethod;
        $this->assertEquals(false, $this->_model->IsSafeMethod());
    }

    public function httpSafeMethodProvider()
    {
        return [
            'Test 1' => ['GET'],
            'Test 2' => ['HEAD'],
            'Test 3' => ['TRACE'],
            'Test 4' => ['OPTIONS']
        ];
    }

    public function httpNotSafeMethodProvider()
    {
        return [
            'Test 1' => ['POST'],
            'Test 2' => ['PUT'],
            'Test 3' => ['DELETE'],
            'Test 4' => ['PATCH'],
            'Test 5' => ['CONNECT'],
            'Test 6' => [null]
        ];
    }

    public function isSecureDataProvider()
    {
        /**
         * Data structure:
         * 'Test #' => [
         *      expected output of isSecure method
         *      value of $_SERVER['HTTPS'],
         *      <Name-Of-Offload-Header>,
         *      value of $_SERVER[<Name-Of-Offload-Header>]
         *      number of times config->getValue is expected to be called
         *  ]
         */
        return [
            'Test 1' => [true, 'on', 'HEADER_FROM_PROXY', 'https', 0],
            'Test 2' => [true, 'off', 'HEADER_FROM_PROXY', 'https', 1],
            'Test 3' => [true, 'any-string', 'HEADER_FROM_PROXY', 'https', 0],
            'Test 4' => [true, 'on', 'HEADER_FROM_PROXY', 'http', 0],
            'Test 5' => [false, 'off', 'HEADER_FROM_PROXY', 'http', 1],
            'Test 6' => [true, 'any-string', 'HEADER_FROM_PROXY', 'http', 0],
            'Test 7' => [true, 'on', 'HEADER_FROM_PROXY', 'any-string', 0],
            'Test 8' => [false, 'off', 'HEADER_FROM_PROXY', 'any-string', 1],
            'Test 9' => [true, 'any-string', 'HEADER_FROM_PROXY', 'any-string', 0],
            'blank HTTPS with proxy set https' => [true, '', 'HEADER_FROM_PROXY', 'https', 1],
            'blank HTTPS with proxy set http' => [false, '', 'HEADER_FROM_PROXY', 'http', 1],
            'HTTPS off with HTTP_ prefixed proxy set to https' => [true, 'off', 'HTTP_HEADER_FROM_PROXY', 'https', 1],
        ];
    }
}<|MERGE_RESOLUTION|>--- conflicted
+++ resolved
@@ -86,8 +86,8 @@
      */
     private function getModel($uri = null, $appConfigMock = true)
     {
-        $testFrameworkObjectManager = new \Magento\Framework\TestFramework\Unit\Helper\ObjectManager ($this);
-        $model = $testFrameworkObjectManager->getObject(
+
+        $model = $this->objectManager->getObject(
             'Magento\Framework\App\Request\Http',
             [
                 'routeConfig' => $this->_routerListMock,
@@ -98,15 +98,9 @@
             ]
         );
 
-<<<<<<< HEAD
-        if ($mockAppConfig) {
-            $mockConfig = $this->getMock(\Magento\Framework\App\Config::class, [], [], '' , false);
-            $testFrameworkObjectManager->setBackwardCompatibleProperty($model, 'appConfig', $mockConfig );
-=======
         if ($appConfigMock) {
             $configMock = $this->getMock(\Magento\Framework\App\Config::class, [], [], '' , false);
             $this->objectManager->setBackwardCompatibleProperty($model, 'appConfig', $configMock);
->>>>>>> 18c719e1
         }
 
         return $model;
@@ -359,15 +353,9 @@
             ->method('getValue')
             ->with(\Magento\Framework\App\Request\Http::XML_PATH_OFFLOADER_HEADER, ScopeConfigInterface::SCOPE_TYPE_DEFAULT)
             ->willReturn($configOffloadHeader);
-<<<<<<< HEAD
-        $testFrameworkObjectManager = new \Magento\Framework\TestFramework\Unit\Helper\ObjectManager ($this);
-        $testFrameworkObjectManager->setBackwardCompatibleProperty($this->_model, 'appConfig', $configMock);
-        $testFrameworkObjectManager->setBackwardCompatibleProperty($this->_model, 'SSLOffloadHeader', null );
-=======
 
         $this->objectManager->setBackwardCompatibleProperty($this->_model, 'appConfig', $configMock);
         $this->objectManager->setBackwardCompatibleProperty($this->_model, 'sslOffloadHeader', null);
->>>>>>> 18c719e1
 
         $this->_model->getServer()->set($headerOffloadKey, $headerOffloadValue);
         $this->_model->getServer()->set('HTTPS', $serverHttps);
