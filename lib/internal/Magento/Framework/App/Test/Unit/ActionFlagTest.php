<?php
/**
 * Copyright © Magento, Inc. All rights reserved.
 * See COPYING.txt for license details.
 */
declare(strict_types=1);

namespace Magento\Framework\App\Test\Unit;

use Magento\Framework\App\ActionFlag;
use Magento\Framework\App\Request\Http;
use PHPUnit\Framework\MockObject\MockObject;
use PHPUnit\Framework\TestCase;

class ActionFlagTest extends TestCase
{
    /**
     * @var ActionFlag
     */
    protected $_actionFlag;

    /**
<<<<<<< HEAD
     * @var \PHPUnit\Framework\MockObject\MockObject
=======
     * @var MockObject
>>>>>>> 5ce65294
     */
    protected $_requestMock;

    protected function setUp(): void
    {
        $this->_requestMock = $this->createMock(Http::class);
        $this->_actionFlag = new ActionFlag($this->_requestMock);
    }

    public function testSetIfActionNotExist()
    {
        $this->_requestMock->expects($this->once())->method('getActionName')->willReturn('action_name');
        $this->_requestMock->expects($this->once())->method('getRouteName');
        $this->_requestMock->expects($this->once())->method('getControllerName');
        $this->_actionFlag->set('', 'flag', 'value');
    }

    public function testSetIfActionExist()
    {
        $this->_requestMock->expects($this->never())->method('getActionName');
        $this->_requestMock->expects($this->once())->method('getRouteName');
        $this->_requestMock->expects($this->once())->method('getControllerName');
        $this->_actionFlag->set('action', 'flag', 'value');
    }

    public function testGetIfFlagNotExist()
    {
        $this->_requestMock->expects($this->once())->method('getActionName')->willReturn('action_name');
        $this->_requestMock->expects($this->once())->method('getRouteName');
        $this->_requestMock->expects($this->once())->method('getControllerName');
        $this->assertEquals([], $this->_actionFlag->get(''));
    }

    public function testGetIfFlagExist()
    {
        $this->_requestMock->expects($this->never())->method('getActionName');
        $this->_requestMock->expects(
            $this->exactly(3)
        )->method(
            'getRouteName'
        )->willReturn(
            'route'
        );
        $this->_requestMock->expects(
            $this->exactly(3)
        )->method(
            'getControllerName'
        )->willReturn(
            'controller'
        );
        $this->_actionFlag->set('action', 'flag', 'value');
        $this->assertEquals('value', $this->_actionFlag->get('action', 'flag'));
    }

    public function testGetIfFlagWithControllerKryNotExist()
    {
        $this->_requestMock->expects($this->never())->method('getActionName');
        $this->_requestMock->expects(
            $this->once()
        )->method(
            'getRouteName'
        )->willReturn(
            'route'
        );
        $this->_requestMock->expects(
            $this->once()
        )->method(
            'getControllerName'
        )->willReturn(
            'controller'
        );
        $this->assertFalse($this->_actionFlag->get('action', 'flag'));
    }
}<|MERGE_RESOLUTION|>--- conflicted
+++ resolved
@@ -20,11 +20,7 @@
     protected $_actionFlag;
 
     /**
-<<<<<<< HEAD
-     * @var \PHPUnit\Framework\MockObject\MockObject
-=======
      * @var MockObject
->>>>>>> 5ce65294
      */
     protected $_requestMock;
 
@@ -36,7 +32,7 @@
 
     public function testSetIfActionNotExist()
     {
-        $this->_requestMock->expects($this->once())->method('getActionName')->willReturn('action_name');
+        $this->_requestMock->expects($this->once())->method('getActionName')->will($this->returnValue('action_name'));
         $this->_requestMock->expects($this->once())->method('getRouteName');
         $this->_requestMock->expects($this->once())->method('getControllerName');
         $this->_actionFlag->set('', 'flag', 'value');
@@ -52,7 +48,7 @@
 
     public function testGetIfFlagNotExist()
     {
-        $this->_requestMock->expects($this->once())->method('getActionName')->willReturn('action_name');
+        $this->_requestMock->expects($this->once())->method('getActionName')->will($this->returnValue('action_name'));
         $this->_requestMock->expects($this->once())->method('getRouteName');
         $this->_requestMock->expects($this->once())->method('getControllerName');
         $this->assertEquals([], $this->_actionFlag->get(''));
@@ -65,15 +61,15 @@
             $this->exactly(3)
         )->method(
             'getRouteName'
-        )->willReturn(
-            'route'
+        )->will(
+            $this->returnValue('route')
         );
         $this->_requestMock->expects(
             $this->exactly(3)
         )->method(
             'getControllerName'
-        )->willReturn(
-            'controller'
+        )->will(
+            $this->returnValue('controller')
         );
         $this->_actionFlag->set('action', 'flag', 'value');
         $this->assertEquals('value', $this->_actionFlag->get('action', 'flag'));
@@ -86,16 +82,16 @@
             $this->once()
         )->method(
             'getRouteName'
-        )->willReturn(
-            'route'
+        )->will(
+            $this->returnValue('route')
         );
         $this->_requestMock->expects(
             $this->once()
         )->method(
             'getControllerName'
-        )->willReturn(
-            'controller'
+        )->will(
+            $this->returnValue('controller')
         );
-        $this->assertFalse($this->_actionFlag->get('action', 'flag'));
+        $this->assertEquals(false, $this->_actionFlag->get('action', 'flag'));
     }
 }