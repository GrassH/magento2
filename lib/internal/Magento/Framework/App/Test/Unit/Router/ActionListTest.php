<?php
/**
 * Copyright © Magento, Inc. All rights reserved.
 * See COPYING.txt for license details.
 */
declare(strict_types=1);

namespace Magento\Framework\App\Test\Unit\Router;

use Magento\Framework\App\ActionInterface;
use Magento\Framework\App\Router\ActionList;
use Magento\Framework\Config\CacheInterface;
use Magento\Framework\Module\Dir\Reader;
use Magento\Framework\Serialize\SerializerInterface;
use Magento\Framework\TestFramework\Unit\Helper\ObjectManager;
use PHPUnit\Framework\MockObject\MockObject;
use PHPUnit\Framework\TestCase;

class ActionListTest extends TestCase
{
    /**
     * @var ObjectManager
     */
    private $objectManager;

    /**
<<<<<<< HEAD
     * @var \Magento\Framework\Config\CacheInterface|\PHPUnit\Framework\MockObject\MockObject
=======
     * @var CacheInterface|MockObject
>>>>>>> 5ce65294
     */
    private $cacheMock;

    /**
<<<<<<< HEAD
     * @var \Magento\Framework\Module\Dir\Reader|\PHPUnit\Framework\MockObject\MockObject
=======
     * @var Reader|MockObject
>>>>>>> 5ce65294
     */
    private $readerMock;

    /**
     * @var ActionList
     */
    private $actionList;

    /**
<<<<<<< HEAD
     * @var \Magento\Framework\Serialize\SerializerInterface|\PHPUnit\Framework\MockObject\MockObject
=======
     * @var SerializerInterface|MockObject
>>>>>>> 5ce65294
     */
    private $serializerMock;

    protected function setUp(): void
    {
        $this->objectManager = new ObjectManager($this);
        $this->cacheMock = $this->createMock(CacheInterface::class);
        $this->readerMock = $this->createMock(Reader::class);
        $this->serializerMock = $this->createMock(SerializerInterface::class);
    }

    public function testConstructActionsCached()
    {
        $this->cacheMock->expects($this->once())
            ->method('load')
            ->willReturn('"data"');
        $this->serializerMock->expects($this->once())
            ->method('unserialize');
        $this->cacheMock->expects($this->never())
            ->method('save');
        $this->readerMock->expects($this->never())
            ->method('getActionFiles');
        $this->createActionListInstance();
    }

    public function testConstructActionsNoCached()
    {
        $this->cacheMock->expects($this->once())
            ->method('load')
            ->willReturn(false);
        $this->serializerMock->expects($this->once())
            ->method('serialize');
        $this->cacheMock->expects($this->once())
            ->method('save');
        $this->readerMock->expects($this->once())
            ->method('getActionFiles')
            ->willReturn('data');
        $this->createActionListInstance();
    }

    /**
     * @param string $module
     * @param string $area
     * @param string $namespace
     * @param string $action
     * @param array $data
     * @param string|null $expected
     * @dataProvider getDataProvider
     */
    public function testGet($module, $area, $namespace, $action, $data, $expected)
    {
        $this->cacheMock->expects($this->once())
            ->method('load')
            ->willReturn(false);
        $this->cacheMock->expects($this->once())
            ->method('save');
        $this->readerMock->expects($this->once())
            ->method('getActionFiles')
            ->willReturn($data);
        $this->createActionListInstance();
        $this->assertEquals($expected, $this->actionList->get($module, $area, $namespace, $action));
    }

    /**
     * @return array
     */
    public function getDataProvider()
    {
        $mockClassName = 'Mock_Action_Class';
        $actionClass = $this->getMockClass(
            ActionInterface::class,
            ['execute', 'getResponse'],
            [],
            $mockClassName
        );

        return [
            [
                'Magento_Module',
                'Area',
                'Namespace',
                'Index',
                ['magento\module\controller\area\namespace\index' => $mockClassName],
                $actionClass
            ],
            [
                'Magento_Module',
                '',
                'Namespace',
                'Index',
                ['magento\module\controller\namespace\index' => $mockClassName],
                $actionClass
            ],
            [
                'Magento_Module',
                'Area',
                'Namespace',
                'Catch',
                ['magento\module\controller\area\namespace\catchaction' => $mockClassName],
                $actionClass
            ],
            [
                'Magento_Module',
                'Area',
                'Namespace',
                'Index',
                ['magento\module\controller\area\namespace\index' => 'Not_Exist_Class'],
                null
            ],
            [
                'Magento_Module',
                'Area',
                'Namespace',
                'Index',
                [],
                null
            ],
            [
                'Magento_Module',
                null,
                'adminhtml_product',
                'index',
                'magento\module\controller\adminhtml\product\index' => '$mockClassName',
                null
            ],
        ];
    }

    private function createActionListInstance()
    {
        $this->actionList = $this->objectManager->getObject(
            ActionList::class,
            [
                'cache' => $this->cacheMock,
                'moduleReader' => $this->readerMock,
                'serializer' => $this->serializerMock,
            ]
        );
    }
}<|MERGE_RESOLUTION|>--- conflicted
+++ resolved
@@ -24,20 +24,12 @@
     private $objectManager;
 
     /**
-<<<<<<< HEAD
-     * @var \Magento\Framework\Config\CacheInterface|\PHPUnit\Framework\MockObject\MockObject
-=======
      * @var CacheInterface|MockObject
->>>>>>> 5ce65294
      */
     private $cacheMock;
 
     /**
-<<<<<<< HEAD
-     * @var \Magento\Framework\Module\Dir\Reader|\PHPUnit\Framework\MockObject\MockObject
-=======
      * @var Reader|MockObject
->>>>>>> 5ce65294
      */
     private $readerMock;
 
@@ -47,11 +39,7 @@
     private $actionList;
 
     /**
-<<<<<<< HEAD
-     * @var \Magento\Framework\Serialize\SerializerInterface|\PHPUnit\Framework\MockObject\MockObject
-=======
      * @var SerializerInterface|MockObject
->>>>>>> 5ce65294
      */
     private $serializerMock;
 
@@ -105,7 +93,7 @@
     {
         $this->cacheMock->expects($this->once())
             ->method('load')
-            ->willReturn(false);
+            ->will($this->returnValue(false));
         $this->cacheMock->expects($this->once())
             ->method('save');
         $this->readerMock->expects($this->once())
