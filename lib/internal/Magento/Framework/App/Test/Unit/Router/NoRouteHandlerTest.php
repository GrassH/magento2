--- conflicted
+++ resolved
@@ -22,20 +22,12 @@
     private $model;
 
     /**
-<<<<<<< HEAD
-     * @var \PHPUnit\Framework\MockObject\MockObject|\Magento\Framework\App\Config\ScopeConfigInterface
-=======
      * @var MockObject|ScopeConfigInterface
->>>>>>> 5ce65294
      */
     private $configMock;
 
     /**
-<<<<<<< HEAD
-     * @var \PHPUnit\Framework\MockObject\MockObject|\Magento\Framework\App\Request\Http
-=======
      * @var MockObject|Http
->>>>>>> 5ce65294
      */
     private $requestMock;
 
