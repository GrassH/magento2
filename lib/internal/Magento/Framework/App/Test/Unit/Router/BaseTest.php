<?php
/**
 * Copyright © Magento, Inc. All rights reserved.
 * See COPYING.txt for license details.
 */
declare(strict_types=1);

namespace Magento\Framework\App\Test\Unit\Router;

use Magento\Framework\App\ActionFactory;
use Magento\Framework\App\ActionInterface;
use Magento\Framework\App\DefaultPathInterface;
use Magento\Framework\App\Request\Http;
use Magento\Framework\App\ResponseFactory;
use Magento\Framework\App\Route\ConfigInterface;
use Magento\Framework\App\Router\ActionList;
use Magento\Framework\App\Router\Base;
use Magento\Framework\App\Router\PathConfigInterface;
use Magento\Framework\Code\NameBuilder;
use Magento\Framework\UrlInterface;
use PHPUnit\Framework\MockObject\MockObject;

/**
 * Base router unit test.
 */
class BaseTest extends \PHPUnit\Framework\TestCase
{
    /**
     * @var Base
     */
    private $model;

    /**
     * @var MockObject|ConfigInterface
     */
    private $routeConfigMock;

    /**
     * @var MockObject|ActionList
     */
    private $actionListMock;

    /**
     * @var MockObject|ActionFactory
     */
    private $actionFactoryMock;

    /**
     * @var MockObject|NameBuilder
     */
    private $nameBuilderMock;

    /**
     * @var MockObject|DefaultPathInterface
     */
    private $defaultPathMock;

    /**
     * @var MockObject|ResponseFactory
     */
    private $responseFactoryMock;

    /**
     * @var MockObject|UrlInterface
     */
    private $urlMock;

    /**
     * @var MockObject|PathConfigInterface
     */
    private $pathConfigMock;

    protected function setUp(): void
    {
        $this->routeConfigMock = $this->createMock(ConfigInterface::class);
        $this->actionListMock = $this->createMock(ActionList::class);
        $this->actionFactoryMock = $this->createMock(ActionFactory::class);
        $this->nameBuilderMock = $this->createMock(NameBuilder::class);
        $this->defaultPathMock = $this->createMock(DefaultPathInterface::class);
        $this->responseFactoryMock = $this->createMock(ResponseFactory::class);
        $this->urlMock = $this->createMock(UrlInterface::class);
        $this->pathConfigMock = $this->createMock(PathConfigInterface::class);

        $this->model = new Base(
            $this->actionListMock,
            $this->actionFactoryMock,
            $this->defaultPathMock,
            $this->responseFactoryMock,
            $this->routeConfigMock,
            $this->urlMock,
            $this->nameBuilderMock,
            $this->pathConfigMock
        );
    }

    /**
     * @dataProvider matchDataProvider
     * @param MockObject|\Closure $requestMock
     * @param string $defaultPath
     * @param string $moduleFrontName
     * @param string|null $actionPath
     * @param string|null $actionName
     * @param string|null $moduleName
     */
    public function testMatch(
        MockObject|\Closure $requestMock,
        string $defaultPath,
        string $moduleFrontName,
        ?string $actionPath,
        ?string $actionName,
        ?string $moduleName
    ) {
        $requestMock = $requestMock($this);
        $actionInstance = 'Magento_TestFramework_ActionInstance';

        $defaultReturnMap = [
            ['module', $moduleFrontName],
            ['controller', $actionPath],
            ['action', $actionName],
        ];
        $this->defaultPathMock->method('getPart')
            ->willReturnMap($defaultReturnMap);
        $this->pathConfigMock->method('getDefaultPath')
            ->willReturn($defaultPath);
        $this->routeConfigMock->expects($this->once())
            ->method('getModulesByFrontName')
            ->with($moduleFrontName)
            ->willReturn([$moduleName]);

<<<<<<< HEAD
        $actionMock =  $this->getMock(ActionInterface::class, $actionInstance);
=======
        $actionMock = $this->getMock(ActionInterface::class, $actionInstance);

>>>>>>> 6385d420
        $this->actionListMock->expects($this->once())
            ->method('get')
            ->with($moduleName)
            ->willReturn($actionInstance);
        $this->actionFactoryMock->expects($this->once())
            ->method('create')
            ->with($actionInstance)
            ->willReturn($actionMock);

        $requestMock->expects($this->once())->method('setModuleName')->with($moduleFrontName);
        $requestMock->expects($this->once())->method('setControllerName')->with($actionPath);
        $requestMock->expects($this->once())->method('setActionName')->with($actionName);
        $requestMock->expects($this->once())->method('setControllerModule')->with($moduleName);

        $this->assertEquals($actionMock, $this->model->match($requestMock));
    }

    protected function getMockForHttpClass($moduleFrontName, $actionPath, $actionName, $originalPathInfo)
    {
        $requestMock = $this->createMock(Http::class);
        $requestMock->expects($this->atLeastOnce())->method('getModuleName')->willReturn($moduleFrontName);
        $requestMock->expects($this->atLeastOnce())->method('getControllerName')->willReturn($actionPath);
        $requestMock->expects($this->atLeastOnce())->method('getActionName')->willReturn($actionName);
        if ($moduleFrontName!=null && $moduleFrontName!='') {
            $requestMock->expects($this->atLeastOnce())
                ->method('getPathInfo')
                ->willReturn($moduleFrontName . '/' . $actionPath . '/' . $actionName . '/key/val/key2/val2/');
        }
        else {
            $requestMock->expects($this->atLeastOnce())->method('getPathInfo')->willReturn('');
        }

        if ($originalPathInfo) {
            $requestMock->expects($this->atLeastOnce())->method('getOriginalPathInfo')->willReturn('');
        }
        return $requestMock;
    }
  
    /**
     * @param string $class
     * @param string $mockClassName
     * @return MockObject
     */
    private function getMock(string $class, string $mockClassName): MockObject
    {
        if (class_exists($mockClassName)) {
            return new $mockClassName();
        }

        $mockBuilder = $this->getMockBuilder($class);
        $mockBuilder->setMockClassName($mockClassName);
        $mockBuilder->disableOriginalConstructor();
        return $mockBuilder->getMockForAbstractClass();
    }

    /**
     * @param string $class
     * @param string $mockClassName
     * @return MockObject
     */
    private function getMock(string $class, string $mockClassName): MockObject
    {
        if (class_exists($mockClassName)) {
            return new $mockClassName();
        }
        $mockBuilder = $this->getMockBuilder($class);
        $mockBuilder->setMockClassName($mockClassName);
        $mockBuilder->disableOriginalConstructor();
        return $mockBuilder->getMockForAbstractClass();
    }

    public static function matchDataProvider(): array
    {
        $moduleFrontName = 'module_front_name';
        $actionPath = 'action_path';
        $actionName = 'action_name';
        $moduleName = 'module_name';

        $requestMock = static fn (self $testCase) => $testCase->getMockForHttpClass(
            $moduleFrontName, $actionPath, $actionName, false
        );

        $emptyRequestMock = static fn (self $testCase) => $testCase->getMockForHttpClass(
            '', '', '', false
        );

        $emptyRequestMock2 = static fn (self $testCase) => $testCase->getMockForHttpClass(
            '', '', '', true
        );

        return [
            [
                $requestMock,
                'val1/val2/val3/',
                $moduleFrontName,
                $actionPath,
                $actionName,
                $moduleName
            ],
            [
                $emptyRequestMock,
                $moduleFrontName . '/' . $actionPath . '/' . $actionName . '/key/val/key2/val2/',
                $moduleFrontName,
                $actionPath,
                $actionName,
                $moduleName
            ],
            [
                $emptyRequestMock2,
                '',
                $moduleFrontName,
                $actionPath,
                $actionName,
                $moduleName
            ],
        ];
    }

    /**
     * @dataProvider matchEmptyActionDataProvider
     * @param MockObject|\Closure $requestMock
     * @param string $defaultPath
     * @param string $moduleFrontName
     * @param string|null $actionPath
     * @param string|null $actionName
     * @param string|null $moduleName
     */
    public function testMatchEmptyAction(
        MockObject|\Closure $requestMock,
        string $defaultPath,
        string $moduleFrontName,
        ?string $actionPath,
        ?string $actionName,
        ?string $moduleName
    ) {
        $requestMock = $requestMock($this);
        $defaultReturnMap = [
            ['module', $moduleFrontName],
            ['controller', $actionPath],
            ['action', $actionName],
        ];
        $this->defaultPathMock->method('getPart')
            ->willReturnMap($defaultReturnMap);
        $this->pathConfigMock->method('getDefaultPath')
            ->willReturn($defaultPath);

        $this->routeConfigMock->expects($this->once())
            ->method('getModulesByFrontName')
            ->with($moduleFrontName)
            ->willReturn($moduleName ? [$moduleName] : []);
        $this->actionFactoryMock->expects($this->never())
            ->method('create');

        $this->assertNull($this->model->match($requestMock));
    }

    protected function getMockForHttpClassTwo($moduleFrontName, $actionPath, $actionName, $bool)
    {
        $requestMock = $this->createMock(Http::class);
        $requestMock->expects($this->atLeastOnce())->method('getModuleName')->willReturn($moduleFrontName);
        if ($bool) {
            $requestMock->expects($this->atLeastOnce())->method('getControllerName')->willReturn($actionPath);
            $requestMock->expects($this->atLeastOnce())->method('getActionName')->willReturn($actionName);
        }
        if ($moduleFrontName!='') {
            $requestMock->expects($this->atLeastOnce())
                ->method('getPathInfo')
                ->willReturn($moduleFrontName . '/' . $actionPath . '/' . $actionName . '/');
        }
        else {
            $requestMock->expects($this->atLeastOnce())->method('getPathInfo')->willReturn('0');
        }

        return $requestMock;
    }

    public static function matchEmptyActionDataProvider(): array
    {
        $moduleFrontName = 'module_front_name';
        $actionPath = 'action_path';
        $actionName = 'action_name';

        $requestMock1 = static fn (self $testCase) => $testCase->getMockForHttpClassTwo(
            $moduleFrontName, $actionPath, $actionName, true
        );

        $requestMock2 = static fn (self $testCase) => $testCase->getMockForHttpClassTwo(
            $moduleFrontName, $actionPath, $actionName, false
        );

        $requestMock3 = static fn (self $testCase) => $testCase->getMockForHttpClassTwo(
            '', '', '', false
        );

        return [
            [
                $requestMock1,
                '',
                $moduleFrontName,
                $actionPath,
                $actionName,
                'module_name',
            ],
            [
                $requestMock2,
                '',
                $moduleFrontName,
                $actionPath,
                $actionName,
                null,
            ],
            [
                $requestMock3,
                $moduleFrontName . '/' . $actionPath . '/' . $actionName . '/',
                '0',
                null,
                null,
                null
            ],
        ];
    }

    public function testGetActionClassName()
    {
        $className = 'name of class';
        $module = 'module';
        $prefix = 'Controller';
        $actionPath = 'action path';
        $this->nameBuilderMock->expects($this->once())
            ->method('buildClassName')
            ->with([$module, $prefix, $actionPath])
            ->willReturn($className);
        $this->assertEquals($className, $this->model->getActionClassName($module, $actionPath));
    }
}<|MERGE_RESOLUTION|>--- conflicted
+++ resolved
@@ -127,12 +127,7 @@
             ->with($moduleFrontName)
             ->willReturn([$moduleName]);
 
-<<<<<<< HEAD
         $actionMock =  $this->getMock(ActionInterface::class, $actionInstance);
-=======
-        $actionMock = $this->getMock(ActionInterface::class, $actionInstance);
-
->>>>>>> 6385d420
         $this->actionListMock->expects($this->once())
             ->method('get')
             ->with($moduleName)
@@ -170,7 +165,7 @@
         }
         return $requestMock;
     }
-  
+
     /**
      * @param string $class
      * @param string $mockClassName
@@ -182,22 +177,6 @@
             return new $mockClassName();
         }
 
-        $mockBuilder = $this->getMockBuilder($class);
-        $mockBuilder->setMockClassName($mockClassName);
-        $mockBuilder->disableOriginalConstructor();
-        return $mockBuilder->getMockForAbstractClass();
-    }
-
-    /**
-     * @param string $class
-     * @param string $mockClassName
-     * @return MockObject
-     */
-    private function getMock(string $class, string $mockClassName): MockObject
-    {
-        if (class_exists($mockClassName)) {
-            return new $mockClassName();
-        }
         $mockBuilder = $this->getMockBuilder($class);
         $mockBuilder->setMockClassName($mockClassName);
         $mockBuilder->disableOriginalConstructor();
