--- conflicted
+++ resolved
@@ -172,36 +172,26 @@
      */
     private function reloadData(): void
     {
-<<<<<<< HEAD
-        $this->data = $this->reader->load();
-        if ($this->overrideData) {
-            $this->data = array_replace($this->data, $this->overrideData);
-=======
-        if (empty($this->data)) {
-            $this->data = array_replace(
-                $this->reader->load(),
-                $this->overrideData ?? [],
-                $this->getEnvOverride()
-            );
-            // flatten data for config retrieval using get()
-            $this->flatData = $this->flattenParams($this->data);
-
-            // allow reading values from env variables by convention
-            // MAGENTO_DC_{path}, like db/connection/default/host =>
-            // can be overwritten by MAGENTO_DC_DB__CONNECTION__DEFAULT__HOST
-            foreach (getenv() as $key => $value) {
-                if (false !== \strpos($key, self::MAGENTO_ENV_PREFIX)
-                    && $key !== self::OVERRIDE_KEY
-                ) {
-                    // convert MAGENTO_DC_DB__CONNECTION__DEFAULT__HOST into db/connection/default/host
-                    $flatKey = strtolower(str_replace([self::MAGENTO_ENV_PREFIX, '__'], ['', '/'], $key));
-                    $this->flatData[$flatKey] = $value;
-                }
-            }
->>>>>>> 49012eac
-        }
+        $this->data = array_replace(
+            $this->reader->load(),
+            $this->overrideData ?? [],
+            $this->getEnvOverride()
+        );
         // flatten data for config retrieval using get()
         $this->flatData = $this->flattenParams($this->data);
+
+        // allow reading values from env variables by convention
+        // MAGENTO_DC_{path}, like db/connection/default/host =>
+        // can be overwritten by MAGENTO_DC_DB__CONNECTION__DEFAULT__HOST
+        foreach (getenv() as $key => $value) {
+            if (false !== \strpos($key, self::MAGENTO_ENV_PREFIX)
+                && $key !== self::OVERRIDE_KEY
+            ) {
+                // convert MAGENTO_DC_DB__CONNECTION__DEFAULT__HOST into db/connection/default/host
+                $flatKey = strtolower(str_replace([self::MAGENTO_ENV_PREFIX, '__'], ['', '/'], $key));
+                $this->flatData[$flatKey] = $value;
+            }
+        }
     }
 
     /**
