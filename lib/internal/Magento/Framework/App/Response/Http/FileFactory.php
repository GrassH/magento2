--- conflicted
+++ resolved
@@ -83,12 +83,6 @@
 
         if (!is_null($content)) {
             if ($isFile) {
-<<<<<<< HEAD
-                if (!$dir->isFile($file)) {
-                    throw new \Exception((string)new \Magento\Framework\Phrase('File not found'));
-                }
-=======
->>>>>>> 7e07209f
                 $this->_response->sendHeaders();
                 $stream = $dir->openFile($file, 'r');
                 while (!$stream->eof()) {
