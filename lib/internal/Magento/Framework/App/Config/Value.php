<?php
/**
 * Copyright © 2015 Magento. All rights reserved.
 * See COPYING.txt for license details.
 */
namespace Magento\Framework\App\Config;

/**
 * Config data model
 *
 * @method \Magento\Framework\Model\ResourceModel\Db\AbstractDb getResource()
 * @method string getScope()
 * @method \Magento\Framework\App\Config\ValueInterface setScope(string $value)
 * @method int getScopeId()
 * @method \Magento\Framework\App\Config\ValueInterface setScopeId(int $value)
 * @method string getPath()
 * @method \Magento\Framework\App\Config\ValueInterface setPath(string $value)
 * @method \Magento\Framework\App\Config\ValueInterface setValue(string $value)
 *
 * @SuppressWarnings(PHPMD.NumberOfChildren)
 */
class Value extends \Magento\Framework\Model\AbstractModel implements \Magento\Framework\App\Config\ValueInterface
{
    /**
     * Prefix of model events names
     *
     * @var string
     */
    protected $_eventPrefix = 'config_data';

    /**
     * Parameter name in event
     *
     * In observe method you can use $observer->getEvent()->getObject() in this case
     *
     * @var string
     */
    protected $_eventObject = 'config_data';

    /**
     * @var \Magento\Framework\App\Config\ScopeConfigInterface
     */
    protected $_config;

    /**
     * @var \Magento\Framework\App\Cache\TypeListInterface
     */
    protected $cacheTypeList;

    /**
     * @param \Magento\Framework\Model\Context $context
     * @param \Magento\Framework\Registry $registry
     * @param \Magento\Framework\App\Config\ScopeConfigInterface $config
<<<<<<< HEAD
     * @param \Magento\Framework\App\Cache\TypeListInterface $cacheTypeList
     * @param \Magento\Framework\Model\ModelResource\AbstractResource $resource
=======
     * @param \Magento\Framework\Model\ResourceModel\AbstractResource $resource
>>>>>>> 0be91a56
     * @param \Magento\Framework\Data\Collection\AbstractDb $resourceCollection
     * @param array $data
     */
    public function __construct(
        \Magento\Framework\Model\Context $context,
        \Magento\Framework\Registry $registry,
        \Magento\Framework\App\Config\ScopeConfigInterface $config,
<<<<<<< HEAD
        \Magento\Framework\App\Cache\TypeListInterface $cacheTypeList,
        \Magento\Framework\Model\ModelResource\AbstractResource $resource = null,
=======
        \Magento\Framework\Model\ResourceModel\AbstractResource $resource = null,
>>>>>>> 0be91a56
        \Magento\Framework\Data\Collection\AbstractDb $resourceCollection = null,
        array $data = []
    ) {
        $this->_config = $config;
        $this->cacheTypeList = $cacheTypeList;
        parent::__construct($context, $registry, $resource, $resourceCollection, $data);
    }

    /**
     * Add availability call after load as public
     *
     * @return void
     */
    public function afterLoad()
    {
        $this->_afterLoad();
    }

    /**
     * Check if config data value was changed
     *
     * @return bool
     */
    public function isValueChanged()
    {
        return $this->getValue() != $this->getOldValue();
    }

    /**
     * Get old value from existing config
     *
     * @return string
     */
    public function getOldValue()
    {
        return (string)$this->_config->getValue(
            $this->getPath(),
            $this->getScope() ?: ScopeConfigInterface::SCOPE_TYPE_DEFAULT,
            $this->getScopeCode()
        );
    }

    /**
     * Get value by key for new user data from <section>/groups/<group>/fields/<field>
     *
     * @param string $key
     * @return string
     */
    public function getFieldsetDataValue($key)
    {
        $data = $this->_getData('fieldset_data');
        return is_array($data) && isset($data[$key]) ? $data[$key] : null;
    }

    /**
     * {@inheritdoc}
     *
     * {@inheritdoc}. In addition, it sets status 'invalidate' for config caches
     *
     * @return $this
     */
    public function afterSave()
    {
        if ($this->isValueChanged()) {
            $this->cacheTypeList->invalidate(\Magento\Framework\App\Cache\Type\Config::TYPE_IDENTIFIER);
        }

        return parent::afterSave();
    }
}<|MERGE_RESOLUTION|>--- conflicted
+++ resolved
@@ -50,26 +50,18 @@
     /**
      * @param \Magento\Framework\Model\Context $context
      * @param \Magento\Framework\Registry $registry
-     * @param \Magento\Framework\App\Config\ScopeConfigInterface $config
-<<<<<<< HEAD
+     * @param ScopeConfigInterface $config
      * @param \Magento\Framework\App\Cache\TypeListInterface $cacheTypeList
-     * @param \Magento\Framework\Model\ModelResource\AbstractResource $resource
-=======
-     * @param \Magento\Framework\Model\ResourceModel\AbstractResource $resource
->>>>>>> 0be91a56
-     * @param \Magento\Framework\Data\Collection\AbstractDb $resourceCollection
+     * @param \Magento\Framework\Model\ResourceModel\AbstractResource|null $resource
+     * @param \Magento\Framework\Data\Collection\AbstractDb|null $resourceCollection
      * @param array $data
      */
     public function __construct(
         \Magento\Framework\Model\Context $context,
         \Magento\Framework\Registry $registry,
         \Magento\Framework\App\Config\ScopeConfigInterface $config,
-<<<<<<< HEAD
         \Magento\Framework\App\Cache\TypeListInterface $cacheTypeList,
-        \Magento\Framework\Model\ModelResource\AbstractResource $resource = null,
-=======
         \Magento\Framework\Model\ResourceModel\AbstractResource $resource = null,
->>>>>>> 0be91a56
         \Magento\Framework\Data\Collection\AbstractDb $resourceCollection = null,
         array $data = []
     ) {
