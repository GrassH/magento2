--- conflicted
+++ resolved
@@ -37,13 +37,9 @@
     private $serializer;
 
     /**
-<<<<<<< HEAD
-     * @param \Magento\Framework\App\Config\Initial\Reader $reader
-=======
      * Initial constructor
      *
      * @param Initial\Reader $reader
->>>>>>> 592e5919
      * @param \Magento\Framework\App\Cache\Type\Config $cache
      * @param SerializerInterface|null $serializer
      */
@@ -57,15 +53,9 @@
         $data = $cache->load(self::CACHE_ID);
         if (!$data) {
             $data = $reader->read();
-<<<<<<< HEAD
-            $cache->save($this->getSerializer()->serialize($data), self::CACHE_ID);
-        } else {
-            $data = $this->getSerializer()->unserialize($data);
-=======
             $cache->save($this->serializer->serialize($data), self::CACHE_ID);
         } else {
             $data = $this->serializer->unserialize($data);
->>>>>>> 592e5919
         }
         $this->_data = $data['data'];
         $this->_metadata = $data['metadata'];
@@ -98,19 +88,4 @@
     {
         return $this->_metadata;
     }
-
-    /**
-     * Get serializer
-     *
-     * @return SerializerInterface
-     * @deprecated
-     */
-    private function getSerializer()
-    {
-        if ($this->serializer === null) {
-            $this->serializer = \Magento\Framework\App\ObjectManager::getInstance()
-                ->get(SerializerInterface::class);
-        }
-        return $this->serializer;
-    }
 }