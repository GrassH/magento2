--- conflicted
+++ resolved
@@ -177,11 +177,6 @@
         $this->factory->setObjectManager($objectManager);
         ObjectManager::setInstance($objectManager);
 
-<<<<<<< HEAD
-        $definitionFactory->getCodeGenerator()
-            ->setObjectManager($objectManager)
-            ->setGeneratedEntities($diConfig->getArguments('Magento\Framework\Code\Generator')['generatedEntities']);
-=======
         $generatorParams = $diConfig->getArguments('Magento\Framework\Code\Generator');
         /** Arguments are stored in different format when DI config is compiled, thus require custom processing */
         $generatedEntities = isset($generatorParams['generatedEntities']['_v_'])
@@ -190,7 +185,6 @@
         $definitionFactory->getCodeGenerator()
             ->setObjectManager($objectManager)
             ->setGeneratedEntities($generatedEntities);
->>>>>>> 4de12013
 
         $env->configureObjectManager($diConfig, $sharedInstances);
 
