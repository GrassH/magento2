<?php
/**
 * Abstract redirect/forward action class
 *
 * Copyright © 2015 Magento. All rights reserved.
 * See COPYING.txt for license details.
 */
namespace Magento\Framework\App\Action;

abstract class AbstractAction implements \Magento\Framework\App\ActionInterface
{
    /**
     * @var \Magento\Framework\App\RequestInterface
     */
    protected $_request;

    /**
     * @var \Magento\Framework\App\ResponseInterface
     */
    protected $_response;

    /**
     * @var \Magento\Framework\Controller\Result\RedirectFactory
     */
    protected $resultRedirectFactory;

    /**
<<<<<<< HEAD
     * @param \Magento\Framework\App\RequestInterface $request
     * @param \Magento\Framework\App\ResponseInterface $response
     * @param \Magento\Framework\App\Action\Context $context
     */
    public function __construct(
        \Magento\Framework\App\RequestInterface $request,
        \Magento\Framework\App\ResponseInterface $response,
        \Magento\Framework\App\Action\Context $context
    ) {
        $this->_request = $request;
        $this->_response = $response;
=======
     * @param \Magento\Framework\App\Action\Context $context
     */
    public function __construct(
        \Magento\Framework\App\Action\Context $context
    ) {
        $this->_request = $context->getRequest();
        $this->_response = $context->getResponse();
>>>>>>> dfc676a5
        $this->resultRedirectFactory = $context->getResultRedirectFactory();
    }

    /**
     * Retrieve request object
     *
     * @return \Magento\Framework\App\RequestInterface
     */
    public function getRequest()
    {
        return $this->_request;
    }

    /**
     * Retrieve response object
     *
     * @return \Magento\Framework\App\ResponseInterface
     */
    public function getResponse()
    {
        return $this->_response;
    }

    /**
     * Redirect user to the previous or main page
     *
     * @return \Magento\Framework\Controller\Result\Redirect
     */
    public function getDefaultRedirect()
    {
        $resultRedirect = $this->resultRedirectFactory->create();
        return $resultRedirect->setRefererOrBaseUrl();
    }
}<|MERGE_RESOLUTION|>--- conflicted
+++ resolved
@@ -25,19 +25,6 @@
     protected $resultRedirectFactory;
 
     /**
-<<<<<<< HEAD
-     * @param \Magento\Framework\App\RequestInterface $request
-     * @param \Magento\Framework\App\ResponseInterface $response
-     * @param \Magento\Framework\App\Action\Context $context
-     */
-    public function __construct(
-        \Magento\Framework\App\RequestInterface $request,
-        \Magento\Framework\App\ResponseInterface $response,
-        \Magento\Framework\App\Action\Context $context
-    ) {
-        $this->_request = $request;
-        $this->_response = $response;
-=======
      * @param \Magento\Framework\App\Action\Context $context
      */
     public function __construct(
@@ -45,7 +32,6 @@
     ) {
         $this->_request = $context->getRequest();
         $this->_response = $context->getResponse();
->>>>>>> dfc676a5
         $this->resultRedirectFactory = $context->getResultRedirectFactory();
     }
 
