--- conflicted
+++ resolved
@@ -36,15 +36,9 @@
     public function getResponse();
 
     /**
-<<<<<<< HEAD
-     * Redirect to custom, previous or main page
-     *
-     * @return \Magento\Framework\Controller\ResultInterface
-=======
      * Get default redirect object
      *
      * @return \Magento\Framework\Controller\Result\Redirect
->>>>>>> 7808cee5
      */
     public function getDefaultRedirect();
 }