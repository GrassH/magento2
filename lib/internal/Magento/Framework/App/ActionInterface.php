--- conflicted
+++ resolved
@@ -36,13 +36,6 @@
     public function getResponse();
 
     /**
-<<<<<<< HEAD
-     * Get default redirect object
-     *
-     * @return \Magento\Framework\Controller\Result\Redirect
-     */
-    public function getDefaultRedirect();
-=======
      * Get default result object
      *
      * Method is invoked to return default result of action execution within controllers.
@@ -51,5 +44,4 @@
      * @return \Magento\Framework\Controller\ResultInterface
      */
     public function getDefaultResult();
->>>>>>> 7d5fec50
 }