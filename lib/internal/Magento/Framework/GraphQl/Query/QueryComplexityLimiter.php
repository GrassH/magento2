<?php
/**
 * Copyright © Magento, Inc. All rights reserved.
 * See COPYING.txt for license details.
 */
declare(strict_types=1);

namespace Magento\Framework\GraphQl\Query;

use GraphQL\Language\AST\DocumentNode;
use GraphQL\Language\AST\NodeKind;
use GraphQL\Language\Visitor;
use GraphQL\Validator\DocumentValidator;
use GraphQL\Validator\Rules\DisableIntrospection;
use GraphQL\Validator\Rules\QueryDepth;
use GraphQL\Validator\Rules\QueryComplexity;
use Magento\Framework\App\ObjectManager;
use Magento\Framework\GraphQl\Exception\GraphQlInputException;

/**
 * QueryComplexityLimiter
 *
 * Sets limits for query complexity. A single GraphQL query can potentially
 * generate thousands of database operations so, the very complex queries
 * should be filtered and rejected.
 *
 * https://github.com/webonyx/graphql-php/blob/master/docs/security.md#query-complexity-analysis
 */
class QueryComplexityLimiter
{
    /**
     * @var int
     */
    private $queryDepth;

    /**
     * @var int
     */
    private $queryComplexity;

    /**
     * @var IntrospectionConfiguration
     */
    private $introspectionConfig;

    /**
<<<<<<< HEAD
     * @var array
     */
    private $rules = [];

    /**
     * Constructor
     *
=======
     * @var QueryParser
     */
    private $queryParser;

    /**
>>>>>>> 12da28cf
     * @param int $queryDepth
     * @param int $queryComplexity
     * @param IntrospectionConfiguration $introspectionConfig
     * @param QueryParser|null $queryParser
     */
    public function __construct(
        int $queryDepth,
        int $queryComplexity,
        IntrospectionConfiguration $introspectionConfig,
        QueryParser $queryParser = null
    ) {
        $this->queryDepth = $queryDepth;
        $this->queryComplexity = $queryComplexity;
        $this->introspectionConfig = $introspectionConfig;
        $this->queryParser = $queryParser ?: ObjectManager::getInstance()->get(QueryParser::class);
    }

    /**
     * Get rules
     *
     * @return array
     */
    private function getRules()
    {
        if (empty($this->rules)) {
            $this->rules[] = new QueryComplexity($this->queryComplexity);
            $this->rules[] = new DisableIntrospection((int) $this->introspectionConfig->isIntrospectionDisabled());
            $this->rules[] = new QueryDepth($this->queryDepth);
        }
        return $this->rules;
    }
    /**
     * Sets limits for query complexity
     *
     * @return void
     * @throws GraphQlInputException
     */
    public function execute(): void
    {
        foreach ($this->getRules() as $rule) {
            DocumentValidator::addRule($rule);
        }
    }

    /**
     * Performs a preliminary field count check before performing more extensive query validation.
     *
     * This is necessary for performance optimization, as extremely large queries require a substantial
     * amount of time to fully validate and can affect server performance.
     *
     * @param DocumentNode|string $query
     * @throws GraphQlInputException
     * @SuppressWarnings(PHPMD.UnusedFormalParameter)
     */
    public function validateFieldCount(DocumentNode|string $query): void
    {
        if (!empty($query)) {
            $totalFieldCount = 0;
            if (is_string($query)) {
                $query = $this->queryParser->parse($query);
            }

            Visitor::visit(
                $query,
                [
                    'leave' => [
                        NodeKind::FIELD => function () use (&$totalFieldCount) {
                            $totalFieldCount++;
                        }
                    ]
                ]
            );
            if ($totalFieldCount > $this->queryComplexity) {
                throw new GraphQlInputException(__(
                    'Max query complexity should be %1 but got %2.',
                    $this->queryComplexity,
                    $totalFieldCount
                ));
            }
        }
    }
}<|MERGE_RESOLUTION|>--- conflicted
+++ resolved
@@ -44,7 +44,11 @@
     private $introspectionConfig;
 
     /**
-<<<<<<< HEAD
+     * @var QueryParser
+     */
+    private $queryParser;
+
+    /**
      * @var array
      */
     private $rules = [];
@@ -52,13 +56,6 @@
     /**
      * Constructor
      *
-=======
-     * @var QueryParser
-     */
-    private $queryParser;
-
-    /**
->>>>>>> 12da28cf
      * @param int $queryDepth
      * @param int $queryComplexity
      * @param IntrospectionConfiguration $introspectionConfig
