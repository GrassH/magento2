<?php
/**
 * Copyright © Magento, Inc. All rights reserved.
 * See COPYING.txt for license details.
 */
declare(strict_types=1);

namespace Magento\Framework\GraphQl\Query;

use GraphQL\Language\AST\DocumentNode;
use GraphQL\Language\AST\Node;
use GraphQL\Language\AST\NodeKind;
<<<<<<< HEAD
use Magento\Framework\ObjectManager\ResetAfterRequestInterface;
=======
use Magento\Framework\App\ObjectManager;
>>>>>>> 12da28cf

/**
 * This class holds a list of all queried fields and is used to enable performance optimization for schema loading.
 */
class Fields implements ResetAfterRequestInterface
{
    /**
     * @var string[]
     */
    private $fieldsUsedInQuery = [];

    /**
     * @var QueryParser
     */
    private $queryParser;

    /**
     * @param QueryParser|null $queryParser
     */
    public function __construct(QueryParser $queryParser = null)
    {
        $this->queryParser = $queryParser ?: ObjectManager::getInstance()->get(QueryParser::class);
    }

    /**
     * Set Query for extracting list of fields.
     *
     * @param DocumentNode|string $query
     * @param array|null $variables
     *
     * @return void
     */
    public function setQuery(DocumentNode|string $query, array $variables = null)
    {
        $queryFields = [];
        try {
            if (is_string($query)) {
                $query = $this->queryParser->parse($query);
            }
            \GraphQL\Language\Visitor::visit(
                $query,
                [
                    'leave' => [
                        NodeKind::NAME => function (Node $node) use (&$queryFields) {
                            $queryFields[$node->value] = $node->value;
                        }
                    ]
                ]
            );
            if (isset($variables)) {
                $this->extractVariables($queryFields, $variables);
            }
            // phpcs:ignore Magento2.CodeAnalysis.EmptyBlock
        } catch (\Exception $e) {
            // If a syntax error is encountered do not collect fields
        }
        if (isset($queryFields['IntrospectionQuery']) || (isset($queryFields['__schema'])) ||
            (isset($queryFields['__type']))) {
            // It must be possible to query any fields during introspection query
            $queryFields = [];
        }
        $this->fieldsUsedInQuery = $queryFields;
    }

    /**
     * Get list of fields used in GraphQL query.
     *
     * This method is stateful and relies on the query being set with setQuery.
     *
     * @return string[]
     */
    public function getFieldsUsedInQuery()
    {
        return $this->fieldsUsedInQuery;
    }

    /**
     * Extract and return list of all used fields in GraphQL query's variables
     *
     * @param array $fields
     * @param array $variables
     *
     * @return void
     */
    private function extractVariables(array &$fields, array $variables): void
    {
        foreach ($variables as $key => $value) {
            if (is_array($value)) {
                $this->extractVariables($fields, $value);
            }
            $fields[$key] = $key;
        }
    }

    /**
     * @inheritdoc
     */
    public function _resetState(): void
    {
        $this->fieldsUsedInQuery = [];
    }
}<|MERGE_RESOLUTION|>--- conflicted
+++ resolved
@@ -10,11 +10,8 @@
 use GraphQL\Language\AST\DocumentNode;
 use GraphQL\Language\AST\Node;
 use GraphQL\Language\AST\NodeKind;
-<<<<<<< HEAD
 use Magento\Framework\ObjectManager\ResetAfterRequestInterface;
-=======
 use Magento\Framework\App\ObjectManager;
->>>>>>> 12da28cf
 
 /**
  * This class holds a list of all queried fields and is used to enable performance optimization for schema loading.
