<?php
/**
 * Copyright © Magento, Inc. All rights reserved.
 * See COPYING.txt for license details.
 */
declare(strict_types = 1);

namespace Magento\Framework\GraphQl\Query\Resolver\Argument\SearchCriteria\ArgumentApplier;

use Magento\Framework\GraphQl\Query\Resolver\Argument\AstConverterInterface;
use Magento\Framework\Api\Search\SearchCriteriaInterface;
use Magento\Framework\GraphQl\Query\Resolver\Argument\SearchCriteria\ArgumentApplierInterface;
use Magento\Framework\GraphQl\Query\Resolver\Argument\SearchCriteria\FilterGroupFactory;

/**
 * Class for Filter Argument
 */
class Filter implements ArgumentApplierInterface
{
    const ARGUMENT_NAME = 'filter';

    /**
     * @var FilterGroupFactory
     */
    private $filterGroupFactory;

    /**
     * @var AstConverterInterface
     */
    private $astConverter;

    /**
     * @param AstConverterInterface $astConverter
     * @param FilterGroupFactory $filterGroupFactory
     */
    public function __construct(AstConverterInterface $astConverter, FilterGroupFactory $filterGroupFactory)
    {
        $this->astConverter = $astConverter;
        $this->filterGroupFactory = $filterGroupFactory;
    }

    /**
     * {@inheritdoc}
     */
    public function applyArgument(SearchCriteriaInterface $searchCriteria, $argument) : SearchCriteriaInterface
    {
<<<<<<< HEAD
        $filters = $this->astConverter->convert('catalog_product', $argument);
=======
        $filters = $this->astConverter->convert($argument);
>>>>>>> 663efc85
        $filterGroups = $searchCriteria->getFilterGroups();
        $filterGroups = array_merge($filterGroups, $this->filterGroupFactory->create($filters));
        $searchCriteria->setFilterGroups($filterGroups);
        return $searchCriteria;
    }
}<|MERGE_RESOLUTION|>--- conflicted
+++ resolved
@@ -44,11 +44,7 @@
      */
     public function applyArgument(SearchCriteriaInterface $searchCriteria, $argument) : SearchCriteriaInterface
     {
-<<<<<<< HEAD
-        $filters = $this->astConverter->convert('catalog_product', $argument);
-=======
         $filters = $this->astConverter->convert($argument);
->>>>>>> 663efc85
         $filterGroups = $searchCriteria->getFilterGroups();
         $filterGroups = array_merge($filterGroups, $this->filterGroupFactory->create($filters));
         $searchCriteria->setFilterGroups($filterGroups);
