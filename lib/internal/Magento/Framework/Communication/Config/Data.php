--- conflicted
+++ resolved
@@ -26,12 +26,8 @@
         \Magento\Framework\Communication\Config\Reader\RemoteServiceReader $remoteServiceReader,
         $cacheId = 'communication_config_cache'
     ) {
-<<<<<<< HEAD
         $this->merge($remoteServiceReader->read());
-        parent::__construct($xmlReader, $cache, $cacheId);
-=======
         parent::__construct($reader, $cache, $cacheId);
->>>>>>> 29a6c4c2
         $this->merge($envReader->read());
     }
 }