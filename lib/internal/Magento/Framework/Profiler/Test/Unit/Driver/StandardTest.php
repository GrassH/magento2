--- conflicted
+++ resolved
@@ -7,14 +7,6 @@
  */
 namespace Magento\Framework\Profiler\Test\Unit\Driver;
 
-<<<<<<< HEAD
-use Magento\Framework\Profiler\Driver\Standard;
-
-class StandardTest extends \PHPUnit\Framework\TestCase
-{
-    /**
-     * @var \Magento\Framework\Profiler\Driver\Standard\Stat|\PHPUnit\Framework\MockObject\MockObject
-=======
 use Magento\Framework\Profiler;
 use Magento\Framework\Profiler\Driver\Standard;
 use Magento\Framework\Profiler\Driver\Standard\Output\Factory;
@@ -27,7 +19,6 @@
 {
     /**
      * @var Stat|MockObject
->>>>>>> 5ce65294
      */
     protected $_stat;
 
@@ -38,11 +29,7 @@
 
     protected function setUp(): void
     {
-<<<<<<< HEAD
-        $this->_stat = $this->createMock(\Magento\Framework\Profiler\Driver\Standard\Stat::class);
-=======
         $this->_stat = $this->createMock(Stat::class);
->>>>>>> 5ce65294
         $this->_driver = new Standard(['stat' => $this->_stat]);
     }
 
@@ -57,11 +44,7 @@
     public function testDefaultConstructor()
     {
         $driver = new Standard();
-<<<<<<< HEAD
-        $this->assertAttributeInstanceOf(\Magento\Framework\Profiler\Driver\Standard\Stat::class, '_stat', $driver);
-=======
         $this->assertAttributeInstanceOf(Stat::class, '_stat', $driver);
->>>>>>> 5ce65294
     }
 
     /**
@@ -133,8 +116,8 @@
             'create'
         )->with(
             ['baseDir' => '/custom/base/dir', 'type' => 'outputTypeOne']
-        )->willReturn(
-            $outputOne
+        )->will(
+            $this->returnValue($outputOne)
         );
 
         $outputFactory->expects(
@@ -143,17 +126,13 @@
             'create'
         )->with(
             ['type' => 'specificOutputTypeTwo', 'baseDir' => '/base/dir']
-        )->willReturn(
-            $outputTwo
+        )->will(
+            $this->returnValue($outputTwo)
         );
 
-<<<<<<< HEAD
-        new Standard($config);
-=======
         $driver = new Standard($config);
         $this->assertAttributeCount(2, '_outputs', $driver);
         $this->assertAttributeEquals([$outputOne, $outputTwo], '_outputs', $driver);
->>>>>>> 5ce65294
     }
 
     /**
