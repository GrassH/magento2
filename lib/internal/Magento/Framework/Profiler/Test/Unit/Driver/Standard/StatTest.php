<?php declare(strict_types=1);
/**
 * Test class for \Magento\Framework\Profiler\Driver\Standard\Stat
 *
 * Copyright © Magento, Inc. All rights reserved.
 * See COPYING.txt for license details.
 */
namespace Magento\Framework\Profiler\Test\Unit\Driver\Standard;

use Magento\Framework\Profiler\Driver\Standard\Stat;
use PHPUnit\Framework\TestCase;

class StatTest extends TestCase
{
    /**
     * @var Stat
     */
    protected $_stat;

    protected function setUp(): void
    {
        $this->_stat = new Stat();
    }

    /**
     * Test start and stop methods of \Magento\Framework\Profiler\Driver\Standard\Stat
     *
     * @dataProvider actionsDataProvider
     * @param array $actions
     * @param array $expected
     */
    public function testActions(array $actions, array $expected)
    {
        foreach ($actions as $actionData) {
            list($action, $timerId, $time, $realMemory, $emallocMemory) = array_values($actionData);
            $this->_executeTimerAction($action, $timerId, $time, $realMemory, $emallocMemory);
        }

        if (empty($expected)) {
            $this->fail("\$expected mustn't be empty");
        }

        foreach ($expected as $timerId => $expectedTimer) {
            $actualTimer = $this->_stat->get($timerId);
            $this->assertIsArray($actualTimer, "Timer '{$timerId}' must be an array");
            $this->assertEquals($expectedTimer, $actualTimer, "Timer '{$timerId}' has unexpected value");
        }
    }

    /**
     * Data provider for testActions
     *
     * @return array
     */
    public function actionsDataProvider()
    {
        return [
            'Start only once' => [
                'actions' => [
                    ['start', 'timer1', 'time' => 25, 'realMemory' => 1500, 'emallocMemory' => 10],
                ],
                'expected' => [
                    'timer1' => [
                        Stat::START => 25,
                        Stat::TIME => 0,
                        Stat::REALMEM => 0,
                        Stat::EMALLOC => 0,
                        Stat::REALMEM_START => 1500,
                        Stat::EMALLOC_START => 10,
                        Stat::COUNT => 1,
                    ],
                ],
            ],
            'Start only twice' => [
                'actions' => [
                    ['start', 'timer1', 'time' => 25, 'realMemory' => 1500, 'emallocMemory' => 10],
                    ['start', 'timer1', 'time' => 75, 'realMemory' => 2000, 'emallocMemory' => 20],
                ],
                'expected' => [
                    'timer1' => [
                        Stat::START => 75,
                        Stat::TIME => 0,
                        Stat::REALMEM => 0,
                        Stat::EMALLOC => 0,
                        Stat::REALMEM_START => 2000,
                        Stat::EMALLOC_START => 20,
                        Stat::COUNT => 2,
                    ],
                ],
            ],
            'Start and stop consequentially' => [
                'actions' => [
                    ['start', 'timer1', 'time' => 25, 'realMemory' => 1500, 'emallocMemory' => 10],
                    ['stop', 'timer1', 'time' => 75, 'realMemory' => 2000, 'emallocMemory' => 20],
                    ['start', 'timer1', 'time' => 200, 'realMemory' => 3000, 'emallocMemory' => 50],
                    ['stop', 'timer1', 'time' => 250, 'realMemory' => 4000, 'emallocMemory' => 80],
                ],
                'expected' => [
                    'timer1' => [
                        Stat::START => false,
                        Stat::TIME => 100,
                        Stat::REALMEM => 1500,
                        Stat::EMALLOC => 40,
                        Stat::REALMEM_START => 3000,
                        Stat::EMALLOC_START => 50,
                        Stat::COUNT => 2,
                    ],
                ],
            ],
            'Start and stop with inner timer' => [
                'actions' => [
                    ['start', 'timer1', 'time' => 25, 'realMemory' => 1500, 'emallocMemory' => 10],
                    ['start', 'timer2', 'time' => 50, 'realMemory' => 2000, 'emallocMemory' => 20],
                    ['stop', 'timer2', 'time' => 80, 'realMemory' => 2500, 'emallocMemory' => 25],
                    ['stop', 'timer1', 'time' => 100, 'realMemory' => 4200, 'emallocMemory' => 55],
                ],
                'expected' => [
                    'timer1' => [
                        Stat::START => false,
                        Stat::TIME => 75,
                        Stat::REALMEM => 2700,
                        Stat::EMALLOC => 45,
                        Stat::REALMEM_START => 1500,
                        Stat::EMALLOC_START => 10,
                        Stat::COUNT => 1,
                    ],
                    'timer2' => [
                        Stat::START => false,
                        Stat::TIME => 30,
                        Stat::REALMEM => 500,
                        Stat::EMALLOC => 5,
                        Stat::REALMEM_START => 2000,
                        Stat::EMALLOC_START => 20,
                        Stat::COUNT => 1,
                    ],
                ],
            ]
        ];
    }

    /**
     * Test get method with invalid timer id
<<<<<<< HEAD
     *
     */
    public function testGetWithInvalidTimer()
    {
        $this->expectException(\InvalidArgumentException::class);
        $this->expectExceptionMessage('Timer "unknown_timer" doesn\'t exist.');

=======
     */
    public function testGetWithInvalidTimer()
    {
        $this->expectException('InvalidArgumentException');
        $this->expectExceptionMessage('Timer "unknown_timer" doesn\'t exist.');
>>>>>>> 5ce65294
        $this->_stat->get('unknown_timer');
    }

    /**
     * Test stop method with invalid timer id
<<<<<<< HEAD
     *
     */
    public function testStopWithInvalidTimer()
    {
        $this->expectException(\InvalidArgumentException::class);
        $this->expectExceptionMessage('Timer "unknown_timer" doesn\'t exist.');

=======
     */
    public function testStopWithInvalidTimer()
    {
        $this->expectException('InvalidArgumentException');
        $this->expectExceptionMessage('Timer "unknown_timer" doesn\'t exist.');
>>>>>>> 5ce65294
        $this->_stat->stop('unknown_timer', 1, 2, 3);
    }

    /**
     * Test clear method
     */
    public function testClear()
    {
        $this->_stat->start('timer1', 1, 20, 10);
        $this->_stat->start('timer2', 2, 20, 10);
        $this->_stat->start('timer3', 3, 20, 10);
        $this->assertCount(3, $this->_stat->getFilteredTimerIds());

        $this->_stat->clear('timer1');
        $this->assertCount(2, $this->_stat->getFilteredTimerIds());

        $this->_stat->clear();
        $this->assertEmpty(count($this->_stat->getFilteredTimerIds()));
    }

    /**
     * Test getFilteredTimerIds for sorting
     *
     * @dataProvider timersSortingDataProvider
     * @param array $timers
     * @param array $expectedTimerIds
     */
    public function testTimersSorting($timers, $expectedTimerIds)
    {
        foreach ($timers as $timerData) {
            list($action, $timerId) = $timerData;
            $this->_executeTimerAction($action, $timerId);
        }

        $this->assertEquals($expectedTimerIds, $this->_stat->getFilteredTimerIds());
    }

    /**
     * @return array
     */
    public function timersSortingDataProvider()
    {
        return [
            'Without sorting' => [
                'actions' => [
                    ['start', 'root'],
                    ['start', 'root->init'],
                    ['stop', 'root->init'],
                    ['stop', 'root'],
                ],
                'expected' => ['root', 'root->init'],
            ],
            'Simple sorting' => [
                'actions' => [
                    ['start', 'root'],
                    ['start', 'root->di'],
                    ['stop', 'root->di'],
                    ['start', 'root->init'],
                    ['start', 'root->init->init_stores'],
                    ['start', 'root->init->init_stores->store_collection_load_after'],
                    ['stop', 'root->init->init_stores->store_collection_load_after'],
                    ['stop', 'root->init->init_stores'],
                    ['stop', 'root->init'],
                    ['start', 'root->dispatch'],
                    ['stop', 'root->dispatch'],
                    ['stop', 'root'],
                ],
                'expected' => [
                    'root',
                    'root->di',
                    'root->init',
                    'root->init->init_stores',
                    'root->init->init_stores->store_collection_load_after',
                    'root->dispatch',
                ],
            ],
            'Nested sorting' => [
                'actions' => [
                    ['start', 'root'],
                    ['start', 'root->init'],
                    ['start', 'root->system'],
                    ['stop', 'root->system'],
                    ['start', 'root->init->init_config'],
                    ['stop', 'root->init->init_config'],
                    ['stop', 'root->init'],
                    ['stop', 'root'],
                ],
                'expected' => ['root', 'root->init', 'root->init->init_config', 'root->system'],
            ]
        ];
    }

    /**
     * Test getFilteredTimerIds for filtering
     *
     * @dataProvider timersFilteringDataProvider
     * @param array $timers
     * @param array $thresholds
     * @param string $filterPattern
     * @param array $expectedTimerIds
     */
    public function testTimersFiltering($timers, $thresholds, $filterPattern, $expectedTimerIds)
    {
        foreach ($timers as $timerData) {
            list($action, $timerId, $time, $realMemory, $emallocMemory) = array_pad(array_values($timerData), 5, 0);
            $this->_executeTimerAction($action, $timerId, $time, $realMemory, $emallocMemory);
        }

        $this->assertEquals($expectedTimerIds, $this->_stat->getFilteredTimerIds($thresholds, $filterPattern));
    }

    /**
     * @return array
     */
    public function timersFilteringDataProvider()
    {
        return [
            'Filtering by pattern' => [
                'actions' => [
                    ['start', 'root'],
                    ['start', 'root->init'],
                    ['stop', 'root->init'],
                    ['stop', 'root'],
                ],
                'thresholds' => [],
                'filterPattern' => '/^root$/',
                'expected' => ['root'],
            ],
            'Filtering by thresholds' => [
                'actions' => [
                    ['start', 'root', 'time' => 0, 'realMemory' => 0, 'emallocMemory' => 0],
                    ['start', 'root->init', 0],
                    ['start', 'root->init->init_cache', 'time' => 50, 'realMemory' => 1000],
                    ['stop', 'root->init->init_cache', 'time' => 100, 'realMemory' => 21000],
                    ['stop', 'root->init', 999],
                    ['stop', 'root', 'time' => 1000, 'realMemory' => 500, 'emallocMemory' => 0],
                ],
                'thresholds' => [
                    Stat::TIME => 1000,
                    Stat::REALMEM => 20000,
                ],
                'filterPattern' => null,
                // TIME >= 1000, REALMEM >= 20000
                'expected' => ['root', 'root->init->init_cache'],
            ]
        ];
    }

    /**
     * Test positive cases of fetch method
     *
     * @dataProvider fetchDataProvider
     * @param array $timers
     * @param array $expects
     */
    public function testFetch($timers, $expects)
    {
        foreach ($timers as $timerData) {
            list($action, $timerId, $time, $realMemory, $emallocMemory) = array_pad(array_values($timerData), 5, 0);
            $this->_executeTimerAction($action, $timerId, $time, $realMemory, $emallocMemory);
        }
        foreach ($expects as $expectedData) {
            /** @var bool|int|PHPUnit_Framework_Constraint $expectedValue */
            list($timerId, $key, $expectedValue) = array_values($expectedData);
            if (!is_scalar($expectedValue)) {
                $expectedValue->evaluate($this->_stat->fetch($timerId, $key));
            } else {
                $this->assertEquals($expectedValue, $this->_stat->fetch($timerId, $key));
            }
        }
    }

    /**
     * @return array
     */
    public function fetchDataProvider()
    {
        return [
            [
                'actions' => [
                    ['start', 'root', 'time' => 0, 'realMemory' => 0, 'emallocMemory' => 0],
                    ['stop', 'root', 'time' => 1000, 'realMemory' => 500, 'emallocMemory' => 10],
                ],
                'expects' => [
                    [
                        'timerId' => 'root',
                        'key' => Stat::START,
                        'expectedValue' => false,
                    ],
                    [
                        'timerId' => 'root',
                        'key' => Stat::TIME,
                        'expectedValue' => 1000
                    ],
                    [
                        'timerId' => 'root',
                        'key' => Stat::REALMEM,
                        'expectedValue' => 500
                    ],
                    [
                        'timerId' => 'root',
                        'key' => Stat::EMALLOC,
                        'expectedValue' => 10
                    ],
                ],
            ],
            [
                'actions' => [
                    ['start', 'root', 'time' => 0],
                    ['stop', 'root', 'time' => 10],
                    ['start', 'root', 'time' => 20],
                    ['stop', 'root', 'time' => 30],
                ],
                'expects' => [
                    [
                        'timerId' => 'root',
                        'key' => Stat::AVG,
                        'expectedValue' => 10,
                    ],
                ]
            ],
            [
                'actions' => [['start', 'root', 'time' => 0]],
                'expects' => [
                    [
                        'timerId' => 'root',
                        'key' => Stat::TIME,
                        'expectedValue' => $this->greaterThan(microtime(true)),
                    ],
                    [
                        'timerId' => 'root',
                        'key' => Stat::ID,
                        'expectedValue' => 'root'
                    ],
                ]
            ]
        ];
    }

<<<<<<< HEAD
    /**
     */
    public function testFetchInvalidTimer()
    {
        $this->expectException(\InvalidArgumentException::class);
        $this->expectExceptionMessage('Timer "foo" doesn\'t exist.');

        $this->_stat->fetch('foo', 'bar');
    }

    /**
     */
    public function testFetchInvalidKey()
    {
        $this->expectException(\InvalidArgumentException::class);
        $this->expectExceptionMessage('Timer "foo" doesn\'t have value for "bar".');

=======
    public function testFetchInvalidTimer()
    {
        $this->expectException('InvalidArgumentException');
        $this->expectExceptionMessage('Timer "foo" doesn\'t exist.');
        $this->_stat->fetch('foo', 'bar');
    }

    public function testFetchInvalidKey()
    {
        $this->expectException('InvalidArgumentException');
        $this->expectExceptionMessage('Timer "foo" doesn\'t have value for "bar".');
>>>>>>> 5ce65294
        $this->_stat->start('foo', 0, 0, 0);
        $this->_stat->fetch('foo', 'bar');
    }

    /**
     * Executes stop or start methods on $_stat object
     *
     * @param string $action
     * @param string $timerId
     * @param int $time
     * @param int $realMemory
     * @param int $emallocMemory
     */
    protected function _executeTimerAction($action, $timerId, $time = 0, $realMemory = 0, $emallocMemory = 0)
    {
        switch ($action) {
            case 'start':
                $this->_stat->start($timerId, $time, $realMemory, $emallocMemory);
                break;
            case 'stop':
                $this->_stat->stop($timerId, $time, $realMemory, $emallocMemory);
                break;
            default:
                $this->fail("Unexpected action '{$action}'");
                break;
        }
    }
}<|MERGE_RESOLUTION|>--- conflicted
+++ resolved
@@ -42,7 +42,7 @@
 
         foreach ($expected as $timerId => $expectedTimer) {
             $actualTimer = $this->_stat->get($timerId);
-            $this->assertIsArray($actualTimer, "Timer '{$timerId}' must be an array");
+            $this->assertInternalType('array', $actualTimer, "Timer '{$timerId}' must be an array");
             $this->assertEquals($expectedTimer, $actualTimer, "Timer '{$timerId}' has unexpected value");
         }
     }
@@ -140,41 +140,21 @@
 
     /**
      * Test get method with invalid timer id
-<<<<<<< HEAD
-     *
-     */
-    public function testGetWithInvalidTimer()
-    {
-        $this->expectException(\InvalidArgumentException::class);
-        $this->expectExceptionMessage('Timer "unknown_timer" doesn\'t exist.');
-
-=======
      */
     public function testGetWithInvalidTimer()
     {
         $this->expectException('InvalidArgumentException');
         $this->expectExceptionMessage('Timer "unknown_timer" doesn\'t exist.');
->>>>>>> 5ce65294
         $this->_stat->get('unknown_timer');
     }
 
     /**
      * Test stop method with invalid timer id
-<<<<<<< HEAD
-     *
-     */
-    public function testStopWithInvalidTimer()
-    {
-        $this->expectException(\InvalidArgumentException::class);
-        $this->expectExceptionMessage('Timer "unknown_timer" doesn\'t exist.');
-
-=======
      */
     public function testStopWithInvalidTimer()
     {
         $this->expectException('InvalidArgumentException');
         $this->expectExceptionMessage('Timer "unknown_timer" doesn\'t exist.');
->>>>>>> 5ce65294
         $this->_stat->stop('unknown_timer', 1, 2, 3);
     }
 
@@ -186,13 +166,13 @@
         $this->_stat->start('timer1', 1, 20, 10);
         $this->_stat->start('timer2', 2, 20, 10);
         $this->_stat->start('timer3', 3, 20, 10);
-        $this->assertCount(3, $this->_stat->getFilteredTimerIds());
+        $this->assertAttributeCount(3, '_timers', $this->_stat);
 
         $this->_stat->clear('timer1');
-        $this->assertCount(2, $this->_stat->getFilteredTimerIds());
+        $this->assertAttributeCount(2, '_timers', $this->_stat);
 
         $this->_stat->clear();
-        $this->assertEmpty(count($this->_stat->getFilteredTimerIds()));
+        $this->assertAttributeEmpty('_timers', $this->_stat);
     }
 
     /**
@@ -414,25 +394,6 @@
         ];
     }
 
-<<<<<<< HEAD
-    /**
-     */
-    public function testFetchInvalidTimer()
-    {
-        $this->expectException(\InvalidArgumentException::class);
-        $this->expectExceptionMessage('Timer "foo" doesn\'t exist.');
-
-        $this->_stat->fetch('foo', 'bar');
-    }
-
-    /**
-     */
-    public function testFetchInvalidKey()
-    {
-        $this->expectException(\InvalidArgumentException::class);
-        $this->expectExceptionMessage('Timer "foo" doesn\'t have value for "bar".');
-
-=======
     public function testFetchInvalidTimer()
     {
         $this->expectException('InvalidArgumentException');
@@ -444,7 +405,6 @@
     {
         $this->expectException('InvalidArgumentException');
         $this->expectExceptionMessage('Timer "foo" doesn\'t have value for "bar".');
->>>>>>> 5ce65294
         $this->_stat->start('foo', 0, 0, 0);
         $this->_stat->fetch('foo', 'bar');
     }
