--- conflicted
+++ resolved
@@ -11,13 +11,8 @@
     },
     "version": "101.0.1",
     "require": {
-<<<<<<< HEAD
-        "magento/framework": "*",
+        "magento/framework": "103.0.*",
         "php": "~8.1.0||~8.2.0"
-=======
-        "magento/framework": "103.0.*",
-        "php": "~7.4.0||~8.1.0"
->>>>>>> 1df45659
     },
     "autoload": {
         "files": [
