<?php
/**
 * Copyright © Magento, Inc. All rights reserved.
 * See COPYING.txt for license details.
 */
declare(strict_types=1);

namespace Magento\Framework\Translate\Test\Unit\Inline;

use Magento\Framework\ObjectManagerInterface;
use Magento\Framework\Translate\Inline;
use Magento\Framework\Translate\Inline\Proxy;
use PHPUnit\Framework\MockObject\MockObject;
use PHPUnit\Framework\TestCase;

class ProxyTest extends TestCase
{
    /**
<<<<<<< HEAD
     * @var \Magento\Framework\ObjectManagerInterface|\PHPUnit\Framework\MockObject\MockObject
=======
     * @var ObjectManagerInterface|MockObject
>>>>>>> 5ce65294
     */
    protected $objectManagerMock;

    /**
<<<<<<< HEAD
     * @var \Magento\Framework\Translate\Inline|\PHPUnit\Framework\MockObject\MockObject
=======
     * @var Inline|MockObject
>>>>>>> 5ce65294
     */
    protected $translateMock;

    protected function setUp(): void
    {
        $this->objectManagerMock = $this->createMock(ObjectManagerInterface::class);
        $this->translateMock = $this->createMock(Inline::class);
    }

    public function testIsAllowed()
    {
        $this->objectManagerMock->expects(
            $this->once()
        )->method(
            'get'
        )->with(
<<<<<<< HEAD
            \Magento\Framework\Translate\Inline::class
        )->willReturn(
            $this->translateMock
=======
            Inline::class
        )->will(
            $this->returnValue($this->translateMock)
>>>>>>> 5ce65294
        );
        $this->objectManagerMock->expects($this->never())->method('create');
        $this->translateMock->expects($this->once())->method('isAllowed')->willReturn(false);

        $model = new Proxy(
            $this->objectManagerMock,
            Inline::class,
            true
        );

        $this->assertFalse($model->isAllowed());
    }

    public function testGetParser()
    {
        $parser = new \stdClass();
        $this->objectManagerMock->expects(
            $this->once()
        )->method(
            'create'
        )->with(
<<<<<<< HEAD
            \Magento\Framework\Translate\Inline::class
        )->willReturn(
            $this->translateMock
=======
            Inline::class
        )->will(
            $this->returnValue($this->translateMock)
>>>>>>> 5ce65294
        );
        $this->objectManagerMock->expects($this->never())->method('get');
        $this->translateMock->expects($this->once())->method('getParser')->willReturn($parser);

        $model = new Proxy(
            $this->objectManagerMock,
            Inline::class,
            false
        );

        $this->assertEquals($parser, $model->getParser());
    }

    public function testProcessResponseBody()
    {
        $isJson = true;
        $this->objectManagerMock->expects(
            $this->once()
        )->method(
            'get'
        )->with(
<<<<<<< HEAD
            \Magento\Framework\Translate\Inline::class
        )->willReturn(
            $this->translateMock
=======
            Inline::class
        )->will(
            $this->returnValue($this->translateMock)
>>>>>>> 5ce65294
        );
        $this->objectManagerMock->expects($this->never())->method('create');

        $this->translateMock->expects($this->once())
            ->method('processResponseBody')
            ->with('', $isJson)
            ->willReturnSelf();

        $model = new Proxy(
            $this->objectManagerMock,
            Inline::class,
            true
        );
        $body = '';

        $this->assertEquals($this->translateMock, $model->processResponseBody($body, $isJson));
    }

    public function testGetAdditionalHtmlAttribute()
    {
        $this->objectManagerMock->expects(
            $this->once()
        )->method(
            'create'
        )->with(
<<<<<<< HEAD
            \Magento\Framework\Translate\Inline::class
        )->willReturn(
            $this->translateMock
=======
            Inline::class
        )->will(
            $this->returnValue($this->translateMock)
>>>>>>> 5ce65294
        );
        $this->objectManagerMock->expects($this->never())->method('get');
        $this->translateMock->expects($this->exactly(2))
            ->method('getAdditionalHtmlAttribute')
            ->with($this->logicalOr('some_value', null))
            ->willReturnArgument(0);

        $model = new Proxy(
            $this->objectManagerMock,
            Inline::class,
            false
        );

        $this->assertEquals('some_value', $model->getAdditionalHtmlAttribute('some_value'));
        $this->assertNull($model->getAdditionalHtmlAttribute());
    }
}<|MERGE_RESOLUTION|>--- conflicted
+++ resolved
@@ -16,20 +16,12 @@
 class ProxyTest extends TestCase
 {
     /**
-<<<<<<< HEAD
-     * @var \Magento\Framework\ObjectManagerInterface|\PHPUnit\Framework\MockObject\MockObject
-=======
      * @var ObjectManagerInterface|MockObject
->>>>>>> 5ce65294
      */
     protected $objectManagerMock;
 
     /**
-<<<<<<< HEAD
-     * @var \Magento\Framework\Translate\Inline|\PHPUnit\Framework\MockObject\MockObject
-=======
      * @var Inline|MockObject
->>>>>>> 5ce65294
      */
     protected $translateMock;
 
@@ -46,18 +38,12 @@
         )->method(
             'get'
         )->with(
-<<<<<<< HEAD
-            \Magento\Framework\Translate\Inline::class
-        )->willReturn(
-            $this->translateMock
-=======
             Inline::class
         )->will(
             $this->returnValue($this->translateMock)
->>>>>>> 5ce65294
         );
         $this->objectManagerMock->expects($this->never())->method('create');
-        $this->translateMock->expects($this->once())->method('isAllowed')->willReturn(false);
+        $this->translateMock->expects($this->once())->method('isAllowed')->will($this->returnValue(false));
 
         $model = new Proxy(
             $this->objectManagerMock,
@@ -76,18 +62,12 @@
         )->method(
             'create'
         )->with(
-<<<<<<< HEAD
-            \Magento\Framework\Translate\Inline::class
-        )->willReturn(
-            $this->translateMock
-=======
             Inline::class
         )->will(
             $this->returnValue($this->translateMock)
->>>>>>> 5ce65294
         );
         $this->objectManagerMock->expects($this->never())->method('get');
-        $this->translateMock->expects($this->once())->method('getParser')->willReturn($parser);
+        $this->translateMock->expects($this->once())->method('getParser')->will($this->returnValue($parser));
 
         $model = new Proxy(
             $this->objectManagerMock,
@@ -106,22 +86,16 @@
         )->method(
             'get'
         )->with(
-<<<<<<< HEAD
-            \Magento\Framework\Translate\Inline::class
-        )->willReturn(
-            $this->translateMock
-=======
             Inline::class
         )->will(
             $this->returnValue($this->translateMock)
->>>>>>> 5ce65294
         );
         $this->objectManagerMock->expects($this->never())->method('create');
 
         $this->translateMock->expects($this->once())
             ->method('processResponseBody')
             ->with('', $isJson)
-            ->willReturnSelf();
+            ->will($this->returnSelf());
 
         $model = new Proxy(
             $this->objectManagerMock,
@@ -140,21 +114,15 @@
         )->method(
             'create'
         )->with(
-<<<<<<< HEAD
-            \Magento\Framework\Translate\Inline::class
-        )->willReturn(
-            $this->translateMock
-=======
             Inline::class
         )->will(
             $this->returnValue($this->translateMock)
->>>>>>> 5ce65294
         );
         $this->objectManagerMock->expects($this->never())->method('get');
         $this->translateMock->expects($this->exactly(2))
             ->method('getAdditionalHtmlAttribute')
             ->with($this->logicalOr('some_value', null))
-            ->willReturnArgument(0);
+            ->will($this->returnArgument(0));
 
         $model = new Proxy(
             $this->objectManagerMock,
