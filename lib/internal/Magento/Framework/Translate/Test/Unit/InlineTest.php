--- conflicted
+++ resolved
@@ -22,56 +22,32 @@
 class InlineTest extends TestCase
 {
     /**
-<<<<<<< HEAD
-     * @var \Magento\Framework\App\ScopeResolverInterface|\PHPUnit\Framework\MockObject\MockObject
-=======
      * @var ScopeResolverInterface|MockObject
->>>>>>> 5ce65294
      */
     protected $scopeResolverMock;
 
     /**
-<<<<<<< HEAD
-     * @var \Magento\Framework\UrlInterface|\PHPUnit\Framework\MockObject\MockObject
-=======
      * @var UrlInterface|MockObject
->>>>>>> 5ce65294
      */
     protected $urlMock;
 
     /**
-<<<<<<< HEAD
-     * @var \Magento\Framework\View\LayoutInterface|\PHPUnit\Framework\MockObject\MockObject
-=======
      * @var LayoutInterface|MockObject
->>>>>>> 5ce65294
      */
     protected $layoutMock;
 
     /**
-<<<<<<< HEAD
-     * @var \Magento\Framework\Translate\Inline\ConfigInterface|\PHPUnit\Framework\MockObject\MockObject
-=======
      * @var ConfigInterface|MockObject
->>>>>>> 5ce65294
      */
     protected $configMock;
 
     /**
-<<<<<<< HEAD
-     * @var \Magento\Framework\Translate\Inline\ParserFactory|\PHPUnit\Framework\MockObject\MockObject
-=======
      * @var ParserFactory|MockObject
->>>>>>> 5ce65294
      */
     protected $parserMock;
 
     /**
-<<<<<<< HEAD
-     * @var \Magento\Framework\Translate\Inline\StateInterface|\PHPUnit\Framework\MockObject\MockObject
-=======
      * @var StateInterface|MockObject
->>>>>>> 5ce65294
      */
     protected $stateMock;
 
@@ -197,11 +173,11 @@
             $this->exactly($jsonCall)
         )->method(
             'setIsJson'
-        )->willReturnMap(
-            [
+        )->will(
+            $this->returnValueMap([
                 [$isJson, $this->returnSelf()],
                 [!$isJson, $this->returnSelf()],
-            ]
+            ])
         );
         $this->parserMock->expects(
             $this->exactly(1)
@@ -214,8 +190,8 @@
             $this->exactly(2)
         )->method(
             'getContent'
-        )->willReturn(
-            is_array($body) ? reset($body) : $body
+        )->will(
+            $this->returnValue(is_array($body) ? reset($body) : $body)
         );
 
         $model = new Inline(
@@ -262,11 +238,11 @@
             $this->exactly($jsonCall)
         )->method(
             'setIsJson'
-        )->willReturnMap(
-            [
+        )->will(
+            $this->returnValueMap([
                 [$isJson, $this->returnSelf()],
                 [!$isJson, $this->returnSelf()],
-            ]
+            ])
         );
         $this->parserMock->expects(
             $this->exactly(1)
@@ -279,8 +255,8 @@
             $this->exactly(2)
         )->method(
             'getContent'
-        )->willReturn(
-            is_array($body) ? reset($body) : $body
+        )->will(
+            $this->returnValue(is_array($body) ? reset($body) : $body)
         );
 
         $model = new Inline(
@@ -318,21 +294,16 @@
      */
     protected function prepareIsAllowed($isEnabled, $isActive, $isDevAllowed, $scope = null)
     {
-<<<<<<< HEAD
-        $scopeMock = $this->createMock(\Magento\Framework\App\Config\ScopeConfigInterface::class);
-        $this->stateMock->expects($this->any())->method('isEnabled')->willReturn($isEnabled);
-=======
         $scopeMock = $this->createMock(ScopeConfigInterface::class);
         $this->stateMock->expects($this->any())->method('isEnabled')->will($this->returnValue($isEnabled));
->>>>>>> 5ce65294
         $this->scopeResolverMock->expects(
             $this->once()
         )->method(
             'getScope'
         )->with(
             $scope
-        )->willReturn(
-            $scopeMock
+        )->will(
+            $this->returnValue($scopeMock)
         );
 
         $this->configMock->expects(
@@ -341,16 +312,16 @@
             'isActive'
         )->with(
             $scopeMock
-        )->willReturn(
-            $isActive
+        )->will(
+            $this->returnValue($isActive)
         );
 
         $this->configMock->expects(
             $this->exactly((int)$isActive)
         )->method(
             'isDevAllowed'
-        )->willReturn(
-            $isDevAllowed
+        )->will(
+            $this->returnValue($isDevAllowed)
         );
     }
 }