<?php
/**
 * Copyright © 2015 Magento. All rights reserved.
 * See COPYING.txt for license details.
 */

namespace Magento\Framework\Composer;

use Composer\Factory as ComposerFactory;
use Composer\Package\Link;
use Composer\Package\PackageInterface;
use Composer\Package\Version\VersionParser;
use Magento\Framework\App\Filesystem\DirectoryList;

/**
 * Class ComposerInformation uses Composer to determine dependency information.
 */
class ComposerInformation
{
    /**#@+
     * Composer command
     */
    const COMPOSER_SHOW = 'show';
    /**#@-*/

    /**#@+
     * Composer command params and options
     */
    const PARAM_COMMAND = 'command';
    const PARAM_PACKAGE = 'package';
    const PARAM_AVAILABLE = '--available';
    /**#@-*/

    /**
     * @var \Magento\Composer\MagentoComposerApplication
     */
    private $application;

    /**
     * @var \Composer\Composer
     */
    private $composer;

    /**
     * @var \Composer\Package\Locker
     */
    private $locker;

    /**
     * @var \Magento\Framework\Filesystem\Directory\Write
     */
    private $directory;

    /**
     * @var \Magento\Framework\Stdlib\DateTime
     */
    private $dateTime;

    /**
     * @var string
     */
    private $pathToCacheFile = 'update_composer_packages.json';

    /** @var array */
    private static $availableComponentTypesList = ['magento2-theme', 'magento2-language', 'magento2-module'];

    /**
     * Constructor
     *
     * @param MagentoComposerApplicationFactory $applicationFactory
     * @param \Magento\Framework\Filesystem $filesystem
     * @param BufferIoFactory $bufferIoFactory
     * @param \Magento\Framework\Stdlib\DateTime $dateTime
     * @throws \Exception
     */
    public function __construct(
        MagentoComposerApplicationFactory $applicationFactory,
        \Magento\Framework\Filesystem $filesystem,
        BufferIoFactory $bufferIoFactory,
        \Magento\Framework\Stdlib\DateTime $dateTime
    ) {
        // composer.json is in same directory as vendor
        $vendorPath = $filesystem->getDirectoryRead(DirectoryList::CONFIG)->getAbsolutePath('vendor_path.php');
        $vendorDir = require "{$vendorPath}";
        $composerJson = $filesystem->getDirectoryRead(DirectoryList::ROOT)->getAbsolutePath()
            . "/{$vendorDir}/../composer.json";

        $composerJsonRealPath = realpath($composerJson);
        if ($composerJsonRealPath === false) {
            throw new \Exception('Composer file not found: ' . $composerJson);
        }

        putenv('COMPOSER_HOME=' . $filesystem->getDirectoryRead(DirectoryList::COMPOSER_HOME)->getAbsolutePath());

        // Create Composer
        $this->application = $applicationFactory->create();
        $this->composer = ComposerFactory::create($bufferIoFactory->create(), $composerJson);
        $this->locker = $this->composer->getLocker();
        $this->directory = $filesystem->getDirectoryWrite(DirectoryList::VAR_DIR);
        $this->dateTime = $dateTime;
    }

    /**
     * Retrieves required php version
     *
     * @return string
     * @throws \Exception If attributes are missing in composer.lock file.
     */
    public function getRequiredPhpVersion()
    {
        if ($this->isMagentoRoot()) {
            $allPlatformReqs = $this->locker->getPlatformRequirements(true);
            $requiredPhpVersion = $allPlatformReqs['php']->getPrettyConstraint();
        } else {
            $packages = $this->locker->getLockedRepository()->getPackages();
            /** @var PackageInterface $package */
            foreach ($packages as $package) {
                if ($package instanceof PackageInterface) {
                    $packageName = $package->getPrettyName();
                    if ($packageName === 'magento/product-community-edition') {
                        $phpRequirementLink = $package->getRequires()['php'];
                        if ($phpRequirementLink instanceof Link) {
                            $requiredPhpVersion = $phpRequirementLink->getPrettyConstraint();
                        }
                    }
                }
            }
        }

        if (!isset($requiredPhpVersion)) {
            throw new \Exception('Cannot find php version requirement in \'composer.lock\' file');
        }
        return $requiredPhpVersion;
    }

    /**
     * Retrieve list of required extensions
     *
     * Collect required extensions from composer.lock file
     *
     * @return array
     * @throws \Exception If attributes are missing in composer.lock file.
     */
    public function getRequiredExtensions()
    {
        $requiredExtensions = [];
        $allPlatformReqs = array_keys($this->locker->getPlatformRequirements(true));

        if (!$this->isMagentoRoot()) {
            /** @var \Composer\Package\CompletePackage $package */
            foreach ($this->locker->getLockedRepository()->getPackages() as $package) {
                $requires = array_keys($package->getRequires());
                $requires = array_merge($requires, array_keys($package->getDevRequires()));
                $allPlatformReqs = array_merge($allPlatformReqs, $requires);
            }
        }
        foreach ($allPlatformReqs as $reqIndex) {
            if (substr($reqIndex, 0, 4) === 'ext-') {
                $requiredExtensions[] = substr($reqIndex, 4);
            }
        }
        return array_unique($requiredExtensions);
    }

    /**
     * Collect required packages from root composer.lock file
     *
     * @return array
     */
    public function getRootRequiredPackages()
    {
        $packages = [];
        /** @var PackageInterface $package */
        foreach ($this->locker->getLockedRepository()->getPackages() as $package) {
            $packages[] = $package->getName();
        }
        return $packages;
    }

    /**
     * Collect required packages and types from root composer.lock file
     *
     * @return array
     */
    public function getRootRequiredPackageTypesByName()
    {
        $packages = [];
        /** @var PackageInterface $package */
        foreach ($this->locker->getLockedRepository()->getPackages() as $package) {
            $packages[$package->getName()] = $package->getType();
        }
        return $packages;
    }

    /**
     * Collect required packages and types from root composer.lock file
     *
     * @return array
     */
    public function getRootRequiredPackageTypesByNameVersion()
    {
        $packages = [];
        /** @var PackageInterface $package */
        foreach ($this->locker->getLockedRepository()->getPackages() as $package) {
            if (in_array($package->getType(), self::$availableComponentTypesList)) {
                $packages[$package->getName()] = [
                    'name' => $package->getName(),
                    'type' => $package->getType(),
                    'version' => $package->getVersion()
                ];
            }
        }
        return $packages;
    }

    /**
     * Sync and cache list of available for update versions for packages
     *
     * @return bool
     */
    public function syncPackagesForUpdate()
    {
        $availableVersions = [];
        foreach ($this->getRootRequiredPackageTypesByNameVersion() as $package) {
            $latestProductVersion = $this->getLatestNonDevVersion($package['name']);
            if ($latestProductVersion && version_compare($latestProductVersion, $package['version'], '>')) {
                $packageName = $package['name'];
                $availableVersions[$packageName] = [
                    'name' => $packageName,
                    'latestVersion' => $latestProductVersion
                ];
            }
        }
        return $this->savePackagesForUpdateToCache($availableVersions) ? true : false;
    }

    /**
     * Sync and cache list of available for update versions for packages
     *
     * @return bool|array
     */
    public function getPackagesForUpdate()
    {
<<<<<<< HEAD
        return $this->loadPackagesForUpdateFromCache();
=======
        $actualUpdatePackages = [];
        $updatePackagesInfo = $this->loadPackagesForUpdateFromCache();
        if (!$updatePackagesInfo) {
            return false;
        }
        $updatePackages = $updatePackagesInfo['packages'];
        $availablePackages = $this->getRootRequiredPackageTypesByNameVersion();
        foreach ($updatePackages as $package) {
            $packageName = $package['name'];
            if (array_key_exists($packageName, $availablePackages)) {
                if (version_compare($availablePackages[$packageName]['version'], $package['latestVersion'], '<')) {
                    $actualUpdatePackages[$packageName] = $package;
                }
            }
        }
        $updatePackagesInfo['packages'] = $actualUpdatePackages;
        return $updatePackagesInfo;
>>>>>>> 126221b9
    }

    /**
     * Retrieve the latest available stable version for a package
     *
     * @param string $package
     * @return string
     */
    private function getLatestNonDevVersion($package)
    {
        $versionParser = new VersionParser();
        foreach ($this->getPackageAvailableVersions($package) as $version) {
            if ($versionParser->parseStability($version) != 'dev') {
                return $versionParser->normalize($version);
            }
        }
        return '';
    }

    /**
     * Retrieve all available versions for a package
     *
     * @param string $package
     * @return array
     * @throws \RuntimeException
     */
    private function getPackageAvailableVersions($package)
    {
        $versionsPattern = '/^versions\s*\:\s(.+)$/m';

        $commandParams = [
            self::PARAM_COMMAND => self::COMPOSER_SHOW,
            self::PARAM_PACKAGE => $package,
            self::PARAM_AVAILABLE => true
        ];
        $result = $this->application->runComposerCommand($commandParams);
        $matches = [];
        preg_match($versionsPattern, $result, $matches);
        if (!isset($matches[1])) {
            throw new \RuntimeException(
                sprintf('Couldn\'t get available versions for package %s', $commandParams[self::PARAM_PACKAGE])
            );
        }
        return explode(', ', $matches[1]);
    }

    /**
     * Determines if Magento is the root package or it is included as a requirement.
     *
     * @return bool
     */
    private function isMagentoRoot()
    {
        $rootPackage = $this->composer->getPackage();

        return preg_match('/magento\/magento2.e/', $rootPackage->getName());
    }

    /**
     * Save composer packages available for update to cache
     *
     * @param array $availableVersions
     * @return bool|string
     */
    private function savePackagesForUpdateToCache($availableVersions)
    {
        $syncInfo = [];
        $syncInfo['lastSyncDate'] = $this->dateTime->formatDate(true);
        $syncInfo['packages'] = $availableVersions;
        $data = json_encode($syncInfo, JSON_UNESCAPED_SLASHES);
        try {
            $this->directory->writeFile($this->pathToCacheFile, $data);
        } catch (\Magento\Framework\Exception\FileSystemException $e) {
            return false;
        }
        return $data;
    }

    /**
     * Load composer packages available for update from cache
     *
     * @return bool|string
     */
    private function loadPackagesForUpdateFromCache()
    {
        if ($this->directory->isExist($this->pathToCacheFile) && $this->directory->isReadable($this->pathToCacheFile)) {
            try {
                $data = $this->directory->readFile($this->pathToCacheFile);
                return json_decode($data, true);
            } catch (\Magento\Framework\Exception\FileSystemException $e) {
            }
        }
        return false;
    }
}<|MERGE_RESOLUTION|>--- conflicted
+++ resolved
@@ -241,9 +241,6 @@
      */
     public function getPackagesForUpdate()
     {
-<<<<<<< HEAD
-        return $this->loadPackagesForUpdateFromCache();
-=======
         $actualUpdatePackages = [];
         $updatePackagesInfo = $this->loadPackagesForUpdateFromCache();
         if (!$updatePackagesInfo) {
@@ -261,7 +258,6 @@
         }
         $updatePackagesInfo['packages'] = $actualUpdatePackages;
         return $updatePackagesInfo;
->>>>>>> 126221b9
     }
 
     /**
