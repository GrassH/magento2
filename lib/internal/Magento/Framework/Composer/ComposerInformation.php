--- conflicted
+++ resolved
@@ -196,15 +196,8 @@
         $packages = [];
         /** @var CompletePackageInterface $package */
         foreach ($this->locker->getLockedRepository()->getPackages() as $package) {
-<<<<<<< HEAD
             if ((in_array($package->getType(), self::$packageTypes))
                 && (!$this->isSystemPackage($package->getPrettyName()))) {
-                $packages[$package->getName()] = [
-                    'name' => $package->getName(),
-                    'type' => $package->getType(),
-                    'version' => $package->getPrettyVersion()
-=======
-            if (in_array($package->getType(), self::$availableComponentTypesList)) {
                 $moduleName = '';
                 $extra = $package->getExtra();
                 if (isset($extra['map'])) {
@@ -213,11 +206,10 @@
                 }
                 $packages[$package->getName()] = [
                     'name' => $package->getName(),
-                    'type' => str_replace('magento2-', '', $package->getType()),
-                    'version' => $package->getVersion(),
+                    'type' => $package->getType(),
+                    'version' => $package->getPrettyVersion(),
                     'author' => $this->getAuthors($package),
                     'moduleName' => $moduleName
->>>>>>> 40291c84
                 ];
             }
         }
@@ -379,7 +371,6 @@
     }
 
     /**
-<<<<<<< HEAD
      * Check if a package is inside the root composer or not
      *
      * @param string $packageName
@@ -390,7 +381,9 @@
         return (in_array($packageName, array_keys($this->composer->getPackage()->getRequires()))
             || in_array($packageName, array_keys($this->composer->getPackage()->getDevRequires()))
         );
-=======
+    }
+
+    /**
      * Return authors
      *
      * @param CompletePackageInterface $package
@@ -401,6 +394,5 @@
         return $package->getAuthors()
             ? implode(', ', array_column($package->getAuthors(), 'name'))
             : strtok($package->getName(), '/');
->>>>>>> 40291c84
     }
 }