--- conflicted
+++ resolved
@@ -13,11 +13,7 @@
     {
         $composerApp = $this->getMock(
             'Composer\Console\Application',
-<<<<<<< HEAD
-            ['setAutoExit', 'run', 'resetComposer'],
-=======
             ['setAutoExit', 'resetComposer', 'run'],
->>>>>>> b6654abb
             [],
             '',
             false
@@ -40,7 +36,6 @@
                 $buffer->writeln($output);
             }
         );
-        $composerApp->expects($this->atLeastOnce())->method('resetComposer');
 
         $dependencyChecker = new DependencyChecker($composerApp, $directoryList);
         $expected = [
@@ -57,11 +52,7 @@
     {
         $composerApp = $this->getMock(
             'Composer\Console\Application',
-<<<<<<< HEAD
-            ['setAutoExit', 'run', 'resetComposer'],
-=======
             ['setAutoExit', 'resetComposer', 'run'],
->>>>>>> b6654abb
             [],
             '',
             false
@@ -90,7 +81,6 @@
                 $buffer->writeln($output);
             }
         );
-        $composerApp->expects($this->atLeastOnce())->method('resetComposer');
 
         $dependencyChecker = new DependencyChecker($composerApp, $directoryList);
         $expected = [
