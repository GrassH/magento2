<?php
/**
 * Copyright © Magento, Inc. All rights reserved.
 * See COPYING.txt for license details.
 */
declare(strict_types=1);

namespace Magento\Framework\Composer\Test\Unit;

use Composer\Composer;
use Composer\Package\CompletePackageInterface;
use Composer\Package\Locker;
use Composer\Package\RootPackageInterface;
use Composer\Repository\LockArrayRepository;
use Magento\Framework\Composer\ComposerInformation;
use Magento\Framework\TestFramework\Unit\Helper\ObjectManager;
use PHPUnit\Framework\MockObject\Builder\InvocationMocker;
use PHPUnit\Framework\MockObject\MockObject;
use PHPUnit\Framework\TestCase;

class ComposerInformationTest extends TestCase
{
    /**
     * @var ComposerInformation
     */
    private $composerInformation;

    /**
     * @var Composer|MockObject
     */
    private $composerMock;

    /**
     * @var Locker|MockObject
     */
    private $lockerMock;

    /**
     * @var LockArrayRepository|InvocationMocker
     */
    private $lockerRepositoryMock;

    /**
     * @var CompletePackageInterface|InvocationMocker
     */
    private $packageMock;

    protected function setUp(): void
    {
        $this->composerMock = $this->getMockBuilder(Composer::class)
            ->disableOriginalConstructor()
            ->getMock();
        $this->lockerMock = $this->getMockBuilder(Locker::class)
            ->disableOriginalConstructor()
            ->getMock();
        $this->lockerRepositoryMock = $this->getMockBuilder(LockArrayRepository::class)
<<<<<<< HEAD
            ->setMethods(['getLockedRepository', 'getPackages'])
=======
            ->setMethods(['getLockedRepository','getPackages'])
>>>>>>> 24a2c466
            ->disableOriginalConstructor()
            ->getMock();
        $this->packageMock = $this->getMockForAbstractClass(CompletePackageInterface::class);
        $this->lockerMock->method('getLockedRepository')->willReturn($this->lockerRepositoryMock);
        $this->packageMock->method('getType')->willReturn('metapackage');
        $this->packageMock->method('getPrettyName')->willReturn('magento/product-test-package-name-edition');
        $this->packageMock->method('getName')->willReturn('magento/product-test-package-name-edition');
        $this->packageMock->method('getPrettyVersion')->willReturn('123.456.789');
        $this->lockerRepositoryMock->method('getPackages')->willReturn([$this->packageMock]);

        $objectManager = new ObjectManager($this);
        $this->composerInformation = $objectManager->getObject(
            ComposerInformation::class,
            [
                'composer' => $this->composerMock,
                'locker' => $this->lockerMock
            ]
        );
    }

    public function testGetSystemPackages()
    {
        $expected = [
            'magento/product-test-package-name-edition' => [
                'name'    => 'magento/product-test-package-name-edition',
                'type'    => 'metapackage',
                'version' => '123.456.789'
            ]
        ];
        $this->assertEquals($expected, $this->composerInformation->getSystemPackages());
    }

    public function testGetRootPackage()
    {
        $rootPackageMock = $this->getMockForAbstractClass(RootPackageInterface::class);
        $this->composerMock->expects($this->once())->method('getPackage')->willReturn($rootPackageMock);
        $this->assertEquals($rootPackageMock, $this->composerInformation->getRootPackage());
    }

    /**
     * @param string $packageName
     * @param boolean $expected
     * @dataProvider isMagentoRootDataProvider
     */
    public function testIsMagentoRoot($packageName, $expected)
    {
        $rootPackageMock = $this->getMockForAbstractClass(RootPackageInterface::class);
        $this->composerMock->expects($this->once())->method('getPackage')->willReturn($rootPackageMock);
        $rootPackageMock->method('getName')->willReturn($packageName);
        $this->assertEquals($expected, $this->composerInformation->isMagentoRoot());
    }

    /**
     * @return array
     */
    public function isMagentoRootDataProvider()
    {
        return [
            ['magento/magento2ce', true],
            ['magento/magento2ee', true],
            ['namespace/package', false],
        ];
    }
}<|MERGE_RESOLUTION|>--- conflicted
+++ resolved
@@ -54,11 +54,7 @@
             ->disableOriginalConstructor()
             ->getMock();
         $this->lockerRepositoryMock = $this->getMockBuilder(LockArrayRepository::class)
-<<<<<<< HEAD
-            ->setMethods(['getLockedRepository', 'getPackages'])
-=======
             ->setMethods(['getLockedRepository','getPackages'])
->>>>>>> 24a2c466
             ->disableOriginalConstructor()
             ->getMock();
         $this->packageMock = $this->getMockForAbstractClass(CompletePackageInterface::class);
