<?php
/**
 * Copyright © Magento, Inc. All rights reserved.
 * See COPYING.txt for license details.
 */
declare(strict_types=1);

namespace Magento\Framework\Composer\Test\Unit;

use Composer\Composer;
use Composer\Package\CompletePackageInterface;
use Composer\Package\Locker;
use Composer\Package\RootPackageInterface;
use Composer\Repository\LockArrayRepository;
use Magento\Framework\Composer\ComposerInformation;
use Magento\Framework\TestFramework\Unit\Helper\ObjectManager;
use PHPUnit\Framework\MockObject\Builder\InvocationMocker;
use PHPUnit\Framework\MockObject\MockObject;
use PHPUnit\Framework\TestCase;

class ComposerInformationTest extends TestCase
{
    /**
     * @var ComposerInformation
     */
    private $composerInformation;

    /**
     * @var Composer|MockObject
     */
    private $composerMock;

    /**
     * @var Locker|MockObject
     */
    private $lockerMock;

    /**
     * @var LockArrayRepository|InvocationMocker
     */
    private $lockerRepositoryMock;

    /**
     * @var CompletePackageInterface|InvocationMocker
     */
    private $packageMock;

    protected function setUp(): void
    {
        $this->composerMock = $this->getMockBuilder(Composer::class)
            ->disableOriginalConstructor()
            ->getMock();
        $this->lockerMock = $this->getMockBuilder(Locker::class)
            ->disableOriginalConstructor()
            ->getMock();
        $this->lockerRepositoryMock = $this->getMockBuilder(LockArrayRepository::class)
<<<<<<< HEAD
            ->setMethods(['getLockedRepository', 'getPackages'])
=======
            ->setMethods(['getLockedRepository','getPackages'])
>>>>>>> 5a022f69
            ->disableOriginalConstructor()
            ->getMock();
        $this->packageMock = $this->getMockForAbstractClass(CompletePackageInterface::class);
        $this->lockerMock->method('getLockedRepository')->willReturn($this->lockerRepositoryMock);
        $this->packageMock->method('getType')->willReturn('metapackage');
        $this->packageMock->method('getPrettyName')->willReturn('magento/product-test-package-name-edition');
        $this->packageMock->method('getName')->willReturn('magento/product-test-package-name-edition');
        $this->packageMock->method('getPrettyVersion')->willReturn('123.456.789');
        $this->lockerRepositoryMock->method('getPackages')->willReturn([$this->packageMock]);

        $objectManager = new ObjectManager($this);
        $this->composerInformation = $objectManager->getObject(
            ComposerInformation::class,
            [
                'composer' => $this->composerMock,
                'locker' => $this->lockerMock
            ]
        );
    }

    public function testGetSystemPackages()
    {
        $expected = [
            'magento/product-test-package-name-edition' => [
                'name'    => 'magento/product-test-package-name-edition',
                'type'    => 'metapackage',
                'version' => '123.456.789'
            ]
        ];
        $this->assertEquals($expected, $this->composerInformation->getSystemPackages());
    }

    public function testGetRootPackage()
    {
        $rootPackageMock = $this->getMockForAbstractClass(RootPackageInterface::class);
        $this->composerMock->expects($this->once())->method('getPackage')->willReturn($rootPackageMock);
        $this->assertEquals($rootPackageMock, $this->composerInformation->getRootPackage());
    }

    /**
     * @param string $packageName
     * @param boolean $expected
     * @dataProvider isMagentoRootDataProvider
     */
    public function testIsMagentoRoot($packageName, $expected)
    {
        $rootPackageMock = $this->getMockForAbstractClass(RootPackageInterface::class);
        $this->composerMock->expects($this->once())->method('getPackage')->willReturn($rootPackageMock);
        $rootPackageMock->method('getName')->willReturn($packageName);
        $this->assertEquals($expected, $this->composerInformation->isMagentoRoot());
    }

    /**
     * @return array
     */
    public function isMagentoRootDataProvider()
    {
        return [
            ['magento/magento2ce', true],
            ['magento/magento2ee', true],
            ['namespace/package', false],
        ];
    }
}<|MERGE_RESOLUTION|>--- conflicted
+++ resolved
@@ -54,11 +54,7 @@
             ->disableOriginalConstructor()
             ->getMock();
         $this->lockerRepositoryMock = $this->getMockBuilder(LockArrayRepository::class)
-<<<<<<< HEAD
-            ->setMethods(['getLockedRepository', 'getPackages'])
-=======
             ->setMethods(['getLockedRepository','getPackages'])
->>>>>>> 5a022f69
             ->disableOriginalConstructor()
             ->getMock();
         $this->packageMock = $this->getMockForAbstractClass(CompletePackageInterface::class);
