--- conflicted
+++ resolved
@@ -110,16 +110,10 @@
                 "    return parent::{$method->getName()}({$this->_getParameterList(
                 $parameters
             )});\n" .
-<<<<<<< HEAD
             "} else {\n" .
             "    return \$this->___callPlugins('{$method->getName()}', func_get_args(), \$pluginInfo);\n" .
             "}",
             'returnType' => $method->getReturnType(),
-=======
-                "} else {\n" .
-                "    return \$this->___callPlugins('{$method->getName()}', func_get_args(), \$pluginInfo);\n" .
-                "}",
->>>>>>> 4546fbb0
             'docblock' => ['shortDescription' => '{@inheritdoc}'],
         ];
 
