--- conflicted
+++ resolved
@@ -20,11 +20,7 @@
     private $model;
 
     /**
-<<<<<<< HEAD
-     * @var \Magento\Framework\Interception\ConfigInterface | \PHPUnit\Framework\MockObject\MockObject
-=======
      * @var ConfigInterface|MockObject
->>>>>>> 5ce65294
      */
     private $interceptionConfig;
 
@@ -36,7 +32,7 @@
 
     public function testGetInstanceTypeReturnsInterceptorClass()
     {
-        $this->interceptionConfig->expects($this->once())->method('hasPlugins')->willReturn(true);
+        $this->interceptionConfig->expects($this->once())->method('hasPlugins')->will($this->returnValue(true));
         $this->model->setInterceptionConfig($this->interceptionConfig);
 
         $this->assertEquals('SomeClass\Interceptor', $this->model->getInstanceType('SomeClass'));
@@ -56,7 +52,7 @@
 
     public function testGetOriginalInstanceTypeReturnsInterceptedClass()
     {
-        $this->interceptionConfig->expects($this->once())->method('hasPlugins')->willReturn(true);
+        $this->interceptionConfig->expects($this->once())->method('hasPlugins')->will($this->returnValue(true));
         $this->model->setInterceptionConfig($this->interceptionConfig);
 
         $this->assertEquals('SomeClass\Interceptor', $this->model->getInstanceType('SomeClass'));
