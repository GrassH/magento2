<?php
/**
 * Copyright © Magento, Inc. All rights reserved.
 * See COPYING.txt for license details.
 */
declare(strict_types=1);

namespace Magento\Framework\Interception\Test\Unit\PluginList;

use Magento\Framework\Config\CacheInterface;
use Magento\Framework\Config\ScopeInterface;
use Magento\Framework\Interception\ObjectManager\ConfigInterface;
use Magento\Framework\Interception\PluginList\PluginList;
use Magento\Framework\Interception\Test\Unit\Custom\Module\Model\Item;
use Magento\Framework\Interception\Test\Unit\Custom\Module\Model\Item\Enhanced;
use Magento\Framework\Interception\Test\Unit\Custom\Module\Model\ItemContainer;
use Magento\Framework\Interception\Test\Unit\Custom\Module\Model\ItemPlugin\Advanced;
use Magento\Framework\Interception\Test\Unit\Custom\Module\Model\ItemPlugin\Simple;
use Magento\Framework\Interception\Test\Unit\Custom\Module\Model\StartingBackslash;
use Magento\Framework\Interception\Test\Unit\Custom\Module\Model\StartingBackslash\Plugin;
use Magento\Framework\ObjectManager\Config\Reader\Dom;
use Magento\Framework\ObjectManager\Definition\Runtime;
use Magento\Framework\ObjectManagerInterface;
use Magento\Framework\Serialize\SerializerInterface;
use Magento\Framework\TestFramework\Unit\Helper\ObjectManager;
use PHPUnit\Framework\MockObject\MockObject;
use PHPUnit\Framework\TestCase;
use Psr\Log\LoggerInterface;

require_once __DIR__ . '/../Custom/Module/Model/Item.php';
require_once __DIR__ . '/../Custom/Module/Model/Item/Enhanced.php';
require_once __DIR__ . '/../Custom/Module/Model/ItemContainer.php';
require_once __DIR__ . '/../Custom/Module/Model/ItemContainer/Enhanced.php';
require_once __DIR__ . '/../Custom/Module/Model/ItemContainerPlugin/Simple.php';
require_once __DIR__ . '/../Custom/Module/Model/ItemPlugin/Simple.php';
require_once __DIR__ . '/../Custom/Module/Model/ItemPlugin/Advanced.php';
require_once __DIR__ . '/../Custom/Module/Model/StartingBackslash.php';
require_once __DIR__ . '/../Custom/Module/Model/StartingBackslash/Plugin.php';

/**
 * @SuppressWarnings(PHPMD.CouplingBetweenObjects)
 */
class PluginListTest extends TestCase
{
    /**
     * @var PluginList
     */
    private $object;

    /**
<<<<<<< HEAD
     * @var \Magento\Framework\Config\ScopeInterface|\PHPUnit\Framework\MockObject\MockObject
=======
     * @var ScopeInterface|MockObject
>>>>>>> 5ce65294
     */
    private $configScopeMock;

    /**
<<<<<<< HEAD
     * @var \Magento\Framework\Config\CacheInterface|\PHPUnit\Framework\MockObject\MockObject
=======
     * @var CacheInterface|MockObject
>>>>>>> 5ce65294
     */
    private $cacheMock;

    /**
<<<<<<< HEAD
     * @var \Psr\Log\LoggerInterface|\PHPUnit\Framework\MockObject\MockObject
=======
     * @var LoggerInterface|MockObject
>>>>>>> 5ce65294
     */
    private $loggerMock;

    /**
<<<<<<< HEAD
     * @var SerializerInterface|\PHPUnit\Framework\MockObject\MockObject
=======
     * @var SerializerInterface|MockObject
>>>>>>> 5ce65294
     */
    private $serializerMock;

    /**
     * @var ObjectManagerInterface||\PHPUnit\Framework\MockObject\MockObject
     */
    private $objectManagerMock;

    protected function setUp(): void
    {
        $readerMap = include __DIR__ . '/../_files/reader_mock_map.php';
<<<<<<< HEAD
        $readerMock = $this->createMock(\Magento\Framework\ObjectManager\Config\Reader\Dom::class);
        $readerMock->expects($this->any())->method('read')->willReturnMap($readerMap);
=======
        $readerMock = $this->createMock(Dom::class);
        $readerMock->expects($this->any())->method('read')->will($this->returnValueMap($readerMap));
>>>>>>> 5ce65294

        $this->configScopeMock = $this->createMock(ScopeInterface::class);
        $this->cacheMock = $this->getMockBuilder(CacheInterface::class)
            ->setMethods(['get'])
            ->getMockForAbstractClass();
        // turn cache off
        $this->cacheMock->expects($this->any())
            ->method('get')
            ->willReturn(false);

        $omConfigMock =  $this->getMockForAbstractClass(
            ConfigInterface::class
        );

        $omConfigMock->expects($this->any())->method('getOriginalInstanceType')->willReturnArgument(0);

        $this->objectManagerMock = $this->getMockBuilder(ObjectManagerInterface::class)
            ->setMethods(['get'])
            ->getMockForAbstractClass();
        $this->objectManagerMock->expects($this->any())
            ->method('get')
            ->willReturnArgument(0);
        $this->serializerMock = $this->getMockForAbstractClass(SerializerInterface::class);

        $definitions = new Runtime();

        $objectManagerHelper = new ObjectManager($this);
        $this->object = $objectManagerHelper->getObject(
            PluginList::class,
            [
                'reader' => $readerMock,
                'configScope' => $this->configScopeMock,
                'cache' => $this->cacheMock,
                'relations' => new \Magento\Framework\ObjectManager\Relations\Runtime(),
                'omConfig' => $omConfigMock,
                'definitions' => new \Magento\Framework\Interception\Definition\Runtime(),
                'objectManager' => $this->objectManagerMock,
                'classDefinitions' => $definitions,
                'scopePriorityScheme' => ['global'],
                'cacheId' => 'interception',
                'serializer' => $this->serializerMock
            ]
        );

        $this->loggerMock = $this->createMock(LoggerInterface::class);
        $objectManagerHelper->setBackwardCompatibleProperty(
            $this->object,
            'logger',
            $this->loggerMock
        );
    }

    public function testGetPlugin()
    {
<<<<<<< HEAD
        $this->configScopeMock->expects($this->any())->method('getCurrentScope')->willReturn('backend');
        $this->object->getNext(\Magento\Framework\Interception\Test\Unit\Custom\Module\Model\Item::class, 'getName');
=======
        $this->configScopeMock->expects($this->any())->method('getCurrentScope')->will($this->returnValue('backend'));
        $this->object->getNext(Item::class, 'getName');
>>>>>>> 5ce65294
        $this->object->getNext(
            ItemContainer::class,
            'getName'
        );
        $this->object->getNext(
            StartingBackslash::class,
            'getName'
        );
        $this->assertEquals(
            Simple::class,
            $this->object->getPlugin(
                Item::class,
                'simple_plugin'
            )
        );
        $this->assertEquals(
            Advanced::class,
            $this->object->getPlugin(
                Item::class,
                'advanced_plugin'
            )
        );
        $this->assertEquals(
            \Magento\Framework\Interception\Test\Unit\Custom\Module\Model\ItemContainerPlugin\Simple::class,
            $this->object->getPlugin(
                ItemContainer::class,
                'simple_plugin'
            )
        );
        $this->assertEquals(
            Plugin::class,
            $this->object->getPlugin(
                StartingBackslash::class,
                'simple_plugin'
            )
        );
    }

    /**
     * @param $expectedResult
     * @param $type
     * @param $method
     * @param $scopeCode
     * @param string $code
     * @dataProvider getPluginsDataProvider
     */
    public function testGetPlugins($expectedResult, $type, $method, $scopeCode, $code = '__self')
    {
        $this->configScopeMock->expects(
            $this->any()
        )->method(
            'getCurrentScope'
        )->willReturn(
            $scopeCode
        );
        $this->assertEquals($expectedResult, $this->object->getNext($type, $method, $code));
    }

    /**
     * @return array
     */
    public function getPluginsDataProvider()
    {
        return [
            [
                [4 => ['simple_plugin']], Item::class,
                'getName',
                'global',
            ],
            [
                // advanced plugin has lower sort order
                [2 => 'advanced_plugin', 4 => ['advanced_plugin']],
                Item::class,
                'getName',
                'backend'
            ],
            [
                // advanced plugin has lower sort order
                [4 => ['simple_plugin']],
                Item::class,
                'getName',
                'backend',
                'advanced_plugin'
            ],
            // simple plugin is disabled in configuration for
            // \Magento\Framework\Interception\Test\Unit\Custom\Module\Model\Item in frontend
            [null, Item::class, 'getName', 'frontend'],
            // test plugin inheritance
            [
                [4 => ['simple_plugin']],
                Enhanced::class,
                'getName',
                'global'
            ],
            [
                // simple plugin is disabled in configuration for parent
                [2 => 'advanced_plugin', 4 => ['advanced_plugin']],
                Enhanced::class,
                'getName',
                'frontend'
            ],
            [
                null,
                ItemContainer::class,
                'getName',
                'global'
            ],
            [
                [4 => ['simple_plugin']],
                ItemContainer::class,
                'getName',
                'backend'
            ]
        ];
    }

    /**
     * @covers \Magento\Framework\Interception\PluginList\PluginList::getNext
     * @covers \Magento\Framework\Interception\PluginList\PluginList::_inheritPlugins
     */
    public function testInheritPluginsWithNonExistingClass()
    {
<<<<<<< HEAD
        $this->expectException(\InvalidArgumentException::class);

=======
        $this->expectException('InvalidArgumentException');
>>>>>>> 5ce65294
        $this->configScopeMock->expects($this->any())
            ->method('getCurrentScope')
            ->willReturn('frontend');

        $this->object->getNext('SomeType', 'someMethod');
    }

    public function testLoadScopedDataNotCached()
    {
        $this->configScopeMock->expects($this->exactly(3))
            ->method('getCurrentScope')
            ->willReturn('scope');
        $this->serializerMock->expects($this->once())
            ->method('serialize');
        $this->serializerMock->expects($this->never())
            ->method('unserialize');
        $this->cacheMock->expects($this->once())
            ->method('save');

        $this->assertNull($this->object->getNext('Type', 'method'));
    }

    /**
     * @covers \Magento\Framework\Interception\PluginList\PluginList::getNext
     * @covers \Magento\Framework\Interception\PluginList\PluginList::_inheritPlugins
     */
    public function testInheritPluginsWithNotExistingPlugin()
    {
        $this->loggerMock->expects($this->once())
            ->method('info')
            ->with("Reference to undeclared plugin with name 'simple_plugin'.");
        $this->configScopeMock->expects($this->any())
            ->method('getCurrentScope')
            ->willReturn('frontend');

        $this->assertNull($this->object->getNext('typeWithoutInstance', 'someMethod'));
    }

    /**
     * @covers \Magento\Framework\Interception\PluginList\PluginList::getNext
     * @covers \Magento\Framework\Interception\PluginList\PluginList::_loadScopedData
     */
    public function testLoadScopedDataCached()
    {
        $this->configScopeMock->expects($this->once())
            ->method('getCurrentScope')
            ->willReturn('scope');

        $data = [['key'], ['key'], ['key']];
        $serializedData = 'serialized data';

        $this->serializerMock->expects($this->never())
            ->method('serialize');
        $this->serializerMock->expects($this->once())
            ->method('unserialize')
            ->willReturn($data);
        $this->cacheMock->expects($this->once())
            ->method('load')
            ->with('global|scope|interception')
            ->willReturn($serializedData);

        $this->assertNull($this->object->getNext('Type', 'method'));
    }

    /**
     * @covers \Magento\Framework\Interception\PluginList\PluginList::getNext
     * @covers \Magento\Framework\Interception\PluginList\PluginList::_loadScopedData
     */
    public function testLoadScopeDataWithEmptyData()
    {
        $this->objectManagerMock->expects($this->any())
            ->method('get')
            ->willReturnArgument(0);
        $this->configScopeMock->expects($this->any())
            ->method('getCurrentScope')
            ->willReturn('emptyscope');

        $this->assertEquals(
            [4 => ['simple_plugin']],
            $this->object->getNext(
                Item::class,
                'getName'
            )
        );
        $this->assertEquals(
            Simple::class,
            $this->object->getPlugin(
                Item::class,
                'simple_plugin'
            )
        );
    }
}<|MERGE_RESOLUTION|>--- conflicted
+++ resolved
@@ -48,56 +48,35 @@
     private $object;
 
     /**
-<<<<<<< HEAD
-     * @var \Magento\Framework\Config\ScopeInterface|\PHPUnit\Framework\MockObject\MockObject
-=======
      * @var ScopeInterface|MockObject
->>>>>>> 5ce65294
      */
     private $configScopeMock;
 
     /**
-<<<<<<< HEAD
-     * @var \Magento\Framework\Config\CacheInterface|\PHPUnit\Framework\MockObject\MockObject
-=======
      * @var CacheInterface|MockObject
->>>>>>> 5ce65294
      */
     private $cacheMock;
 
     /**
-<<<<<<< HEAD
-     * @var \Psr\Log\LoggerInterface|\PHPUnit\Framework\MockObject\MockObject
-=======
      * @var LoggerInterface|MockObject
->>>>>>> 5ce65294
      */
     private $loggerMock;
 
     /**
-<<<<<<< HEAD
-     * @var SerializerInterface|\PHPUnit\Framework\MockObject\MockObject
-=======
      * @var SerializerInterface|MockObject
->>>>>>> 5ce65294
      */
     private $serializerMock;
 
     /**
-     * @var ObjectManagerInterface||\PHPUnit\Framework\MockObject\MockObject
+     * @var ObjectManagerInterface||\PHPUnit_Framework_MockObject_MockObject
      */
     private $objectManagerMock;
 
     protected function setUp(): void
     {
         $readerMap = include __DIR__ . '/../_files/reader_mock_map.php';
-<<<<<<< HEAD
-        $readerMock = $this->createMock(\Magento\Framework\ObjectManager\Config\Reader\Dom::class);
-        $readerMock->expects($this->any())->method('read')->willReturnMap($readerMap);
-=======
         $readerMock = $this->createMock(Dom::class);
         $readerMock->expects($this->any())->method('read')->will($this->returnValueMap($readerMap));
->>>>>>> 5ce65294
 
         $this->configScopeMock = $this->createMock(ScopeInterface::class);
         $this->cacheMock = $this->getMockBuilder(CacheInterface::class)
@@ -106,13 +85,13 @@
         // turn cache off
         $this->cacheMock->expects($this->any())
             ->method('get')
-            ->willReturn(false);
+            ->will($this->returnValue(false));
 
         $omConfigMock =  $this->getMockForAbstractClass(
             ConfigInterface::class
         );
 
-        $omConfigMock->expects($this->any())->method('getOriginalInstanceType')->willReturnArgument(0);
+        $omConfigMock->expects($this->any())->method('getOriginalInstanceType')->will($this->returnArgument(0));
 
         $this->objectManagerMock = $this->getMockBuilder(ObjectManagerInterface::class)
             ->setMethods(['get'])
@@ -120,7 +99,7 @@
         $this->objectManagerMock->expects($this->any())
             ->method('get')
             ->willReturnArgument(0);
-        $this->serializerMock = $this->getMockForAbstractClass(SerializerInterface::class);
+        $this->serializerMock = $this->createMock(SerializerInterface::class);
 
         $definitions = new Runtime();
 
@@ -152,13 +131,8 @@
 
     public function testGetPlugin()
     {
-<<<<<<< HEAD
-        $this->configScopeMock->expects($this->any())->method('getCurrentScope')->willReturn('backend');
-        $this->object->getNext(\Magento\Framework\Interception\Test\Unit\Custom\Module\Model\Item::class, 'getName');
-=======
         $this->configScopeMock->expects($this->any())->method('getCurrentScope')->will($this->returnValue('backend'));
         $this->object->getNext(Item::class, 'getName');
->>>>>>> 5ce65294
         $this->object->getNext(
             ItemContainer::class,
             'getName'
@@ -211,8 +185,8 @@
             $this->any()
         )->method(
             'getCurrentScope'
-        )->willReturn(
-            $scopeCode
+        )->will(
+            $this->returnValue($scopeCode)
         );
         $this->assertEquals($expectedResult, $this->object->getNext($type, $method, $code));
     }
@@ -281,15 +255,10 @@
      */
     public function testInheritPluginsWithNonExistingClass()
     {
-<<<<<<< HEAD
-        $this->expectException(\InvalidArgumentException::class);
-
-=======
         $this->expectException('InvalidArgumentException');
->>>>>>> 5ce65294
         $this->configScopeMock->expects($this->any())
             ->method('getCurrentScope')
-            ->willReturn('frontend');
+            ->will($this->returnValue('frontend'));
 
         $this->object->getNext('SomeType', 'someMethod');
     }
@@ -298,7 +267,7 @@
     {
         $this->configScopeMock->expects($this->exactly(3))
             ->method('getCurrentScope')
-            ->willReturn('scope');
+            ->will($this->returnValue('scope'));
         $this->serializerMock->expects($this->once())
             ->method('serialize');
         $this->serializerMock->expects($this->never())
@@ -306,7 +275,7 @@
         $this->cacheMock->expects($this->once())
             ->method('save');
 
-        $this->assertNull($this->object->getNext('Type', 'method'));
+        $this->assertEquals(null, $this->object->getNext('Type', 'method'));
     }
 
     /**
@@ -320,7 +289,7 @@
             ->with("Reference to undeclared plugin with name 'simple_plugin'.");
         $this->configScopeMock->expects($this->any())
             ->method('getCurrentScope')
-            ->willReturn('frontend');
+            ->will($this->returnValue('frontend'));
 
         $this->assertNull($this->object->getNext('typeWithoutInstance', 'someMethod'));
     }
@@ -333,7 +302,7 @@
     {
         $this->configScopeMock->expects($this->once())
             ->method('getCurrentScope')
-            ->willReturn('scope');
+            ->will($this->returnValue('scope'));
 
         $data = [['key'], ['key'], ['key']];
         $serializedData = 'serialized data';
@@ -348,7 +317,7 @@
             ->with('global|scope|interception')
             ->willReturn($serializedData);
 
-        $this->assertNull($this->object->getNext('Type', 'method'));
+        $this->assertEquals(null, $this->object->getNext('Type', 'method'));
     }
 
     /**
@@ -359,10 +328,10 @@
     {
         $this->objectManagerMock->expects($this->any())
             ->method('get')
-            ->willReturnArgument(0);
+            ->will($this->returnArgument(0));
         $this->configScopeMock->expects($this->any())
             ->method('getCurrentScope')
-            ->willReturn('emptyscope');
+            ->will($this->returnValue('emptyscope'));
 
         $this->assertEquals(
             [4 => ['simple_plugin']],
