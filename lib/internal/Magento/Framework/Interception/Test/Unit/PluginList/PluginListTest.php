<?php
/**
 * Copyright © 2016 Magento. All rights reserved.
 * See COPYING.txt for license details.
 */
namespace Magento\Framework\Interception\Test\Unit\PluginList;

use Magento\Framework\Serialize\SerializerInterface;

require_once __DIR__ . '/../Custom/Module/Model/Item.php';
require_once __DIR__ . '/../Custom/Module/Model/Item/Enhanced.php';
require_once __DIR__ . '/../Custom/Module/Model/ItemContainer.php';
require_once __DIR__ . '/../Custom/Module/Model/ItemContainer/Enhanced.php';
require_once __DIR__ . '/../Custom/Module/Model/ItemContainerPlugin/Simple.php';
require_once __DIR__ . '/../Custom/Module/Model/ItemPlugin/Simple.php';
require_once __DIR__ . '/../Custom/Module/Model/ItemPlugin/Advanced.php';
require_once __DIR__ . '/../Custom/Module/Model/StartingBackslash.php';
require_once __DIR__ . '/../Custom/Module/Model/StartingBackslash/Plugin.php';

/**
 * @SuppressWarnings(PHPMD.CouplingBetweenObjects)
 */
class PluginListTest extends \PHPUnit_Framework_TestCase
{
    /**
     * @var \Magento\Framework\Interception\PluginList\PluginList
     */
    private $object;

    /**
     * @var \Magento\Framework\Config\ScopeInterface|\PHPUnit_Framework_MockObject_MockObject
     */
    private $configScopeMock;

    /**
     * @var \Magento\Framework\Config\CacheInterface|\PHPUnit_Framework_MockObject_MockObject
     */
    private $cacheMock;

    /** @var SerializerInterface|\PHPUnit_Framework_MockObject_MockObject */
    private $serializerMock;

    /** @var \Psr\Log\LoggerInterface|\PHPUnit_Framework_MockObject_MockObject */
    private $loggerMock;

    protected function setUp()
    {
        $readerMap = include __DIR__ . '/../_files/reader_mock_map.php';
        $readerMock = $this->getMock(\Magento\Framework\ObjectManager\Config\Reader\Dom::class, [], [], '', false);
        $readerMock->expects($this->any())->method('read')->will($this->returnValueMap($readerMap));

        $this->configScopeMock = $this->getMock(\Magento\Framework\Config\ScopeInterface::class);
        $this->cacheMock = $this->getMock(\Magento\Framework\Config\CacheInterface::class);
        // turn cache off
        $this->cacheMock->expects($this->any())
            ->method('get')
            ->will($this->returnValue(false));

        $omConfigMock =  $this->getMockForAbstractClass(
            \Magento\Framework\Interception\ObjectManager\ConfigInterface::class
        );

        $omConfigMock->expects($this->any())->method('getOriginalInstanceType')->will($this->returnArgument(0));

        $objectManagerMock = $this->getMock(\Magento\Framework\ObjectManagerInterface::class);
        $objectManagerMock->expects($this->any())->method('get')->will($this->returnArgument(0));

        $definitions = new \Magento\Framework\ObjectManager\Definition\Runtime();

        $objectManagerHelper = new \Magento\Framework\TestFramework\Unit\Helper\ObjectManager($this);
        $this->object = $objectManagerHelper->getObject(
            \Magento\Framework\Interception\PluginList\PluginList::class,
            [
                'reader' => $readerMock,
                'configScope' => $this->configScopeMock,
                'cache' => $this->cacheMock,
                'relations' => new \Magento\Framework\ObjectManager\Relations\Runtime(),
                'omConfig' => $omConfigMock,
                'definitions' => new \Magento\Framework\Interception\Definition\Runtime(),
                'objectManager' => $objectManagerMock,
                'classDefinitions' => $definitions,
                'scopePriorityScheme' => ['global'],
                'cacheId' => 'interception'
            ]
        );
        $this->serializerMock = $this->getMock(SerializerInterface::class);
        $objectManagerHelper->setBackwardCompatibleProperty(
            $this->object,
            'serializer',
            $this->serializerMock
        );

        $this->loggerMock = $this->getMock(\Psr\Log\LoggerInterface::class);
        $objectManagerHelper->setBackwardCompatibleProperty(
            $this->object,
            'logger',
            $this->loggerMock
        );
    }

    public function testGetPlugin()
    {
        $this->configScopeMock->expects($this->any())->method('getCurrentScope')->will($this->returnValue('backend'));
        $this->object->getNext(\Magento\Framework\Interception\Test\Unit\Custom\Module\Model\Item::class, 'getName');
        $this->object->getNext(
            \Magento\Framework\Interception\Test\Unit\Custom\Module\Model\ItemContainer::class,
            'getName'
        );
        $this->object->getNext(
            \Magento\Framework\Interception\Test\Unit\Custom\Module\Model\StartingBackslash::class,
            'getName'
        );
        $this->assertEquals(
            \Magento\Framework\Interception\Test\Unit\Custom\Module\Model\ItemPlugin\Simple::class,
            $this->object->getPlugin(
                \Magento\Framework\Interception\Test\Unit\Custom\Module\Model\Item::class,
                'simple_plugin'
            )
        );
        $this->assertEquals(
            \Magento\Framework\Interception\Test\Unit\Custom\Module\Model\ItemPlugin\Advanced::class,
            $this->object->getPlugin(
                \Magento\Framework\Interception\Test\Unit\Custom\Module\Model\Item::class,
                'advanced_plugin'
            )
        );
        $this->assertEquals(
            \Magento\Framework\Interception\Test\Unit\Custom\Module\Model\ItemContainerPlugin\Simple::class,
            $this->object->getPlugin(
                \Magento\Framework\Interception\Test\Unit\Custom\Module\Model\ItemContainer::class,
                'simple_plugin'
            )
        );
        $this->assertEquals(
            \Magento\Framework\Interception\Test\Unit\Custom\Module\Model\StartingBackslash\Plugin::class,
            $this->object->getPlugin(
                \Magento\Framework\Interception\Test\Unit\Custom\Module\Model\StartingBackslash::class,
                'simple_plugin'
            )
        );
    }

    /**
     * @param $expectedResult
     * @param $type
     * @param $method
     * @param $scopeCode
     * @param string $code
     * @dataProvider getPluginsDataProvider
     */
    public function testGetPlugins($expectedResult, $type, $method, $scopeCode, $code = '__self')
    {
        $this->configScopeMock->expects(
            $this->any()
        )->method(
            'getCurrentScope'
        )->will(
            $this->returnValue($scopeCode)
        );
        $this->assertEquals($expectedResult, $this->object->getNext($type, $method, $code));
    }

    /**
     * @return array
     */
    public function getPluginsDataProvider()
    {
        return [
            [
                [4 => ['simple_plugin']], \Magento\Framework\Interception\Test\Unit\Custom\Module\Model\Item::class,
                'getName',
                'global',
            ],
            [
                // advanced plugin has lower sort order
                [2 => 'advanced_plugin', 4 => ['advanced_plugin']],
                \Magento\Framework\Interception\Test\Unit\Custom\Module\Model\Item::class,
                'getName',
                'backend'
            ],
            [
                // advanced plugin has lower sort order
                [4 => ['simple_plugin']],
                \Magento\Framework\Interception\Test\Unit\Custom\Module\Model\Item::class,
                'getName',
                'backend',
                'advanced_plugin'
            ],
            // simple plugin is disabled in configuration for
            // \Magento\Framework\Interception\Test\Unit\Custom\Module\Model\Item in frontend
            [null, \Magento\Framework\Interception\Test\Unit\Custom\Module\Model\Item::class, 'getName', 'frontend'],
            // test plugin inheritance
            [
                [4 => ['simple_plugin']],
                \Magento\Framework\Interception\Test\Unit\Custom\Module\Model\Item\Enhanced::class,
                'getName',
                'global'
            ],
            [
                // simple plugin is disabled in configuration for parent
                [2 => 'advanced_plugin', 4 => ['advanced_plugin']],
                \Magento\Framework\Interception\Test\Unit\Custom\Module\Model\Item\Enhanced::class,
                'getName',
                'frontend'
            ],
            [
                null,
                \Magento\Framework\Interception\Test\Unit\Custom\Module\Model\ItemContainer::class,
                'getName',
                'global'
            ],
            [
                [4 => ['simple_plugin']],
                \Magento\Framework\Interception\Test\Unit\Custom\Module\Model\ItemContainer::class,
                'getName',
                'backend'
            ]
        ];
    }

    /**
     * @expectedException \InvalidArgumentException
     * @covers \Magento\Framework\Interception\PluginList\PluginList::getNext
     * @covers \Magento\Framework\Interception\PluginList\PluginList::_inheritPlugins
     */
    public function testInheritPluginsWithNonExistingClass()
    {
        $this->configScopeMock->expects($this->any())
            ->method('getCurrentScope')
            ->will($this->returnValue('frontend'));

        $this->object->getNext('SomeType', 'someMethod');
    }

    public function testLoadScopedDataNotCached()
    {
        $this->configScopeMock->expects($this->exactly(2))
            ->method('getCurrentScope')
            ->will($this->returnValue('scope'));
        $this->serializerMock->expects($this->once())
            ->method('serialize');
        $this->serializerMock->expects($this->never())
            ->method('unserialize');
        $this->cacheMock->expects($this->once())
            ->method('save');

        $this->assertEquals(null, $this->object->getNext('Type', 'method'));
    }

    /**
     * @covers \Magento\Framework\Interception\PluginList\PluginList::getNext
     * @covers \Magento\Framework\Interception\PluginList\PluginList::_inheritPlugins
     */
    public function testInheritPluginsWithNotExistingPlugin()
    {
        $this->loggerMock->expects($this->once())
            ->method('info')
            ->with("Reference to undeclared plugin with name 'simple_plugin'.");
        $this->configScopeMock->expects($this->any())
            ->method('getCurrentScope')
            ->will($this->returnValue('frontend'));

        $this->assertNull($this->object->getNext('typeWithoutInstance', 'someMethod'));
    }

    /**
     * @covers \Magento\Framework\Interception\PluginList\PluginList::getNext
     * @covers \Magento\Framework\Interception\PluginList\PluginList::_loadScopedData
     */
    public function testLoadScopedDataCached()
    {
        $this->configScopeMock->expects($this->once())
            ->method('getCurrentScope')
            ->will($this->returnValue('scope'));

        $data = [['key'], ['key'], ['key']];
<<<<<<< HEAD
        $serializedData = '[["key"],["key"],["key"]]';
=======
        $serializedData = 'serialized data';
>>>>>>> 592e5919

        $this->serializerMock->expects($this->never())
            ->method('serialize');
        $this->serializerMock->expects($this->once())
            ->method('unserialize')
            ->willReturn($data);
        $this->cacheMock->expects($this->once())
            ->method('load')
            ->with('global|scope|interception')
            ->willReturn($serializedData);

        $this->assertEquals(null, $this->object->getNext('Type', 'method'));
    }
}<|MERGE_RESOLUTION|>--- conflicted
+++ resolved
@@ -274,11 +274,7 @@
             ->will($this->returnValue('scope'));
 
         $data = [['key'], ['key'], ['key']];
-<<<<<<< HEAD
-        $serializedData = '[["key"],["key"],["key"]]';
-=======
         $serializedData = 'serialized data';
->>>>>>> 592e5919
 
         $this->serializerMock->expects($this->never())
             ->method('serialize');
