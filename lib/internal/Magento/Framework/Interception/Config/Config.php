--- conflicted
+++ resolved
@@ -8,10 +8,7 @@
 namespace Magento\Framework\Interception\Config;
 
 use Magento\Framework\Serialize\SerializerInterface;
-<<<<<<< HEAD
-=======
 use Magento\Framework\Serialize\Serializer\Serialize;
->>>>>>> 592e5919
 
 class Config implements \Magento\Framework\Interception\ConfigInterface
 {
@@ -82,11 +79,8 @@
     private $serializer;
 
     /**
-<<<<<<< HEAD
-=======
      * Config constructor
      *
->>>>>>> 592e5919
      * @param \Magento\Framework\Config\ReaderInterface $reader
      * @param \Magento\Framework\Config\ScopeListInterface $scopeList
      * @param \Magento\Framework\Cache\FrontendInterface $cache
@@ -117,11 +111,7 @@
             ->get(Serialize::class);
         $intercepted = $this->_cache->load($this->_cacheId);
         if ($intercepted !== false) {
-<<<<<<< HEAD
-            $this->_intercepted = $this->getSerializer()->unserialize($intercepted);
-=======
             $this->_intercepted = $this->serializer->unserialize($intercepted);
->>>>>>> 592e5919
         } else {
             $this->initialize($this->_classDefinitions->getClasses());
         }
@@ -152,11 +142,7 @@
         foreach ($classDefinitions as $class) {
             $this->hasPlugins($class);
         }
-<<<<<<< HEAD
-        $this->_cache->save($this->getSerializer()->serialize($this->_intercepted), $this->_cacheId);
-=======
         $this->_cache->save($this->serializer->serialize($this->_intercepted), $this->_cacheId);
->>>>>>> 592e5919
     }
 
     /**
@@ -202,19 +188,4 @@
         }
         return $this->_inheritInterception($type);
     }
-
-    /**
-     * Get serializer
-     *
-     * @return SerializerInterface
-     * @deprecated
-     */
-    private function getSerializer()
-    {
-        if ($this->serializer === null) {
-            $this->serializer = \Magento\Framework\App\ObjectManager::getInstance()
-                ->get(SerializerInterface::class);
-        }
-        return $this->serializer;
-    }
 }