--- conflicted
+++ resolved
@@ -14,7 +14,6 @@
 use Magento\Framework\Interception\DefinitionInterface;
 use Magento\Framework\Interception\PluginListInterface as InterceptionPluginList;
 use Magento\Framework\Interception\ObjectManager\ConfigInterface;
-use Magento\Framework\Json\JsonInterface;
 use Magento\Framework\ObjectManager\RelationsInterface;
 use Magento\Framework\ObjectManager\DefinitionInterface as ClassDefinitions;
 use Magento\Framework\ObjectManagerInterface;
@@ -276,11 +275,7 @@
             $cacheId = implode('|', $this->_scopePriorityScheme) . "|" . $this->_cacheId;
             $data = $this->_cache->load($cacheId);
             if ($data) {
-<<<<<<< HEAD
-                list($this->_data, $this->_inherited, $this->_processed) = $this->getJson()->decode($data);
-=======
                 list($this->_data, $this->_inherited, $this->_processed) = $this->getSerializer()->unserialize($data);
->>>>>>> 8578eeca
                 foreach ($this->_scopePriorityScheme as $scope) {
                     $this->_loadedScopes[$scope] = true;
                 }
@@ -314,11 +309,7 @@
                     $this->_inheritPlugins($class);
                 }
                 $this->_cache->save(
-<<<<<<< HEAD
-                    $this->getJson()->encode([$this->_data, $this->_inherited, $this->_processed]),
-=======
                     $this->getSerializer()->serialize([$this->_data, $this->_inherited, $this->_processed]),
->>>>>>> 8578eeca
                     $cacheId
                 );
             }
