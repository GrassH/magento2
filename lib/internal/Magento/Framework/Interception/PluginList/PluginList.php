--- conflicted
+++ resolved
@@ -281,11 +281,6 @@
     protected function _loadScopedData()
     {
         $scope = $this->_configScope->getCurrentScope();
-<<<<<<< HEAD
-        if (false === isset($this->_loadedScopes[$scope])) {
-            if (false === in_array($scope, $this->_scopePriorityScheme, true)) {
-                $this->_scopePriorityScheme[] = $scope;
-=======
         if (false == isset($this->_loadedScopes[$scope])) {
             $index = array_search($scope, $this->_scopePriorityScheme);
             /**
@@ -296,7 +291,6 @@
              */
             if ($index !== false) {
                 unset($this->_scopePriorityScheme[$index]);
->>>>>>> 8513dfd4
             }
             $this->_scopePriorityScheme[] = $scope;
 
