--- conflicted
+++ resolved
@@ -290,49 +290,6 @@
      */
     public function merge(array $config)
     {
-<<<<<<< HEAD
-        foreach ($config as $type => $typeConfig) {
-            if (isset($typeConfig['plugins'])) {
-                $type = ltrim($type, '\\');
-                if (isset($this->_data[$type])) {
-                    $this->_data[$type] = array_replace_recursive($this->_data[$type], $typeConfig['plugins']);
-                } else {
-                    $this->_data[$type] = $typeConfig['plugins'];
-                }
-            }
-        }
-    }
-
-    /**
-     * Remove from list not existing plugins
-     *
-     * @param array $plugins
-     * @return void
-     */
-    private function filterPlugins(array &$plugins)
-    {
-        foreach ($plugins as $name => $plugin) {
-            if (empty($plugin['instance'])) {
-                unset($plugins[$name]);
-                $this->getLogger()->info("Reference to undeclared plugin with name '{$name}'.");
-            }
-        }
-    }
-
-    /**
-     * Get logger
-     *
-     * @return \Psr\Log\LoggerInterface
-     * @deprecated 101.0.0
-     */
-    private function getLogger()
-    {
-        if ($this->logger === null) {
-            $this->logger = $this->_objectManager->get(\Psr\Log\LoggerInterface::class);
-        }
-        return $this->logger;
-=======
         $this->_data = $this->pluginListGenerator->merge($config, $this->_data);
->>>>>>> 56e17b8c
     }
 }