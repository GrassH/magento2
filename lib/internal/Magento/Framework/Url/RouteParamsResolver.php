--- conflicted
+++ resolved
@@ -153,10 +153,6 @@
     /**
      * Get escaper
      *
-<<<<<<< HEAD
-     * @param void
-=======
->>>>>>> e77cfd56
      * @return \Magento\Framework\Escaper
      * @deprecated
      */
