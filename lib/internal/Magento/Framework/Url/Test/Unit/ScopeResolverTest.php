<?php
/**
 * Copyright © Magento, Inc. All rights reserved.
 * See COPYING.txt for license details.
 */
declare(strict_types=1);

namespace Magento\Framework\Url\Test\Unit;

use Magento\Framework\App\ScopeResolverInterface;
use Magento\Framework\TestFramework\Unit\Helper\ObjectManager;
use Magento\Framework\Url\ScopeInterface;
use Magento\Framework\Url\ScopeResolver;
use PHPUnit\Framework\MockObject\MockObject;
use PHPUnit\Framework\TestCase;

class ScopeResolverTest extends TestCase
{
    /**
<<<<<<< HEAD
     * @var \PHPUnit\Framework\MockObject\MockObject
=======
     * @var MockObject
>>>>>>> 5ce65294
     */
    protected $scopeResolverMock;

    /**
<<<<<<< HEAD
     * @var \PHPUnit\Framework\MockObject\MockObject
=======
     * @var MockObject
>>>>>>> 5ce65294
     */
    protected $_object;

    protected function setUp(): void
    {
        $objectManager = new ObjectManager($this);
        $this->scopeResolverMock = $this->getMockBuilder(
            ScopeResolverInterface::class
        )->getMock();
        $this->_object = $objectManager->getObject(
            ScopeResolver::class,
            ['scopeResolver' => $this->scopeResolverMock]
        );
    }

    /**
     * @dataProvider getScopeDataProvider
     * @param int|null$scopeId
     */
    public function testGetScope($scopeId)
    {
        $scopeMock = $this->getMockBuilder(ScopeInterface::class)->getMock();
        $this->scopeResolverMock->expects(
            $this->at(0)
        )->method(
            'getScope'
        )->with(
            $scopeId
        )->willReturn(
            $scopeMock
        );
        $this->_object->getScope($scopeId);
    }

<<<<<<< HEAD
    /**
     */
    public function testGetScopeException()
    {
        $this->expectException(\Magento\Framework\Exception\LocalizedException::class);
        $this->expectExceptionMessage('The scope object is invalid. Verify the scope object and try again.');

=======
    public function testGetScopeException()
    {
        $this->expectException('Magento\Framework\Exception\LocalizedException');
        $this->expectExceptionMessage('The scope object is invalid. Verify the scope object and try again.');
>>>>>>> 5ce65294
        $this->_object->getScope();
    }

    /**
     * @return array
     */
    public function getScopeDataProvider()
    {
        return [[null], [1]];
    }

    public function testGetScopes()
    {
        $this->scopeResolverMock->expects($this->once())->method('getScopes');
        $this->_object->getScopes();
    }
}<|MERGE_RESOLUTION|>--- conflicted
+++ resolved
@@ -17,20 +17,12 @@
 class ScopeResolverTest extends TestCase
 {
     /**
-<<<<<<< HEAD
-     * @var \PHPUnit\Framework\MockObject\MockObject
-=======
      * @var MockObject
->>>>>>> 5ce65294
      */
     protected $scopeResolverMock;
 
     /**
-<<<<<<< HEAD
-     * @var \PHPUnit\Framework\MockObject\MockObject
-=======
      * @var MockObject
->>>>>>> 5ce65294
      */
     protected $_object;
 
@@ -59,26 +51,16 @@
             'getScope'
         )->with(
             $scopeId
-        )->willReturn(
-            $scopeMock
+        )->will(
+            $this->returnValue($scopeMock)
         );
         $this->_object->getScope($scopeId);
     }
 
-<<<<<<< HEAD
-    /**
-     */
-    public function testGetScopeException()
-    {
-        $this->expectException(\Magento\Framework\Exception\LocalizedException::class);
-        $this->expectExceptionMessage('The scope object is invalid. Verify the scope object and try again.');
-
-=======
     public function testGetScopeException()
     {
         $this->expectException('Magento\Framework\Exception\LocalizedException');
         $this->expectExceptionMessage('The scope object is invalid. Verify the scope object and try again.');
->>>>>>> 5ce65294
         $this->_object->getScope();
     }
 
