<?php
/**
 * Copyright © 2016 Magento. All rights reserved.
 * See COPYING.txt for license details.
 */
// @codingStandardsIgnoreStart
namespace Magento\Framework\Reflection\Test\Unit;

use Zend\Code\Reflection\ClassReflection;
use Magento\Framework\Exception\SerializationException;

/**
 * Type processor Test
 */
class TypeProcessorTest extends \PHPUnit_Framework_TestCase
{
    /**
     * @var \Magento\Framework\Reflection\TypeProcessor
     */
    protected $_typeProcessor;

    /**
     * Set up helper.
     */
    protected function setUp()
    {
        $this->_typeProcessor = new \Magento\Framework\Reflection\TypeProcessor();
    }

    /**
     * Test Retrieving of processed types data.
     */
    public function testGetTypesData()
    {
        $this->_typeProcessor->setTypeData('typeA', ['dataA']);
        $this->_typeProcessor->setTypeData('typeB', ['dataB']);
        $this->assertEquals(
            ['typeA' => ['dataA'], 'typeB' => ['dataB']],
            $this->_typeProcessor->getTypesData()
        );
    }

    /**
     * Test set of processed types data.
     */
    public function testSetTypesData()
    {
        $this->_typeProcessor->setTypeData('typeC', ['dataC']);
        $this->assertEquals(['typeC' => ['dataC']], $this->_typeProcessor->getTypesData());
        $typeData = ['typeA' => ['dataA'], 'typeB' => ['dataB']];
        $this->_typeProcessor->setTypesData($typeData);
        $this->assertEquals($typeData, $this->_typeProcessor->getTypesData());
    }

    /**
     * @expectedException \InvalidArgumentException
     * @expectedExceptionMessage Data type "NonExistentType" is not declared.
     */
    public function testGetTypeDataInvalidArgumentException()
    {
        $this->_typeProcessor->getTypeData('NonExistentType');
    }

    /**
     * Test retrieval of data type details for the given type name.
     */
    public function testGetTypeData()
    {
        $this->_typeProcessor->setTypeData('typeA', ['dataA']);
        $this->assertEquals(['dataA'], $this->_typeProcessor->getTypeData('typeA'));
    }

    /**
     * Test data type details for the same type name set multiple times.
     */
    public function testSetTypeDataArrayMerge()
    {
        $this->_typeProcessor->setTypeData('typeA', ['dataA1']);
        $this->_typeProcessor->setTypeData('typeA', ['dataA2']);
        $this->_typeProcessor->setTypeData('typeA', ['dataA3']);
        $this->_typeProcessor->setTypeData('typeA', [null]);
        $this->assertEquals(['dataA1', 'dataA2', 'dataA3', null], $this->_typeProcessor->getTypeData('typeA'));
    }

    public function testNormalizeType()
    {
        $this->assertEquals('blah', $this->_typeProcessor->normalizeType('blah'));
        $this->assertEquals('string', $this->_typeProcessor->normalizeType('str'));
        $this->assertEquals('int', $this->_typeProcessor->normalizeType('integer'));
        $this->assertEquals('boolean', $this->_typeProcessor->normalizeType('bool'));
        $this->assertEquals('anyType', $this->_typeProcessor->normalizeType('mixed'));
    }

    public function testIsTypeSimple()
    {
        $this->assertTrue($this->_typeProcessor->isTypeSimple('string'));
        $this->assertTrue($this->_typeProcessor->isTypeSimple('string[]'));
        $this->assertTrue($this->_typeProcessor->isTypeSimple('int'));
        $this->assertTrue($this->_typeProcessor->isTypeSimple('float'));
        $this->assertTrue($this->_typeProcessor->isTypeSimple('double'));
        $this->assertTrue($this->_typeProcessor->isTypeSimple('boolean'));
        $this->assertFalse($this->_typeProcessor->isTypeSimple('blah'));
    }

    public function testIsTypeAny()
    {
        $this->assertTrue($this->_typeProcessor->isTypeAny('mixed'));
        $this->assertTrue($this->_typeProcessor->isTypeAny('mixed[]'));
        $this->assertFalse($this->_typeProcessor->isTypeAny('int'));
        $this->assertFalse($this->_typeProcessor->isTypeAny('int[]'));
    }

    public function testIsArrayType()
    {
        $this->assertFalse($this->_typeProcessor->isArrayType('string'));
        $this->assertTrue($this->_typeProcessor->isArrayType('string[]'));
    }

    public function testIsValidTypeDeclaration()
    {
        $this->assertTrue($this->_typeProcessor->isValidTypeDeclaration('Traversable')); // Interface
        $this->assertTrue($this->_typeProcessor->isValidTypeDeclaration('stdObj')); // Class
        $this->assertTrue($this->_typeProcessor->isValidTypeDeclaration('array'));
        $this->assertTrue($this->_typeProcessor->isValidTypeDeclaration('callable'));
        $this->assertTrue($this->_typeProcessor->isValidTypeDeclaration('self'));
        $this->assertTrue($this->_typeProcessor->isValidTypeDeclaration('self'));
        $this->assertFalse($this->_typeProcessor->isValidTypeDeclaration('string'));
        $this->assertFalse($this->_typeProcessor->isValidTypeDeclaration('string[]'));
        $this->assertFalse($this->_typeProcessor->isValidTypeDeclaration('int'));
        $this->assertFalse($this->_typeProcessor->isValidTypeDeclaration('float'));
        $this->assertFalse($this->_typeProcessor->isValidTypeDeclaration('double'));
        $this->assertFalse($this->_typeProcessor->isValidTypeDeclaration('boolean'));
        $this->assertFalse($this->_typeProcessor->isValidTypeDeclaration('[]'));
        $this->assertFalse($this->_typeProcessor->isValidTypeDeclaration('mixed[]'));
        $this->assertFalse($this->_typeProcessor->isValidTypeDeclaration('stdObj[]'));
        $this->assertFalse($this->_typeProcessor->isValidTypeDeclaration('Traversable[]'));
    }

    public function getArrayItemType()
    {
        $this->assertEquals('string', $this->_typeProcessor->getArrayItemType('str[]'));
        $this->assertEquals('string', $this->_typeProcessor->getArrayItemType('string[]'));
        $this->assertEquals('integer', $this->_typeProcessor->getArrayItemType('int[]'));
        $this->assertEquals('boolean', $this->_typeProcessor->getArrayItemType('bool[]'));
        $this->assertEquals('any', $this->_typeProcessor->getArrayItemType('mixed[]'));
    }

    public function testTranslateTypeName()
    {
        $this->assertEquals(
            'TestModule1V1EntityItem',
            $this->_typeProcessor->translateTypeName('\Magento\TestModule1\Service\V1\Entity\Item')
        );
        $this->assertEquals(
            'TestModule3V1EntityParameter[]',
            $this->_typeProcessor->translateTypeName('\Magento\TestModule3\Service\V1\Entity\Parameter[]')
        );
    }

    /**
     * @expectedException \InvalidArgumentException
     * @expectedExceptionMessage Invalid parameter type "\Magento\TestModule3\V1\Parameter[]".
     */
    public function testTranslateTypeNameInvalidArgumentException()
    {
        $this->_typeProcessor->translateTypeName('\Magento\TestModule3\V1\Parameter[]');
    }

    public function testTranslateArrayTypeName()
    {
        $this->assertEquals('ArrayOfComplexType', $this->_typeProcessor->translateArrayTypeName('complexType'));
    }

    public function testProcessSimpleTypeIntToString()
    {
        $value = 1;
        $type = 'string';
        $this->assertSame('1', $this->_typeProcessor->processSimpleAndAnyType($value, $type));
    }

    public function testProcessSimpleTypeStringToInt()
    {
        $value = '1';
        $type = 'int';
        $this->assertSame(1, $this->_typeProcessor->processSimpleAndAnyType($value, $type));
    }

    public function testProcessSimpleTypeMixed()
    {
        $value = 1;
        $type = 'mixed';
        $this->assertSame(1, $this->_typeProcessor->processSimpleAndAnyType($value, $type));
    }

    public function testProcessSimpleTypeIntArrayToStringArray()
    {
        $value = [1, 2, 3, 4, 5];
        $type = 'string[]';
        $this->assertSame(['1', '2', '3', '4', '5'], $this->_typeProcessor->processSimpleAndAnyType($value, $type));
    }

    public function testProcessSimpleTypeStringArrayToIntArray()
    {
        $value = ['1', '2', '3', '4', '5'];
        $type = 'int[]';
        $this->assertSame([1, 2, 3, 4, 5], $this->_typeProcessor->processSimpleAndAnyType($value, $type));
    }

    /**
     * @dataProvider processSimpleTypeExceptionProvider
     */
    public function testProcessSimpleTypeException($value, $type)
    {
        $this->setExpectedException(
            SerializationException::class, 'Invalid type for value: "' . $value . '". Expected Type: "' . $type . '"'
        );
        $this->_typeProcessor->processSimpleAndAnyType($value, $type);
    }

    public static function processSimpleTypeExceptionProvider()
    {
        return [
            "int type, string value" => ['test', 'int'],
            "float type, string value" => ['test', 'float'],
        ];
    }

    /**
     * @expectedException \Magento\Framework\Exception\SerializationException
     * @expectedExceptionMessage Invalid type for value: "integer". Expected Type: "int[]".
     */
    public function testProcessSimpleTypeInvalidType()
    {
        $value = 1;
        $type = 'int[]';
        $this->_typeProcessor->processSimpleAndAnyType($value, $type);
    }

<<<<<<< HEAD
    public function testFindSetterMethodName()
    {
        $class = new ClassReflection(\Magento\Framework\Reflection\Test\Unit\DataObject::class);
        $setterName = $this->_typeProcessor->findSetterMethodName($class, 'AttrName');
        $this->assertEquals("setAttrName", $setterName);

        $booleanSetterName = $this->_typeProcessor->findSetterMethodName($class, 'Active');
        $this->assertEquals("setIsActive", $booleanSetterName);
    }

    /**
     * @expectedException \Exception
     * @expectedExceptionMessageRegExp /Property :"InvalidAttribute" does not exist in the provided class: \w+/
     */
    public function testFindSetterMethodNameInvalidAttribute()
    {
        $class = new ClassReflection(\Magento\Framework\Reflection\Test\Unit\DataObject::class);
        $this->_typeProcessor->findSetterMethodName($class, 'InvalidAttribute');
    }

    /**
     * @expectedException \Exception
     * @expectedExceptionMessageRegExp /Property :"InvalidAttribute" does not exist in the provided class: \w+/
     */
    public function testFindSetterMethodNameWrongCamelCasedAttribute()
    {
        $class = new ClassReflection(\Magento\Framework\Reflection\Test\Unit\DataObject::class);
        $this->_typeProcessor->findSetterMethodName($class, 'ActivE');
    }

=======
>>>>>>> f5539378
    /**
     * @expectedException \LogicException
     * @expectedExceptionMessageRegExp /@param annotation is incorrect for the parameter "name" \w+/
     */
    public function testGetParamType()
    {
        $class = new ClassReflection(\Magento\Framework\Reflection\Test\Unit\DataObject::class);
        $methodReflection = $class->getMethod('setName');
        $paramsReflection = $methodReflection->getParameters();
        $this->_typeProcessor->getParamType($paramsReflection[0]);
    }

    public function testGetParameterDescription()
    {
        $class = new ClassReflection(\Magento\Framework\Reflection\Test\Unit\DataObject::class);
        $methodReflection = $class->getMethod('setName');
        $paramsReflection = $methodReflection->getParameters();
        $this->assertEquals('Name of the attribute', $this->_typeProcessor->getParamDescription($paramsReflection[0]));
    }

    public function testGetOperationName()
    {
        $this->assertEquals("resNameMethodName", $this->_typeProcessor->getOperationName("resName", "methodName"));
    }
}<|MERGE_RESOLUTION|>--- conflicted
+++ resolved
@@ -149,7 +149,7 @@
     {
         $this->assertEquals(
             'TestModule1V1EntityItem',
-            $this->_typeProcessor->translateTypeName('\Magento\TestModule1\Service\V1\Entity\Item')
+            $this->_typeProcessor->translateTypeName(\Magento\TestModule1\Service\V1\Entity\Item::class)
         );
         $this->assertEquals(
             'TestModule3V1EntityParameter[]',
@@ -236,39 +236,6 @@
         $this->_typeProcessor->processSimpleAndAnyType($value, $type);
     }
 
-<<<<<<< HEAD
-    public function testFindSetterMethodName()
-    {
-        $class = new ClassReflection(\Magento\Framework\Reflection\Test\Unit\DataObject::class);
-        $setterName = $this->_typeProcessor->findSetterMethodName($class, 'AttrName');
-        $this->assertEquals("setAttrName", $setterName);
-
-        $booleanSetterName = $this->_typeProcessor->findSetterMethodName($class, 'Active');
-        $this->assertEquals("setIsActive", $booleanSetterName);
-    }
-
-    /**
-     * @expectedException \Exception
-     * @expectedExceptionMessageRegExp /Property :"InvalidAttribute" does not exist in the provided class: \w+/
-     */
-    public function testFindSetterMethodNameInvalidAttribute()
-    {
-        $class = new ClassReflection(\Magento\Framework\Reflection\Test\Unit\DataObject::class);
-        $this->_typeProcessor->findSetterMethodName($class, 'InvalidAttribute');
-    }
-
-    /**
-     * @expectedException \Exception
-     * @expectedExceptionMessageRegExp /Property :"InvalidAttribute" does not exist in the provided class: \w+/
-     */
-    public function testFindSetterMethodNameWrongCamelCasedAttribute()
-    {
-        $class = new ClassReflection(\Magento\Framework\Reflection\Test\Unit\DataObject::class);
-        $this->_typeProcessor->findSetterMethodName($class, 'ActivE');
-    }
-
-=======
->>>>>>> f5539378
     /**
      * @expectedException \LogicException
      * @expectedExceptionMessageRegExp /@param annotation is incorrect for the parameter "name" \w+/
