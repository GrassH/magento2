<?php
/**
 * Copyright © Magento, Inc. All rights reserved.
 * See COPYING.txt for license details.
 */
declare(strict_types=1);

// @codingStandardsIgnoreStart
namespace Magento\Framework\Reflection\Test\Unit;

use Laminas\Code\Reflection\ClassReflection;
use Magento\Framework\Exception\SerializationException;
use Magento\Framework\Reflection\Test\Unit\Fixture\TSample;
use Magento\Framework\Reflection\Test\Unit\Fixture\TSampleInterface;
use Magento\Framework\Reflection\Test\Unit\Fixture\UseClasses\SampleOne;
use Magento\Framework\Reflection\Test\Unit\Fixture\UseClasses\SampleOne\SampleThree;
use Magento\Framework\Reflection\Test\Unit\Fixture\UseClasses\SampleTwo;
use Magento\Framework\Reflection\Test\Unit\Fixture\UseClasses\SampleTwo\SampleFour;
use Magento\Framework\Reflection\Test\Unit\Fixture\UseSample;
use Magento\Framework\Reflection\TypeProcessor;
use PHPUnit\Framework\TestCase;

/**
 * @SuppressWarnings(PHPMD.CouplingBetweenObjects)
 */
class TypeProcessorTest extends TestCase
{
    /**
     * @var TypeProcessor
     */
    private $typeProcessor;

    /**
     * Set up helper.
     */
    protected function setUp(): void
    {
        $this->typeProcessor = new TypeProcessor();
    }

    /**
     * Test Retrieving of processed types data.
     */
    public function testGetTypesData()
    {
        $this->typeProcessor->setTypeData('typeA', ['dataA']);
        $this->typeProcessor->setTypeData('typeB', ['dataB']);
        $this->assertEquals(
            ['typeA' => ['dataA'], 'typeB' => ['dataB']],
            $this->typeProcessor->getTypesData()
        );
    }

    /**
     * Test set of processed types data.
     */
    public function testSetTypesData()
    {
        $this->typeProcessor->setTypeData('typeC', ['dataC']);
        $this->assertEquals(['typeC' => ['dataC']], $this->typeProcessor->getTypesData());
        $typeData = ['typeA' => ['dataA'], 'typeB' => ['dataB']];
        $this->typeProcessor->setTypesData($typeData);
        $this->assertEquals($typeData, $this->typeProcessor->getTypesData());
    }

<<<<<<< HEAD
    /**
     */
    public function testGetTypeDataInvalidArgumentException()
    {
        $this->expectException(\InvalidArgumentException::class);
        $this->expectExceptionMessage('The "NonExistentType" data type isn\'t declared. Verify the type and try again.');

=======
    public function testGetTypeDataInvalidArgumentException()
    {
        $this->expectException('InvalidArgumentException');
        $this->expectExceptionMessage('The "NonExistentType" data type isn\'t declared. Verify the type and try again.');
>>>>>>> 5ce65294
        $this->typeProcessor->getTypeData('NonExistentType');
    }

    /**
     * Test retrieval of data type details for the given type name.
     */
    public function testGetTypeData()
    {
        $this->typeProcessor->setTypeData('typeA', ['dataA']);
        $this->assertEquals(['dataA'], $this->typeProcessor->getTypeData('typeA'));
    }

    /**
     * Test data type details for the same type name set multiple times.
     */
    public function testSetTypeDataArrayMerge()
    {
        $this->typeProcessor->setTypeData('typeA', ['dataA1']);
        $this->typeProcessor->setTypeData('typeA', ['dataA2']);
        $this->typeProcessor->setTypeData('typeA', ['dataA3']);
        $this->typeProcessor->setTypeData('typeA', [null]);
        $this->assertEquals(
            ['dataA1', 'dataA2', 'dataA3', null],
            $this->typeProcessor->getTypeData('typeA')
        );
    }

    public function testNormalizeType()
    {
        $this->assertEquals('blah', $this->typeProcessor->normalizeType('blah'));
        $this->assertEquals('string', $this->typeProcessor->normalizeType('str'));
        $this->assertEquals('int', $this->typeProcessor->normalizeType('integer'));
        $this->assertEquals('boolean', $this->typeProcessor->normalizeType('bool'));
        $this->assertEquals('anyType', $this->typeProcessor->normalizeType('mixed'));
    }

    public function testIsTypeSimple()
    {
        $this->assertTrue($this->typeProcessor->isTypeSimple('string'));
        $this->assertTrue($this->typeProcessor->isTypeSimple('string[]'));
        $this->assertTrue($this->typeProcessor->isTypeSimple('int'));
        $this->assertTrue($this->typeProcessor->isTypeSimple('float'));
        $this->assertTrue($this->typeProcessor->isTypeSimple('double'));
        $this->assertTrue($this->typeProcessor->isTypeSimple('boolean'));
        $this->assertFalse($this->typeProcessor->isTypeSimple('blah'));
    }

    public function testIsTypeAny()
    {
        $this->assertTrue($this->typeProcessor->isTypeAny('mixed'));
        $this->assertTrue($this->typeProcessor->isTypeAny('mixed[]'));
        $this->assertFalse($this->typeProcessor->isTypeAny('int'));
        $this->assertFalse($this->typeProcessor->isTypeAny('int[]'));
    }

    public function testIsArrayType()
    {
        $this->assertFalse($this->typeProcessor->isArrayType('string'));
        $this->assertTrue($this->typeProcessor->isArrayType('string[]'));
    }

    public function testIsValidTypeDeclaration()
    {
        $this->assertTrue($this->typeProcessor->isValidTypeDeclaration('Traversable')); // Interface
        $this->assertTrue($this->typeProcessor->isValidTypeDeclaration('stdObj')); // Class
        $this->assertTrue($this->typeProcessor->isValidTypeDeclaration('array'));
        $this->assertTrue($this->typeProcessor->isValidTypeDeclaration('callable'));
        $this->assertTrue($this->typeProcessor->isValidTypeDeclaration('self'));
        $this->assertTrue($this->typeProcessor->isValidTypeDeclaration('self'));
        $this->assertFalse($this->typeProcessor->isValidTypeDeclaration('string'));
        $this->assertFalse($this->typeProcessor->isValidTypeDeclaration('string[]'));
        $this->assertFalse($this->typeProcessor->isValidTypeDeclaration('int'));
        $this->assertFalse($this->typeProcessor->isValidTypeDeclaration('float'));
        $this->assertFalse($this->typeProcessor->isValidTypeDeclaration('double'));
        $this->assertFalse($this->typeProcessor->isValidTypeDeclaration('boolean'));
        $this->assertFalse($this->typeProcessor->isValidTypeDeclaration('[]'));
        $this->assertFalse($this->typeProcessor->isValidTypeDeclaration('mixed[]'));
        $this->assertFalse($this->typeProcessor->isValidTypeDeclaration('stdObj[]'));
        $this->assertFalse($this->typeProcessor->isValidTypeDeclaration('Traversable[]'));
    }

    public function getArrayItemType()
    {
        $this->assertEquals('string', $this->typeProcessor->getArrayItemType('str[]'));
        $this->assertEquals('string', $this->typeProcessor->getArrayItemType('string[]'));
        $this->assertEquals('integer', $this->typeProcessor->getArrayItemType('int[]'));
        $this->assertEquals('boolean', $this->typeProcessor->getArrayItemType('bool[]'));
        $this->assertEquals('any', $this->typeProcessor->getArrayItemType('mixed[]'));
    }

    public function testTranslateTypeName()
    {
        $this->assertEquals(
            'TestModule1V1EntityItem',
            $this->typeProcessor->translateTypeName(\Magento\TestModule1\Service\V1\Entity\Item::class)
        );
        $this->assertEquals(
            'TestModule3V1EntityParameter[]',
            $this->typeProcessor->translateTypeName('\Magento\TestModule3\Service\V1\Entity\Parameter[]')
        );
    }

<<<<<<< HEAD
    /**
     */
    public function testTranslateTypeNameInvalidArgumentException()
    {
        $this->expectException(\InvalidArgumentException::class);
        $this->expectExceptionMessage('The "\\Magento\\TestModule3\\V1\\Parameter[]" parameter type is invalid. Verify the parameter and try again.');

=======
    public function testTranslateTypeNameInvalidArgumentException()
    {
        $this->expectException('InvalidArgumentException');
        $this->expectExceptionMessage('The "\Magento\TestModule3\V1\Parameter[]" parameter type is invalid. Verify the parameter and try again.');
>>>>>>> 5ce65294
        $this->typeProcessor->translateTypeName('\Magento\TestModule3\V1\Parameter[]');
    }

    public function testTranslateArrayTypeName()
    {
        $this->assertEquals('ArrayOfComplexType', $this->typeProcessor->translateArrayTypeName('complexType'));
    }

    public function testProcessSimpleTypeIntToString()
    {
        $value = 1;
        $type = 'string';
        $this->assertSame('1', $this->typeProcessor->processSimpleAndAnyType($value, $type));
    }

    public function testProcessSimpleTypeStringToInt()
    {
        $value = '1';
        $type = 'int';
        $this->assertSame(1, $this->typeProcessor->processSimpleAndAnyType($value, $type));
    }

    public function testProcessSimpleTypeMixed()
    {
        $value = 1;
        $type = 'mixed';
        $this->assertSame(1, $this->typeProcessor->processSimpleAndAnyType($value, $type));
    }

    public function testProcessSimpleTypeIntArrayToStringArray()
    {
        $value = [1, 2, 3, 4, 5];
        $type = 'string[]';
        $this->assertSame(['1', '2', '3', '4', '5'], $this->typeProcessor->processSimpleAndAnyType($value, $type));
    }

    public function testProcessSimpleTypeStringArrayToIntArray()
    {
        $value = ['1', '2', '3', '4', '5'];
        $type = 'int[]';
        $this->assertSame([1, 2, 3, 4, 5], $this->typeProcessor->processSimpleAndAnyType($value, $type));
    }

    /**
     * @dataProvider processSimpleTypeExceptionProvider
     */
    public function testProcessSimpleTypeException($value, $type)
    {
        $this->expectException(
            SerializationException::class,
            'Invalid type for value: "' . $value . '". Expected Type: "' . $type . '"'
        );
        $this->typeProcessor->processSimpleAndAnyType($value, $type);
    }

    /**
     * @return array
     */
    public static function processSimpleTypeExceptionProvider()
    {
        return [
            "int type, string value" => ['test', 'int'],
            "float type, string value" => ['test', 'float'],
        ];
    }

<<<<<<< HEAD
    /**
     */
    public function testProcessSimpleTypeInvalidType()
    {
        $this->expectException(\Magento\Framework\Exception\SerializationException::class);
        $this->expectExceptionMessage('The "integer" value\'s type is invalid. The "int[]" type was expected. Verify and try again.');

=======
    public function testProcessSimpleTypeInvalidType()
    {
        $this->expectException('Magento\Framework\Exception\SerializationException');
        $this->expectExceptionMessage('The "integer" value\'s type is invalid. The "int[]" type was expected. Verify and try again.');
>>>>>>> 5ce65294
        $value = 1;
        $type = 'int[]';
        $this->typeProcessor->processSimpleAndAnyType($value, $type);
    }

<<<<<<< HEAD
    /**
     */
    public function testGetParamTypeWithIncorrectAnnotation()
    {
        $this->expectException(\LogicException::class);
        $this->expectExceptionMessageMatches('/@param annotation is incorrect for the parameter "name" \\w+/');

=======
    public function testGetParamTypeWithIncorrectAnnotation()
    {
        $this->expectException('LogicException');
        $this->expectExceptionMessageRegExp('/@param annotation is incorrect for the parameter "name" \w+/');
>>>>>>> 5ce65294
        $class = new ClassReflection(DataObject::class);
        $methodReflection = $class->getMethod('setName');
        $paramsReflection = $methodReflection->getParameters();
        $this->typeProcessor->getParamType($paramsReflection[0]);
    }

    /**
     * Checks a case for different array param types.
     *
     * @param string $methodName
     * @param string $type
     * @dataProvider arrayParamTypeDataProvider
     */
    public function testGetArrayParamType(string $methodName, string $type)
    {
        $class = new ClassReflection(DataObject::class);
        $methodReflection = $class->getMethod($methodName);
        $params = $methodReflection->getParameters();
        $this->assertEquals($type, $this->typeProcessor->getParamType(array_pop($params)));
    }

    /**
     * Get list of methods with expected param types.
     *
     * @return array
     */
    public function arrayParamTypeDataProvider()
    {
        return [
            ['method name' => 'addData', 'type' => 'array[]'],
            ['method name' => 'addObjectList', 'type' => '\\' . TSampleInterface::class . '[]']
        ];
    }

    /**
     * Checks a case when method param has additional description.
     *
     * @param string $methodName
     * @param array $descriptions
     * @dataProvider methodParamsDataProvider
     */
    public function testGetParameterDescription(string $methodName, array $descriptions)
    {
        $class = new ClassReflection(DataObject::class);
        $methodReflection = $class->getMethod($methodName);
        $paramsReflection = $methodReflection->getParameters();
        foreach ($paramsReflection as $paramReflection) {
            $description = array_shift($descriptions);
            $this->assertEquals(
                $description,
                $this->typeProcessor->getParamDescription($paramReflection)
            );
        }
    }

    /**
     * Gets list of method names with params and their descriptions.
     *
     * @return array
     */
    public function methodParamsDataProvider()
    {
        return [
            ['method name' => 'setName', 'descriptions' => ['Name of the attribute']],
            ['method name' => 'setData', 'descriptions' => ['Key is used as index', null]],
        ];
    }

    public function testGetOperationName()
    {
        $this->assertEquals(
            "resNameMethodName",
            $this->typeProcessor->getOperationName("resName", "methodName")
        );
    }

    /**
     * Checks a case when method has only `@inheritdoc` annotation.
     */
    public function testGetReturnTypeWithInheritDocBlock()
    {
        $expected = [
            'type' => 'string',
            'isRequired' => true,
            'description' => null,
            'parameterCount' => 0
        ];

        $classReflection = new ClassReflection(TSample::class);
        $methodReflection = $classReflection->getMethod('getPropertyName');

        self::assertEquals($expected, $this->typeProcessor->getGetterReturnType($methodReflection));
    }

    /**
     * Checks a case when method and parent interface don't have `@return` annotation.
<<<<<<< HEAD
     *
     */
    public function testGetReturnTypeWithoutReturnTag()
    {
        $this->expectException(\InvalidArgumentException::class);
        $this->expectExceptionMessage('Method\'s return type must be specified using @return annotation. See Magento\\Framework\\Reflection\\Test\\Unit\\Fixture\\TSample::getName()');

=======
     */
    public function testGetReturnTypeWithoutReturnTag()
    {
        $this->expectException('InvalidArgumentException');
        $this->expectExceptionMessage('Method\'s return type must be specified using @return annotation. See Magento\Framework\Reflection\Test\Unit\Fixture\TSample::getName()');
>>>>>>> 5ce65294
        $classReflection = new ClassReflection(TSample::class);
        $methodReflection = $classReflection->getMethod('getName');
        $this->typeProcessor->getGetterReturnType($methodReflection);
    }

    /**
     * Checks a case when method return annotation has a null-type at first position,
     * and a valid type at second.
     */
    public function testGetReturnTypeNullAtFirstPos()
    {
        $expected = [
            'type' => 'string',
            'isRequired' => false,
            'description' => null,
            'parameterCount' => 0
        ];

        $classReflection = new ClassReflection(TSample::class);
        $methodReflection = $classReflection->getMethod('getWithNull');

        self::assertEquals($expected, $this->typeProcessor->getGetterReturnType($methodReflection));
    }

    /**
     * Simple and complex data provider
     *
     * @return array
     */
    public function simpleAndComplexDataProvider(): array
    {
        return [
            ['string', true],
            ['array', true],
            ['int', true],
            ['SomeClass', false],
            ['\\My\\Namespace\\Model\\Class', false],
            ['Some\\Other\\Class', false],
        ];
    }

    /**
     * Test simple type detection method
     *
     * @dataProvider simpleAndComplexDataProvider
     * @param string $type
     * @param bool $expectedValue
     */
    public function testIsSimpleType(string $type, bool $expectedValue)
    {
        self::assertEquals($expectedValue, $this->typeProcessor->isSimpleType($type));
    }

    /**
     * Simple and complex data provider
     *
     * @return array
     */
    public function basicClassNameProvider(): array
    {
        return [
            ['SomeClass[]', 'SomeClass'],
            ['\\My\\Namespace\\Model\\Class[]', '\\My\\Namespace\\Model\\Class'],
            ['Some\\Other\\Class[]', 'Some\\Other\\Class'],
            ['SomeClass', 'SomeClass'],
            ['\\My\\Namespace\\Model\\Class', '\\My\\Namespace\\Model\\Class'],
            ['Some\\Other\\Class', 'Some\\Other\\Class'],
        ];
    }

    /**
     * Extract basic class name
     *
     * @dataProvider basicClassNameProvider
     * @param string $type
     * @param string $expectedValue
     */
    public function testBasicClassName(string $type, string $expectedValue)
    {
        self::assertEquals($expectedValue, $this->typeProcessor->getBasicClassName($type));
    }

    /**
     * Fully qualified class names data provider
     *
     * @return array
     */
    public function isFullyQualifiedClassNamesDataProvider(): array
    {
        return [
            ['SomeClass', false],
            ['\\My\\Namespace\\Model\\Class', true],
            ['Some\\Other\\Class', false],
        ];
    }

    /**
     * Test fully qualified class name detector
     *
     * @dataProvider isFullyQualifiedClassNamesDataProvider
     * @param string $type
     * @param bool $expectedValue
     */
    public function testIsFullyQualifiedClassName(string $type, bool $expectedValue)
    {
        self::assertEquals($expectedValue, $this->typeProcessor->isFullyQualifiedClassName($type));
    }

    /**
     * Test alias mapping
     */
    public function testGetAliasMapping()
    {
        $sourceClass = new ClassReflection(UseSample::class);
        $aliasMap = $this->typeProcessor->getAliasMapping($sourceClass);

        self::assertEquals([
            'SampleOne' => SampleOne::class,
            'Sample2' => SampleTwo::class,
        ], $aliasMap);
    }

    /**
     * Resolve fully qualified class names data provider
     *
     * @return array
     */
    public function resolveFullyQualifiedClassNamesDataProvider(): array
    {
        return [
            [UseSample::class, 'string', 'string'],
            [UseSample::class, 'string[]', 'string[]'],

            [UseSample::class, 'SampleOne', '\\' . SampleOne::class],
            [UseSample::class, 'Sample2', '\\' . SampleTwo::class],
            [
                UseSample::class,
                '\\Magento\\Framework\\Reflection\\Test\\Unit\\Fixture\\UseClasses\\SampleOne',
                '\\' . SampleOne::class
            ],
            [
                UseSample::class,
                '\\Magento\\Framework\\Reflection\\Test\\Unit\\Fixture\\UseClasses\\SampleTwo',
                '\\' . SampleTwo::class
            ],
            [UseSample::class, 'UseClasses\\SampleOne', '\\' . SampleOne::class],
            [UseSample::class, 'UseClasses\\SampleTwo', '\\' . SampleTwo::class],

            [UseSample::class, 'SampleOne[]', '\\' . SampleOne::class . '[]'],
            [UseSample::class, 'Sample2[]', '\\' . SampleTwo::class . '[]'],
            [
                UseSample::class,
                '\\Magento\\Framework\\Reflection\\Test\\Unit\\Fixture\\UseClasses\\SampleOne[]',
                '\\' . SampleOne::class . '[]'
            ],
            [
                UseSample::class,
                '\\Magento\\Framework\\Reflection\\Test\\Unit\\Fixture\\UseClasses\\SampleTwo[]',
                '\\' . SampleTwo::class . '[]'
            ],
            [UseSample::class, 'UseClasses\\SampleOne[]', '\\' . SampleOne::class . '[]'],
            [UseSample::class, 'UseClasses\\SampleTwo[]', '\\' . SampleTwo::class . '[]'],

            [UseSample::class, 'SampleOne\SampleThree', '\\' . SampleThree::class],
            [UseSample::class, 'SampleOne\SampleThree[]', '\\' . SampleThree::class . '[]'],

            [UseSample::class, 'Sample2\SampleFour', '\\' . SampleFour::class],
            [UseSample::class, 'Sample2\SampleFour[]', '\\' . SampleFour::class . '[]'],

            [UseSample::class, 'Sample2\NotExisting', 'Sample2\NotExisting'],
            [UseSample::class, 'Sample2\NotExisting[]', 'Sample2\NotExisting[]'],

            [
                UseSample::class,
                '\\Magento\\Framework\\Reflection\\Test\\Unit\\Fixture\\UseClasses\\NotExisting',
                '\\Magento\\Framework\\Reflection\\Test\\Unit\\Fixture\\UseClasses\\NotExisting'
            ],
            [
                UseSample::class,
                '\\Magento\\Framework\\Reflection\\Test\\Unit\\Fixture\\UseClasses\\NotExisting[]',
                '\\Magento\\Framework\\Reflection\\Test\\Unit\\Fixture\\UseClasses\\NotExisting[]'
            ],
        ];
    }

    /**
     * Resolve fully qualified class names
     *
     * @dataProvider resolveFullyQualifiedClassNamesDataProvider
     * @param string $className
     * @param string $type
     * @param string $expectedValue
     * @throws \ReflectionException
     */
    public function testResolveFullyQualifiedClassNames(string $className, string $type, string $expectedValue)
    {
        $sourceClass = new ClassReflection($className);
        $fullyQualified = $this->typeProcessor->resolveFullyQualifiedClassName($sourceClass, $type);

        self::assertEquals($expectedValue, $fullyQualified);
    }
}<|MERGE_RESOLUTION|>--- conflicted
+++ resolved
@@ -63,20 +63,10 @@
         $this->assertEquals($typeData, $this->typeProcessor->getTypesData());
     }
 
-<<<<<<< HEAD
-    /**
-     */
-    public function testGetTypeDataInvalidArgumentException()
-    {
-        $this->expectException(\InvalidArgumentException::class);
-        $this->expectExceptionMessage('The "NonExistentType" data type isn\'t declared. Verify the type and try again.');
-
-=======
     public function testGetTypeDataInvalidArgumentException()
     {
         $this->expectException('InvalidArgumentException');
         $this->expectExceptionMessage('The "NonExistentType" data type isn\'t declared. Verify the type and try again.');
->>>>>>> 5ce65294
         $this->typeProcessor->getTypeData('NonExistentType');
     }
 
@@ -179,20 +169,10 @@
         );
     }
 
-<<<<<<< HEAD
-    /**
-     */
-    public function testTranslateTypeNameInvalidArgumentException()
-    {
-        $this->expectException(\InvalidArgumentException::class);
-        $this->expectExceptionMessage('The "\\Magento\\TestModule3\\V1\\Parameter[]" parameter type is invalid. Verify the parameter and try again.');
-
-=======
     public function testTranslateTypeNameInvalidArgumentException()
     {
         $this->expectException('InvalidArgumentException');
         $this->expectExceptionMessage('The "\Magento\TestModule3\V1\Parameter[]" parameter type is invalid. Verify the parameter and try again.');
->>>>>>> 5ce65294
         $this->typeProcessor->translateTypeName('\Magento\TestModule3\V1\Parameter[]');
     }
 
@@ -259,39 +239,19 @@
         ];
     }
 
-<<<<<<< HEAD
-    /**
-     */
-    public function testProcessSimpleTypeInvalidType()
-    {
-        $this->expectException(\Magento\Framework\Exception\SerializationException::class);
-        $this->expectExceptionMessage('The "integer" value\'s type is invalid. The "int[]" type was expected. Verify and try again.');
-
-=======
     public function testProcessSimpleTypeInvalidType()
     {
         $this->expectException('Magento\Framework\Exception\SerializationException');
         $this->expectExceptionMessage('The "integer" value\'s type is invalid. The "int[]" type was expected. Verify and try again.');
->>>>>>> 5ce65294
         $value = 1;
         $type = 'int[]';
         $this->typeProcessor->processSimpleAndAnyType($value, $type);
     }
 
-<<<<<<< HEAD
-    /**
-     */
-    public function testGetParamTypeWithIncorrectAnnotation()
-    {
-        $this->expectException(\LogicException::class);
-        $this->expectExceptionMessageMatches('/@param annotation is incorrect for the parameter "name" \\w+/');
-
-=======
     public function testGetParamTypeWithIncorrectAnnotation()
     {
         $this->expectException('LogicException');
         $this->expectExceptionMessageRegExp('/@param annotation is incorrect for the parameter "name" \w+/');
->>>>>>> 5ce65294
         $class = new ClassReflection(DataObject::class);
         $methodReflection = $class->getMethod('setName');
         $paramsReflection = $methodReflection->getParameters();
@@ -388,21 +348,11 @@
 
     /**
      * Checks a case when method and parent interface don't have `@return` annotation.
-<<<<<<< HEAD
-     *
-     */
-    public function testGetReturnTypeWithoutReturnTag()
-    {
-        $this->expectException(\InvalidArgumentException::class);
-        $this->expectExceptionMessage('Method\'s return type must be specified using @return annotation. See Magento\\Framework\\Reflection\\Test\\Unit\\Fixture\\TSample::getName()');
-
-=======
      */
     public function testGetReturnTypeWithoutReturnTag()
     {
         $this->expectException('InvalidArgumentException');
         $this->expectExceptionMessage('Method\'s return type must be specified using @return annotation. See Magento\Framework\Reflection\Test\Unit\Fixture\TSample::getName()');
->>>>>>> 5ce65294
         $classReflection = new ClassReflection(TSample::class);
         $methodReflection = $classReflection->getMethod('getName');
         $this->typeProcessor->getGetterReturnType($methodReflection);
