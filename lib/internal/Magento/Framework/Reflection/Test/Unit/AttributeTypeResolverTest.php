--- conflicted
+++ resolved
@@ -23,20 +23,12 @@
     protected $model;
 
     /**
-<<<<<<< HEAD
-     * @var \Magento\Framework\Reflection\TypeProcessor|\PHPUnit\Framework\MockObject\MockObject
-=======
      * @var TypeProcessor|MockObject
->>>>>>> 5ce65294
      */
     protected $typeProcessor;
 
     /**
-<<<<<<< HEAD
-     * @var \Magento\Framework\Api\ExtensionAttribute\Config|\PHPUnit\Framework\MockObject\MockObject
-=======
      * @var Config|MockObject
->>>>>>> 5ce65294
      */
     protected $configMock;
 
@@ -50,20 +42,10 @@
         $this->model = new AttributeTypeResolver($this->typeProcessor, $this->configMock);
     }
 
-<<<<<<< HEAD
-    /**
-     */
-    public function testResolveObjectTypeWithNonObjectValue()
-    {
-        $this->expectException(\InvalidArgumentException::class);
-        $this->expectExceptionMessage('Provided value is not object type');
-
-=======
     public function testResolveObjectTypeWithNonObjectValue()
     {
         $this->expectException('InvalidArgumentException');
         $this->expectExceptionMessage('Provided value is not object type');
->>>>>>> 5ce65294
         $code = 'some_code';
         $value = 'string';
         $context = 'Some\Class';
@@ -105,18 +87,9 @@
         );
     }
 
-<<<<<<< HEAD
-    /**
-     */
-    public function testResolveObjectTypeWithConfiguredAttributeAndNonExistedClass()
-    {
-        $this->expectException(\LogicException::class);
-
-=======
     public function testResolveObjectTypeWithConfiguredAttributeAndNonExistedClass()
     {
         $this->expectException('LogicException');
->>>>>>> 5ce65294
         $code = 'some_code';
         $value = new \stdClass();
         $context = '\Some\Class';
