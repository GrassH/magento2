--- conflicted
+++ resolved
@@ -6,11 +6,7 @@
 
 namespace Magento\Framework\Reflection\Test\Unit;
 
-<<<<<<< HEAD
-use Magento\Framework\Json\JsonInterface;
-=======
 use Magento\Framework\Serialize\SerializerInterface;
->>>>>>> 8578eeca
 use Magento\Framework\Reflection\MethodsMap;
 use Magento\Framework\Reflection\TypeProcessor;
 
@@ -24,13 +20,8 @@
      */
     private $object;
 
-<<<<<<< HEAD
-    /** @var JsonInterface|\PHPUnit_Framework_MockObject_MockObject */
-    private $jsonMock;
-=======
     /** @var SerializerInterface|\PHPUnit_Framework_MockObject_MockObject */
     private $serializerMock;
->>>>>>> 8578eeca
 
     /**
      * Set up helper.
@@ -60,19 +51,11 @@
                 'fieldNamer' => $fieldNamerMock,
             ]
         );
-<<<<<<< HEAD
-        $this->jsonMock = $this->getMock(JsonInterface::class);
-        $objectManager->setBackwardCompatibleProperty(
-            $this->object,
-            'json',
-            $this->jsonMock
-=======
         $this->serializerMock = $this->getMock(SerializerInterface::class);
         $objectManager->setBackwardCompatibleProperty(
             $this->object,
             'serializer',
             $this->serializerMock
->>>>>>> 8578eeca
         );
     }
 
@@ -103,13 +86,8 @@
 
     public function testGetMethodsMap()
     {
-<<<<<<< HEAD
-        $this->jsonMock->expects($this->once())
-            ->method('encode')
-=======
         $this->serializerMock->expects($this->once())
             ->method('serialize')
->>>>>>> 8578eeca
             ->willReturnCallback(function ($data) {
                 return json_encode($data);
             });
