<?php
/**
 * Copyright © Magento, Inc. All rights reserved.
 * See COPYING.txt for license details.
 */
declare(strict_types=1);


namespace Magento\Framework\Reflection\Test\Unit;

use Magento\Framework\Api\AttributeTypeResolverInterface;
use Magento\Framework\Cache\FrontendInterface;
use Magento\Framework\Reflection\FieldNamer;
use Magento\Framework\Reflection\MethodsMap;
use Magento\Framework\Reflection\TypeCaster;
use Magento\Framework\Reflection\TypeProcessor;
use Magento\Framework\Serialize\SerializerInterface;
use Magento\Framework\TestFramework\Unit\Helper\ObjectManager;
use PHPUnit\Framework\MockObject\MockObject;
use PHPUnit\Framework\TestCase;

class MethodsMapTest extends TestCase
{
    /**
     * @var MethodsMap
     */
    private $object;

<<<<<<< HEAD
    /** @var SerializerInterface|\PHPUnit\Framework\MockObject\MockObject */
=======
    /** @var SerializerInterface|MockObject */
>>>>>>> 5ce65294
    private $serializerMock;

    /**
     * Set up helper.
     */
    protected function setUp(): void
    {
        $objectManager = new ObjectManager($this);

        $cacheMock = $this->getMockBuilder(FrontendInterface::class)
            ->getMockForAbstractClass();
        $cacheMock->expects($this->any())
            ->method('save');
        $cacheMock->expects($this->any())
            ->method('load')
            ->willReturn(null);

        $attributeTypeResolverMock = $this->getMockBuilder(AttributeTypeResolverInterface::class)
            ->getMockForAbstractClass();
        $fieldNamerMock = $this->getMockBuilder(FieldNamer::class)
            ->getMockForAbstractClass();
        $this->object = $objectManager->getObject(
            MethodsMap::class,
            [
                'cache' => $cacheMock,
                'typeProcessor' => new TypeProcessor(),
                'typeResolver' => $attributeTypeResolverMock,
                'fieldNamer' => $fieldNamerMock,
            ]
        );
        $this->serializerMock = $this->getMockForAbstractClass(SerializerInterface::class);
        $objectManager->setBackwardCompatibleProperty(
            $this->object,
            'serializer',
            $this->serializerMock
        );
    }

    public function testGetMethodReturnType()
    {
        $this->assertEquals(
            'string',
            $this->object->getMethodReturnType(
                FieldNamer::class,
                'getFieldNameForMethodName'
            )
        );
        $this->assertEquals(
            'mixed',
            $this->object->getMethodReturnType(
                TypeCaster::class,
                'castValueToType'
            )
        );
        $this->assertEquals(
            'array',
            $this->object->getMethodReturnType(
                MethodsMap::class,
                'getMethodsMap'
            )
        );
    }

    public function testGetMethodsMap()
    {
        $data = [
            'getMethodReturnType' => [
                'type' => 'string',
                'isRequired' => true,
                'description' => null,
                'parameterCount' => 2,
            ],
            'getMethodsMap' => [
                'type' => 'array',
                'isRequired' => true,
                'description' => "<pre> Service methods' reflection data stored in cache as 'methodName' => "
                    . "'returnType' ex. [ 'create' => '\Magento\Customer\Api\Data\Customer', 'validatePassword' "
                    . "=> 'boolean' ] </pre>",
                'parameterCount' => 1,
            ],
            'getMethodParams' => [
                'type' => 'array',
                'isRequired' => true,
                'description' => null,
                'parameterCount' => 2
            ],
            'isMethodValidForDataField' => [
                'type' => 'bool',
                'isRequired' => true,
                'description' => null,
                'parameterCount' => 2,
            ],
            'isMethodReturnValueRequired' => [
                'type' => 'bool',
                'isRequired' => true,
                'description' => null,
                'parameterCount' => 2,
            ],
        ];
        $this->serializerMock->expects($this->once())
            ->method('serialize')
            ->with($data);
        $methodsMap = $this->object->getMethodsMap(MethodsMap::class);
        $this->assertEquals(
            $data,
            $methodsMap
        );
    }

    /**
     * @param string $type
     * @param string $methodName
     * @param bool $expectedResult
     * @dataProvider isMethodValidForDataFieldProvider
     */
    public function testIsMethodValidForDataField($type, $methodName, $expectedResult)
    {
        $this->assertEquals($this->object->isMethodValidForDataField($type, $methodName), $expectedResult);
    }

    /**
     * @return array
     */
    public function isMethodValidForDataFieldProvider()
    {
        return [
            'MethodsMap#isMethodValidForDataField' => [MethodsMap::class,
                'isMethodValidForDataField',
                false,
            ],
            'DataObject#getAttrName' => [DataObject::class,
                'getAttrName',
                true,
            ],
            'DataObject#isActive' => [DataObject::class,
                'isActive',
                true,
            ],
        ];
    }

    /**
     * @param string $type
     * @param string $methodName
     * @param bool $expectedResult
     * @dataProvider isMethodReturnValueRequiredProvider
     */
    public function testIsMethodReturnValueRequired($type, $methodName, $expectedResult)
    {
        $this->assertEquals($this->object->isMethodValidForDataField($type, $methodName), $expectedResult);
    }

    /**
     * @return array
     */
    public function isMethodReturnValueRequiredProvider()
    {
        return [
            'DataObject#getAttrName' => [DataObject::class,
                'getAttrName',
                true,
            ],
            'DataObject#isActive' => [DataObject::class,
                'isActive',
                true,
            ],
            'FieldNamer#getFieldNameForMethodName' => [FieldNamer::class,
                'getFieldNameForMethodName',
                false,
            ],
        ];
    }
}<|MERGE_RESOLUTION|>--- conflicted
+++ resolved
@@ -26,11 +26,7 @@
      */
     private $object;
 
-<<<<<<< HEAD
-    /** @var SerializerInterface|\PHPUnit\Framework\MockObject\MockObject */
-=======
     /** @var SerializerInterface|MockObject */
->>>>>>> 5ce65294
     private $serializerMock;
 
     /**
@@ -46,7 +42,7 @@
             ->method('save');
         $cacheMock->expects($this->any())
             ->method('load')
-            ->willReturn(null);
+            ->will($this->returnValue(null));
 
         $attributeTypeResolverMock = $this->getMockBuilder(AttributeTypeResolverInterface::class)
             ->getMockForAbstractClass();
@@ -61,7 +57,7 @@
                 'fieldNamer' => $fieldNamerMock,
             ]
         );
-        $this->serializerMock = $this->getMockForAbstractClass(SerializerInterface::class);
+        $this->serializerMock = $this->createMock(SerializerInterface::class);
         $objectManager->setBackwardCompatibleProperty(
             $this->object,
             'serializer',
