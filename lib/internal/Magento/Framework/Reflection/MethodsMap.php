<?php
/**
 * Copyright © 2016 Magento. All rights reserved.
 * See COPYING.txt for license details.
 */

namespace Magento\Framework\Reflection;

<<<<<<< HEAD
use Magento\Framework\Json\JsonInterface;
=======
use Magento\Framework\Serialize\SerializerInterface;
>>>>>>> 8578eeca
use Zend\Code\Reflection\ClassReflection;
use Zend\Code\Reflection\MethodReflection;
use Zend\Code\Reflection\ParameterReflection;
use Magento\Framework\App\Cache\Type\Reflection as ReflectionCache;

/**
 * Gathers method metadata information.
 */
class MethodsMap
{
    const SERVICE_METHOD_PARAMS_CACHE_PREFIX = 'service_method_params_';
    const SERVICE_INTERFACE_METHODS_CACHE_PREFIX = 'serviceInterfaceMethodsMap';
    const BASE_MODEL_CLASS = \Magento\Framework\Model\AbstractExtensibleModel::class;

    const METHOD_META_NAME = 'name';
    const METHOD_META_TYPE = 'type';
    const METHOD_META_HAS_DEFAULT_VALUE = 'isDefaultValueAvailable';
    const METHOD_META_DEFAULT_VALUE = 'defaultValue';

    /**
     * @var \Magento\Framework\Cache\FrontendInterface
     */
    private $cache;

    /**
     * @var TypeProcessor
     */
    private $typeProcessor;

    /**
     * @var array
     */
    private $serviceInterfaceMethodsMap = [];

    /**
     * @var FieldNamer
     */
    private $fieldNamer;

    /**
<<<<<<< HEAD
     * @var JsonInterface
     */
    private $json;
=======
     * @var \Magento\Framework\Serialize\SerializerInterface
     */
    private $serializer;
>>>>>>> 8578eeca

    /**
     * @param \Magento\Framework\Cache\FrontendInterface $cache
     * @param TypeProcessor $typeProcessor
     * @param \Magento\Framework\Api\AttributeTypeResolverInterface $typeResolver
     * @param FieldNamer $fieldNamer
     */
    public function __construct(
        \Magento\Framework\Cache\FrontendInterface $cache,
        TypeProcessor $typeProcessor,
        \Magento\Framework\Api\AttributeTypeResolverInterface $typeResolver,
        FieldNamer $fieldNamer
    ) {
        $this->cache = $cache;
        $this->typeProcessor = $typeProcessor;
        $this->attributeTypeResolver = $typeResolver;
        $this->fieldNamer = $fieldNamer;
    }

    /**
     * Get return type by type name and method name.
     *
     * @param string $typeName
     * @param string $methodName
     * @return string
     */
    public function getMethodReturnType($typeName, $methodName)
    {
        return $this->getMethodsMap($typeName)[$methodName]['type'];
    }

    /**
     * Return service interface or Data interface methods loaded from cache
     *
     * @param string $interfaceName
     * @return array
     * <pre>
     * Service methods' reflection data stored in cache as 'methodName' => 'returnType'
     * ex.
     * [
     *  'create' => '\Magento\Customer\Api\Data\Customer',
     *  'validatePassword' => 'boolean'
     * ]
     * </pre>
     */
    public function getMethodsMap($interfaceName)
    {
        $key = self::SERVICE_INTERFACE_METHODS_CACHE_PREFIX . "-" . md5($interfaceName);
        if (!isset($this->serviceInterfaceMethodsMap[$key])) {
            $methodMap = $this->cache->load($key);
            if ($methodMap) {
<<<<<<< HEAD
                $this->serviceInterfaceMethodsMap[$key] = $this->getJson()->decode($methodMap);
            } else {
                $methodMap = $this->getMethodMapViaReflection($interfaceName);
                $this->serviceInterfaceMethodsMap[$key] = $methodMap;
                $this->cache->save($this->getJson()->encode($this->serviceInterfaceMethodsMap[$key]), $key);
=======
                $this->serviceInterfaceMethodsMap[$key] = $this->getSerializer()->unserialize($methodMap);
            } else {
                $methodMap = $this->getMethodMapViaReflection($interfaceName);
                $this->serviceInterfaceMethodsMap[$key] = $methodMap;
                $this->cache->save($this->getSerializer()->serialize($this->serviceInterfaceMethodsMap[$key]), $key);
>>>>>>> 8578eeca
            }
        }
        return $this->serviceInterfaceMethodsMap[$key];
    }

    /**
     * Retrieve requested service method params metadata.
     *
     * @param string $serviceClassName
     * @param string $serviceMethodName
     * @return array
     */
    public function getMethodParams($serviceClassName, $serviceMethodName)
    {
        $cacheId = self::SERVICE_METHOD_PARAMS_CACHE_PREFIX . hash('md5', $serviceClassName . $serviceMethodName);
        $params = $this->cache->load($cacheId);
        if ($params !== false) {
<<<<<<< HEAD
            return $this->getJson()->decode($params);
=======
            return $this->getSerializer()->unserialize($params);
>>>>>>> 8578eeca
        }
        $serviceClass = new ClassReflection($serviceClassName);
        /** @var MethodReflection $serviceMethod */
        $serviceMethod = $serviceClass->getMethod($serviceMethodName);
        $params = [];
        /** @var ParameterReflection $paramReflection */
        foreach ($serviceMethod->getParameters() as $paramReflection) {
            $isDefaultValueAvailable = $paramReflection->isDefaultValueAvailable();
            $params[] = [
                self::METHOD_META_NAME => $paramReflection->getName(),
                self::METHOD_META_TYPE => $this->typeProcessor->getParamType($paramReflection),
                self::METHOD_META_HAS_DEFAULT_VALUE => $isDefaultValueAvailable,
                self::METHOD_META_DEFAULT_VALUE => $isDefaultValueAvailable ? $paramReflection->getDefaultValue() : null
            ];
        }
<<<<<<< HEAD
        $this->cache->save($this->getJson()->encode($params), $cacheId, [ReflectionCache::CACHE_TAG]);
=======
        $this->cache->save($this->getSerializer()->serialize($params), $cacheId, [ReflectionCache::CACHE_TAG]);
>>>>>>> 8578eeca
        return $params;
    }

    /**
     * Use reflection to load the method information
     *
     * @param string $interfaceName
     * @return array
     */
    private function getMethodMapViaReflection($interfaceName)
    {
        $methodMap = [];
        $class = new ClassReflection($interfaceName);
        $baseClassMethods = false;
        foreach ($class->getMethods(\ReflectionMethod::IS_PUBLIC) as $method) {
            // Include all the methods of classes inheriting from AbstractExtensibleObject.
            // Ignore all the methods of AbstractExtensibleModel's parent classes
            if ($method->class === self::BASE_MODEL_CLASS) {
                $baseClassMethods = true;
            } elseif ($baseClassMethods) {
                // ReflectionClass::getMethods() sorts the methods by class (lowest in inheritance tree first)
                // then by the order they are defined in the class definition
                break;
            }

            if ($this->isSuitableMethod($method)) {
                $methodMap[$method->getName()] = $this->typeProcessor->getGetterReturnType($method);
            }
        }
        return $methodMap;
    }

    /**
     * Determines if the method is suitable to be used by the processor.
     *
     * @param \ReflectionMethod $method
     * @return bool
     */
    private function isSuitableMethod($method)
    {
        $isSuitableMethodType = !($method->isConstructor() || $method->isFinal()
            || $method->isStatic() || $method->isDestructor());

        $isExcludedMagicMethod = strpos($method->getName(), '__') === 0;
        return $isSuitableMethodType && !$isExcludedMagicMethod;
    }

    /**
     * Determines if the given method's on the given type is suitable for an output data array.
     *
     * @param string $type
     * @param string $methodName
     * @return bool
     */
    public function isMethodValidForDataField($type, $methodName)
    {
        $methods = $this->getMethodsMap($type);
        if (isset($methods[$methodName])) {
            $methodMetadata = $methods[$methodName];
            // any method with parameter(s) gets ignored because we do not know the type and value of
            // the parameter(s), so we are not able to process
            if ($methodMetadata['parameterCount'] > 0) {
                return false;
            }

            return $this->fieldNamer->getFieldNameForMethodName($methodName) !== null;
        }

        return false;
    }

    /**
     * If the method has only non-null return types
     *
     * @param string $type
     * @param string $methodName
     * @return bool
     */
    public function isMethodReturnValueRequired($type, $methodName)
    {
        $methods = $this->getMethodsMap($type);
        return $methods[$methodName]['isRequired'];
    }

    /**
<<<<<<< HEAD
     * Get json encoder/decoder
     *
     * @return JsonInterface
     * @deprecated
     */
    private function getJson()
    {
        if ($this->json === null) {
            $this->json = \Magento\Framework\App\ObjectManager::getInstance()
                ->get(JsonInterface::class);
        }
        return $this->json;
=======
     * Get serializer
     *
     * @return \Magento\Framework\Serialize\SerializerInterface
     * @deprecated
     */
    private function getSerializer()
    {
        if ($this->serializer === null) {
            $this->serializer = \Magento\Framework\App\ObjectManager::getInstance()
                ->get(SerializerInterface::class);
        }
        return $this->serializer;
>>>>>>> 8578eeca
    }
}<|MERGE_RESOLUTION|>--- conflicted
+++ resolved
@@ -6,11 +6,7 @@
 
 namespace Magento\Framework\Reflection;
 
-<<<<<<< HEAD
-use Magento\Framework\Json\JsonInterface;
-=======
 use Magento\Framework\Serialize\SerializerInterface;
->>>>>>> 8578eeca
 use Zend\Code\Reflection\ClassReflection;
 use Zend\Code\Reflection\MethodReflection;
 use Zend\Code\Reflection\ParameterReflection;
@@ -51,15 +47,9 @@
     private $fieldNamer;
 
     /**
-<<<<<<< HEAD
-     * @var JsonInterface
-     */
-    private $json;
-=======
      * @var \Magento\Framework\Serialize\SerializerInterface
      */
     private $serializer;
->>>>>>> 8578eeca
 
     /**
      * @param \Magento\Framework\Cache\FrontendInterface $cache
@@ -111,19 +101,11 @@
         if (!isset($this->serviceInterfaceMethodsMap[$key])) {
             $methodMap = $this->cache->load($key);
             if ($methodMap) {
-<<<<<<< HEAD
-                $this->serviceInterfaceMethodsMap[$key] = $this->getJson()->decode($methodMap);
-            } else {
-                $methodMap = $this->getMethodMapViaReflection($interfaceName);
-                $this->serviceInterfaceMethodsMap[$key] = $methodMap;
-                $this->cache->save($this->getJson()->encode($this->serviceInterfaceMethodsMap[$key]), $key);
-=======
                 $this->serviceInterfaceMethodsMap[$key] = $this->getSerializer()->unserialize($methodMap);
             } else {
                 $methodMap = $this->getMethodMapViaReflection($interfaceName);
                 $this->serviceInterfaceMethodsMap[$key] = $methodMap;
                 $this->cache->save($this->getSerializer()->serialize($this->serviceInterfaceMethodsMap[$key]), $key);
->>>>>>> 8578eeca
             }
         }
         return $this->serviceInterfaceMethodsMap[$key];
@@ -141,11 +123,7 @@
         $cacheId = self::SERVICE_METHOD_PARAMS_CACHE_PREFIX . hash('md5', $serviceClassName . $serviceMethodName);
         $params = $this->cache->load($cacheId);
         if ($params !== false) {
-<<<<<<< HEAD
-            return $this->getJson()->decode($params);
-=======
             return $this->getSerializer()->unserialize($params);
->>>>>>> 8578eeca
         }
         $serviceClass = new ClassReflection($serviceClassName);
         /** @var MethodReflection $serviceMethod */
@@ -161,11 +139,7 @@
                 self::METHOD_META_DEFAULT_VALUE => $isDefaultValueAvailable ? $paramReflection->getDefaultValue() : null
             ];
         }
-<<<<<<< HEAD
-        $this->cache->save($this->getJson()->encode($params), $cacheId, [ReflectionCache::CACHE_TAG]);
-=======
         $this->cache->save($this->getSerializer()->serialize($params), $cacheId, [ReflectionCache::CACHE_TAG]);
->>>>>>> 8578eeca
         return $params;
     }
 
@@ -251,20 +225,6 @@
     }
 
     /**
-<<<<<<< HEAD
-     * Get json encoder/decoder
-     *
-     * @return JsonInterface
-     * @deprecated
-     */
-    private function getJson()
-    {
-        if ($this->json === null) {
-            $this->json = \Magento\Framework\App\ObjectManager::getInstance()
-                ->get(JsonInterface::class);
-        }
-        return $this->json;
-=======
      * Get serializer
      *
      * @return \Magento\Framework\Serialize\SerializerInterface
@@ -277,6 +237,5 @@
                 ->get(SerializerInterface::class);
         }
         return $this->serializer;
->>>>>>> 8578eeca
     }
 }