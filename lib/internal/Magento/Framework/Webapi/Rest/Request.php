<?php
/**
 * Copyright © Magento, Inc. All rights reserved.
 * See COPYING.txt for license details.
 */

namespace Magento\Framework\Webapi\Rest;

use Magento\Framework\Api\SimpleDataObjectConverter;
use Magento\Framework\Phrase;

/**
<<<<<<< HEAD
 * REST API request.
 *
 * @SuppressWarnings(PHPMD.CookieAndSessionMisuse)
=======
 * Class Request
 *
 * @api
>>>>>>> 76ca8220
 */
class Request extends \Magento\Framework\Webapi\Request
{
    /**#@+
     * HTTP methods supported by REST.
     */
    public const HTTP_METHOD_GET = 'GET';
    public const HTTP_METHOD_DELETE = 'DELETE';
    public const HTTP_METHOD_PUT = 'PUT';
    public const HTTP_METHOD_POST = 'POST';
    /**#@-*/

    /**
     * Character set which must be used in request.
     */
    public const REQUEST_CHARSET = 'utf-8';

    public const DEFAULT_ACCEPT = '*/*';

    /**
     * @var string
     */
    protected $_serviceName;

    /**
     * @var string
     */
    protected $_serviceType;

    /**
     * @var \Magento\Framework\Webapi\Rest\Request\DeserializerInterface
     */
    protected $_deserializer;

    /**
     * @var array
     */
    protected $_bodyParams;

    /**
     * @var \Magento\Framework\Webapi\Rest\Request\DeserializerFactory
     */
    protected $_deserializerFactory;

    /**
     * Initialize dependencies
     *
     * @param \Magento\Framework\Stdlib\Cookie\CookieReaderInterface $cookieReader
     * @param \Magento\Framework\Stdlib\StringUtils $converter
     * @param \Magento\Framework\App\AreaList $areaList
     * @param \Magento\Framework\Config\ScopeInterface $configScope
     * @param \Magento\Framework\Webapi\Rest\Request\DeserializerFactory $deserializerFactory
     * @param null|string $uri
     */
    public function __construct(
        \Magento\Framework\Stdlib\Cookie\CookieReaderInterface $cookieReader,
        \Magento\Framework\Stdlib\StringUtils $converter,
        \Magento\Framework\App\AreaList $areaList,
        \Magento\Framework\Config\ScopeInterface $configScope,
        \Magento\Framework\Webapi\Rest\Request\DeserializerFactory $deserializerFactory,
        $uri = null
    ) {
        parent::__construct($cookieReader, $converter, $areaList, $configScope, $uri);
        $this->_deserializerFactory = $deserializerFactory;
    }

    /**
     * Get request deserializer.
     *
     * @return \Magento\Framework\Webapi\Rest\Request\DeserializerInterface
     */
    protected function _getDeserializer()
    {
        if (null === $this->_deserializer) {
            $this->_deserializer = $this->_deserializerFactory->get($this->getContentType());
        }
        return $this->_deserializer;
    }

    /**
     * Retrieve accept types understandable by requester in a form of array sorted by quality in descending order.
     *
     * @return string[]
     */
    public function getAcceptTypes()
    {
        $qualityToTypes = [];
        $orderedTypes = [];

        foreach (preg_split('/,\s*/', $this->getHeader('Accept')) as $definition) {
            $typeWithQ = explode(';', $definition);
            $mimeType = trim(array_shift($typeWithQ));

            // check MIME type validity
            if (!preg_match('~^([0-9a-z*+\-]+)(?:/([0-9a-z*+\-\.]+))?$~i', $mimeType)) {
                continue;
            }
            $quality = '1.0';
            // default value for quality

            if ($typeWithQ) {
                $qAndValue = explode('=', $typeWithQ[0]);

                if (2 == count($qAndValue)) {
                    $quality = $qAndValue[1];
                }
            }
            $qualityToTypes[$quality][$mimeType] = true;
        }
        krsort($qualityToTypes);

        foreach ($qualityToTypes as $typeList) {
            $orderedTypes += $typeList;
        }
        return empty($orderedTypes) ? [self::DEFAULT_ACCEPT] : array_keys($orderedTypes);
    }

    /**
     * Fetch data from HTTP Request body.
     *
     * @return array
     */
    public function getBodyParams()
    {
        if (null == $this->_bodyParams) {
            $this->_bodyParams = [];
            //avoid JSON decoding with empty string
            if ($this->getContent()) {
                $this->_bodyParams = (array)$this->_getDeserializer()->deserialize((string)$this->getContent());
            }
        }
        return $this->_bodyParams;
    }

    /**
     * Get Content-Type of request.
     *
     * @return string
     * @throws \Magento\Framework\Exception\InputException
     */
    public function getContentType()
    {
        $headerValue = $this->getHeader('Content-Type');

        if (!$headerValue) {
            throw new \Magento\Framework\Exception\InputException(new Phrase('Content-Type header is empty.'));
        }
        if (!preg_match('~^([a-z\d/\-+.]+)(?:; *charset=(.+))?$~Ui', $headerValue, $matches)) {
            throw new \Magento\Framework\Exception\InputException(new Phrase('Content-Type header is invalid.'));
        }
        // request encoding check if it is specified in header
        if (isset($matches[2]) && self::REQUEST_CHARSET != strtolower($matches[2])) {
            throw new \Magento\Framework\Exception\InputException(new Phrase('UTF-8 is the only supported charset.'));
        }

        return $matches[1];
    }

    /**
     * Retrieve current HTTP method.
     *
     * @return string
     * @throws \Magento\Framework\Exception\InputException
     */
    public function getHttpMethod()
    {
        if (!$this->isGet() && !$this->isPost() && !$this->isPut() && !$this->isDelete()) {
            throw new \Magento\Framework\Exception\InputException(new Phrase('Request method is invalid.'));
        }
        return $this->getMethod();
    }

    /**
     * Fetch and return parameter data from the request.
     *
     * @return array
     */
    public function getRequestData()
    {
        $requestBodyParams = [];
        $params = $this->getParams();

        $httpMethod = $this->getMethod();
        if ($httpMethod == self::HTTP_METHOD_POST ||
            $httpMethod == self::HTTP_METHOD_PUT
        ) {
            $requestBodyParams = $this->getBodyParams();
        }

        return array_merge($requestBodyParams, $params);
    }

    /**
     * Override request body property value with matching url path parameter value
     *
     * This method assumes that webapi.xml url defines the substitution parameter as camelCase to the actual
     * snake case key described as part of the api contract. example: /:parentId/nestedResource/:entityId.
     * Here :entityId value will be used for overriding 'entity_id' property in the body.
     * Since Webapi framework allows both camelCase and snakeCase, either of them will be substituted for now.
     * If the request body is missing url path parameter as property, it will be added to the body.
     * This method works only requests with scalar properties at top level or properties of single object embedded
     * in the request body.
     * Only the last path parameter value will be substituted from the url in case of multiple parameters.
     *
     * @param array $urlPathParams url path parameters as array
     * @return array
     *
     * @deprecated 100.1.0
     * @see \Magento\Webapi\Controller\Rest\ParamsOverrider::overrideRequestBodyIdWithPathParam
     */
    protected function overrideRequestBodyIdWithPathParam($urlPathParams)
    {
        $requestBodyParams = $this->getBodyParams();
        $pathParamValue = end($urlPathParams);
        // Self apis should not be overridden
        if ($pathParamValue === 'me') {
            return $requestBodyParams;
        }
        $pathParamKey = key($urlPathParams);
        // Check if the request data is a top level object of body
        if (count($requestBodyParams) == 1 && is_array(end($requestBodyParams))) {
            $requestDataKey = key($requestBodyParams);
            $this->substituteParameters($requestBodyParams[$requestDataKey], $pathParamKey, $pathParamValue);
        } else { // Else parameters passed as scalar values in body will be overridden
            $this->substituteParameters($requestBodyParams, $pathParamKey, $pathParamValue);
        }

        return $requestBodyParams;
    }

    /**
     * Check presence for both camelCase and snake_case keys in array and substitute if either is present
     *
     * @param array $requestData
     * @param string $key
     * @param string $value
     * @return void
     * @deprecated 100.1.0
     * @see \Magento\Webapi\Controller\Rest\ParamsOverrider::substituteParameters
     */
    protected function substituteParameters(&$requestData, $key, $value)
    {
        $snakeCaseKey = SimpleDataObjectConverter::camelCaseToSnakeCase($key);
        $camelCaseKey = SimpleDataObjectConverter::snakeCaseToCamelCase($key);

        if (isset($requestData[$camelCaseKey])) {
            $requestData[$camelCaseKey] = $value;
        } else {
            $requestData[$snakeCaseKey] = $value;
        }
    }
}<|MERGE_RESOLUTION|>--- conflicted
+++ resolved
@@ -10,15 +10,10 @@
 use Magento\Framework\Phrase;
 
 /**
-<<<<<<< HEAD
  * REST API request.
  *
+ * @api
  * @SuppressWarnings(PHPMD.CookieAndSessionMisuse)
-=======
- * Class Request
- *
- * @api
->>>>>>> 76ca8220
  */
 class Request extends \Magento\Framework\Webapi\Request
 {
