--- conflicted
+++ resolved
@@ -12,10 +12,7 @@
 /**
  * REST API request.
  *
-<<<<<<< HEAD
-=======
  * @api
->>>>>>> 7718127d
  * @SuppressWarnings(PHPMD.CookieAndSessionMisuse)
  */
 class Request extends \Magento\Framework\Webapi\Request
