<?php
/**
 * Copyright © Magento, Inc. All rights reserved.
 * See COPYING.txt for license details.
 */
declare(strict_types=1);


namespace Magento\Framework\Webapi\Test\Unit;

use Magento\Eav\Model\TypeLocator;
use Magento\Framework\Api\AttributeValue;
use Magento\Framework\Api\AttributeValueFactory;
use Magento\Framework\App\Cache\Type\Reflection;
use Magento\Framework\ObjectManagerInterface;
use Magento\Framework\Reflection\FieldNamer;
use Magento\Framework\Reflection\MethodsMap;
use Magento\Framework\Reflection\NameFinder;
use Magento\Framework\Reflection\TypeProcessor;
use Magento\Framework\Serialize\SerializerInterface;
use Magento\Framework\TestFramework\Unit\Helper\ObjectManager;
use Magento\Framework\Webapi\ServiceInputProcessor;
use Magento\Framework\Webapi\ServiceTypeToEntityTypeMap;
use Magento\Framework\Webapi\Test\Unit\ServiceInputProcessor\AssociativeArray;
use Magento\Framework\Webapi\Test\Unit\ServiceInputProcessor\DataArray;
use Magento\Framework\Webapi\Test\Unit\ServiceInputProcessor\Nested;
use Magento\Framework\Webapi\Test\Unit\ServiceInputProcessor\ObjectWithCustomAttributes;
use Magento\Framework\Webapi\Test\Unit\ServiceInputProcessor\Simple;
use Magento\Framework\Webapi\Test\Unit\ServiceInputProcessor\SimpleArray;
use Magento\Framework\Webapi\Test\Unit\ServiceInputProcessor\SimpleConstructor;
use Magento\Framework\Webapi\Test\Unit\ServiceInputProcessor\TestService;
use Magento\Webapi\Test\Unit\Service\Entity\DataArrayData;
use Magento\Webapi\Test\Unit\Service\Entity\NestedData;
use Magento\Webapi\Test\Unit\Service\Entity\SimpleArrayData;
use Magento\Webapi\Test\Unit\Service\Entity\SimpleData;
use PHPUnit\Framework\MockObject\MockObject;
use PHPUnit\Framework\TestCase;

/**
 * @SuppressWarnings(PHPMD.CouplingBetweenObjects)
 */
class ServiceInputProcessorTest extends TestCase
{
    /** @var ServiceInputProcessor */
    protected $serviceInputProcessor;

<<<<<<< HEAD
    /** @var \PHPUnit\Framework\MockObject\MockObject */
    protected $attributeValueFactoryMock;

    /** @var \PHPUnit\Framework\MockObject\MockObject */
    protected $customAttributeTypeLocator;

    /** @var \PHPUnit\Framework\MockObject\MockObject  */
=======
    /** @var MockObject */
    protected $attributeValueFactoryMock;

    /** @var MockObject */
    protected $customAttributeTypeLocator;

    /** @var MockObject  */
>>>>>>> 5ce65294
    protected $objectManagerMock;

    /** @var  MethodsMap */
    protected $methodsMap;

<<<<<<< HEAD
    /** @var \PHPUnit\Framework\MockObject\MockObject */
    protected $fieldNamer;

    /**
     * @var ServiceTypeToEntityTypeMap|\PHPUnit\Framework\MockObject\MockObject
=======
    /** @var MockObject */
    protected $fieldNamer;

    /**
     * @var ServiceTypeToEntityTypeMap|MockObject
>>>>>>> 5ce65294
     */
    private $serviceTypeToEntityTypeMap;

    protected function setUp(): void
    {
        $objectManager = new ObjectManager($this);
        $this->objectManagerMock = $this->getMockBuilder(ObjectManagerInterface::class)
            ->disableOriginalConstructor()
            ->getMock();
        $this->objectManagerMock->expects($this->any())
            ->method('create')
            ->willReturnCallback(
                function ($className, $arguments = []) use ($objectManager) {
                    return $objectManager->getObject($className, $arguments);
                }
            );

        /** @var TypeProcessor $typeProcessor */
        $typeProcessor = $objectManager->getObject(TypeProcessor::class);
        $cache = $this->getMockBuilder(Reflection::class)
            ->disableOriginalConstructor()
            ->getMock();
        $cache->expects($this->any())->method('load')->willReturn(false);

        $this->customAttributeTypeLocator = $this->getMockBuilder(
            TypeLocator::class
        )
            ->disableOriginalConstructor()
            ->getMock();

        /** @var \Magento\Framework\Api\AttributeDataBuilder */
        $this->attributeValueFactoryMock = $this->getMockBuilder(AttributeValueFactory::class)
            ->disableOriginalConstructor()
            ->getMock();
        $this->attributeValueFactoryMock->expects($this->any())
            ->method('create')
            ->willReturnCallback(
                function () use ($objectManager) {
                    return $objectManager->getObject(AttributeValue::class);
                }
            );

        $this->fieldNamer = $this->getMockBuilder(FieldNamer::class)
            ->disableOriginalConstructor()
            ->setMethods([])
            ->getMock();

        $this->methodsMap = $objectManager->getObject(
            MethodsMap::class,
            [
                'cache' => $cache,
                'typeProcessor' => $typeProcessor,
                'attributeTypeResolver' => $this->attributeValueFactoryMock->create(),
                'fieldNamer' => $this->fieldNamer
            ]
        );
        $serializerMock = $this->getMockForAbstractClass(SerializerInterface::class);
        $serializerMock->method('serialize')
            ->willReturn('serializedData');
        $serializerMock->method('unserialize')
            ->willReturn('unserializedData');
        $objectManager->setBackwardCompatibleProperty(
            $this->methodsMap,
            'serializer',
            $serializerMock
        );
        $this->serviceTypeToEntityTypeMap = $this->getMockBuilder(ServiceTypeToEntityTypeMap::class)
            ->disableOriginalConstructor()
            ->getMock();

        $this->serviceInputProcessor = $objectManager->getObject(
            ServiceInputProcessor::class,
            [
                'typeProcessor' => $typeProcessor,
                'objectManager' => $this->objectManagerMock,
                'customAttributeTypeLocator' => $this->customAttributeTypeLocator,
                'attributeValueFactory' => $this->attributeValueFactoryMock,
                'methodsMap' => $this->methodsMap,
                'serviceTypeToEntityTypeMap' => $this->serviceTypeToEntityTypeMap
            ]
        );

        /** @var NameFinder $nameFinder */
        $nameFinder = $objectManager->getObject(NameFinder::class);
        $objectManager->setBackwardCompatibleProperty(
            $this->serviceInputProcessor,
            'nameFinder',
            $nameFinder
        );
    }

    public function testSimpleProperties()
    {
        $data = ['entityId' => 15, 'name' => 'Test'];
        $result = $this->serviceInputProcessor->process(
            TestService::class,
            'simple',
            $data
        );
        $this->assertNotNull($result);
        $this->assertEquals(15, $result[0]);
        $this->assertEquals('Test', $result[1]);
    }

    public function testNonExistentPropertiesWithDefaultArgumentValue()
    {
        $data = [];
        $result = $this->serviceInputProcessor->process(
            TestService::class,
            'simpleDefaultValue',
            $data
        );
        $this->assertNotNull($result);
        $this->assertEquals(TestService::DEFAULT_VALUE, $result[0]);
    }

<<<<<<< HEAD
    /**
     */
    public function testNonExistentPropertiesWithoutDefaultArgumentValue()
    {
        $this->expectException(\Magento\Framework\Exception\InputException::class);
        $this->expectExceptionMessage('One or more input exceptions have occurred.');

=======
    public function testNonExistentPropertiesWithoutDefaultArgumentValue()
    {
        $this->expectException('Magento\Framework\Exception\InputException');
        $this->expectExceptionMessage('One or more input exceptions have occurred.');
>>>>>>> 5ce65294
        $data = [];
        $result = $this->serviceInputProcessor->process(
            TestService::class,
            'simple',
            $data
        );
        $this->assertNull($result);
    }

    public function testNestedDataProperties()
    {
        $data = ['nested' => ['details' => ['entityId' => 15, 'name' => 'Test']]];
        $result = $this->serviceInputProcessor->process(
            TestService::class,
            'nestedData',
            $data
        );
        $this->assertNotNull($result);
        $this->assertTrue($result[0] instanceof Nested);
        /** @var array $result */
        $this->assertCount(1, $result);
        $this->assertNotEmpty($result[0]);
        /** @var NestedData $arg */
        $arg = $result[0];
        $this->assertTrue($arg instanceof Nested);
        /** @var SimpleData $details */
        $details = $arg->getDetails();
        $this->assertNotNull($details);
        $this->assertTrue($details instanceof Simple);
        $this->assertEquals(15, $details->getEntityId());
        $this->assertEquals('Test', $details->getName());
    }

    public function testSimpleConstructorProperties()
    {
        $data = ['simpleConstructor' => ['entityId' => 15, 'name' => 'Test']];
        $result = $this->serviceInputProcessor->process(
            TestService::class,
            'simpleConstructor',
            $data
        );
        $this->assertNotNull($result);
        $arg = $result[0];

        $this->assertTrue($arg instanceof SimpleConstructor);
        $this->assertEquals(15, $arg->getEntityId());
        $this->assertEquals('Test', $arg->getName());
    }

    public function testSimpleArrayProperties()
    {
        $data = ['ids' => [1, 2, 3, 4]];
        $result = $this->serviceInputProcessor->process(
            TestService::class,
            'simpleArray',
            $data
        );
        $this->assertNotNull($result);
        /** @var array $result */
        $this->assertCount(1, $result);
        /** @var array $ids */
        $ids = $result[0];
        $this->assertNotNull($ids);
        $this->assertCount(4, $ids);
        $this->assertEquals($data['ids'], $ids);
    }

    public function testAssociativeArrayProperties()
    {
        $data = ['associativeArray' => ['key' => 'value', 'key_two' => 'value_two']];
        $result = $this->serviceInputProcessor->process(
            TestService::class,
            'associativeArray',
            $data
        );
        $this->assertNotNull($result);
        /** @var array $result */
        $this->assertCount(1, $result);
        /** @var array $associativeArray */
        $associativeArray = $result[0];
        $this->assertNotNull($associativeArray);
        $this->assertEquals('value', $associativeArray['key']);
        $this->assertEquals('value_two', $associativeArray['key_two']);
    }

    public function testAssociativeArrayPropertiesWithItem()
    {
        $data = ['associativeArray' => ['item' => 'value']];
        $result = $this->serviceInputProcessor->process(
            TestService::class,
            'associativeArray',
            $data
        );
        $this->assertNotNull($result);
        /** @var array $result */
        $this->assertCount(1, $result);
        /** @var array $associativeArray */
        $associativeArray = $result[0];
        $this->assertNotNull($associativeArray);
        $this->assertEquals('value', $associativeArray[0]);
    }

    public function testAssociativeArrayPropertiesWithItemArray()
    {
        $data = ['associativeArray' => ['item' => ['value1','value2']]];
        $result = $this->serviceInputProcessor->process(
            TestService::class,
            'associativeArray',
            $data
        );
        $this->assertNotNull($result);
        /** @var array $result */
        $this->assertCount(1, $result);
        /** @var array $associativeArray */
        $array = $result[0];
        $this->assertNotNull($array);
        $this->assertEquals('value1', $array[0]);
        $this->assertEquals('value2', $array[1]);
    }

    public function testArrayOfDataObjectProperties()
    {
        $data = [
            'dataObjects' => [
                ['entityId' => 14, 'name' => 'First'],
                ['entityId' => 15, 'name' => 'Second'],
            ],
        ];
        $result = $this->serviceInputProcessor->process(
            TestService::class,
            'dataArray',
            $data
        );
        $this->assertNotNull($result);
        /** @var array $result */
        $this->assertCount(1, $result);
        /** @var array $dataObjects */
        $dataObjects = $result[0];
        $this->assertCount(2, $dataObjects);
        /** @var SimpleData $first */
        $first = $dataObjects[0];
        /** @var SimpleData $second */
        $second = $dataObjects[1];
        $this->assertTrue($first instanceof Simple);
        $this->assertEquals(14, $first->getEntityId());
        $this->assertEquals('First', $first->getName());
        $this->assertTrue($second instanceof Simple);
        $this->assertEquals(15, $second->getEntityId());
        $this->assertEquals('Second', $second->getName());
    }

    public function testNestedSimpleArrayProperties()
    {
        $data = ['arrayData' => ['ids' => [1, 2, 3, 4]]];
        $result = $this->serviceInputProcessor->process(
            TestService::class,
            'nestedSimpleArray',
            $data
        );
        $this->assertNotNull($result);
        /** @var array $result */
        $this->assertCount(1, $result);
        /** @var SimpleArrayData $dataObject */
        $dataObject = $result[0];
        $this->assertTrue($dataObject instanceof SimpleArray);
        /** @var array $ids */
        $ids = $dataObject->getIds();
        $this->assertNotNull($ids);
        $this->assertCount(4, $ids);
        $this->assertEquals($data['arrayData']['ids'], $ids);
    }

    public function testNestedAssociativeArrayProperties()
    {
        $data = [
            'associativeArrayData' => ['associativeArray' => ['key' => 'value', 'key2' => 'value2']],
        ];
        $result = $this->serviceInputProcessor->process(
            TestService::class,
            'nestedAssociativeArray',
            $data
        );
        $this->assertNotNull($result);
        /** @var array $result */
<<<<<<< HEAD
        $this->assertCount(1, $result);
        /** @var \Magento\Framework\Webapi\Test\Unit\ServiceInputProcessor\AssociativeArray $dataObject */
=======
        $this->assertEquals(1, count($result));
        /** @var AssociativeArray $dataObject */
>>>>>>> 5ce65294
        $dataObject = $result[0];
        $this->assertTrue($dataObject instanceof AssociativeArray);
        /** @var array $associativeArray */
        $associativeArray = $dataObject->getAssociativeArray();
        $this->assertNotNull($associativeArray);
        $this->assertEquals('value', $associativeArray['key']);
        $this->assertEquals('value2', $associativeArray['key2']);
    }

    public function testNestedArrayOfDataObjectProperties()
    {
        $data = [
            'dataObjects' => [
                'items' => [['entityId' => 1, 'name' => 'First'], ['entityId' => 2, 'name' => 'Second']],
            ],
        ];
        $result = $this->serviceInputProcessor->process(
            TestService::class,
            'nestedDataArray',
            $data
        );
        $this->assertNotNull($result);
        /** @var array $result */
<<<<<<< HEAD
        $this->assertCount(1, $result);
        /** @var DataArrayData $dataObjects */
=======
        $this->assertEquals(1, count($result));
        /** @var \Magento\Framework\Webapi\Test\Unit\ServiceInputProcessor\DataArray $dataObjects */
>>>>>>> 5ce65294
        $dataObjects = $result[0];
        $this->assertTrue($dataObjects instanceof DataArray);
        /** @var array $items */
        $items = $dataObjects->getItems();
        $this->assertCount(2, $items);
        /** @var SimpleData $first */
        $first = $items[0];
        /** @var SimpleData $second */
        $second = $items[1];
        $this->assertTrue($first instanceof Simple);
        $this->assertEquals(1, $first->getEntityId());
        $this->assertEquals('First', $first->getName());
        $this->assertTrue($second instanceof Simple);
        $this->assertEquals(2, $second->getEntityId());
        $this->assertEquals('Second', $second->getName());
    }

    /**
     * Covers object with custom attributes
     *
     * @dataProvider customAttributesDataProvider
     * @param $customAttributeType
     * @param $inputData
     * @param $expectedObject
     */
    public function testCustomAttributesProperties($customAttributeType, $inputData, $expectedObject)
    {
        $this->customAttributeTypeLocator->expects($this->any())->method('getType')->willReturn($customAttributeType);
        $this->serviceTypeToEntityTypeMap->expects($this->any())->method('getEntityType')->willReturn($expectedObject);

        $result = $this->serviceInputProcessor->process(
            TestService::class,
            'ObjectWithCustomAttributesMethod',
            $inputData
        );

        $this->assertTrue($result[0] instanceof ObjectWithCustomAttributes);
        $this->assertEquals($expectedObject, $result[0]);
    }

    /**
     * Provides data for testCustomAttributesProperties
     *
     * @return array
     */
    public function customAttributesDataProvider()
    {
        return [
            'customAttributeInteger' => [
                'customAttributeType' => 'integer',
                'inputData' => [
                    'param' => [
                        'customAttributes' => [
                            [
                                'attribute_code' => TestService::CUSTOM_ATTRIBUTE_CODE,
                                'value' => TestService::DEFAULT_VALUE
                            ]
                        ]
                    ]
                ],
                'expectedObject'=>  $this->getObjectWithCustomAttributes('integer', TestService::DEFAULT_VALUE),
            ],
            'customAttributeIntegerCamelCaseCode' => [
                'customAttributeType' => 'integer',
                'inputData' => [
                    'param' => [
                        'customAttributes' => [
                            [
                                'attributeCode' => TestService::CUSTOM_ATTRIBUTE_CODE,
                                'value' => TestService::DEFAULT_VALUE
                            ]
                        ]
                    ]
                ],
                'expectedObject'=>  $this->getObjectWithCustomAttributes('integer', TestService::DEFAULT_VALUE),
            ],
            'customAttributeObject' => [
                'customAttributeType' => SimpleArray::class,
                'inputData' => [
                    'param' => [
                        'customAttributes' => [
                            ['attribute_code' => TestService::CUSTOM_ATTRIBUTE_CODE, 'value' => ['ids' => [1, 2, 3, 4]]]
                        ]
                    ]
                ],
                'expectedObject'=>  $this->getObjectWithCustomAttributes('SimpleArray', ['ids' => [1, 2, 3, 4]]),
            ],
            'customAttributeArrayOfObjects' => [
                'customAttributeType' => 'Magento\Framework\Webapi\Test\Unit\ServiceInputProcessor\Simple[]',
                'inputData' => [
                    'param' => [
                        'customAttributes' => [
                            ['attribute_code' => TestService::CUSTOM_ATTRIBUTE_CODE, 'value' => [
                                ['entityId' => 14, 'name' => 'First'],
                                ['entityId' => 15, 'name' => 'Second'],
                            ]]
                        ]
                    ]
                ],
                'expectedObject'=>  $this->getObjectWithCustomAttributes('Simple[]', [
                    ['entityId' => 14, 'name' => 'First'],
                    ['entityId' => 15, 'name' => 'Second'],
                ]),
            ],
        ];
    }

    /**
     * Return object with custom attributes
     *
     * @param $type
     * @param array $value
     * @return null|object
     */
    protected function getObjectWithCustomAttributes($type, $value = [])
    {
        $objectManager = new ObjectManager($this);
        $customAttributeValue = null;
        switch ($type) {
            case 'integer':
                $customAttributeValue = $value;
                break;
            case 'SimpleArray':
                $customAttributeValue = $objectManager->getObject(
                    SimpleArray::class,
                    ['data' => $value]
                );
                break;
            case 'Simple[]':
                $dataObjectSimple1 = $objectManager->getObject(
                    Simple::class,
                    ['data' => $value[0]]
                );
                $dataObjectSimple2 = $objectManager->getObject(
                    Simple::class,
                    ['data' => $value[1]]
                );
                $customAttributeValue = [$dataObjectSimple1, $dataObjectSimple2];
                break;
            case 'emptyData':
                return $objectManager->getObject(
                    ObjectWithCustomAttributes::class,
                    ['data' => []]
                );
            default:
                return null;
        }
        return $objectManager->getObject(
            ObjectWithCustomAttributes::class,
            ['data' => [
                'custom_attributes' => [
                    TestService::CUSTOM_ATTRIBUTE_CODE => $objectManager->getObject(
                        AttributeValue::class,
                        ['data' => [
                                'attribute_code' => TestService::CUSTOM_ATTRIBUTE_CODE,
                                'value' => $customAttributeValue
                            ]
                        ]
                    )
                ]
            ]]
        );
    }

    /**
     * Cover invalid custom attribute data
     *
     * @dataProvider invalidCustomAttributesDataProvider
     */
    public function testCustomAttributesExceptions($inputData)
    {
<<<<<<< HEAD
        $this->expectException(\Magento\Framework\Webapi\Exception::class);

=======
        $this->expectException('Magento\Framework\Webapi\Exception');
>>>>>>> 5ce65294
        $this->serviceInputProcessor->process(
            TestService::class,
            'ObjectWithCustomAttributesMethod',
            $inputData
        );
    }

    /**
     * @return array
     */
    public function invalidCustomAttributesDataProvider()
    {
        return [
            [
                'inputData' => [
                    'param' => [
                        'customAttributes' => [
                            []
                        ]
                    ]
                ]
            ],
            [
                'inputData' => [
                    'param' => [
                        'customAttributes' => [
                            [
                                'value' => TestService::DEFAULT_VALUE
                            ]
                        ]
                    ]
                ]
            ],
            [
                'inputData' => [
                    'param' => [
                        'customAttributes' => [
                            [
                                'attribute_code' => TestService::CUSTOM_ATTRIBUTE_CODE,
                            ]
                        ]
                    ]
                ]
            ]
        ];
    }
}<|MERGE_RESOLUTION|>--- conflicted
+++ resolved
@@ -44,15 +44,6 @@
     /** @var ServiceInputProcessor */
     protected $serviceInputProcessor;
 
-<<<<<<< HEAD
-    /** @var \PHPUnit\Framework\MockObject\MockObject */
-    protected $attributeValueFactoryMock;
-
-    /** @var \PHPUnit\Framework\MockObject\MockObject */
-    protected $customAttributeTypeLocator;
-
-    /** @var \PHPUnit\Framework\MockObject\MockObject  */
-=======
     /** @var MockObject */
     protected $attributeValueFactoryMock;
 
@@ -60,25 +51,16 @@
     protected $customAttributeTypeLocator;
 
     /** @var MockObject  */
->>>>>>> 5ce65294
     protected $objectManagerMock;
 
     /** @var  MethodsMap */
     protected $methodsMap;
 
-<<<<<<< HEAD
-    /** @var \PHPUnit\Framework\MockObject\MockObject */
-    protected $fieldNamer;
-
-    /**
-     * @var ServiceTypeToEntityTypeMap|\PHPUnit\Framework\MockObject\MockObject
-=======
     /** @var MockObject */
     protected $fieldNamer;
 
     /**
      * @var ServiceTypeToEntityTypeMap|MockObject
->>>>>>> 5ce65294
      */
     private $serviceTypeToEntityTypeMap;
 
@@ -135,7 +117,7 @@
                 'fieldNamer' => $this->fieldNamer
             ]
         );
-        $serializerMock = $this->getMockForAbstractClass(SerializerInterface::class);
+        $serializerMock = $this->createMock(SerializerInterface::class);
         $serializerMock->method('serialize')
             ->willReturn('serializedData');
         $serializerMock->method('unserialize')
@@ -195,20 +177,10 @@
         $this->assertEquals(TestService::DEFAULT_VALUE, $result[0]);
     }
 
-<<<<<<< HEAD
-    /**
-     */
-    public function testNonExistentPropertiesWithoutDefaultArgumentValue()
-    {
-        $this->expectException(\Magento\Framework\Exception\InputException::class);
-        $this->expectExceptionMessage('One or more input exceptions have occurred.');
-
-=======
     public function testNonExistentPropertiesWithoutDefaultArgumentValue()
     {
         $this->expectException('Magento\Framework\Exception\InputException');
         $this->expectExceptionMessage('One or more input exceptions have occurred.');
->>>>>>> 5ce65294
         $data = [];
         $result = $this->serviceInputProcessor->process(
             TestService::class,
@@ -229,7 +201,7 @@
         $this->assertNotNull($result);
         $this->assertTrue($result[0] instanceof Nested);
         /** @var array $result */
-        $this->assertCount(1, $result);
+        $this->assertEquals(1, count($result));
         $this->assertNotEmpty($result[0]);
         /** @var NestedData $arg */
         $arg = $result[0];
@@ -268,11 +240,11 @@
         );
         $this->assertNotNull($result);
         /** @var array $result */
-        $this->assertCount(1, $result);
+        $this->assertEquals(1, count($result));
         /** @var array $ids */
         $ids = $result[0];
         $this->assertNotNull($ids);
-        $this->assertCount(4, $ids);
+        $this->assertEquals(4, count($ids));
         $this->assertEquals($data['ids'], $ids);
     }
 
@@ -286,7 +258,7 @@
         );
         $this->assertNotNull($result);
         /** @var array $result */
-        $this->assertCount(1, $result);
+        $this->assertEquals(1, count($result));
         /** @var array $associativeArray */
         $associativeArray = $result[0];
         $this->assertNotNull($associativeArray);
@@ -304,7 +276,7 @@
         );
         $this->assertNotNull($result);
         /** @var array $result */
-        $this->assertCount(1, $result);
+        $this->assertEquals(1, count($result));
         /** @var array $associativeArray */
         $associativeArray = $result[0];
         $this->assertNotNull($associativeArray);
@@ -321,7 +293,7 @@
         );
         $this->assertNotNull($result);
         /** @var array $result */
-        $this->assertCount(1, $result);
+        $this->assertEquals(1, count($result));
         /** @var array $associativeArray */
         $array = $result[0];
         $this->assertNotNull($array);
@@ -344,10 +316,10 @@
         );
         $this->assertNotNull($result);
         /** @var array $result */
-        $this->assertCount(1, $result);
+        $this->assertEquals(1, count($result));
         /** @var array $dataObjects */
         $dataObjects = $result[0];
-        $this->assertCount(2, $dataObjects);
+        $this->assertEquals(2, count($dataObjects));
         /** @var SimpleData $first */
         $first = $dataObjects[0];
         /** @var SimpleData $second */
@@ -370,14 +342,14 @@
         );
         $this->assertNotNull($result);
         /** @var array $result */
-        $this->assertCount(1, $result);
+        $this->assertEquals(1, count($result));
         /** @var SimpleArrayData $dataObject */
         $dataObject = $result[0];
         $this->assertTrue($dataObject instanceof SimpleArray);
         /** @var array $ids */
         $ids = $dataObject->getIds();
         $this->assertNotNull($ids);
-        $this->assertCount(4, $ids);
+        $this->assertEquals(4, count($ids));
         $this->assertEquals($data['arrayData']['ids'], $ids);
     }
 
@@ -393,13 +365,8 @@
         );
         $this->assertNotNull($result);
         /** @var array $result */
-<<<<<<< HEAD
-        $this->assertCount(1, $result);
-        /** @var \Magento\Framework\Webapi\Test\Unit\ServiceInputProcessor\AssociativeArray $dataObject */
-=======
         $this->assertEquals(1, count($result));
         /** @var AssociativeArray $dataObject */
->>>>>>> 5ce65294
         $dataObject = $result[0];
         $this->assertTrue($dataObject instanceof AssociativeArray);
         /** @var array $associativeArray */
@@ -423,18 +390,13 @@
         );
         $this->assertNotNull($result);
         /** @var array $result */
-<<<<<<< HEAD
-        $this->assertCount(1, $result);
-        /** @var DataArrayData $dataObjects */
-=======
         $this->assertEquals(1, count($result));
         /** @var \Magento\Framework\Webapi\Test\Unit\ServiceInputProcessor\DataArray $dataObjects */
->>>>>>> 5ce65294
         $dataObjects = $result[0];
         $this->assertTrue($dataObjects instanceof DataArray);
         /** @var array $items */
         $items = $dataObjects->getItems();
-        $this->assertCount(2, $items);
+        $this->assertEquals(2, count($items));
         /** @var SimpleData $first */
         $first = $items[0];
         /** @var SimpleData $second */
@@ -601,12 +563,7 @@
      */
     public function testCustomAttributesExceptions($inputData)
     {
-<<<<<<< HEAD
-        $this->expectException(\Magento\Framework\Webapi\Exception::class);
-
-=======
         $this->expectException('Magento\Framework\Webapi\Exception');
->>>>>>> 5ce65294
         $this->serviceInputProcessor->process(
             TestService::class,
             'ObjectWithCustomAttributesMethod',
