--- conflicted
+++ resolved
@@ -149,10 +149,6 @@
 
         $this->fieldNamer = $this->getMockBuilder(FieldNamer::class)
             ->disableOriginalConstructor()
-<<<<<<< HEAD
-=======
-            ->onlyMethods([])
->>>>>>> 8aeea832
             ->getMock();
 
         $this->methodsMap = $objectManager->getObject(
@@ -651,9 +647,9 @@
                     TestService::CUSTOM_ATTRIBUTE_CODE => $objectManager->getObject(
                         AttributeValue::class,
                         ['data' => [
-                                'attribute_code' => TestService::CUSTOM_ATTRIBUTE_CODE,
-                                'value' => $customAttributeValue
-                            ]
+                            'attribute_code' => TestService::CUSTOM_ATTRIBUTE_CODE,
+                            'value' => $customAttributeValue
+                        ]
                         ]
                     )
                 ]
