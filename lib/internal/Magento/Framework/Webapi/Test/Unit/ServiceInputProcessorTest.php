<?php
/**
 * Copyright © 2016 Magento. All rights reserved.
 * See COPYING.txt for license details.
 */

// @codingStandardsIgnoreFile

namespace Magento\Framework\Webapi\Test\Unit;

<<<<<<< HEAD
use Magento\Framework\Json\JsonInterface;
=======
use Magento\Framework\Serialize\SerializerInterface;
>>>>>>> 8578eeca
use Magento\Framework\Webapi\ServiceInputProcessor;
use Magento\Framework\Webapi\Test\Unit\ServiceInputProcessor\WebapiBuilderFactory;
use Magento\Framework\Webapi\Test\Unit\ServiceInputProcessor\AssociativeArray;
use Magento\Framework\Webapi\Test\Unit\ServiceInputProcessor\DataArray;
use Magento\Framework\Webapi\Test\Unit\ServiceInputProcessor\ObjectWithCustomAttributes;
use Magento\Webapi\Test\Unit\Service\Entity\DataArrayData;
use Magento\Framework\Webapi\Test\Unit\ServiceInputProcessor\Nested;
use Magento\Webapi\Test\Unit\Service\Entity\NestedData;
use Magento\Framework\Webapi\Test\Unit\ServiceInputProcessor\Simple;
use Magento\Framework\Webapi\Test\Unit\ServiceInputProcessor\SimpleArray;
use Magento\Webapi\Test\Unit\Service\Entity\SimpleArrayData;
use Magento\Webapi\Test\Unit\Service\Entity\SimpleData;
use Magento\Framework\Webapi\Test\Unit\ServiceInputProcessor\TestService;

/**
 * @SuppressWarnings(PHPMD.CouplingBetweenObjects)
 */
class ServiceInputProcessorTest extends \PHPUnit_Framework_TestCase
{
    /** @var ServiceInputProcessor */
    protected $serviceInputProcessor;

    /** @var \PHPUnit_Framework_MockObject_MockObject */
    protected $attributeValueFactoryMock;

    /** @var \PHPUnit_Framework_MockObject_MockObject */
    protected $customAttributeTypeLocator;

    /** @var \PHPUnit_Framework_MockObject_MockObject  */
    protected $objectManagerMock;

    /** @var  \Magento\Framework\Reflection\MethodsMap */
    protected $methodsMap;

    /** @var \PHPUnit_Framework_MockObject_MockObject */
    protected $fieldNamer;

    protected function setUp()
    {
        $objectManager = new \Magento\Framework\TestFramework\Unit\Helper\ObjectManager($this);
        $this->objectManagerMock = $this->getMockBuilder(\Magento\Framework\ObjectManagerInterface::class)
            ->disableOriginalConstructor()
            ->getMock();
        $this->objectManagerMock->expects($this->any())
            ->method('create')
            ->willReturnCallback(
                function ($className) use ($objectManager) {
                    return $objectManager->getObject($className);
                }
            );

        /** @var \Magento\Framework\Reflection\TypeProcessor $typeProcessor */
        $typeProcessor = $objectManager->getObject(\Magento\Framework\Reflection\TypeProcessor::class);
        $cache = $this->getMockBuilder(\Magento\Framework\App\Cache\Type\Reflection::class)
            ->disableOriginalConstructor()
            ->getMock();
        $cache->expects($this->any())->method('load')->willReturn(false);

        $this->customAttributeTypeLocator = $this->getMockBuilder(
            \Magento\Eav\Model\EavCustomAttributeTypeLocator::class)
            ->disableOriginalConstructor()
            ->getMock();

        /** @var \Magento\Framework\Api\AttributeDataBuilder */
        $this->attributeValueFactoryMock = $this->getMockBuilder(\Magento\Framework\Api\AttributeValueFactory::class)
            ->disableOriginalConstructor()
            ->getMock();
        $this->attributeValueFactoryMock->expects($this->any())
            ->method('create')
            ->willReturnCallback(
                function () use ($objectManager) {
                    return $objectManager->getObject(\Magento\Framework\Api\AttributeValue::class);
                }
            );

        $this->fieldNamer = $this->getMockBuilder(\Magento\Framework\Reflection\FieldNamer::class)
            ->disableOriginalConstructor()
            ->setMethods([])
            ->getMock();

        $this->methodsMap = $objectManager->getObject(
            \Magento\Framework\Reflection\MethodsMap::class,
            [
                'cache' => $cache,
                'typeProcessor' => $typeProcessor,
                'attributeTypeResolver' => $this->attributeValueFactoryMock->create(),
                'fieldNamer' => $this->fieldNamer
            ]
        );
<<<<<<< HEAD
        $jsonMock = $this->getMock(JsonInterface::class);
        $jsonMock->method('encode')
            ->willReturnCallback(function ($data) {
                return json_encode($data);
            });
        $jsonMock->method('decode')
=======
        $serializerMock = $this->getMock(SerializerInterface::class);
        $serializerMock->method('serialize')
            ->willReturnCallback(function ($data) {
                return json_encode($data);
            });
        $serializerMock->method('unserialize')
>>>>>>> 8578eeca
            ->willReturnCallback(function ($string) {
                return json_decode($string, true);
            });
        $objectManager->setBackwardCompatibleProperty(
            $this->methodsMap,
<<<<<<< HEAD
            'json',
            $jsonMock
=======
            'serializer',
            $serializerMock
>>>>>>> 8578eeca
        );

        $this->serviceInputProcessor = $objectManager->getObject(
            \Magento\Framework\Webapi\ServiceInputProcessor::class,
            [
                'typeProcessor' => $typeProcessor,
                'objectManager' => $this->objectManagerMock,
                'customAttributeTypeLocator' => $this->customAttributeTypeLocator,
                'attributeValueFactory' => $this->attributeValueFactoryMock,
                'methodsMap' => $this->methodsMap
            ]
        );

        /** @var \Magento\Framework\Reflection\NameFinder $nameFinder */
        $nameFinder = $objectManager->getObject(\Magento\Framework\Reflection\NameFinder::class);
        $objectManager->setBackwardCompatibleProperty(
            $this->serviceInputProcessor,
            'nameFinder',
            $nameFinder
        );
    }

    public function testSimpleProperties()
    {
        $data = ['entityId' => 15, 'name' => 'Test'];
        $result = $this->serviceInputProcessor->process(
            \Magento\Framework\Webapi\Test\Unit\ServiceInputProcessor\TestService::class,
            'simple',
            $data
        );
        $this->assertNotNull($result);
        $this->assertEquals(15, $result[0]);
        $this->assertEquals('Test', $result[1]);
    }

    public function testNonExistentPropertiesWithDefaultArgumentValue()
    {
        $data = [];
        $result = $this->serviceInputProcessor->process(
            \Magento\Framework\Webapi\Test\Unit\ServiceInputProcessor\TestService::class,
            'simpleDefaultValue',
            $data
        );
        $this->assertNotNull($result);
        $this->assertEquals(TestService::DEFAULT_VALUE, $result[0]);
    }

    /**
     * @expectedException \Magento\Framework\Exception\InputException
     * @expectedExceptionMessage One or more input exceptions have occurred.
     */
    public function testNonExistentPropertiesWithoutDefaultArgumentValue()
    {
        $data = [];
        $result = $this->serviceInputProcessor->process(
            \Magento\Framework\Webapi\Test\Unit\ServiceInputProcessor\TestService::class,
            'simple',
            $data
        );
        $this->assertNull($result);
    }

    public function testNestedDataProperties()
    {
        $data = ['nested' => ['details' => ['entityId' => 15, 'name' => 'Test']]];
        $result = $this->serviceInputProcessor->process(
            \Magento\Framework\Webapi\Test\Unit\ServiceInputProcessor\TestService::class,
            'nestedData',
            $data
        );
        $this->assertNotNull($result);
        $this->assertTrue($result[0] instanceof Nested);
        /** @var array $result */
        $this->assertEquals(1, count($result));
        $this->assertNotEmpty($result[0]);
        /** @var NestedData $arg */
        $arg = $result[0];
        $this->assertTrue($arg instanceof Nested);
        /** @var SimpleData $details */
        $details = $arg->getDetails();
        $this->assertNotNull($details);
        $this->assertTrue($details instanceof Simple);
        $this->assertEquals(15, $details->getEntityId());
        $this->assertEquals('Test', $details->getName());
    }

    public function testSimpleArrayProperties()
    {
        $data = ['ids' => [1, 2, 3, 4]];
        $result = $this->serviceInputProcessor->process(
            \Magento\Framework\Webapi\Test\Unit\ServiceInputProcessor\TestService::class,
            'simpleArray',
            $data
        );
        $this->assertNotNull($result);
        /** @var array $result */
        $this->assertEquals(1, count($result));
        /** @var array $ids */
        $ids = $result[0];
        $this->assertNotNull($ids);
        $this->assertEquals(4, count($ids));
        $this->assertEquals($data['ids'], $ids);
    }

    public function testAssociativeArrayProperties()
    {
        $data = ['associativeArray' => ['key' => 'value', 'key_two' => 'value_two']];
        $result = $this->serviceInputProcessor->process(
            \Magento\Framework\Webapi\Test\Unit\ServiceInputProcessor\TestService::class,
            'associativeArray',
            $data
        );
        $this->assertNotNull($result);
        /** @var array $result */
        $this->assertEquals(1, count($result));
        /** @var array $associativeArray */
        $associativeArray = $result[0];
        $this->assertNotNull($associativeArray);
        $this->assertEquals('value', $associativeArray['key']);
        $this->assertEquals('value_two', $associativeArray['key_two']);
    }

    public function testAssociativeArrayPropertiesWithItem()
    {
        $data = ['associativeArray' => ['item' => 'value']];
        $result = $this->serviceInputProcessor->process(
            \Magento\Framework\Webapi\Test\Unit\ServiceInputProcessor\TestService::class,
            'associativeArray',
            $data
        );
        $this->assertNotNull($result);
        /** @var array $result */
        $this->assertEquals(1, count($result));
        /** @var array $associativeArray */
        $associativeArray = $result[0];
        $this->assertNotNull($associativeArray);
        $this->assertEquals('value', $associativeArray[0]);
    }

    public function testAssociativeArrayPropertiesWithItemArray()
    {
        $data = ['associativeArray' => ['item' => ['value1','value2']]];
        $result = $this->serviceInputProcessor->process(
            \Magento\Framework\Webapi\Test\Unit\ServiceInputProcessor\TestService::class,
            'associativeArray',
            $data
        );
        $this->assertNotNull($result);
        /** @var array $result */
        $this->assertEquals(1, count($result));
        /** @var array $associativeArray */
        $array = $result[0];
        $this->assertNotNull($array);
        $this->assertEquals('value1', $array[0]);
        $this->assertEquals('value2', $array[1]);
    }

    public function testArrayOfDataObjectProperties()
    {
        $data = [
            'dataObjects' => [
                ['entityId' => 14, 'name' => 'First'],
                ['entityId' => 15, 'name' => 'Second'],
            ],
        ];
        $result = $this->serviceInputProcessor->process(
            \Magento\Framework\Webapi\Test\Unit\ServiceInputProcessor\TestService::class,
            'dataArray',
            $data
        );
        $this->assertNotNull($result);
        /** @var array $result */
        $this->assertEquals(1, count($result));
        /** @var array $dataObjects */
        $dataObjects = $result[0];
        $this->assertEquals(2, count($dataObjects));
        /** @var SimpleData $first */
        $first = $dataObjects[0];
        /** @var SimpleData $second */
        $second = $dataObjects[1];
        $this->assertTrue($first instanceof Simple);
        $this->assertEquals(14, $first->getEntityId());
        $this->assertEquals('First', $first->getName());
        $this->assertTrue($second instanceof Simple);
        $this->assertEquals(15, $second->getEntityId());
        $this->assertEquals('Second', $second->getName());
    }

    public function testNestedSimpleArrayProperties()
    {
        $data = ['arrayData' => ['ids' => [1, 2, 3, 4]]];
        $result = $this->serviceInputProcessor->process(
            \Magento\Framework\Webapi\Test\Unit\ServiceInputProcessor\TestService::class,
            'nestedSimpleArray',
            $data
        );
        $this->assertNotNull($result);
        /** @var array $result */
        $this->assertEquals(1, count($result));
        /** @var SimpleArrayData $dataObject */
        $dataObject = $result[0];
        $this->assertTrue($dataObject instanceof SimpleArray);
        /** @var array $ids */
        $ids = $dataObject->getIds();
        $this->assertNotNull($ids);
        $this->assertEquals(4, count($ids));
        $this->assertEquals($data['arrayData']['ids'], $ids);
    }

    public function testNestedAssociativeArrayProperties()
    {
        $data = [
            'associativeArrayData' => ['associativeArray' => ['key' => 'value', 'key2' => 'value2']],
        ];
        $result = $this->serviceInputProcessor->process(
            \Magento\Framework\Webapi\Test\Unit\ServiceInputProcessor\TestService::class,
            'nestedAssociativeArray',
            $data
        );
        $this->assertNotNull($result);
        /** @var array $result */
        $this->assertEquals(1, count($result));
        /** @var \Magento\Framework\Webapi\Test\Unit\ServiceInputProcessor\AssociativeArray $dataObject */
        $dataObject = $result[0];
        $this->assertTrue($dataObject instanceof AssociativeArray);
        /** @var array $associativeArray */
        $associativeArray = $dataObject->getAssociativeArray();
        $this->assertNotNull($associativeArray);
        $this->assertEquals('value', $associativeArray['key']);
        $this->assertEquals('value2', $associativeArray['key2']);
    }

    public function testNestedArrayOfDataObjectProperties()
    {
        $data = [
            'dataObjects' => [
                'items' => [['entityId' => 1, 'name' => 'First'], ['entityId' => 2, 'name' => 'Second']],
            ],
        ];
        $result = $this->serviceInputProcessor->process(
            \Magento\Framework\Webapi\Test\Unit\ServiceInputProcessor\TestService::class,
            'nestedDataArray',
            $data
        );
        $this->assertNotNull($result);
        /** @var array $result */
        $this->assertEquals(1, count($result));
        /** @var DataArrayData $dataObjects */
        $dataObjects = $result[0];
        $this->assertTrue($dataObjects instanceof DataArray);
        /** @var array $items */
        $items = $dataObjects->getItems();
        $this->assertEquals(2, count($items));
        /** @var SimpleData $first */
        $first = $items[0];
        /** @var SimpleData $second */
        $second = $items[1];
        $this->assertTrue($first instanceof Simple);
        $this->assertEquals(1, $first->getEntityId());
        $this->assertEquals('First', $first->getName());
        $this->assertTrue($second instanceof Simple);
        $this->assertEquals(2, $second->getEntityId());
        $this->assertEquals('Second', $second->getName());
    }

    /**
     * Covers object with custom attributes
     *
     * @dataProvider customAttributesDataProvider
     * @param $customAttributeType
     * @param $inputData
     * @param $expectedObject
     */
    public function testCustomAttributesProperties($customAttributeType, $inputData, $expectedObject)
    {
        $this->customAttributeTypeLocator->expects($this->any())->method('getType')->willReturn($customAttributeType);

        $result = $this->serviceInputProcessor->process(
            \Magento\Framework\Webapi\Test\Unit\ServiceInputProcessor\TestService::class,
            'ObjectWithCustomAttributesMethod',
            $inputData
        );

        $this->assertTrue($result[0] instanceof ObjectWithCustomAttributes);
        $this->assertEquals($expectedObject, $result[0]);
    }

    /**
     * Provides data for testCustomAttributesProperties
     *
     * @return array
     */
    public function customAttributesDataProvider()
    {
        return [
            'customAttributeInteger' => [
                'customAttributeType' => 'integer',
                'inputData' => [
                    'param' => [
                        'customAttributes' => [
                            [
                                'attribute_code' => TestService::CUSTOM_ATTRIBUTE_CODE,
                                'value' => TestService::DEFAULT_VALUE
                            ]
                        ]
                    ]
                ],
                'expectedObject'=>  $this->getObjectWithCustomAttributes('integer', TestService::DEFAULT_VALUE),
            ],
            'customAttributeIntegerCamelCaseCode' => [
                'customAttributeType' => 'integer',
                'inputData' => [
                    'param' => [
                        'customAttributes' => [
                            [
                                'attributeCode' => TestService::CUSTOM_ATTRIBUTE_CODE,
                                'value' => TestService::DEFAULT_VALUE
                            ]
                        ]
                    ]
                ],
                'expectedObject'=>  $this->getObjectWithCustomAttributes('integer', TestService::DEFAULT_VALUE),
            ],
            'customAttributeObject' => [
                'customAttributeType' => \Magento\Framework\Webapi\Test\Unit\ServiceInputProcessor\SimpleArray::class,
                'inputData' => [
                    'param' => [
                        'customAttributes' => [
                            ['attribute_code' => TestService::CUSTOM_ATTRIBUTE_CODE, 'value' => ['ids' => [1, 2, 3, 4]]]
                        ]
                    ]
                ],
                'expectedObject'=>  $this->getObjectWithCustomAttributes('SimpleArray', ['ids' => [1, 2, 3, 4]]),
            ],
            'customAttributeArrayOfObjects' => [
                'customAttributeType' => 'Magento\Framework\Webapi\Test\Unit\ServiceInputProcessor\Simple[]',
                'inputData' => [
                    'param' => [
                        'customAttributes' => [
                            ['attribute_code' => TestService::CUSTOM_ATTRIBUTE_CODE, 'value' => [
                                ['entityId' => 14, 'name' => 'First'],
                                ['entityId' => 15, 'name' => 'Second'],
                            ]]
                        ]
                    ]
                ],
                'expectedObject'=>  $this->getObjectWithCustomAttributes('Simple[]', [
                    ['entityId' => 14, 'name' => 'First'],
                    ['entityId' => 15, 'name' => 'Second'],
                ]),
            ],
        ];
    }

    /**
     * Return object with custom attributes
     *
     * @param $type
     * @param array $value
     * @return null|object
     */
    protected function getObjectWithCustomAttributes($type, $value = [])
    {
        $objectManager = new \Magento\Framework\TestFramework\Unit\Helper\ObjectManager($this);
        $customAttributeValue = null;
        switch($type) {
            case 'integer':
                $customAttributeValue = $value;
                break;
            case 'SimpleArray':
                $customAttributeValue = $objectManager->getObject(
                    \Magento\Framework\Webapi\Test\Unit\ServiceInputProcessor\SimpleArray::class,
                    ['data' => $value]
                );
                break;
            case 'Simple[]':
                $dataObjectSimple1 = $objectManager->getObject(
                    \Magento\Framework\Webapi\Test\Unit\ServiceInputProcessor\Simple::class,
                    ['data' => $value[0]]
                );
                $dataObjectSimple2 = $objectManager->getObject(
                    \Magento\Framework\Webapi\Test\Unit\ServiceInputProcessor\Simple::class,
                    ['data' => $value[1]]
                );
                $customAttributeValue = [$dataObjectSimple1, $dataObjectSimple2];
                break;
            case 'emptyData':
                return $objectManager->getObject(
                    \Magento\Framework\Webapi\Test\Unit\ServiceInputProcessor\ObjectWithCustomAttributes::class,
                    ['data' => []]
                );
            default:
                return null;
        }
        return $objectManager->getObject(
            \Magento\Framework\Webapi\Test\Unit\ServiceInputProcessor\ObjectWithCustomAttributes::class,
            ['data' => [
                'custom_attributes' => [
                    TestService::CUSTOM_ATTRIBUTE_CODE => $objectManager->getObject(
                        \Magento\Framework\Api\AttributeValue::class,
                        ['data' =>
                            [
                                'attribute_code' => TestService::CUSTOM_ATTRIBUTE_CODE,
                                'value' => $customAttributeValue
                            ]
                        ]
                    )
                ]
            ]]
        );
    }

    /**
     * Cover invalid custom attribute data
     *
     * @dataProvider invalidCustomAttributesDataProvider
     * @expectedException \Magento\Framework\Webapi\Exception
     */
    public function testCustomAttributesExceptions($inputData)
    {
        $this->serviceInputProcessor->process(
            \Magento\Framework\Webapi\Test\Unit\ServiceInputProcessor\TestService::class,
            'ObjectWithCustomAttributesMethod',
            $inputData
        );
    }

    public function invalidCustomAttributesDataProvider()
    {
        return [
            [
                'inputData' => [
                    'param' => [
                        'customAttributes' => [
                            []
                        ]
                    ]
                ]
            ],
            [
                'inputData' => [
                    'param' => [
                        'customAttributes' => [
                            [
                                'value' => TestService::DEFAULT_VALUE
                            ]
                        ]
                    ]
                ]
            ],
            [
                'inputData' => [
                    'param' => [
                        'customAttributes' => [
                            [
                                'attribute_code' => TestService::CUSTOM_ATTRIBUTE_CODE,
                            ]
                        ]
                    ]
                ]
            ]
        ];
    }
}<|MERGE_RESOLUTION|>--- conflicted
+++ resolved
@@ -8,11 +8,7 @@
 
 namespace Magento\Framework\Webapi\Test\Unit;
 
-<<<<<<< HEAD
-use Magento\Framework\Json\JsonInterface;
-=======
 use Magento\Framework\Serialize\SerializerInterface;
->>>>>>> 8578eeca
 use Magento\Framework\Webapi\ServiceInputProcessor;
 use Magento\Framework\Webapi\Test\Unit\ServiceInputProcessor\WebapiBuilderFactory;
 use Magento\Framework\Webapi\Test\Unit\ServiceInputProcessor\AssociativeArray;
@@ -102,33 +98,19 @@
                 'fieldNamer' => $this->fieldNamer
             ]
         );
-<<<<<<< HEAD
-        $jsonMock = $this->getMock(JsonInterface::class);
-        $jsonMock->method('encode')
-            ->willReturnCallback(function ($data) {
-                return json_encode($data);
-            });
-        $jsonMock->method('decode')
-=======
         $serializerMock = $this->getMock(SerializerInterface::class);
         $serializerMock->method('serialize')
             ->willReturnCallback(function ($data) {
                 return json_encode($data);
             });
         $serializerMock->method('unserialize')
->>>>>>> 8578eeca
             ->willReturnCallback(function ($string) {
                 return json_decode($string, true);
             });
         $objectManager->setBackwardCompatibleProperty(
             $this->methodsMap,
-<<<<<<< HEAD
-            'json',
-            $jsonMock
-=======
             'serializer',
             $serializerMock
->>>>>>> 8578eeca
         );
 
         $this->serviceInputProcessor = $objectManager->getObject(
