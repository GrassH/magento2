<?php
/**
 * Test Rest response controller.
 *
 * Copyright © Magento, Inc. All rights reserved.
 * See COPYING.txt for license details.
 */
declare(strict_types=1);

namespace Magento\Framework\Webapi\Test\Unit\Rest;

use Magento\Framework\App\State;
use Magento\Framework\Phrase;
use Magento\Framework\Webapi\ErrorProcessor;
use Magento\Framework\Webapi\Rest\Response;
use Magento\Framework\Webapi\Rest\Response\Renderer\Json;
use Magento\Framework\Webapi\Rest\Response\Renderer\Xml;
use Magento\Framework\Webapi\Rest\Response\RendererFactory;
use PHPUnit\Framework\TestCase;

class ResponseTest extends TestCase
{
    /** @var Response */
    protected $responseRest;

    /** @var State */
    protected $appStateMock;

    /** @var Xml */
    protected $rendererMock;

    /** @var ErrorProcessor */
    protected $errorProcessorMock;

    protected function setUp(): void
    {
        /** Mock all objects required for SUT. */
        $this->rendererMock = $this->getMockBuilder(
            Json::class
        )->disableOriginalConstructor()->getMock();
        $rendererFactoryMock = $this->getMockBuilder(
            RendererFactory::class
        )->disableOriginalConstructor()->getMock();
<<<<<<< HEAD
        $rendererFactoryMock->expects($this->any())->method('get')->willReturn($this->rendererMock);
        $this->errorProcessorMock = $this->getMockBuilder(\Magento\Framework\Webapi\ErrorProcessor::class)
=======
        $rendererFactoryMock->expects($this->any())->method('get')->will($this->returnValue($this->rendererMock));
        $this->errorProcessorMock = $this->getMockBuilder(ErrorProcessor::class)
>>>>>>> 5ce65294
            ->disableOriginalConstructor()->getMock();
        $this->appStateMock = $this->createMock(State::class);

        /** Init SUP. */
        $this->responseRest = new Response(
            $rendererFactoryMock,
            $this->errorProcessorMock,
            $this->appStateMock
        );
    }

    protected function tearDown(): void
    {
        unset(
            $this->responseRest,
            $this->appStateMock,
            $this->appStateMock,
            $this->rendererMock,
            $this->errorProcessorMock
        );
    }

    /**
     * Test setException method with \Magento\Framework\Webapi\Exception.
     */
    public function testSetWebapiExceptionException()
    {
        /** Init \Magento\Framework\Webapi\Exception */
        $apiException = new \Magento\Framework\Webapi\Exception(
            new Phrase('Exception message.'),
            0,
            \Magento\Framework\Webapi\Exception::HTTP_UNAUTHORIZED
        );
        $this->responseRest->setException($apiException);
        /** Assert that \Magento\Framework\Webapi\Exception was set and presented in the list. */
        $this->assertTrue(
            $this->responseRest->hasExceptionOfType(\Magento\Framework\Webapi\Exception::class),
            'Magento\Framework\Webapi\Exception was not set.'
        );
    }

    /**
     * Test sendResponse method with internal error exception during messages rendering.
     */
    public function testSendResponseRenderMessagesException()
    {
        /** Init logic exception. */
        $logicException = new \LogicException();
        /** Mock error processor to throw \LogicException in maskException method. */
        $this->errorProcessorMock->expects(
            $this->any()
        )->method(
            'maskException'
        )->will(
            $this->throwException($logicException)
        );
        /** Assert that renderException method will be executed once with specified parameters. */
        $this->errorProcessorMock->expects(
            $this->once()
        )->method(
            'renderException'
        )->with(
            $logicException,
            \Magento\Framework\Webapi\Exception::HTTP_INTERNAL_ERROR
        );
        /** Set exception to Rest response to get in to the _renderMessages method. */
        $this->responseRest->setException(new \Magento\Framework\Webapi\Exception(new Phrase('Message.')));
        $this->responseRest->sendResponse();
    }

    /**
     * Test sendResponse method with HTTP Not Acceptable error exception during messages rendering.
     */
    public function testSendResponseRenderMessagesHttpNotAcceptable()
    {
        $exception = new \Magento\Framework\Webapi\Exception(
            new Phrase('Message'),
            0,
            \Magento\Framework\Webapi\Exception::HTTP_NOT_ACCEPTABLE
        );
        /** Mock error processor to throw \LogicException in maskException method. */
        $this->errorProcessorMock->expects(
            $this->any()
        )->method(
            'maskException'
        )->will(
            $this->throwException($exception)
        );
        /** Assert that renderException method will be executed once with specified parameters. */
        $this->errorProcessorMock->expects(
            $this->once()
        )->method(
            'renderException'
        )->with(
            $exception,
            \Magento\Framework\Webapi\Exception::HTTP_NOT_ACCEPTABLE
        );
        /** Set exception to Rest response to get in to the _renderMessages method. */
        $this->responseRest->setException(
            new \Magento\Framework\Webapi\Exception(
                new Phrase('Message.'),
                0,
                \Magento\Framework\Webapi\Exception::HTTP_BAD_REQUEST
            )
        );
        $this->responseRest->sendResponse();
    }

    /**
     * Test sendResponse method with exception rendering.
     */
    public function testSendResponseWithException()
    {
        /** Mock all required objects. */
        $this->rendererMock->expects(
            $this->any()
        )->method(
            'getMimeType'
        )->willReturn(
            'application/json'
        );
        $this->rendererMock->expects(
            $this->any()
        )->method(
            'render'
        )->willReturnCallback(
            [$this, 'callbackForSendResponseTest'], $this->returnArgument(0)
        );
        $exceptionMessage = 'Message';
        $exceptionHttpCode = \Magento\Framework\Webapi\Exception::HTTP_BAD_REQUEST;
        $exception = new \Magento\Framework\Webapi\Exception(new Phrase($exceptionMessage), 0, $exceptionHttpCode);
        $this->errorProcessorMock->expects(
            $this->any()
        )->method(
            'maskException'
        )->willReturn(
            $exception
        );

        $this->responseRest->setException($exception);
        /** Start output buffering. */
        ob_start();
        $this->responseRest->sendResponse();
        /** Clear output buffering. */
        ob_end_clean();
        $actualResponse = $this->responseRest->getBody();
        $expectedResult = '{"message":"' .
            $exceptionMessage .
            '"}';
        $this->assertStringStartsWith($expectedResult, $actualResponse, 'Response body is invalid');
    }

    /**
     * Callback for testSendResponseRenderMessages method.
     *
     * @param $data
     * @return string
     */
    public function callbackForSendResponseTest($data)
    {
        return json_encode($data);
    }

    /**
     * Test sendResponse method without any exception
     */
    public function testSendResponseSuccessHandling()
    {
        $this->responseRest->sendResponse();
        $this->assertTrue($this->responseRest->getHttpResponseCode() == \Magento\Framework\Webapi\Response::HTTP_OK);
    }

    public function testHasExceptionOfType()
    {
        $this->responseRest->setException(new \Exception());
        $hasException = $this->responseRest->hasExceptionOfType('Exception');
        $this->assertTrue($hasException);
    }

    public function testHasExceptionOfTypeIfExceptionsIsEmpty()
    {
        $this->responseRest->setException(new \Exception());
        $hasException = $this->responseRest->hasExceptionOfType('Test\Exception');
        $this->assertFalse($hasException);
    }
}<|MERGE_RESOLUTION|>--- conflicted
+++ resolved
@@ -41,13 +41,8 @@
         $rendererFactoryMock = $this->getMockBuilder(
             RendererFactory::class
         )->disableOriginalConstructor()->getMock();
-<<<<<<< HEAD
-        $rendererFactoryMock->expects($this->any())->method('get')->willReturn($this->rendererMock);
-        $this->errorProcessorMock = $this->getMockBuilder(\Magento\Framework\Webapi\ErrorProcessor::class)
-=======
         $rendererFactoryMock->expects($this->any())->method('get')->will($this->returnValue($this->rendererMock));
         $this->errorProcessorMock = $this->getMockBuilder(ErrorProcessor::class)
->>>>>>> 5ce65294
             ->disableOriginalConstructor()->getMock();
         $this->appStateMock = $this->createMock(State::class);
 
@@ -166,15 +161,15 @@
             $this->any()
         )->method(
             'getMimeType'
-        )->willReturn(
-            'application/json'
+        )->will(
+            $this->returnValue('application/json')
         );
         $this->rendererMock->expects(
             $this->any()
         )->method(
             'render'
-        )->willReturnCallback(
-            [$this, 'callbackForSendResponseTest'], $this->returnArgument(0)
+        )->will(
+            $this->returnCallback([$this, 'callbackForSendResponseTest'], $this->returnArgument(0))
         );
         $exceptionMessage = 'Message';
         $exceptionHttpCode = \Magento\Framework\Webapi\Exception::HTTP_BAD_REQUEST;
@@ -183,8 +178,8 @@
             $this->any()
         )->method(
             'maskException'
-        )->willReturn(
-            $exception
+        )->will(
+            $this->returnValue($exception)
         );
 
         $this->responseRest->setException($exception);
