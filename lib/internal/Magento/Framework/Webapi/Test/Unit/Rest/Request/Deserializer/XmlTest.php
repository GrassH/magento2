<?php
/**
 * Copyright © Magento, Inc. All rights reserved.
 * See COPYING.txt for license details.
 */
declare(strict_types=1);

namespace Magento\Framework\Webapi\Test\Unit\Rest\Request\Deserializer;

use Magento\Framework\App\State;
use Magento\Framework\Webapi\Exception;
use Magento\Framework\Webapi\Rest\Request\Deserializer\Xml;
use Magento\Framework\Xml\Parser;
use PHPUnit\Framework\MockObject\MockObject;
use PHPUnit\Framework\TestCase;

class XmlTest extends TestCase
{
<<<<<<< HEAD
    /** @var \PHPUnit\Framework\MockObject\MockObject */
=======
    /** @var MockObject */
>>>>>>> 5ce65294
    protected $_xmlParserMock;

    /** @var Xml */
    protected $_xmlDeserializer;

<<<<<<< HEAD
    /** @var \PHPUnit\Framework\MockObject\MockObject */
=======
    /** @var MockObject */
>>>>>>> 5ce65294
    protected $_appStateMock;

    protected function setUp(): void
    {
        /** Prepare mocks for SUT constructor. */
        $this->_xmlParserMock = $this->createPartialMock(
            Parser::class,
            ['xmlToArray', 'loadXML']
        );
        $this->_appStateMock = $this->createMock(State::class);
        /** Initialize SUT. */
        $this->_xmlDeserializer = new Xml(
            $this->_xmlParserMock,
            $this->_appStateMock
        );
        parent::setUp();
    }

    protected function tearDown(): void
    {
        unset($this->_xmlDeserializer);
        unset($this->_xmlParserMock);
        unset($this->_appStateMock);
        parent::tearDown();
    }

    public function testDeserializeInvalidArgumentException()
    {
        $this->expectException('InvalidArgumentException');
        $this->expectExceptionMessage('"boolean" data type is invalid. String is expected.');
        $this->_xmlDeserializer->deserialize(false);
    }

    public function testDeserialize()
    {
        /** Prepare mocks for SUT constructor. */
        $this->_xmlParserMock->expects($this->once())->method('loadXML');
        $validInputXml = '<?xml version="1.0"?><xml><key1>test1</key1><key2>test2</key2></xml>';
        $returnArray = ['xml' => ['key1' => 'test1', 'key2' => 'test2']];
        $this->_xmlParserMock->expects($this->once())->method('xmlToArray')->willReturn($returnArray);
        $expectedArray = ['key1' => 'test1', 'key2' => 'test2'];
        /** Initialize SUT. */
        $this->assertEquals(
            $expectedArray,
            $this->_xmlDeserializer->deserialize($validInputXml),
            'Request XML body was parsed incorrectly into array of params.'
        );
    }

    public function testHandleErrors()
    {
        /** Add error message */
        $firstErrorMessage = "No document type declaration. ";
        $this->_xmlDeserializer->handleErrors(null, $firstErrorMessage, null, null);
        /** Assert that first error message was added */
        $this->assertAttributeEquals(
            $firstErrorMessage,
            '_errorMessage',
            $this->_xmlDeserializer,
            'Error message was not set to xml deserializer.'
        );
        /** Add error message */
        $secondErrorMessage = "Strings should be wrapped in double quotes.";
        $expectedMessages = $firstErrorMessage . $secondErrorMessage;
        $this->_xmlDeserializer->handleErrors(null, $secondErrorMessage, null, null);
        /** Assert that both error messages were added */
        $this->assertAttributeEquals(
            $expectedMessages,
            '_errorMessage',
            $this->_xmlDeserializer,
            'Error messages were not set to xml deserializer.'
        );
    }

    public function testDeserializeMagentoWebapiExceptionDeveloperModeOn()
    {
        /** Prepare mocks for SUT constructor. */
        $this->_appStateMock->expects($this->once())
            ->method('getMode')
            ->willReturn('developer');
        $errorMessage = 'End tag for "key1" was omitted.';
        $this->_xmlDeserializer->handleErrors(null, $errorMessage, null, null);
        $this->_xmlParserMock->expects($this->once())->method('loadXML');
        $invalidXml = '<?xml version="1.0"?><xml><key1>test1</xml>';
        /** Initialize SUT. */
        try {
            $this->_xmlDeserializer->deserialize($invalidXml);
            $this->fail("Exception is expected to be raised");
        } catch (Exception $e) {
            $exceptionMessage = 'Decoding Error: End tag for "key1" was omitted.';
            $this->assertInstanceOf(Exception::class, $e, 'Exception type is invalid');
            $this->assertEquals($exceptionMessage, $e->getMessage(), 'Exception message is invalid');
            $this->assertEquals(
                Exception::HTTP_BAD_REQUEST,
                $e->getHttpCode(),
                'HTTP code is invalid'
            );
        }
    }

    public function testDeserializeMagentoWebapiExceptionDeveloperModeOff()
    {
        /** Prepare mocks for SUT constructor. */
        $this->_appStateMock->expects($this->once())
            ->method('getMode')
            ->willReturn('production');
        $errorMessage = 'End tag for "key1" was omitted.';
        $this->_xmlDeserializer->handleErrors(null, $errorMessage, null, null);
        $this->_xmlParserMock->expects($this->once())->method('loadXML');
        $invalidXml = '<?xml version="1.0"?><xml><key1>test1</xml>';
        /** Initialize SUT. */
        try {
            $this->_xmlDeserializer->deserialize($invalidXml);
            $this->fail("Exception is expected to be raised");
        } catch (Exception $e) {
            $this->assertInstanceOf(Exception::class, $e, 'Exception type is invalid');
            $this->assertEquals('Decoding error.', $e->getMessage(), 'Exception message is invalid');
            $this->assertEquals(
                Exception::HTTP_BAD_REQUEST,
                $e->getHttpCode(),
                'HTTP code is invalid'
            );
        }
    }
}<|MERGE_RESOLUTION|>--- conflicted
+++ resolved
@@ -16,21 +16,13 @@
 
 class XmlTest extends TestCase
 {
-<<<<<<< HEAD
-    /** @var \PHPUnit\Framework\MockObject\MockObject */
-=======
     /** @var MockObject */
->>>>>>> 5ce65294
     protected $_xmlParserMock;
 
     /** @var Xml */
     protected $_xmlDeserializer;
 
-<<<<<<< HEAD
-    /** @var \PHPUnit\Framework\MockObject\MockObject */
-=======
     /** @var MockObject */
->>>>>>> 5ce65294
     protected $_appStateMock;
 
     protected function setUp(): void
@@ -70,7 +62,7 @@
         $this->_xmlParserMock->expects($this->once())->method('loadXML');
         $validInputXml = '<?xml version="1.0"?><xml><key1>test1</key1><key2>test2</key2></xml>';
         $returnArray = ['xml' => ['key1' => 'test1', 'key2' => 'test2']];
-        $this->_xmlParserMock->expects($this->once())->method('xmlToArray')->willReturn($returnArray);
+        $this->_xmlParserMock->expects($this->once())->method('xmlToArray')->will($this->returnValue($returnArray));
         $expectedArray = ['key1' => 'test1', 'key2' => 'test2'];
         /** Initialize SUT. */
         $this->assertEquals(
@@ -110,7 +102,7 @@
         /** Prepare mocks for SUT constructor. */
         $this->_appStateMock->expects($this->once())
             ->method('getMode')
-            ->willReturn('developer');
+            ->will($this->returnValue('developer'));
         $errorMessage = 'End tag for "key1" was omitted.';
         $this->_xmlDeserializer->handleErrors(null, $errorMessage, null, null);
         $this->_xmlParserMock->expects($this->once())->method('loadXML');
@@ -136,7 +128,7 @@
         /** Prepare mocks for SUT constructor. */
         $this->_appStateMock->expects($this->once())
             ->method('getMode')
-            ->willReturn('production');
+            ->will($this->returnValue('production'));
         $errorMessage = 'End tag for "key1" was omitted.';
         $this->_xmlDeserializer->handleErrors(null, $errorMessage, null, null);
         $this->_xmlParserMock->expects($this->once())->method('loadXML');
