--- conflicted
+++ resolved
@@ -44,15 +44,9 @@
         )->setMethods(
             ['deserialize', 'get']
         )->disableOriginalConstructor()->getMock();
-<<<<<<< HEAD
-        $areaListMock = $this->createMock(\Magento\Framework\App\AreaList::class);
-        $configScopeMock = $this->createMock(\Magento\Framework\Config\ScopeInterface::class);
-        $areaListMock->expects($this->once())->method('getFrontName')->willReturn('rest');
-=======
         $areaListMock = $this->createMock(AreaList::class);
         $configScopeMock = $this->createMock(ScopeInterface::class);
         $areaListMock->expects($this->once())->method('getFrontName')->will($this->returnValue('rest'));
->>>>>>> 5ce65294
         /** Instantiate request. */
         // TODO: Get rid of SUT mocks.
         $this->_cookieManagerMock = $this->createMock(CookieManagerInterface::class);
@@ -98,8 +92,8 @@
             'getHeader'
         )->with(
             'Accept'
-        )->willReturn(
-            $acceptHeader
+        )->will(
+            $this->returnValue($acceptHeader)
         );
         $this->assertSame($expectedResult, $this->_request->getAcceptTypes());
     }
@@ -122,7 +116,7 @@
     protected function _prepareSutForGetBodyParamsTest($params)
     {
         $content = 'rawBody';
-        $this->_request->expects($this->exactly(2))->method('getContent')->willReturn($content);
+        $this->_request->expects($this->exactly(2))->method('getContent')->will($this->returnValue($content));
         $contentType = 'contentType';
         $this->_request->expects(
             $this->once()
@@ -130,8 +124,8 @@
             'getHeader'
         )->with(
             'Content-Type'
-        )->willReturn(
-            $contentType
+        )->will(
+            $this->returnValue($contentType)
         );
         $deserializer = $this->getMockBuilder(
             Json::class
@@ -144,8 +138,8 @@
             'deserialize'
         )->with(
             $content
-        )->willReturn(
-            $params
+        )->will(
+            $this->returnValue($params)
         );
         $this->_deserializerFactory->expects(
             $this->once()
@@ -153,8 +147,8 @@
             'get'
         )->with(
             $contentType
-        )->willReturn(
-            $deserializer
+        )->will(
+            $this->returnValue($deserializer)
         );
     }
 
@@ -174,8 +168,8 @@
             'getHeader'
         )->with(
             'Content-Type'
-        )->willReturn(
-            $contentTypeHeader
+        )->will(
+            $this->returnValue($contentTypeHeader)
         );
 
         try {
