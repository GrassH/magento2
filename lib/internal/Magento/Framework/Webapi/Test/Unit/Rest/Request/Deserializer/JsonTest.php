--- conflicted
+++ resolved
@@ -1,7 +1,5 @@
 <?php
 /**
- * Test Webapi Json Deserializer Request Rest Controller.
- *
  * Copyright © Magento, Inc. All rights reserved.
  * See COPYING.txt for license details.
  */
@@ -31,19 +29,11 @@
             ->disableOriginalConstructor()
             ->setMethods(['decode'])
             ->getMock();
-<<<<<<< HEAD
-        $this->_appStateMock = $this->getMock(
-            \Magento\Framework\App\State::class,
-            [],
-            [],
-            '',
-            false
+        $this->_appStateMock = $this->createMock(
+            \Magento\Framework\App\State::class
         );
         $this->serializerMock = $this->getMockBuilder(\Magento\Framework\Serialize\Serializer\Json::class)
             ->getMock();
-=======
-        $this->_appStateMock = $this->createMock(\Magento\Framework\App\State::class);
->>>>>>> 9c98f61b
         /** Initialize SUT. */
         $this->_jsonDeserializer = new \Magento\Framework\Webapi\Rest\Request\Deserializer\Json(
             $this->decoderMock,
