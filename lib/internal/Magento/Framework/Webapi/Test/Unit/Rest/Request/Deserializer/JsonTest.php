<?php
/**
 * Copyright © Magento, Inc. All rights reserved.
 * See COPYING.txt for license details.
 */
declare(strict_types=1);

namespace Magento\Framework\Webapi\Test\Unit\Rest\Request\Deserializer;

use Magento\Framework\App\State;
use Magento\Framework\Json\Decoder;
use Magento\Framework\Webapi\Exception;
use Magento\Framework\Webapi\Rest\Request\Deserializer\Json;
use PHPUnit\Framework\MockObject\MockObject;
use PHPUnit\Framework\TestCase;

class JsonTest extends TestCase
{
<<<<<<< HEAD
    /** @var \PHPUnit\Framework\MockObject\MockObject */
=======
    /** @var MockObject */
>>>>>>> 5ce65294
    protected $_helperFactoryMock;

    /** @var Json */
    protected $_jsonDeserializer;

    /** @var Decoder */
    protected $decoderMock;

<<<<<<< HEAD
    /** @var \PHPUnit\Framework\MockObject\MockObject */
    protected $_appStateMock;

    /** @var \Magento\Framework\Serialize\Serializer\Json|\PHPUnit\Framework\MockObject\MockObject */
=======
    /** @var MockObject */
    protected $_appStateMock;

    /** @var \Magento\Framework\Serialize\Serializer\Json|MockObject */
>>>>>>> 5ce65294
    private $serializerMock;

    protected function setUp(): void
    {
        /** Prepare mocks for SUT constructor. */
        $this->decoderMock = $this->getMockBuilder(Decoder::class)
            ->disableOriginalConstructor()
            ->setMethods(['decode'])
            ->getMock();
        $this->_appStateMock = $this->createMock(
            State::class
        );
        $this->serializerMock = $this->getMockBuilder(\Magento\Framework\Serialize\Serializer\Json::class)
            ->getMock();
        /** Initialize SUT. */
        $this->_jsonDeserializer = new Json(
            $this->decoderMock,
            $this->_appStateMock,
            $this->serializerMock
        );
        parent::setUp();
    }

    protected function tearDown(): void
    {
        unset($this->_jsonDeserializer);
        unset($this->decoderMock);
        unset($this->_appStateMock);
        parent::tearDown();
    }

    public function testDeserializerInvalidArgumentException()
    {
        $this->expectException('InvalidArgumentException');
        $this->expectExceptionMessage('"boolean" data type is invalid. String is expected.');
        $this->_jsonDeserializer->deserialize(false);
    }

    public function testDeserialize()
    {
        /** Prepare mocks for SUT constructor. */
        $inputEncodedJson = '{"key1":"test1","key2":"test2","array":{"test01":"some1","test02":"some2"}}';
        $expectedDecodedJson = [
            'key1' => 'test1',
            'key2' => 'test2',
            'array' => ['test01' => 'some1', 'test02' => 'some2'],
        ];
        $this->serializerMock->expects($this->any())
            ->method('unserialize')
            ->willReturnCallback(
                function ($serializedData) {
                    return json_decode($serializedData, true);
                }
            );
        /** Initialize SUT. */
        $this->assertEquals(
            $expectedDecodedJson,
            $this->_jsonDeserializer->deserialize($inputEncodedJson),
            'Deserialization from JSON to array is invalid.'
        );
    }

    public function testDeserializeInvalidEncodedBodyExceptionDeveloperModeOff()
    {
        /** Prepare mocks for SUT constructor. */
        $this->serializerMock
            ->expects($this->once())
            ->method('unserialize')
            ->will($this->throwException(new \InvalidArgumentException()));
        $this->_appStateMock->expects($this->once())
            ->method('getMode')
            ->willReturn('production');
        /** Initialize SUT. */
        $inputInvalidJson = '{"key1":"test1"."key2":"test2"}';
        try {
            $this->_jsonDeserializer->deserialize($inputInvalidJson);
            $this->fail("Exception is expected to be raised");
        } catch (Exception $e) {
            $this->assertInstanceOf(Exception::class, $e, 'Exception type is invalid');
            $this->assertEquals('Decoding error.', $e->getMessage(), 'Exception message is invalid');
            $this->assertEquals(
                Exception::HTTP_BAD_REQUEST,
                $e->getHttpCode(),
                'HTTP code is invalid'
            );
        }
    }

    public function testDeserializeInvalidEncodedBodyExceptionDeveloperModeOn()
    {
        /** Prepare mocks for SUT constructor. */
        $this->serializerMock
            ->expects($this->once())
            ->method('unserialize')
            ->will(
                $this->throwException(
                    new \InvalidArgumentException('Unable to unserialize value.')
                )
            );
        $this->_appStateMock->expects($this->once())
            ->method('getMode')
            ->willReturn('developer');
        /** Initialize SUT. */
        $inputInvalidJson = '{"key1":"test1"."key2":"test2"}';
        try {
            $this->_jsonDeserializer->deserialize($inputInvalidJson);
            $this->fail("Exception is expected to be raised");
        } catch (Exception $e) {
            $this->assertInstanceOf(Exception::class, $e, 'Exception type is invalid');
            $this->assertContains('Decoding error:', $e->getMessage(), 'Exception message is invalid');
            $this->assertEquals(
                Exception::HTTP_BAD_REQUEST,
                $e->getHttpCode(),
                'HTTP code is invalid'
            );
        }
    }
}<|MERGE_RESOLUTION|>--- conflicted
+++ resolved
@@ -16,11 +16,7 @@
 
 class JsonTest extends TestCase
 {
-<<<<<<< HEAD
-    /** @var \PHPUnit\Framework\MockObject\MockObject */
-=======
     /** @var MockObject */
->>>>>>> 5ce65294
     protected $_helperFactoryMock;
 
     /** @var Json */
@@ -29,17 +25,10 @@
     /** @var Decoder */
     protected $decoderMock;
 
-<<<<<<< HEAD
-    /** @var \PHPUnit\Framework\MockObject\MockObject */
-    protected $_appStateMock;
-
-    /** @var \Magento\Framework\Serialize\Serializer\Json|\PHPUnit\Framework\MockObject\MockObject */
-=======
     /** @var MockObject */
     protected $_appStateMock;
 
     /** @var \Magento\Framework\Serialize\Serializer\Json|MockObject */
->>>>>>> 5ce65294
     private $serializerMock;
 
     protected function setUp(): void
@@ -111,7 +100,7 @@
             ->will($this->throwException(new \InvalidArgumentException()));
         $this->_appStateMock->expects($this->once())
             ->method('getMode')
-            ->willReturn('production');
+            ->will($this->returnValue('production'));
         /** Initialize SUT. */
         $inputInvalidJson = '{"key1":"test1"."key2":"test2"}';
         try {
@@ -141,7 +130,7 @@
             );
         $this->_appStateMock->expects($this->once())
             ->method('getMode')
-            ->willReturn('developer');
+            ->will($this->returnValue('developer'));
         /** Initialize SUT. */
         $inputInvalidJson = '{"key1":"test1"."key2":"test2"}';
         try {
