--- conflicted
+++ resolved
@@ -29,11 +29,7 @@
     protected $sampleResponseValue;
 
     /**
-<<<<<<< HEAD
-     * @var \Magento\Framework\Webapi\Rest\Request|\PHPUnit\Framework\MockObject\MockObject
-=======
      * @var Request|MockObject
->>>>>>> 5ce65294
      */
     protected $requestMock;
 
@@ -122,7 +118,7 @@
         $expected = ['customer' => $this->sampleResponseValue['customer']];
 
         $simpleFilter = 'customer';
-        $this->requestMock->expects($this->any())->method('getParam')->willReturn($simpleFilter);
+        $this->requestMock->expects($this->any())->method('getParam')->will($this->returnValue($simpleFilter));
         $filteredResponse = $this->processor->filter($this->sampleResponseValue);
 
         $this->assertEquals($expected, $filteredResponse);
@@ -139,7 +135,7 @@
 
         $simpleFilter = "customer[email,id]";
 
-        $this->requestMock->expects($this->any())->method('getParam')->willReturn($simpleFilter);
+        $this->requestMock->expects($this->any())->method('getParam')->will($this->returnValue($simpleFilter));
         $filteredResponse = $this->processor->filter($this->sampleResponseValue);
 
         $this->assertEquals($expected, $filteredResponse);
@@ -174,7 +170,7 @@
 
         $nestedFilter = 'customer[id,email],addresses[city,postcode,region[region_code,region]]';
 
-        $this->requestMock->expects($this->any())->method('getParam')->willReturn($nestedFilter);
+        $this->requestMock->expects($this->any())->method('getParam')->will($this->returnValue($nestedFilter));
         $filteredResponse = $this->processor->filter($this->sampleResponseValue);
 
         $this->assertEquals($expected, $filteredResponse);
@@ -213,7 +209,7 @@
         $this->requestMock
             ->expects($this->any())
             ->method('getParam')
-            ->willReturn($nonExistentFieldFilter);
+            ->will($this->returnValue($nonExistentFieldFilter));
         $filteredResponse = $this->processor->filter($this->sampleResponseValue);
 
         $this->assertEquals($expected, $filteredResponse);
@@ -224,7 +220,7 @@
      */
     public function testInvalidFilters($invalidFilter)
     {
-        $this->requestMock->expects($this->any())->method('getParam')->willReturn($invalidFilter);
+        $this->requestMock->expects($this->any())->method('getParam')->will($this->returnValue($invalidFilter));
         $filteredResponse = $this->processor->filter($this->sampleResponseValue);
 
         $this->assertEmpty($filteredResponse);
