--- conflicted
+++ resolved
@@ -5,10 +5,7 @@
  * Copyright © Magento, Inc. All rights reserved.
  * See COPYING.txt for license details.
  */
-<<<<<<< HEAD
 declare(strict_types=1);
-=======
->>>>>>> 782bc0eb
 
 namespace Magento\Framework\Webapi;
 
