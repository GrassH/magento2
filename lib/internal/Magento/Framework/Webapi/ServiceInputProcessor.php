--- conflicted
+++ resolved
@@ -604,13 +604,14 @@
     }
 
     /**
-<<<<<<< HEAD
      * @inheritDoc
      */
     public function _resetState(): void
     {
         $this->attributesPreprocessorsMap = [];
-=======
+    }
+
+    /**
      * Process an input error for child parameters
      *
      * @param array $inputError
@@ -633,6 +634,5 @@
                 throw $exception;
             }
         }
->>>>>>> 78e6653e
     }
 }