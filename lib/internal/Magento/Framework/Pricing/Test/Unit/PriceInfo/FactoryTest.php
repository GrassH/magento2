<?php
/**
 * Copyright © Magento, Inc. All rights reserved.
 * See COPYING.txt for license details.
 */
declare(strict_types=1);

namespace Magento\Framework\Pricing\Test\Unit\PriceInfo;

use Magento\Framework\ObjectManager\ObjectManager;
use Magento\Framework\Pricing\Price\Collection;
use Magento\Framework\Pricing\PriceInfo\Base;
use Magento\Framework\Pricing\PriceInfo\Factory;
use Magento\Framework\Pricing\PriceInfoInterface;
use Magento\Framework\Pricing\SaleableInterface;
use PHPUnit\Framework\MockObject\MockObject;
use PHPUnit\Framework\TestCase;

/**
 * Test class for \Magento\Framework\Pricing\PriceInfo\Factory
 */
class FactoryTest extends TestCase
{
    /**
<<<<<<< HEAD
     * @var \Magento\Framework\ObjectManager\ObjectManager|\PHPUnit\Framework\MockObject\MockObject
=======
     * @var ObjectManager|MockObject
>>>>>>> 5ce65294
     */
    protected $objectManagerMock;

    /**
     * @var array
     */
    protected $types;

    /**
     * @var Factory
     */
    protected $factory;

    /**
<<<<<<< HEAD
     * @var \Magento\Framework\Pricing\Price\Collection|\PHPUnit\Framework\MockObject\MockObject
=======
     * @var Collection|MockObject
>>>>>>> 5ce65294
     */
    protected $pricesMock;

    /**
<<<<<<< HEAD
     * @var \Magento\Framework\Pricing\SaleableInterface|\PHPUnit\Framework\MockObject\MockObject
=======
     * @var SaleableInterface|MockObject
>>>>>>> 5ce65294
     */
    protected $saleableItemMock;

    /**
<<<<<<< HEAD
     * @var \Magento\Framework\Pricing\PriceInfo\Base|\PHPUnit\Framework\MockObject\MockObject
=======
     * @var Base|MockObject
>>>>>>> 5ce65294
     */
    protected $priceInfoMock;

    /**
     * SetUp test
     */
    protected function setUp(): void
    {
        $this->objectManagerMock = $this->createMock(ObjectManager::class);
        $this->pricesMock = $this->createMock(Collection::class);
        $this->saleableItemMock = $this->getMockForAbstractClass(
            SaleableInterface::class,
            [],
            '',
            false,
            true,
            true,
            ['getQty']
        );
        $this->priceInfoMock = $this->getMockForAbstractClass(
            PriceInfoInterface::class,
            [],
            '',
            false,
            true,
            true,
            []
        );
        $this->types = [
            'default' => [
                'infoClass' => 'Price\PriceInfo\Default',
                'prices' => 'Price\Collection\Default',
            ],
            'configurable' => [
                'infoClass' => 'Price\PriceInfo\Configurable',
                'prices' => 'Price\Collection\Configurable',
            ],
        ];
        $this->factory = new Factory($this->types, $this->objectManagerMock);
    }

    /**
     * @return array
     */
    public function createPriceInfoDataProvider()
    {
        return [
            [
                'simple',
                1,
                'Price\PriceInfo\Default',
                'Price\Collection\Default',
            ],
            [
                'configurable',
                2,
                'Price\PriceInfo\Configurable',
                'Price\Collection\Configurable'
            ]
        ];
    }

    /**
     * @param $typeId
     * @param $quantity
     * @param $infoClass
     * @param $prices
     * @dataProvider createPriceInfoDataProvider
     */
    public function testCreate($typeId, $quantity, $infoClass, $prices)
    {
        $this->saleableItemMock->expects($this->once())
            ->method('getTypeId')
            ->willReturn($typeId);
        $this->saleableItemMock->expects($this->once())
            ->method('getQty')
            ->willReturn($quantity);

        $this->objectManagerMock->expects($this->exactly(2))
            ->method('create')
            ->willReturnMap(
                [
                    [
                        $prices,
                        [
                            'saleableItem' => $this->saleableItemMock,
                            'quantity' => $quantity
                        ],
                        $this->pricesMock,
                    ],
                    [
                        $infoClass,
                        [
                            'saleableItem' => $this->saleableItemMock,
                            'quantity' => $quantity,
                            'prices' => $this->pricesMock
                        ],
                        $this->priceInfoMock
                    ],
                ]
            );
        $this->assertEquals($this->priceInfoMock, $this->factory->create($this->saleableItemMock, []));
    }
}<|MERGE_RESOLUTION|>--- conflicted
+++ resolved
@@ -22,11 +22,7 @@
 class FactoryTest extends TestCase
 {
     /**
-<<<<<<< HEAD
-     * @var \Magento\Framework\ObjectManager\ObjectManager|\PHPUnit\Framework\MockObject\MockObject
-=======
      * @var ObjectManager|MockObject
->>>>>>> 5ce65294
      */
     protected $objectManagerMock;
 
@@ -41,29 +37,17 @@
     protected $factory;
 
     /**
-<<<<<<< HEAD
-     * @var \Magento\Framework\Pricing\Price\Collection|\PHPUnit\Framework\MockObject\MockObject
-=======
      * @var Collection|MockObject
->>>>>>> 5ce65294
      */
     protected $pricesMock;
 
     /**
-<<<<<<< HEAD
-     * @var \Magento\Framework\Pricing\SaleableInterface|\PHPUnit\Framework\MockObject\MockObject
-=======
      * @var SaleableInterface|MockObject
->>>>>>> 5ce65294
      */
     protected $saleableItemMock;
 
     /**
-<<<<<<< HEAD
-     * @var \Magento\Framework\Pricing\PriceInfo\Base|\PHPUnit\Framework\MockObject\MockObject
-=======
      * @var Base|MockObject
->>>>>>> 5ce65294
      */
     protected $priceInfoMock;
 
@@ -137,14 +121,14 @@
     {
         $this->saleableItemMock->expects($this->once())
             ->method('getTypeId')
-            ->willReturn($typeId);
+            ->will($this->returnValue($typeId));
         $this->saleableItemMock->expects($this->once())
             ->method('getQty')
-            ->willReturn($quantity);
+            ->will($this->returnValue($quantity));
 
         $this->objectManagerMock->expects($this->exactly(2))
             ->method('create')
-            ->willReturnMap(
+            ->will($this->returnValueMap(
                 [
                     [
                         $prices,
@@ -164,7 +148,7 @@
                         $this->priceInfoMock
                     ],
                 ]
-            );
+            ));
         $this->assertEquals($this->priceInfoMock, $this->factory->create($this->saleableItemMock, []));
     }
 }