--- conflicted
+++ resolved
@@ -21,11 +21,7 @@
     protected $objectManager;
 
     /**
-<<<<<<< HEAD
-     * @var \Magento\Framework\Pricing\PriceCurrencyInterface|\PHPUnit\Framework\MockObject\MockObject
-=======
      * @var PriceCurrencyInterface|MockObject
->>>>>>> 5ce65294
      */
     protected $priceCurrencyMock;
 
@@ -48,12 +44,12 @@
             $this->priceCurrencyMock->expects($this->once())
                 ->method('convertAndFormat')
                 ->with($amount, $includeContainer)
-                ->willReturn($result);
+                ->will($this->returnValue($result));
         } else {
             $this->priceCurrencyMock->expects($this->once())
                 ->method('convert')
                 ->with($amount)
-                ->willReturn($result);
+                ->will($this->returnValue($result));
         }
         $helper = $this->getHelper(['priceCurrency' => $this->priceCurrencyMock]);
         $this->assertEquals($result, $helper->currency($amount, $format, $includeContainer));
@@ -85,12 +81,12 @@
             $this->priceCurrencyMock->expects($this->once())
                 ->method('convertAndFormat')
                 ->with($amount, $includeContainer, PriceCurrencyInterface::DEFAULT_PRECISION, $store)
-                ->willReturn($result);
+                ->will($this->returnValue($result));
         } else {
             $this->priceCurrencyMock->expects($this->once())
                 ->method('convert')
                 ->with($amount, $store)
-                ->willReturn($result);
+                ->will($this->returnValue($result));
         }
         $helper = $this->getHelper(['priceCurrency' => $this->priceCurrencyMock]);
         $this->assertEquals($result, $helper->currencyByStore($amount, $store, $format, $includeContainer));
