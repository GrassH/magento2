<?php
/**
 * Copyright © Magento, Inc. All rights reserved.
 * See COPYING.txt for license details.
 */
declare(strict_types=1);

namespace Magento\Framework\Pricing\Test\Unit\Render;

use Magento\Framework\Pricing\Render\Layout;
use Magento\Framework\TestFramework\Unit\Helper\ObjectManager;
use Magento\Framework\View\Element\BlockInterface;
use Magento\Framework\View\Layout\ProcessorInterface;
use Magento\Framework\View\LayoutFactory;
use Magento\Framework\View\LayoutInterface;
use PHPUnit\Framework\MockObject\MockObject;
use PHPUnit\Framework\TestCase;

/**
 * Test class for \Magento\Framework\Pricing\Render\Layout
 */
class LayoutTest extends TestCase
{
    /**
     * @var Layout
     */
    protected $model;

    /**
<<<<<<< HEAD
     * @var  \Magento\Framework\View\LayoutInterface|\PHPUnit\Framework\MockObject\MockObject
=======
     * @var  LayoutInterface|MockObject
>>>>>>> 5ce65294
     */
    protected $layout;

    /**
<<<<<<< HEAD
     * @var \Magento\Framework\View\LayoutFactory|\PHPUnit\Framework\MockObject\MockObject
=======
     * @var LayoutFactory|MockObject
>>>>>>> 5ce65294
     */
    protected $layoutFactory;

    /**
<<<<<<< HEAD
     * @var \Magento\Framework\View\LayoutInterface|\PHPUnit\Framework\MockObject\MockObject
=======
     * @var LayoutInterface|MockObject
>>>>>>> 5ce65294
     */
    protected $generalLayout;

    protected function setUp(): void
    {
        $this->layout = $this->createMock(LayoutInterface::class);
        $this->generalLayout = $this->createMock(LayoutInterface::class);

        $isCacheable = false;
        $this->generalLayout->expects($this->once())
            ->method('isCacheable')
<<<<<<< HEAD
            ->willReturn(false);
        $layoutFactory = $this->getMockBuilder(\Magento\Framework\View\LayoutFactory::class)
=======
            ->will($this->returnValue(false));
        $layoutFactory = $this->getMockBuilder(LayoutFactory::class)
>>>>>>> 5ce65294
            ->disableOriginalConstructor()
            ->setMethods(['create'])
            ->getMock();
        $layoutFactory->expects($this->once())
            ->method('create')
            ->with($this->equalTo(['cacheable' => $isCacheable]))
            ->willReturn($this->layout);

        $objectManager = new ObjectManager($this);
        $this->model = $objectManager->getObject(
            Layout::class,
            [
                'layoutFactory' => $layoutFactory,
                'generalLayout' => $this->generalLayout
            ]
        );
    }

    public function testAddHandle()
    {
        $handle = 'test_handle';

        $layoutProcessor = $this->createMock(ProcessorInterface::class);
        $layoutProcessor->expects($this->once())
            ->method('addHandle')
            ->with($handle);
        $this->layout->expects($this->once())
            ->method('getUpdate')
            ->willReturn($layoutProcessor);

        $this->model->addHandle($handle);
    }

    public function testLoadLayout()
    {
        $layoutProcessor = $this->createMock(ProcessorInterface::class);
        $layoutProcessor->expects($this->once())
            ->method('load');
        $this->layout->expects($this->once())
            ->method('getUpdate')
            ->willReturn($layoutProcessor);

        $this->layout->expects($this->once())
            ->method('generateXml');

        $this->layout->expects($this->once())
            ->method('generateElements');

        $this->model->loadLayout();
    }

    public function testGetBlock()
    {
        $blockName = 'block.name';

        $block = $this->createMock(BlockInterface::class);

        $this->layout->expects($this->once())
            ->method('getBlock')
            ->with($blockName)
            ->willReturn($block);

        $this->assertEquals($block, $this->model->getBlock($blockName));
    }
}<|MERGE_RESOLUTION|>--- conflicted
+++ resolved
@@ -27,29 +27,17 @@
     protected $model;
 
     /**
-<<<<<<< HEAD
-     * @var  \Magento\Framework\View\LayoutInterface|\PHPUnit\Framework\MockObject\MockObject
-=======
      * @var  LayoutInterface|MockObject
->>>>>>> 5ce65294
      */
     protected $layout;
 
     /**
-<<<<<<< HEAD
-     * @var \Magento\Framework\View\LayoutFactory|\PHPUnit\Framework\MockObject\MockObject
-=======
      * @var LayoutFactory|MockObject
->>>>>>> 5ce65294
      */
     protected $layoutFactory;
 
     /**
-<<<<<<< HEAD
-     * @var \Magento\Framework\View\LayoutInterface|\PHPUnit\Framework\MockObject\MockObject
-=======
      * @var LayoutInterface|MockObject
->>>>>>> 5ce65294
      */
     protected $generalLayout;
 
@@ -61,20 +49,15 @@
         $isCacheable = false;
         $this->generalLayout->expects($this->once())
             ->method('isCacheable')
-<<<<<<< HEAD
-            ->willReturn(false);
-        $layoutFactory = $this->getMockBuilder(\Magento\Framework\View\LayoutFactory::class)
-=======
             ->will($this->returnValue(false));
         $layoutFactory = $this->getMockBuilder(LayoutFactory::class)
->>>>>>> 5ce65294
             ->disableOriginalConstructor()
             ->setMethods(['create'])
             ->getMock();
         $layoutFactory->expects($this->once())
             ->method('create')
             ->with($this->equalTo(['cacheable' => $isCacheable]))
-            ->willReturn($this->layout);
+            ->will($this->returnValue($this->layout));
 
         $objectManager = new ObjectManager($this);
         $this->model = $objectManager->getObject(
@@ -96,7 +79,7 @@
             ->with($handle);
         $this->layout->expects($this->once())
             ->method('getUpdate')
-            ->willReturn($layoutProcessor);
+            ->will($this->returnValue($layoutProcessor));
 
         $this->model->addHandle($handle);
     }
@@ -108,7 +91,7 @@
             ->method('load');
         $this->layout->expects($this->once())
             ->method('getUpdate')
-            ->willReturn($layoutProcessor);
+            ->will($this->returnValue($layoutProcessor));
 
         $this->layout->expects($this->once())
             ->method('generateXml');
@@ -128,7 +111,7 @@
         $this->layout->expects($this->once())
             ->method('getBlock')
             ->with($blockName)
-            ->willReturn($block);
+            ->will($this->returnValue($block));
 
         $this->assertEquals($block, $this->model->getBlock($blockName));
     }
