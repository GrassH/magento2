<?php
/**
 * Copyright © Magento, Inc. All rights reserved.
 * See COPYING.txt for license details.
 */
declare(strict_types=1);

namespace Magento\Framework\Pricing\Test\Unit\Render;

use Magento\Framework\Pricing\Adjustment\AdjustmentInterface;
use Magento\Framework\Pricing\Price\PriceInterface;
use Magento\Framework\Pricing\PriceCurrencyInterface;
use Magento\Framework\Pricing\PriceInfo\Base;
use Magento\Framework\Pricing\Render\AbstractAdjustment;
use Magento\Framework\Pricing\Render\Amount;
use Magento\Framework\Pricing\SaleableInterface;
use Magento\Framework\TestFramework\Unit\Helper\ObjectManager;
use PHPUnit\Framework\MockObject\MockObject;
use PHPUnit\Framework\TestCase;

/**
 * Test class for \Magento\Framework\Pricing\Render\AbstractAdjustment
 */
class AbstractAdjustmentTest extends TestCase
{
    /**
<<<<<<< HEAD
     * @var AbstractAdjustment | \PHPUnit\Framework\MockObject\MockObject
=======
     * @var AbstractAdjustment|MockObject
>>>>>>> 5ce65294
     */
    protected $model;

    /**
<<<<<<< HEAD
     * @var \Magento\Framework\Pricing\PriceCurrencyInterface | \PHPUnit\Framework\MockObject\MockObject
=======
     * @var PriceCurrencyInterface|MockObject
>>>>>>> 5ce65294
     */
    protected $priceCurrency;

    /**
     * @var array
     */
    protected $data;

    protected function setUp(): void
    {
        $this->priceCurrency = $this->createMock(PriceCurrencyInterface::class);
        $this->data = ['argument_one' => 1];

        $objectManager = new ObjectManager($this);
        $constructorArgs = $objectManager->getConstructArguments(
            AbstractAdjustment::class,
            [
                'priceCurrency' => $this->priceCurrency,
                'data' => $this->data
            ]
        );
        $this->model = $this->getMockBuilder(AbstractAdjustment::class)
            ->setConstructorArgs($constructorArgs)
            ->setMethods(['getData', 'setData', 'apply'])
            ->getMockForAbstractClass();
    }

    public function testConvertAndFormatCurrency()
    {
        $amount = '100';
        $includeContainer = true;
        $precision = PriceCurrencyInterface::DEFAULT_PRECISION;

        $result = '100.0 grn';

        $this->priceCurrency->expects($this->once())
            ->method('convertAndFormat')
            ->with($amount, $includeContainer, $precision)
            ->willReturn($result);

        $this->assertEquals($result, $this->model->convertAndFormatCurrency($amount, $includeContainer, $precision));
    }

    public function testRender()
    {
        $amountRender = $this->createMock(Amount::class);
        $arguments = ['argument_two' => 2];
        $mergedArguments = ['argument_one' => 1, 'argument_two' => 2];
        $renderText = 'amount data';

        $this->model->expects($this->at(0))
            ->method('getData')
            ->willReturn($this->data);
        $this->model->expects($this->at(1))
            ->method('setData')
            ->with($mergedArguments);
        $this->model->expects($this->at(2))
            ->method('apply')
            ->willReturn($renderText);
        $this->model->expects($this->at(3))
            ->method('setData')
            ->with($this->data);

        $result = $this->model->render($amountRender, $arguments);
        $this->assertEquals($renderText, $result);
    }

    public function testGetAmountRender()
    {
        $amountRender = $this->createMock(Amount::class);
        $this->model->expects($this->at(0))
            ->method('getData')
            ->willReturn($this->data);
        $this->model->render($amountRender);
        $this->assertEquals($amountRender, $this->model->getAmountRender());
    }

    public function testGetPriceType()
    {
        $amountRender = $this->createMock(Amount::class);
        $price = $this->getMockForAbstractClass(PriceInterface::class);
        $sealableItem = $this->getMockForAbstractClass(SaleableInterface::class);
        $priceInfo = $this->createMock(Base::class);
        $priceCode = 'regular_price';

        $amountRender->expects($this->once())
            ->method('getSaleableItem')
            ->willReturn($sealableItem);
        $sealableItem->expects($this->once())
            ->method('getPriceInfo')
            ->willReturn($priceInfo);
        $priceInfo->expects($this->once())
            ->method('getPrice')
            ->with($priceCode)
            ->willReturn($price);

        $this->model->expects($this->at(0))
            ->method('getData')
            ->willReturn($this->data);
        $this->model->render($amountRender);
        $this->assertEquals($price, $this->model->getPriceType($priceCode));
    }

    public function testGetPrice()
    {
        $price = 100;
        $amountRender = $this->createMock(Amount::class);
        $amountRender->expects($this->once())
            ->method('getPrice')
            ->with()
            ->willReturn($price);

        $this->model->expects($this->at(0))
            ->method('getData')
            ->willReturn($this->data);
        $this->model->render($amountRender);
        $this->assertEquals($price, $this->model->getPrice());
    }

    public function testGetSealableItem()
    {
        $sealableItem = $this->getMockForAbstractClass(SaleableInterface::class);
        $amountRender = $this->createMock(Amount::class);
        $amountRender->expects($this->once())
            ->method('getSaleableItem')
            ->with()
            ->willReturn($sealableItem);

        $this->model->expects($this->at(0))
            ->method('getData')
            ->willReturn($this->data);
        $this->model->render($amountRender);
        $this->assertEquals($sealableItem, $this->model->getSaleableItem());
    }

    public function testGetAdjustment()
    {
        $amountRender = $this->createMock(Amount::class);
        $adjustment = $this->getMockForAbstractClass(AdjustmentInterface::class);
        $sealableItem = $this->getMockForAbstractClass(SaleableInterface::class);
        $priceInfo = $this->createMock(Base::class);
        $adjustmentCode = 'tax';

        $amountRender->expects($this->once())
            ->method('getSaleableItem')
            ->willReturn($sealableItem);
        $sealableItem->expects($this->once())
            ->method('getPriceInfo')
            ->willReturn($priceInfo);
        $priceInfo->expects($this->once())
            ->method('getAdjustment')
            ->with($adjustmentCode)
            ->willReturn($adjustment);

        $this->model->expects($this->at(0))
            ->method('getData')
            ->willReturn($this->data);
        $this->model->expects($this->once())
            ->method('getAdjustmentCode')
            ->willReturn($adjustmentCode);
        $this->model->render($amountRender);
        $this->assertEquals($adjustment, $this->model->getAdjustment());
    }

    public function testFormatCurrency()
    {
        $amount = 5.3456;
        $includeContainer = false;
        $precision = 3;

        $expected = 5.346;

        $this->priceCurrency->expects($this->once())
            ->method('format')
            ->with($amount, $includeContainer, $precision)
            ->willReturn($expected);

        $result = $this->model->formatCurrency($amount, $includeContainer, $precision);
        $this->assertEquals($expected, $result, 'formatCurrent returned unexpected result');
    }
}<|MERGE_RESOLUTION|>--- conflicted
+++ resolved
@@ -24,20 +24,12 @@
 class AbstractAdjustmentTest extends TestCase
 {
     /**
-<<<<<<< HEAD
-     * @var AbstractAdjustment | \PHPUnit\Framework\MockObject\MockObject
-=======
      * @var AbstractAdjustment|MockObject
->>>>>>> 5ce65294
      */
     protected $model;
 
     /**
-<<<<<<< HEAD
-     * @var \Magento\Framework\Pricing\PriceCurrencyInterface | \PHPUnit\Framework\MockObject\MockObject
-=======
      * @var PriceCurrencyInterface|MockObject
->>>>>>> 5ce65294
      */
     protected $priceCurrency;
 
@@ -76,7 +68,7 @@
         $this->priceCurrency->expects($this->once())
             ->method('convertAndFormat')
             ->with($amount, $includeContainer, $precision)
-            ->willReturn($result);
+            ->will($this->returnValue($result));
 
         $this->assertEquals($result, $this->model->convertAndFormatCurrency($amount, $includeContainer, $precision));
     }
@@ -90,13 +82,13 @@
 
         $this->model->expects($this->at(0))
             ->method('getData')
-            ->willReturn($this->data);
+            ->will($this->returnValue($this->data));
         $this->model->expects($this->at(1))
             ->method('setData')
             ->with($mergedArguments);
         $this->model->expects($this->at(2))
             ->method('apply')
-            ->willReturn($renderText);
+            ->will($this->returnValue($renderText));
         $this->model->expects($this->at(3))
             ->method('setData')
             ->with($this->data);
@@ -110,7 +102,7 @@
         $amountRender = $this->createMock(Amount::class);
         $this->model->expects($this->at(0))
             ->method('getData')
-            ->willReturn($this->data);
+            ->will($this->returnValue($this->data));
         $this->model->render($amountRender);
         $this->assertEquals($amountRender, $this->model->getAmountRender());
     }
@@ -125,18 +117,18 @@
 
         $amountRender->expects($this->once())
             ->method('getSaleableItem')
-            ->willReturn($sealableItem);
+            ->will($this->returnValue($sealableItem));
         $sealableItem->expects($this->once())
             ->method('getPriceInfo')
-            ->willReturn($priceInfo);
+            ->will($this->returnValue($priceInfo));
         $priceInfo->expects($this->once())
             ->method('getPrice')
             ->with($priceCode)
-            ->willReturn($price);
-
-        $this->model->expects($this->at(0))
-            ->method('getData')
-            ->willReturn($this->data);
+            ->will($this->returnValue($price));
+
+        $this->model->expects($this->at(0))
+            ->method('getData')
+            ->will($this->returnValue($this->data));
         $this->model->render($amountRender);
         $this->assertEquals($price, $this->model->getPriceType($priceCode));
     }
@@ -148,11 +140,11 @@
         $amountRender->expects($this->once())
             ->method('getPrice')
             ->with()
-            ->willReturn($price);
-
-        $this->model->expects($this->at(0))
-            ->method('getData')
-            ->willReturn($this->data);
+            ->will($this->returnValue($price));
+
+        $this->model->expects($this->at(0))
+            ->method('getData')
+            ->will($this->returnValue($this->data));
         $this->model->render($amountRender);
         $this->assertEquals($price, $this->model->getPrice());
     }
@@ -164,11 +156,11 @@
         $amountRender->expects($this->once())
             ->method('getSaleableItem')
             ->with()
-            ->willReturn($sealableItem);
-
-        $this->model->expects($this->at(0))
-            ->method('getData')
-            ->willReturn($this->data);
+            ->will($this->returnValue($sealableItem));
+
+        $this->model->expects($this->at(0))
+            ->method('getData')
+            ->will($this->returnValue($this->data));
         $this->model->render($amountRender);
         $this->assertEquals($sealableItem, $this->model->getSaleableItem());
     }
@@ -183,21 +175,21 @@
 
         $amountRender->expects($this->once())
             ->method('getSaleableItem')
-            ->willReturn($sealableItem);
+            ->will($this->returnValue($sealableItem));
         $sealableItem->expects($this->once())
             ->method('getPriceInfo')
-            ->willReturn($priceInfo);
+            ->will($this->returnValue($priceInfo));
         $priceInfo->expects($this->once())
             ->method('getAdjustment')
             ->with($adjustmentCode)
-            ->willReturn($adjustment);
-
-        $this->model->expects($this->at(0))
-            ->method('getData')
-            ->willReturn($this->data);
+            ->will($this->returnValue($adjustment));
+
+        $this->model->expects($this->at(0))
+            ->method('getData')
+            ->will($this->returnValue($this->data));
         $this->model->expects($this->once())
             ->method('getAdjustmentCode')
-            ->willReturn($adjustmentCode);
+            ->will($this->returnValue($adjustmentCode));
         $this->model->render($amountRender);
         $this->assertEquals($adjustment, $this->model->getAdjustment());
     }
@@ -213,7 +205,7 @@
         $this->priceCurrency->expects($this->once())
             ->method('format')
             ->with($amount, $includeContainer, $precision)
-            ->willReturn($expected);
+            ->will($this->returnValue($expected));
 
         $result = $this->model->formatCurrency($amount, $includeContainer, $precision);
         $this->assertEquals($expected, $result, 'formatCurrent returned unexpected result');
