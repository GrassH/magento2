<?php
/**
 * Copyright © Magento, Inc. All rights reserved.
 * See COPYING.txt for license details.
 */
declare(strict_types=1);

namespace Magento\Framework\Pricing\Test\Unit\Render;

use Magento\Framework\App\Config\ScopeConfigInterface;
use Magento\Framework\Event\Test\Unit\ManagerStub;
use Magento\Framework\Pricing\Amount\AmountInterface;
use Magento\Framework\Pricing\Price\PriceInterface;
use Magento\Framework\Pricing\PriceCurrencyInterface;
use Magento\Framework\Pricing\Render\AdjustmentRenderInterface;
use Magento\Framework\Pricing\Render\Amount;
use Magento\Framework\Pricing\Render\RendererPool;
use Magento\Framework\Pricing\SaleableInterface;
use Magento\Framework\TestFramework\Unit\Helper\ObjectManager;
use Magento\Framework\View\Element\Template;
use Magento\Framework\View\Element\Template\Context;
use Magento\Framework\View\Layout;
use Magento\Framework\View\LayoutInterface;
use PHPUnit\Framework\MockObject\MockObject;
use PHPUnit\Framework\TestCase;

/**
 * Test class for \Magento\Framework\Pricing\Render\Amount
 *
 * @SuppressWarnings(PHPMD.CouplingBetweenObjects)
 */
class AmountTest extends TestCase
{
    /**
     * @var Amount
     */
    protected $model;

    /**
<<<<<<< HEAD
     * @var \Magento\Framework\Pricing\PriceCurrencyInterface|\PHPUnit\Framework\MockObject\MockObject
=======
     * @var PriceCurrencyInterface|MockObject
>>>>>>> 5ce65294
     */
    protected $priceCurrency;

    /**
<<<<<<< HEAD
     * @var RendererPool|\PHPUnit\Framework\MockObject\MockObject
=======
     * @var RendererPool|MockObject
>>>>>>> 5ce65294
     */
    protected $rendererPool;

    /**
<<<<<<< HEAD
     * @var \Magento\Framework\View\LayoutInterface | \PHPUnit\Framework\MockObject\MockObject
=======
     * @var LayoutInterface|MockObject
>>>>>>> 5ce65294
     */
    protected $layout;

    /**
<<<<<<< HEAD
     * @var SaleableInterface|\PHPUnit\Framework\MockObject\MockObject
=======
     * @var SaleableInterface|MockObject
>>>>>>> 5ce65294
     */
    protected $saleableItemMock;

    /**
<<<<<<< HEAD
     * @var \Magento\Framework\Pricing\Amount\AmountInterface | \PHPUnit\Framework\MockObject\MockObject
=======
     * @var AmountInterface|MockObject
>>>>>>> 5ce65294
     */
    protected $amount;

    /**
<<<<<<< HEAD
     * @var PriceInterface|\PHPUnit\Framework\MockObject\MockObject
=======
     * @var PriceInterface|MockObject
>>>>>>> 5ce65294
     */
    protected $priceMock;

    protected function setUp(): void
    {
        $this->priceCurrency = $this->createMock(PriceCurrencyInterface::class);
        $data = [
            'default' => [
                'adjustments' => [
                    'base_price_test' => [
                        'tax' => [
                            'adjustment_render_class' => Template::class,
                            'adjustment_render_template' => 'template.phtml',
                        ],
                    ],
                ],
            ],
        ];

        $this->rendererPool = $this->getMockBuilder(RendererPool::class)
            ->setConstructorArgs(['data' => $data])
            ->disableOriginalConstructor()
            ->getMock();

        $this->layout = $this->createMock(Layout::class);
        $this->amount = $this->getMockForAbstractClass(AmountInterface::class);
        $this->saleableItemMock = $this->getMockForAbstractClass(SaleableInterface::class);
        $this->priceMock = $this->getMockForAbstractClass(PriceInterface::class);

        $eventManager = $this->createMock(ManagerStub::class);
        $scopeConfigMock = $this->getMockForAbstractClass(ScopeConfigInterface::class);
        $context = $this->createMock(Context::class);
        $context->expects($this->any())
            ->method('getEventManager')
            ->willReturn($eventManager);
        $context->expects($this->any())
            ->method('getLayout')
            ->willReturn($this->layout);
        $context->expects($this->any())
            ->method('getScopeConfig')
            ->willReturn($scopeConfigMock);

        $objectManager = new ObjectManager($this);
        $this->model = $objectManager->getObject(
            Amount::class,
            [
                'context' => $context,
                'priceCurrency' => $this->priceCurrency,
                'rendererPool' => $this->rendererPool,
                'amount' => $this->amount,
                'saleableItem' => $this->saleableItemMock,
                'price' => $this->priceMock
            ]
        );
    }

    public function testFormatCurrency()
    {
        $amount = '100';
        $includeContainer = true;
        $precision = PriceCurrencyInterface::DEFAULT_PRECISION;

        $result = '100.0 grn';

        $this->priceCurrency->expects($this->once())
            ->method('format')
            ->with($amount, $includeContainer, $precision)
            ->willReturn($result);

        $this->assertEquals($result, $this->model->formatCurrency($amount, $includeContainer, $precision));
    }

    public function testGetDisplayCurrencySymbol()
    {
        $currencySymbol = '$';
        $this->priceCurrency->expects($this->once())
            ->method('getCurrencySymbol')
            ->willReturn($currencySymbol);
        $this->assertEquals($currencySymbol, $this->model->getDisplayCurrencySymbol());
    }

    /**
     * Test case for getAdjustmentRenders method through toHtml()
     *
     * @param bool $hasSkipAdjustments
     * @param bool|null $skipAdjustments
     * @param string $expected
     * @dataProvider dataProviderToHtmlSkipAdjustments
     */
    public function testToHtmlSkipAdjustments($hasSkipAdjustments, $skipAdjustments, $expected)
    {
        if ($hasSkipAdjustments) {
            $this->model->setData('skip_adjustments', $skipAdjustments);
            $expectedData = [
                'key1' => 'data1',
                'css_classes' => 'class1 class2',
                'module_name' => null,
                'adjustment_css_classes' => 'class1 class2 render1 render2',
                'skip_adjustments' => $skipAdjustments
            ];
        } else {
            $expectedData = [
                'key1'                   => 'data1',
                'css_classes'            => 'class1 class2',
                'module_name'            => null,
                'adjustment_css_classes' => 'class1 class2 render1 render2',
            ];
        }

        $this->model->setData('key1', 'data1');
        $this->model->setData('css_classes', 'class1 class2');

        $adjustmentRender1 = $this->getAdjustmentRenderMock($expectedData, 'html');
        $adjustmentRender2 = $this->getAdjustmentRenderMock($expectedData);
        $adjustmentRenders = ['render1' => $adjustmentRender1, 'render2' => $adjustmentRender2];
        $this->rendererPool->expects($this->once())
            ->method('getAdjustmentRenders')
            ->willReturn($adjustmentRenders);

        $this->model->toHtml();
        $this->assertEquals($expected, $this->model->getAdjustmentsHtml());
    }

    /**
     * @return array
     */
    public function dataProviderToHtmlSkipAdjustments()
    {
        return [
            [false, null, 'html'],
            [false, null, 'html'],
            [true, false, 'html'],
            [true, true, ''],
        ];
    }

    /**
     * Test case for getAdjustmentRenders method through toHtml()
     */
    public function testToHtmlGetAdjustmentRenders()
    {
        $data = ['key1' => 'data1', 'css_classes' => 'class1 class2'];
        $expectedData = [
            'key1' => 'data1',
            'css_classes' => 'class1 class2',
            'module_name' => null,
            'adjustment_css_classes' => 'class1 class2 render1 render2',
        ];

        $this->model->setData($data);

        $adjustmentRender1 = $this->getAdjustmentRenderMock($expectedData);
        $adjustmentRender2 = $this->getAdjustmentRenderMock($expectedData);
        $adjustmentRenders = ['render1' => $adjustmentRender1, 'render2' => $adjustmentRender2];
        $this->rendererPool->expects($this->once())
            ->method('getAdjustmentRenders')
            ->willReturn($adjustmentRenders);
        $this->amount->expects($this->atLeastOnce())
            ->method('getAdjustmentAmount')
            ->willReturn(true);

        $this->model->toHtml();
    }

    public function testGetDisplayValueExiting()
    {
        $displayValue = 5.99;
        $this->model->setDisplayValue($displayValue);
        $this->assertEquals($displayValue, $this->model->getDisplayValue());
    }

    public function testGetDisplayValue()
    {
        $amountValue = 100.99;
        $this->amount->expects($this->once())
            ->method('getValue')
            ->willReturn($amountValue);
        $this->assertEquals($amountValue, $this->model->getDisplayValue());
    }

    public function testGetAmount()
    {
        $this->assertEquals($this->amount, $this->model->getAmount());
    }

    public function testGetSealableItem()
    {
        $this->assertEquals($this->saleableItemMock, $this->model->getSaleableItem());
    }

    public function testGetPrice()
    {
        $this->assertEquals($this->priceMock, $this->model->getPrice());
    }

    public function testAdjustmentsHtml()
    {
        $adjustmentHtml1 = 'adjustment_1_html';
        $adjustmentHtml2 = 'adjustment_2_html';
        $data = ['key1' => 'data1', 'css_classes' => 'class1 class2'];
        $expectedData = [
            'key1' => 'data1',
            'css_classes' => 'class1 class2',
            'module_name' => null,
            'adjustment_css_classes' => 'class1 class2 render1 render2',
        ];

        $this->model->setData($data);

        $this->assertFalse($this->model->hasAdjustmentsHtml());

        $adjustmentRender1 = $this->getAdjustmentRenderMock($expectedData, $adjustmentHtml1, 'adjustment_code1');
        $adjustmentRender2 = $this->getAdjustmentRenderMock($expectedData, $adjustmentHtml2, 'adjustment_code2');
        $adjustmentRenders = ['render1' => $adjustmentRender1, 'render2' => $adjustmentRender2];
        $this->rendererPool->expects($this->once())
            ->method('getAdjustmentRenders')
            ->willReturn($adjustmentRenders);
        $this->amount->expects($this->atLeastOnce())
            ->method('getAdjustmentAmount')
            ->willReturn(true);

        $this->model->toHtml();

        $this->assertTrue($this->model->hasAdjustmentsHtml());

        $this->assertEquals($adjustmentHtml1 . $adjustmentHtml2, $this->model->getAdjustmentsHtml());
    }

    /**
     * @param array $data
     * @param string $html
     * @param string $code
<<<<<<< HEAD
     * @return \PHPUnit\Framework\MockObject\MockObject
=======
     * @return MockObject
>>>>>>> 5ce65294
     */
    protected function getAdjustmentRenderMock($data = [], $html = '', $code = 'adjustment_code')
    {
        $adjustmentRender = $this->getMockForAbstractClass(
            AdjustmentRenderInterface::class
        );
        $adjustmentRender->expects($this->once())
            ->method('render')
            ->with($this->model, $data)
            ->willReturn($html);
        $adjustmentRender->expects($this->any())
            ->method('getAdjustmentCode')
            ->willReturn($code);
        return $adjustmentRender;
    }
}<|MERGE_RESOLUTION|>--- conflicted
+++ resolved
@@ -37,56 +37,32 @@
     protected $model;
 
     /**
-<<<<<<< HEAD
-     * @var \Magento\Framework\Pricing\PriceCurrencyInterface|\PHPUnit\Framework\MockObject\MockObject
-=======
      * @var PriceCurrencyInterface|MockObject
->>>>>>> 5ce65294
      */
     protected $priceCurrency;
 
     /**
-<<<<<<< HEAD
-     * @var RendererPool|\PHPUnit\Framework\MockObject\MockObject
-=======
      * @var RendererPool|MockObject
->>>>>>> 5ce65294
      */
     protected $rendererPool;
 
     /**
-<<<<<<< HEAD
-     * @var \Magento\Framework\View\LayoutInterface | \PHPUnit\Framework\MockObject\MockObject
-=======
      * @var LayoutInterface|MockObject
->>>>>>> 5ce65294
      */
     protected $layout;
 
     /**
-<<<<<<< HEAD
-     * @var SaleableInterface|\PHPUnit\Framework\MockObject\MockObject
-=======
      * @var SaleableInterface|MockObject
->>>>>>> 5ce65294
      */
     protected $saleableItemMock;
 
     /**
-<<<<<<< HEAD
-     * @var \Magento\Framework\Pricing\Amount\AmountInterface | \PHPUnit\Framework\MockObject\MockObject
-=======
      * @var AmountInterface|MockObject
->>>>>>> 5ce65294
      */
     protected $amount;
 
     /**
-<<<<<<< HEAD
-     * @var PriceInterface|\PHPUnit\Framework\MockObject\MockObject
-=======
      * @var PriceInterface|MockObject
->>>>>>> 5ce65294
      */
     protected $priceMock;
 
@@ -121,13 +97,13 @@
         $context = $this->createMock(Context::class);
         $context->expects($this->any())
             ->method('getEventManager')
-            ->willReturn($eventManager);
+            ->will($this->returnValue($eventManager));
         $context->expects($this->any())
             ->method('getLayout')
-            ->willReturn($this->layout);
+            ->will($this->returnValue($this->layout));
         $context->expects($this->any())
             ->method('getScopeConfig')
-            ->willReturn($scopeConfigMock);
+            ->will($this->returnValue($scopeConfigMock));
 
         $objectManager = new ObjectManager($this);
         $this->model = $objectManager->getObject(
@@ -154,7 +130,7 @@
         $this->priceCurrency->expects($this->once())
             ->method('format')
             ->with($amount, $includeContainer, $precision)
-            ->willReturn($result);
+            ->will($this->returnValue($result));
 
         $this->assertEquals($result, $this->model->formatCurrency($amount, $includeContainer, $precision));
     }
@@ -204,7 +180,7 @@
         $adjustmentRenders = ['render1' => $adjustmentRender1, 'render2' => $adjustmentRender2];
         $this->rendererPool->expects($this->once())
             ->method('getAdjustmentRenders')
-            ->willReturn($adjustmentRenders);
+            ->will($this->returnValue($adjustmentRenders));
 
         $this->model->toHtml();
         $this->assertEquals($expected, $this->model->getAdjustmentsHtml());
@@ -243,7 +219,7 @@
         $adjustmentRenders = ['render1' => $adjustmentRender1, 'render2' => $adjustmentRender2];
         $this->rendererPool->expects($this->once())
             ->method('getAdjustmentRenders')
-            ->willReturn($adjustmentRenders);
+            ->will($this->returnValue($adjustmentRenders));
         $this->amount->expects($this->atLeastOnce())
             ->method('getAdjustmentAmount')
             ->willReturn(true);
@@ -263,7 +239,7 @@
         $amountValue = 100.99;
         $this->amount->expects($this->once())
             ->method('getValue')
-            ->willReturn($amountValue);
+            ->will($this->returnValue($amountValue));
         $this->assertEquals($amountValue, $this->model->getDisplayValue());
     }
 
@@ -303,7 +279,7 @@
         $adjustmentRenders = ['render1' => $adjustmentRender1, 'render2' => $adjustmentRender2];
         $this->rendererPool->expects($this->once())
             ->method('getAdjustmentRenders')
-            ->willReturn($adjustmentRenders);
+            ->will($this->returnValue($adjustmentRenders));
         $this->amount->expects($this->atLeastOnce())
             ->method('getAdjustmentAmount')
             ->willReturn(true);
@@ -319,11 +295,7 @@
      * @param array $data
      * @param string $html
      * @param string $code
-<<<<<<< HEAD
-     * @return \PHPUnit\Framework\MockObject\MockObject
-=======
      * @return MockObject
->>>>>>> 5ce65294
      */
     protected function getAdjustmentRenderMock($data = [], $html = '', $code = 'adjustment_code')
     {
@@ -333,10 +305,10 @@
         $adjustmentRender->expects($this->once())
             ->method('render')
             ->with($this->model, $data)
-            ->willReturn($html);
+            ->will($this->returnValue($html));
         $adjustmentRender->expects($this->any())
             ->method('getAdjustmentCode')
-            ->willReturn($code);
+            ->will($this->returnValue($code));
         return $adjustmentRender;
     }
 }