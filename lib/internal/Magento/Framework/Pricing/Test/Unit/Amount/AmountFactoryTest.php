<?php
/**
 * Copyright © Magento, Inc. All rights reserved.
 * See COPYING.txt for license details.
 */
declare(strict_types=1);

namespace Magento\Framework\Pricing\Test\Unit\Amount;

use Magento\Framework\App\ObjectManager;
use Magento\Framework\Pricing\Amount\AmountFactory;
use Magento\Framework\Pricing\Amount\AmountInterface;
use Magento\Framework\Pricing\Amount\Base;
use PHPUnit\Framework\MockObject\MockObject;
use PHPUnit\Framework\TestCase;

class AmountFactoryTest extends TestCase
{
    /**
     * @var AmountFactory
     */
    protected $factory;

    /**
<<<<<<< HEAD
     * @var \Magento\Framework\App\ObjectManager |\PHPUnit\Framework\MockObject\MockObject
=======
     * @var ObjectManager|MockObject
>>>>>>> 5ce65294
     */
    protected $objectManagerMock;

    /**
<<<<<<< HEAD
     * @var \Magento\Framework\Pricing\Amount\Base|\PHPUnit\Framework\MockObject\MockObject
=======
     * @var Base|MockObject
>>>>>>> 5ce65294
     */
    protected $amountMock;

    /**
     * Test setUp
     */
    protected function setUp(): void
    {
        $this->objectManagerMock = $this->createMock(ObjectManager::class);
        $this->amountMock = $this->createMock(Base::class);
        $this->factory = new AmountFactory($this->objectManagerMock);
    }

    /**
     * Test method create
     */
    public function testCreate()
    {
        $this->objectManagerMock->expects($this->once())
            ->method('create')
            ->with(
                $this->equalTo(AmountInterface::class),
                $this->equalTo(
                    [
                        'amount' => 'this-is-float-amount',
                        'adjustmentAmounts' => ['this-is-array-of-adjustments'],
                    ]
                )
            )
            ->willReturn($this->amountMock);
        $this->assertEquals(
            $this->amountMock,
            $this->factory->create('this-is-float-amount', ['this-is-array-of-adjustments'])
        );
    }

    /**
     * Test method create
<<<<<<< HEAD
     *
     */
    public function testCreateException()
    {
        $this->expectException(\InvalidArgumentException::class);

=======
     */
    public function testCreateException()
    {
        $this->expectException('InvalidArgumentException');
>>>>>>> 5ce65294
        $this->objectManagerMock->expects($this->once())
            ->method('create')
            ->with(
                $this->equalTo(AmountInterface::class),
                $this->equalTo(
                    [
                        'amount' => 'this-is-float-amount',
                        'adjustmentAmounts' => ['this-is-array-of-adjustments'],
                    ]
                )
            )
            ->willReturn(new \stdClass());
        $this->assertEquals(
            $this->amountMock,
            $this->factory->create('this-is-float-amount', ['this-is-array-of-adjustments'])
        );
    }
}<|MERGE_RESOLUTION|>--- conflicted
+++ resolved
@@ -22,20 +22,12 @@
     protected $factory;
 
     /**
-<<<<<<< HEAD
-     * @var \Magento\Framework\App\ObjectManager |\PHPUnit\Framework\MockObject\MockObject
-=======
      * @var ObjectManager|MockObject
->>>>>>> 5ce65294
      */
     protected $objectManagerMock;
 
     /**
-<<<<<<< HEAD
-     * @var \Magento\Framework\Pricing\Amount\Base|\PHPUnit\Framework\MockObject\MockObject
-=======
      * @var Base|MockObject
->>>>>>> 5ce65294
      */
     protected $amountMock;
 
@@ -65,7 +57,7 @@
                     ]
                 )
             )
-            ->willReturn($this->amountMock);
+            ->will($this->returnValue($this->amountMock));
         $this->assertEquals(
             $this->amountMock,
             $this->factory->create('this-is-float-amount', ['this-is-array-of-adjustments'])
@@ -74,19 +66,10 @@
 
     /**
      * Test method create
-<<<<<<< HEAD
-     *
-     */
-    public function testCreateException()
-    {
-        $this->expectException(\InvalidArgumentException::class);
-
-=======
      */
     public function testCreateException()
     {
         $this->expectException('InvalidArgumentException');
->>>>>>> 5ce65294
         $this->objectManagerMock->expects($this->once())
             ->method('create')
             ->with(
@@ -98,7 +81,7 @@
                     ]
                 )
             )
-            ->willReturn(new \stdClass());
+            ->will($this->returnValue(new \stdClass()));
         $this->assertEquals(
             $this->amountMock,
             $this->factory->create('this-is-float-amount', ['this-is-array-of-adjustments'])
