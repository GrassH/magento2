--- conflicted
+++ resolved
@@ -79,14 +79,8 @@
         $renderBlock = $this->getLayout()->createBlock($renderClassName, '', $arguments);
         if (!$renderBlock instanceof PriceBoxRenderInterface) {
             throw new \InvalidArgumentException(
-<<<<<<< HEAD
-                'Block "' .
-                $renderClassName .
-                '" must implement \Magento\Framework\Pricing\Render\PriceBoxRenderInterface'
-=======
                 'Block "' . $renderClassName
                 . '" must implement \Magento\Framework\Pricing\Render\PriceBoxRenderInterface'
->>>>>>> bd841c69
             );
         }
         $renderBlock->setTemplate($this->getRenderBlockTemplate($type, $priceCode));
@@ -149,14 +143,8 @@
         $amountBlock = $this->getLayout()->createBlock($renderClassName, '', $arguments);
         if (!$amountBlock instanceof AmountRenderInterface) {
             throw new \InvalidArgumentException(
-<<<<<<< HEAD
-                'Block "' .
-                $renderClassName .
-                '" must implement \Magento\Framework\Pricing\Render\AmountRenderInterface'
-=======
                 'Block "' . $renderClassName
                 . '" must implement \Magento\Framework\Pricing\Render\AmountRenderInterface'
->>>>>>> bd841c69
             );
         }
         $amountBlock->setTemplate($this->getAmountRenderBlockTemplate($type, $priceCode));
@@ -170,13 +158,8 @@
      */
     public function getAdjustmentRenders(SaleableInterface $saleableItem = null, PriceInterface $price = null)
     {
-<<<<<<< HEAD
-        $itemType = $saleableItem === null ? 'default' : $saleableItem->getTypeId();
-        $priceType = $price === null ? 'default' : $price->getPriceCode();
-=======
-        $itemType = null == $saleableItem ? 'default' : $saleableItem->getTypeId();
-        $priceType = null == $price ? 'default' : $price->getPriceCode();
->>>>>>> bd841c69
+        $itemType = null === $saleableItem ? 'default' : $saleableItem->getTypeId();
+        $priceType = null === $price ? 'default' : $price->getPriceCode();
 
         $fallbackPattern = [
             "{$itemType}/adjustments/{$priceType}",
