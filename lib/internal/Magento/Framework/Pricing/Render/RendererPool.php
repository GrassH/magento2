--- conflicted
+++ resolved
@@ -12,11 +12,6 @@
 use Magento\Framework\View\Element\AbstractBlock;
 
 /**
-<<<<<<< HEAD
-=======
- * RenderPool
- *
->>>>>>> 15d3681e
  * @api
  */
 class RendererPool extends AbstractBlock
