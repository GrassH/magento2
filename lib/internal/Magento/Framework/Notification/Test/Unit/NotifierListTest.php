--- conflicted
+++ resolved
@@ -20,11 +20,7 @@
     /** @var ObjectManagerHelper */
     protected $objectManagerHelper;
 
-<<<<<<< HEAD
-    /** @var \Magento\Framework\ObjectManagerInterface|\PHPUnit\Framework\MockObject\MockObject */
-=======
     /** @var ObjectManagerInterface|MockObject */
->>>>>>> 5ce65294
     protected $objectManager;
 
     protected function setUp(): void
