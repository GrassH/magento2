--- conflicted
+++ resolved
@@ -52,10 +52,7 @@
      * @param ObjectManagerInterface $objectManager
      * @param Reader $moduleReader
      * @param FrontendInterface $cache @deprecated
-<<<<<<< HEAD
-=======
      * @SuppressWarnings(PHPMD.UnusedFormalParameter)
->>>>>>> 875fa4ce
      */
     public function __construct(
         ObjectManagerInterface $objectManager,
