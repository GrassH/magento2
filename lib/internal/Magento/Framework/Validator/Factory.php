--- conflicted
+++ resolved
@@ -11,7 +11,6 @@
 namespace Magento\Framework\Validator;
 
 use Magento\Framework\Cache\FrontendInterface;
-use Magento\Framework\Json\JsonInterface;
 
 class Factory
 {
@@ -46,23 +45,16 @@
     private $cache;
 
     /**
-<<<<<<< HEAD
-     * @var JsonInterface
-=======
      * @var \Magento\Framework\Json\JsonInterface
->>>>>>> 289ea5ce
      */
     private $json;
 
     /**
-<<<<<<< HEAD
-=======
      * @var \Magento\Framework\Config\FileIteratorFactory
      */
     private $fileIteratorFactory;
 
     /**
->>>>>>> 289ea5ce
      * Initialize dependencies
      *
      * @param \Magento\Framework\ObjectManagerInterface $objectManager
@@ -88,16 +80,10 @@
             $this->_configFiles = $this->cache->load(self::CACHE_KEY);
             if (!$this->_configFiles) {
                 $this->_configFiles = $this->moduleReader->getConfigurationFiles('validation.xml');
-<<<<<<< HEAD
-                $this->cache->save($this->getJson()->encode($this->_configFiles), self::CACHE_KEY);
-            } else {
-                $this->_configFiles = $this->getJson()->decode($this->_configFiles);
-=======
                 $this->cache->save($this->getJson()->encode($this->_configFiles->toArray()), self::CACHE_KEY);
             } else {
                 $filesArray = $this->getJson()->decode($this->_configFiles);
                 $this->_configFiles = $this->getFileIteratorFactory()->create(array_keys($filesArray));
->>>>>>> 289ea5ce
             }
         }
     }
@@ -169,24 +155,13 @@
     /**
      * Get json encoder/decoder
      *
-<<<<<<< HEAD
-     * @return JsonInterface
-=======
      * @return \Magento\Framework\Json\JsonInterface
->>>>>>> 289ea5ce
      * @deprecated
      */
     private function getJson()
     {
         if ($this->json === null) {
             $this->json = \Magento\Framework\App\ObjectManager::getInstance()
-<<<<<<< HEAD
-                ->get(JsonInterface::class);
-        }
-        return $this->json;
-    }
-}
-=======
                 ->get(\Magento\Framework\Json\JsonInterface::class);
         }
         return $this->json;
@@ -206,5 +181,4 @@
         }
         return $this->fileIteratorFactory;
     }
-}
->>>>>>> 289ea5ce
+}