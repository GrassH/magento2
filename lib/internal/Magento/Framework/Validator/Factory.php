<?php
/**
 * Magento validator config factory
 *
 * Copyright © 2016 Magento. All rights reserved.
 * See COPYING.txt for license details.
 */

// @codingStandardsIgnoreFile

namespace Magento\Framework\Validator;

use Magento\Framework\Cache\FrontendInterface;

/**
 * @SuppressWarnings(PHPMD.CouplingBetweenObjects)
 */
class Factory
{
    /** cache key */
    const CACHE_KEY = __CLASS__;

    /**
     * @var \Magento\Framework\ObjectManagerInterface
     */
    protected $_objectManager;

    /**
     * Validator config files
     *
     * @var array|null
     */
    protected $_configFiles = null;

    /**
     * @var bool
     */
    private $isDefaultTranslatorInitialized = false;

    /**
     * @var \Magento\Framework\Module\Dir\Reader
     */
    private $moduleReader;

    /**
     * @var FrontendInterface
     */
    private $cache;

    /**
<<<<<<< HEAD
     * @var \Magento\Framework\Json\JsonInterface
     */
    private $json;
=======
     * @var \Magento\Framework\Serialize\SerializerInterface
     */
    private $serializer;
>>>>>>> 8578eeca

    /**
     * @var \Magento\Framework\Config\FileIteratorFactory
     */
    private $fileIteratorFactory;

    /**
     * Initialize dependencies
     *
     * @param \Magento\Framework\ObjectManagerInterface $objectManager
     * @param \Magento\Framework\Module\Dir\Reader $moduleReader
     * @param FrontendInterface $cache
     */
    public function __construct(
        \Magento\Framework\ObjectManagerInterface $objectManager,
        \Magento\Framework\Module\Dir\Reader $moduleReader,
        FrontendInterface $cache
    ) {
        $this->_objectManager = $objectManager;
        $this->moduleReader = $moduleReader;
        $this->cache = $cache;
    }

    /**
     * Init cached list of validation files
     */
    protected function _initializeConfigList()
    {
        if (!$this->_configFiles) {
            $this->_configFiles = $this->cache->load(self::CACHE_KEY);
            if (!$this->_configFiles) {
                $this->_configFiles = $this->moduleReader->getConfigurationFiles('validation.xml');
<<<<<<< HEAD
                $this->cache->save($this->getJson()->encode($this->_configFiles->toArray()), self::CACHE_KEY);
            } else {
                $filesArray = $this->getJson()->decode($this->_configFiles);
=======
                $this->cache->save($this->getSerializer()->serialize($this->_configFiles->toArray()), self::CACHE_KEY);
            } else {
                $filesArray = $this->getSerializer()->unserialize($this->_configFiles);
>>>>>>> 8578eeca
                $this->_configFiles = $this->getFileIteratorFactory()->create(array_keys($filesArray));
            }
        }
    }

    /**
     * Create and set default translator to \Magento\Framework\Validator\AbstractValidator.
     *
     * @return void
     */
    protected function _initializeDefaultTranslator()
    {
        if (!$this->isDefaultTranslatorInitialized) {
            // Pass translations to \Magento\Framework\TranslateInterface from validators
            $translatorCallback = function () {
                $argc = func_get_args();
                return (string)new \Magento\Framework\Phrase(array_shift($argc), $argc);
            };
            /** @var \Magento\Framework\Translate\Adapter $translator */
            $translator = $this->_objectManager->create(\Magento\Framework\Translate\Adapter::class);
            $translator->setOptions(['translator' => $translatorCallback]);
            \Magento\Framework\Validator\AbstractValidator::setDefaultTranslator($translator);
            $this->isDefaultTranslatorInitialized = true;
        }
    }

    /**
     * Get validator config object.
     *
     * Will instantiate \Magento\Framework\Validator\Config
     *
     * @return \Magento\Framework\Validator\Config
     */
    public function getValidatorConfig()
    {
        $this->_initializeConfigList();
        $this->_initializeDefaultTranslator();
        return $this->_objectManager->create(
            \Magento\Framework\Validator\Config::class, ['configFiles' => $this->_configFiles]);
    }

    /**
     * Create validator builder instance based on entity and group.
     *
     * @param string $entityName
     * @param string $groupName
     * @param array|null $builderConfig
     * @return \Magento\Framework\Validator\Builder
     */
    public function createValidatorBuilder($entityName, $groupName, array $builderConfig = null)
    {
        $this->_initializeDefaultTranslator();
        return $this->getValidatorConfig()->createValidatorBuilder($entityName, $groupName, $builderConfig);
    }

    /**
     * Create validator based on entity and group.
     *
     * @param string $entityName
     * @param string $groupName
     * @param array|null $builderConfig
     * @return \Magento\Framework\Validator
     */
    public function createValidator($entityName, $groupName, array $builderConfig = null)
    {
        $this->_initializeDefaultTranslator();
        return $this->getValidatorConfig()->createValidator($entityName, $groupName, $builderConfig);
    }

    /**
<<<<<<< HEAD
     * Get json encoder/decoder
     *
     * @return \Magento\Framework\Json\JsonInterface
     * @deprecated
     */
    private function getJson()
    {
        if ($this->json === null) {
            $this->json = \Magento\Framework\App\ObjectManager::getInstance()
                ->get(\Magento\Framework\Json\JsonInterface::class);
        }
        return $this->json;
=======
     * Get serializer
     *
     * @return \Magento\Framework\Serialize\SerializerInterface
     * @deprecated
     */
    private function getSerializer()
    {
        if ($this->serializer === null) {
            $this->serializer = \Magento\Framework\App\ObjectManager::getInstance()
                ->get(\Magento\Framework\Serialize\SerializerInterface::class);
        }
        return $this->serializer;
>>>>>>> 8578eeca
    }

    /**
     * Get file iterator factory
     *
     * @return \Magento\Framework\Config\FileIteratorFactory
     * @deprecated
     */
    private function getFileIteratorFactory()
    {
        if ($this->fileIteratorFactory === null) {
            $this->fileIteratorFactory = \Magento\Framework\App\ObjectManager::getInstance()
                ->get(\Magento\Framework\Config\FileIteratorFactory::class);
        }
        return $this->fileIteratorFactory;
    }
}<|MERGE_RESOLUTION|>--- conflicted
+++ resolved
@@ -48,15 +48,9 @@
     private $cache;
 
     /**
-<<<<<<< HEAD
-     * @var \Magento\Framework\Json\JsonInterface
-     */
-    private $json;
-=======
      * @var \Magento\Framework\Serialize\SerializerInterface
      */
     private $serializer;
->>>>>>> 8578eeca
 
     /**
      * @var \Magento\Framework\Config\FileIteratorFactory
@@ -89,15 +83,9 @@
             $this->_configFiles = $this->cache->load(self::CACHE_KEY);
             if (!$this->_configFiles) {
                 $this->_configFiles = $this->moduleReader->getConfigurationFiles('validation.xml');
-<<<<<<< HEAD
-                $this->cache->save($this->getJson()->encode($this->_configFiles->toArray()), self::CACHE_KEY);
-            } else {
-                $filesArray = $this->getJson()->decode($this->_configFiles);
-=======
                 $this->cache->save($this->getSerializer()->serialize($this->_configFiles->toArray()), self::CACHE_KEY);
             } else {
                 $filesArray = $this->getSerializer()->unserialize($this->_configFiles);
->>>>>>> 8578eeca
                 $this->_configFiles = $this->getFileIteratorFactory()->create(array_keys($filesArray));
             }
         }
@@ -168,20 +156,6 @@
     }
 
     /**
-<<<<<<< HEAD
-     * Get json encoder/decoder
-     *
-     * @return \Magento\Framework\Json\JsonInterface
-     * @deprecated
-     */
-    private function getJson()
-    {
-        if ($this->json === null) {
-            $this->json = \Magento\Framework\App\ObjectManager::getInstance()
-                ->get(\Magento\Framework\Json\JsonInterface::class);
-        }
-        return $this->json;
-=======
      * Get serializer
      *
      * @return \Magento\Framework\Serialize\SerializerInterface
@@ -194,7 +168,6 @@
                 ->get(\Magento\Framework\Serialize\SerializerInterface::class);
         }
         return $this->serializer;
->>>>>>> 8578eeca
     }
 
     /**
