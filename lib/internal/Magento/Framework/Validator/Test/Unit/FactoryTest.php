--- conflicted
+++ resolved
@@ -12,7 +12,6 @@
 {
     /**
      * @var \Magento\Framework\ObjectManagerInterface|\PHPUnit_Framework_MockObject_MockObject
-<<<<<<< HEAD
      */
     private $objectManagerMock;
 
@@ -37,6 +36,16 @@
     private $jsonMock;
 
     /**
+     * @var \Magento\Framework\Config\FileIteratorFactory|\PHPUnit_Framework_MockObject_MockObject
+     */
+    private $fileIteratorFactoryMock;
+
+    /**
+     * @var \Magento\Framework\Config\FileIterator|\PHPUnit_Framework_MockObject_MockObject
+     */
+    private $fileIteratorMock;
+
+    /**
      * @var \Magento\Framework\Translate\AdapterInterface
      */
     private $defaultTranslator;
@@ -54,59 +63,6 @@
     /**
      * @var array
      */
-=======
-     */
-    private $objectManagerMock;
-
-    /**
-     * @var \Magento\Framework\Module\Dir\Reader|\PHPUnit_Framework_MockObject_MockObject
-     */
-    private $readerMock;
-
-    /**
-     * @var \Magento\Framework\Validator\Config|\PHPUnit_Framework_MockObject_MockObject
-     */
-    private $validatorConfigMock;
-
-    /**
-     * @var \Magento\Framework\Cache\FrontendInterface|\PHPUnit_Framework_MockObject_MockObject
-     */
-    private $cacheMock;
-
-    /**
-     * @var \Magento\Framework\Json\JsonInterface|\PHPUnit_Framework_MockObject_MockObject
-     */
-    private $jsonMock;
-
-    /**
-     * @var \Magento\Framework\Config\FileIteratorFactory|\PHPUnit_Framework_MockObject_MockObject
-     */
-    private $fileIteratorFactoryMock;
-
-    /**
-     * @var \Magento\Framework\Config\FileIterator|\PHPUnit_Framework_MockObject_MockObject
-     */
-    private $fileIteratorMock;
-
-    /**
-     * @var \Magento\Framework\Translate\AdapterInterface
-     */
-    private $defaultTranslator;
-
-    /**
-     * @var \Magento\Framework\Validator\Factory
-     */
-    private $factory;
-
-    /**
-     * @var string
-     */
-    private $jsonString = '["\/tmp\/moduleOne\/etc\/validation.xml"]';
-
-    /**
-     * @var array
-     */
->>>>>>> 289ea5ce
     private $data = ['/tmp/moduleOne/etc/validation.xml'];
 
     protected function setUp()
@@ -126,8 +82,6 @@
             ->method('create')
             ->with(\Magento\Framework\Translate\Adapter::class)
             ->willReturn($translateAdapterMock);
-<<<<<<< HEAD
-=======
         $this->fileIteratorMock = $this->getMock(
             \Magento\Framework\Config\FileIterator::class,
             [],
@@ -135,16 +89,11 @@
             '',
             false
         );
->>>>>>> 289ea5ce
         $this->objectManagerMock->expects($this->at(1))
             ->method('create')
             ->with(
                 \Magento\Framework\Validator\Config::class,
-<<<<<<< HEAD
-                ['configFiles' => $this->data]
-=======
                 ['configFiles' => $this->fileIteratorMock]
->>>>>>> 289ea5ce
             )
             ->willReturn($this->validatorConfigMock);
         $this->readerMock = $this->getMock(
@@ -168,9 +117,6 @@
         );
 
         $this->jsonMock = $this->getMock(\Magento\Framework\Json\JsonInterface::class);
-<<<<<<< HEAD
-        $objectManager->setBackwardCompatibleProperty($this->factory, 'json', $this->jsonMock);
-=======
         $this->fileIteratorFactoryMock = $this->getMock(
             \Magento\Framework\Config\FileIteratorFactory::class,
             [],
@@ -188,9 +134,11 @@
             'fileIteratorFactory',
             $this->fileIteratorFactoryMock
         );
->>>>>>> 289ea5ce
-    }
-
+    }
+
+    /**
+     * Restore default translator
+     */
     protected function tearDown()
     {
         \Magento\Framework\Validator\AbstractValidator::setDefaultTranslator($this->defaultTranslator);
@@ -201,11 +149,8 @@
     {
         $this->readerMock->method('getConfigurationFiles')
             ->with('validation.xml')
-<<<<<<< HEAD
-=======
-            ->willReturn($this->fileIteratorMock);
-        $this->fileIteratorMock->method('toArray')
->>>>>>> 289ea5ce
+            ->willReturn($this->fileIteratorMock);
+        $this->fileIteratorMock->method('toArray')
             ->willReturn($this->data);
         $actualConfig = $this->factory->getValidatorConfig();
         $this->assertInstanceOf(
@@ -227,11 +172,8 @@
             ->willReturn(false);
         $this->readerMock->expects($this->once())
             ->method('getConfigurationFiles')
-<<<<<<< HEAD
-=======
-            ->willReturn($this->fileIteratorMock);
-        $this->fileIteratorMock->method('toArray')
->>>>>>> 289ea5ce
+            ->willReturn($this->fileIteratorMock);
+        $this->fileIteratorMock->method('toArray')
             ->willReturn($this->data);
         $this->cacheMock->expects($this->once())
             ->method('save')
@@ -248,11 +190,7 @@
     {
         $this->cacheMock->expects($this->once())
             ->method('load')
-<<<<<<< HEAD
-            ->willReturn($this->jsonString); // why json mock???
-=======
             ->willReturn($this->jsonString);
->>>>>>> 289ea5ce
         $this->readerMock->expects($this->never())
             ->method('getConfigurationFiles');
         $this->cacheMock->expects($this->never())
@@ -261,11 +199,8 @@
             ->method('decode')
             ->with($this->jsonString)
             ->willReturn($this->data);
-<<<<<<< HEAD
-=======
         $this->fileIteratorFactoryMock->method('create')
             ->willReturn($this->fileIteratorMock);
->>>>>>> 289ea5ce
         $this->factory->getValidatorConfig();
         $this->factory->getValidatorConfig();
     }
@@ -274,11 +209,8 @@
     {
         $this->readerMock->method('getConfigurationFiles')
             ->with('validation.xml')
-<<<<<<< HEAD
-=======
-            ->willReturn($this->fileIteratorMock);
-        $this->fileIteratorMock->method('toArray')
->>>>>>> 289ea5ce
+            ->willReturn($this->fileIteratorMock);
+        $this->fileIteratorMock->method('toArray')
             ->willReturn($this->data);
         $builderMock = $this->getMock(\Magento\Framework\Validator\Builder::class, [], [], '', false);
         $this->validatorConfigMock->expects($this->once())
@@ -295,11 +227,8 @@
     {
         $this->readerMock->method('getConfigurationFiles')
             ->with('validation.xml')
-<<<<<<< HEAD
-=======
-            ->willReturn($this->fileIteratorMock);
-        $this->fileIteratorMock->method('toArray')
->>>>>>> 289ea5ce
+            ->willReturn($this->fileIteratorMock);
+        $this->fileIteratorMock->method('toArray')
             ->willReturn($this->data);
         $validatorMock = $this->getMock(\Magento\Framework\Validator::class, [], [], '', false);
         $this->validatorConfigMock->expects($this->once())
