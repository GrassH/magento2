<?php
/**
 * Copyright © Magento, Inc. All rights reserved.
 * See COPYING.txt for license details.
 */
declare(strict_types=1);

/**
 * Test case for \Magento\Framework\Validator\Constraint
 */
namespace Magento\Framework\Validator\Test\Unit;

use Magento\Framework\Translate\AbstractAdapter;
use Magento\Framework\Translate\AdapterInterface;
use Magento\Framework\Validator\AbstractValidator;
use Magento\Framework\Validator\Constraint;
use Magento\Framework\Validator\ValidatorInterface;
use PHPUnit\Framework\MockObject\MockObject;
use PHPUnit\Framework\TestCase;

class ConstraintTest extends TestCase
{
    /**
     * @var Constraint
     */
    protected $_constraint;

    /**
<<<<<<< HEAD
     * @var \Magento\Framework\Validator\ValidatorInterface|\PHPUnit\Framework\MockObject\MockObject
=======
     * @var ValidatorInterface|MockObject
>>>>>>> 5ce65294
     */
    protected $_validatorMock;

    /**
     * Set up
     */
    protected function setUp(): void
    {
        $this->_validatorMock = $this->getMockBuilder(
            AbstractValidator::class
        )->setMethods(
            ['isValid', 'getMessages']
        )->getMock();
        $this->_constraint = new Constraint($this->_validatorMock);
    }

    /**
     * Test getAlias method
     */
    public function testGetAlias()
    {
        $this->assertEmpty($this->_constraint->getAlias());
        $alias = 'foo';
        $constraint = new Constraint($this->_validatorMock, $alias);
        $this->assertEquals($alias, $constraint->getAlias());
    }

    /**
     * Test isValid method
     *
     * @dataProvider isValidDataProvider
     *
     * @param mixed $value
     * @param bool $expectedResult
     * @param array $expectedMessages
     */
    public function testIsValid($value, $expectedResult, $expectedMessages = [])
    {
        $this->_validatorMock->expects(
            $this->once()
        )->method(
            'isValid'
        )->with(
            $value
        )->willReturn(
            $expectedResult
        );

        if ($expectedResult) {
            $this->_validatorMock->expects($this->never())->method('getMessages');
        } else {
            $this->_validatorMock->expects(
                $this->once()
            )->method(
                'getMessages'
            )->willReturn(
                $expectedMessages
            );
        }

        $this->assertEquals($expectedResult, $this->_constraint->isValid($value));
        $this->assertEquals($expectedMessages, $this->_constraint->getMessages());
    }

    /**
     * Data provider for testIsValid
     *
     * @return array
     */
    public function isValidDataProvider()
    {
        return [['test', true], ['test', false, ['foo']]];
    }

    /**
     * Check translator was set into wrapped validator
     */
    public function testSetTranslator()
    {
        /** @var AbstractAdapter $translator */
        $translator = $this->getMockBuilder(
            AdapterInterface::class
        )->getMockForAbstractClass();
        $this->_constraint->setTranslator($translator);
        $this->assertEquals($translator, $this->_validatorMock->getTranslator());
        $this->assertEquals($translator, $this->_constraint->getTranslator());
    }
}<|MERGE_RESOLUTION|>--- conflicted
+++ resolved
@@ -26,11 +26,7 @@
     protected $_constraint;
 
     /**
-<<<<<<< HEAD
-     * @var \Magento\Framework\Validator\ValidatorInterface|\PHPUnit\Framework\MockObject\MockObject
-=======
      * @var ValidatorInterface|MockObject
->>>>>>> 5ce65294
      */
     protected $_validatorMock;
 
@@ -75,8 +71,8 @@
             'isValid'
         )->with(
             $value
-        )->willReturn(
-            $expectedResult
+        )->will(
+            $this->returnValue($expectedResult)
         );
 
         if ($expectedResult) {
@@ -86,8 +82,8 @@
                 $this->once()
             )->method(
                 'getMessages'
-            )->willReturn(
-                $expectedMessages
+            )->will(
+                $this->returnValue($expectedMessages)
             );
         }
 
