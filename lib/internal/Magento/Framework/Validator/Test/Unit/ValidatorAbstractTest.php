<?php
/**
 * Copyright © Magento, Inc. All rights reserved.
 * See COPYING.txt for license details.
 */
declare(strict_types=1);

namespace Magento\Framework\Validator\Test\Unit;

use Magento\Framework\Translate\AbstractAdapter;
use Magento\Framework\Translate\AdapterInterface;
use Magento\Framework\Validator\AbstractValidator;
use PHPUnit\Framework\MockObject\MockObject;
use PHPUnit\Framework\TestCase;

/**
 * Test case for \Magento\Framework\Validator\AbstractValidator
 */
class ValidatorAbstractTest extends TestCase
{
    /**
     * @var null|AdapterInterface
     */
    protected $_defaultTranslator = null;

    protected function setUp(): void
    {
        $this->_defaultTranslator = AbstractValidator::getDefaultTranslator();
    }

    protected function tearDown(): void
    {
        AbstractValidator::setDefaultTranslator($this->_defaultTranslator);
    }

    /**
     * Get translator object
     *
<<<<<<< HEAD
     * @return \PHPUnit\Framework\MockObject\MockObject|\Magento\Framework\Translate\AbstractAdapter
=======
     * @return MockObject|AbstractAdapter
>>>>>>> 5ce65294
     */
    protected function _getTranslator()
    {
        return $this->getMockBuilder(AdapterInterface::class)->getMockForAbstractClass();
    }

    /**
     * Test default translator get/set
     */
    public function testDefaultTranslatorGetSet()
    {
        $translator = $this->_getTranslator();
        AbstractValidator::setDefaultTranslator($translator);
        $this->assertEquals($translator, AbstractValidator::getDefaultTranslator());
    }

    /**
     * Test get/set/has translator
     */
    public function testTranslatorGetSetHas()
    {
        /** @var \Magento\Framework\Validator\AbstractValidator $validator */
        $validator = $this->getMockBuilder(
            AbstractValidator::class
        )->getMockForAbstractClass();
        $translator = $this->_getTranslator();
        $validator->setTranslator($translator);
        $this->assertEquals($translator, $validator->getTranslator());
        $this->assertTrue($validator->hasTranslator());
    }

    /**
     * Check that default translator returned if set and no translator set
     */
    public function testGetTranslatorDefault()
    {
        /** @var \Magento\Framework\Validator\AbstractValidator $validator */
        $validator = $this->getMockBuilder(
            AbstractValidator::class
        )->getMockForAbstractClass();
        $translator = $this->_getTranslator();
        AbstractValidator::setDefaultTranslator($translator);
        $this->assertEquals($translator, $validator->getTranslator());
        $this->assertFalse($validator->hasTranslator());
    }
}<|MERGE_RESOLUTION|>--- conflicted
+++ resolved
@@ -36,11 +36,7 @@
     /**
      * Get translator object
      *
-<<<<<<< HEAD
-     * @return \PHPUnit\Framework\MockObject\MockObject|\Magento\Framework\Translate\AbstractAdapter
-=======
      * @return MockObject|AbstractAdapter
->>>>>>> 5ce65294
      */
     protected function _getTranslator()
     {
