--- conflicted
+++ resolved
@@ -37,23 +37,12 @@
 
     /**
      * Testing \Magento\Framework\Validator\Entity\Properties::isValid on invalid argument passed
-<<<<<<< HEAD
-     *
-     */
-    public function testIsValidException()
-    {
-        $this->expectException(\InvalidArgumentException::class);
-        $this->expectExceptionMessage('Instance of \\Magento\\Framework\\Model\\AbstractModel is expected.');
-
-        $validator = new \Magento\Framework\Validator\Entity\Properties();
-=======
      */
     public function testIsValidException()
     {
         $this->expectException('InvalidArgumentException');
         $this->expectExceptionMessage('Instance of \Magento\Framework\Model\AbstractModel is expected.');
         $validator = new Properties();
->>>>>>> 5ce65294
         $validator->isValid([]);
     }
 
@@ -62,9 +51,9 @@
      */
     public function testIsValidSuccessWithInvokedSetter()
     {
-        $this->_object->expects($this->once())->method('hasDataChanges')->willReturn(true);
-        $this->_object->expects($this->once())->method('getData')->with('attr1')->willReturn(1);
-        $this->_object->expects($this->once())->method('getOrigData')->with('attr1')->willReturn(1);
+        $this->_object->expects($this->once())->method('hasDataChanges')->will($this->returnValue(true));
+        $this->_object->expects($this->once())->method('getData')->with('attr1')->will($this->returnValue(1));
+        $this->_object->expects($this->once())->method('getOrigData')->with('attr1')->will($this->returnValue(1));
 
         $validator = new Properties();
         $validator->setReadOnlyProperties(['attr1']);
@@ -85,13 +74,8 @@
      */
     public function testIsValidSuccessWithoutHasDataChanges()
     {
-<<<<<<< HEAD
-        $this->_object->expects($this->once())->method('hasDataChanges')->willReturn(false);
-        $validator = new \Magento\Framework\Validator\Entity\Properties();
-=======
         $this->_object->expects($this->once())->method('hasDataChanges')->will($this->returnValue(false));
         $validator = new Properties();
->>>>>>> 5ce65294
         $validator->setReadOnlyProperties(['attr1']);
         $this->assertTrue($validator->isValid($this->_object));
     }
@@ -101,9 +85,9 @@
      */
     public function testIsValidFailed()
     {
-        $this->_object->expects($this->once())->method('hasDataChanges')->willReturn(true);
-        $this->_object->expects($this->once())->method('getData')->with('attr1')->willReturn(1);
-        $this->_object->expects($this->once())->method('getOrigData')->with('attr1')->willReturn(2);
+        $this->_object->expects($this->once())->method('hasDataChanges')->will($this->returnValue(true));
+        $this->_object->expects($this->once())->method('getData')->with('attr1')->will($this->returnValue(1));
+        $this->_object->expects($this->once())->method('getOrigData')->with('attr1')->will($this->returnValue(2));
 
         $validator = new Properties();
         $validator->setReadOnlyProperties(['attr1']);
