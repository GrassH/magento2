--- conflicted
+++ resolved
@@ -26,11 +26,7 @@
     protected $_constraint;
 
     /**
-<<<<<<< HEAD
-     * @var \Magento\Framework\Validator\ValidatorInterface|\PHPUnit\Framework\MockObject\MockObject
-=======
      * @var ValidatorInterface|MockObject
->>>>>>> 5ce65294
      */
     protected $_validatorMock;
 
@@ -85,8 +81,8 @@
             'isValid'
         )->with(
             $validateValue
-        )->willReturn(
-            $expectedResult
+        )->will(
+            $this->returnValue($expectedResult)
         );
 
         if ($expectedResult) {
@@ -96,8 +92,8 @@
                 $this->once()
             )->method(
                 'getMessages'
-            )->willReturn(
-                $validatorMessages
+            )->will(
+                $this->returnValue($validatorMessages)
             );
         }
 
