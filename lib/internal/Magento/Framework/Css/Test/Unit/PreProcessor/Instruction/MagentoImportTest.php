--- conflicted
+++ resolved
@@ -171,11 +171,7 @@
      * @SuppressWarnings(PHPMD.ExcessiveMethodLength)
      * @return array
      */
-<<<<<<< HEAD
     public static function processDataProvider()
-=======
-    public function processDataProvider(): array
->>>>>>> 1bafc571
     {
         return [
             'non-modular notation' => [
