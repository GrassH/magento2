--- conflicted
+++ resolved
@@ -28,56 +28,32 @@
 class MagentoImportTest extends TestCase
 {
     /**
-<<<<<<< HEAD
-     * @var \Magento\Framework\View\DesignInterface|\PHPUnit\Framework\MockObject\MockObject
-=======
      * @var DesignInterface|MockObject
->>>>>>> 5ce65294
      */
     private $design;
 
     /**
-<<<<<<< HEAD
-     * @var \Magento\Framework\View\File\CollectorInterface|\PHPUnit\Framework\MockObject\MockObject
-=======
      * @var CollectorInterface|MockObject
->>>>>>> 5ce65294
      */
     private $fileSource;
 
     /**
-<<<<<<< HEAD
-     * @var \Magento\Framework\Css\PreProcessor\ErrorHandlerInterface|\PHPUnit\Framework\MockObject\MockObject
-=======
      * @var ErrorHandlerInterface|MockObject
->>>>>>> 5ce65294
      */
     private $errorHandler;
 
     /**
-<<<<<<< HEAD
-     * @var \Magento\Framework\View\Asset\File|\PHPUnit\Framework\MockObject\MockObject
-=======
      * @var File|MockObject
->>>>>>> 5ce65294
      */
     private $asset;
 
     /**
-<<<<<<< HEAD
-     * @var \Magento\Framework\View\Asset\Repository|\PHPUnit\Framework\MockObject\MockObject
-=======
      * @var Repository|MockObject
->>>>>>> 5ce65294
      */
     private $assetRepo;
 
     /**
-<<<<<<< HEAD
-     * @var ThemeProviderInterface|\PHPUnit\Framework\MockObject\MockObject
-=======
      * @var ThemeProviderInterface|MockObject
->>>>>>> 5ce65294
      */
     private $themeProvider;
 
@@ -93,17 +69,10 @@
         $this->errorHandler = $this->getMockForAbstractClass(
             ErrorHandlerInterface::class
         );
-<<<<<<< HEAD
-        $this->asset = $this->createMock(\Magento\Framework\View\Asset\File::class);
-        $this->asset->expects($this->any())->method('getContentType')->willReturn('css');
-        $this->assetRepo = $this->createMock(\Magento\Framework\View\Asset\Repository::class);
-        $this->themeProvider = $this->getMockForAbstractClass(ThemeProviderInterface::class);
-=======
         $this->asset = $this->createMock(File::class);
         $this->asset->expects($this->any())->method('getContentType')->will($this->returnValue('css'));
         $this->assetRepo = $this->createMock(Repository::class);
         $this->themeProvider = $this->createMock(ThemeProviderInterface::class);
->>>>>>> 5ce65294
         $this->object = (new ObjectManager($this))->getObject(MagentoImport::class, [
             'design' => $this->design,
             'fileSource' => $this->fileSource,
@@ -128,17 +97,6 @@
         $relatedAsset = $this->createMock(File::class);
         $relatedAsset->expects($this->once())
             ->method('getFilePath')
-<<<<<<< HEAD
-            ->willReturn($resolvedPath);
-        $context = $this->createMock(\Magento\Framework\View\Asset\File\FallbackContext::class);
-        $this->assetRepo->expects($this->once())
-            ->method('createRelated')
-            ->with($foundPath, $this->asset)
-            ->willReturn($relatedAsset);
-        $relatedAsset->expects($this->once())->method('getContext')->willReturn($context);
-        $theme = $this->getMockForAbstractClass(\Magento\Framework\View\Design\ThemeInterface::class);
-        $this->themeProvider->expects($this->once())->method('getThemeByFullPath')->willReturn($theme);
-=======
             ->will($this->returnValue($resolvedPath));
         $context = $this->createMock(FallbackContext::class);
         $this->assetRepo->expects($this->once())
@@ -148,22 +106,21 @@
         $relatedAsset->expects($this->once())->method('getContext')->will($this->returnValue($context));
         $theme = $this->getMockForAbstractClass(ThemeInterface::class);
         $this->themeProvider->expects($this->once())->method('getThemeByFullPath')->will($this->returnValue($theme));
->>>>>>> 5ce65294
         $files = [];
         foreach ($foundFiles as $file) {
             $fileObject = $this->createMock(\Magento\Framework\View\File::class);
             $fileObject->expects($this->any())
                 ->method('getModule')
-                ->willReturn($file['module']);
+                ->will($this->returnValue($file['module']));
             $fileObject->expects($this->any())
                 ->method('getFilename')
-                ->willReturn($file['filename']);
+                ->will($this->returnValue($file['filename']));
             $files[] = $fileObject;
         }
         $this->fileSource->expects($this->once())
             ->method('getFiles')
             ->with($theme, $resolvedPath)
-            ->willReturn($files);
+            ->will($this->returnValue($files));
         $this->object->process($chain);
         $this->assertEquals($expectedContent, $chain->getContent());
         $this->assertEquals('css', $chain->getContentType());
