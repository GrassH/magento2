--- conflicted
+++ resolved
@@ -52,23 +52,14 @@
      * @param string $filename
      * @param string $module
      * @param string|null $themeFullPath
-<<<<<<< HEAD
-     * @return \PHPUnit\Framework\MockObject\MockObject|\Magento\Framework\View\File
-=======
      * @return MockObject|File
->>>>>>> 5ce65294
      */
     protected function createLayoutFile($filename, $module, $themeFullPath = null)
     {
         $theme = null;
         if ($themeFullPath !== null) {
-<<<<<<< HEAD
-            $theme = $this->getMockForAbstractClass(\Magento\Framework\View\Design\ThemeInterface::class);
-            $theme->expects($this->any())->method('getFullPath')->willReturn($themeFullPath);
-=======
             $theme = $this->getMockForAbstractClass(ThemeInterface::class);
             $theme->expects($this->any())->method('getFullPath')->will($this->returnValue($themeFullPath));
->>>>>>> 5ce65294
         }
         return new File($filename, $module, $theme);
     }
