<?php
/**
 * Copyright © Magento, Inc. All rights reserved.
 * See COPYING.txt for license details.
 */
declare(strict_types=1);

namespace Magento\Framework\Css\Test\Unit\PreProcessor\Instruction;

use Magento\Framework\Css\PreProcessor\FileGenerator\RelatedGenerator;
use Magento\Framework\Css\PreProcessor\Instruction\Import;
use Magento\Framework\View\Asset\ContextInterface;
use Magento\Framework\View\Asset\File;
use Magento\Framework\View\Asset\NotationResolver\Module;
use Magento\Framework\View\Asset\PreProcessor\Chain;
use PHPUnit\Framework\MockObject\MockObject;
use PHPUnit\Framework\TestCase;

class ImportTest extends TestCase
{
    /**
<<<<<<< HEAD
     * @var \Magento\Framework\View\Asset\NotationResolver\Module|\PHPUnit\Framework\MockObject\MockObject
=======
     * @var Module|MockObject
>>>>>>> 5ce65294
     */
    private $notationResolver;

    /**
<<<<<<< HEAD
     * @var \Magento\Framework\View\Asset\File|\PHPUnit\Framework\MockObject\MockObject
=======
     * @var File|MockObject
>>>>>>> 5ce65294
     */
    private $asset;

    /**
     * @var Import
     */
    private $object;

    /**
     * @var RelatedGenerator
     */
    private $relatedFileGeneratorMock;

    protected function setUp(): void
    {
        $this->notationResolver = $this->createMock(Module::class);
        $contextMock = $this->getMockForAbstractClass(
            ContextInterface::class,
            [],
            '',
            false
        );
        $contextMock->expects($this->any())->method('getPath')->willReturn('');
<<<<<<< HEAD
        $this->asset = $this->createMock(\Magento\Framework\View\Asset\File::class);
        $this->asset->expects($this->any())->method('getContentType')->willReturn('css');
=======
        $this->asset = $this->createMock(File::class);
        $this->asset->expects($this->any())->method('getContentType')->will($this->returnValue('css'));
>>>>>>> 5ce65294
        $this->asset->expects($this->any())->method('getContext')->willReturn($contextMock);

        $this->relatedFileGeneratorMock = $this->getMockBuilder(RelatedGenerator::class)
            ->disableOriginalConstructor()
            ->getMock();

        $this->object = new Import($this->notationResolver, $this->relatedFileGeneratorMock);
    }

    /**
     * @param string $originalContent
     * @param string $foundPath
     * @param string $resolvedPath
     * @param string $expectedContent
     *
     * @dataProvider processDataProvider
     */
    public function testProcess($originalContent, $foundPath, $resolvedPath, $expectedContent)
    {
        $chain = new Chain(
            $this->asset,
            $originalContent,
            'less',
            'path'
        );
        $invoke =  $this->once();
        if (preg_match('/^(http:|https:|\/+)/', $foundPath)) {
            $invoke = $this->never();
        }
        $this->notationResolver->expects($invoke)
            ->method('convertModuleNotationToPath')
            ->with($this->asset, $foundPath)
            ->willReturn($resolvedPath);
        $this->object->process($chain);
        $this->assertEquals($expectedContent, $chain->getContent());
        $this->assertEquals('less', $chain->getContentType());
    }

    /**
     * @return array
     */
    public function processDataProvider()
    {
        return [
            'non-modular notation, no extension' => [
                '@import (type) \'some/file\' media;',
                'some/file.less',
                'some/file.less',
                '@import (type) \'some/file.less\' media;',
            ],
            'modular, with extension' => [
                '@import (type) "Magento_Module::something.css" media;',
                'Magento_Module::something.css',
                'Magento_Module/something.css',
                '@import (type) "Magento_Module/something.css" media;',
            ],
            'remote file import url()' => [
                '@import (type) url("http://example.com/css/some.css") media;',
                'http://example.com/css/some.css',
                null,
                '@import (type) url("http://example.com/css/some.css") media;',
            ],
            'invalid path' => [
                '@import (type) url("/example.com/css/some.css") media;',
                '/example.com/css/some.css',
                null,
                '@import (type) url("/example.com/css/some.css") media;',
            ],
            'modular, no extension' => [
                '@import (type) "Magento_Module::something" media;',
                'Magento_Module::something.less',
                'Magento_Module/something.less',
                '@import (type) "Magento_Module/something.less" media;',
            ],
            'no type' => [
                '@import "Magento_Module::something.css" media;',
                'Magento_Module::something.css',
                'Magento_Module/something.css',
                '@import "Magento_Module/something.css" media;',
            ],
            'no media' => [
                '@import (type) "Magento_Module::something.css";',
                'Magento_Module::something.css',
                'Magento_Module/something.css',
                '@import (type) "Magento_Module/something.css";',
            ],
            'with single line comment, replace' => [
                '@import (type) "some/file" media;' . PHP_EOL
                . '// @import (type) "unnecessary/file.css" media;',
                'some/file.less',
                'some/file.less',
                '@import (type) "some/file.less" media;' . PHP_EOL,
            ],
            'with single line comment, no replace' => [
                '@import (type) "some/file.less" media;' . PHP_EOL
                . '// @import (type) "unnecessary/file" media;',
                'some/file.less',
                'some/file.less',
                '@import (type) "some/file.less" media;' . PHP_EOL
                . '// @import (type) "unnecessary/file" media;',
            ],
            'with multi line comment' => [
                '@import (type) "some/file" media;' . PHP_EOL
                    . '/* @import (type) "unnecessary/file.css" media;' . PHP_EOL
                    . '@import (type) "another/unnecessary/file.css" media; */',
                'some/file.less',
                'some/file.less',
                '@import (type) "some/file.less" media;' . PHP_EOL,
            ],
        ];
    }

    public function testProcessNoImport()
    {
        $originalContent = 'color: #000000;';
        $expectedContent = 'color: #000000;';

        $chain = new Chain(
            $this->asset,
            $originalContent,
            'css',
            'path'
        );
        $this->notationResolver->expects($this->never())
            ->method('convertModuleNotationToPath');
        $this->object->process($chain);
        $this->assertEquals($expectedContent, $chain->getContent());
        $this->assertEquals('css', $chain->getContentType());
    }

    /**
     * @covers \Magento\Framework\Css\PreProcessor\Instruction\Import::resetRelatedFiles
     */
    public function testGetRelatedFiles()
    {
        $this->assertSame([], $this->object->getRelatedFiles());

        $this->notationResolver->expects($this->once())
            ->method('convertModuleNotationToPath')
            ->with($this->asset, 'Magento_Module::something.css')
<<<<<<< HEAD
            ->willReturn('Magento_Module/something.css');
        $chain = new \Magento\Framework\View\Asset\PreProcessor\Chain(
=======
            ->will($this->returnValue('Magento_Module/something.css'));
        $chain = new Chain(
>>>>>>> 5ce65294
            $this->asset,
            '@import (type) "Magento_Module::something.css" media;',
            'css',
            'path'
        );
        $this->object->process($chain);
        $chain = new Chain(
            $this->asset,
            'color: #000000;',
            'css',
            'path'
        );
        $this->object->process($chain);

        $expected = [['Magento_Module::something.css', $this->asset]];
        $this->assertSame($expected, $this->object->getRelatedFiles());

        $this->object->resetRelatedFiles();
        $this->assertSame([], $this->object->getRelatedFiles());
    }
}<|MERGE_RESOLUTION|>--- conflicted
+++ resolved
@@ -19,20 +19,12 @@
 class ImportTest extends TestCase
 {
     /**
-<<<<<<< HEAD
-     * @var \Magento\Framework\View\Asset\NotationResolver\Module|\PHPUnit\Framework\MockObject\MockObject
-=======
      * @var Module|MockObject
->>>>>>> 5ce65294
      */
     private $notationResolver;
 
     /**
-<<<<<<< HEAD
-     * @var \Magento\Framework\View\Asset\File|\PHPUnit\Framework\MockObject\MockObject
-=======
      * @var File|MockObject
->>>>>>> 5ce65294
      */
     private $asset;
 
@@ -56,13 +48,8 @@
             false
         );
         $contextMock->expects($this->any())->method('getPath')->willReturn('');
-<<<<<<< HEAD
-        $this->asset = $this->createMock(\Magento\Framework\View\Asset\File::class);
-        $this->asset->expects($this->any())->method('getContentType')->willReturn('css');
-=======
         $this->asset = $this->createMock(File::class);
         $this->asset->expects($this->any())->method('getContentType')->will($this->returnValue('css'));
->>>>>>> 5ce65294
         $this->asset->expects($this->any())->method('getContext')->willReturn($contextMock);
 
         $this->relatedFileGeneratorMock = $this->getMockBuilder(RelatedGenerator::class)
@@ -95,7 +82,7 @@
         $this->notationResolver->expects($invoke)
             ->method('convertModuleNotationToPath')
             ->with($this->asset, $foundPath)
-            ->willReturn($resolvedPath);
+            ->will($this->returnValue($resolvedPath));
         $this->object->process($chain);
         $this->assertEquals($expectedContent, $chain->getContent());
         $this->assertEquals('less', $chain->getContentType());
@@ -203,13 +190,8 @@
         $this->notationResolver->expects($this->once())
             ->method('convertModuleNotationToPath')
             ->with($this->asset, 'Magento_Module::something.css')
-<<<<<<< HEAD
-            ->willReturn('Magento_Module/something.css');
-        $chain = new \Magento\Framework\View\Asset\PreProcessor\Chain(
-=======
             ->will($this->returnValue('Magento_Module/something.css'));
         $chain = new Chain(
->>>>>>> 5ce65294
             $this->asset,
             '@import (type) "Magento_Module::something.css" media;',
             'css',
