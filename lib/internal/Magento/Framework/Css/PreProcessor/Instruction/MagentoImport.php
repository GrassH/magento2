<?php
/**
 * Copyright © Magento, Inc. All rights reserved.
 * See COPYING.txt for license details.
 */
declare(strict_types=1);

namespace Magento\Framework\Css\PreProcessor\Instruction;

use Magento\Framework\App\DeploymentConfig;
use Magento\Framework\App\ObjectManager;
use Magento\Framework\Css\PreProcessor\ErrorHandlerInterface;
<<<<<<< HEAD
use Magento\Framework\Module\Manager as ModuleManager;
=======
use Magento\Framework\ObjectManager\ResetAfterRequestInterface;
>>>>>>> 87d25632
use Magento\Framework\View\Asset\File\FallbackContext;
use Magento\Framework\View\Asset\LocalInterface;
use Magento\Framework\View\Asset\PreProcessorInterface;
use Magento\Framework\View\Asset\Repository as AssetRepository;
use Magento\Framework\View\Design\Theme\ListInterface as ThemeListInterface;
use Magento\Framework\View\Design\Theme\ThemeProviderInterface;
use Magento\Framework\View\Design\ThemeInterface;
use Magento\Framework\View\DesignInterface;
use Magento\Framework\View\File\CollectorInterface;
use Magento\Framework\View\Asset\PreProcessor\Chain;

/**
 * @magento_import instruction preprocessor
 * @SuppressWarnings(PHPMD.CouplingBetweenObjects) Must be deleted after moving themeProvider to construct
 */
class MagentoImport implements PreProcessorInterface, ResetAfterRequestInterface
{
    /**
     * PCRE pattern that matches @magento_import instruction
     */
    public const REPLACE_PATTERN =
        '#//@magento_import(?P<reference>\s+\(reference\))?\s+[\'\"](?P<path>(?![/\\\]|\w:[/\\\])[^\"\']+)[\'\"]\s*?;#';

    private const CONFIG_PATH_SCD_ONLY_ENABLED_MODULES = 'static_content_only_enabled_modules';

    /**
     * @var DesignInterface
     */
    protected $design;

    /**
     * @var CollectorInterface
     */
    protected $fileSource;

    /**
     * @var ErrorHandlerInterface
     */
    protected $errorHandler;

    /**
     * @var AssetRepository
     */
    protected $assetRepo;

    /**
     * @var ThemeListInterface
     * @deprecated 100.0.2
     * @see not used
     */
    protected $themeList;

    /**
     * @var ThemeProviderInterface|null
     */
    private $themeProvider;

    /**
     * @var DeploymentConfig
     */
    private $deploymentConfig;

    /**
     * @var ModuleManager
     */
    private $moduleManager;

    /**
     * @param DesignInterface $design
     * @param CollectorInterface $fileSource
     * @param ErrorHandlerInterface $errorHandler
     * @param AssetRepository $assetRepo
     * @param ThemeListInterface $themeList
     * @param DeploymentConfig|null $deploymentConfig
     * @param ModuleManager|null $moduleManager
     */
    public function __construct(
        DesignInterface $design,
        CollectorInterface $fileSource,
        ErrorHandlerInterface $errorHandler,
        AssetRepository $assetRepo,
        ThemeListInterface $themeList,
        ?DeploymentConfig $deploymentConfig = null,
        ?ModuleManager $moduleManager = null
    ) {
        $this->design = $design;
        $this->fileSource = $fileSource;
        $this->errorHandler = $errorHandler;
        $this->assetRepo = $assetRepo;
        $this->themeList = $themeList;
        $this->deploymentConfig = $deploymentConfig ?? ObjectManager::getInstance() ->get(DeploymentConfig::class);
        $this->moduleManager = $moduleManager ?? ObjectManager::getInstance()->get(ModuleManager::class);
    }

    /**
<<<<<<< HEAD
     * Transform content and/or content type for the specified preprocessing chain object
     *
     * @param Chain $chain
     * @return void
=======
     * @inheritDoc
>>>>>>> 87d25632
     */
    public function process(Chain $chain)
    {
        $asset = $chain->getAsset();
        $replaceCallback = function ($matchContent) use ($asset) {
            return $this->replace($matchContent, $asset);
        };
        $chain->setContent(preg_replace_callback(self::REPLACE_PATTERN, $replaceCallback, $chain->getContent()));
    }

    /**
     * Replace @magento_import to @import instructions
     *
     * @param array $matchedContent
     * @param LocalInterface $asset
     * @return string
     */
    protected function replace(array $matchedContent, LocalInterface $asset)
    {
        $importsContent = '';
        try {
            $matchedFileId = $matchedContent['path'];
            $isReference = !empty($matchedContent['reference']);
            $relatedAsset = $this->assetRepo->createRelated($matchedFileId, $asset);
            $resolvedPath = $relatedAsset->getFilePath();
            $importFiles = $this->fileSource->getFiles($this->getTheme($relatedAsset), $resolvedPath);
            $deployOnlyEnabled = $this->hasEnabledFlagDeployEnabledModules();
            /** @var $importFile \Magento\Framework\View\File */
            foreach ($importFiles as $importFile) {
                $moduleName = $importFile->getModule();

                if (!$deployOnlyEnabled) {
                    $referenceString = $isReference ? '(reference) ' : '';
                    $importsContent .= $moduleName
                        ? "@import $referenceString'{$moduleName}::{$resolvedPath}';\n"
                        : "@import $referenceString'{$matchedFileId}';\n";
                }

                if ($deployOnlyEnabled) {
                    if ($moduleName && !$this->moduleManager->isEnabled($moduleName)) {
                        continue;
                    }

                    if ($moduleName && $this->moduleManager->isEnabled($moduleName)) {
                        $referenceString = $isReference ? '(reference) ' : '';
                        $importsContent .= $moduleName
                            ? "@import $referenceString'{$moduleName}::{$resolvedPath}';\n"
                            : "@import $referenceString'{$matchedFileId}';\n";
                    }
                }
            }
        } catch (\LogicException $e) {
            $this->errorHandler->processException($e);
        }

        return $importsContent;
    }

    /**
     * Retrieve flag deploy enabled modules
     *
     * @return bool
     */
    protected function hasEnabledFlagDeployEnabledModules(): bool
    {
        return (bool) $this->deploymentConfig->get(self::CONFIG_PATH_SCD_ONLY_ENABLED_MODULES);
    }

    /**
     * Get theme model based on the information from asset
     *
     * @param LocalInterface $asset
     * @return ThemeInterface
     */
    protected function getTheme(LocalInterface $asset)
    {
        $context = $asset->getContext();
        if ($context instanceof FallbackContext) {
            return $this->getThemeProvider()->getThemeByFullPath(
                $context->getAreaCode() . '/' . $context->getThemePath()
            );
        }

        return $this->design->getDesignTheme();
    }

    /**
<<<<<<< HEAD
     * Retrieve theme provider instance
=======
     * Gets themeProvider, lazy loading it when needed
>>>>>>> 87d25632
     *
     * @return ThemeProviderInterface
     */
    private function getThemeProvider(): ThemeProviderInterface
    {
        if (null === $this->themeProvider) {
            $this->themeProvider = ObjectManager::getInstance()->get(ThemeProviderInterface::class);
        }
        return $this->themeProvider;
    }

    /**
     * @inheritDoc
     */
    public function _resetState(): void
    {
        $this->themeProvider = null;
    }
}<|MERGE_RESOLUTION|>--- conflicted
+++ resolved
@@ -10,11 +10,8 @@
 use Magento\Framework\App\DeploymentConfig;
 use Magento\Framework\App\ObjectManager;
 use Magento\Framework\Css\PreProcessor\ErrorHandlerInterface;
-<<<<<<< HEAD
 use Magento\Framework\Module\Manager as ModuleManager;
-=======
 use Magento\Framework\ObjectManager\ResetAfterRequestInterface;
->>>>>>> 87d25632
 use Magento\Framework\View\Asset\File\FallbackContext;
 use Magento\Framework\View\Asset\LocalInterface;
 use Magento\Framework\View\Asset\PreProcessorInterface;
@@ -110,14 +107,7 @@
     }
 
     /**
-<<<<<<< HEAD
-     * Transform content and/or content type for the specified preprocessing chain object
-     *
-     * @param Chain $chain
-     * @return void
-=======
      * @inheritDoc
->>>>>>> 87d25632
      */
     public function process(Chain $chain)
     {
@@ -205,11 +195,7 @@
     }
 
     /**
-<<<<<<< HEAD
-     * Retrieve theme provider instance
-=======
      * Gets themeProvider, lazy loading it when needed
->>>>>>> 87d25632
      *
      * @return ThemeProviderInterface
      */
