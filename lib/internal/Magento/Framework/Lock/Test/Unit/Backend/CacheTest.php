<?php
/**
 * Copyright © Magento, Inc. All rights reserved.
 * See COPYING.txt for license details.
 */
declare(strict_types=1);

namespace Magento\Framework\Lock\Test\Unit\Backend;

use Magento\Framework\Cache\FrontendInterface;
use Magento\Framework\Lock\Backend\Cache;
use Magento\Framework\TestFramework\Unit\Helper\ObjectManager as ObjectManagerHelper;
use PHPUnit\Framework\MockObject\MockObject;
use PHPUnit\Framework\TestCase;

class CacheTest extends TestCase
{
    const LOCK_PREFIX = 'LOCKED_RECORD_INFO_';

    /**
     * @var FrontendInterface|MockObject
     */
    private $frontendCacheMock;

    /**
     * @var Cache
     */
    private $cache;

    /**
     * @inheritDoc
     */
<<<<<<< HEAD
    protected function setUp(): void
=======
    public function setUp(): void
>>>>>>> 5ce65294
    {
        $this->frontendCacheMock = $this->getMockForAbstractClass(FrontendInterface::class);

        $objectManager = new ObjectManagerHelper($this);

        $this->cache = $objectManager->getObject(
            Cache::class,
            [
                'cache' => $this->frontendCacheMock
            ]
        );
    }

    /**
     * Verify released a lock.
     *
     * @return void
     */
    public function testUnlock(): void
    {
        $identifier = 'lock_name';

        $this->frontendCacheMock
            ->expects($this->once())
            ->method('remove')
            ->with(self::LOCK_PREFIX . $identifier)
            ->willReturn(true);

        $this->assertTrue($this->cache->unlock($identifier));
    }
}<|MERGE_RESOLUTION|>--- conflicted
+++ resolved
@@ -30,13 +30,9 @@
     /**
      * @inheritDoc
      */
-<<<<<<< HEAD
-    protected function setUp(): void
-=======
     public function setUp(): void
->>>>>>> 5ce65294
     {
-        $this->frontendCacheMock = $this->getMockForAbstractClass(FrontendInterface::class);
+        $this->frontendCacheMock = $this->createMock(FrontendInterface::class);
 
         $objectManager = new ObjectManagerHelper($this);
 
@@ -63,6 +59,6 @@
             ->with(self::LOCK_PREFIX . $identifier)
             ->willReturn(true);
 
-        $this->assertTrue($this->cache->unlock($identifier));
+        $this->assertEquals(true, $this->cache->unlock($identifier));
     }
 }