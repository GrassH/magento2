--- conflicted
+++ resolved
@@ -22,29 +22,17 @@
 class DatabaseTest extends TestCase
 {
     /**
-<<<<<<< HEAD
-     * @var \PHPUnit\Framework\MockObject\MockObject|\Magento\Framework\App\ResourceConnection
-=======
      * @var MockObject|ResourceConnection
->>>>>>> 40a78763
      */
     private $resource;
 
     /**
-<<<<<<< HEAD
-     * @var \PHPUnit\Framework\MockObject\MockObject|\Magento\Framework\DB\Adapter\AdapterInterface
-=======
      * @var MockObject|AdapterInterface
->>>>>>> 40a78763
      */
     private $connection;
 
     /**
-<<<<<<< HEAD
-     * @var \PHPUnit\Framework\MockObject\MockObject|\Zend_Db_Statement_Interface
-=======
      * @var MockObject|\Zend_Db_Statement_Interface
->>>>>>> 40a78763
      */
     private $statement;
 
@@ -59,11 +47,7 @@
     private $database;
 
     /**
-<<<<<<< HEAD
-     * @var DeploymentConfig|\PHPUnit\Framework\MockObject\MockObject
-=======
      * @var DeploymentConfig|MockObject
->>>>>>> 40a78763
      */
     private $deploymentConfig;
 
@@ -106,10 +90,7 @@
     }
 
     /**
-<<<<<<< HEAD
-=======
      * @throws AlreadyExistsException
->>>>>>> 40a78763
      * @throws \Zend_Db_Statement_Exception
      */
     public function testLock()
@@ -126,10 +107,7 @@
     }
 
     /**
-<<<<<<< HEAD
-=======
      * @throws AlreadyExistsException
->>>>>>> 40a78763
      * @throws \Zend_Db_Statement_Exception
      */
     public function testlockWithTooLongName()
@@ -146,10 +124,7 @@
     }
 
     /**
-<<<<<<< HEAD
-=======
      * @throws AlreadyExistsException
->>>>>>> 40a78763
      * @throws \Zend_Db_Statement_Exception
      */
     public function testlockWithAlreadyAcquiredLockInSameSession()
@@ -163,15 +138,12 @@
             ->method('fetchColumn')
             ->willReturn(true);
 
-        $this->assertTrue($this->database->lock('testLock'));
-        $this->assertTrue($this->database->lock('differentLock'));
+        $this->database->lock('testLock');
+        $this->database->lock('differentLock');
     }
 
     /**
-<<<<<<< HEAD
-=======
      * @throws AlreadyExistsException
->>>>>>> 40a78763
      * @throws \Zend_Db_Statement_Exception
      */
     public function testLockWithUnavailableDeploymentConfig()
