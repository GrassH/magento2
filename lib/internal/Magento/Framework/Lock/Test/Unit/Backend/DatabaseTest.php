--- conflicted
+++ resolved
@@ -22,29 +22,17 @@
 class DatabaseTest extends TestCase
 {
     /**
-<<<<<<< HEAD
-     * @var \PHPUnit\Framework\MockObject\MockObject|\Magento\Framework\App\ResourceConnection
-=======
      * @var MockObject|ResourceConnection
->>>>>>> 5ce65294
      */
     private $resource;
 
     /**
-<<<<<<< HEAD
-     * @var \PHPUnit\Framework\MockObject\MockObject|\Magento\Framework\DB\Adapter\AdapterInterface
-=======
      * @var MockObject|AdapterInterface
->>>>>>> 5ce65294
      */
     private $connection;
 
     /**
-<<<<<<< HEAD
-     * @var \PHPUnit\Framework\MockObject\MockObject|\Zend_Db_Statement_Interface
-=======
      * @var MockObject|\Zend_Db_Statement_Interface
->>>>>>> 5ce65294
      */
     private $statement;
 
@@ -59,11 +47,7 @@
     private $database;
 
     /**
-<<<<<<< HEAD
-     * @var DeploymentConfig|\PHPUnit\Framework\MockObject\MockObject
-=======
      * @var DeploymentConfig|MockObject
->>>>>>> 5ce65294
      */
     private $deploymentConfig;
 
@@ -145,12 +129,7 @@
      */
     public function testlockWithAlreadyAcquiredLockInSameSession()
     {
-<<<<<<< HEAD
-        $this->expectException(\Magento\Framework\Exception\AlreadyExistsException::class);
-
-=======
         $this->expectException('Magento\Framework\Exception\AlreadyExistsException');
->>>>>>> 5ce65294
         $this->deploymentConfig
             ->method('isDbAvailable')
             ->with()
