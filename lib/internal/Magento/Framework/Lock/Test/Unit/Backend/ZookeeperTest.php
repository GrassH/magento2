--- conflicted
+++ resolved
@@ -42,14 +42,8 @@
      */
     public function testConstructionWithPathException()
     {
-<<<<<<< HEAD
-        $this->expectException(\Magento\Framework\Exception\RuntimeException::class);
-        $this->expectExceptionMessage('The path needs to be a non-empty string.');
-
-=======
         $this->expectException('Magento\Framework\Exception\RuntimeException');
         $this->expectExceptionMessage('The path needs to be a non-empty string.');
->>>>>>> 5ce65294
         $this->zookeeperProvider = new ZookeeperProvider($this->host, '');
     }
 
@@ -58,14 +52,8 @@
      */
     public function testConstructionWithHostException()
     {
-<<<<<<< HEAD
-        $this->expectException(\Magento\Framework\Exception\RuntimeException::class);
-        $this->expectExceptionMessage('The host needs to be a non-empty string.');
-
-=======
         $this->expectException('Magento\Framework\Exception\RuntimeException');
         $this->expectExceptionMessage('The host needs to be a non-empty string.');
->>>>>>> 5ce65294
         $this->zookeeperProvider = new ZookeeperProvider('', $this->path);
     }
 
