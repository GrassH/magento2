<?php
/**
 * Copyright © Magento, Inc. All rights reserved.
 * See COPYING.txt for license details.
 */
declare(strict_types=1);

namespace Magento\Framework\Lock\Test\Unit;

use Magento\Framework\App\DeploymentConfig;
use Magento\Framework\Lock\Backend\Cache as CacheLock;
use Magento\Framework\Lock\Backend\Database as DatabaseLock;
use Magento\Framework\Lock\Backend\FileLock;
use Magento\Framework\Lock\Backend\Zookeeper as ZookeeperLock;
use Magento\Framework\Lock\LockBackendFactory;
use Magento\Framework\Lock\LockManagerInterface;
use Magento\Framework\ObjectManagerInterface;
use PHPUnit\Framework\MockObject\MockObject;
use PHPUnit\Framework\TestCase;

class LockBackendFactoryTest extends TestCase
{
    /**
     * @var ObjectManagerInterface|MockObject
     */
    private $objectManagerMock;

    /**
     * @var DeploymentConfig|MockObject
     */
    private $deploymentConfigMock;

    /**
     * @var LockBackendFactory
     */
    private $factory;

    /**
     * @inheritdoc
     */
    protected function setUp(): void
    {
        $this->objectManagerMock = $this->getMockForAbstractClass(ObjectManagerInterface::class);
        $this->deploymentConfigMock = $this->createMock(DeploymentConfig::class);
        $this->factory = new LockBackendFactory($this->objectManagerMock, $this->deploymentConfigMock);
    }

<<<<<<< HEAD
    /**
     */
    public function testCreateWithException()
    {
        $this->expectException(\Magento\Framework\Exception\RuntimeException::class);
        $this->expectExceptionMessage('Unknown locks provider: someProvider');

=======
    public function testCreateWithException()
    {
        $this->expectException('Magento\Framework\Exception\RuntimeException');
        $this->expectExceptionMessage('Unknown locks provider: someProvider');
>>>>>>> 5ce65294
        $this->deploymentConfigMock->expects($this->exactly(2))
            ->method('get')
            ->withConsecutive(['lock/provider', LockBackendFactory::LOCK_DB], ['lock/config', []])
            ->willReturnOnConsecutiveCalls('someProvider', []);

        $this->factory->create();
    }

    /**
     * @param string $lockProvider
     * @param string $lockProviderClass
     * @param array $config
     * @dataProvider createDataProvider
     */
    public function testCreate(string $lockProvider, string $lockProviderClass, array $config)
    {
        $lockManagerMock = $this->getMockForAbstractClass(LockManagerInterface::class);
        $this->deploymentConfigMock->expects($this->exactly(2))
            ->method('get')
            ->withConsecutive(['lock/provider', LockBackendFactory::LOCK_DB], ['lock/config', []])
            ->willReturnOnConsecutiveCalls($lockProvider, $config);
        $this->objectManagerMock->expects($this->once())
            ->method('create')
            ->with($lockProviderClass, $config)
            ->willReturn($lockManagerMock);

        $this->assertSame($lockManagerMock, $this->factory->create());
    }

    /**
     * @return array
     */
    public function createDataProvider(): array
    {
        $data = [
            'db' => [
                'lockProvider' => LockBackendFactory::LOCK_DB,
                'lockProviderClass' => DatabaseLock::class,
                'config' => ['prefix' => 'somePrefix'],
            ],
            'cache' => [
                'lockProvider' => LockBackendFactory::LOCK_CACHE,
                'lockProviderClass' => CacheLock::class,
                'config' => [],
            ],
            'file' => [
                'lockProvider' => LockBackendFactory::LOCK_FILE,
                'lockProviderClass' => FileLock::class,
                'config' => ['path' => '/my/path'],
            ],
        ];

        if (extension_loaded('zookeeper')) {
            $data['zookeeper'] = [
                'lockProvider' => LockBackendFactory::LOCK_ZOOKEEPER,
                'lockProviderClass' => ZookeeperLock::class,
                'config' => ['host' => 'some host'],
            ];
        }

        return $data;
    }
}<|MERGE_RESOLUTION|>--- conflicted
+++ resolved
@@ -45,20 +45,10 @@
         $this->factory = new LockBackendFactory($this->objectManagerMock, $this->deploymentConfigMock);
     }
 
-<<<<<<< HEAD
-    /**
-     */
-    public function testCreateWithException()
-    {
-        $this->expectException(\Magento\Framework\Exception\RuntimeException::class);
-        $this->expectExceptionMessage('Unknown locks provider: someProvider');
-
-=======
     public function testCreateWithException()
     {
         $this->expectException('Magento\Framework\Exception\RuntimeException');
         $this->expectExceptionMessage('Unknown locks provider: someProvider');
->>>>>>> 5ce65294
         $this->deploymentConfigMock->expects($this->exactly(2))
             ->method('get')
             ->withConsecutive(['lock/provider', LockBackendFactory::LOCK_DB], ['lock/config', []])
