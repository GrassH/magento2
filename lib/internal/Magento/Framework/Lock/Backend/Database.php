--- conflicted
+++ resolved
@@ -79,18 +79,6 @@
         }
         $name = $this->addPrefix($name);
 
-<<<<<<< HEAD
-        /**
-         * Before MySQL 5.7.5, only a single simultaneous lock per connection can be acquired.
-         * This limitation can be removed once MySQL minimum requirement has been raised,
-         * currently we support MySQL 5.6 way only.
-         */
-        if ($this->currentLock) {
-            return false;
-        }
-
-=======
->>>>>>> 0423eae6
         $result = (bool)$this->resource->getConnection()->query(
             "SELECT GET_LOCK(?, ?);",
             [$name, $timeout < 0 ? self::MAX_LOCK_TIME : $timeout]
