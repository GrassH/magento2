--- conflicted
+++ resolved
@@ -20,29 +20,17 @@
     private $objectManager;
 
     /**
-<<<<<<< HEAD
-     * @var \Magento\Framework\Backup\Filesystem\Rollback\Fs|\PHPUnit\Framework\MockObject\MockObject
-=======
      * @var Fs|MockObject
->>>>>>> 5ce65294
      */
     private $fsMock;
 
     /**
-<<<<<<< HEAD
-     * @var \Magento\Framework\Backup\Filesystem\Rollback\Ftp|\PHPUnit\Framework\MockObject\MockObject
-=======
      * @var Ftp|MockObject
->>>>>>> 5ce65294
      */
     private $ftpMock;
 
     /**
-<<<<<<< HEAD
-     * @var \Magento\Framework\Backup\Filesystem|\PHPUnit\Framework\MockObject\MockObject
-=======
      * @var Filesystem|MockObject
->>>>>>> 5ce65294
      */
     private $snapshotMock;
 
