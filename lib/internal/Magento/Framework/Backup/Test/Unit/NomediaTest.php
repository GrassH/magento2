<?php
/**
 * Copyright © 2016 Magento. All rights reserved.
 * See COPYING.txt for license details.
 */
namespace Magento\Framework\Backup\Test\Unit;

use Magento\Framework\TestFramework\Unit\Helper\ObjectManager;

require_once __DIR__ . '/_files/io.php';

class NomediaTest extends \PHPUnit_Framework_TestCase
{
    /**
     * @var \Magento\Framework\TestFramework\Unit\Helper\ObjectManager
     */
    private $objectManager;

    /**
     * @var \Magento\Framework\Filesystem
     */
    protected $_filesystemMock;

    /**
     * @var \Magento\Framework\Backup\Factory
     */
    protected $_backupFactoryMock;

    /**
     * @var \Magento\Framework\Backup\Db
     */
    protected $_backupDbMock;

    /**
     * @var \Magento\Framework\Backup\Filesystem\Rollback\Fs
     */
    private $fsMock;

    public static function setUpBeforeClass()
    {
        require __DIR__ . '/_files/app_dirs.php';
    }

    public static function tearDownAfterClass()
    {
        require __DIR__ . '/_files/app_dirs_rollback.php';
    }

    protected function setUp()
    {
<<<<<<< HEAD
        $this->objectManager = new ObjectManager($this);
        $this->_backupDbMock = $this->getMock('Magento\Framework\Backup\Db', [], [], '', false);
=======
        $this->_backupDbMock = $this->getMock(\Magento\Framework\Backup\Db::class, [], [], '', false);
>>>>>>> 26386404
        $this->_backupDbMock->expects($this->any())->method('setBackupExtension')->will($this->returnSelf());

        $this->_backupDbMock->expects($this->any())->method('setTime')->will($this->returnSelf());

        $this->_backupDbMock->expects($this->any())->method('setBackupsDir')->will($this->returnSelf());

        $this->_backupDbMock->expects($this->any())->method('setResourceModel')->will($this->returnSelf());

        $this->_backupDbMock->expects(
            $this->any()
        )->method(
            'getBackupPath'
        )->will(
            $this->returnValue('\unexistingpath')
        );

        $this->_backupDbMock->expects($this->any())->method('create')->will($this->returnValue(true));

        $this->_filesystemMock = $this->getMock(\Magento\Framework\Filesystem::class, [], [], '', false);
        $dirMock = $this->getMockForAbstractClass(\Magento\Framework\Filesystem\Directory\WriteInterface::class);
        $this->_filesystemMock->expects($this->any())
            ->method('getDirectoryWrite')
            ->will($this->returnValue($dirMock));

        $this->_backupFactoryMock = $this->getMock(\Magento\Framework\Backup\Factory::class, [], [], '', false);
        $this->_backupFactoryMock->expects(
            $this->once()
        )->method(
            'create'
        )->will(
            $this->returnValue($this->_backupDbMock)
        );

        $this->fsMock = $this->getMock('Magento\Framework\Backup\Filesystem\Rollback\Fs', [], [], '', false);
    }

    /**
     * @param string $action
     * @dataProvider actionProvider
     */
    public function testAction($action)
    {
        $this->_backupFactoryMock->expects($this->once())->method('create');

        $rootDir = TESTS_TEMP_DIR . '/Magento/Backup/data';

        $model = $this->objectManager->getObject(
            \Magento\Framework\Backup\Nomedia::class,
            [
                'filesystem' => $this->_filesystemMock,
                'backupFactory' => $this->_backupFactoryMock,
                'rollBackFs' => $this->fsMock
            ]
        );
        $model->setRootDir($rootDir);
        $model->setBackupsDir($rootDir);
        $model->{$action}();
        $this->assertTrue($model->getIsSuccess());

        $this->assertEquals([$rootDir, $rootDir . '/media', $rootDir . '/pub/media'], $model->getIgnorePaths());
    }

    /**
     * @return array
     */
    public static function actionProvider()
    {
        return [['create'], ['rollback']];
    }
}<|MERGE_RESOLUTION|>--- conflicted
+++ resolved
@@ -48,12 +48,8 @@
 
     protected function setUp()
     {
-<<<<<<< HEAD
         $this->objectManager = new ObjectManager($this);
-        $this->_backupDbMock = $this->getMock('Magento\Framework\Backup\Db', [], [], '', false);
-=======
         $this->_backupDbMock = $this->getMock(\Magento\Framework\Backup\Db::class, [], [], '', false);
->>>>>>> 26386404
         $this->_backupDbMock->expects($this->any())->method('setBackupExtension')->will($this->returnSelf());
 
         $this->_backupDbMock->expects($this->any())->method('setTime')->will($this->returnSelf());
@@ -87,7 +83,7 @@
             $this->returnValue($this->_backupDbMock)
         );
 
-        $this->fsMock = $this->getMock('Magento\Framework\Backup\Filesystem\Rollback\Fs', [], [], '', false);
+        $this->fsMock = $this->getMock(\Magento\Framework\Backup\Filesystem\Rollback\Fs::class, [], [], '', false);
     }
 
     /**
