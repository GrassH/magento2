--- conflicted
+++ resolved
@@ -56,43 +56,38 @@
     protected function setUp(): void
     {
         $this->objectManager = new ObjectManager($this);
-<<<<<<< HEAD
-        $this->_backupDbMock = $this->createMock(\Magento\Framework\Backup\Db::class);
-        $this->_backupDbMock->expects($this->any())->method('setBackupExtension')->willReturnSelf();
-=======
         $this->_backupDbMock = $this->createMock(Db::class);
         $this->_backupDbMock->expects($this->any())->method('setBackupExtension')->will($this->returnSelf());
->>>>>>> 5ce65294
 
-        $this->_backupDbMock->expects($this->any())->method('setTime')->willReturnSelf();
+        $this->_backupDbMock->expects($this->any())->method('setTime')->will($this->returnSelf());
 
-        $this->_backupDbMock->expects($this->any())->method('setBackupsDir')->willReturnSelf();
+        $this->_backupDbMock->expects($this->any())->method('setBackupsDir')->will($this->returnSelf());
 
-        $this->_backupDbMock->expects($this->any())->method('setResourceModel')->willReturnSelf();
+        $this->_backupDbMock->expects($this->any())->method('setResourceModel')->will($this->returnSelf());
 
         $this->_backupDbMock->expects(
             $this->any()
         )->method(
             'getBackupPath'
-        )->willReturn(
-            '\unexistingpath'
+        )->will(
+            $this->returnValue('\unexistingpath')
         );
 
-        $this->_backupDbMock->expects($this->any())->method('create')->willReturn(true);
+        $this->_backupDbMock->expects($this->any())->method('create')->will($this->returnValue(true));
 
         $this->_filesystemMock = $this->createMock(Filesystem::class);
         $dirMock = $this->getMockForAbstractClass(WriteInterface::class);
         $this->_filesystemMock->expects($this->any())
             ->method('getDirectoryWrite')
-            ->willReturn($dirMock);
+            ->will($this->returnValue($dirMock));
 
         $this->_backupFactoryMock = $this->createMock(Factory::class);
         $this->_backupFactoryMock->expects(
             $this->once()
         )->method(
             'create'
-        )->willReturn(
-            $this->_backupDbMock
+        )->will(
+            $this->returnValue($this->_backupDbMock)
         );
 
         $this->fsMock = $this->createMock(Fs::class);
