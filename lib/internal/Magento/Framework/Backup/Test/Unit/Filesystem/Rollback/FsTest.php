<?php declare(strict_types=1);
/**
 * Copyright © Magento, Inc. All rights reserved.
 * See COPYING.txt for license details.
 */
namespace Magento\Framework\Backup\Test\Unit\Filesystem\Rollback;

use Magento\Framework\Backup\Filesystem;
use Magento\Framework\Backup\Filesystem\Helper;
use Magento\Framework\Backup\Filesystem\Rollback\Fs;
use Magento\Framework\TestFramework\Unit\Helper\ObjectManager;
use PHPUnit\Framework\MockObject\MockObject;
use PHPUnit\Framework\TestCase;

require_once __DIR__ . '/_files/ioMock.php';

class FsTest extends TestCase
{
    /**
     * @var ObjectManager
     */
    private $objectManager;

    /**
<<<<<<< HEAD
     * @var \Magento\Framework\Backup\Filesystem|\PHPUnit\Framework\MockObject\MockObject
=======
     * @var Filesystem|MockObject
>>>>>>> 5ce65294
     */
    private $snapshotMock;

    /**
<<<<<<< HEAD
     * @var \Magento\Framework\Backup\Filesystem\Helper|\PHPUnit\Framework\MockObject\MockObject
=======
     * @var Helper|MockObject
>>>>>>> 5ce65294
     */
    private $fsHelperMock;

    /**
     * @var Fs
     */
    private $fs;

    /**
     * @var string
     */
    private $backupPath;

    /**
     * @var string
     */
    private $rootDir;

    /**
     * @var array
     */
    private $ignorePaths;

    protected function setUp(): void
    {
        $this->backupPath = '/some/test/path';
        $this->rootDir = '/';
        $this->ignorePaths = [];

        $this->objectManager = new ObjectManager($this);
        $this->snapshotMock = $this->getMockBuilder(Filesystem::class)
            ->setMethods(['getBackupPath', 'getRootDir', 'getIgnorePaths'])
            ->getMock();
        $this->snapshotMock->expects($this->any())
            ->method('getBackupPath')
            ->willReturn($this->backupPath);
        $this->snapshotMock->expects($this->any())
            ->method('getRootDir')
            ->willReturn($this->rootDir);
        $this->snapshotMock->expects($this->any())
            ->method('getIgnorePaths')
            ->willReturn($this->ignorePaths);
        $this->fsHelperMock = $this->getMockBuilder(Helper::class)
            ->setMethods(['getInfo', 'rm'])
            ->getMock();
        $this->fs = $this->objectManager->getObject(
            Fs::class,
            [
                'snapshotObject' => $this->snapshotMock,
                'fsHelper' => $this->fsHelperMock,
            ]
        );
    }

<<<<<<< HEAD
    /**
     */
    public function testRunNotEnoughPermissions()
    {
        $this->expectException(\Magento\Framework\Backup\Exception\NotEnoughPermissions::class);
        $this->expectExceptionMessage('You need write permissions for: test1, test2');

=======
    public function testRunNotEnoughPermissions()
    {
        $this->expectException('Magento\Framework\Backup\Exception\NotEnoughPermissions');
        $this->expectExceptionMessage('You need write permissions for: test1, test2');
>>>>>>> 5ce65294
        $fsInfo = [
            'writable' => false,
            'writableMeta' => ['test1', 'test2'],
        ];

        $this->fsHelperMock->expects($this->once())
            ->method('getInfo')
            ->willReturn($fsInfo);
        $this->fs->run();
    }

    public function testRun()
    {
        $fsInfo = ['writable' => true];

        $this->fsHelperMock->expects($this->once())
            ->method('getInfo')
            ->willReturn($fsInfo);
        $this->fsHelperMock->expects($this->once())
            ->method('rm')
            ->with($this->rootDir, $this->ignorePaths);

        $this->fs->run();
    }
}<|MERGE_RESOLUTION|>--- conflicted
+++ resolved
@@ -22,20 +22,12 @@
     private $objectManager;
 
     /**
-<<<<<<< HEAD
-     * @var \Magento\Framework\Backup\Filesystem|\PHPUnit\Framework\MockObject\MockObject
-=======
      * @var Filesystem|MockObject
->>>>>>> 5ce65294
      */
     private $snapshotMock;
 
     /**
-<<<<<<< HEAD
-     * @var \Magento\Framework\Backup\Filesystem\Helper|\PHPUnit\Framework\MockObject\MockObject
-=======
      * @var Helper|MockObject
->>>>>>> 5ce65294
      */
     private $fsHelperMock;
 
@@ -90,20 +82,10 @@
         );
     }
 
-<<<<<<< HEAD
-    /**
-     */
-    public function testRunNotEnoughPermissions()
-    {
-        $this->expectException(\Magento\Framework\Backup\Exception\NotEnoughPermissions::class);
-        $this->expectExceptionMessage('You need write permissions for: test1, test2');
-
-=======
     public function testRunNotEnoughPermissions()
     {
         $this->expectException('Magento\Framework\Backup\Exception\NotEnoughPermissions');
         $this->expectExceptionMessage('You need write permissions for: test1, test2');
->>>>>>> 5ce65294
         $fsInfo = [
             'writable' => false,
             'writableMeta' => ['test1', 'test2'],
