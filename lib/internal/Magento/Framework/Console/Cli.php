--- conflicted
+++ resolved
@@ -8,7 +8,6 @@
 use Magento\Framework\App\DeploymentConfig;
 use Magento\Framework\App\Filesystem\DirectoryList;
 use Magento\Framework\App\State;
-use Magento\Framework\Code\Generator\Io;
 use Magento\Framework\Composer\ComposerJsonFinder;
 use Magento\Framework\Exception\FileSystemException;
 use Magento\Setup\Model\ObjectManagerProvider;
@@ -71,31 +70,10 @@
     {
         $this->serviceManager = \Zend\Mvc\Application::init(require BP . '/setup/config/application.config.php')
             ->getServiceManager();
-<<<<<<< HEAD
 
         $this->assertCompilerPreparation();
         $this->initObjectManager();
         $this->assertGenerationPermissions();
-=======
-        $generationDirectoryAccess = new GenerationDirectoryAccess($this->serviceManager);
-        if (!$generationDirectoryAccess->check()) {
-            $output = new ConsoleOutput();
-            $output->writeln(
-                '<error>Command line user does not have read and write permissions on '
-                . $this->getDefaultDirectoryPath(DirectoryList::GENERATION) . ' directory.  Please'
-                . ' address this issue before using Magento command line.</error>'
-            );
-            exit(0);
-        }
-        /**
-         * Temporary workaround until the compiler is able to clear the generation directory
-         * @todo remove after MAGETWO-44493 resolved
-         */
-        if (class_exists(CompilerPreparation::class)) {
-            $compilerPreparation = new CompilerPreparation($this->serviceManager, new ArgvInput(), new File());
-            $compilerPreparation->handleCompilerEnvironment();
-        }
->>>>>>> 912a063f
 
         if ($version == 'UNKNOWN') {
             $directoryList = new DirectoryList(BP);
@@ -262,7 +240,8 @@
         $output = new Console\Output\ConsoleOutput();
         $output->writeln(
             '<error>'
-            . 'Command line user does not have read and write permissions on ' . Io::DEFAULT_DIRECTORY . ' directory. '
+            . 'Command line user does not have read and write permissions on '
+            . $this->getDefaultDirectoryPath(DirectoryList::GENERATION) . ' directory. '
             . 'Please address this issue before using Magento command line.'
             . '</error>'
         );
