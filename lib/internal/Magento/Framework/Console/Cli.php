<?php
/**
 * Copyright © 2015 Magento. All rights reserved.
 * See COPYING.txt for license details.
 */

namespace Magento\Framework\Console;

use Magento\Framework\Filesystem\Driver\File;
use Symfony\Component\Console\Application as SymfonyApplication;
use Magento\Framework\App\Bootstrap;
use Magento\Framework\Shell\ComplexParameter;
<<<<<<< HEAD
use Symfony\Component\Console\Input\InputInterface;
use Symfony\Component\Console\Output\OutputInterface;
=======
use Symfony\Component\Console\Input\ArgvInput;
>>>>>>> 16dc76df

/**
 * Magento2 CLI Application. This is the hood for all command line tools supported by Magento.
 *
 * {@inheritdoc}
 */
class Cli extends SymfonyApplication
{
    /**
     * Name of input option
     */
    const INPUT_KEY_BOOTSTRAP = 'bootstrap';

    /** @var \Zend\ServiceManager\ServiceManager */
    private $serviceManager;

    /**
     * @param string $name    The name of the application
     * @param string $version The version of the application
     */
    public function __construct($name = 'UNKNOWN', $version = 'UNKNOWN')
    {
        $this->serviceManager = \Zend\Mvc\Application::init(require BP . '/setup/config/application.config.php')
            ->getServiceManager();
        /**
         * Temporary workaround until the compiler is able to clear the generation directory. (MAGETWO-44493)
         */
        if (class_exists('Magento\Setup\Console\CompilerPreparation')) {
            (new \Magento\Setup\Console\CompilerPreparation($this->serviceManager, new ArgvInput(), new File()))
                ->handleCompilerEnvironment();
        }

        parent::__construct($name, $version);
    }

    /**
     * Initialization exception
     *
     * @var \Exception
     */
    private $initException;

    /**
     * Process an error happened during initialization of commands, if any
     *
     * @param InputInterface $input
     * @param OutputInterface $output
     * @return int
     * @throws \Exception
     */
    public function doRun(InputInterface $input, OutputInterface $output)
    {
        $exitCode = parent::doRun($input, $output);
        if ($this->initException) {
            $output->writeln(
                "<error>We're sorry, an error occurred. Try clearing the cache and code generation directories. "
                . "By default, they are: var/cache, var/di, var/generation, and var/page_cache.</error>"
            );
            throw $this->initException;
        }
        return $exitCode;
    }

    /**
     * {@inheritdoc}
     */
    protected function getDefaultCommands()
    {
        return array_merge(parent::getDefaultCommands(), $this->getApplicationCommands());
    }

    /**
     * Gets application commands
     *
     * @return array
     */
    protected function getApplicationCommands()
    {
        $commands = [];
        try {
            $bootstrapParam = new ComplexParameter(self::INPUT_KEY_BOOTSTRAP);
            $params = $bootstrapParam->mergeFromArgv($_SERVER, $_SERVER);
            $params[Bootstrap::PARAM_REQUIRE_MAINTENANCE] = null;
            $bootstrap = Bootstrap::create(BP, $params);
            $objectManager = $bootstrap->getObjectManager();
            $serviceManager = \Zend\Mvc\Application::init(require BP . '/setup/config/application.config.php')
                ->getServiceManager();
            /** @var \Magento\Setup\Model\ObjectManagerProvider $omProvider */
            $omProvider = $serviceManager->get('Magento\Setup\Model\ObjectManagerProvider');
            $omProvider->setObjectManager($objectManager);

<<<<<<< HEAD
            if (class_exists('Magento\Setup\Console\CommandList')) {
                $setupCommandList = new \Magento\Setup\Console\CommandList($serviceManager);
                $commands = array_merge($commands, $setupCommandList->getCommands());
            }

            if ($objectManager->get('Magento\Framework\App\DeploymentConfig')->isAvailable()) {
                /** @var \Magento\Framework\Console\CommandList $commandList */
                $commandList = $objectManager->create('Magento\Framework\Console\CommandList');
                $commands = array_merge($commands, $commandList->getCommands());
            }
=======
        $bootstrapParam = new ComplexParameter(self::INPUT_KEY_BOOTSTRAP);
        $params = $bootstrapParam->mergeFromArgv($_SERVER, $_SERVER);
        $params[Bootstrap::PARAM_REQUIRE_MAINTENANCE] = null;
        $bootstrap = Bootstrap::create(BP, $params);
        $objectManager = $bootstrap->getObjectManager();
        /** @var \Magento\Setup\Model\ObjectManagerProvider $omProvider */
        $omProvider = $this->serviceManager->get('Magento\Setup\Model\ObjectManagerProvider');
        $omProvider->setObjectManager($objectManager);

        if (class_exists('Magento\Setup\Console\CommandList')) {
            $setupCommandList = new \Magento\Setup\Console\CommandList($this->serviceManager);
            $setupCommands = $setupCommandList->getCommands();
        }
>>>>>>> 16dc76df

            $commands = array_merge($commands, $this->getVendorCommands($objectManager));
        } catch (\Exception $e) {
            $this->initException = $e;
        }
        return $commands;
    }

    /**
     * Gets vendor commands
     *
     * @param \Magento\Framework\ObjectManagerInterface $objectManager
     * @return array
     */
    protected function getVendorCommands($objectManager)
    {
        $commands = [];
        foreach (CommandLocator::getCommands() as $commandListClass) {
            if (class_exists($commandListClass)) {
                $commands = array_merge(
                    $commands,
                    $objectManager->create($commandListClass)->getCommands()
                );
            }
        }
        return $commands;
    }
}<|MERGE_RESOLUTION|>--- conflicted
+++ resolved
@@ -10,12 +10,9 @@
 use Symfony\Component\Console\Application as SymfonyApplication;
 use Magento\Framework\App\Bootstrap;
 use Magento\Framework\Shell\ComplexParameter;
-<<<<<<< HEAD
+use Symfony\Component\Console\Input\ArgvInput;
 use Symfony\Component\Console\Input\InputInterface;
 use Symfony\Component\Console\Output\OutputInterface;
-=======
-use Symfony\Component\Console\Input\ArgvInput;
->>>>>>> 16dc76df
 
 /**
  * Magento2 CLI Application. This is the hood for all command line tools supported by Magento.
@@ -31,25 +28,6 @@
 
     /** @var \Zend\ServiceManager\ServiceManager */
     private $serviceManager;
-
-    /**
-     * @param string $name    The name of the application
-     * @param string $version The version of the application
-     */
-    public function __construct($name = 'UNKNOWN', $version = 'UNKNOWN')
-    {
-        $this->serviceManager = \Zend\Mvc\Application::init(require BP . '/setup/config/application.config.php')
-            ->getServiceManager();
-        /**
-         * Temporary workaround until the compiler is able to clear the generation directory. (MAGETWO-44493)
-         */
-        if (class_exists('Magento\Setup\Console\CompilerPreparation')) {
-            (new \Magento\Setup\Console\CompilerPreparation($this->serviceManager, new ArgvInput(), new File()))
-                ->handleCompilerEnvironment();
-        }
-
-        parent::__construct($name, $version);
-    }
 
     /**
      * Initialization exception
@@ -80,6 +58,25 @@
     }
 
     /**
+     * @param string $name    The name of the application
+     * @param string $version The version of the application
+     */
+    public function __construct($name = 'UNKNOWN', $version = 'UNKNOWN')
+    {
+        $this->serviceManager = \Zend\Mvc\Application::init(require BP . '/setup/config/application.config.php')
+            ->getServiceManager();
+        /**
+         * Temporary workaround until the compiler is able to clear the generation directory. (MAGETWO-44493)
+         */
+        if (class_exists('Magento\Setup\Console\CompilerPreparation')) {
+            (new \Magento\Setup\Console\CompilerPreparation($this->serviceManager, new ArgvInput(), new File()))
+                ->handleCompilerEnvironment();
+        }
+
+        parent::__construct($name, $version);
+    }
+
+    /**
      * {@inheritdoc}
      */
     protected function getDefaultCommands()
@@ -101,15 +98,12 @@
             $params[Bootstrap::PARAM_REQUIRE_MAINTENANCE] = null;
             $bootstrap = Bootstrap::create(BP, $params);
             $objectManager = $bootstrap->getObjectManager();
-            $serviceManager = \Zend\Mvc\Application::init(require BP . '/setup/config/application.config.php')
-                ->getServiceManager();
             /** @var \Magento\Setup\Model\ObjectManagerProvider $omProvider */
-            $omProvider = $serviceManager->get('Magento\Setup\Model\ObjectManagerProvider');
+            $omProvider = $this->serviceManager->get('Magento\Setup\Model\ObjectManagerProvider');
             $omProvider->setObjectManager($objectManager);
 
-<<<<<<< HEAD
             if (class_exists('Magento\Setup\Console\CommandList')) {
-                $setupCommandList = new \Magento\Setup\Console\CommandList($serviceManager);
+                $setupCommandList = new \Magento\Setup\Console\CommandList($this->serviceManager);
                 $commands = array_merge($commands, $setupCommandList->getCommands());
             }
 
@@ -118,21 +112,6 @@
                 $commandList = $objectManager->create('Magento\Framework\Console\CommandList');
                 $commands = array_merge($commands, $commandList->getCommands());
             }
-=======
-        $bootstrapParam = new ComplexParameter(self::INPUT_KEY_BOOTSTRAP);
-        $params = $bootstrapParam->mergeFromArgv($_SERVER, $_SERVER);
-        $params[Bootstrap::PARAM_REQUIRE_MAINTENANCE] = null;
-        $bootstrap = Bootstrap::create(BP, $params);
-        $objectManager = $bootstrap->getObjectManager();
-        /** @var \Magento\Setup\Model\ObjectManagerProvider $omProvider */
-        $omProvider = $this->serviceManager->get('Magento\Setup\Model\ObjectManagerProvider');
-        $omProvider->setObjectManager($objectManager);
-
-        if (class_exists('Magento\Setup\Console\CommandList')) {
-            $setupCommandList = new \Magento\Setup\Console\CommandList($this->serviceManager);
-            $setupCommands = $setupCommandList->getCommands();
-        }
->>>>>>> 16dc76df
 
             $commands = array_merge($commands, $this->getVendorCommands($objectManager));
         } catch (\Exception $e) {
