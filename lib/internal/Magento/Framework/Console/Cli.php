--- conflicted
+++ resolved
@@ -50,11 +50,7 @@
     /**#@-*/
 
     /**
-<<<<<<< HEAD
      * @var ServiceManager
-=======
-     * @var $serviceManager
->>>>>>> e6fc0ca2
      */
     private $serviceManager;
 
