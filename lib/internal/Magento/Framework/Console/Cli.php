<?php
/**
 * Copyright © 2016 Magento. All rights reserved.
 * See COPYING.txt for license details.
 */
namespace Magento\Framework\Console;

use Magento\Framework\App\Filesystem\DirectoryList;
use Magento\Framework\Composer\ComposerJsonFinder;
use Symfony\Component\Console\Input\InputInterface;
use Symfony\Component\Console\Output\OutputInterface;
use Symfony\Component\Console\Output\ConsoleOutput;
use Symfony\Component\Console\Input\ArgvInput;
use Symfony\Component\Console\Application as SymfonyApplication;
use Magento\Framework\App\Bootstrap;
use Magento\Framework\Filesystem\Driver\File;
use Magento\Framework\Shell\ComplexParameter;
use Magento\Setup\Console\CompilerPreparation;
use \Magento\Framework\App\ProductMetadata;

/**
 * Magento 2 CLI Application. This is the hood for all command line tools supported by Magento
 *
 * {@inheritdoc}
 * @SuppressWarnings(PHPMD.CouplingBetweenObjects)
 */
class Cli extends SymfonyApplication
{
    /**
     * Name of input option
     */
    const INPUT_KEY_BOOTSTRAP = 'bootstrap';

    /**
     * Cli exit codes
     */
    const RETURN_SUCCESS = 0;
    const RETURN_FAILURE = 1;

    /** @var \Zend\ServiceManager\ServiceManager */
    private $serviceManager;

    /**
     * Initialization exception
     *
     * @var \Exception
     */
    private $initException;

    /**
     * @param string $name  application name
     * @param string $version application version
     * @SuppressWarnings(PHPMD.ExitExpression)
     */
    public function __construct($name = 'UNKNOWN', $version = 'UNKNOWN')
    {
        $this->serviceManager = \Zend\Mvc\Application::init(require BP . '/setup/config/application.config.php')
            ->getServiceManager();
        $generationDirectoryAccess = new GenerationDirectoryAccess($this->serviceManager);
        if (!$generationDirectoryAccess->check()) {
            $output = new ConsoleOutput();
            $output->writeln(
                '<error>Command line user does not have read and write permissions on var/generation directory.  Please'
                . ' address this issue before using Magento command line.</error>'
            );
            exit(0);
        }
        /**
         * Temporary workaround until the compiler is able to clear the generation directory
         * @todo remove after MAGETWO-44493 resolved
         */
        if (class_exists(CompilerPreparation::class)) {
            $compilerPreparation = new CompilerPreparation($this->serviceManager, new ArgvInput(), new File());
            $compilerPreparation->handleCompilerEnvironment();
        }

        if ($version == 'UNKNOWN') {
            $directoryList      = new DirectoryList(BP);
            $composerJsonFinder = new ComposerJsonFinder($directoryList);
            $productMetadata    = new ProductMetadata($composerJsonFinder);
            $version = $productMetadata->getVersion();
        }
        parent::__construct($name, $version);
    }

    /**
     * Process an error happened during initialization of commands, if any
     *
     * @param InputInterface $input
     * @param OutputInterface $output
     * @return int
     * @throws \Exception
     */
    public function doRun(InputInterface $input, OutputInterface $output)
    {
        $exitCode = parent::doRun($input, $output);
        if ($this->initException) {
            $output->writeln(
                "<error>We're sorry, an error occurred. Try clearing the cache and code generation directories. "
                . "By default, they are: var/cache, var/di, var/generation, and var/page_cache.</error>"
            );
            throw $this->initException;
        }
        return $exitCode;
    }

    /**
     * {@inheritdoc}
     */
    protected function getDefaultCommands()
    {
        return array_merge(parent::getDefaultCommands(), $this->getApplicationCommands());
    }

    /**
     * Gets application commands
     *
     * @return array
     */
    protected function getApplicationCommands()
    {
        $commands = [];
        try {
            $bootstrapParam = new ComplexParameter(self::INPUT_KEY_BOOTSTRAP);
            $params = $bootstrapParam->mergeFromArgv($_SERVER, $_SERVER);
            $params[Bootstrap::PARAM_REQUIRE_MAINTENANCE] = null;
            $bootstrap = Bootstrap::create(BP, $params);
            $objectManager = $bootstrap->getObjectManager();
            /** @var \Magento\Setup\Model\ObjectManagerProvider $omProvider */
            $omProvider = $this->serviceManager->get(\Magento\Setup\Model\ObjectManagerProvider::class);
            $omProvider->setObjectManager($objectManager);

            if (class_exists(\Magento\Setup\Console\CommandList::class)) {
                $setupCommandList = new \Magento\Setup\Console\CommandList($this->serviceManager);
                $commands = array_merge($commands, $setupCommandList->getCommands());
            }

<<<<<<< HEAD
            if ($objectManager->get(\Magento\Framework\App\DeploymentConfig::class)->isAvailable()) {
                /** @var \Magento\Framework\Console\CommandList $commandList */
                $commandList = $objectManager->create(\Magento\Framework\Console\CommandList::class);
=======
            if ($objectManager->get('Magento\Framework\App\DeploymentConfig')->isAvailable()) {
                /** @var \Magento\Framework\Console\CommandListInterface */
                $commandList = $objectManager->create(\Magento\Framework\Console\CommandListInterface::class);
>>>>>>> f5539378
                $commands = array_merge($commands, $commandList->getCommands());
            }

            $commands = array_merge($commands, $this->getVendorCommands($objectManager));
        } catch (\Exception $e) {
            $this->initException = $e;
        }
        return $commands;
    }

    /**
     * Gets vendor commands
     *
     * @param \Magento\Framework\ObjectManagerInterface $objectManager
     * @return array
     */
    protected function getVendorCommands($objectManager)
    {
        $commands = [];
        foreach (CommandLocator::getCommands() as $commandListClass) {
            if (class_exists($commandListClass)) {
                $commands = array_merge(
                    $commands,
                    $objectManager->create($commandListClass)->getCommands()
                );
            }
        }
        return $commands;
    }
}<|MERGE_RESOLUTION|>--- conflicted
+++ resolved
@@ -135,15 +135,9 @@
                 $commands = array_merge($commands, $setupCommandList->getCommands());
             }
 
-<<<<<<< HEAD
             if ($objectManager->get(\Magento\Framework\App\DeploymentConfig::class)->isAvailable()) {
-                /** @var \Magento\Framework\Console\CommandList $commandList */
-                $commandList = $objectManager->create(\Magento\Framework\Console\CommandList::class);
-=======
-            if ($objectManager->get('Magento\Framework\App\DeploymentConfig')->isAvailable()) {
                 /** @var \Magento\Framework\Console\CommandListInterface */
                 $commandList = $objectManager->create(\Magento\Framework\Console\CommandListInterface::class);
->>>>>>> f5539378
                 $commands = array_merge($commands, $commandList->getCommands());
             }
 
