--- conflicted
+++ resolved
@@ -19,38 +19,22 @@
 class YesNoTest extends TestCase
 {
     /**
-<<<<<<< HEAD
-     * @var InputInterface|\PHPUnit\Framework\MockObject\MockObject
-=======
      * @var InputInterface|MockObject
->>>>>>> 5ce65294
      */
     private $inputMock;
 
     /**
-<<<<<<< HEAD
-     * @var OutputInterface|\PHPUnit\Framework\MockObject\MockObject
-=======
      * @var OutputInterface|MockObject
->>>>>>> 5ce65294
      */
     private $outputMock;
 
     /**
-<<<<<<< HEAD
-     * @var QuestionHelper|\PHPUnit\Framework\MockObject\MockObject
-=======
      * @var QuestionHelper|MockObject
->>>>>>> 5ce65294
      */
     private $questionHelperMock;
 
     /**
-<<<<<<< HEAD
-     * @var QuestionFactory|\PHPUnit\Framework\MockObject\MockObject
-=======
      * @var QuestionFactory|MockObject
->>>>>>> 5ce65294
      */
     private $questionFactoryMock;
 
@@ -90,11 +74,7 @@
         $secondMessage = 'Second message';
         $messages = [$firstMessage, $secondMessage];
 
-<<<<<<< HEAD
-        /** @var Question|\PHPUnit\Framework\MockObject\MockObject $questionMock */
-=======
         /** @var Question|MockObject $questionMock */
->>>>>>> 5ce65294
         $questionMock = $this->getMockBuilder(Question::class)
             ->disableOriginalConstructor()
             ->getMock();
