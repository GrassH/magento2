--- conflicted
+++ resolved
@@ -48,24 +48,14 @@
 
     /**
      * Make sure exception message is displayed and trace is logged.
-<<<<<<< HEAD
-     *
-     */
-    public function testDoRunExceptionLogging()
-    {
-        $this->expectException(\Exception::class);
-        $this->expectExceptionMessage('Test message');
-
-=======
      */
     public function testDoRunExceptionLogging()
     {
         $this->expectException('Exception');
         $this->expectExceptionMessage('Test message');
->>>>>>> 5ce65294
         $e = new \Exception('Test message');
         $this->inputMock->expects($this->once())->method('getFirstArgument')->willThrowException($e);
-        $loggerMock = $this->getMockForAbstractClass(LoggerInterface::class);
+        $loggerMock = $this->createMock(LoggerInterface::class);
         $loggerMock->expects($this->once())
             ->method('error')
             ->with($e->getMessage() . PHP_EOL . $e->getTraceAsString());
