<?php
/**
 * Copyright © Magento, Inc. All rights reserved.
 * See COPYING.txt for license details.
 */
namespace Magento\Framework\File;

use Magento\Framework\App\Filesystem\DirectoryList;
use Magento\Framework\App\ObjectManager;
use Magento\Framework\Exception\FileSystemException;
use Magento\Framework\Filesystem;
use Magento\Framework\Filesystem\Directory\TargetDirectory;
use Magento\Framework\Filesystem\DriverInterface;
use Magento\Framework\Filesystem\DriverPool;
use Magento\Framework\Filter\ArrayFilter;
use Magento\Framework\Validation\ValidationException;
use Psr\Log\LoggerInterface;

/**
 * File upload class
 *
 * ATTENTION! This class must be used like abstract class and must added
 * validation by protected file extension list to extended class
 *
 * @SuppressWarnings(PHPMD.TooManyFields)
 * @SuppressWarnings(PHPMD.CouplingBetweenObjects)
 *
 * @api
 * @since 100.0.2
 */
class Uploader
{
    /**
     * Uploaded file handle (copy of $_FILES[] element)
     *
     * @var array
     * @access protected
     */
    protected $_file;

    /**
     * Uploaded file mime type
     *
     * @var string
     * @access protected
     */
    protected $_fileMimeType;

    /**
     * Upload type. Used to right handle $_FILES array.
     * @var Uploader::SINGLE_STYLE|\Magento\Framework\File\Uploader::MULTIPLE_STYLE
     * @access protected
     */
    protected $_uploadType;

    /**
     * The name of uploaded file. By default it is original file name, but when
     * we will change file name, this variable will be changed too.
     *
     * @var string
     * @access protected
     */
    protected $_uploadedFileName;

    /**
     * The name of destination directory
     *
     * @var string
     * @access protected
     */
    protected $_uploadedFileDir;

    /**
     * If this variable is set to TRUE, our library will be able to automatically create
     * non-existent directories.
     *
     * @var bool
     * @access protected
     */
    protected $_allowCreateFolders = true;

    /**
     * If this variable is set to TRUE, uploaded file name will be changed if some file with the same
     * name already exists in the destination directory (if enabled).
     *
     * @var bool
     * @access protected
     */
    protected $_allowRenameFiles = false;

    /**
     * If this variable is set to TRUE, files dispersion will be supported.
     *
     * @var bool
     * @access protected
     */
    protected $_enableFilesDispersion = false;

    /**
     * This variable is used both with $_enableFilesDispersion == true
     * It helps to avoid problems after migrating from case-insensitive file system to case-insensitive
     * (e.g. NTFS->ext or ext->NTFS)
     *
     * @var bool
     * @access protected
     */
    protected $_caseInsensitiveFilenames = true;

    /**
     * @var string
     * @access protected
     */
    protected $_dispretionPath = null;

    /**
     * @var bool
     */
    protected $_fileExists = false;

    /**
     * @var null|string[]
     */
    protected $_allowedExtensions = null;

    /**
     * Validate callbacks storage
     *
     * @var array
     * @access protected
     */
    protected $_validateCallbacks = [];

    /**
     * @var \Magento\Framework\File\Mime
     */
    private $fileMime;

    /**
<<<<<<< HEAD
     * @var Filesystem
     */
    private $filesystem;
=======
     * @var LoggerInterface
     */
    private $logger;
>>>>>>> 83202eef

    /**#@+
     * File upload type (multiple or single)
     */
    const SINGLE_STYLE = 0;

    const MULTIPLE_STYLE = 1;

    /**#@-*/

    /**
     * Temp file name empty code
     */
    const TMP_NAME_EMPTY = 666;

    /**
     * Maximum Image Width resolution in pixels. For image resizing on client side
     * @deprecated @see \Magento\Framework\Image\Adapter\UploadConfigInterface::getMaxWidth()
     */
    const MAX_IMAGE_WIDTH = 1920;

    /**
     * Maximum Image Height resolution in pixels. For image resizing on client side
     * @deprecated @see \Magento\Framework\Image\Adapter\UploadConfigInterface::getMaxHeight()
     */
    const MAX_IMAGE_HEIGHT = 1200;

    /**
     * Resulting of uploaded file
     *
     * @var array|bool      Array with file info keys: path, file. Result is
     *                      FALSE when file not uploaded
     */
    protected $_result;

    /**
     * @var DirectoryList
     */
    private $directoryList;

    /**
     * @var DriverPool|null
     */
    private $driverPool;

    /**
     * @var DriverInterface|null
     */
    private $fileDriver;

    /**
     * @var TargetDirectory
     */
    private $targetDirectory;

    /**
     * Init upload
     *
     * @param string|array $fileId
     * @param \Magento\Framework\File\Mime|null $fileMime
     * @param DirectoryList|null $directoryList
     * @param DriverPool|null $driverPool
     * @param TargetDirectory|null $targetDirectory
     * @param Filesystem|null $filesystem
     * @throws \DomainException
     */
    public function __construct(
        $fileId,
        Mime $fileMime = null,
        DirectoryList $directoryList = null,
        DriverPool $driverPool = null,
        TargetDirectory $targetDirectory = null,
        Filesystem $filesystem = null
    ) {
        $this->directoryList = $directoryList ?: ObjectManager::getInstance()->get(DirectoryList::class);

        $this->filesystem = $filesystem ?: ObjectManager::getInstance()->get(FileSystem::class);
        $this->_setUploadFileId($fileId);
        if (!file_exists($this->_file['tmp_name'])) {
            $code = empty($this->_file['tmp_name']) ? self::TMP_NAME_EMPTY : 0;
            throw new \DomainException('The file was not uploaded.', $code);
        } else {
            $this->_fileExists = true;
        }
        $this->fileMime = $fileMime ?: ObjectManager::getInstance()->get(Mime::class);
        $this->driverPool = $driverPool ?: ObjectManager::getInstance()->get(DriverPool::class);
        $this->targetDirectory = $targetDirectory ?: ObjectManager::getInstance()->get(TargetDirectory::class);
    }

    /**
     * After save logic
     *
     * @param  array $result
     * @return $this
     * @SuppressWarnings(PHPMD.UnusedFormalParameter)
     */
    protected function _afterSave($result)
    {
        return $this;
    }

    /**
     * Used to save uploaded file into destination folder with original or new file name (if specified).
     *
     * @param string $destinationFolder
     * @param string $newFileName
     * @return array
     * @throws \Exception
     * @SuppressWarnings(PHPMD.NPathComplexity)
     */
    public function save($destinationFolder, $newFileName = null)
    {
        $this->_validateFile();
        $this->validateDestination($destinationFolder);

        $this->_result = false;
        $destinationFile = $destinationFolder;
        $fileName = isset($newFileName) ? $newFileName : $this->_file['name'];
        $fileName = static::getCorrectFileName($fileName);
        if ($this->_enableFilesDispersion) {
            $fileName = $this->correctFileNameCase($fileName);
            $this->setAllowCreateFolders(true);
            $this->_dispretionPath = static::getDispersionPath($fileName);
            $destinationFile .= $this->_dispretionPath;
            $this->createDestinationFolder($destinationFile);
        }

        if ($this->_allowRenameFiles) {
            $fileName = static::getNewFileName(
                static::_addDirSeparator($destinationFile) . $fileName
            );
        }

        $destinationFile = static::_addDirSeparator($destinationFile) . $fileName;

        try {
            $this->_result = $this->_moveFile($this->_file['tmp_name'], $destinationFile);
        } catch (\Exception $e) {
            // if the file exists and we had an exception continue anyway
            if (file_exists($destinationFile)) {
                $this->_result = true;
            } else {
                throw $e;
            }
        }

        if ($this->_result) {
            if ($this->_enableFilesDispersion) {
                $fileName = str_replace('\\', '/', self::_addDirSeparator($this->_dispretionPath)) . $fileName;
            }
            $this->_uploadedFileName = $fileName;
            $this->_uploadedFileDir = $destinationFolder;
            $this->_result = $this->_file;
            $this->_result['path'] = $destinationFolder;
            $this->_result['file'] = $fileName;

            $this->_afterSave($this->_result);
        }

        return $this->_result;
    }

    /**
     * Validates destination directory to be writable
     *
     * @param string $destinationFolder
     * @return void
     * @throws FileSystemException
     */
    private function validateDestination(string $destinationFolder): void
    {
        if (strlen($this->getFileDriver()->getRealPathSafety($destinationFolder)) > 4096) {
            throw new \InvalidArgumentException(
                'Destination folder path is too long; must be 255 characters or less'
            );
        }
        if ($this->_allowCreateFolders) {
            $this->createDestinationFolder($destinationFolder);
        } elseif (!$this->getTargetDirectory()
            ->getDirectoryWrite(DirectoryList::ROOT)
            ->isWritable($destinationFolder)
        ) {
            throw new FileSystemException(__('Destination folder is not writable or does not exists.'));
        }
    }

    /**
     * Set access permissions to file.
     *
     * @param string $file
     * @return void
     *
     * @deprecated 100.0.8
     */
    protected function chmod($file)
    {
        chmod($file, 0777);
    }

    /**
     * Move files from TMP folder into destination folder
     *
     * @param string $tmpPath
     * @param string $destPath
     * @return bool
     */
    protected function _moveFile($tmpPath, $destPath)
    {
        $rootCode = DirectoryList::PUB;

        try {
            if (strpos($destPath, $this->getDirectoryList()->getPath($rootCode)) !== 0) {
                $rootCode = DirectoryList::ROOT;
            }

            $destPath = str_replace($this->getDirectoryList()->getPath($rootCode), '', $destPath);
            $directory = $this->getTargetDirectory()->getDirectoryWrite($rootCode);

            return $this->getFileDriver()->rename(
                $tmpPath,
                $directory->getAbsolutePath($destPath),
                $directory->getDriver()
            );
        } catch (FileSystemException $exception) {
            $this->getLogger()->critical($exception->getMessage());
            return false;
        }
    }

    /**
     * Get logger instance.
     *
     * @deprecated
     * @return LoggerInterface
     */
    private function getLogger(): LoggerInterface
    {
        if (!$this->logger) {
            $this->logger = ObjectManager::getInstance()->get(LoggerInterface::class);
        }
        return $this->logger;
    }

    /**
     * Retrieves target directory.
     *
     * @return TargetDirectory
     */
    private function getTargetDirectory(): TargetDirectory
    {
        if (!isset($this->targetDirectory)) {
            $this->targetDirectory = ObjectManager::getInstance()->get(TargetDirectory::class);
        }

        return $this->targetDirectory;
    }

    /**
     * Retrieves directory list.
     *
     * @return DirectoryList
     */
    private function getDirectoryList(): DirectoryList
    {
        if (!isset($this->directoryList)) {
            $this->directoryList = ObjectManager::getInstance()->get(DirectoryList::class);
        }

        return $this->directoryList;
    }

    /**
     * Validate file before save
     *
     * @return void
     * @throws ValidationException
     */
    protected function _validateFile()
    {
        if ($this->_fileExists === false) {
            return;
        }

        //is file extension allowed
        if (!$this->checkAllowedExtension($this->getFileExtension())) {
            throw new ValidationException(__('Disallowed file type.'));
        }
        //run validate callbacks
        foreach ($this->_validateCallbacks as $params) {
            if (is_object($params['object'])
                && method_exists($params['object'], $params['method'])
                && is_callable([$params['object'], $params['method']])
            ) {
                $params['object']->{$params['method']}($this->_file['tmp_name']);
            }
        }
    }

    /**
     * Returns extension of the uploaded file
     *
     * @return string
     */
    public function getFileExtension()
    {
        return $this->_fileExists ? pathinfo($this->_file['name'], PATHINFO_EXTENSION) : '';
    }

    /**
     * Add validation callback model for us in self::_validateFile()
     *
     * @param string $callbackName
     * @param object $callbackObject
     * @param string $callbackMethod    Method name of $callbackObject. It must
     *                                  have interface (string $tmpFilePath)
     * @return \Magento\Framework\File\Uploader
     */
    public function addValidateCallback($callbackName, $callbackObject, $callbackMethod)
    {
        $this->_validateCallbacks[$callbackName] = ['object' => $callbackObject, 'method' => $callbackMethod];
        return $this;
    }

    /**
     * Delete validation callback model for us in self::_validateFile()
     *
     * @param string $callbackName
     * @access public
     * @return \Magento\Framework\File\Uploader
     */
    public function removeValidateCallback($callbackName)
    {
        if (isset($this->_validateCallbacks[$callbackName])) {
            unset($this->_validateCallbacks[$callbackName]);
        }
        return $this;
    }

    /**
     * Correct filename with special chars and spaces; also trim excessively long filenames
     *
     * @param string $fileName
     * @return string
     * @throws \InvalidArgumentException
     */
    public static function getCorrectFileName($fileName)
    {
        $fileName = preg_replace('/[^a-z0-9_\\-\\.]+/i', '_', $fileName);
        $fileInfo = pathinfo($fileName);
        $fileInfo['extension'] = $fileInfo['extension'] ?? '';

        // account for excessively long filenames that cannot be stored completely in database
        $maxFilenameLength = 200;

        if (strlen($fileInfo['basename']) > $maxFilenameLength) {
            throw new \LengthException(
                __('Filename is too long; must be %1 characters or less', $maxFilenameLength)
            );
        }

        if (preg_match('/^_+$/', $fileInfo['filename'])) {
            $fileName = 'file.' . $fileInfo['extension'];
        }

        return $fileName;
    }

    /**
     * Convert filename to lowercase in case of case-insensitive file names
     *
     * @param string $fileName
     * @return string
     */
    public function correctFileNameCase($fileName)
    {
        if ($this->_caseInsensitiveFilenames) {
            return strtolower($fileName);
        }
        return $fileName;
    }

    /**
     * Add directory separator
     *
     * @param string $dir
     * @return string
     */
    protected static function _addDirSeparator($dir)
    {
        if (substr($dir, -1) != '/') {
            $dir .= '/';
        }
        return $dir;
    }

    /**
     * Used to check if uploaded file mime type is valid or not
     *
     * @param string[] $validTypes
     * @access public
     * @return bool
     */
    public function checkMimeType($validTypes = [])
    {
        if (count($validTypes) > 0) {
            if (!in_array($this->_getMimeType(), $validTypes)) {
                return false;
            }
        }
        return true;
    }

    /**
     * Returns a name of uploaded file
     *
     * @access public
     * @return string
     */
    public function getUploadedFileName()
    {
        return $this->_uploadedFileName;
    }

    /**
     * Used to set {@link _allowCreateFolders} value
     *
     * @param bool $flag
     * @access public
     * @return $this
     */
    public function setAllowCreateFolders($flag)
    {
        $this->_allowCreateFolders = $flag;
        return $this;
    }

    /**
     * Used to set {@link _allowRenameFiles} value
     *
     * @param bool $flag
     * @access public
     * @return $this
     */
    public function setAllowRenameFiles($flag)
    {
        $this->_allowRenameFiles = $flag;
        return $this;
    }

    /**
     * Used to set {@link _enableFilesDispersion} value
     *
     * @param bool $flag
     * @access public
     * @return $this
     */
    public function setFilesDispersion($flag)
    {
        $this->_enableFilesDispersion = $flag;
        return $this;
    }

    /**
     * File names Case-sensitivity setter
     *
     * @param bool $flag
     * @return $this
     */
    public function setFilenamesCaseSensitivity($flag)
    {
        $this->_caseInsensitiveFilenames = $flag;
        return $this;
    }

    /**
     * Set allowed extensions
     *
     * @param string[] $extensions
     * @return $this
     */
    public function setAllowedExtensions($extensions = [])
    {
        foreach ((array)$extensions as $extension) {
            $this->_allowedExtensions[] = strtolower($extension);
        }
        return $this;
    }

    /**
     * Check if specified extension is allowed
     *
     * @param string $extension
     * @return boolean
     */
    public function checkAllowedExtension($extension)
    {
        if (!is_array($this->_allowedExtensions) || empty($this->_allowedExtensions)) {
            return true;
        }

        return in_array(strtolower($extension), $this->_allowedExtensions);
    }

    /**
     * Return file mime type
     *
     * @return string
     */
    private function _getMimeType()
    {
        return $this->fileMime->getMimeType($this->_file['tmp_name']);
    }

    /**
     * Set upload field id
     *
     * @param string|array $fileId
     * @return void
     * @throws \DomainException
     * @throws \InvalidArgumentException
     * @SuppressWarnings(PHPMD.CyclomaticComplexity)
     */
    private function _setUploadFileId($fileId)
    {
        if (is_array($fileId)) {
            $this->validateFileId($fileId);
            $this->_uploadType = self::MULTIPLE_STYLE;
            $this->_file = $fileId;
        } else {
            if (empty($_FILES)) {
                throw new \DomainException('$_FILES array is empty');
            }

            preg_match("/^(.*?)\[(.*?)\]$/", $fileId, $file);

            if (is_array($file) && count($file) > 0 && !empty($file[0]) && !empty($file[1])) {
                array_shift($file);
                $this->_uploadType = self::MULTIPLE_STYLE;

                $fileAttributes = $_FILES[$file[0]];
                $tmpVar = [];

                foreach ($fileAttributes as $attributeName => $attributeValue) {
                    $tmpVar[$attributeName] = $attributeValue[$file[1]];
                }

                $fileAttributes = $tmpVar;
                $this->_file = $fileAttributes;
            } elseif (!empty($fileId) && isset($_FILES[$fileId])) {
                $this->_uploadType = self::SINGLE_STYLE;
                $this->_file = $_FILES[$fileId];
            } elseif ($fileId == '') {
                throw new \InvalidArgumentException(
                    'Invalid parameter given. A valid $_FILES[] identifier is expected.'
                );
            }
        }
    }

    /**
     * Validates explicitly given uploaded file data.
     *
     * @param array $fileId
     * @return void
     * @throws \InvalidArgumentException
     */
    private function validateFileId(array $fileId): void
    {
        $isValid = false;
        if (isset($fileId['tmp_name'])) {
            $tmpName = trim($fileId['tmp_name']);

            $allowedFolders = [
                sys_get_temp_dir(),
                $this->directoryList->getPath(DirectoryList::MEDIA),
                $this->directoryList->getPath(DirectoryList::VAR_DIR),
                $this->directoryList->getPath(DirectoryList::TMP),
                $this->directoryList->getPath(DirectoryList::UPLOAD),
            ];

            $disallowedFolders = [
                $this->directoryList->getPath(DirectoryList::LOG),
            ];

            foreach ($allowedFolders as $allowedFolder) {
                $dir = $this->filesystem->getDirectoryReadByPath($allowedFolder);
                if ($dir->isExist($tmpName)) {
                    $isValid = true;
                    break;
                }
            }

            foreach ($disallowedFolders as $disallowedFolder) {
                $dir = $this->filesystem->getDirectoryReadByPath($disallowedFolder);
                if ($dir->isExist($tmpName)) {
                    $isValid = false;
                    break;
                }
            }
        }

        if (!$isValid) {
            throw new \InvalidArgumentException(
                __('Invalid parameter given. A valid $fileId[tmp_name] is expected.')
            );
        }
    }

    /**
     * Create destination folder
     *
     * @param string $destinationFolder
     * @return Uploader
     * @throws FileSystemException
     */
    private function createDestinationFolder(string $destinationFolder)
    {
        if (!$destinationFolder) {
            return $this;
        }

        if (substr($destinationFolder, -1) == '/') {
            $destinationFolder = substr($destinationFolder, 0, -1);
        }

        $rootDirectory = $this->getTargetDirectory()->getDirectoryWrite(DirectoryList::ROOT);

        if (!$rootDirectory->isDirectory($destinationFolder)) {
            $result = $rootDirectory->getDriver()->createDirectory($destinationFolder);
            if (!$result) {
                throw new FileSystemException(__('Unable to create directory %1.', $destinationFolder));
            }
        }

        return $this;
    }

    /**
     * Get new file name if the same is already exists
     *
     * @param string $destinationFile
     * @return string
     */
    public static function getNewFileName($destinationFile)
    {
        /** @var Filesystem $fileSystem */
        $fileSystem = ObjectManager::getInstance()->get(Filesystem::class);
        $local = $fileSystem->getDirectoryRead(DirectoryList::ROOT);
        /** @var TargetDirectory $targetDirectory */
        $targetDirectory = ObjectManager::getInstance()->get(TargetDirectory::class);
        $remote = $targetDirectory->getDirectoryRead(DirectoryList::ROOT);

        $fileExists = function ($path) use ($local, $remote) {
            return $local->isExist($path) || $remote->isExist($path);
        };

        $fileInfo = pathinfo($destinationFile);
        $index = 1;
        while ($fileExists($fileInfo['dirname'] . '/' . $fileInfo['basename'])) {
            $fileInfo['basename'] = $fileInfo['filename'] . '_' . $index++ . '.' . $fileInfo['extension'];
        }

        return $fileInfo['basename'];
    }

    /**
     * Get dispersion path
     *
     * @param string $fileName
     * @return string
     * @deprecated 101.0.4
     */
    public static function getDispretionPath($fileName)
    {
        return self::getDispersionPath($fileName);
    }

    /**
     * Get dispersion path
     *
     * @param string $fileName
     * @return string
     * @since 101.0.4
     */
    public static function getDispersionPath($fileName)
    {
        $char = 0;
        $dispersionPath = '';
        while ($char < 2 && $char < strlen($fileName)) {
            if (empty($dispersionPath)) {
                $dispersionPath = '/' . ('.' == $fileName[$char] ? '_' : $fileName[$char]);
            } else {
                $dispersionPath = self::_addDirSeparator(
                    $dispersionPath
                ) . ('.' == $fileName[$char] ? '_' : $fileName[$char]);
            }
            $char++;
        }
        return $dispersionPath;
    }

    /**
     * Get driver for file
     *
     * @deprecated
     * @return DriverInterface
     */
    private function getFileDriver(): DriverInterface
    {
        if (!$this->fileDriver) {
            $this->driverPool = $this->driverPool ?: ObjectManager::getInstance()->get(DriverPool::class);
            $this->fileDriver = $this->driverPool->getDriver(DriverPool::FILE);
        }

        return $this->fileDriver;
    }
}<|MERGE_RESOLUTION|>--- conflicted
+++ resolved
@@ -136,15 +136,14 @@
     private $fileMime;
 
     /**
-<<<<<<< HEAD
+     * @var LoggerInterface
+     */
+    private $logger;
+
+    /**
      * @var Filesystem
      */
     private $filesystem;
-=======
-     * @var LoggerInterface
-     */
-    private $logger;
->>>>>>> 83202eef
 
     /**#@+
      * File upload type (multiple or single)
