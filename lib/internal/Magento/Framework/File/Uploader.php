<?php
/**
 * Copyright © Magento, Inc. All rights reserved.
 * See COPYING.txt for license details.
 */
namespace Magento\Framework\File;

/**
 * File upload class
 *
 * ATTENTION! This class must be used like abstract class and must added
 * validation by protected file extension list to extended class
 *
 * @api
 */
class Uploader
{
    /**
     * Uploaded file handle (copy of $_FILES[] element)
     *
     * @var array
     * @access protected
     */
    protected $_file;

    /**
     * Uploaded file mime type
     *
     * @var string
     * @access protected
     */
    protected $_fileMimeType;

    /**
     * Upload type. Used to right handle $_FILES array.
     *
     * @var \Magento\Framework\File\Uploader::SINGLE_STYLE|\Magento\Framework\File\Uploader::MULTIPLE_STYLE
     * @access protected
     */
    protected $_uploadType;

    /**
     * The name of uploaded file. By default it is original file name, but when
     * we will change file name, this variable will be changed too.
     *
     * @var string
     * @access protected
     */
    protected $_uploadedFileName;

    /**
     * The name of destination directory
     *
     * @var string
     * @access protected
     */
    protected $_uploadedFileDir;

    /**
     * If this variable is set to TRUE, our library will be able to automatically create
     * non-existent directories.
     *
     * @var bool
     * @access protected
     */
    protected $_allowCreateFolders = true;

    /**
     * If this variable is set to TRUE, uploaded file name will be changed if some file with the same
     * name already exists in the destination directory (if enabled).
     *
     * @var bool
     * @access protected
     */
    protected $_allowRenameFiles = false;

    /**
     * If this variable is set to TRUE, files dispertion will be supported.
     *
     * @var bool
     * @access protected
     */
    protected $_enableFilesDispersion = false;

    /**
     * This variable is used both with $_enableFilesDispersion == true
     * It helps to avoid problems after migrating from case-insensitive file system to case-insensitive
     * (e.g. NTFS->ext or ext->NTFS)
     *
     * @var bool
     * @access protected
     */
    protected $_caseInsensitiveFilenames = true;

    /**
     * @var string
     * @access protected
     */
    protected $_dispretionPath = null;

    /**
     * @var bool
     */
    protected $_fileExists = false;

    /**
     * @var null|string[]
     */
    protected $_allowedExtensions = null;

    /**
     * Validate callbacks storage
     *
     * @var array
     * @access protected
     */
    protected $_validateCallbacks = [];

    /**
     * @var \Magento\Framework\File\Mime
     */
    private $fileMime;

    /**#@+
     * File upload type (multiple or single)
     */
    const SINGLE_STYLE = 0;

    const MULTIPLE_STYLE = 1;

    /**#@-*/

    /**
     * Temp file name empty code
     */
    const TMP_NAME_EMPTY = 666;

    /**
     * Maximum Image Width resolution in pixels. For image resizing on client side
     * @deprecated
     * @see \Magento\Framework\Image\Adapter\UploadConfigInterface::getMaxWidth()
     */
    const MAX_IMAGE_WIDTH = 4096;

    /**
     * Maximum Image Height resolution in pixels. For image resizing on client side
     * @deprecated
     * @see \Magento\Framework\Image\Adapter\UploadConfigInterface::getMaxHeight()
     */
    const MAX_IMAGE_HEIGHT = 2160;

    /**
     * Resulting of uploaded file
     *
     * @var array|bool      Array with file info keys: path, file. Result is
     *                      FALSE when file not uploaded
     */
    protected $_result;

    /**
     * Init upload
     *
     * @param string|array $fileId
     * @param \Magento\Framework\File\Mime|null $fileMime
     * @throws \Exception
     */
    public function __construct(
        $fileId,
        Mime $fileMime = null
    ) {
        $this->_setUploadFileId($fileId);
        if (!file_exists($this->_file['tmp_name'])) {
            $code = empty($this->_file['tmp_name']) ? self::TMP_NAME_EMPTY : 0;
            throw new \Exception('The file was not uploaded.', $code);
        } else {
            $this->_fileExists = true;
        }
        $this->fileMime = $fileMime ?: \Magento\Framework\App\ObjectManager::getInstance()->get(Mime::class);
    }

    /**
     * After save logic
     *
     * @param  array $result
     * @return $this
     * @SuppressWarnings(PHPMD.UnusedFormalParameter)
     */
    protected function _afterSave($result)
    {
        return $this;
    }

    /**
<<<<<<< HEAD
     * Used to save uploaded file into destination folder with original or new file name (if specified)
=======
     * Used to save uploaded file into destination folder with original or new file name (if specified).
>>>>>>> 8f38ed21
     *
     * @param string $destinationFolder
     * @param string $newFileName
     * @return array
     * @throws \Exception
     * @SuppressWarnings(PHPMD.NPathComplexity)
     */
    public function save($destinationFolder, $newFileName = null)
    {
        $this->_validateFile();
        $this->validateDestination($destinationFolder);

        $this->_result = false;
        $destinationFile = $destinationFolder;
        $fileName = isset($newFileName) ? $newFileName : $this->_file['name'];
        $fileName = self::getCorrectFileName($fileName);
        if ($this->_enableFilesDispersion) {
            $fileName = $this->correctFileNameCase($fileName);
            $this->setAllowCreateFolders(true);
            $this->_dispretionPath = self::getDispersionPath($fileName);
            $destinationFile .= $this->_dispretionPath;
            $this->_createDestinationFolder($destinationFile);
        }

        if ($this->_allowRenameFiles) {
            $fileName = self::getNewFileName(self::_addDirSeparator($destinationFile) . $fileName);
        }

        $destinationFile = self::_addDirSeparator($destinationFile) . $fileName;

        try {
            $this->_result = $this->_moveFile($this->_file['tmp_name'], $destinationFile);
        } catch (\Exception $e) {
            // if the file exists and we had an exception continue anyway
            if (file_exists($destinationFile)) {
                $this->_result = true;
            } else {
                throw $e;
            }
        }

        if ($this->_result) {
            if ($this->_enableFilesDispersion) {
                $fileName = str_replace('\\', '/', self::_addDirSeparator($this->_dispretionPath)) . $fileName;
            }
            $this->_uploadedFileName = $fileName;
            $this->_uploadedFileDir = $destinationFolder;
            $this->_result = $this->_file;
            $this->_result['path'] = $destinationFolder;
            $this->_result['file'] = $fileName;

            $this->_afterSave($this->_result);
        }

        return $this->_result;
    }

    /**
     * Validates destination directory to be writable
     *
     * @param string $destinationFolder
     * @return void
     * @throws \Exception
     */
    private function validateDestination($destinationFolder)
    {
        if ($this->_allowCreateFolders) {
            $this->_createDestinationFolder($destinationFolder);
        }

        if (!is_writable($destinationFolder)) {
            throw new \Exception('Destination folder is not writable or does not exists.');
        }
    }

    /**
<<<<<<< HEAD
     * Set 0777 rights for the file.
=======
     * Set access permissions to file.
>>>>>>> 8f38ed21
     *
     * @param string $file
     * @return void
     *
     * @deprecated 100.0.8
     */
    protected function chmod($file)
    {
        chmod($file, 0777);
    }

    /**
     * Move files from TMP folder into destination folder
     *
     * @param string $tmpPath
     * @param string $destPath
     * @return bool|void
     */
    protected function _moveFile($tmpPath, $destPath)
    {
        if (is_uploaded_file($tmpPath)) {
            return move_uploaded_file($tmpPath, $destPath);
        } elseif (is_file($tmpPath)) {
            return rename($tmpPath, $destPath);
        }
    }

    /**
     * Validate file before save
     *
     * @return void
     * @throws \Exception
     */
    protected function _validateFile()
    {
        if ($this->_fileExists === false) {
            return;
        }

        //is file extension allowed
        if (!$this->checkAllowedExtension($this->getFileExtension())) {
            throw new \Exception('Disallowed file type.');
        }
        //run validate callbacks
        foreach ($this->_validateCallbacks as $params) {
            if (is_object($params['object'])
                && method_exists($params['object'], $params['method'])
                && is_callable([$params['object'], $params['method']])
            ) {
                $params['object']->{$params['method']}($this->_file['tmp_name']);
            }
        }
    }

    /**
     * Returns extension of the uploaded file
     *
     * @return string
     */
    public function getFileExtension()
    {
        return $this->_fileExists ? pathinfo($this->_file['name'], PATHINFO_EXTENSION) : '';
    }

    /**
     * Add validation callback model for us in self::_validateFile()
     *
     * @param string $callbackName
     * @param object $callbackObject
     * @param string $callbackMethod    Method name of $callbackObject. It must
     *                                  have interface (string $tmpFilePath)
     * @return \Magento\Framework\File\Uploader
     */
    public function addValidateCallback($callbackName, $callbackObject, $callbackMethod)
    {
        $this->_validateCallbacks[$callbackName] = ['object' => $callbackObject, 'method' => $callbackMethod];
        return $this;
    }

    /**
     * Delete validation callback model for us in self::_validateFile()
     *
     * @param string $callbackName
     * @access public
     * @return \Magento\Framework\File\Uploader
     */
    public function removeValidateCallback($callbackName)
    {
        if (isset($this->_validateCallbacks[$callbackName])) {
            unset($this->_validateCallbacks[$callbackName]);
        }
        return $this;
    }

    /**
     * Correct filename with special chars and spaces
     *
     * @param string $fileName
     * @return string
     */
    public static function getCorrectFileName($fileName)
    {
        $fileName = preg_replace('/[^a-z0-9_\\-\\.]+/i', '_', $fileName);
        $fileInfo = pathinfo($fileName);

        if (preg_match('/^_+$/', $fileInfo['filename'])) {
            $fileName = 'file.' . $fileInfo['extension'];
        }
        return $fileName;
    }

    /**
     * Convert filename to lowercase in case of case-insensitive file names
     *
     * @param string $fileName
     * @return string
     */
    public function correctFileNameCase($fileName)
    {
        if ($this->_caseInsensitiveFilenames) {
            return strtolower($fileName);
        }
        return $fileName;
    }

    /**
     * Add directory separator
     *
     * @param string $dir
     * @return string
     */
    protected static function _addDirSeparator($dir)
    {
        if (substr($dir, -1) != '/') {
            $dir .= '/';
        }
        return $dir;
    }

    /**
     * Used to check if uploaded file mime type is valid or not
     *
     * @param string[] $validTypes
     * @access public
     * @return bool
     */
    public function checkMimeType($validTypes = [])
    {
        if (count($validTypes) > 0) {
            if (!in_array($this->_getMimeType(), $validTypes)) {
                return false;
            }
        }
        return true;
    }

    /**
     * Returns a name of uploaded file
     *
     * @access public
     * @return string
     */
    public function getUploadedFileName()
    {
        return $this->_uploadedFileName;
    }

    /**
     * Used to set {@link _allowCreateFolders} value
     *
     * @param bool $flag
     * @access public
     * @return $this
     */
    public function setAllowCreateFolders($flag)
    {
        $this->_allowCreateFolders = $flag;
        return $this;
    }

    /**
     * Used to set {@link _allowRenameFiles} value
     *
     * @param bool $flag
     * @access public
     * @return $this
     */
    public function setAllowRenameFiles($flag)
    {
        $this->_allowRenameFiles = $flag;
        return $this;
    }

    /**
     * Used to set {@link _enableFilesDispersion} value
     *
     * @param bool $flag
     * @access public
     * @return $this
     */
    public function setFilesDispersion($flag)
    {
        $this->_enableFilesDispersion = $flag;
        return $this;
    }

    /**
     * File names Case-sensitivity setter
     *
     * @param bool $flag
     * @return $this
     */
    public function setFilenamesCaseSensitivity($flag)
    {
        $this->_caseInsensitiveFilenames = $flag;
        return $this;
    }

    /**
     * Set allowed extensions
     *
     * @param string[] $extensions
     * @return $this
     */
    public function setAllowedExtensions($extensions = [])
    {
        foreach ((array)$extensions as $extension) {
            $this->_allowedExtensions[] = strtolower($extension);
        }
        return $this;
    }

    /**
     * Check if specified extension is allowed
     *
     * @param string $extension
     * @return boolean
     */
    public function checkAllowedExtension($extension)
    {
        if (!is_array($this->_allowedExtensions) || empty($this->_allowedExtensions)) {
            return true;
        }

        return in_array(strtolower($extension), $this->_allowedExtensions);
    }

    /**
     * Return file mime type
     *
     * @return string
     */
    private function _getMimeType()
    {
        return $this->fileMime->getMimeType($this->_file['tmp_name']);
    }

    /**
     * Set upload field id
     *
     * @param string|array $fileId
     * @return void
     * @throws \Exception
     * @SuppressWarnings(PHPMD.CyclomaticComplexity)
     */
    private function _setUploadFileId($fileId)
    {
        if (is_array($fileId)) {
            $this->_uploadType = self::MULTIPLE_STYLE;
            $this->_file = $fileId;
        } else {
            if (empty($_FILES)) {
                throw new \Exception('$_FILES array is empty');
            }

            preg_match("/^(.*?)\[(.*?)\]$/", $fileId, $file);

            if (is_array($file) && count($file) > 0 && count($file[0]) > 0 && count($file[1]) > 0) {
                array_shift($file);
                $this->_uploadType = self::MULTIPLE_STYLE;

                $fileAttributes = $_FILES[$file[0]];
                $tmpVar = [];

                foreach ($fileAttributes as $attributeName => $attributeValue) {
                    $tmpVar[$attributeName] = $attributeValue[$file[1]];
                }

                $fileAttributes = $tmpVar;
                $this->_file = $fileAttributes;
            } elseif (!empty($fileId) && isset($_FILES[$fileId])) {
                $this->_uploadType = self::SINGLE_STYLE;
                $this->_file = $_FILES[$fileId];
            } elseif ($fileId == '') {
                throw new \Exception('Invalid parameter given. A valid $_FILES[] identifier is expected.');
            }
        }
    }

    /**
     * Create destination folder
     *
     * @param string $destinationFolder
     * @return \Magento\Framework\File\Uploader
     * @throws \Exception
     */
    private function _createDestinationFolder($destinationFolder)
    {
        if (!$destinationFolder) {
            return $this;
        }

        if (substr($destinationFolder, -1) == '/') {
            $destinationFolder = substr($destinationFolder, 0, -1);
        }

        if (!(@is_dir($destinationFolder)
            || @mkdir($destinationFolder, 0777, true)
        )) {
            throw new \Exception("Unable to create directory '{$destinationFolder}'.");
        }
        return $this;
    }

    /**
     * Get new file name if the same is already exists
     *
     * @param string $destinationFile
     * @return string
     */
    public static function getNewFileName($destinationFile)
    {
        $fileInfo = pathinfo($destinationFile);
        if (file_exists($destinationFile)) {
            $index = 1;
            $baseName = $fileInfo['filename'] . '.' . $fileInfo['extension'];
            while (file_exists($fileInfo['dirname'] . '/' . $baseName)) {
                $baseName = $fileInfo['filename'] . '_' . $index . '.' . $fileInfo['extension'];
                $index++;
            }
            $destFileName = $baseName;
        } else {
            return $fileInfo['basename'];
        }

        return $destFileName;
    }

    /**
     * Get dispertion path
     *
     * @param string $fileName
     * @return string
     * @deprecated
     */
    public static function getDispretionPath($fileName)
    {
        return self::getDispersionPath($fileName);
    }

    /**
     * Get dispertion path
     *
     * @param string $fileName
     * @return string
     */
    public static function getDispersionPath($fileName)
    {
        $char = 0;
        $dispertionPath = '';
        while ($char < 2 && $char < strlen($fileName)) {
            if (empty($dispertionPath)) {
                $dispertionPath = '/' . ('.' == $fileName[$char] ? '_' : $fileName[$char]);
            } else {
                $dispertionPath = self::_addDirSeparator(
                    $dispertionPath
                ) . ('.' == $fileName[$char] ? '_' : $fileName[$char]);
            }
            $char++;
        }
        return $dispertionPath;
    }
}<|MERGE_RESOLUTION|>--- conflicted
+++ resolved
@@ -191,11 +191,7 @@
     }
 
     /**
-<<<<<<< HEAD
-     * Used to save uploaded file into destination folder with original or new file name (if specified)
-=======
      * Used to save uploaded file into destination folder with original or new file name (if specified).
->>>>>>> 8f38ed21
      *
      * @param string $destinationFolder
      * @param string $newFileName
@@ -272,11 +268,7 @@
     }
 
     /**
-<<<<<<< HEAD
-     * Set 0777 rights for the file.
-=======
      * Set access permissions to file.
->>>>>>> 8f38ed21
      *
      * @param string $file
      * @return void
