<?php
/**
 * Copyright © Magento, Inc. All rights reserved.
 * See COPYING.txt for license details.
 */
namespace Magento\Framework\File;

use Magento\Framework\App\Filesystem\DirectoryList;
use Magento\Framework\App\ObjectManager;
use Magento\Framework\Exception\FileSystemException;
use Magento\Framework\Filesystem;
use Magento\Framework\Filesystem\Directory\TargetDirectory;
use Magento\Framework\Filesystem\DriverInterface;
use Magento\Framework\Filesystem\DriverPool;
use Magento\Framework\Filter\ArrayFilter;
use Magento\Framework\Validation\ValidationException;
use Psr\Log\LoggerInterface;

/**
 * File upload class
 *
 * ATTENTION! This class must be used like abstract class and must added
 * validation by protected file extension list to extended class
 *
 * @SuppressWarnings(PHPMD.TooManyFields)
 * @SuppressWarnings(PHPMD.CouplingBetweenObjects)
 * @SuppressWarnings(PHPMD.ExcessiveClassComplexity)
 *
 * @api
 * @since 100.0.2
 */
class Uploader
{
    /**
     * Uploaded file handle (copy of $_FILES[] element)
     *
     * @var array
     * @access protected
     */
    protected $_file;

    /**
     * Uploaded file mime type
     *
     * @var string
     * @access protected
     */
    protected $_fileMimeType;

    /**
     * Upload type. Used to right handle $_FILES array.
     * @var Uploader::SINGLE_STYLE|\Magento\Framework\File\Uploader::MULTIPLE_STYLE
     * @access protected
     */
    protected $_uploadType;

    /**
     * The name of uploaded file. By default it is original file name, but when
     * we will change file name, this variable will be changed too.
     *
     * @var string
     * @access protected
     */
    protected $_uploadedFileName;

    /**
     * The name of destination directory
     *
     * @var string
     * @access protected
     */
    protected $_uploadedFileDir;

    /**
     * If this variable is set to TRUE, our library will be able to automatically create
     * non-existent directories.
     *
     * @var bool
     * @access protected
     */
    protected $_allowCreateFolders = true;

    /**
     * If this variable is set to TRUE, uploaded file name will be changed if some file with the same
     * name already exists in the destination directory (if enabled).
     *
     * @var bool
     * @access protected
     */
    protected $_allowRenameFiles = false;

    /**
     * If this variable is set to TRUE, files dispersion will be supported.
     *
     * @var bool
     * @access protected
     */
    protected $_enableFilesDispersion = false;

    /**
     * This variable is used both with $_enableFilesDispersion == true
     * It helps to avoid problems after migrating from case-insensitive file system to case-insensitive
     * (e.g. NTFS->ext or ext->NTFS)
     *
     * @var bool
     * @access protected
     */
    protected $_caseInsensitiveFilenames = true;

    /**
     * @var string
     * @access protected
     */
    protected $_dispretionPath = null;

    /**
     * @var bool
     */
    protected $_fileExists = false;

    /**
     * @var null|string[]
     */
    protected $_allowedExtensions = null;

    /**
     * Validate callbacks storage
     *
     * @var array
     * @access protected
     */
    protected $_validateCallbacks = [];

    /**
     * @var \Magento\Framework\File\Mime
     */
    private $fileMime;

    /**
     * @var LoggerInterface
     */
    private $logger;

    /**
     * @var Filesystem
     */
    private $filesystem;

    /**#@+
     * File upload type (multiple or single)
     */
    public const SINGLE_STYLE = 0;

    public const MULTIPLE_STYLE = 1;

    /**#@-*/

    /**
     * Temp file name empty code
     */
    public const TMP_NAME_EMPTY = 666;

    /**
     * Maximum Image Width resolution in pixels. For image resizing on client side
     * @deprecated @see \Magento\Framework\Image\Adapter\UploadConfigInterface::getMaxWidth()
     */
    public const MAX_IMAGE_WIDTH = 1920;

    /**
     * Maximum Image Height resolution in pixels. For image resizing on client side
     * @deprecated @see \Magento\Framework\Image\Adapter\UploadConfigInterface::getMaxHeight()
     */
    public const MAX_IMAGE_HEIGHT = 1200;
<<<<<<< HEAD

    /**
     * Maximum file name length
     */
    private const MAX_FILE_NAME_LENGTH = 255;
=======
>>>>>>> fabd6813

    /**
     * Resulting of uploaded file
     *
     * @var array|bool      Array with file info keys: path, file. Result is
     *                      FALSE when file not uploaded
     */
    protected $_result;

    /**
     * @var DirectoryList
     */
    private $directoryList;

    /**
     * @var DriverPool|null
     */
    private $driverPool;

    /**
     * @var DriverInterface|null
     */
    private $fileDriver;

    /**
     * @var TargetDirectory
     */
    private $targetDirectory;

    /**
     * Init upload
     *
     * @param string|array $fileId
     * @param \Magento\Framework\File\Mime|null $fileMime
     * @param DirectoryList|null $directoryList
     * @param DriverPool|null $driverPool
     * @param TargetDirectory|null $targetDirectory
     * @param Filesystem|null $filesystem
     * @throws \DomainException
     */
    public function __construct(
        $fileId,
        Mime $fileMime = null,
        DirectoryList $directoryList = null,
        DriverPool $driverPool = null,
        TargetDirectory $targetDirectory = null,
        Filesystem $filesystem = null
    ) {
        $this->directoryList = $directoryList ?: ObjectManager::getInstance()->get(DirectoryList::class);
        $this->targetDirectory = $targetDirectory ?: ObjectManager::getInstance()->get(TargetDirectory::class);

        $this->filesystem = $filesystem ?: ObjectManager::getInstance()->get(FileSystem::class);
        $this->_setUploadFileId($fileId);
        if (!file_exists($this->_file['tmp_name'])) {
            $code = empty($this->_file['tmp_name']) ? self::TMP_NAME_EMPTY : 0;
            throw new \DomainException('The file was not uploaded.', $code);
        } else {
            $this->_fileExists = true;
        }
        $this->fileMime = $fileMime ?: ObjectManager::getInstance()->get(Mime::class);
        $this->driverPool = $driverPool ?: ObjectManager::getInstance()->get(DriverPool::class);
    }

    /**
     * After save logic
     *
     * @param  array $result
     * @return $this
     * @SuppressWarnings(PHPMD.UnusedFormalParameter)
     */
    protected function _afterSave($result)
    {
        return $this;
    }

    /**
     * Used to save uploaded file into destination folder with original or new file name (if specified).
     *
     * @param string $destinationFolder
     * @param string $newFileName
     * @return array
     * @throws \Exception
     * @SuppressWarnings(PHPMD.NPathComplexity)
     */
    public function save($destinationFolder, $newFileName = null)
    {
        $this->_validateFile();
        $this->validateDestination($destinationFolder);

        $this->_result = false;
        $destinationFile = $destinationFolder;
        $fileName = isset($newFileName) ? $newFileName : $this->_file['name'];
        $fileName = static::getCorrectFileName($fileName);
        if ($this->_enableFilesDispersion) {
            $fileName = $this->correctFileNameCase($fileName);
            $this->setAllowCreateFolders(true);
            $this->_dispretionPath = static::getDispersionPath($fileName);
            $destinationFile .= $this->_dispretionPath;
            $this->createDestinationFolder($destinationFile);
        }

        if ($this->_allowRenameFiles) {
            $fileName = static::getNewFileName(
                static::_addDirSeparator($destinationFile) . $fileName
            );
        }

        $destinationFile = static::_addDirSeparator($destinationFile) . $fileName;

        try {
            $this->_result = $this->_moveFile($this->_file['tmp_name'], $destinationFile);
        } catch (\Exception $e) {
            // if the file exists and we had an exception continue anyway
            if (file_exists($destinationFile)) {
                $this->_result = true;
            } else {
                throw $e;
            }
        }

        if ($this->_result) {
            if ($this->_enableFilesDispersion) {
                $fileName = str_replace('\\', '/', self::_addDirSeparator($this->_dispretionPath)) . $fileName;
            }
            $this->_uploadedFileName = $fileName;
            $this->_uploadedFileDir = $destinationFolder;
            $this->_result = $this->_file;
            $this->_result['path'] = $destinationFolder;
            $this->_result['file'] = $fileName;

            $this->_afterSave($this->_result);
        }

        return $this->_result;
    }

    /**
     * Validates destination directory to be writable
     *
     * @param string $destinationFolder
     * @return void
     * @throws FileSystemException
     */
    private function validateDestination(string $destinationFolder): void
    {
        if (strlen($this->getFileDriver()->getRealPathSafety($destinationFolder)) > 4096) {
            throw new \InvalidArgumentException(
                'Destination folder path is too long; must be 255 characters or less'
            );
        }
        if ($this->_allowCreateFolders) {
            $this->createDestinationFolder($destinationFolder);
        } elseif (!$this->getTargetDirectory()
            ->getDirectoryWrite(DirectoryList::ROOT)
            ->isWritable($destinationFolder)
        ) {
            throw new FileSystemException(__('Destination folder is not writable or does not exists.'));
        }
    }

    /**
     * Set access permissions to file.
     *
     * @param string $file
     * @return void
     *
     * @deprecated 100.0.8
     */
    protected function chmod($file)
    {
        chmod($file, 0777);
    }

    /**
     * Move files from TMP folder into destination folder
     *
     * @param string $tmpPath
     * @param string $destPath
     * @return bool
     */
    protected function _moveFile($tmpPath, $destPath)
    {
        $rootCode = DirectoryList::PUB;

        try {
            if (strpos($destPath, $this->getDirectoryList()->getPath($rootCode)) !== 0) {
                $rootCode = DirectoryList::ROOT;
            }

            $destPath = str_replace($this->getDirectoryList()->getPath($rootCode), '', $destPath);
            $directory = $this->getTargetDirectory()->getDirectoryWrite($rootCode);

            return $this->getFileDriver()->rename(
                $tmpPath,
                $directory->getAbsolutePath($destPath),
                $directory->getDriver()
            );
        } catch (FileSystemException $exception) {
            $this->getLogger()->critical($exception->getMessage());
            return false;
        }
    }

    /**
     * Get logger instance.
     *
     * @deprecated
     * @return LoggerInterface
     */
    private function getLogger(): LoggerInterface
    {
        if (!$this->logger) {
            $this->logger = ObjectManager::getInstance()->get(LoggerInterface::class);
        }
        return $this->logger;
    }

    /**
     * Retrieves target directory.
     *
     * @return TargetDirectory
     */
    private function getTargetDirectory(): TargetDirectory
    {
        if (!isset($this->targetDirectory)) {
            $this->targetDirectory = ObjectManager::getInstance()->get(TargetDirectory::class);
        }

        return $this->targetDirectory;
    }

    /**
     * Retrieves directory list.
     *
     * @return DirectoryList
     */
    private function getDirectoryList(): DirectoryList
    {
        if (!isset($this->directoryList)) {
            $this->directoryList = ObjectManager::getInstance()->get(DirectoryList::class);
        }

        return $this->directoryList;
    }

    /**
     * Validate file before save
     *
     * @return void
     * @throws ValidationException
     */
    protected function _validateFile()
    {
        if ($this->_fileExists === false) {
            return;
        }

        //is file extension allowed
        if (!$this->checkAllowedExtension($this->getFileExtension())) {
            throw new ValidationException(__('Disallowed file type.'));
        }
        //run validate callbacks
        foreach ($this->_validateCallbacks as $params) {
            if (is_object($params['object'])
                && method_exists($params['object'], $params['method'])
                && is_callable([$params['object'], $params['method']])
            ) {
                $params['object']->{$params['method']}($this->_file['tmp_name']);
            }
        }
    }

    /**
     * Returns extension of the uploaded file
     *
     * @return string
     */
    public function getFileExtension()
    {
        return $this->_fileExists ? pathinfo($this->_file['name'], PATHINFO_EXTENSION) : '';
    }

    /**
     * Add validation callback model for us in self::_validateFile()
     *
     * @param string $callbackName
     * @param object $callbackObject
     * @param string $callbackMethod    Method name of $callbackObject. It must
     *                                  have interface (string $tmpFilePath)
     * @return \Magento\Framework\File\Uploader
     */
    public function addValidateCallback($callbackName, $callbackObject, $callbackMethod)
    {
        $this->_validateCallbacks[$callbackName] = ['object' => $callbackObject, 'method' => $callbackMethod];
        return $this;
    }

    /**
     * Delete validation callback model for us in self::_validateFile()
     *
     * @param string $callbackName
     * @access public
     * @return \Magento\Framework\File\Uploader
     */
    public function removeValidateCallback($callbackName)
    {
        if (isset($this->_validateCallbacks[$callbackName])) {
            unset($this->_validateCallbacks[$callbackName]);
        }
        return $this;
    }

    /**
     * Correct filename with special chars and spaces; also trim excessively long filenames
     *
     * @param string $fileName
     * @return string
     * @throws \InvalidArgumentException
     */
    public static function getCorrectFileName($fileName)
    {
        $fileName = preg_replace('/[^a-z0-9_\\-\\.]+/i', '_', ltrim($fileName, '.'));
        $fileInfo = pathinfo($fileName);
        $fileInfo['extension'] = $fileInfo['extension'] ?? '';

        if (strlen($fileInfo['basename']) > self::MAX_FILE_NAME_LENGTH) {
            throw new \LengthException(
                __('Filename is too long; must be %1 characters or less', self::MAX_FILE_NAME_LENGTH)
            );
        }

        if (preg_match('/^_+$/', $fileInfo['filename'])) {
            $fileName = 'file.' . $fileInfo['extension'];
        }

        return $fileName;
    }

    /**
     * Convert filename to lowercase in case of case-insensitive file names
     *
     * @param string $fileName
     * @return string
     */
    public function correctFileNameCase($fileName)
    {
        if ($this->_caseInsensitiveFilenames) {
            return strtolower($fileName);
        }
        return $fileName;
    }

    /**
     * Add directory separator
     *
     * @param string $dir
     * @return string
     */
    protected static function _addDirSeparator($dir)
    {
        if (substr($dir, -1) != '/') {
            $dir .= '/';
        }
        return $dir;
    }

    /**
     * Used to check if uploaded file mime type is valid or not
     *
     * @param string[] $validTypes
     * @access public
     * @return bool
     */
    public function checkMimeType($validTypes = [])
    {
        if (count($validTypes) > 0) {
            if (!in_array($this->_getMimeType(), $validTypes)) {
                return false;
            }
        }
        return true;
    }

    /**
     * Returns a name of uploaded file
     *
     * @access public
     * @return string
     */
    public function getUploadedFileName()
    {
        return $this->_uploadedFileName;
    }

    /**
     * Used to set {@link _allowCreateFolders} value
     *
     * @param bool $flag
     * @access public
     * @return $this
     */
    public function setAllowCreateFolders($flag)
    {
        $this->_allowCreateFolders = $flag;
        return $this;
    }

    /**
     * Used to set {@link _allowRenameFiles} value
     *
     * @param bool $flag
     * @access public
     * @return $this
     */
    public function setAllowRenameFiles($flag)
    {
        $this->_allowRenameFiles = $flag;
        return $this;
    }

    /**
     * Used to set {@link _enableFilesDispersion} value
     *
     * @param bool $flag
     * @access public
     * @return $this
     */
    public function setFilesDispersion($flag)
    {
        $this->_enableFilesDispersion = $flag;
        return $this;
    }

    /**
     * File names Case-sensitivity setter
     *
     * @param bool $flag
     * @return $this
     */
    public function setFilenamesCaseSensitivity($flag)
    {
        $this->_caseInsensitiveFilenames = $flag;
        return $this;
    }

    /**
     * Set allowed extensions
     *
     * @param string[] $extensions
     * @return $this
     */
    public function setAllowedExtensions($extensions = [])
    {
        foreach ((array)$extensions as $extension) {
            $this->_allowedExtensions[] = strtolower($extension);
        }
        return $this;
    }

    /**
     * Check if specified extension is allowed
     *
     * @param string $extension
     * @return boolean
     */
    public function checkAllowedExtension($extension)
    {
        //File extensions should only be allowed to contain alphanumeric characters
        if (preg_match('/[^a-z0-9]/i', $extension)) {
            return false;
        }

        if (!is_array($this->_allowedExtensions) || empty($this->_allowedExtensions)) {
            return true;
        }

        return in_array(strtolower($extension), $this->_allowedExtensions);
    }

    /**
     * Return file mime type
     *
     * @return string
     */
    private function _getMimeType()
    {
        return $this->fileMime->getMimeType($this->_file['tmp_name']);
    }

    /**
     * Set upload field id
     *
     * @param string|array $fileId
     * @return void
     * @throws \DomainException
     * @throws \InvalidArgumentException
     * @SuppressWarnings(PHPMD.CyclomaticComplexity)
     */
    private function _setUploadFileId($fileId)
    {
        if (is_array($fileId)) {
            $this->validateFileId($fileId);
            $this->_uploadType = self::MULTIPLE_STYLE;
            $this->_file = $fileId;
        } else {
            if (empty($_FILES)) {
                throw new \DomainException('$_FILES array is empty');
            }

            preg_match("/^(.*?)\[(.*?)\]$/", $fileId, $file);

            if (is_array($file) && count($file) > 0 && !empty($file[0]) && !empty($file[1])) {
                array_shift($file);
                $this->_uploadType = self::MULTIPLE_STYLE;

                $fileAttributes = $_FILES[$file[0]];
                $tmpVar = [];

                foreach ($fileAttributes as $attributeName => $attributeValue) {
                    $tmpVar[$attributeName] = $attributeValue[$file[1]];
                }

                $fileAttributes = $tmpVar;
                $this->_file = $fileAttributes;
            } elseif (!empty($fileId) && isset($_FILES[$fileId])) {
                $this->_uploadType = self::SINGLE_STYLE;
                $this->_file = $_FILES[$fileId];
            } elseif ($fileId == '') {
                throw new \InvalidArgumentException(
                    'Invalid parameter given. A valid $_FILES[] identifier is expected.'
                );
            }
        }
    }

    /**
     * Validates explicitly given uploaded file data.
     *
     * @param array $fileId
     * @return void
     * @throws \InvalidArgumentException
     * @throws FileSystemException
     */
    private function validateFileId(array $fileId): void
    {
        $isValid = false;
        if (isset($fileId['tmp_name'])) {
            $tmpName = trim($fileId['tmp_name']);

            if (preg_match('/\.\.(\\\|\/)/', $tmpName) !== 1) {
                $allowedFolders = [
                    sys_get_temp_dir(),
                    $this->directoryList->getPath(DirectoryList::SYS_TMP),
                    $this->directoryList->getPath(DirectoryList::MEDIA),
                    $this->directoryList->getPath(DirectoryList::VAR_DIR),
                    $this->directoryList->getPath(DirectoryList::TMP),
                    $this->directoryList->getPath(DirectoryList::UPLOAD),
                ];

                $disallowedFolders = [
                    $this->directoryList->getPath(DirectoryList::LOG),
                ];

                foreach ($allowedFolders as $allowedFolder) {
                    $dir = $this->targetDirectory->getDirectoryReadByPath($allowedFolder);
                    if ($dir->isExist($tmpName)) {
                        $isValid = true;
                        break;
                    }
                }

                foreach ($disallowedFolders as $disallowedFolder) {
                    $dir = $this->targetDirectory->getDirectoryReadByPath($disallowedFolder);
                    if ($dir->isExist($tmpName)) {
                        $isValid = false;
                        break;
                    }
                }
            }
        }

        if (!$isValid) {
            throw new \InvalidArgumentException(
                __('Invalid parameter given. A valid $fileId[tmp_name] is expected.')
            );
        }
    }

    /**
     * Create destination folder
     *
     * @param string $destinationFolder
     * @return Uploader
     * @throws FileSystemException
     */
    private function createDestinationFolder(string $destinationFolder)
    {
        if (!$destinationFolder) {
            return $this;
        }

        if (substr($destinationFolder, -1) == '/') {
            $destinationFolder = substr($destinationFolder, 0, -1);
        }

        $rootDirectory = $this->getTargetDirectory()->getDirectoryWrite(DirectoryList::ROOT);

        if (!$rootDirectory->isDirectory($destinationFolder)) {
            $result = $rootDirectory->getDriver()->createDirectory($destinationFolder);
            if (!$result) {
                throw new FileSystemException(__('Unable to create directory %1.', $destinationFolder));
            }
        }

        return $this;
    }

    /**
     * Get new file name if the same is already exists
     *
     * @param string $destinationFile
     * @return string
     */
    public static function getNewFileName($destinationFile)
    {
        /** @var Filesystem $fileSystem */
        $fileSystem = ObjectManager::getInstance()->get(Filesystem::class);
        $local = $fileSystem->getDirectoryRead(DirectoryList::ROOT);
        /** @var TargetDirectory $targetDirectory */
        $targetDirectory = ObjectManager::getInstance()->get(TargetDirectory::class);
        $remote = $targetDirectory->getDirectoryRead(DirectoryList::ROOT);

        $fileExists = function ($path) use ($local, $remote) {
            return $local->isExist($path) || $remote->isExist($path);
        };

        $fileInfo = pathinfo($destinationFile);
        $index = 1;
        while ($fileExists($fileInfo['dirname'] . '/' . $fileInfo['basename'])) {
            $fileInfo['basename'] = $fileInfo['filename'] . '_' . ($index++);
            $fileInfo['basename'] .= isset($fileInfo['extension']) ? '.' . $fileInfo['extension'] : '';
        }

        return $fileInfo['basename'];
    }

    /**
     * Get dispersion path
     *
     * @param string $fileName
     * @return string
     * @deprecated 101.0.4
     */
    public static function getDispretionPath($fileName)
    {
        return self::getDispersionPath($fileName);
    }

    /**
     * Get dispersion path
     *
     * @param string $fileName
     * @return string
     * @since 101.0.4
     */
    public static function getDispersionPath($fileName)
    {
        $char = 0;
        $dispersionPath = '';
        while ($char < 2 && $char < strlen($fileName)) {
            if (empty($dispersionPath)) {
                $dispersionPath = '/' . ('.' == $fileName[$char] ? '_' : $fileName[$char]);
            } else {
                $dispersionPath = self::_addDirSeparator(
                    $dispersionPath
                ) . ('.' == $fileName[$char] ? '_' : $fileName[$char]);
            }
            $char++;
        }
        return $dispersionPath;
    }

    /**
     * Get driver for file
     *
     * @deprecated
     * @return DriverInterface
     */
    private function getFileDriver(): DriverInterface
    {
        if (!$this->fileDriver) {
            $this->driverPool = $this->driverPool ?: ObjectManager::getInstance()->get(DriverPool::class);
            $this->fileDriver = $this->driverPool->getDriver(DriverPool::FILE);
        }

        return $this->fileDriver;
    }
}<|MERGE_RESOLUTION|>--- conflicted
+++ resolved
@@ -171,14 +171,11 @@
      * @deprecated @see \Magento\Framework\Image\Adapter\UploadConfigInterface::getMaxHeight()
      */
     public const MAX_IMAGE_HEIGHT = 1200;
-<<<<<<< HEAD
 
     /**
      * Maximum file name length
      */
     private const MAX_FILE_NAME_LENGTH = 255;
-=======
->>>>>>> fabd6813
 
     /**
      * Resulting of uploaded file
