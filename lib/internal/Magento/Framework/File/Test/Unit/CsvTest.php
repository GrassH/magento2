--- conflicted
+++ resolved
@@ -53,20 +53,10 @@
         $this->assertInstanceOf(Csv::class, $this->_model->setEnclosure('"'));
     }
 
-<<<<<<< HEAD
-    /**
-     */
-    public function testGetDataFileNonExistent()
-    {
-        $this->expectException(\Exception::class);
-        $this->expectExceptionMessage('File "FileNameThatShouldNotExist" does not exist');
-
-=======
     public function testGetDataFileNonExistent()
     {
         $this->expectException('Exception');
         $this->expectExceptionMessage('File "FileNameThatShouldNotExist" does not exist');
->>>>>>> 5ce65294
         $file = 'FileNameThatShouldNotExist';
         $this->_model->getData($file);
     }
