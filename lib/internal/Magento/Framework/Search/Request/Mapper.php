--- conflicted
+++ resolved
@@ -88,13 +88,6 @@
      */
     public function getRootQuery()
     {
-<<<<<<< HEAD
-        $this->mappedQueries = [];
-        $this->mappedFilters = [];
-        $query = $this->mapQuery($this->rootQueryName);
-        $this->validate();
-        return $query;
-=======
         if (!$this->rootQuery) {
             $this->mappedQueries = [];
             $this->mappedFilters = [];
@@ -102,7 +95,6 @@
             $this->validate();
         }
         return $this->rootQuery;
->>>>>>> 6d2a7b7a
     }
 
     /**
