<?php
/**
 * Copyright © Magento, Inc. All rights reserved.
 * See COPYING.txt for license details.
 */
namespace Magento\Framework\Search\Adapter\Mysql;

use Magento\Framework\App\ResourceConnection;
use Magento\Framework\DB\Ddl\Table;
use Magento\Framework\DB\Select;
use Magento\Framework\Search\Adapter\Mysql\Aggregation\Builder as AggregationBuilder;
use Magento\Framework\Search\AdapterInterface;
use Magento\Framework\Search\RequestInterface;

/**
 * MySQL Search Adapter
 *
 * @deprecated
 * @see \Magento\ElasticSearch
 * @SuppressWarnings(PHPMD.CouplingBetweenObjects)
 */
class Adapter implements AdapterInterface
{
    /**
     * Mapper instance
     *
     * @var Mapper
     */
    protected $mapper;

    /**
     * Response Factory
     *
     * @var ResponseFactory
     */
    protected $responseFactory;

    /**
     * @var \Magento\Framework\App\ResourceConnection
     */
    private $resource;

    /**
     * @var AggregationBuilder
     */
    private $aggregationBuilder;

    /**
     * @var TemporaryStorageFactory
     */
    private $temporaryStorageFactory;

    /**
     * Query Select Parts to be skipped when prepare query for count
     *
     * @var array
     */
    private $countSqlSkipParts = [
        \Magento\Framework\DB\Select::LIMIT_COUNT => true,
        \Magento\Framework\DB\Select::LIMIT_OFFSET => true,
    ];

    /**
     * @param Mapper $mapper
     * @param ResponseFactory $responseFactory
     * @param ResourceConnection $resource
     * @param AggregationBuilder $aggregationBuilder
     * @param TemporaryStorageFactory $temporaryStorageFactory
     */
    public function __construct(
        Mapper $mapper,
        ResponseFactory $responseFactory,
        ResourceConnection $resource,
        AggregationBuilder $aggregationBuilder,
        TemporaryStorageFactory $temporaryStorageFactory
    ) {
        $this->mapper = $mapper;
        $this->responseFactory = $responseFactory;
        $this->resource = $resource;
        $this->aggregationBuilder = $aggregationBuilder;
        $this->temporaryStorageFactory = $temporaryStorageFactory;
    }

    /**
     * @inheritdoc
     * @throws \LogicException
     */
    public function query(RequestInterface $request)
    {
        $query = $this->mapper->buildQuery($request);
        $temporaryStorage = $this->temporaryStorageFactory->create();
        $table = $temporaryStorage->storeDocumentsFromSelect($query);

        $documents = $this->getDocuments($table);

        $aggregations = $this->aggregationBuilder->build($request, $table, $documents);
        $response = [
            'documents' => $documents,
            'aggregations' => $aggregations,
<<<<<<< HEAD
            'total' => count($documents)
=======
            'total' => $this->getSize($query)
>>>>>>> eb1d6706
        ];
        return $this->responseFactory->create($response);
    }

    /**
     * Executes query and return raw response
     *
     * @param Table $table
     * @return array
     * @throws \Zend_Db_Exception
     */
    private function getDocuments(Table $table)
    {
        $connection = $this->getConnection();
        $select = $connection->select();
        $select->from($table->getName(), ['entity_id', 'score']);
        return $connection->fetchAssoc($select);
    }

    /**
     * Get connection.
     *
     * @return false|\Magento\Framework\DB\Adapter\AdapterInterface
     */
    private function getConnection()
    {
        return $this->resource->getConnection();
    }

    /**
     * Get rows size
     *
     * @param Select $query
     * @return int
     */
    private function getSize(Select $query): int
    {
        $sql = $this->getSelectCountSql($query);
        $parentSelect = $this->getConnection()->select();
        $parentSelect->from(['core_select' => $sql]);
        $parentSelect->reset(\Magento\Framework\DB\Select::COLUMNS);
        $parentSelect->columns('COUNT(*)');
        $totalRecords = $this->getConnection()->fetchOne($parentSelect);

        return intval($totalRecords);
    }

    /**
     * Reset limit and offset
     *
     * @param Select $query
     * @return Select
     */
    private function getSelectCountSql(Select $query): Select
    {
        foreach ($this->countSqlSkipParts as $part => $toSkip) {
            if ($toSkip) {
                $query->reset($part);
            }
        }

        return $query;
    }
}<|MERGE_RESOLUTION|>--- conflicted
+++ resolved
@@ -97,11 +97,7 @@
         $response = [
             'documents' => $documents,
             'aggregations' => $aggregations,
-<<<<<<< HEAD
-            'total' => count($documents)
-=======
             'total' => $this->getSize($query)
->>>>>>> eb1d6706
         ];
         return $this->responseFactory->create($response);
     }
