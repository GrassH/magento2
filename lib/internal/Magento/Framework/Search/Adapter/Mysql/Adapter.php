--- conflicted
+++ resolved
@@ -106,10 +106,6 @@
      */
     private function getConnection()
     {
-<<<<<<< HEAD
-        return $this->resource->getConnection()->fetchAssoc($select);
-=======
         return $this->resource->getConnection();
->>>>>>> 9a960ca6
     }
 }