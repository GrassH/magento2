<?php
/**
 * Copyright © 2015 Magento. All rights reserved.
 * See COPYING.txt for license details.
 */
namespace Magento\Framework\Search\Adapter\Mysql;

use Magento\Framework\App\Resource;
use Magento\Framework\DB\Select;
use Magento\Framework\Search\Adapter\Mysql\Filter\Builder;
use Magento\Framework\Search\Adapter\Mysql\Query\Builder\Match;
use Magento\Framework\Search\Adapter\Mysql\Query\MatchContainer;
use Magento\Framework\Search\Adapter\Mysql\Query\QueryContainer;
use Magento\Framework\Search\Adapter\Mysql\Query\QueryContainerFactory;
use Magento\Framework\Search\EntityMetadata;
use Magento\Framework\Search\Request\Query\BoolExpression as BoolQuery;
use Magento\Framework\Search\Request\Query\Filter as FilterQuery;
use Magento\Framework\Search\Request\Query\Match as MatchQuery;
use Magento\Framework\Search\Request\QueryInterface as RequestQueryInterface;
use Magento\Framework\Search\RequestInterface;

/**
 * Mapper class. Maps library request to specific adapter dependent query
 * @SuppressWarnings(PHPMD.CouplingBetweenObjects)
 */
class Mapper
{
    /**
     * @var ScoreBuilder
     */
    private $scoreBuilderFactory;

    /**
     * @var Filter\Builder
     */
    private $filterBuilder;

    /**
     * @var ConditionManager
     */
    private $conditionManager;

    /**
     * @var IndexBuilderInterface[]
     */
    private $indexProviders;

    /**
     * @var Resource
     */
    private $resource;

    /**
     * @var EntityMetadata
     */
    private $entityMetadata;

    /**
     * @var QueryContainerFactory
     */
    private $queryContainerFactory;
    /**
     * @var Query\Builder\Match
     */
    private $matchBuilder;

    /**
     * @param ScoreBuilderFactory $scoreBuilderFactory
     * @param Builder $filterBuilder
     * @param ConditionManager $conditionManager
     * @param Resource|Resource $resource
     * @param EntityMetadata $entityMetadata
     * @param QueryContainerFactory $queryContainerFactory
     * @param Query\Builder\Match $matchBuilder
     * @param IndexBuilderInterface[] $indexProviders
     */
    public function __construct(
        ScoreBuilderFactory $scoreBuilderFactory,
        Builder $filterBuilder,
        ConditionManager $conditionManager,
        Resource $resource,
        EntityMetadata $entityMetadata,
        QueryContainerFactory $queryContainerFactory,
        Match $matchBuilder,
        array $indexProviders
    ) {
        $this->scoreBuilderFactory = $scoreBuilderFactory;
        $this->filterBuilder = $filterBuilder;
        $this->conditionManager = $conditionManager;
        $this->resource = $resource;
        $this->entityMetadata = $entityMetadata;
        $this->indexProviders = $indexProviders;
        $this->queryContainerFactory = $queryContainerFactory;
        $this->matchBuilder = $matchBuilder;
    }

    /**
     * Build adapter dependent query
     *
     * @param RequestInterface $request
     * @throws \Exception
     * @return Select
     */
    public function buildQuery(RequestInterface $request)
    {
        if (!isset($this->indexProviders[$request->getIndex()])) {
            throw new \Exception('Index provider not configured');
        }

        $indexBuilder = $this->indexProviders[$request->getIndex()];

        $queryContainer = $this->queryContainerFactory->create(
            [
                'indexBuilder' => $indexBuilder,
                'request' => $request
            ]
        );
        $select = $indexBuilder->build($request);
        /** @var ScoreBuilder $scoreBuilder */
        $scoreBuilder = $this->scoreBuilderFactory->create();
        $select = $this->processQuery(
            $scoreBuilder,
            $request->getQuery(),
            $select,
            BoolQuery::QUERY_CONDITION_MUST,
            $queryContainer
        );

        $filtersCount = $queryContainer->getFiltersCount();
        if ($filtersCount > 1) {
            $select->group('entity_id');
            $select->having('COUNT(DISTINCT search_index.attribute_id) = ' . $filtersCount);
        }

        $select = $this->addMatchQueries(
            $request,
            $queryContainer->getDerivedQueries(),
            $scoreBuilder,
            $select,
            $indexBuilder
        );

        $select->limit($request->getSize());
        $select->order('score ' . Select::SQL_DESC);
        return $select;
    }

    /**
     * @param Select $select
     * @param ScoreBuilder $scoreBuilder
     * @return Select
     */
<<<<<<< HEAD
    private function createAroundSelect(
        Select $select,
        ScoreBuilder $scoreBuilder
    ) {
        $parentSelect = $this->resource->getConnection(Resource::DEFAULT_READ_RESOURCE)->select();
        $parentSelect
            ->from(
                ['main_select' => $select],
                [
                    $this->entityMetadata->getEntityId() => 'entity_id',
                    'score' => sprintf('MAX(%s)', $scoreBuilder->getScoreAlias())
                ]
            )
            ->group($this->entityMetadata->getEntityId());
=======
    private function createAroundSelect(Select $select, ScoreBuilder $scoreBuilder)
    {
        $parentSelect = $this->resource->getConnection()->select();
        $parentSelect->from(
            ['main_select' => $select],
            [
                $this->entityMetadata->getEntityId() => 'entity_id',
                'relevance' => sprintf('MAX(%s)', $scoreBuilder->getScoreAlias())
            ]
        )->group(
            $this->entityMetadata->getEntityId()
        );
>>>>>>> 607763e6
        return $parentSelect;
    }

    /**
     * Process query
     *
     * @param ScoreBuilder $scoreBuilder
     * @param RequestQueryInterface $query
     * @param Select $select
     * @param string $conditionType
     * @param QueryContainer $queryContainer
     * @return Select
     * @throws \InvalidArgumentException
     */
    protected function processQuery(
        ScoreBuilder $scoreBuilder,
        RequestQueryInterface $query,
        Select $select,
        $conditionType,
        QueryContainer $queryContainer
    ) {
        switch ($query->getType()) {
            case RequestQueryInterface::TYPE_MATCH:
                /** @var MatchQuery $query */
                $select = $queryContainer->addMatchQuery(
                    $select,
                    $query,
                    $conditionType
                );
                break;
            case RequestQueryInterface::TYPE_BOOL:
                /** @var BoolQuery $query */
                $select = $this->processBoolQuery($scoreBuilder, $query, $select, $queryContainer);
                break;
            case RequestQueryInterface::TYPE_FILTER:
                /** @var FilterQuery $query */
                $select = $this->processFilterQuery($scoreBuilder, $query, $select, $conditionType, $queryContainer);
                break;
            default:
                throw new \InvalidArgumentException(sprintf('Unknown query type \'%s\'', $query->getType()));
        }
        return $select;
    }

    /**
     * Process bool query
     *
     * @param ScoreBuilder $scoreBuilder
     * @param BoolQuery $query
     * @param Select $select
     * @param QueryContainer $queryContainer
     * @return Select
     */
    private function processBoolQuery(
        ScoreBuilder $scoreBuilder,
        BoolQuery $query,
        Select $select,
        QueryContainer $queryContainer
    ) {
        $scoreBuilder->startQuery();

        $select = $this->processBoolQueryCondition(
            $scoreBuilder,
            $query->getMust(),
            $select,
            BoolQuery::QUERY_CONDITION_MUST,
            $queryContainer
        );

        $select = $this->processBoolQueryCondition(
            $scoreBuilder,
            $query->getShould(),
            $select,
            BoolQuery::QUERY_CONDITION_SHOULD,
            $queryContainer
        );

        $select = $this->processBoolQueryCondition(
            $scoreBuilder,
            $query->getMustNot(),
            $select,
            BoolQuery::QUERY_CONDITION_NOT,
            $queryContainer
        );

        $scoreBuilder->endQuery($query->getBoost());

        return $select;
    }

    /**
     * Process bool query condition (must, should, must_not)
     *
     * @param ScoreBuilder $scoreBuilder
     * @param RequestQueryInterface[] $subQueryList
     * @param Select $select
     * @param string $conditionType
     * @param QueryContainer $queryContainer
     * @return Select
     */
    private function processBoolQueryCondition(
        ScoreBuilder $scoreBuilder,
        array $subQueryList,
        Select $select,
        $conditionType,
        QueryContainer $queryContainer
    ) {
        foreach ($subQueryList as $subQuery) {
            $select = $this->processQuery($scoreBuilder, $subQuery, $select, $conditionType, $queryContainer);
        }
        $filters = $queryContainer->getFilters();
        if ($filters) {
            $select->where('(' . implode(' OR ', $filters) . ')');
            $queryContainer->clearFilters();
        }
        return $select;
    }

    /**
     * Process filter query
     *
     * @param ScoreBuilder $scoreBuilder
     * @param FilterQuery $query
     * @param Select $select
     * @param string $conditionType
     * @param QueryContainer $queryContainer
     * @return Select
     */
    private function processFilterQuery(
        ScoreBuilder $scoreBuilder,
        FilterQuery $query,
        Select $select,
        $conditionType,
        QueryContainer $queryContainer
    ) {
        $scoreBuilder->startQuery();
        switch ($query->getReferenceType()) {
            case FilterQuery::REFERENCE_QUERY:
                $select = $this->processQuery(
                    $scoreBuilder,
                    $query->getReference(),
                    $select,
                    $conditionType,
                    $queryContainer
                );
                $scoreBuilder->endQuery($query->getBoost());
                break;
            case FilterQuery::REFERENCE_FILTER:
                $filterCondition = $this->filterBuilder->build($query->getReference(), $conditionType, $queryContainer);
                if ($filterCondition) {
                    $select->where($filterCondition);
                }
                break;
        }
        $scoreBuilder->endQuery($query->getBoost());
        return $select;
    }

    /**
     * @param RequestInterface $request
     * @param MatchContainer[] $matchQueries
     * @param ScoreBuilder $scoreBuilder
     * @param Select $select
     * @param IndexBuilderInterface $indexBuilder
     * @return Select
     * @internal param QueryContainer $queryContainer
     */
    private function addMatchQueries(
        RequestInterface $request,
        array $matchQueries,
        ScoreBuilder $scoreBuilder,
        Select $select,
        IndexBuilderInterface $indexBuilder
    ) {
        if (!$matchQueries) {
            $select->columns($scoreBuilder->build());
            $select = $this->createAroundSelect($select, $scoreBuilder);
        } elseif (count($matchQueries) === 1) {
            $matchContainer = reset($matchQueries);
            $this->matchBuilder->build(
                $scoreBuilder,
                $select,
                $matchContainer->getRequest(),
                $matchContainer->getConditionType()
            );
            $select->columns($scoreBuilder->build());
            $select = $this->createAroundSelect($select, $scoreBuilder);
        } elseif (count($matchQueries) > 1) {
            $select->columns($scoreBuilder->build());
            $select = $this->createAroundSelect($select, $scoreBuilder);
            $subSelect = $select;
<<<<<<< HEAD
            $select = $this->resource->getConnection(Resource::DEFAULT_READ_RESOURCE)->select();
            $tables = array_merge(array_keys($matchQueries), ['main_select.score']);
            $score = implode('.score + ', $tables);
=======
            $select = $this->resource->getConnection()->select();
            $tables = array_merge(array_keys($matchQueries), ['main_select.relevance']);
            $relevance = implode('.relevance + ', $tables);
>>>>>>> 607763e6
            $select
                ->from(
                    ['main_select' => $subSelect],
                    [
                        $this->entityMetadata->getEntityId() => 'entity_id',
                        'score' => sprintf('(%s)', $score),
                    ]
                );

            foreach ($matchQueries as $matchName => $matchContainer) {
                $matchSelect = $indexBuilder->build($request);
                $matchScoreBuilder = $this->scoreBuilderFactory->create();
                $matchSelect = $this->matchBuilder->build(
                    $matchScoreBuilder,
                    $matchSelect,
                    $matchContainer->getRequest(),
                    $matchContainer->getConditionType()
                );
                $matchSelect->columns($matchScoreBuilder->build());
                $select->join(
                    [$matchName => $this->createAroundSelect($matchSelect, $scoreBuilder)],
                    $matchName . '.entity_id = main_select.entity_id',
                    []
                );
            }
        }
        return $select;
    }
}<|MERGE_RESOLUTION|>--- conflicted
+++ resolved
@@ -150,22 +150,6 @@
      * @param ScoreBuilder $scoreBuilder
      * @return Select
      */
-<<<<<<< HEAD
-    private function createAroundSelect(
-        Select $select,
-        ScoreBuilder $scoreBuilder
-    ) {
-        $parentSelect = $this->resource->getConnection(Resource::DEFAULT_READ_RESOURCE)->select();
-        $parentSelect
-            ->from(
-                ['main_select' => $select],
-                [
-                    $this->entityMetadata->getEntityId() => 'entity_id',
-                    'score' => sprintf('MAX(%s)', $scoreBuilder->getScoreAlias())
-                ]
-            )
-            ->group($this->entityMetadata->getEntityId());
-=======
     private function createAroundSelect(Select $select, ScoreBuilder $scoreBuilder)
     {
         $parentSelect = $this->resource->getConnection()->select();
@@ -175,10 +159,7 @@
                 $this->entityMetadata->getEntityId() => 'entity_id',
                 'relevance' => sprintf('MAX(%s)', $scoreBuilder->getScoreAlias())
             ]
-        )->group(
-            $this->entityMetadata->getEntityId()
-        );
->>>>>>> 607763e6
+        )->group($this->entityMetadata->getEntityId());
         return $parentSelect;
     }
 
@@ -370,15 +351,9 @@
             $select->columns($scoreBuilder->build());
             $select = $this->createAroundSelect($select, $scoreBuilder);
             $subSelect = $select;
-<<<<<<< HEAD
             $select = $this->resource->getConnection(Resource::DEFAULT_READ_RESOURCE)->select();
-            $tables = array_merge(array_keys($matchQueries), ['main_select.score']);
-            $score = implode('.score + ', $tables);
-=======
-            $select = $this->resource->getConnection()->select();
             $tables = array_merge(array_keys($matchQueries), ['main_select.relevance']);
             $relevance = implode('.relevance + ', $tables);
->>>>>>> 607763e6
             $select
                 ->from(
                     ['main_select' => $subSelect],
