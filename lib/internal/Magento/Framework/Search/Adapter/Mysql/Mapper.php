<?php
/**
 * Copyright © 2015 Magento. All rights reserved.
 * See COPYING.txt for license details.
 */
namespace Magento\Framework\Search\Adapter\Mysql;

use Magento\Framework\App\Resource;
use Magento\Framework\DB\Select;
use Magento\Framework\Search\Adapter\Mysql\Filter\Builder;
use Magento\Framework\Search\Adapter\Mysql\Query\QueryContainer;
use Magento\Framework\Search\Adapter\Mysql\Query\QueryContainerFactory;
use Magento\Framework\Search\EntityMetadata;
use Magento\Framework\Search\Request\Query\Bool as BoolQuery;
use Magento\Framework\Search\Request\Query\Filter as FilterQuery;
use Magento\Framework\Search\Request\Query\Match as MatchQuery;
use Magento\Framework\Search\Request\QueryInterface as RequestQueryInterface;
use Magento\Framework\Search\RequestInterface;

/**
 * Mapper class. Maps library request to specific adapter dependent query
 * @SuppressWarnings(PHPMD.CouplingBetweenObjects)
 */
class Mapper
{
<<<<<<< HEAD
    const SQL_ENTITIES_MATCH_LIMIT = 100000;
=======
>>>>>>> b7e5ac45
    /**
     * @var ScoreBuilder
     */
    private $scoreBuilderFactory;

    /**
     * @var Filter\Builder
     */
    private $filterBuilder;

    /**
     * @var ConditionManager
     */
    private $conditionManager;

    /**
     * @var IndexBuilderInterface[]
     */
    private $indexProviders;

    /**
     * @var Resource
     */
    private $resource;

    /**
     * @var EntityMetadata
     */
    private $entityMetadata;

    /**
     * @var QueryContainerFactory
     */
    private $queryContainerFactory;

    /**
     * @param ScoreBuilderFactory $scoreBuilderFactory
     * @param Builder $filterBuilder
     * @param ConditionManager $conditionManager
     * @param Resource|Resource $resource
     * @param EntityMetadata $entityMetadata
     * @param QueryContainerFactory $queryContainerFactory
     * @param IndexBuilderInterface[] $indexProviders
     */
    public function __construct(
        ScoreBuilderFactory $scoreBuilderFactory,
        Builder $filterBuilder,
        ConditionManager $conditionManager,
        Resource $resource,
        EntityMetadata $entityMetadata,
        QueryContainerFactory $queryContainerFactory,
        array $indexProviders
    ) {
        $this->scoreBuilderFactory = $scoreBuilderFactory;
        $this->filterBuilder = $filterBuilder;
        $this->conditionManager = $conditionManager;
        $this->resource = $resource;
        $this->entityMetadata = $entityMetadata;
        $this->indexProviders = $indexProviders;
        $this->queryContainerFactory = $queryContainerFactory;
    }

    /**
     * Build adapter dependent query
     *
     * @param RequestInterface $request
     * @throws \Exception
     * @return Select
     */
    public function buildQuery(RequestInterface $request)
    {
        if (!isset($this->indexProviders[$request->getIndex()])) {
            throw new \Exception('Index provider not configured');
        }

        $indexBuilder = $this->indexProviders[$request->getIndex()];

        $queryContainer = $this->queryContainerFactory->create(
            [
                'indexBuilder' => $indexBuilder,
                'request' => $request
            ]
        );
        $select = $indexBuilder->build($request);
        /** @var ScoreBuilder $scoreBuilder */
        $scoreBuilder = $this->scoreBuilderFactory->create();
        $select = $this->processQuery(
            $scoreBuilder,
            $request->getQuery(),
            $select,
            BoolQuery::QUERY_CONDITION_MUST,
            $queryContainer
        );
        $select->columns($scoreBuilder->build());

        $filtersCount = $queryContainer->getFiltersCount();
        if ($filtersCount > 1) {
            $select->group('entity_id');
            $select->having('COUNT(DISTINCT search_index.attribute_id) = ' . $filtersCount);
        }

        $select = $this->createAroundSelect($select, $scoreBuilder);

        $matchQueries = $queryContainer->getDerivedQueries();

        if ($matchQueries) {
            $subSelect = $select;
            $select = $this->resource->getConnection(Resource::DEFAULT_READ_RESOURCE)->select();
            $tables = array_merge($queryContainer->getDerivedQueryNames(), ['main_select.relevance']);
            $relevance = implode('.relevance + ', $tables);
            $select
                ->from(
                    ['main_select' => $subSelect],
                    [
                        $this->entityMetadata->getEntityId() => 'entity_id',
                        'relevance' => sprintf('(%s)', $relevance),
                    ]
                );

            foreach ($matchQueries as $matchName => $matchSelect) {
                $select->join(
                    [$matchName => $this->createAroundSelect($matchSelect, $scoreBuilder)],
                    $matchName . '.entity_id = main_select.entity_id',
                    []
                );
            }
        }

        $select->limit($request->getSize());
<<<<<<< HEAD
=======

>>>>>>> b7e5ac45
        $select->order('relevance ' . Select::SQL_DESC);
        return $select;
    }

    /**
     * @param Select $select
     * @param ScoreBuilder $scoreBuilder
     * @return Select
     */
    private function createAroundSelect(
        Select $select,
        ScoreBuilder $scoreBuilder
    ) {
        $parentSelect = $this->resource->getConnection(Resource::DEFAULT_READ_RESOURCE)->select();
        $parentSelect
            ->from(
                ['main_select' => $select],
                [
                    $this->entityMetadata->getEntityId() => 'entity_id',
                    'relevance' => sprintf('MAX(%s)', $scoreBuilder->getScoreAlias())
                ]
            )
            ->group($this->entityMetadata->getEntityId());
        return $parentSelect;
    }

    /**
     * Process query
     *
     * @param ScoreBuilder $scoreBuilder
     * @param RequestQueryInterface $query
     * @param Select $select
     * @param string $conditionType
     * @param QueryContainer $queryContainer
     * @return Select
     * @throws \InvalidArgumentException
     */
    protected function processQuery(
        ScoreBuilder $scoreBuilder,
        RequestQueryInterface $query,
        Select $select,
        $conditionType,
        QueryContainer $queryContainer
    ) {
        switch ($query->getType()) {
            case RequestQueryInterface::TYPE_MATCH:
                /** @var MatchQuery $query */
                $select = $queryContainer->addMatchQuery(
                    $select,
                    $query,
                    $conditionType
                );
                break;
            case RequestQueryInterface::TYPE_BOOL:
                /** @var BoolQuery $query */
                $select = $this->processBoolQuery($scoreBuilder, $query, $select, $queryContainer);
                break;
            case RequestQueryInterface::TYPE_FILTER:
                /** @var FilterQuery $query */
                $select = $this->processFilterQuery($scoreBuilder, $query, $select, $conditionType, $queryContainer);
                break;
            default:
                throw new \InvalidArgumentException(sprintf('Unknown query type \'%s\'', $query->getType()));
        }
        return $select;
    }

    /**
     * Process bool query
     *
     * @param ScoreBuilder $scoreBuilder
     * @param BoolQuery $query
     * @param Select $select
     * @param QueryContainer $queryContainer
     * @return Select
     */
    private function processBoolQuery(
        ScoreBuilder $scoreBuilder,
        BoolQuery $query,
        Select $select,
        QueryContainer $queryContainer
    ) {
        $scoreBuilder->startQuery();

        $select = $this->processBoolQueryCondition(
            $scoreBuilder,
            $query->getMust(),
            $select,
            BoolQuery::QUERY_CONDITION_MUST,
            $queryContainer
        );

        $select = $this->processBoolQueryCondition(
            $scoreBuilder,
            $query->getShould(),
            $select,
            BoolQuery::QUERY_CONDITION_SHOULD,
            $queryContainer
        );

        $select = $this->processBoolQueryCondition(
            $scoreBuilder,
            $query->getMustNot(),
            $select,
            BoolQuery::QUERY_CONDITION_NOT,
            $queryContainer
        );

        $scoreBuilder->endQuery($query->getBoost());

        return $select;
    }

    /**
     * Process bool query condition (must, should, must_not)
     *
     * @param ScoreBuilder $scoreBuilder
     * @param RequestQueryInterface[] $subQueryList
     * @param Select $select
     * @param string $conditionType
     * @param QueryContainer $queryContainer
     * @return Select
     */
    private function processBoolQueryCondition(
        ScoreBuilder $scoreBuilder,
        array $subQueryList,
        Select $select,
        $conditionType,
        QueryContainer $queryContainer
    ) {
        foreach ($subQueryList as $subQuery) {
            $select = $this->processQuery($scoreBuilder, $subQuery, $select, $conditionType, $queryContainer);
        }
        $filters = $queryContainer->getFilters();
        if ($filters) {
            $select->where('(' . implode(' OR ', $filters) . ')');
            $queryContainer->clearFilters();
        }
        return $select;
    }

    /**
     * Process filter query
     *
     * @param ScoreBuilder $scoreBuilder
     * @param FilterQuery $query
     * @param Select $select
     * @param string $conditionType
     * @param QueryContainer $queryContainer
     * @return Select
     */
    private function processFilterQuery(
        ScoreBuilder $scoreBuilder,
        FilterQuery $query,
        Select $select,
        $conditionType,
        QueryContainer $queryContainer
    ) {
        $scoreBuilder->startQuery();
        switch ($query->getReferenceType()) {
            case FilterQuery::REFERENCE_QUERY:
                $select = $this->processQuery(
                    $scoreBuilder,
                    $query->getReference(),
                    $select,
                    $conditionType,
                    $queryContainer
                );
                $scoreBuilder->endQuery($query->getBoost());
                break;
            case FilterQuery::REFERENCE_FILTER:
                $filterCondition = $this->filterBuilder->build($query->getReference(), $conditionType, $queryContainer);
                if ($filterCondition) {
                    $select->where($filterCondition);
                }
                break;
        }
        $scoreBuilder->endQuery($query->getBoost());
        return $select;
    }
}<|MERGE_RESOLUTION|>--- conflicted
+++ resolved
@@ -23,10 +23,6 @@
  */
 class Mapper
 {
-<<<<<<< HEAD
-    const SQL_ENTITIES_MATCH_LIMIT = 100000;
-=======
->>>>>>> b7e5ac45
     /**
      * @var ScoreBuilder
      */
@@ -156,10 +152,8 @@
         }
 
         $select->limit($request->getSize());
-<<<<<<< HEAD
-=======
-
->>>>>>> b7e5ac45
+
+        $select->limit($request->getSize());
         $select->order('relevance ' . Select::SQL_DESC);
         return $select;
     }
