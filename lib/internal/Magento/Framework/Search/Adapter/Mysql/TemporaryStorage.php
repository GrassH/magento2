--- conflicted
+++ resolved
@@ -85,14 +85,9 @@
     private function createTemporaryTable()
     {
         $connection = $this->getConnection();
-<<<<<<< HEAD
-        $table = $connection->newTable($this->resource->getTableName(self::TEMPORARY_TABLE_PREFIX . time()));
-        $connection->dropTemporaryTable($table->getName());
-=======
         $tableName = $this->resource->getTableName(str_replace('.', '_', uniqid(self::TEMPORARY_TABLE_PREFIX, true)));
         $table = $connection->newTable($tableName);
         $connection->dropTable($table->getName());
->>>>>>> 2e3aff0a
         $table->addColumn(
             self::FIELD_ENTITY_ID,
             Table::TYPE_INTEGER,
