<?php declare(strict_types=1);
/**
 * Copyright © Magento, Inc. All rights reserved.
 * See COPYING.txt for license details.
 */

namespace Magento\Framework\Search\Test\Unit\Adapter\Mysql\Filter\Builder;

use Magento\Framework\Search\Adapter\Mysql\ConditionManager;
use Magento\Framework\Search\Adapter\Mysql\Filter\Builder\Wildcard as WildcardBuilder;
use Magento\Framework\Search\Request\Filter\Term;
use Magento\Framework\TestFramework\Unit\Helper\ObjectManager;
use PHPUnit\Framework\MockObject\MockObject;
use PHPUnit\Framework\TestCase;

class WildcardTest extends TestCase
{
    /**
<<<<<<< HEAD
     * @var \Magento\Framework\Search\Request\Filter\Wildcard|\PHPUnit\Framework\MockObject\MockObject
=======
     * @var \Magento\Framework\Search\Request\Filter\Wildcard|MockObject
>>>>>>> 5ce65294
     */
    private $requestFilter;

    /**
     * @var WildcardBuilder
     */
    private $filter;

    /**
<<<<<<< HEAD
     * @var \Magento\Framework\Search\Adapter\Mysql\ConditionManager|\PHPUnit\Framework\MockObject\MockObject
=======
     * @var ConditionManager|MockObject
>>>>>>> 5ce65294
     */
    private $conditionManager;

    /**
     * Set up
     */
    protected function setUp(): void
    {
        $objectManager = new ObjectManager($this);
        $this->requestFilter = $this->getMockBuilder(Term::class)
            ->setMethods(['getField', 'getValue'])
            ->disableOriginalConstructor()
            ->getMock();

        $this->conditionManager = $this->getMockBuilder(ConditionManager::class)
            ->disableOriginalConstructor()
            ->setMethods(['generateCondition'])
            ->getMock();
        $this->conditionManager->expects($this->any())
            ->method('generateCondition')
            ->willReturnCallback(
                
                    function ($field, $operator, $value) {
                        return sprintf('%s %s %s', $field, $operator, $value);
                    }
                
            );

        $this->filter = $objectManager->getObject(
            WildcardBuilder::class,
            [
                'conditionManager' => $this->conditionManager,
            ]
        );
    }

    /**
     * @param string $field
     * @param string $value
     * @param $isNegation
     * @param string $expectedResult
     * @dataProvider buildQueryDataProvider
     */
    public function testBuildQuery($field, $value, $isNegation, $expectedResult)
    {
        $this->requestFilter->expects($this->once())
            ->method('getField')
            ->willReturn($field);
        $this->requestFilter->expects($this->once())->method('getValue')->willReturn($value);

        $actualResult = $this->filter->buildFilter($this->requestFilter, $isNegation);
        $this->assertEquals($expectedResult, $actualResult);
    }

    /**
     * Data provider for BuildQuery
     *
     * @return array
     */
    public function buildQueryDataProvider()
    {
        return [
            'positive' => [
                'field' => 'testField',
                'value' => 'testValue',
                'isNegation' => false,
                'expectedResult' => "testField LIKE %testValue%",
            ],
            'negative' => [
                'field' => 'testField2',
                'value' => 'testValue2',
                'isNegation' => true,
                'expectedResult' => "testField2 NOT LIKE %testValue2%",
            ],
        ];
    }
}<|MERGE_RESOLUTION|>--- conflicted
+++ resolved
@@ -16,11 +16,7 @@
 class WildcardTest extends TestCase
 {
     /**
-<<<<<<< HEAD
-     * @var \Magento\Framework\Search\Request\Filter\Wildcard|\PHPUnit\Framework\MockObject\MockObject
-=======
      * @var \Magento\Framework\Search\Request\Filter\Wildcard|MockObject
->>>>>>> 5ce65294
      */
     private $requestFilter;
 
@@ -30,11 +26,7 @@
     private $filter;
 
     /**
-<<<<<<< HEAD
-     * @var \Magento\Framework\Search\Adapter\Mysql\ConditionManager|\PHPUnit\Framework\MockObject\MockObject
-=======
      * @var ConditionManager|MockObject
->>>>>>> 5ce65294
      */
     private $conditionManager;
 
@@ -55,12 +47,12 @@
             ->getMock();
         $this->conditionManager->expects($this->any())
             ->method('generateCondition')
-            ->willReturnCallback(
-                
+            ->will(
+                $this->returnCallback(
                     function ($field, $operator, $value) {
                         return sprintf('%s %s %s', $field, $operator, $value);
                     }
-                
+                )
             );
 
         $this->filter = $objectManager->getObject(
@@ -82,7 +74,7 @@
     {
         $this->requestFilter->expects($this->once())
             ->method('getField')
-            ->willReturn($field);
+            ->will($this->returnValue($field));
         $this->requestFilter->expects($this->once())->method('getValue')->willReturn($value);
 
         $actualResult = $this->filter->buildFilter($this->requestFilter, $isNegation);
