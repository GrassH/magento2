<?php
/**
 * Copyright © 2016 Magento. All rights reserved.
 * See COPYING.txt for license details.
 */
namespace Magento\Framework\Search\Test\Unit\Adapter\Mysql\Aggregation;

use Magento\Framework\DB\Ddl\Table;
use Magento\Framework\DB\Select;
use Magento\Framework\Search\Adapter\Aggregation\AggregationResolverInterface;
use Magento\Framework\Search\Adapter\Mysql\Aggregation\DataProviderContainer;
use Magento\Framework\Search\Adapter\Mysql\Aggregation\DataProviderInterface;
use Magento\Framework\Search\Adapter\Mysql\Aggregation\Builder;
use Magento\Framework\Search\Adapter\Mysql\TemporaryStorage;
use Magento\Framework\TestFramework\Unit\Helper\ObjectManager;

/**
 * @SuppressWarnings(PHPMD.CouplingBetweenObjects)
 */
class BuilderTest extends \PHPUnit_Framework_TestCase
{
    /**
     * @var \Magento\Framework\Search\EntityMetadata|\PHPUnit_Framework_MockObject_MockObject
     */
    private $entityMetadata;

    /**
     * @var \Magento\Framework\App\ResourceConnection|\PHPUnit_Framework_MockObject_MockObject
     */
    private $resource;

    /**
     * @var \Magento\Framework\DB\Adapter\AdapterInterface|\PHPUnit_Framework_MockObject_MockObject
     */
    private $connectionMock;

    /**
     * @var \Magento\Framework\Search\RequestInterface|\PHPUnit_Framework_MockObject_MockObject
     */
    private $request;

    /**
     * @var \Magento\Framework\Search\Request\BucketInterface|\PHPUnit_Framework_MockObject_MockObject
     */
    private $bucket;

    /**
     * @var DataProviderContainer|\PHPUnit_Framework_MockObject_MockObject
     */
    private $dataProviderContainer;

    /**
     * @var DataProviderInterface|\PHPUnit_Framework_MockObject_MockObject
     */
    private $dataProvider;

    /**
     * @var Builder\Container|\PHPUnit_Framework_MockObject_MockObject
     */
    private $aggregationContainer;

    /**
     * @var Builder\BucketInterface|\PHPUnit_Framework_MockObject_MockObject
     */
    private $bucketBuilder;

    /**
     * @var \Magento\Framework\DB\Select|\PHPUnit_Framework_MockObject_MockObject
     */
    private $select;

    /**
     * @var AggregationResolverInterface|\PHPUnit_Framework_MockObject_MockObject
     */
    private $aggregationResolver;

    /**
     * @var Table|\PHPUnit_Framework_MockObject_MockObject
     */
    private $table;

    /**
     * @var \Magento\Framework\Search\Adapter\Mysql\Aggregation\Builder
     */
    private $builder;

    /**
     * SetUP method
     */
    protected function setUp()
    {
        $helper = new ObjectManager($this);

        $this->entityMetadata = $this->getMockBuilder(\Magento\Framework\Search\EntityMetadata::class)
            ->setMethods(['getEntityId'])
            ->disableOriginalConstructor()
            ->getMock();

        $this->request = $this->getMockBuilder(\Magento\Framework\Search\RequestInterface::class)
            ->setMethods(['getAggregation'])
            ->disableOriginalConstructor()
            ->getMockForAbstractClass();

        $this->bucket = $this->getMockBuilder(\Magento\Framework\Search\Request\BucketInterface::class)
            ->setMethods(['getName'])
            ->disableOriginalConstructor()
            ->getMockForAbstractClass();

        $this->select = $this->getMockBuilder(\Magento\Framework\DB\Select::class)
            ->disableOriginalConstructor()
            ->getMock();

        $this->bucketBuilder = $this->getMockBuilder(
            \Magento\Framework\Search\Adapter\Mysql\Aggregation\Builder\BucketInterface::class
        )
            ->setMethods(['build'])
            ->disableOriginalConstructor()
            ->getMockForAbstractClass();

        $this->aggregationContainer = $this->getMockBuilder(
            \Magento\Framework\Search\Adapter\Mysql\Aggregation\Builder\Container::class
        )
            ->setMethods(['get'])
            ->disableOriginalConstructor()
            ->getMock();
        $this->aggregationContainer->expects($this->any())->method('get')->willReturn($this->bucketBuilder);

        $this->connectionMock = $this->getMockBuilder(\Magento\Framework\DB\Adapter\AdapterInterface::class)
            ->setMethods(['fetchAssoc'])
            ->disableOriginalConstructor()
            ->getMockForAbstractClass();

        $this->dataProvider = $this->getMockBuilder(
            \Magento\Framework\Search\Adapter\Mysql\Aggregation\DataProviderInterface::class
        )
            ->setMethods(['getDataSet'])
            ->disableOriginalConstructor()
            ->getMockForAbstractClass();

        $this->dataProviderContainer = $this->getMockBuilder(
            \Magento\Framework\Search\Adapter\Mysql\Aggregation\DataProviderContainer::class
        )
            ->setMethods(['get'])
            ->disableOriginalConstructor()
            ->getMock();
        $this->dataProviderContainer->expects($this->any())->method('get')->willReturn($this->dataProvider);

        $this->resource = $this->getMockBuilder(\Magento\Framework\App\ResourceConnection::class)
            ->disableOriginalConstructor()
            ->getMock();
        $this->resource->expects($this->any())->method('getConnection')->willReturn($this->connectionMock);

        $this->aggregationResolver = $this->getMock(AggregationResolverInterface::class);
        $this->table = $this->getMockBuilder(Table::class)
            ->disableOriginalConstructor()
            ->getMock();

        $this->builder = $helper->getObject(
            \Magento\Framework\Search\Adapter\Mysql\Aggregation\Builder::class,
            [
                'entityMetadata' => $this->entityMetadata,
                'dataProviderContainer' => $this->dataProviderContainer,
                'resource' => $this->resource,
                'aggregationContainer' => $this->aggregationContainer,
                'aggregationResolver' => $this->aggregationResolver,
            ]
        );
    }

    /**
     * Test for method "build"
     */
    public function testBuild()
    {
        $fetchResult = ['name' => ['some', 'result']];
        $documents = [1 => 'document_1', 2 => 'document_2'];

<<<<<<< HEAD
        /** @var \Magento\Framework\DB\Ddl\Table|\PHPUnit_Framework_MockObject_MockObject $table */
        $table = $this->getMockBuilder(\Magento\Framework\DB\Ddl\Table::class)
            ->disableOriginalConstructor()
            ->getMock();

=======
        $this->aggregationResolver->expects($this->once())
            ->method('resolve')
            ->with($this->request, array_keys($documents))
            ->willReturn([$this->bucket]);
>>>>>>> f5539378
        $this->bucket->expects($this->once())->method('getName')->willReturn('name');
        $this->request->expects($this->once())->method('getDimensions')->willReturn([]);
        $this->bucketBuilder->expects($this->once())->method('build')->willReturn($fetchResult['name']);

        $result = $this->builder->build($this->request, $this->table, $documents);

        $this->assertEquals($fetchResult, $result);
    }

    public function testBuildWithoutPassedDocuments()
    {
        $documentIds = [1, 2];
        $tableName = 'table_name';

        $select = $this->getMockBuilder(Select::class)->disableOriginalConstructor()->getMock();
        $select->expects($this->once())
            ->method('from')
            ->with($tableName, TemporaryStorage::FIELD_ENTITY_ID)
            ->willReturnSelf();

        $this->table->expects($this->once())->method('getName')->willReturn($tableName);
        $this->connectionMock
            ->expects($this->once())
            ->method('select')
            ->willReturn($select);
        $this->connectionMock
            ->expects($this->once())
            ->method('fetchCol')
            ->willReturn($documentIds);

        $this->aggregationResolver->expects($this->once())
            ->method('resolve')
            ->with($this->request, $documentIds)
            ->willReturn([]);

        $this->builder->build($this->request, $this->table);
    }
}<|MERGE_RESOLUTION|>--- conflicted
+++ resolved
@@ -175,18 +175,10 @@
         $fetchResult = ['name' => ['some', 'result']];
         $documents = [1 => 'document_1', 2 => 'document_2'];
 
-<<<<<<< HEAD
-        /** @var \Magento\Framework\DB\Ddl\Table|\PHPUnit_Framework_MockObject_MockObject $table */
-        $table = $this->getMockBuilder(\Magento\Framework\DB\Ddl\Table::class)
-            ->disableOriginalConstructor()
-            ->getMock();
-
-=======
         $this->aggregationResolver->expects($this->once())
             ->method('resolve')
             ->with($this->request, array_keys($documents))
             ->willReturn([$this->bucket]);
->>>>>>> f5539378
         $this->bucket->expects($this->once())->method('getName')->willReturn('name');
         $this->request->expects($this->once())->method('getDimensions')->willReturn([]);
         $this->bucketBuilder->expects($this->once())->method('build')->willReturn($fetchResult['name']);
