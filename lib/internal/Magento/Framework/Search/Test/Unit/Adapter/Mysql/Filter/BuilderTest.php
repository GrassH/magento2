--- conflicted
+++ resolved
@@ -30,20 +30,12 @@
     private $builder;
 
     /**
-<<<<<<< HEAD
-     * @var \PHPUnit\Framework\MockObject\MockObject|PreprocessorInterface
-=======
      * @var MockObject|PreprocessorInterface
->>>>>>> 5ce65294
      */
     private $preprocessor;
 
     /**
-<<<<<<< HEAD
-     * @var ConditionManager|\PHPUnit\Framework\MockObject\MockObject
-=======
      * @var ConditionManager|MockObject
->>>>>>> 5ce65294
      */
     private $conditionManager;
 
@@ -61,33 +53,33 @@
             ->getMock();
         $this->conditionManager->expects($this->any())
             ->method('generateCondition')
-            ->willReturnCallback(
-                
+            ->will(
+                $this->returnCallback(
                     function ($field, $operator, $value) {
                         return sprintf('%s %s %s', $field, $operator, $value);
                     }
-                
+                )
             );
         $this->conditionManager->expects($this->any())
             ->method('combineQueries')
-            ->willReturnCallback(
-                
+            ->will(
+                $this->returnCallback(
                     function ($queries, $operator) {
                         return implode(
                             ' ' . $operator . ' ',
                             array_filter($queries, 'strlen')
                         );
                     }
-                
+                )
             );
         $this->conditionManager->expects($this->any())
             ->method('wrapBrackets')
-            ->willReturnCallback(
-                
+            ->will(
+                $this->returnCallback(
                     function ($query) {
                         return !empty($query) ? sprintf('(%s)', $query) : '';
                     }
-                
+                )
             );
 
         $rangeBuilder = $this->getMockBuilder(Range::class)
@@ -96,8 +88,8 @@
             ->getMock();
         $rangeBuilder->expects($this->any())
             ->method('buildFilter')
-            ->willReturnCallback(
-                
+            ->will(
+                $this->returnCallback(
                     function (FilterInterface $filter, $isNegation) {
                         /**
                          * @var \Magento\Framework\Search\Request\Filter\Range $filter
@@ -123,7 +115,7 @@
 
                         return $this->conditionManager->combineQueries([$fromCondition, $toCondition], $unionOperator);
                     }
-                
+                )
             );
 
         $termBuilder = $this->getMockBuilder(Term::class)
@@ -132,8 +124,8 @@
             ->getMock();
         $termBuilder->expects($this->any())
             ->method('buildFilter')
-            ->willReturnCallback(
-                
+            ->will(
+                $this->returnCallback(
                     function (FilterInterface $filter, $isNegation) {
                         /**
                          * @var \Magento\Framework\Search\Request\Filter\Term $filter
@@ -145,7 +137,7 @@
                             $filter->getValue()
                         );
                     }
-                
+                )
             );
 
         $this->preprocessor = $this->getMockBuilder(
@@ -172,11 +164,7 @@
     }
 
     /**
-<<<<<<< HEAD
-     * @param FilterInterface|\PHPUnit\Framework\MockObject\MockObject $filter
-=======
      * @param FilterInterface|MockObject $filter
->>>>>>> 5ce65294
      * @param string $conditionType
      * @param string $expectedResult
      * @dataProvider buildFilterDataProvider
@@ -221,11 +209,7 @@
     /**
      * @param $field
      * @param $value
-<<<<<<< HEAD
-     * @return \Magento\Framework\Search\Request\Filter\BoolExpression|\PHPUnit\Framework\MockObject\MockObject
-=======
      * @return \Magento\Framework\Search\Request\Filter\BoolExpression|MockObject
->>>>>>> 5ce65294
      */
     private function createTermFilter($field, $value)
     {
@@ -236,10 +220,10 @@
 
         $filter->expects($this->exactly(1))
             ->method('getField')
-            ->willReturn($field);
+            ->will($this->returnValue($field));
         $filter->expects($this->once())
             ->method('getValue')
-            ->willReturn($value);
+            ->will($this->returnValue($value));
         return $filter;
     }
 
@@ -269,11 +253,7 @@
      * @param $field
      * @param $from
      * @param $to
-<<<<<<< HEAD
-     * @return \Magento\Framework\Search\Request\Filter\BoolExpression|\PHPUnit\Framework\MockObject\MockObject
-=======
      * @return \Magento\Framework\Search\Request\Filter\BoolExpression|MockObject
->>>>>>> 5ce65294
      */
     private function createRangeFilter($field, $from, $to)
     {
@@ -284,13 +264,13 @@
 
         $filter->expects($this->exactly(2))
             ->method('getField')
-            ->willReturn($field);
+            ->will($this->returnValue($field));
         $filter->expects($this->atLeastOnce())
             ->method('getFrom')
-            ->willReturn($from);
+            ->will($this->returnValue($from));
         $filter->expects($this->atLeastOnce())
             ->method('getTo')
-            ->willReturn($to);
+            ->will($this->returnValue($to));
         return $filter;
     }
 
@@ -407,11 +387,7 @@
      * @param array $must
      * @param array $should
      * @param array $mustNot
-<<<<<<< HEAD
-     * @return \Magento\Framework\Search\Request\Filter\BoolExpression|\PHPUnit\Framework\MockObject\MockObject
-=======
      * @return \Magento\Framework\Search\Request\Filter\BoolExpression|MockObject
->>>>>>> 5ce65294
      */
     private function createBoolFilter(array $must, array $should, array $mustNot)
     {
@@ -422,37 +398,26 @@
 
         $filter->expects($this->once())
             ->method('getMust')
-            ->willReturn($must);
+            ->will($this->returnValue($must));
         $filter->expects($this->once())
             ->method('getShould')
-            ->willReturn($should);
+            ->will($this->returnValue($should));
         $filter->expects($this->once())
             ->method('getMustNot')
-            ->willReturn($mustNot);
+            ->will($this->returnValue($mustNot));
         return $filter;
     }
 
-<<<<<<< HEAD
-    /**
-     */
-    public function testUnknownFilterType()
-    {
-        $this->expectException(\InvalidArgumentException::class);
-
-        /** @var FilterInterface|\PHPUnit\Framework\MockObject\MockObject $filter */
-        $filter = $this->getMockBuilder(\Magento\Framework\Search\Request\FilterInterface::class)
-=======
     public function testUnknownFilterType()
     {
         $this->expectException('InvalidArgumentException');
         /** @var FilterInterface|MockObject $filter */
         $filter = $this->getMockBuilder(FilterInterface::class)
->>>>>>> 5ce65294
             ->setMethods(['getType'])
             ->getMockForAbstractClass();
         $filter->expects($this->any())
             ->method('getType')
-            ->willReturn('unknownType');
+            ->will($this->returnValue('unknownType'));
         $this->builder->build($filter, RequestBoolQuery::QUERY_CONDITION_MUST);
     }
 }