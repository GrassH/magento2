--- conflicted
+++ resolved
@@ -16,15 +16,6 @@
 
 class QueryContainerTest extends TestCase
 {
-<<<<<<< HEAD
-    /** @var \Magento\Framework\DB\Select|\PHPUnit\Framework\MockObject\MockObject */
-    private $select;
-
-    /** @var MatchContainerFactory|\PHPUnit\Framework\MockObject\MockObject */
-    private $matchContainerFactory;
-
-    /** @var \Magento\Framework\Search\Request\QueryInterface|\PHPUnit\Framework\MockObject\MockObject */
-=======
     /** @var Select|MockObject */
     private $select;
 
@@ -32,7 +23,6 @@
     private $matchContainerFactory;
 
     /** @var QueryInterface|MockObject */
->>>>>>> 5ce65294
     private $requestQuery;
 
     /** @var QueryContainer */
