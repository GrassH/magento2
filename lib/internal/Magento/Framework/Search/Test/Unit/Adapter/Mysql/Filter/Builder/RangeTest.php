--- conflicted
+++ resolved
@@ -16,11 +16,7 @@
 class RangeTest extends TestCase
 {
     /**
-<<<<<<< HEAD
-     * @var \Magento\Framework\Search\Request\Filter\Term|\PHPUnit\Framework\MockObject\MockObject
-=======
      * @var Term|MockObject
->>>>>>> 5ce65294
      */
     private $requestFilter;
 
@@ -30,11 +26,7 @@
     private $filter;
 
     /**
-<<<<<<< HEAD
-     * @var \Magento\Framework\Search\Adapter\Mysql\ConditionManager|\PHPUnit\Framework\MockObject\MockObject
-=======
      * @var ConditionManager|MockObject
->>>>>>> 5ce65294
      */
     private $conditionManager;
 
@@ -55,12 +47,12 @@
             ->getMock();
         $this->conditionManager->expects($this->any())
             ->method('generateCondition')
-            ->willReturnCallback(
-                
+            ->will(
+                $this->returnCallback(
                     function ($field, $operator, $value) {
                         return sprintf('%s %s \'%s\'', $field, $operator, $value);
                     }
-                
+                )
             );
 
         $this->filter = $objectManager->getObject(
@@ -83,13 +75,13 @@
     {
         $this->requestFilter->expects($this->any())
             ->method('getField')
-            ->willReturn($field);
+            ->will($this->returnValue($field));
         $this->requestFilter->expects($this->atLeastOnce())
             ->method('getFrom')
-            ->willReturn($from);
+            ->will($this->returnValue($from));
         $this->requestFilter->expects($this->atLeastOnce())
             ->method('getTo')
-            ->willReturn($to);
+            ->will($this->returnValue($to));
 
         $actualResult = $this->filter->buildFilter($this->requestFilter, $isNegation);
         $this->assertEquals($expectedResult, $actualResult);
