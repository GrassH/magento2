--- conflicted
+++ resolved
@@ -20,56 +20,32 @@
 class RangeTest extends TestCase
 {
     /**
-<<<<<<< HEAD
-     * @var Metrics|\PHPUnit\Framework\MockObject\MockObject
-=======
      * @var Metrics|MockObject
->>>>>>> 5ce65294
      */
     private $metricsBuilder;
 
     /**
-<<<<<<< HEAD
-     * @var \Magento\Framework\App\ResourceConnection|\PHPUnit\Framework\MockObject\MockObject
-=======
      * @var ResourceConnection|MockObject
->>>>>>> 5ce65294
      */
     private $resource;
 
     /**
-<<<<<<< HEAD
-     * @var \Magento\Framework\DB\Adapter\AdapterInterface|\PHPUnit\Framework\MockObject\MockObject
-=======
      * @var AdapterInterface|MockObject
->>>>>>> 5ce65294
      */
     private $connectionMock;
 
     /**
-<<<<<<< HEAD
-     * @var \Magento\Framework\DB\Select|\PHPUnit\Framework\MockObject\MockObject
-=======
      * @var Select|MockObject
->>>>>>> 5ce65294
      */
     private $select;
 
     /**
-<<<<<<< HEAD
-     * @var \Magento\Framework\Search\Request\BucketInterface|\PHPUnit\Framework\MockObject\MockObject
-=======
      * @var BucketInterface|MockObject
->>>>>>> 5ce65294
      */
     private $bucket;
 
     /**
-<<<<<<< HEAD
-     * @var \Magento\Framework\Search\Request\Aggregation\Range|\PHPUnit\Framework\MockObject\MockObject
-=======
      * @var Range|MockObject
->>>>>>> 5ce65294
      */
     private $range;
 
@@ -79,11 +55,7 @@
     private $builder;
 
     /**
-<<<<<<< HEAD
-     * @var DataProviderInterface|\PHPUnit\Framework\MockObject\MockObject
-=======
      * @var DataProviderInterface|MockObject
->>>>>>> 5ce65294
      */
     private $dataProvider;
 
@@ -189,13 +161,8 @@
         $this->dataProvider->expects($this->once())->method('getDataSet')->willReturn($this->select);
         $this->dataProvider->expects($this->once())->method('execute')->willReturn($this->select);
 
-<<<<<<< HEAD
-        /** @var \Magento\Framework\DB\Ddl\Table|\PHPUnit\Framework\MockObject\MockObject $table */
-        $table = $this->getMockBuilder(\Magento\Framework\DB\Ddl\Table::class)
-=======
         /** @var Table|MockObject $table */
         $table = $this->getMockBuilder(Table::class)
->>>>>>> 5ce65294
             ->disableOriginalConstructor()
             ->getMock();
 
