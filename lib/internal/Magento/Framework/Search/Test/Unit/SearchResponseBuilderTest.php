<?php declare(strict_types=1);
/**
 * Copyright © Magento, Inc. All rights reserved.
 * See COPYING.txt for license details.
 */
namespace Magento\Framework\Search\Test\Unit;

use Magento\Framework\Api\Search\DocumentFactory;
use Magento\Framework\Api\Search\DocumentInterface;
use Magento\Framework\Api\Search\SearchResultFactory;
use Magento\Framework\Api\Search\SearchResultInterface;
use Magento\Framework\Search\Response\QueryResponse;
use Magento\Framework\Search\SearchResponseBuilder;
use Magento\Framework\TestFramework\Unit\Helper\ObjectManager;
use PHPUnit\Framework\MockObject\MockObject;
use PHPUnit\Framework\TestCase;

class SearchResponseBuilderTest extends TestCase
{
    /**
     * @var SearchResponseBuilder
     */
    private $model;

    /**
<<<<<<< HEAD
     * @var \Magento\Framework\Api\Search\SearchResultFactory|\PHPUnit\Framework\MockObject\MockObject
=======
     * @var SearchResultFactory|MockObject
>>>>>>> 5ce65294
     */
    private $searchResultFactory;

    /**
<<<<<<< HEAD
     * @var \Magento\Framework\Api\Search\DocumentFactory|\PHPUnit\Framework\MockObject\MockObject
=======
     * @var DocumentFactory|MockObject
>>>>>>> 5ce65294
     */
    private $documentFactory;

    protected function setUp(): void
    {
        $this->searchResultFactory = $this->getMockBuilder(SearchResultFactory::class)
            ->disableOriginalConstructor()
            ->getMock();

        $this->documentFactory = $this->getMockBuilder(DocumentFactory::class)
            ->disableOriginalConstructor()
            ->getMock();

        $this->model = (new ObjectManager($this))->getObject(
            SearchResponseBuilder::class,
            ['searchResultFactory' => $this->searchResultFactory]
        );
    }

    public function testBuild()
    {
        $aggregations = ['aggregations'];

        $document = $this->getMockBuilder(DocumentInterface::class)
            ->disableOriginalConstructor()
            ->getMockForAbstractClass();

<<<<<<< HEAD
        /** @var SearchResultInterface|\PHPUnit\Framework\MockObject\MockObject $searchResult */
        $searchResult = $this->getMockBuilder(\Magento\Framework\Api\Search\SearchResultInterface::class)
=======
        /** @var SearchResultInterface|MockObject $searchResult */
        $searchResult = $this->getMockBuilder(SearchResultInterface::class)
>>>>>>> 5ce65294
            ->disableOriginalConstructor()
            ->getMockForAbstractClass();
        $searchResult->expects($this->once())
            ->method('setItems')
            ->with([$document]);
        $searchResult->expects($this->once())
            ->method('setAggregations')
            ->with($aggregations);

        $this->searchResultFactory->expects($this->once())
            ->method('create')
            ->willReturn($searchResult);

<<<<<<< HEAD
        /** @var QueryResponse|\PHPUnit\Framework\MockObject\MockObject $response */
        $response = $this->getMockBuilder(\Magento\Framework\Search\Response\QueryResponse::class)
=======
        /** @var QueryResponse|MockObject $response */
        $response = $this->getMockBuilder(QueryResponse::class)
>>>>>>> 5ce65294
            ->setMethods(['getIterator', 'getAggregations', 'getTotal'])
            ->disableOriginalConstructor()
            ->getMockForAbstractClass();
        $response->expects($this->any())
            ->method('getIterator')
            ->willReturn(new \ArrayIterator([$document]));
        $response->expects($this->once())
            ->method('getAggregations')
            ->willReturn($aggregations);
        $response->expects($this->any())
            ->method('getTotal')
            ->willReturn(1);

        $result = $this->model->build($response);

        $this->assertInstanceOf(SearchResultInterface::class, $result);
    }
}<|MERGE_RESOLUTION|>--- conflicted
+++ resolved
@@ -23,20 +23,12 @@
     private $model;
 
     /**
-<<<<<<< HEAD
-     * @var \Magento\Framework\Api\Search\SearchResultFactory|\PHPUnit\Framework\MockObject\MockObject
-=======
      * @var SearchResultFactory|MockObject
->>>>>>> 5ce65294
      */
     private $searchResultFactory;
 
     /**
-<<<<<<< HEAD
-     * @var \Magento\Framework\Api\Search\DocumentFactory|\PHPUnit\Framework\MockObject\MockObject
-=======
      * @var DocumentFactory|MockObject
->>>>>>> 5ce65294
      */
     private $documentFactory;
 
@@ -64,13 +56,8 @@
             ->disableOriginalConstructor()
             ->getMockForAbstractClass();
 
-<<<<<<< HEAD
-        /** @var SearchResultInterface|\PHPUnit\Framework\MockObject\MockObject $searchResult */
-        $searchResult = $this->getMockBuilder(\Magento\Framework\Api\Search\SearchResultInterface::class)
-=======
         /** @var SearchResultInterface|MockObject $searchResult */
         $searchResult = $this->getMockBuilder(SearchResultInterface::class)
->>>>>>> 5ce65294
             ->disableOriginalConstructor()
             ->getMockForAbstractClass();
         $searchResult->expects($this->once())
@@ -84,13 +71,8 @@
             ->method('create')
             ->willReturn($searchResult);
 
-<<<<<<< HEAD
-        /** @var QueryResponse|\PHPUnit\Framework\MockObject\MockObject $response */
-        $response = $this->getMockBuilder(\Magento\Framework\Search\Response\QueryResponse::class)
-=======
         /** @var QueryResponse|MockObject $response */
         $response = $this->getMockBuilder(QueryResponse::class)
->>>>>>> 5ce65294
             ->setMethods(['getIterator', 'getAggregations', 'getTotal'])
             ->disableOriginalConstructor()
             ->getMockForAbstractClass();
