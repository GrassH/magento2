--- conflicted
+++ resolved
@@ -36,14 +36,10 @@
             ->disableOriginalConstructor()
             ->getMock();
 
-<<<<<<< HEAD
-        $this->model = (new ObjectManager($this))->getObject(\Magento\Framework\Search\SearchResponseBuilder::class, [
-            'documentFactory' => $this->documentFactory,
-=======
-        $this->model = (new ObjectManager($this))->getObject('Magento\Framework\Search\SearchResponseBuilder', [
->>>>>>> f5539378
-            'searchResultFactory' => $this->searchResultFactory,
-        ]);
+        $this->model = (new ObjectManager($this))->getObject(
+            \Magento\Framework\Search\SearchResponseBuilder::class,
+            ['searchResultFactory' => $this->searchResultFactory]
+        );
     }
 
     public function testBuild()
@@ -69,29 +65,6 @@
             ->method('create')
             ->willReturn($searchResult);
 
-<<<<<<< HEAD
-        $field = $this->getMockBuilder(\Magento\Framework\Search\DocumentField::class)
-            ->disableOriginalConstructor()
-            ->getMock();
-        $field->expects($this->once())
-            ->method('getName')
-            ->willReturn($fieldName);
-        $field->expects($this->once())
-            ->method('getValue')
-            ->willReturn($fieldValue);
-
-        $responseDocument = $this->getMockBuilder(\Magento\Framework\Search\Document::class)
-            ->disableOriginalConstructor()
-            ->getMock();
-        $responseDocument->expects($this->any())
-            ->method('getIterator')
-            ->willReturn(new \ArrayIterator([$field]));
-        $responseDocument->expects($this->once())
-            ->method('getId')
-            ->willReturn($documentId);
-
-=======
->>>>>>> f5539378
         /** @var QueryResponse|\PHPUnit_Framework_MockObject_MockObject $response */
         $response = $this->getMockBuilder(\Magento\Framework\Search\Response\QueryResponse::class)
             ->setMethods(['getIterator', 'getAggregations'])
