<?php declare(strict_types=1);
/**
 * Copyright © Magento, Inc. All rights reserved.
 * See COPYING.txt for license details.
 */
namespace Magento\Framework\Search\Test\Unit;

use Magento\Framework\Api\Filter;
use Magento\Framework\Api\Search\FilterGroup;
use Magento\Framework\Api\Search\SearchCriteriaInterface;
use Magento\Framework\Api\Search\SearchResult;
use Magento\Framework\Api\Search\SearchResultInterface;
use Magento\Framework\App\ScopeInterface;
use Magento\Framework\App\ScopeResolverInterface;
use Magento\Framework\Search\Request\Builder;
use Magento\Framework\Search\RequestInterface;
use Magento\Framework\Search\ResponseInterface;
use Magento\Framework\Search\Search;
use Magento\Framework\Search\SearchEngineInterface;
use Magento\Framework\Search\SearchResponseBuilder;
use Magento\Framework\TestFramework\Unit\Helper\ObjectManager;
use PHPUnit\Framework\MockObject\MockObject;
use PHPUnit\Framework\TestCase;

/**
 * @SuppressWarnings(PHPMD.CouplingBetweenObjects)
 */
class SearchTest extends TestCase
{
    /**
     * @var Search
     */
    protected $model;

    /**
<<<<<<< HEAD
     * @var \Magento\Framework\Search\Request\Builder|\PHPUnit\Framework\MockObject\MockObject
=======
     * @var Builder|MockObject
>>>>>>> 5ce65294
     */
    protected $requestBuilder;

    /**
<<<<<<< HEAD
     * @var \Magento\Framework\Search\SearchEngineInterface|\PHPUnit\Framework\MockObject\MockObject
=======
     * @var SearchEngineInterface|MockObject
>>>>>>> 5ce65294
     */
    protected $searchEngine;

    /**
<<<<<<< HEAD
     * @var \Magento\Framework\Search\SearchResponseBuilder|\PHPUnit\Framework\MockObject\MockObject
=======
     * @var SearchResponseBuilder|MockObject
>>>>>>> 5ce65294
     */
    protected $searchResponseBuilder;

    /**
<<<<<<< HEAD
     * @var \Magento\Framework\App\ScopeResolverInterface|\PHPUnit\Framework\MockObject\MockObject
=======
     * @var ScopeResolverInterface|MockObject
>>>>>>> 5ce65294
     */
    protected $scopeResolver;

    protected function setUp(): void
    {
        $objectManager = new ObjectManager($this);

        $this->requestBuilder = $this->getMockBuilder(Builder::class)
            ->disableOriginalConstructor()
            ->getMock();

        $this->searchEngine = $this->getMockBuilder(SearchEngineInterface::class)
            ->disableOriginalConstructor()
            ->getMock();

        $this->searchResponseBuilder = $this->getMockBuilder(SearchResponseBuilder::class)
            ->disableOriginalConstructor()
            ->getMock();

        $this->scopeResolver = $this->getMockBuilder(ScopeResolverInterface::class)
            ->disableOriginalConstructor()
            ->getMockForAbstractClass();

        $this->model = $objectManager->getObject(
            Search::class,
            [
                'requestBuilder' => $this->requestBuilder,
                'searchEngine' => $this->searchEngine,
                'searchResponseBuilder' => $this->searchResponseBuilder,
                'scopeResolver' => $this->scopeResolver,
            ]
        );
    }

    public function testSearch()
    {
        $requestName = 'requestName';
        $scopeId = 333;
        $filters = [
            $this->createFilterMock('array_filter', ['arrayValue1', 'arrayValue2']),
            $this->createFilterMock('simple_filter', 'filterValue'),
            $this->createFilterMock('from_filter', ['from' => 30]),
            $this->createFilterMock('to_filter', ['to' => 100]),
            $this->createFilterMock('range_filter', ['from' => 60, 'to' => 82]),
        ];

        $scope = $this->getMockBuilder(ScopeInterface::class)
            ->disableOriginalConstructor()
            ->getMockForAbstractClass();

        $filterGroup = $this->getMockBuilder(FilterGroup::class)
            ->disableOriginalConstructor()
            ->getMock();
        $filterGroup->expects($this->once())
            ->method('getFilters')
            ->willReturn($filters);

        $searchCriteria = $this->getMockBuilder(SearchCriteriaInterface::class)
            ->disableOriginalConstructor()
            ->getMockForAbstractClass();
        $searchCriteria->expects($this->once())
            ->method('getRequestName')
            ->willReturn($requestName);
        $searchCriteria->expects($this->once())
            ->method('getFilterGroups')
            ->willReturn([$filterGroup]);

        $searchResult = $this->getMockBuilder(SearchResult::class)
            ->disableOriginalConstructor()
            ->getMockForAbstractClass();

        $request = $this->getMockBuilder(RequestInterface::class)
            ->disableOriginalConstructor()
            ->getMockForAbstractClass();

        $response = $this->getMockBuilder(ResponseInterface::class)
            ->disableOriginalConstructor()
            ->getMockForAbstractClass();

        $this->requestBuilder->expects($this->once())
            ->method('setRequestName')
            ->with($requestName);
        $this->requestBuilder->expects($this->once())
            ->method('bindDimension')
            ->with('scope', $scopeId);
        $this->requestBuilder->expects($this->exactly(6))
            ->method('bind');
        $this->requestBuilder->expects($this->once())
            ->method('create')
            ->willReturn($request);

        $this->searchEngine->expects($this->once())
            ->method('search')
            ->with($request)
            ->willReturn($response);

        $this->searchResponseBuilder->expects($this->once())
            ->method('build')
            ->with($response)
            ->willReturn($searchResult);

        $this->scopeResolver->expects($this->once())
            ->method('getScope')
            ->willReturn($scope);

        $scope->expects($this->once())
            ->method('getId')
            ->willReturn($scopeId);

        $searchResult = $this->model->search($searchCriteria);

        $this->assertInstanceOf(SearchResultInterface::class, $searchResult);
    }

    /**
     * @param $field
     * @param $value
<<<<<<< HEAD
     * @return \Magento\Framework\Api\Filter|\PHPUnit\Framework\MockObject\MockObject
=======
     * @return Filter|MockObject
>>>>>>> 5ce65294
     */
    private function createFilterMock($field, $value)
    {
        $filter = $this->getMockBuilder(Filter::class)
            ->disableOriginalConstructor()
            ->getMock();
        $filter->expects($this->once())
            ->method('getField')
            ->willReturn($field);
        $filter->expects($this->once())
            ->method('getValue')
            ->willReturn($value);
        return $filter;
    }
}<|MERGE_RESOLUTION|>--- conflicted
+++ resolved
@@ -33,38 +33,22 @@
     protected $model;
 
     /**
-<<<<<<< HEAD
-     * @var \Magento\Framework\Search\Request\Builder|\PHPUnit\Framework\MockObject\MockObject
-=======
      * @var Builder|MockObject
->>>>>>> 5ce65294
      */
     protected $requestBuilder;
 
     /**
-<<<<<<< HEAD
-     * @var \Magento\Framework\Search\SearchEngineInterface|\PHPUnit\Framework\MockObject\MockObject
-=======
      * @var SearchEngineInterface|MockObject
->>>>>>> 5ce65294
      */
     protected $searchEngine;
 
     /**
-<<<<<<< HEAD
-     * @var \Magento\Framework\Search\SearchResponseBuilder|\PHPUnit\Framework\MockObject\MockObject
-=======
      * @var SearchResponseBuilder|MockObject
->>>>>>> 5ce65294
      */
     protected $searchResponseBuilder;
 
     /**
-<<<<<<< HEAD
-     * @var \Magento\Framework\App\ScopeResolverInterface|\PHPUnit\Framework\MockObject\MockObject
-=======
      * @var ScopeResolverInterface|MockObject
->>>>>>> 5ce65294
      */
     protected $scopeResolver;
 
@@ -182,11 +166,7 @@
     /**
      * @param $field
      * @param $value
-<<<<<<< HEAD
-     * @return \Magento\Framework\Api\Filter|\PHPUnit\Framework\MockObject\MockObject
-=======
      * @return Filter|MockObject
->>>>>>> 5ce65294
      */
     private function createFilterMock($field, $value)
     {
