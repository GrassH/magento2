<?php declare(strict_types=1);
/**
 * Copyright © Magento, Inc. All rights reserved.
 * See COPYING.txt for license details.
 */

namespace Magento\Framework\Search\Test\Unit\Request;

use Magento\Framework\Search\Request\Aggregation\StatusInterface;
use Magento\Framework\Search\Request\Cleaner;
use Magento\Framework\TestFramework\Unit\Helper\ObjectManager;
use PHPUnit\Framework\MockObject\MockObject;
use PHPUnit\Framework\TestCase;

class CleanerTest extends TestCase
{
<<<<<<< HEAD
    /** @var  \Magento\Framework\Search\Request\Aggregation\StatusInterface|\PHPUnit\Framework\MockObject\MockObject */
=======
    /** @var  StatusInterface|MockObject */
>>>>>>> 5ce65294
    private $status;

    /**
     * @var Cleaner
     */
    private $cleaner;

    protected function setUp(): void
    {
        $helper = new ObjectManager($this);

        $this->status = $this->getMockBuilder(StatusInterface::class)
            ->disableOriginalConstructor()
            ->setMethods(['isEnabled'])
            ->getMockForAbstractClass();

        $this->cleaner = $helper->getObject(
            Cleaner::class,
            ['aggregationStatus' => $this->status]
        );
    }

    public function testClean()
    {
        $this->status->expects($this->once())
            ->method('isEnabled')
            ->willReturn(true);
        $requestData = [
            'query' => 'bool_query',
            'queries' => [
                'bool_query' => [
                    'queryReference' => [
                        ['ref' => 'bool_query_rm'],
                        ['ref' => 'match_query'],
                        ['ref' => 'filtered_query_to_filter2'],
                    ],
                    'type' => 'boolQuery',
                ],
                'match_query' => ['value' => 'ok', 'type' => 'matchQuery', 'is_bind' => true],
                'bool_query_rm' => [
                    'queryReference' => [
                        ['ref' => 'match_query_rm'],
                        ['ref' => 'filtered_query_to_query'],
                        ['ref' => 'filtered_query_to_filter'],
                    ],
                    'type' => 'boolQuery',
                ],
                'match_query_rm' => ['value' => '$some$', 'type' => 'matchQuery'],
                'match_query_rm2' => ['value' => '$some2$', 'type' => 'matchQuery'],
                'filtered_query_to_query' => [
                    'queryReference' => [['ref' => 'match_query_rm2']],
                    'type' => 'filteredQuery',
                ],
                'filtered_query_to_filter' => [
                    'filterReference' => [['ref' => 'bool_filter']],
                    'type' => 'filteredQuery',
                ],
                'filtered_query_to_filter2' => [
                    'filterReference' => [['ref' => 'bool_filter2']],
                    'type' => 'filteredQuery',
                ],
            ],
            'filters' => [
                'bool_filter' => [
                    'filterReference' => [['ref' => 'term_filter'], ['ref' => 'range_filter']],
                    'type' => 'boolFilter',
                ],
                'term_filter' => ['value' => '$val$', 'type' => 'termFilter'],
                'range_filter' => ['from' => '$from$', 'to' => '$to$', 'type' => 'rangeFilter'],
                'bool_filter2' => [
                    'filterReference' => [['ref' => 'term_filter2']],
                    'type' => 'boolFilter',
                ],
                'term_filter2' => ['value' => 'value_good', 'type' => 'termFilter', 'is_bind' => true],
            ],
        ];
        $exceptedRequestData = [
            'query' => 'bool_query',
            'queries' => [
                'bool_query' => [
                    'queryReference' => [['ref' => 'match_query'], ['ref' => 'filtered_query_to_filter2']],
                    'type' => 'boolQuery',
                ],
                'match_query' => ['value' => 'ok', 'type' => 'matchQuery', 'is_bind' => true],
                'filtered_query_to_filter2' => [
                    'filterReference' => [['ref' => 'bool_filter2']],
                    'type' => 'filteredQuery',
                ],
            ],
            'filters' => [
                'bool_filter2' => [
                    'filterReference' => [['ref' => 'term_filter2']],
                    'type' => 'boolFilter',
                ],
                'term_filter2' => ['value' => 'value_good', 'type' => 'termFilter', 'is_bind' => true],
            ],
        ];

        $result = $this->cleaner->clean($requestData);

        $this->assertEquals($exceptedRequestData, $result);
    }

    public function testCleanWithoutAggregations()
    {
        $this->status->expects($this->once())
            ->method('isEnabled')
            ->willReturn(false);
        $requestData = [
            'query' => 'bool_query',
            'queries' => [
                'bool_query' => [
                    'queryReference' => [
                        ['ref' => 'bool_query_rm'],
                        ['ref' => 'match_query'],
                        ['ref' => 'filtered_query_to_filter2'],
                    ],
                    'type' => 'boolQuery',
                ],
                'match_query' => ['value' => 'ok', 'type' => 'matchQuery', 'is_bind' => true],
                'bool_query_rm' => [
                    'queryReference' => [
                        ['ref' => 'match_query_rm'],
                        ['ref' => 'filtered_query_to_query'],
                        ['ref' => 'filtered_query_to_filter'],
                    ],
                    'type' => 'boolQuery',
                ],
                'match_query_rm' => ['value' => '$some$', 'type' => 'matchQuery'],
                'match_query_rm2' => ['value' => '$some2$', 'type' => 'matchQuery'],
                'filtered_query_to_query' => [
                    'queryReference' => [['ref' => 'match_query_rm2']],
                    'type' => 'filteredQuery',
                ],
                'filtered_query_to_filter' => [
                    'filterReference' => [['ref' => 'bool_filter']],
                    'type' => 'filteredQuery',
                ],
                'filtered_query_to_filter2' => [
                    'filterReference' => [['ref' => 'bool_filter2']],
                    'type' => 'filteredQuery',
                ],
            ],
            'filters' => [
                'bool_filter' => [
                    'filterReference' => [['ref' => 'term_filter'], ['ref' => 'range_filter']],
                    'type' => 'boolFilter',
                ],
                'term_filter' => ['value' => '$val$', 'type' => 'termFilter'],
                'range_filter' => ['from' => '$from$', 'to' => '$to$', 'type' => 'rangeFilter'],
                'bool_filter2' => [
                    'filterReference' => [['ref' => 'term_filter2']],
                    'type' => 'boolFilter',
                ],
                'term_filter2' => ['value' => 'value_good', 'type' => 'termFilter', 'is_bind' => true],
            ],
        ];
        $exceptedRequestData = [
            'query' => 'bool_query',
            'queries' => [
                'bool_query' => [
                    'queryReference' => [['ref' => 'match_query'], ['ref' => 'filtered_query_to_filter2']],
                    'type' => 'boolQuery',
                ],
                'match_query' => ['value' => 'ok', 'type' => 'matchQuery', 'is_bind' => true],
                'filtered_query_to_filter2' => [
                    'filterReference' => [['ref' => 'bool_filter2']],
                    'type' => 'filteredQuery',
                ],
            ],
            'filters' => [
                'bool_filter2' => [
                    'filterReference' => [['ref' => 'term_filter2']],
                    'type' => 'boolFilter',
                ],
                'term_filter2' => ['value' => 'value_good', 'type' => 'termFilter', 'is_bind' => true],
            ],
            'aggregations' => [],
        ];

        $result = $this->cleaner->clean($requestData);

        $this->assertEquals($exceptedRequestData, $result);
    }

<<<<<<< HEAD
    /**
     */
    public function testCleanFilteredQueryType()
    {
        $this->expectException(\Exception::class);
        $this->expectExceptionMessage('Reference is not provided');

=======
    public function testCleanFilteredQueryType()
    {
        $this->expectException('Exception');
        $this->expectExceptionMessage('Reference is not provided');
>>>>>>> 5ce65294
        $requestData = [
            'query' => 'filtered_query',
            'queries' => [
                'filtered_query' => [
                    'type' => 'filteredQuery',
                ],
            ],
            'filters' => [],
        ];

        $this->cleaner->clean($requestData);
    }

<<<<<<< HEAD
    /**
     */
    public function testCleanQueryType()
    {
        $this->expectException(\InvalidArgumentException::class);
        $this->expectExceptionMessage('Invalid query type');

=======
    public function testCleanQueryType()
    {
        $this->expectException('InvalidArgumentException');
        $this->expectExceptionMessage('Invalid query type');
>>>>>>> 5ce65294
        $requestData = [
            'query' => 'filtered_query',
            'queries' => [
                'filtered_query' => [
                    'type' => 'fQuery',
                ],
            ],
            'filters' => [],
        ];

        $this->cleaner->clean($requestData);
    }

<<<<<<< HEAD
    /**
     */
    public function testCleanFilterType()
    {
        $this->expectException(\InvalidArgumentException::class);
        $this->expectExceptionMessage('Invalid filter type');

=======
    public function testCleanFilterType()
    {
        $this->expectException('InvalidArgumentException');
        $this->expectExceptionMessage('Invalid filter type');
>>>>>>> 5ce65294
        $requestData = [
            'query' => 'filtered_query',
            'queries' => [
                'filtered_query' => [
                    'filterReference' => [['ref' => 'filter']],
                    'type' => 'filteredQuery',
                ],
            ],
            'filters' => [
                'filter' => [
                    'type' => 'fType',
                ],
            ],
        ];

        $this->cleaner->clean($requestData);
    }

<<<<<<< HEAD
    /**
     */
    public function testCleanQueryCycle()
    {
        $this->expectException(\Magento\Framework\Exception\StateException::class);
        $this->expectExceptionMessage('A cycle was found. The "filtered_query" query is already used in the request hierarchy.');

=======
    public function testCleanQueryCycle()
    {
        $this->expectException('Magento\Framework\Exception\StateException');
        $this->expectExceptionMessage(
            'A cycle was found. The "filtered_query" query is already used in the request hierarchy.'
        );
>>>>>>> 5ce65294
        $requestData = [
            'query' => 'filtered_query',
            'queries' => [
                'filtered_query' => [
                    'queryReference' => [['ref' => 'filtered_query']],
                    'type' => 'boolQuery',
                ],
            ],
            'filters' => [],
        ];

        $this->cleaner->clean($requestData);
    }

<<<<<<< HEAD
    /**
     */
    public function testCleanFilterCycle()
    {
        $this->expectException(\Magento\Framework\Exception\StateException::class);

=======
    public function testCleanFilterCycle()
    {
        $this->expectException('Magento\Framework\Exception\StateException');
>>>>>>> 5ce65294
        $requestData = [
            'query' => 'filtered_query',
            'queries' => [
                'filtered_query' => [
                    'filterReference' => [['ref' => 'bool_filter']],
                    'type' => 'filteredQuery',
                ],
            ],
            'filters' => [
                'bool_filter' => [
                    'filterReference' => [['ref' => 'bool_filter']],
                    'type' => 'boolFilter',
                ],
            ],
        ];

        $this->cleaner->clean($requestData);
    }

<<<<<<< HEAD
    /**
     */
    public function testCleanFilterNotFound()
    {
        $this->expectException(\Exception::class);
        $this->expectExceptionMessage('Filter bool_filter does not exist');

=======
    public function testCleanFilterNotFound()
    {
        $this->expectException('Exception');
        $this->expectExceptionMessage('Filter bool_filter does not exist');
>>>>>>> 5ce65294
        $requestData = [
            'query' => 'filtered_query',
            'queries' => [
                'filtered_query' => [
                    'filterReference' => [['ref' => 'bool_filter']],
                    'type' => 'filteredQuery',
                ],
            ],
            'filters' => [],
        ];

        $this->cleaner->clean($requestData);
    }

<<<<<<< HEAD
    /**
     */
    public function testCleanQueryNotExists()
    {
        $this->expectException(\Exception::class);
        $this->expectExceptionMessage('Query test does not exist');

=======
    public function testCleanQueryNotExists()
    {
        $this->expectException('Exception');
        $this->expectExceptionMessage('Query test does not exist');
>>>>>>> 5ce65294
        $requestData = [
            'query' => 'test',
            'queries' => [],
            'filters' => [],
        ];

        $this->cleaner->clean($requestData);
    }

<<<<<<< HEAD
    /**
     */
    public function testCleanEmptyQueryAndFilter()
    {
        $this->expectException(\Magento\Framework\Search\Request\EmptyRequestDataException::class);
        $this->expectExceptionMessage('The request query and filters aren\'t set. Verify the query and filters and try again.');

=======
    public function testCleanEmptyQueryAndFilter()
    {
        $this->expectException('Magento\Framework\Search\Request\EmptyRequestDataException');
        $this->expectExceptionMessage(
            'The request query and filters aren\'t set. Verify the query and filters and try again.'
        );
>>>>>>> 5ce65294
        $this->status->expects($this->once())
            ->method('isEnabled')
            ->willReturn(true);
        $requestData = [
            'query' => 'bool_query',
            'queries' => [
                'bool_query' => [
                    'queryReference' => [
                        ['ref' => 'bool_query_rm'],
                        ['ref' => 'filtered_query_to_filter2'],
                    ],
                    'type' => 'boolQuery',
                ],
                'bool_query_rm' => [
                    'queryReference' => [
                        ['ref' => 'match_query_rm'],
                        ['ref' => 'filtered_query_to_query'],
                        ['ref' => 'filtered_query_to_filter'],
                    ],
                    'type' => 'boolQuery',
                ],
                'match_query_rm' => ['value' => '$some$', 'type' => 'matchQuery'],
                'match_query_rm2' => ['value' => '$some2$', 'type' => 'matchQuery'],
                'filtered_query_to_query' => [
                    'queryReference' => [['ref' => 'match_query_rm2']],
                    'type' => 'filteredQuery',
                ],
                'filtered_query_to_filter' => [
                    'filterReference' => [['ref' => 'bool_filter']],
                    'type' => 'filteredQuery',
                ],
                'filtered_query_to_filter2' => [
                    'filterReference' => [['ref' => 'bool_filter2']],
                    'type' => 'filteredQuery',
                ],
            ],
            'filters' => [
                'bool_filter' => [
                    'filterReference' => [['ref' => 'term_filter'], ['ref' => 'range_filter']],
                    'type' => 'boolFilter',
                ],
                'term_filter' => ['value' => '$val$', 'type' => 'termFilter'],
                'range_filter' => ['from' => '$from$', 'to' => '$to$', 'type' => 'rangeFilter'],
                'bool_filter2' => [
                    'filterReference' => [['ref' => 'term_filter2']],
                    'type' => 'boolFilter',
                ],
                'term_filter2' => ['value' => '$val$', 'type' => 'termFilter'],
            ],
        ];

        $this->cleaner->clean($requestData);
    }
}<|MERGE_RESOLUTION|>--- conflicted
+++ resolved
@@ -14,11 +14,7 @@
 
 class CleanerTest extends TestCase
 {
-<<<<<<< HEAD
-    /** @var  \Magento\Framework\Search\Request\Aggregation\StatusInterface|\PHPUnit\Framework\MockObject\MockObject */
-=======
     /** @var  StatusInterface|MockObject */
->>>>>>> 5ce65294
     private $status;
 
     /**
@@ -45,7 +41,7 @@
     {
         $this->status->expects($this->once())
             ->method('isEnabled')
-            ->willReturn(true);
+            ->will($this->returnValue(true));
         $requestData = [
             'query' => 'bool_query',
             'queries' => [
@@ -126,7 +122,7 @@
     {
         $this->status->expects($this->once())
             ->method('isEnabled')
-            ->willReturn(false);
+            ->will($this->returnValue(false));
         $requestData = [
             'query' => 'bool_query',
             'queries' => [
@@ -204,47 +200,27 @@
         $this->assertEquals($exceptedRequestData, $result);
     }
 
-<<<<<<< HEAD
-    /**
-     */
-    public function testCleanFilteredQueryType()
-    {
-        $this->expectException(\Exception::class);
-        $this->expectExceptionMessage('Reference is not provided');
-
-=======
     public function testCleanFilteredQueryType()
     {
         $this->expectException('Exception');
         $this->expectExceptionMessage('Reference is not provided');
->>>>>>> 5ce65294
-        $requestData = [
-            'query' => 'filtered_query',
-            'queries' => [
-                'filtered_query' => [
-                    'type' => 'filteredQuery',
-                ],
-            ],
-            'filters' => [],
-        ];
-
-        $this->cleaner->clean($requestData);
-    }
-
-<<<<<<< HEAD
-    /**
-     */
-    public function testCleanQueryType()
-    {
-        $this->expectException(\InvalidArgumentException::class);
-        $this->expectExceptionMessage('Invalid query type');
-
-=======
+        $requestData = [
+            'query' => 'filtered_query',
+            'queries' => [
+                'filtered_query' => [
+                    'type' => 'filteredQuery',
+                ],
+            ],
+            'filters' => [],
+        ];
+
+        $this->cleaner->clean($requestData);
+    }
+
     public function testCleanQueryType()
     {
         $this->expectException('InvalidArgumentException');
         $this->expectExceptionMessage('Invalid query type');
->>>>>>> 5ce65294
         $requestData = [
             'query' => 'filtered_query',
             'queries' => [
@@ -258,20 +234,10 @@
         $this->cleaner->clean($requestData);
     }
 
-<<<<<<< HEAD
-    /**
-     */
-    public function testCleanFilterType()
-    {
-        $this->expectException(\InvalidArgumentException::class);
-        $this->expectExceptionMessage('Invalid filter type');
-
-=======
     public function testCleanFilterType()
     {
         $this->expectException('InvalidArgumentException');
         $this->expectExceptionMessage('Invalid filter type');
->>>>>>> 5ce65294
         $requestData = [
             'query' => 'filtered_query',
             'queries' => [
@@ -290,22 +256,12 @@
         $this->cleaner->clean($requestData);
     }
 
-<<<<<<< HEAD
-    /**
-     */
-    public function testCleanQueryCycle()
-    {
-        $this->expectException(\Magento\Framework\Exception\StateException::class);
-        $this->expectExceptionMessage('A cycle was found. The "filtered_query" query is already used in the request hierarchy.');
-
-=======
     public function testCleanQueryCycle()
     {
         $this->expectException('Magento\Framework\Exception\StateException');
         $this->expectExceptionMessage(
             'A cycle was found. The "filtered_query" query is already used in the request hierarchy.'
         );
->>>>>>> 5ce65294
         $requestData = [
             'query' => 'filtered_query',
             'queries' => [
@@ -320,18 +276,9 @@
         $this->cleaner->clean($requestData);
     }
 
-<<<<<<< HEAD
-    /**
-     */
     public function testCleanFilterCycle()
     {
-        $this->expectException(\Magento\Framework\Exception\StateException::class);
-
-=======
-    public function testCleanFilterCycle()
-    {
         $this->expectException('Magento\Framework\Exception\StateException');
->>>>>>> 5ce65294
         $requestData = [
             'query' => 'filtered_query',
             'queries' => [
@@ -351,48 +298,28 @@
         $this->cleaner->clean($requestData);
     }
 
-<<<<<<< HEAD
-    /**
-     */
-    public function testCleanFilterNotFound()
-    {
-        $this->expectException(\Exception::class);
-        $this->expectExceptionMessage('Filter bool_filter does not exist');
-
-=======
     public function testCleanFilterNotFound()
     {
         $this->expectException('Exception');
         $this->expectExceptionMessage('Filter bool_filter does not exist');
->>>>>>> 5ce65294
-        $requestData = [
-            'query' => 'filtered_query',
-            'queries' => [
-                'filtered_query' => [
-                    'filterReference' => [['ref' => 'bool_filter']],
-                    'type' => 'filteredQuery',
-                ],
-            ],
-            'filters' => [],
-        ];
-
-        $this->cleaner->clean($requestData);
-    }
-
-<<<<<<< HEAD
-    /**
-     */
-    public function testCleanQueryNotExists()
-    {
-        $this->expectException(\Exception::class);
-        $this->expectExceptionMessage('Query test does not exist');
-
-=======
+        $requestData = [
+            'query' => 'filtered_query',
+            'queries' => [
+                'filtered_query' => [
+                    'filterReference' => [['ref' => 'bool_filter']],
+                    'type' => 'filteredQuery',
+                ],
+            ],
+            'filters' => [],
+        ];
+
+        $this->cleaner->clean($requestData);
+    }
+
     public function testCleanQueryNotExists()
     {
         $this->expectException('Exception');
         $this->expectExceptionMessage('Query test does not exist');
->>>>>>> 5ce65294
         $requestData = [
             'query' => 'test',
             'queries' => [],
@@ -402,25 +329,15 @@
         $this->cleaner->clean($requestData);
     }
 
-<<<<<<< HEAD
-    /**
-     */
-    public function testCleanEmptyQueryAndFilter()
-    {
-        $this->expectException(\Magento\Framework\Search\Request\EmptyRequestDataException::class);
-        $this->expectExceptionMessage('The request query and filters aren\'t set. Verify the query and filters and try again.');
-
-=======
     public function testCleanEmptyQueryAndFilter()
     {
         $this->expectException('Magento\Framework\Search\Request\EmptyRequestDataException');
         $this->expectExceptionMessage(
             'The request query and filters aren\'t set. Verify the query and filters and try again.'
         );
->>>>>>> 5ce65294
         $this->status->expects($this->once())
             ->method('isEnabled')
-            ->willReturn(true);
+            ->will($this->returnValue(true));
         $requestData = [
             'query' => 'bool_query',
             'queries' => [
