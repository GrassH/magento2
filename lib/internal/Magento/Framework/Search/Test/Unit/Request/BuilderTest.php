<?php declare(strict_types=1);
/**
 * Copyright © Magento, Inc. All rights reserved.
 * See COPYING.txt for license details.
 */
namespace Magento\Framework\Search\Test\Unit\Request;

use Magento\Framework\ObjectManagerInterface;
use Magento\Framework\Search\Request;
use Magento\Framework\Search\Request\Binder;
use Magento\Framework\Search\Request\Builder;
use Magento\Framework\Search\Request\Cleaner;
use Magento\Framework\Search\Request\Config;
use Magento\Framework\Search\Request\Mapper;
use Magento\Framework\TestFramework\Unit\Helper\ObjectManager;
use PHPUnit\Framework\MockObject\MockObject;
use PHPUnit\Framework\TestCase;

class BuilderTest extends TestCase
{
    /**
     * @var Builder
     */
    private $requestBuilder;

    /**
<<<<<<< HEAD
     * @var \Magento\Framework\ObjectManagerInterface|\PHPUnit\Framework\MockObject\MockObject
=======
     * @var ObjectManagerInterface|MockObject
>>>>>>> 5ce65294
     */
    private $objectManager;

    /**
<<<<<<< HEAD
     * @var \Magento\Framework\Search\Request\Config|\PHPUnit\Framework\MockObject\MockObject
=======
     * @var Config|MockObject
>>>>>>> 5ce65294
     */
    private $config;

    /**
<<<<<<< HEAD
     * @var \Magento\Framework\Search\Request\Mapper|\PHPUnit\Framework\MockObject\MockObject
=======
     * @var Mapper|MockObject
>>>>>>> 5ce65294
     */
    private $requestMapper;

    /**
<<<<<<< HEAD
     * @var \Magento\Framework\Search\Request|\PHPUnit\Framework\MockObject\MockObject
=======
     * @var Request|MockObject
>>>>>>> 5ce65294
     */
    private $request;

    /**
<<<<<<< HEAD
     * @var \Magento\Framework\Search\Request\Binder|\PHPUnit\Framework\MockObject\MockObject
=======
     * @var Binder|MockObject
>>>>>>> 5ce65294
     */
    private $binder;

    /**
<<<<<<< HEAD
     * @var \Magento\Framework\Search\Request\Cleaner|\PHPUnit\Framework\MockObject\MockObject
=======
     * @var Cleaner|MockObject
>>>>>>> 5ce65294
     */
    private $cleaner;

    protected function setUp(): void
    {
        $helper = new ObjectManager($this);

        $this->config = $this->getMockBuilder(Config::class)
            ->setMethods(['get'])
            ->disableOriginalConstructor()
            ->getMock();

        $this->objectManager = $this->createMock(ObjectManagerInterface::class);

        $this->requestMapper = $this->getMockBuilder(Mapper::class)
            ->setMethods(['getRootQuery', 'getBuckets'])
            ->disableOriginalConstructor()
            ->getMock();

        $this->request = $this->getMockBuilder(Request::class)
            ->disableOriginalConstructor()
            ->getMock();

        $this->binder = $this->getMockBuilder(Binder::class)
            ->setMethods(['bind'])
            ->disableOriginalConstructor()
            ->getMock();

        $this->cleaner = $this->getMockBuilder(Cleaner::class)
            ->setMethods(['clean'])
            ->disableOriginalConstructor()
            ->getMock();

        $this->requestBuilder = $helper->getObject(
            Builder::class,
            [
                'config' => $this->config,
                'objectManager' => $this->objectManager,
                'binder' => $this->binder,
                'cleaner' => $this->cleaner
            ]
        );
    }

<<<<<<< HEAD
    /**
     */
    public function testCreateInvalidArgumentExceptionNotDefined()
    {
        $this->expectException(\InvalidArgumentException::class);

        $this->requestBuilder->create();
    }

    /**
     */
    public function testCreateInvalidArgumentException()
    {
        $this->expectException(\Magento\Framework\Search\Request\NonExistingRequestNameException::class);
        $this->expectExceptionMessage('Request name \'rn\' doesn\'t exist.');

=======
    public function testCreateInvalidArgumentExceptionNotDefined()
    {
        $this->expectException('InvalidArgumentException');
        $this->requestBuilder->create();
    }

    public function testCreateInvalidArgumentException()
    {
        $this->expectException('Magento\Framework\Search\Request\NonExistingRequestNameException');
        $this->expectExceptionMessage('Request name \'rn\' doesn\'t exist.');
>>>>>>> 5ce65294
        $requestName = 'rn';

        $this->requestBuilder->setRequestName($requestName);
        $this->config->expects($this->once())->method('get')->with($this->equalTo($requestName))->willReturn(null);

        $this->requestBuilder->create();
    }

    /**
     * @SuppressWarnings(PHPMD.ExcessiveMethodLength)
     */
    public function testCreate()
    {
        $data = [
            'dimensions' => [
                'scope' => [
                    'name' => 'scope',
                    'value' => 'default',
                ],
            ],
            'queries' => [
                'one_match_filters' => [
                    'name' => 'one_match_filters',
                    'boost' => '2',
                    'queryReference' => [
                        [
                            'clause' => 'must',
                            'ref' => 'fulltext_search_query',
                        ],
                        [
                            'clause' => 'must',
                            'ref' => 'fulltext_search_query2',
                        ],
                    ],
                    'type' => 'boolQuery',
                ],
                'fulltext_search_query' => [
                    'name' => 'fulltext_search_query',
                    'boost' => '5',
                    'value' => '$fulltext_search_query$',
                    'match' => [
                        [
                            'field' => 'data_index',
                            'boost' => '2',
                        ],
                    ],
                    'type' => 'matchQuery',
                ],
                'fulltext_search_query2' => [
                    'name' => 'fulltext_search_query2',
                    'filterReference' => [
                        [
                            'ref' => 'pid',
                        ],
                    ],
                    'type' => 'filteredQuery',
                ],
            ],
            'filters' => [
                'pid' => [
                    'name' => 'pid',
                    'filterReference' => [
                        [
                            'clause' => 'should',
                            'ref' => 'pidm',
                        ],
                        [
                            'clause' => 'should',
                            'ref' => 'pidsh',
                        ],
                    ],
                    'type' => 'boolFilter',
                ],
                'pidm' => [
                    'name' => 'pidm',
                    'field' => 'product_id',
                    'type' => 'rangeFilter',
                    'from' => '$pidm_from$',
                    'to' => '$pidm_to$',
                ],
                'pidsh' => [
                    'name' => 'pidsh',
                    'field' => 'product_id',
                    'type' => 'termFilter',
                    'value' => '$pidsh$',
                ],
            ],
            'from' => '10',
            'size' => '10',
            'query' => 'one_match_filters',
            'index' => 'catalogsearch_fulltext',
            'aggregations' => [],
        ];
        $requestName = 'rn';
        $this->requestBuilder->bind('fulltext_search_query', 'socks');
        $this->requestBuilder->bind('pidsh', 4);
        $this->requestBuilder->bind('pidm_from', 1);
        $this->requestBuilder->bind('pidm_to', 3);
        $this->requestBuilder->setRequestName($requestName);
        $this->requestBuilder->setSize(10);
        $this->requestBuilder->setFrom(10);
        $this->requestBuilder->bindDimension('scope', 'default');
        $this->binder->expects($this->once())->method('bind')->willReturn($data);
        $this->cleaner->expects($this->once())->method('clean')->willReturn($data);
        $this->requestMapper->expects($this->once())->method('getRootQuery')->willReturn([]);
        $this->objectManager->expects($this->at(0))->method('create')->willReturn($this->requestMapper);
        $this->objectManager->expects($this->at(2))->method('create')->willReturn($this->request);
        $this->config->expects($this->once())->method('get')->with($this->equalTo($requestName))->willReturn($data);
        $result = $this->requestBuilder->create();
        $this->assertInstanceOf(Request::class, $result);
    }
}<|MERGE_RESOLUTION|>--- conflicted
+++ resolved
@@ -24,56 +24,32 @@
     private $requestBuilder;
 
     /**
-<<<<<<< HEAD
-     * @var \Magento\Framework\ObjectManagerInterface|\PHPUnit\Framework\MockObject\MockObject
-=======
      * @var ObjectManagerInterface|MockObject
->>>>>>> 5ce65294
      */
     private $objectManager;
 
     /**
-<<<<<<< HEAD
-     * @var \Magento\Framework\Search\Request\Config|\PHPUnit\Framework\MockObject\MockObject
-=======
      * @var Config|MockObject
->>>>>>> 5ce65294
      */
     private $config;
 
     /**
-<<<<<<< HEAD
-     * @var \Magento\Framework\Search\Request\Mapper|\PHPUnit\Framework\MockObject\MockObject
-=======
      * @var Mapper|MockObject
->>>>>>> 5ce65294
      */
     private $requestMapper;
 
     /**
-<<<<<<< HEAD
-     * @var \Magento\Framework\Search\Request|\PHPUnit\Framework\MockObject\MockObject
-=======
      * @var Request|MockObject
->>>>>>> 5ce65294
      */
     private $request;
 
     /**
-<<<<<<< HEAD
-     * @var \Magento\Framework\Search\Request\Binder|\PHPUnit\Framework\MockObject\MockObject
-=======
      * @var Binder|MockObject
->>>>>>> 5ce65294
      */
     private $binder;
 
     /**
-<<<<<<< HEAD
-     * @var \Magento\Framework\Search\Request\Cleaner|\PHPUnit\Framework\MockObject\MockObject
-=======
      * @var Cleaner|MockObject
->>>>>>> 5ce65294
      */
     private $cleaner;
 
@@ -118,24 +94,6 @@
         );
     }
 
-<<<<<<< HEAD
-    /**
-     */
-    public function testCreateInvalidArgumentExceptionNotDefined()
-    {
-        $this->expectException(\InvalidArgumentException::class);
-
-        $this->requestBuilder->create();
-    }
-
-    /**
-     */
-    public function testCreateInvalidArgumentException()
-    {
-        $this->expectException(\Magento\Framework\Search\Request\NonExistingRequestNameException::class);
-        $this->expectExceptionMessage('Request name \'rn\' doesn\'t exist.');
-
-=======
     public function testCreateInvalidArgumentExceptionNotDefined()
     {
         $this->expectException('InvalidArgumentException');
@@ -146,7 +104,6 @@
     {
         $this->expectException('Magento\Framework\Search\Request\NonExistingRequestNameException');
         $this->expectExceptionMessage('Request name \'rn\' doesn\'t exist.');
->>>>>>> 5ce65294
         $requestName = 'rn';
 
         $this->requestBuilder->setRequestName($requestName);
