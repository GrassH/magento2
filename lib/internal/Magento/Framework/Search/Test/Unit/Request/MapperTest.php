<?php
/**
 * Copyright © Magento, Inc. All rights reserved.
 * See COPYING.txt for license details.
 */
declare(strict_types=1);

namespace Magento\Framework\Search\Test\Unit\Request;

<<<<<<< HEAD
use InvalidArgumentException;
=======
use Exception;
use InvalidArgumentException;
use Magento\Framework\Exception\StateException;
>>>>>>> e5575252
use Magento\Framework\ObjectManagerInterface;
use Magento\Framework\Search\Request\Aggregation\Metric;
use Magento\Framework\Search\Request\Aggregation\RangeBucket;
use Magento\Framework\Search\Request\Aggregation\TermBucket;
use Magento\Framework\Search\Request\Filter\Range;
use Magento\Framework\Search\Request\Filter\Term;
use Magento\Framework\Search\Request\Filter\Wildcard;
use Magento\Framework\Search\Request\FilterInterface;
use Magento\Framework\Search\Request\Mapper;
use Magento\Framework\Search\Request\Query\BoolExpression;
use Magento\Framework\Search\Request\Query\Filter;
use Magento\Framework\Search\Request\Query\MatchQuery;
use Magento\Framework\Search\Request\QueryInterface;
use Magento\Framework\TestFramework\Unit\Helper\ObjectManager;
use PHPUnit\Framework\MockObject\MockObject;
use PHPUnit\Framework\TestCase;

/**
 * @SuppressWarnings(PHPMD.CouplingBetweenObjects)
 */
class MapperTest extends TestCase
{
    const ROOT_QUERY = 'someQuery';

    /**
     * @var ObjectManager
     */
    private $helper;

    /**
     * @var ObjectManagerInterface|MockObject
     */
    private $objectManager;

    /**
     * @var MatchQuery|MockObject
     */
    private $queryMatch;

    /**
     * @var BoolExpression|MockObject
     */
    private $queryBool;

    /**
     * @var Filter|MockObject
     */
    private $queryFilter;

    /**
     * @var Term|MockObject
     */
    private $filterTerm;

    /**
     * @var Range|MockObject
     */
    private $filterRange;

    /**
     * @var BoolExpression|MockObject
     */
    private $filterBool;

    /**
<<<<<<< HEAD
     * @inheritdoc
=======
     * @ingeritdoc
>>>>>>> e5575252
     */
    protected function setUp(): void
    {
        $this->helper = new ObjectManager($this);

        $this->objectManager = $this->getMockForAbstractClass(ObjectManagerInterface::class);

        $this->queryMatch = $this->getMockBuilder(MatchQuery::class)
            ->disableOriginalConstructor()
            ->getMock();

        $this->queryBool = $this->getMockBuilder(BoolExpression::class)
            ->disableOriginalConstructor()
            ->getMock();

        $this->queryFilter = $this->getMockBuilder(Filter::class)
            ->disableOriginalConstructor()
            ->getMock();

        $this->filterTerm = $this->getMockBuilder(Term::class)
            ->disableOriginalConstructor()
            ->getMock();

        $this->filterRange = $this->getMockBuilder(Range::class)
            ->disableOriginalConstructor()
            ->getMock();

        $this->filterBool = $this->getMockBuilder(BoolExpression::class)
            ->disableOriginalConstructor()
            ->getMock();
    }

    /**
     * @param $queries
     *
     * @return void
     * @dataProvider getQueryMatchProvider
     */
    public function testGetQueryMatch($queries): void
    {
        $query = $queries[self::ROOT_QUERY];
        $this->objectManager->expects($this->once())->method('create')
            ->with(MatchQuery::class,
                [
                    'name' => $query['name'],
                    'value' => $query['value'],
                    'boost' => $query['boost'] ?? 1,
                    'matches' => $query['match'],
                ]
            )->willReturn($this->queryMatch);

        /** @var Mapper $mapper */
        $mapper = $this->helper->getObject(
            Mapper::class,
            [
                'objectManager' => $this->objectManager,
                'queries' => $queries,
                'rootQueryName' => self::ROOT_QUERY,
                'aggregation' => [],
                'filters' => []
            ]
        );

        $this->assertEquals($this->queryMatch, $mapper->getRootQuery());
    }

    /**
     * @return void
     */
    public function testGetQueryNotUsedStateException(): void
    {
        $this->expectException(StateException::class);
        $queries = [
            self::ROOT_QUERY => [
                'type' => QueryInterface::TYPE_MATCH,
                'name' => 'someName',
                'value' => 'someValue',
                'boost' => 3,
                'match' => 'someMatches'
            ],
            'notUsedQuery' => [
                'type' => QueryInterface::TYPE_MATCH,
                'name' => 'someName',
                'value' => 'someValue',
                'boost' => 3,
                'match' => 'someMatches'
            ]
        ];
        $query = $queries['someQuery'];
        $this->objectManager->expects($this->once())->method('create')
            ->with(
                MatchQuery::class,
                [
                    'name' => $query['name'],
                    'value' => $query['value'],
<<<<<<< HEAD
                    'boost' => isset($query['boost']) ? $query['boost'] : 1,
                    'matches' => $query['match']
=======
                    'boost' => $query['boost'] ?? 1,
                    'matches' => $query['match'],
>>>>>>> e5575252
                ]
            )
            ->willReturn($this->queryMatch);

        /** @var Mapper $mapper */
        $mapper = $this->helper->getObject(
            Mapper::class,
            [
                'objectManager' => $this->objectManager,
                'queries' => $queries,
                'rootQueryName' => self::ROOT_QUERY,
                'aggregation' => [],
                'filters' => []
            ]
        );

        $this->assertEquals($this->queryMatch, $mapper->getRootQuery());
    }

    /**
     * @return void
     */
    public function testGetQueryUsedStateException(): void
    {
        $this->expectException(StateException::class);
        /** @var Mapper $mapper */
        $mapper = $this->helper->getObject(
            Mapper::class,
            [
                'objectManager' => $this->objectManager,
                'queries' => [
                    self::ROOT_QUERY => [
                        'type' => QueryInterface::TYPE_BOOL,
                        'name' => 'someName',
                        'queryReference' => [
                            [
                                'clause' => 'someClause',
                                'ref' => 'someQuery'
                            ],
                        ],
                    ],
                ],
                'rootQueryName' => self::ROOT_QUERY,
                'aggregation' => [],
                'filters' => []
            ]
        );

        $this->assertEquals($this->queryMatch, $mapper->getRootQuery());
    }

    /**
     * @param $queries
     *
     * @return void
     * @dataProvider getQueryFilterQueryReferenceProvider
     */
    public function testGetQueryFilterQueryReference($queries): void
    {
        $query = $queries['someQueryMatch'];
<<<<<<< HEAD
        $queryRoot = $queries[self::ROOT_QUERY];
        $this->objectManager
            ->method('create')
            ->withConsecutive(
=======
        $this->objectManager->expects($this->at(0))->method('create')
            ->with(
                MatchQuery::class,
>>>>>>> e5575252
                [
                    Match::class,
                    [
                        'name' => $query['name'],
                        'value' => $query['value'],
                        'boost' => 1,
                        'matches' => 'someMatches'
                    ]
                ],
                [
<<<<<<< HEAD
                    Filter::class,
                    [
                        'name' => $queryRoot['name'],
                        'boost' => isset($queryRoot['boost']) ? $queryRoot['boost'] : 1,
                        'reference' => $this->queryMatch,
                        'referenceType' => Filter::REFERENCE_QUERY
                    ]
=======
                    'name' => $query['name'],
                    'boost' => $query['boost'] ?? 1,
                    'reference' => $this->queryMatch,
                    'referenceType' => Filter::REFERENCE_QUERY,
>>>>>>> e5575252
                ]
            )
            ->willReturnOnConsecutiveCalls($this->queryMatch, $this->queryFilter);

        /** @var Mapper $mapper */
        $mapper = $this->helper->getObject(
            Mapper::class,
            [
                'objectManager' => $this->objectManager,
                'queries' => $queries,
                'rootQueryName' => self::ROOT_QUERY,
                'aggregation' => [],
                'filters' => []
            ]
        );

        $this->assertEquals($this->queryFilter, $mapper->getRootQuery());
    }

    public function testGetQueryFilterReferenceException(): void
    {
        $this->expectException(Exception::class);
        $this->expectExceptionMessage('Reference is not provided');
        /** @var Mapper $mapper */
        $mapper = $this->helper->getObject(
            Mapper::class,
            [
                'objectManager' => $this->objectManager,
                'queries' => [
                    'someQuery' => [
                        'type' => QueryInterface::TYPE_FILTER,
                    ]
                ],
                'rootQueryName' => self::ROOT_QUERY,
                'aggregation' => [],
                'filters' => []
            ]
        );

        $mapper->getRootQuery();
    }

    /**
     * @param $queries
     * @dataProvider getQueryBoolProvider
     */
    public function testGetQueryBool($queries): void
    {
        $query = $queries['someQueryMatch'];
<<<<<<< HEAD
        $rootQueries = $queries[self::ROOT_QUERY];
        $this->objectManager
            ->method('create')
            ->withConsecutive(
=======
        $this->objectManager->expects($this->at(0))->method('create')
            ->with(
                MatchQuery::class,
>>>>>>> e5575252
                [
                    Match::class,
                    [
                        'name' => $query['name'],
                        'value' => $query['value'],
                        'boost' => 1,
                        'matches' => 'someMatches'
                    ]
                ],
                [
<<<<<<< HEAD
                    BoolExpression::class,
                    [
                        'name' => $rootQueries['name'],
                        'boost' => isset($rootQueries['boost']) ? $rootQueries['boost'] : 1,
                        'someClause' => ['someQueryMatch' => $this->queryMatch]
                    ]
=======
                    'name' => $query['name'],
                    'boost' => $query['boost'] ?? 1,
                    'someClause' => ['someQueryMatch' => $this->queryMatch],
>>>>>>> e5575252
                ]
            )
            ->willReturnOnConsecutiveCalls($this->queryMatch, $this->queryBool);


        /** @var Mapper $mapper */
        $mapper = $this->helper->getObject(
            Mapper::class,
            [
                'objectManager' => $this->objectManager,
                'queries' => $queries,
                'rootQueryName' => self::ROOT_QUERY,
                'aggregation' => [],
                'filters' => []
            ]
        );

        $this->assertEquals($this->queryBool, $mapper->getRootQuery());
    }

    /**
     * @return void
     */
    public function testGetQueryInvalidArgumentException(): void
    {
        $this->expectException(InvalidArgumentException::class);
        /** @var Mapper $mapper */
        $mapper = $this->helper->getObject(
            Mapper::class,
            [
                'objectManager' => $this->objectManager,
                'queries' => [
                    self::ROOT_QUERY => [
                        'type' => 'invalid_type'
                    ]
                ],
                'rootQueryName' => self::ROOT_QUERY,
                'aggregation' => [],
                'filters' => []
            ]
        );

        $mapper->getRootQuery();
    }

    /**
     * @return void
     */
    public function testGetQueryException(): void
    {
        $this->expectException(Exception::class);
        /** @var Mapper $mapper */
        $mapper = $this->helper->getObject(
            Mapper::class,
            [
                'objectManager' => $this->objectManager,
                'queries' => [],
                'rootQueryName' => self::ROOT_QUERY,
                'filters' => []
            ]
        );

        $mapper->getRootQuery();
    }

    /**
     * @return void
     */
    public function testGetFilterTerm(): void
    {
        $queries = [
            self::ROOT_QUERY => [
                'type' => QueryInterface::TYPE_FILTER,
                'name' => 'someName',
                'filterReference' => [
                    [
                        'ref' => 'someFilter'
                    ]
                ]
            ]
        ];
        $filters = [
            'someFilter' => [
                'type' => FilterInterface::TYPE_TERM,
                'name' => 'someName',
                'field' => 'someField',
                'value' => 'someValue'
            ]
        ];

        $filter = $filters['someFilter'];
        $query = $queries[self::ROOT_QUERY];
        $this->objectManager
            ->method('create')
            ->withConsecutive(
                [
                    Term::class,
                    [
                        'name' => $filter['name'],
                        'field' => $filter['field'],
                        'value' => $filter['value']
                    ]
                ],
                [
                    Filter::class,
                    [
                        'name' => $query['name'],
                        'boost' => 1,
                        'reference' => $this->filterTerm,
                        'referenceType' => Filter::REFERENCE_FILTER
                    ]
                ]
            )
            ->willReturnOnConsecutiveCalls($this->filterTerm, $this->queryFilter);

        /** @var Mapper $mapper */
        $mapper = $this->helper->getObject(
            Mapper::class,
            [
                'objectManager' => $this->objectManager,
                'queries' => $queries,
                'rootQueryName' => self::ROOT_QUERY,
                'aggregation' => [],
                'filters' => $filters
            ]
        );

        $this->assertEquals($this->queryFilter, $mapper->getRootQuery());
    }

    /**
     * @return void
     */
    public function testGetFilterWildcard(): void
    {
        $queries = [
            self::ROOT_QUERY => [
                'type' => QueryInterface::TYPE_FILTER,
                'name' => 'someName',
                'filterReference' => [
                    [
                        'ref' => 'someFilter'
                    ]
                ]
            ]
        ];
        $filters = [
            'someFilter' => [
                'type' => FilterInterface::TYPE_WILDCARD,
                'name' => 'someName',
                'field' => 'someField',
                'value' => 'someValue'
            ]
        ];

        $filter = $filters['someFilter'];
        $query = $queries[self::ROOT_QUERY];
        $this->objectManager
            ->method('create')
            ->withConsecutive(
                [
                    Wildcard::class,
                    [
                        'name' => $filter['name'],
                        'field' => $filter['field'],
                        'value' => $filter['value']
                    ]
                ],
                [
                    Filter::class,
                    [
                        'name' => $query['name'],
                        'boost' => 1,
                        'reference' => $this->filterTerm,
                        'referenceType' => Filter::REFERENCE_FILTER
                    ]
                ]
            )
            ->willReturnOnConsecutiveCalls($this->filterTerm, $this->queryFilter);

        /** @var Mapper $mapper */
        $mapper = $this->helper->getObject(
            Mapper::class,
            [
                'objectManager' => $this->objectManager,
                'queries' => $queries,
                'rootQueryName' => self::ROOT_QUERY,
                'aggregation' => [],
                'filters' => $filters
            ]
        );

        $this->assertEquals($this->queryFilter, $mapper->getRootQuery());
    }

    /**
     * @return void
     */
    public function testGetFilterRange(): void
    {
        $queries = [
            self::ROOT_QUERY => [
                'type' => QueryInterface::TYPE_FILTER,
                'name' => 'someName',
                'filterReference' => [
                    [
                        'ref' => 'someFilter'
                    ]
                ]
            ]
        ];
        $filters = [
            'someFilter' => [
                'type' => FilterInterface::TYPE_RANGE,
                'name' => 'someName',
                'field' => 'someField',
                'from' => 'from',
                'to' => 'to'
            ]
        ];

        $filter = $filters['someFilter'];
        $query = $queries[self::ROOT_QUERY];
        $this->objectManager
            ->method('create')
            ->withConsecutive(
                [
                    Range::class,
                    [
                        'name' => $filter['name'],
                        'field' => $filter['field'],
                        'from' => $filter['from'],
                        'to' => $filter['to']
                    ]
                ],
                [
                    Filter::class,
                    [
                        'name' => $query['name'],
                        'boost' => 1,
                        'reference' => $this->filterRange,
                        'referenceType' => Filter::REFERENCE_FILTER
                    ]
                ]
            )
            ->willReturnOnConsecutiveCalls($this->filterRange, $this->queryFilter);

        /** @var Mapper $mapper */
        $mapper = $this->helper->getObject(
            Mapper::class,
            [
                'objectManager' => $this->objectManager,
                'queries' => $queries,
                'rootQueryName' => self::ROOT_QUERY,
                'aggregation' => [],
                'filters' => $filters
            ]
        );

        $this->assertEquals($this->queryFilter, $mapper->getRootQuery());
    }

    /**
     * @return void
     */
    public function testGetFilterBool(): void
    {
        $queries = [
            self::ROOT_QUERY => [
                'type' => QueryInterface::TYPE_FILTER,
                'name' => 'someName',
                'filterReference' => [
                    [
                        'ref' => 'someFilter'
                    ]
                ]
            ]
        ];
        $filters = [
            'someFilter' => [
                'type' => FilterInterface::TYPE_BOOL,
                'name' => 'someName',
                'filterReference' => [
                    [
                        'ref' => 'someFilterTerm',
                        'clause' => 'someClause'
                    ]
                ]
            ],
            'someFilterTerm' => [
                'type' => FilterInterface::TYPE_TERM,
                'name' => 'someName',
                'field' => 'someField',
                'value' => 'someValue'
            ]
        ];

        $someFilterTerm = $filters['someFilterTerm'];
        $someFilter = $filters['someFilter'];
        $query = $queries[self::ROOT_QUERY];

        $this->objectManager
            ->method('create')
            ->withConsecutive(
            [
                Term::class,
                [
                    'name' => $someFilterTerm['name'],
                    'field' => $someFilterTerm['field'],
                    'value' => $someFilterTerm['value']
                ]
            ],
            [
                \Magento\Framework\Search\Request\Filter\BoolExpression::class,
                [
                    'name' => $someFilter['name'],
                    'someClause' => ['someFilterTerm' => $this->filterTerm]
                ]
            ],
                [
                    Filter::class,
                    [
                        'name' => $query['name'],
                        'boost' => 1,
                        'reference' => $this->filterBool,
                        'referenceType' => Filter::REFERENCE_FILTER
                    ]
                ]
            )
            ->willReturnOnConsecutiveCalls($this->filterTerm, $this->filterBool, $this->queryFilter);

        /** @var Mapper $mapper */
        $mapper = $this->helper->getObject(
            Mapper::class,
            [
                'objectManager' => $this->objectManager,
                'queries' => $queries,
                'rootQueryName' => self::ROOT_QUERY,
                'aggregation' => [],
                'filters' => $filters
            ]
        );

        $this->assertEquals($this->queryFilter, $mapper->getRootQuery());
    }

    /**
     * @return void
     */
    public function testGetFilterNotUsedStateException(): void
    {
        $this->expectException(StateException::class);
        $queries = [
            self::ROOT_QUERY => [
                'type' => QueryInterface::TYPE_FILTER,
                'name' => 'someName',
                'filterReference' => [
                    [
                        'ref' => 'someFilter'
                    ]
                ]
            ]
        ];
        $filters = [
            'someFilter' => [
                'type' => FilterInterface::TYPE_TERM,
                'name' => 'someName',
                'field' => 'someField',
                'value' => 'someValue'
            ],
            'notUsedFilter' => [
                'type' => FilterInterface::TYPE_TERM,
                'name' => 'someName',
                'field' => 'someField',
                'value' => 'someValue'
            ]
        ];

        $filter = $filters['someFilter'];
        $query = $queries[self::ROOT_QUERY];
        $this->objectManager
            ->method('create')
            ->withConsecutive(
                [
                    Term::class,
                    [
                        'name' => $filter['name'],
                        'field' => $filter['field'],
                        'value' => $filter['value']
                    ]
                ],
                [
                    Filter::class,
                    [
                        'name' => $query['name'],
                        'boost' => 1,
                        'reference' => $this->filterTerm,
                        'referenceType' => Filter::REFERENCE_FILTER
                    ]
                ]
            )
            ->willReturnOnConsecutiveCalls($this->filterTerm, $this->queryFilter);

        /** @var Mapper $mapper */
        $mapper = $this->helper->getObject(
            Mapper::class,
            [
                'objectManager' => $this->objectManager,
                'queries' => $queries,
                'rootQueryName' => self::ROOT_QUERY,
                'aggregation' => [],
                'filters' => $filters
            ]
        );

        $this->assertEquals($this->queryFilter, $mapper->getRootQuery());
    }

    /**
     * @return void
     */
    public function testGetFilterUsedStateException(): void
    {
        $this->expectException(StateException::class);
        /** @var Mapper $mapper */
        $mapper = $this->helper->getObject(
            Mapper::class,
            [
                'objectManager' => $this->objectManager,
                'queries' => [
                    self::ROOT_QUERY => [
                        'type' => QueryInterface::TYPE_FILTER,
                        'name' => 'someName',
                        'filterReference' => [
                            [
                                'ref' => 'someFilter'
                            ]
                        ]
                    ]
                ],
                'rootQueryName' => self::ROOT_QUERY,
                'filters' => [
                    'someFilter' => [
                        'type' => FilterInterface::TYPE_BOOL,
                        'name' => 'someName',
                        'filterReference' => [
                            [
                                'ref' => 'someFilter',
                                'clause' => 'someClause'
                            ]
                        ]
                    ]
                ],
                'aggregation' => []
            ]
        );

        $this->assertEquals($this->queryMatch, $mapper->getRootQuery());
    }

    /**
     * @return void
     */
    public function testGetFilterInvalidArgumentException(): void
    {
        $this->expectException(InvalidArgumentException::class);
        $this->expectExceptionMessage('Invalid filter type');
        $queries = [
            self::ROOT_QUERY => [
                'type' => QueryInterface::TYPE_FILTER,
                'name' => 'someName',
                'filterReference' => [
                    [
                        'ref' => 'someFilter'
                    ]
                ]
            ]
        ];
        $filters = [
            'someFilter' => [
                'type' => 'invalid_type'
            ]
        ];

        /** @var Mapper $mapper */
        $mapper = $this->helper->getObject(
            Mapper::class,
            [
                'objectManager' => $this->objectManager,
                'queries' => $queries,
                'rootQueryName' => self::ROOT_QUERY,
                'aggregation' => [],
                'filters' => $filters
            ]
        );

        $this->assertEquals($this->queryFilter, $mapper->getRootQuery());
    }

    /**
     * @return void
     */
    public function testGetFilterException(): void
    {
        $this->expectException(Exception::class);
        $queries = [
            self::ROOT_QUERY => [
                'type' => QueryInterface::TYPE_FILTER,
                'name' => 'someName',
                'boost' => 3,
                'filterReference' => [
                    [
                        'ref' => 'someQueryMatch',
                        'clause' => 'someClause'
                    ]
                ]
            ]
        ];

        /** @var Mapper $mapper */
        $mapper = $this->helper->getObject(
            Mapper::class,
            [
                'objectManager' => $this->objectManager,
                'queries' => $queries,
                'rootQueryName' => self::ROOT_QUERY,
                'filters' => []
            ]
        );

        $this->assertEquals($this->queryBool, $mapper->getRootQuery());
    }

    /**
     * @return array
     */
    public function getQueryMatchProvider(): array
    {
        return [
            [
                [
                    self::ROOT_QUERY => [
                        'type' => QueryInterface::TYPE_MATCH,
                        'name' => 'someName',
                        'value' => 'someValue',
                        'boost' => 3,
                        'match' => 'someMatches'
                    ]
                ]
            ],
            [
                [
                    self::ROOT_QUERY => [
                        'type' => QueryInterface::TYPE_MATCH,
                        'name' => 'someName',
                        'value' => 'someValue',
                        'match' => 'someMatches'
                    ]
                ]
            ]
        ];
    }

    /**
     * @return array
     */
    public function getQueryFilterQueryReferenceProvider(): array
    {
        return [
            [
                [
                    self::ROOT_QUERY => [
                        'type' => QueryInterface::TYPE_FILTER,
                        'name' => 'someName',
                        'boost' => 3,
                        'queryReference' => [
                            [
                                'ref' => 'someQueryMatch',
                                'clause' => 'someClause'
                            ]
                        ]
                    ],
                    'someQueryMatch' => [
                        'type' => QueryInterface::TYPE_MATCH,
                        'value' => 'someValue',
                        'name' => 'someName',
                        'match' => 'someMatches'
                    ]
                ]
            ],
            [
                [
                    self::ROOT_QUERY => [
                        'type' => QueryInterface::TYPE_FILTER,
                        'name' => 'someName',
                        'queryReference' => [
                            [
                                'ref' => 'someQueryMatch',
                                'clause' => 'someClause'
                            ]
                        ]
                    ],
                    'someQueryMatch' => [
                        'type' => QueryInterface::TYPE_MATCH,
                        'value' => 'someValue',
                        'name' => 'someName',
                        'match' => 'someMatches'
                    ]
                ]
            ]
        ];
    }

    /**
     * @return array
     */
    public function getQueryBoolProvider(): array
    {
        return [
            [
                [
                    self::ROOT_QUERY => [
                        'type' => QueryInterface::TYPE_BOOL,
                        'name' => 'someName',
                        'boost' => 3,
                        'queryReference' => [
                            [
                                'ref' => 'someQueryMatch',
                                'clause' => 'someClause'
                            ]
                        ]
                    ],
                    'someQueryMatch' => [
                        'type' => QueryInterface::TYPE_MATCH,
                        'value' => 'someValue',
                        'name' => 'someName',
                        'match' => 'someMatches'
                    ]
                ]
            ],
            [
                [
                    self::ROOT_QUERY => [
                        'type' => QueryInterface::TYPE_BOOL,
                        'name' => 'someName',
                        'queryReference' => [
                            [
                                'ref' => 'someQueryMatch',
                                'clause' => 'someClause'
                            ]
                        ]
                    ],
                    'someQueryMatch' => [
                        'type' => QueryInterface::TYPE_MATCH,
                        'value' => 'someValue',
                        'name' => 'someName',
                        'match' => 'someMatches'
                    ]
                ]
            ]
        ];
    }

    /**
     * @return void
     */
    public function testGetBucketsTermBucket(): void
    {
        $queries = [
            self::ROOT_QUERY => [
                'type' => QueryInterface::TYPE_MATCH,
                'value' => 'someValue',
                'name' => 'someName',
                'match' => 'someMatches'
            ]
        ];

        $bucket = [
            "name" => "category_bucket",
            "field" => "category",
            "metric" => [
                ["type" => "sum"],
                ["type" => "count"],
                ["type" => "min"],
                ["type" => "max"],
            ],
            "type" => "termBucket"
        ];
        $metricClass = Metric::class;
        $bucketClass = TermBucket::class;
        $queryClass = MatchQuery::class;
        $queryArguments = [
            'name' => $queries[self::ROOT_QUERY]['name'],
            'value' => $queries[self::ROOT_QUERY]['value'],
            'boost' => 1,
            'matches' => $queries[self::ROOT_QUERY]['match'],
        ];
        $arguments = [
            'name' => $bucket['name'],
            'field' => $bucket['field'],
            'metrics' => [null, null, null, null]
        ];
        $this->objectManager->expects($this->any())->method('create')
            ->withConsecutive(
                [$this->equalTo($queryClass), $this->equalTo($queryArguments)],
                [$this->equalTo($metricClass), $this->equalTo(['type' => $bucket['metric'][0]['type']])],
                [$this->equalTo($metricClass), $this->equalTo(['type' => $bucket['metric'][1]['type']])],
                [$this->equalTo($metricClass), $this->equalTo(['type' => $bucket['metric'][2]['type']])],
                [$this->equalTo($metricClass), $this->equalTo(['type' => $bucket['metric'][3]['type']])],
                [$this->equalTo($bucketClass), $this->equalTo($arguments)]
            )
            ->willReturn(null);

        /** @var Mapper $mapper */
        $mapper = $this->helper->getObject(
            Mapper::class,
            [
                'objectManager' => $this->objectManager,
                'queries' => $queries,
                'rootQueryName' => self::ROOT_QUERY,
                'aggregation' => [$bucket]
            ]
        );
        $mapper->getBuckets();
    }

    /**
     * @return void
     */
    public function testGetBucketsRangeBucket(): void
    {
        $queries = [
            self::ROOT_QUERY => [
                'type' => QueryInterface::TYPE_MATCH,
                'value' => 'someValue',
                'name' => 'someName',
                'match' => 'someMatches'
            ]
        ];

        $bucket = [
            "name" => "price_bucket",
            "field" => "price",
            "metric" => [
                ["type" => "sum"],
                ["type" => "count"],
                ["type" => "min"],
                ["type" => "max"]
            ],
            "range" => [
                ["from" => "", "to" => "50"],
                ["from" => "50", "to" => "100"],
                ["from" => "100", "to" => ""]
            ],
            "type" => "rangeBucket"
        ];
        $metricClass = Metric::class;
        $bucketClass = RangeBucket::class;
        $rangeClass = \Magento\Framework\Search\Request\Aggregation\Range::class;
        $queryClass = MatchQuery::class;
        $queryArguments = [
            'name' => $queries[self::ROOT_QUERY]['name'],
            'value' => $queries[self::ROOT_QUERY]['value'],
            'boost' => 1,
            'matches' => $queries[self::ROOT_QUERY]['match']
        ];
        $arguments = [
            'name' => $bucket['name'],
            'field' => $bucket['field'],
            'metrics' => [null, null, null, null],
            'ranges' => [null, null, null]
        ];
        $this->objectManager->expects($this->any())->method('create')
            ->withConsecutive(
                [$this->equalTo($queryClass), $this->equalTo($queryArguments)],
                [$this->equalTo($metricClass), $this->equalTo(['type' => $bucket['metric'][0]['type']])],
                [$this->equalTo($metricClass), $this->equalTo(['type' => $bucket['metric'][1]['type']])],
                [$this->equalTo($metricClass), $this->equalTo(['type' => $bucket['metric'][2]['type']])],
                [$this->equalTo($metricClass), $this->equalTo(['type' => $bucket['metric'][3]['type']])],
                [
                    $this->equalTo($rangeClass),
                    $this->equalTo(['from' => $bucket['range'][0]['from'], 'to' => $bucket['range'][0]['to']])
                ],
                [
                    $this->equalTo($rangeClass),
                    $this->equalTo(['from' => $bucket['range'][1]['from'], 'to' => $bucket['range'][1]['to']])
                ],
                [
                    $this->equalTo($rangeClass),
                    $this->equalTo(['from' => $bucket['range'][2]['from'], 'to' => $bucket['range'][2]['to']])
                ],
                [
                    $this->equalTo($bucketClass),
                    $this->equalTo($arguments)
                ]
            )
            ->willReturn(null);

        /** @var Mapper $mapper */
        $mapper = $this->helper->getObject(
            Mapper::class,
            [
                'objectManager' => $this->objectManager,
                'queries' => $queries,
                'rootQueryName' => self::ROOT_QUERY,
                'aggregation' => [$bucket]
            ]
        );
        $mapper->getBuckets();
    }
}<|MERGE_RESOLUTION|>--- conflicted
+++ resolved
@@ -7,13 +7,9 @@
 
 namespace Magento\Framework\Search\Test\Unit\Request;
 
-<<<<<<< HEAD
-use InvalidArgumentException;
-=======
 use Exception;
 use InvalidArgumentException;
 use Magento\Framework\Exception\StateException;
->>>>>>> e5575252
 use Magento\Framework\ObjectManagerInterface;
 use Magento\Framework\Search\Request\Aggregation\Metric;
 use Magento\Framework\Search\Request\Aggregation\RangeBucket;
@@ -79,11 +75,7 @@
     private $filterBool;
 
     /**
-<<<<<<< HEAD
-     * @inheritdoc
-=======
      * @ingeritdoc
->>>>>>> e5575252
      */
     protected function setUp(): void
     {
@@ -179,13 +171,8 @@
                 [
                     'name' => $query['name'],
                     'value' => $query['value'],
-<<<<<<< HEAD
-                    'boost' => isset($query['boost']) ? $query['boost'] : 1,
-                    'matches' => $query['match']
-=======
                     'boost' => $query['boost'] ?? 1,
                     'matches' => $query['match'],
->>>>>>> e5575252
                 ]
             )
             ->willReturn($this->queryMatch);
@@ -246,18 +233,12 @@
     public function testGetQueryFilterQueryReference($queries): void
     {
         $query = $queries['someQueryMatch'];
-<<<<<<< HEAD
         $queryRoot = $queries[self::ROOT_QUERY];
         $this->objectManager
             ->method('create')
             ->withConsecutive(
-=======
-        $this->objectManager->expects($this->at(0))->method('create')
-            ->with(
-                MatchQuery::class,
->>>>>>> e5575252
-                [
-                    Match::class,
+                [
+                    MatchQuery::class,
                     [
                         'name' => $query['name'],
                         'value' => $query['value'],
@@ -266,20 +247,13 @@
                     ]
                 ],
                 [
-<<<<<<< HEAD
                     Filter::class,
                     [
                         'name' => $queryRoot['name'],
-                        'boost' => isset($queryRoot['boost']) ? $queryRoot['boost'] : 1,
+                        'boost' => isset($queryRoot['boost']) ?? 1,
                         'reference' => $this->queryMatch,
                         'referenceType' => Filter::REFERENCE_QUERY
                     ]
-=======
-                    'name' => $query['name'],
-                    'boost' => $query['boost'] ?? 1,
-                    'reference' => $this->queryMatch,
-                    'referenceType' => Filter::REFERENCE_QUERY,
->>>>>>> e5575252
                 ]
             )
             ->willReturnOnConsecutiveCalls($this->queryMatch, $this->queryFilter);
@@ -329,18 +303,12 @@
     public function testGetQueryBool($queries): void
     {
         $query = $queries['someQueryMatch'];
-<<<<<<< HEAD
         $rootQueries = $queries[self::ROOT_QUERY];
         $this->objectManager
             ->method('create')
             ->withConsecutive(
-=======
-        $this->objectManager->expects($this->at(0))->method('create')
-            ->with(
-                MatchQuery::class,
->>>>>>> e5575252
-                [
-                    Match::class,
+                [
+                    MatchQuery::class,
                     [
                         'name' => $query['name'],
                         'value' => $query['value'],
@@ -349,18 +317,12 @@
                     ]
                 ],
                 [
-<<<<<<< HEAD
                     BoolExpression::class,
                     [
                         'name' => $rootQueries['name'],
-                        'boost' => isset($rootQueries['boost']) ? $rootQueries['boost'] : 1,
+                        'boost' => isset($rootQueries['boost']) ?? 1,
                         'someClause' => ['someQueryMatch' => $this->queryMatch]
                     ]
-=======
-                    'name' => $query['name'],
-                    'boost' => $query['boost'] ?? 1,
-                    'someClause' => ['someQueryMatch' => $this->queryMatch],
->>>>>>> e5575252
                 ]
             )
             ->willReturnOnConsecutiveCalls($this->queryMatch, $this->queryBool);
