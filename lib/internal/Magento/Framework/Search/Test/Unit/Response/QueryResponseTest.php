<?php declare(strict_types=1);
/**
 * Copyright © Magento, Inc. All rights reserved.
 * See COPYING.txt for license details.
 */
namespace Magento\Framework\Search\Test\Unit\Response;

use Magento\Framework\Api\Search\Document;
use Magento\Framework\Search\Response\Aggregation;
use Magento\Framework\Search\Response\QueryResponse;
use Magento\Framework\TestFramework\Unit\Helper\ObjectManager;
use PHPUnit\Framework\MockObject\MockObject;
use PHPUnit\Framework\TestCase;

class QueryResponseTest extends TestCase
{
    /**
     * @var Document[]
     */
    private $documents = [];

    /**
     * @var Aggregation
     */
    private $aggregations = [];

    /**
<<<<<<< HEAD
     * @var \Magento\Framework\Search\Response\QueryResponse | \PHPUnit\Framework\MockObject\MockObject
=======
     * @var QueryResponse|MockObject
>>>>>>> 5ce65294
     */
    private $queryResponse;

    protected function setUp(): void
    {
        $helper = new ObjectManager($this);

        for ($count = 0; $count < 5; $count++) {
            $document = $this->getMockBuilder(Document::class)
                ->disableOriginalConstructor()
                ->getMock();

            $document->expects($this->any())->method('getId')->willReturn($count);
            $this->documents[] = $document;
        }

        $this->aggregations = $this->getMockBuilder(Aggregation::class)
            ->disableOriginalConstructor()
            ->getMock();

        $this->queryResponse = $helper->getObject(
            QueryResponse::class,
            [
                'documents' => $this->documents,
                'aggregations' => $this->aggregations,
                'total' => 1
            ]
        );
    }

    public function testGetIterator()
    {
        $count = 0;
        foreach ($this->queryResponse as $document) {
            $this->assertEquals($document->getId(), $count);
            $count++;
        }
    }

    public function testCount()
    {
        $this->assertEquals(count($this->queryResponse), 5);
    }

    public function testGetAggregations()
    {
        $aggregations = $this->queryResponse->getAggregations();
        $this->assertInstanceOf(Aggregation::class, $aggregations);
    }
}<|MERGE_RESOLUTION|>--- conflicted
+++ resolved
@@ -25,11 +25,7 @@
     private $aggregations = [];
 
     /**
-<<<<<<< HEAD
-     * @var \Magento\Framework\Search\Response\QueryResponse | \PHPUnit\Framework\MockObject\MockObject
-=======
      * @var QueryResponse|MockObject
->>>>>>> 5ce65294
      */
     private $queryResponse;
 
@@ -42,7 +38,7 @@
                 ->disableOriginalConstructor()
                 ->getMock();
 
-            $document->expects($this->any())->method('getId')->willReturn($count);
+            $document->expects($this->any())->method('getId')->will($this->returnValue($count));
             $this->documents[] = $document;
         }
 
