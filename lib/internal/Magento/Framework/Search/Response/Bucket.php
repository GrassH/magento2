--- conflicted
+++ resolved
@@ -30,12 +30,7 @@
 
     /**
      * @param string $name
-<<<<<<< HEAD
-     * @param Value[] $values
-     * @codeCoverageIgnore
-=======
      * @param \Magento\Framework\Api\Search\AggregationValueInterface[] $values
->>>>>>> 5bc93964
      */
     public function __construct($name, $values)
     {
@@ -44,14 +39,7 @@
     }
 
     /**
-<<<<<<< HEAD
-     * Get field name
-     *
-     * @return string
-     * @codeCoverageIgnore
-=======
      * {@inheritdoc}
->>>>>>> 5bc93964
      */
     public function getName()
     {
@@ -59,14 +47,7 @@
     }
 
     /**
-<<<<<<< HEAD
-     * Get field values
-     *
-     * @return Value[]
-     * @codeCoverageIgnore
-=======
      * {@inheritdoc}
->>>>>>> 5bc93964
      */
     public function getValues()
     {
