--- conflicted
+++ resolved
@@ -30,14 +30,7 @@
     }
 
     /**
-<<<<<<< HEAD
-     * Get aggregation
-     *
-     * @return string|array
-     * @codeCoverageIgnore
-=======
      * {@inheritdoc}
->>>>>>> 5bc93964
      */
     public function getValue()
     {
@@ -45,14 +38,7 @@
     }
 
     /**
-<<<<<<< HEAD
-     * Get metrics
-     *
-     * @return array
-     * @codeCoverageIgnore
-=======
      * {@inheritdoc}
->>>>>>> 5bc93964
      */
     public function getMetrics()
     {
