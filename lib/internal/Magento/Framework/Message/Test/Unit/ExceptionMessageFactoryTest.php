--- conflicted
+++ resolved
@@ -16,11 +16,7 @@
 class ExceptionMessageFactoryTest extends TestCase
 {
     /**
-<<<<<<< HEAD
-     * @var \Magento\Framework\Message\Factory | \PHPUnit\Framework\MockObject\MockObject
-=======
      * @var Factory|MockObject
->>>>>>> 5ce65294
      */
     private $messageFactoryMock;
 
@@ -44,7 +40,7 @@
     public function testCreateMessageDefaultType()
     {
         $exception = new \Exception('message');
-        $message = $this->getMockForAbstractClass(MessageInterface::class);
+        $message = $this->createMock(MessageInterface::class);
 
         $message->expects($this->once())
             ->method('setText')
