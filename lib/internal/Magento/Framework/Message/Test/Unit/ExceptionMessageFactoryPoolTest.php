<?php
/**
 * Copyright © Magento, Inc. All rights reserved.
 * See COPYING.txt for license details.
 */
declare(strict_types=1);

namespace Magento\Framework\Message\Test\Unit;

use Magento\Framework\Exception\LocalizedException;
use Magento\Framework\Message\ExceptionMessageFactoryInterface;
use Magento\Framework\Message\ExceptionMessageFactoryPool;
use PHPUnit\Framework\MockObject\MockObject;
use PHPUnit\Framework\TestCase;

class ExceptionMessageFactoryPoolTest extends TestCase
{
    /**
<<<<<<< HEAD
     * @var ExceptionMessageFactoryInterface | \PHPUnit\Framework\MockObject\MockObject
=======
     * @var ExceptionMessageFactoryInterface|MockObject
>>>>>>> 5ce65294
     */
    private $defaultExceptionMessageFactoryMock;

    /**
     * @var \Magento\Framework\Message\ExceptionMessageFactoryInterface
     */
    private $specificExceptionMessageFactoryMock;

    /**
<<<<<<< HEAD
     * @var ExceptionMessageFactoryInterface[] | \PHPUnit\Framework\MockObject\MockObject
=======
     * @var ExceptionMessageFactoryInterface[]|MockObject
>>>>>>> 5ce65294
     */
    private $exceptionMessageFactoryMapMock;

    /**
     * @var ExceptionMessageFactoryPool
     */
    private $exceptionMessageFactoryPool;

    protected function setUp(): void
    {
        $this->specificExceptionMessageFactoryMock = $this->getMockForAbstractClass(ExceptionMessageFactoryInterface::class);
        $this->defaultExceptionMessageFactoryMock = $this->getMockForAbstractClass(ExceptionMessageFactoryInterface::class);

        $this->exceptionMessageFactoryMapMock = [
            LocalizedException::class => $this->specificExceptionMessageFactoryMock
        ];
        $this->exceptionMessageFactoryPool = new ExceptionMessageFactoryPool(
            $this->defaultExceptionMessageFactoryMock,
            $this->exceptionMessageFactoryMapMock
        );
    }

    public function testSuccessfulDefaultCreateMessage()
    {
        $exception = new \Exception('message');
        $this->assertEquals(
            $this->defaultExceptionMessageFactoryMock,
            $this->exceptionMessageFactoryPool->getMessageFactory($exception)
        );
    }

    public function testSuccessfulSpecificCreateMessage()
    {
        $localizedException = new LocalizedException(__('message'));
        $this->assertEquals(
            $this->specificExceptionMessageFactoryMock,
            $this->exceptionMessageFactoryPool->getMessageFactory($localizedException)
        );
    }
}<|MERGE_RESOLUTION|>--- conflicted
+++ resolved
@@ -16,11 +16,7 @@
 class ExceptionMessageFactoryPoolTest extends TestCase
 {
     /**
-<<<<<<< HEAD
-     * @var ExceptionMessageFactoryInterface | \PHPUnit\Framework\MockObject\MockObject
-=======
      * @var ExceptionMessageFactoryInterface|MockObject
->>>>>>> 5ce65294
      */
     private $defaultExceptionMessageFactoryMock;
 
@@ -30,11 +26,7 @@
     private $specificExceptionMessageFactoryMock;
 
     /**
-<<<<<<< HEAD
-     * @var ExceptionMessageFactoryInterface[] | \PHPUnit\Framework\MockObject\MockObject
-=======
      * @var ExceptionMessageFactoryInterface[]|MockObject
->>>>>>> 5ce65294
      */
     private $exceptionMessageFactoryMapMock;
 
@@ -45,8 +37,8 @@
 
     protected function setUp(): void
     {
-        $this->specificExceptionMessageFactoryMock = $this->getMockForAbstractClass(ExceptionMessageFactoryInterface::class);
-        $this->defaultExceptionMessageFactoryMock = $this->getMockForAbstractClass(ExceptionMessageFactoryInterface::class);
+        $this->specificExceptionMessageFactoryMock = $this->createMock(ExceptionMessageFactoryInterface::class);
+        $this->defaultExceptionMessageFactoryMock = $this->createMock(ExceptionMessageFactoryInterface::class);
 
         $this->exceptionMessageFactoryMapMock = [
             LocalizedException::class => $this->specificExceptionMessageFactoryMock
