--- conflicted
+++ resolved
@@ -151,21 +151,11 @@
 
     /**
      * tests that MultiDimensionProvider will throw exception when all dimension providers has nothing to return
-<<<<<<< HEAD
-     *
-     */
-    public function testMultiDimensionProviderWithEmptyDataProvider()
-    {
-        $this->expectException(\LogicException::class);
-        $this->expectExceptionMessage('Can`t multiple dimensions because some of them are empty.');
-
-=======
      */
     public function testMultiDimensionProviderWithEmptyDataProvider()
     {
         $this->expectException('LogicException');
         $this->expectExceptionMessage('Can`t multiple dimensions because some of them are empty.');
->>>>>>> 5ce65294
         // collect actual dimensions
         $multiDimensionProvider = new MultiDimensionProvider(
             [
@@ -182,22 +172,11 @@
 
     /**
      * tests that MultiDimensionProvider will throw exception when one dimension providers has nothing to return
-<<<<<<< HEAD
-     *
-     */
-    public function testMultiDimensionProviderWithMixedDataProvider()
-    {
-        $this->expectException(\LogicException::class);
-        $this->expectExceptionMessage('Can`t multiple dimensions because some of them are empty.');
-
-
-=======
      */
     public function testMultiDimensionProviderWithMixedDataProvider()
     {
         $this->expectException('LogicException');
         $this->expectExceptionMessage('Can`t multiple dimensions because some of them are empty.');
->>>>>>> 5ce65294
         // prepare expected dimensions
         $dimensionXData = [
             $this->getDimensionMock('x', '1'),
@@ -247,12 +226,12 @@
 
         $dimensionProviderMock->expects($this->any())
             ->method('getIterator')
-            ->willReturnCallback(
-                
+            ->will(
+                $this->returnCallback(
                     function () use ($dimensions) {
                         return \SplFixedArray::fromArray($dimensions);
                     }
-                
+                )
             );
 
         return $dimensionProviderMock;
