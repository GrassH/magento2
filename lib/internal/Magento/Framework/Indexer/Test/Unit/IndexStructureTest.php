<?php
/**
 * Copyright © Magento, Inc. All rights reserved.
 * See COPYING.txt for license details.
 */
declare(strict_types=1);

namespace Magento\Framework\Indexer\Test\Unit;

use Magento\Framework\App\ResourceConnection;
use Magento\Framework\DB\Adapter\AdapterInterface;
use Magento\Framework\DB\Ddl\Table;
use Magento\Framework\Indexer\IndexStructure;
use Magento\Framework\Indexer\ScopeResolver\FlatScopeResolver;
use Magento\Framework\Indexer\ScopeResolver\IndexScopeResolver;
use Magento\Framework\Search\Request\Dimension;
use Magento\Framework\TestFramework\Unit\Helper\ObjectManager;
use PHPUnit\Framework\MockObject\MockObject;
use PHPUnit\Framework\TestCase;

/**
 * Test for \Magento\Framework\Indexer\IndexStructure
 */
class IndexStructureTest extends TestCase
{
    /**
<<<<<<< HEAD
     * @var \Magento\Framework\Indexer\ScopeResolver\IndexScopeResolver|\PHPUnit\Framework\MockObject\MockObject
=======
     * @var IndexScopeResolver|MockObject
>>>>>>> 5ce65294
     */
    private $indexScopeResolver;

    /**
<<<<<<< HEAD
     * @var \Magento\Framework\Indexer\ScopeResolver\FlatScopeResolver|\PHPUnit\Framework\MockObject\MockObject
=======
     * @var FlatScopeResolver|MockObject
>>>>>>> 5ce65294
     */
    private $flatScopeResolver;

    /**
<<<<<<< HEAD
     * @var \Magento\Framework\App\ResourceConnection|\PHPUnit\Framework\MockObject\MockObject
=======
     * @var ResourceConnection|MockObject
>>>>>>> 5ce65294
     */
    private $resource;

    /**
<<<<<<< HEAD
     * @var AdapterInterface|\PHPUnit\Framework\MockObject\MockObject
=======
     * @var AdapterInterface|MockObject
>>>>>>> 5ce65294
     */
    private $connectionInterface;

    /**
     * @var IndexStructure
     */
    private $target;

    protected function setUp(): void
    {
        $this->connectionInterface = $this->getMockBuilder(AdapterInterface::class)
            ->disableOriginalConstructor()
            ->getMockForAbstractClass();
        $this->resource = $this->getMockBuilder(ResourceConnection::class)
            ->setMethods(['getConnection'])
            ->disableOriginalConstructor()
            ->getMock();
        $this->resource->expects($this->atLeastOnce())
            ->method('getConnection')
            ->willReturn($this->connectionInterface);
        $this->indexScopeResolver = $this->getMockBuilder(
            IndexScopeResolver::class
        )
            ->setMethods(['resolve'])
            ->disableOriginalConstructor()
            ->getMock();
        $this->flatScopeResolver = $this->getMockBuilder(
            FlatScopeResolver::class
        )
            ->setMethods(['resolve'])
            ->disableOriginalConstructor()
            ->getMock();

        $objectManager = new ObjectManager($this);

        $this->target = $objectManager->getObject(
            IndexStructure::class,
            [
                'resource' => $this->resource,
                'indexScopeResolver' => $this->indexScopeResolver,
                'flatScopeResolver' => $this->flatScopeResolver
            ]
        );
    }

    /**
     * @param string $table
     * @param array $dimensions
     * @param bool $isTableExist
     */
    public function testDelete()
    {
        $index = 'index_name';
        $dimensions = [
            'index_name_scope_3' => $this->createDimensionMock('scope', 3),
            'index_name_scope_5' => $this->createDimensionMock('scope', 5),
            'index_name_scope_1' => $this->createDimensionMock('scope', 1),
        ];
        $expectedTable = 'index_name_scope3_scope5_scope1';
        $this->indexScopeResolver->expects($this->once())
            ->method('resolve')
            ->with($index, $dimensions)
            ->willReturn($expectedTable);
        $this->flatScopeResolver->expects($this->once())
            ->method('resolve')
            ->with($index, $dimensions)
            ->willReturn($index . '_flat');
        $position = 0;
        $position = $this->mockDropTable($position, $expectedTable, true);
        $this->mockDropTable($position, $index . '_flat', true);

        $this->target->delete($index, $dimensions);
    }

    public function testCreateWithEmptyFields()
    {
        $fields = [
            [
                'name' => 'fieldName1',
                'type' => 'fieldType1',
                'size' => 'fieldSize1',
            ],
            [
                'name' => 'fieldName2',
                'type' => 'fieldType2',
                'size' => 'fieldSize2',
            ],
            [
                'name' => 'fieldName3',
                'type' => 'fieldType3',
                'size' => 'fieldSize3',
            ],
            [
                'name' => 'fieldName3',
                'dataType' => 'varchar',
                'type' => 'text',
                'size' => '255',
            ],
            [
                'name' => 'fieldName3',
                'dataType' => 'mediumtext',
                'type' => 'text',
                'size' => '16777216',
            ],
            [
                'name' => 'fieldName3',
                'dataType' => 'text',
                'type' => 'text',
                'size' => '65536',
            ]
        ];
        $index = 'index_name';
        $expectedTable = 'index_name_scope3_scope5_scope1';
        $dimensions = [
            'index_name_scope_3' => $this->createDimensionMock('scope', 3),
            'index_name_scope_5' => $this->createDimensionMock('scope', 5),
            'index_name_scope_1' => $this->createDimensionMock('scope', 1),
        ];
        $position = 0;
        $this->indexScopeResolver->expects($this->once())
            ->method('resolve')
            ->with($index, $dimensions)
            ->willReturn($expectedTable);
        $this->flatScopeResolver->expects($this->once())
            ->method('resolve')
            ->with($index, $dimensions)
            ->willReturn($index . '_flat');
        $position = $this->mockFulltextTable($position, $expectedTable, true);
        $this->mockFlatTable($position, $index . '_flat');

        $this->target->create($index, $fields, $dimensions);
    }

    /**
     * @param string $name
     * @param string $value
<<<<<<< HEAD
     * @return \PHPUnit\Framework\MockObject\MockObject
=======
     * @return MockObject
>>>>>>> 5ce65294
     */
    private function createDimensionMock($name, $value)
    {
        $dimension = $this->getMockBuilder(Dimension::class)
            ->setMethods(['getName', 'getValue'])
            ->disableOriginalConstructor()
            ->getMock();
        $dimension->expects($this->any())
            ->method('getName')
            ->willReturn($name);
        $dimension->expects($this->any())
            ->method('getValue')
            ->willReturn($value);
        return $dimension;
    }

    /**
     * @param $callNumber
     * @param $tableName
     * @param $isTableExist
     * @return mixed
     */
    private function mockDropTable($callNumber, $tableName, $isTableExist)
    {
        $this->connectionInterface->expects($this->at($callNumber++))
            ->method('isTableExists')
            ->with($tableName)
            ->willReturn($isTableExist);
        if ($isTableExist) {
            $this->connectionInterface->expects($this->at($callNumber++))
                ->method('dropTable')
                ->with($tableName)
                ->willReturn(true);
        }
        return $callNumber;
    }

    /**
     * @param $callNumber
     * @param $tableName
     * @return mixed
     */
    private function mockFlatTable($callNumber, $tableName)
    {
        $table = $this->getMockBuilder(Table::class)
            ->setMethods(['addColumn', 'getColumns'])
            ->disableOriginalConstructor()
            ->getMock();
        $table->expects($this->any())
            ->method('addColumn')
            ->willReturnSelf();

        $this->connectionInterface->expects($this->at($callNumber++))
            ->method('newTable')
            ->with($tableName)
            ->willReturn($table);
        $this->connectionInterface->expects($this->at($callNumber++))
            ->method('createTable')
            ->with($table)
            ->willReturnSelf();

        return $callNumber;
    }

    /**
     * @param $callNumber
     * @param $tableName
     * @return mixed
     */
    private function mockFulltextTable($callNumber, $tableName)
    {
        $table = $this->getMockBuilder(Table::class)
            ->setMethods(['addColumn', 'addIndex'])
            ->disableOriginalConstructor()
            ->getMock();
        $table->expects($this->at(0))
            ->method('addColumn')
            ->with(
                'entity_id',
                Table::TYPE_INTEGER,
                10,
                ['unsigned' => true, 'nullable' => false],
                'Entity ID'
            )->willReturnSelf();
        $table->expects($this->at(1))
            ->method('addColumn')
            ->with(
                'attribute_id',
                Table::TYPE_TEXT,
                255,
                ['unsigned' => true, 'nullable' => true]
            )->willReturnSelf();

        $table->expects($this->at(2))
            ->method('addColumn')
            ->with(
                'data_index',
                Table::TYPE_TEXT,
                '4g',
                ['nullable' => true],
                'Data index'
            )->willReturnSelf();

        $table->expects($this->at(3))
            ->method('addIndex')
            ->with(
                'idx_primary',
                ['entity_id', 'attribute_id'],
                ['type' => AdapterInterface::INDEX_TYPE_PRIMARY]
            )->willReturnSelf();
        $table->expects($this->at(4))
            ->method('addIndex')
            ->with(
                'FTI_FULLTEXT_DATA_INDEX',
                ['data_index'],
                ['type' => AdapterInterface::INDEX_TYPE_FULLTEXT]
            )->willReturnSelf();

        $this->connectionInterface->expects($this->at($callNumber++))
            ->method('newTable')
            ->with($tableName)
            ->willReturn($table);
        $this->connectionInterface->expects($this->at($callNumber++))
            ->method('createTable')
            ->with($table)
            ->willReturnSelf();

        return $callNumber;
    }
}<|MERGE_RESOLUTION|>--- conflicted
+++ resolved
@@ -24,38 +24,22 @@
 class IndexStructureTest extends TestCase
 {
     /**
-<<<<<<< HEAD
-     * @var \Magento\Framework\Indexer\ScopeResolver\IndexScopeResolver|\PHPUnit\Framework\MockObject\MockObject
-=======
      * @var IndexScopeResolver|MockObject
->>>>>>> 5ce65294
      */
     private $indexScopeResolver;
 
     /**
-<<<<<<< HEAD
-     * @var \Magento\Framework\Indexer\ScopeResolver\FlatScopeResolver|\PHPUnit\Framework\MockObject\MockObject
-=======
      * @var FlatScopeResolver|MockObject
->>>>>>> 5ce65294
      */
     private $flatScopeResolver;
 
     /**
-<<<<<<< HEAD
-     * @var \Magento\Framework\App\ResourceConnection|\PHPUnit\Framework\MockObject\MockObject
-=======
      * @var ResourceConnection|MockObject
->>>>>>> 5ce65294
      */
     private $resource;
 
     /**
-<<<<<<< HEAD
-     * @var AdapterInterface|\PHPUnit\Framework\MockObject\MockObject
-=======
      * @var AdapterInterface|MockObject
->>>>>>> 5ce65294
      */
     private $connectionInterface;
 
@@ -192,11 +176,7 @@
     /**
      * @param string $name
      * @param string $value
-<<<<<<< HEAD
-     * @return \PHPUnit\Framework\MockObject\MockObject
-=======
      * @return MockObject
->>>>>>> 5ce65294
      */
     private function createDimensionMock($name, $value)
     {
