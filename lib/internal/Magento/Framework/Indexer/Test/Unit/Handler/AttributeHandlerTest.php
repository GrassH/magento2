--- conflicted
+++ resolved
@@ -19,11 +19,7 @@
 class AttributeHandlerTest extends TestCase
 {
     /**
-<<<<<<< HEAD
-     * @var SourceProviderInterface|\PHPUnit\Framework\MockObject\MockObject
-=======
      * @var SourceProviderInterface|MockObject
->>>>>>> 5ce65294
      */
     private $source;
 
