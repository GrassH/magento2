<?php
/**
 * Copyright © Magento, Inc. All rights reserved.
 * See COPYING.txt for license details.
 */
declare(strict_types=1);

namespace Magento\Framework\Indexer\Test\Unit\ScopeResolver;

use Magento\Framework\App\ResourceConnection;
use Magento\Framework\App\ScopeInterface;
use Magento\Framework\App\ScopeResolverInterface;
use Magento\Framework\Indexer\ScopeResolver\IndexScopeResolver;
use Magento\Framework\Search\Request\Dimension;
use Magento\Framework\TestFramework\Unit\Helper\ObjectManager;
use PHPUnit\Framework\MockObject\MockObject;
use PHPUnit\Framework\TestCase;

/**
 * Test for \Magento\Framework\Indexer\ScopeResolver\IndexScopeResolver
 */
class IndexScopeResolverTest extends TestCase
{
    /**
<<<<<<< HEAD
     * @var \Magento\Framework\App\ScopeResolverInterface|\PHPUnit\Framework\MockObject\MockObject
=======
     * @var \Magento\Framework\App\ScopeResolverInterface|MockObject
>>>>>>> 5ce65294
     */
    protected $scopeResolver;

    /**
<<<<<<< HEAD
     * @var \Magento\Framework\App\ResourceConnection|\PHPUnit\Framework\MockObject\MockObject
=======
     * @var ResourceConnection|MockObject
>>>>>>> 5ce65294
     */
    private $resource;

    /**
     * @var IndexScopeResolver
     */
    private $target;

    protected function setUp(): void
    {
        $this->resource = $this->getMockBuilder(ResourceConnection::class)
            ->setMethods(['getTableName'])
            ->disableOriginalConstructor()
            ->getMockForAbstractClass();

        $this->scopeResolver = $this->getMockBuilder(ScopeResolverInterface::class)
            ->disableOriginalConstructor()
            ->getMockForAbstractClass();

        $objectManager = new ObjectManager($this);

        $this->target = $objectManager->getObject(
            IndexScopeResolver::class,
            [
                'resource' => $this->resource,
                'scopeResolver' => $this->scopeResolver
            ]
        );
    }

    /**
     * @param string $indexName
     * @param Dimension[] $dimensions
     * @param string $expected
     * @dataProvider resolveDataProvider
     */
    public function testResolve($indexName, array $dimensions, $expected)
    {
        $dimensions = array_map(
            function ($demension) {
                return $this->createDimension($demension[0], $demension[1]);
            },
            $dimensions
        );
        $scope = $this->getMockBuilder(ScopeInterface::class)
            ->disableOriginalConstructor()
            ->getMockForAbstractClass();

        $scope->expects($this->any())->method('getId')->willReturn(1);

        $this->resource->expects($this->once())
            ->method('getTableName')
            ->willReturnArgument(0);

        $this->scopeResolver->expects($this->any())->method('getScope')->willReturn($scope);
        $result = $this->target->resolve($indexName, $dimensions);
        $this->assertEquals($expected, $result);
    }

    /**
     * @return array
     */
    public function resolveDataProvider()
    {
        return [
            [
                'index' => 'some_index',
                'dimensions' => [],
                'expected' => 'some_index'
            ],
            [
                'index' => 'index_name',
                'dimensions' => [['scope', 'name']],
                'expected' => 'index_name_scope1'
            ],
            [
                'index' => 'index_name',
                'dimensions' => [['index', 20]],
                'expected' => 'index_name_index20'
            ],
            [
                'index' => 'index_name',
                'dimensions' => [['first', 10], ['second', 20]],
                // actually you will get exception here thrown in ScopeResolverInterface
                'expected' => 'index_name_first10_second20'
            ],
            [
                'index' => 'index_name',
                'dimensions' => [['second', 10], ['first', 20]],
                'expected' => 'index_name_first20_second10'
            ],
            [
                'index' => 'index_name',
                'dimensions' => [[-1, 10], ['first', 20]],
                'expected' => 'index_name_-110_first20'
            ]
        ];
    }

    /**
     * @param $name
     * @param $value
<<<<<<< HEAD
     * @return \PHPUnit\Framework\MockObject\MockObject
=======
     * @return MockObject
>>>>>>> 5ce65294
     */
    private function createDimension($name, $value)
    {
        $dimension = $this->getMockBuilder(Dimension::class)
            ->setMethods(['getName', 'getValue'])
            ->disableOriginalConstructor()
            ->getMock();
        $dimension->expects($this->any())
            ->method('getName')
            ->willReturn($name);
        $dimension->expects($this->any())
            ->method('getValue')
            ->willReturn($value);
        return $dimension;
    }
}<|MERGE_RESOLUTION|>--- conflicted
+++ resolved
@@ -22,20 +22,12 @@
 class IndexScopeResolverTest extends TestCase
 {
     /**
-<<<<<<< HEAD
-     * @var \Magento\Framework\App\ScopeResolverInterface|\PHPUnit\Framework\MockObject\MockObject
-=======
      * @var \Magento\Framework\App\ScopeResolverInterface|MockObject
->>>>>>> 5ce65294
      */
     protected $scopeResolver;
 
     /**
-<<<<<<< HEAD
-     * @var \Magento\Framework\App\ResourceConnection|\PHPUnit\Framework\MockObject\MockObject
-=======
      * @var ResourceConnection|MockObject
->>>>>>> 5ce65294
      */
     private $resource;
 
@@ -138,11 +130,7 @@
     /**
      * @param $name
      * @param $value
-<<<<<<< HEAD
-     * @return \PHPUnit\Framework\MockObject\MockObject
-=======
      * @return MockObject
->>>>>>> 5ce65294
      */
     private function createDimension($name, $value)
     {
