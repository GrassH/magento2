<?php
/**
 * Copyright © Magento, Inc. All rights reserved.
 * See COPYING.txt for license details.
 */
declare(strict_types=1);

namespace Magento\Framework\Indexer\Test\Unit;

use Magento\Framework\DB\Adapter\AdapterInterface;
use Magento\Framework\Indexer\BatchSizeManagement;
use Magento\Framework\Indexer\IndexTableRowSizeEstimatorInterface;
use PHPUnit\Framework\MockObject\MockObject;
use PHPUnit\Framework\TestCase;
use Psr\Log\LoggerInterface;

class BatchSizeManagementTest extends TestCase
{
    /**
     * @var BatchSizeManagement
     */
    private $model;

    /**
<<<<<<< HEAD
     * @var \Magento\Framework\Indexer\IndexTableRowSizeEstimatorInterface|\PHPUnit\Framework\MockObject\MockObject
=======
     * @var IndexTableRowSizeEstimatorInterface|MockObject
>>>>>>> 5ce65294
     */
    private $rowSizeEstimatorMock;

    /**
<<<<<<< HEAD
     * @var \Psr\Log\LoggerInterface|\PHPUnit\Framework\MockObject\MockObject
=======
     * @var LoggerInterface|MockObject
>>>>>>> 5ce65294
     */
    private $loggerMock;

    protected function setUp(): void
    {
        $this->rowSizeEstimatorMock = $this->createMock(
            IndexTableRowSizeEstimatorInterface::class
        );
        $this->loggerMock = $this->createMock(LoggerInterface::class);
        $this->model = new BatchSizeManagement($this->rowSizeEstimatorMock, $this->loggerMock);
    }

    public function testEnsureBatchSize()
    {
        $batchSize = 200;
        $maxHeapTableSize = 16384;
        $tmpTableSize = 16384;
        $size = 20000;
        $innodbPollSize = 100;

        $this->rowSizeEstimatorMock->expects($this->once())->method('estimateRowSize')->willReturn(100);
        $adapterMock = $this->getMockForAbstractClass(AdapterInterface::class);
        $adapterMock->expects($this->at(0))
            ->method('fetchOne')
            ->with('SELECT @@max_heap_table_size;', [])
            ->willReturn($maxHeapTableSize);
        $adapterMock->expects($this->at(1))
            ->method('fetchOne')
            ->with('SELECT @@tmp_table_size;', [])
            ->willReturn($tmpTableSize);
        $adapterMock->expects($this->at(2))
            ->method('fetchOne')
            ->with('SELECT @@innodb_buffer_pool_size;', [])
            ->willReturn($innodbPollSize);

        $this->loggerMock->expects($this->once())
            ->method('warning')
            ->with(__(
                "Memory size allocated for the temporary table is more than 20% of innodb_buffer_pool_size. " .
                "Please update innodb_buffer_pool_size or decrease batch size value " .
                "(which decreases memory usages for the temporary table). " .
                "Current batch size: %1; Allocated memory size: %2 bytes; InnoDB buffer pool size: %3 bytes.",
                [$batchSize, $size, $innodbPollSize]
            ));

        $adapterMock->expects($this->at(3))
            ->method('query')
            ->with('SET SESSION tmp_table_size = ' . $size . ';', []);

        $adapterMock->expects($this->at(4))
            ->method('query')
            ->with('SET SESSION max_heap_table_size = ' . $size . ';', []);

        $this->model->ensureBatchSize($adapterMock, $batchSize);
    }
}<|MERGE_RESOLUTION|>--- conflicted
+++ resolved
@@ -22,20 +22,12 @@
     private $model;
 
     /**
-<<<<<<< HEAD
-     * @var \Magento\Framework\Indexer\IndexTableRowSizeEstimatorInterface|\PHPUnit\Framework\MockObject\MockObject
-=======
      * @var IndexTableRowSizeEstimatorInterface|MockObject
->>>>>>> 5ce65294
      */
     private $rowSizeEstimatorMock;
 
     /**
-<<<<<<< HEAD
-     * @var \Psr\Log\LoggerInterface|\PHPUnit\Framework\MockObject\MockObject
-=======
      * @var LoggerInterface|MockObject
->>>>>>> 5ce65294
      */
     private $loggerMock;
 
@@ -57,7 +49,7 @@
         $innodbPollSize = 100;
 
         $this->rowSizeEstimatorMock->expects($this->once())->method('estimateRowSize')->willReturn(100);
-        $adapterMock = $this->getMockForAbstractClass(AdapterInterface::class);
+        $adapterMock = $this->createMock(AdapterInterface::class);
         $adapterMock->expects($this->at(0))
             ->method('fetchOne')
             ->with('SELECT @@max_heap_table_size;', [])
