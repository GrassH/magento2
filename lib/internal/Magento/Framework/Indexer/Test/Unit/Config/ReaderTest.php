<?php
/**
 * Copyright © Magento, Inc. All rights reserved.
 * See COPYING.txt for license details.
 */
declare(strict_types=1);

namespace Magento\Framework\Indexer\Test\Unit\Config;

use Magento\Framework\App\Config\FileResolver;
use Magento\Framework\Config\Dom\UrnResolver;
use Magento\Framework\Config\ValidationStateInterface;
use Magento\Framework\Indexer\Config\Converter;
use Magento\Framework\Indexer\Config\Reader;
use Magento\Framework\Indexer\Config\SchemaLocator;
use PHPUnit\Framework\Assert;
use PHPUnit\Framework\AssertionFailedError;
use PHPUnit\Framework\MockObject\MockObject;
use PHPUnit\Framework\TestCase;

class ReaderTest extends TestCase
{
    /**
     * @var Reader
     */
    protected $_model;

    /**
<<<<<<< HEAD
     * @var \Magento\Framework\Indexer\Config\Converter|\PHPUnit\Framework\MockObject\MockObject
=======
     * @var Converter|MockObject
>>>>>>> 5ce65294
     */
    protected $_converter;

    /**
<<<<<<< HEAD
     * @var \Magento\Framework\App\Config\FileResolver|\PHPUnit\Framework\MockObject\MockObject
=======
     * @var FileResolver|MockObject
>>>>>>> 5ce65294
     */
    protected $_fileResolverMock;

    protected function setUp(): void
    {
        $this->_fileResolverMock = $this->createPartialMock(FileResolver::class, ['get']);

        $this->_converter = $this->createPartialMock(Converter::class, ['convert']);
        $validationState = $this->createMock(ValidationStateInterface::class);
        $validationState->expects($this->any())
            ->method('isValidationRequired')
            ->willReturn(false);

        $this->_model = new Reader(
            $this->_fileResolverMock,
            $this->_converter,
            new SchemaLocator(
                new UrnResolver()
            ),
            $validationState
        );
    }

    /**
     * @dataProvider readerDataProvider
     */
    public function testReadValidConfig($files, $expectedFile)
    {
        $this->_fileResolverMock->expects(
            $this->once()
        )->method(
            'get'
        )->with(
            'indexer.xml',
            'scope'
        )->willReturn(
            $files
        );

        $constraint = function (\DOMDocument $actual) use ($expectedFile) {
            try {
                $expected = file_get_contents(__DIR__ . '/../_files/' . $expectedFile);
                Assert::assertXmlStringEqualsXmlString($expected, $actual->saveXML());
                return true;
            } catch (AssertionFailedError $e) {
                return false;
            }
        };
        $expectedResult = new \stdClass();
        $this->_converter->expects(
            $this->once()
        )->method(
            'convert'
        )->with(
            $this->callback($constraint)
        )->willReturn(
            $expectedResult
        );

        $this->assertSame($expectedResult, $this->_model->read('scope'));
    }

    /**
     * @return array
     */
    public function readerDataProvider()
    {
        return [
            [
                [
                    'indexer_one.xml' => file_get_contents(__DIR__ . '/../_files/indexer_one.xml'),
                    'indexer_two.xml' => file_get_contents(__DIR__ . '/../_files/indexer_two.xml'),
                ],
                'indexer_merged_one.xml',
            ],
            [
                [
                    'indexer_one.xml' => file_get_contents(__DIR__ . '/../_files/indexer_one.xml'),
                    'indexer_three.xml' => file_get_contents(__DIR__ . '/../_files/indexer_three.xml'),
                ],
                'indexer_merged_two.xml'
            ]
        ];
    }
}<|MERGE_RESOLUTION|>--- conflicted
+++ resolved
@@ -26,20 +26,12 @@
     protected $_model;
 
     /**
-<<<<<<< HEAD
-     * @var \Magento\Framework\Indexer\Config\Converter|\PHPUnit\Framework\MockObject\MockObject
-=======
      * @var Converter|MockObject
->>>>>>> 5ce65294
      */
     protected $_converter;
 
     /**
-<<<<<<< HEAD
-     * @var \Magento\Framework\App\Config\FileResolver|\PHPUnit\Framework\MockObject\MockObject
-=======
      * @var FileResolver|MockObject
->>>>>>> 5ce65294
      */
     protected $_fileResolverMock;
 
@@ -75,8 +67,8 @@
         )->with(
             'indexer.xml',
             'scope'
-        )->willReturn(
-            $files
+        )->will(
+            $this->returnValue($files)
         );
 
         $constraint = function (\DOMDocument $actual) use ($expectedFile) {
@@ -95,8 +87,8 @@
             'convert'
         )->with(
             $this->callback($constraint)
-        )->willReturn(
-            $expectedResult
+        )->will(
+            $this->returnValue($expectedResult)
         );
 
         $this->assertSame($expectedResult, $this->_model->read('scope'));
