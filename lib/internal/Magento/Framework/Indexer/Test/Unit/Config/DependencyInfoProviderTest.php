--- conflicted
+++ resolved
@@ -22,11 +22,7 @@
     private $objectManagerHelper;
 
     /**
-<<<<<<< HEAD
-     * @var ConfigInterface|\PHPUnit\Framework\MockObject\MockObject
-=======
      * @var ConfigInterface|MockObject
->>>>>>> 5ce65294
      */
     private $configMock;
 
