--- conflicted
+++ resolved
@@ -15,11 +15,7 @@
 class ConverterTest extends TestCase
 {
     /**
-<<<<<<< HEAD
-     * @var \Magento\Framework\Indexer\Config\Converter|\PHPUnit\Framework\MockObject\MockObject
-=======
      * @var Converter|MockObject
->>>>>>> 5ce65294
      */
     protected $_model;
 
