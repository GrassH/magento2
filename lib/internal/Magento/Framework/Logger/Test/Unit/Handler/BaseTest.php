<?php
/**
 * Copyright © Magento, Inc. All rights reserved.
 * See COPYING.txt for license details.
 */
declare(strict_types=1);

namespace Magento\Framework\Logger\Test\Unit\Handler;

use Magento\Framework\Filesystem\DriverInterface;
use Magento\Framework\Logger\Handler\Base;
use PHPUnit\Framework\MockObject\MockObject;
use PHPUnit\Framework\TestCase;

class BaseTest extends TestCase
{
    /**
<<<<<<< HEAD
     * @var \Magento\Framework\Logger\Handler\Base|\PHPUnit\Framework\MockObject\MockObject
=======
     * @var Base|MockObject
>>>>>>> 5ce65294
     */
    private $model;

    /**
     * @var \ReflectionMethod
     */
    private $sanitizeMethod;

    protected function setUp(): void
    {
        $driverMock = $this->getMockBuilder(DriverInterface::class)
            ->disableOriginalConstructor()
            ->getMock();
        $this->model = new Base($driverMock);

        $class = new \ReflectionClass($this->model);
        $this->sanitizeMethod = $class->getMethod('sanitizeFileName');
        $this->sanitizeMethod->setAccessible(true);
    }

    public function testSanitizeEmpty()
    {
        $this->assertEquals('', $this->sanitizeMethod->invokeArgs($this->model, ['']));
    }

    public function testSanitizeSimpleFilename()
    {
        $this->assertEquals('custom.log', $this->sanitizeMethod->invokeArgs($this->model, ['custom.log']));
    }

    public function testSanitizeLeadingSlashFilename()
    {
        $this->assertEquals(
            'customfolder/custom.log',
            $this->sanitizeMethod->invokeArgs($this->model, ['/customfolder/custom.log'])
        );
    }

    public function testSanitizeParentLevelFolder()
    {
        $this->assertEquals(
            'var/hack/custom.log',
            $this->sanitizeMethod->invokeArgs($this->model, ['../../../var/hack/custom.log'])
        );
    }

<<<<<<< HEAD
    /**
     */
    public function testSanitizeFileException()
    {
        $this->expectException(\InvalidArgumentException::class);
        $this->expectExceptionMessage('Filename expected to be a string');

=======
    public function testSanitizeFileException()
    {
        $this->expectException('InvalidArgumentException');
        $this->expectExceptionMessage('Filename expected to be a string');
>>>>>>> 5ce65294
        $this->sanitizeMethod->invokeArgs($this->model, [['filename' => 'notValid']]);
    }
}<|MERGE_RESOLUTION|>--- conflicted
+++ resolved
@@ -15,11 +15,7 @@
 class BaseTest extends TestCase
 {
     /**
-<<<<<<< HEAD
-     * @var \Magento\Framework\Logger\Handler\Base|\PHPUnit\Framework\MockObject\MockObject
-=======
      * @var Base|MockObject
->>>>>>> 5ce65294
      */
     private $model;
 
@@ -66,20 +62,10 @@
         );
     }
 
-<<<<<<< HEAD
-    /**
-     */
-    public function testSanitizeFileException()
-    {
-        $this->expectException(\InvalidArgumentException::class);
-        $this->expectExceptionMessage('Filename expected to be a string');
-
-=======
     public function testSanitizeFileException()
     {
         $this->expectException('InvalidArgumentException');
         $this->expectExceptionMessage('Filename expected to be a string');
->>>>>>> 5ce65294
         $this->sanitizeMethod->invokeArgs($this->model, [['filename' => 'notValid']]);
     }
 }