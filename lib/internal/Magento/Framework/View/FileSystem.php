--- conflicted
+++ resolved
@@ -151,11 +151,7 @@
      * @param string $module
      * @return string|bool
      */
-<<<<<<< HEAD
-    public function getEmailTemplateFileName($fileId, array $params = [], $module)
-=======
     public function getEmailTemplateFileName($fileId, array $params, $module)
->>>>>>> 7ad59d67
     {
         $this->_assetRepo->updateDesignParams($params);
         return $this->_emailTemplateFileResolution
