--- conflicted
+++ resolved
@@ -125,15 +125,9 @@
                         }
                     }
                 });
-<<<<<<< HEAD
-            }     
+            }            
         script;
-=======
-            }
-            
-script;
 
->>>>>>> 357896ac
         return $this->renderTag('script', ['type' => 'text/javascript'], $script, false);
     }
 
