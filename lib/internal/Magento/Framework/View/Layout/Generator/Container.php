--- conflicted
+++ resolved
@@ -84,18 +84,6 @@
         $elementName,
         $options
     ) {
-<<<<<<< HEAD
-        if (isset($options[Layout\Element::CONTAINER_OPT_LABEL])) {
-            $structure->setAttribute(
-                $elementName,
-                Layout\Element::CONTAINER_OPT_LABEL,
-                $options[Layout\Element::CONTAINER_OPT_LABEL]
-            );
-            unset($options[Layout\Element::CONTAINER_OPT_LABEL]);
-        }
-
-=======
->>>>>>> b3e15cd2
         unset($options['type']);
 
         $this->validateOptions($options);
