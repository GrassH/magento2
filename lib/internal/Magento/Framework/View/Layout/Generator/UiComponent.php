<?php
/**
 * Copyright © 2015 Magento. All rights reserved.
 * See COPYING.txt for license details.
 */
namespace Magento\Framework\View\Layout\Generator;

use Magento\Framework\View\Layout;
use Magento\Framework\View\Element\BlockFactory;
use Magento\Framework\View\Layout\Data\Structure;
use Magento\Framework\View\Layout\GeneratorInterface;
use Magento\Framework\View\Element\UiComponentFactory;
use Magento\Framework\View\Element\UiComponentInterface;
use Magento\Framework\Data\Argument\InterpreterInterface;
<<<<<<< HEAD
=======
use Magento\Framework\View\Element\UiComponent\ContainerInterface;
>>>>>>> 62799528
use Magento\Framework\View\Layout\Reader\Context as ReaderContext;
use Magento\Framework\View\Layout\Generator\Context as GeneratorContext;
use Magento\Framework\View\Element\UiComponent\ContextFactory as UiComponentContextFactory;
use Magento\Framework\View\LayoutInterface;

/**
 * Class UiComponent
 */
class UiComponent implements GeneratorInterface
{
    /**
     * Generator type
     */
    const TYPE = 'uiComponent';

    /**
<<<<<<< HEAD
     * Block adapter
     */
    const ADAPTER = 'Magento\Framework\View\Element\UiComponent\TemplateAdapter';
=======
     * Block container for components
     */
    const CONTAINER = 'Magento\Framework\View\Element\UiComponent\ContainerInterface';
>>>>>>> 62799528

    /**
     * @var UiComponentFactory
     */
    protected $uiComponentFactory;

    /**
     * @var UiComponentContextFactory
     */
    protected $contextFactory;

    /**
     * Constructor
     *
     * @param UiComponentFactory $uiComponentFactory
     * @param BlockFactory $blockFactory
     * @param UiComponentContextFactory $contextFactory
     */
    public function __construct(
        UiComponentFactory $uiComponentFactory,
        BlockFactory $blockFactory,
        UiComponentContextFactory $contextFactory
    ) {
        $this->uiComponentFactory = $uiComponentFactory;
        $this->blockFactory = $blockFactory;
        $this->contextFactory = $contextFactory;
    }

    /**
     * {@inheritdoc}
     */
    public function getType()
    {
        return self::TYPE;
    }

    /**
     * Creates UI Component object based on scheduled data and add it to the layout
     *
     * @param ReaderContext $readerContext
     * @param GeneratorContext $generatorContext
     * @return $this
     */
    public function process(ReaderContext $readerContext, GeneratorContext $generatorContext)
    {
        $scheduledStructure = $readerContext->getScheduledStructure();
        $scheduledElements = $scheduledStructure->getElements();
        if (!$scheduledElements) {
            return $this;
        }
        $structure = $generatorContext->getStructure();
        $layout = $generatorContext->getLayout();

        // Instantiate blocks and collect all actions data
        /** @var $blocks \Magento\Framework\View\Element\AbstractBlock[] */
        $blocks = [];
        foreach ($scheduledElements as $elementName => $element) {
            list(, $data) = $element;
            $block = $this->generateComponent($structure, $elementName, $data, $layout);
            $blocks[$elementName] = $block;
            $layout->setBlock($elementName, $block);
            $scheduledStructure->unsetElement($elementName);
        }

        return $this;
    }

    /**
     * Create component object
     *
     * @param Structure $structure
     * @param string $elementName
     * @param string $data
     * @param LayoutInterface $layout
<<<<<<< HEAD
     * @return UiComponentInterface
=======
     * @return ContainerInterface
>>>>>>> 62799528
     */
    protected function generateComponent(Structure $structure, $elementName, $data, LayoutInterface $layout)
    {
        $attributes = $data['attributes'];
        if (!empty($attributes['group'])) {
            $structure->addToParentGroup($elementName, $attributes['group']);
        }

        $context = $this->contextFactory->create([
            'namespace' => $elementName,
            'pageLayout' => $layout
        ]);

        $component = $this->uiComponentFactory->create($elementName, null, [
            'context' => $context
        ]);
        $this->prepareComponent($component);

<<<<<<< HEAD
        /** @var \Magento\Framework\View\Element\UiComponent\TemplateAdapter $adapterBlock */
        $adapterBlock = $this->blockFactory->createBlock(static::ADAPTER, ['component' => $component]);

        return $adapterBlock;
=======
        /** @var ContainerInterface $blockContainer */
        $blockContainer = $this->blockFactory->createBlock(static::CONTAINER, ['component' => $component]);

        return $blockContainer;
>>>>>>> 62799528
    }

    /**
     * Call prepare method in the component UI
     *
     * @param UiComponentInterface $component
     * @return void
     */
    protected function prepareComponent(UiComponentInterface $component)
    {
        $childComponents = $component->getChildComponents();
        if (!empty($childComponents)) {
            foreach ($childComponents as $child) {
                $this->prepareComponent($child);
            }
        }
        $component->prepare();
    }
}<|MERGE_RESOLUTION|>--- conflicted
+++ resolved
@@ -12,10 +12,7 @@
 use Magento\Framework\View\Element\UiComponentFactory;
 use Magento\Framework\View\Element\UiComponentInterface;
 use Magento\Framework\Data\Argument\InterpreterInterface;
-<<<<<<< HEAD
-=======
 use Magento\Framework\View\Element\UiComponent\ContainerInterface;
->>>>>>> 62799528
 use Magento\Framework\View\Layout\Reader\Context as ReaderContext;
 use Magento\Framework\View\Layout\Generator\Context as GeneratorContext;
 use Magento\Framework\View\Element\UiComponent\ContextFactory as UiComponentContextFactory;
@@ -32,15 +29,9 @@
     const TYPE = 'uiComponent';
 
     /**
-<<<<<<< HEAD
-     * Block adapter
-     */
-    const ADAPTER = 'Magento\Framework\View\Element\UiComponent\TemplateAdapter';
-=======
      * Block container for components
      */
     const CONTAINER = 'Magento\Framework\View\Element\UiComponent\ContainerInterface';
->>>>>>> 62799528
 
     /**
      * @var UiComponentFactory
@@ -115,11 +106,7 @@
      * @param string $elementName
      * @param string $data
      * @param LayoutInterface $layout
-<<<<<<< HEAD
-     * @return UiComponentInterface
-=======
      * @return ContainerInterface
->>>>>>> 62799528
      */
     protected function generateComponent(Structure $structure, $elementName, $data, LayoutInterface $layout)
     {
@@ -138,17 +125,10 @@
         ]);
         $this->prepareComponent($component);
 
-<<<<<<< HEAD
-        /** @var \Magento\Framework\View\Element\UiComponent\TemplateAdapter $adapterBlock */
-        $adapterBlock = $this->blockFactory->createBlock(static::ADAPTER, ['component' => $component]);
-
-        return $adapterBlock;
-=======
         /** @var ContainerInterface $blockContainer */
         $blockContainer = $this->blockFactory->createBlock(static::CONTAINER, ['component' => $component]);
 
         return $blockContainer;
->>>>>>> 62799528
     }
 
     /**
