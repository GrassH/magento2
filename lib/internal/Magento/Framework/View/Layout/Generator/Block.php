<?php
/**
 * Copyright © 2015 Magento. All rights reserved.
 * See COPYING.txt for license details.
 */
namespace Magento\Framework\View\Layout\Generator;

use Magento\Framework\ObjectManager\Config\Reader\Dom;
use Magento\Framework\View\Layout;

/**
 * Class Block
 * @SuppressWarnings(PHPMD.CouplingBetweenObjects)
 */
class Block implements Layout\GeneratorInterface
{
    /**
     * Type of generator
     */
    const TYPE = 'block';

    /**
     * @var \Magento\Framework\View\Element\BlockFactory
     */
    protected $blockFactory;

    /**
     * @var \Magento\Framework\Data\Argument\InterpreterInterface
     */
    protected $argumentInterpreter;

    /**
     * @var \Magento\Framework\Event\ManagerInterface
     */
    protected $eventManager;

    /**
     * @var \Psr\Log\LoggerInterface
     */
    protected $logger;

    /**
     * @var \Magento\Framework\App\Config\ScopeConfigInterface
     */
    protected $scopeConfig;

    /**
     * @var \Magento\Framework\App\ScopeResolverInterface
     */
    protected $scopeResolver;

    /**
     * @param \Magento\Framework\View\Element\BlockFactory $blockFactory
     * @param \Magento\Framework\Data\Argument\InterpreterInterface $argumentInterpreter
     * @param \Magento\Framework\Event\ManagerInterface $eventManager
     * @param \Psr\Log\LoggerInterface $logger
     * @param \Magento\Framework\App\Config\ScopeConfigInterface $scopeConfig
     * @param \Magento\Framework\App\ScopeResolverInterface $scopeResolver
     */
    public function __construct(
        \Magento\Framework\View\Element\BlockFactory $blockFactory,
        \Magento\Framework\Data\Argument\InterpreterInterface $argumentInterpreter,
        \Magento\Framework\Event\ManagerInterface $eventManager,
        \Psr\Log\LoggerInterface $logger,
        \Magento\Framework\App\Config\ScopeConfigInterface $scopeConfig,
        \Magento\Framework\App\ScopeResolverInterface $scopeResolver
    ) {
        $this->blockFactory = $blockFactory;
        $this->argumentInterpreter = $argumentInterpreter;
        $this->eventManager = $eventManager;
        $this->logger = $logger;
        $this->scopeConfig = $scopeConfig;
        $this->scopeResolver = $scopeResolver;
    }

    /**
     * {@inheritdoc}
     *
     * @return string
     */
    public function getType()
    {
        return self::TYPE;
    }

    /**
     * Creates block object based on data and add it to the layout
     *
     * @param Layout\Reader\Context $readerContext
     * @param Context $generatorContext
     * @return $this
     */
    public function process(Layout\Reader\Context $readerContext, Layout\Generator\Context $generatorContext)
    {
        $scheduledStructure = $readerContext->getScheduledStructure();
        $layout = $generatorContext->getLayout();
        $structure = $generatorContext->getStructure();
        /** @var $blocks \Magento\Framework\View\Element\AbstractBlock[] */
        $blocks = [];
        $blockActions = [];
        // Instantiate blocks and collect all actions data
        foreach ($scheduledStructure->getElements() as $elementName => $element) {
            list($type, $data) = $element;
            if ($type === self::TYPE) {
                $block = $this->generateBlock($scheduledStructure, $structure, $elementName);
                $blocks[$elementName] = $block;
                $layout->setBlock($elementName, $block);
                if (!empty($data['actions'])) {
                    $blockActions[$elementName] = $data['actions'];
                }
            }
        }
        // Set layout instance to all generated block (trigger _prepareLayout method)
        foreach ($blocks as $elementName => $block) {
            $block->setLayout($layout);
            $this->eventManager->dispatch('core_layout_block_create_after', ['block' => $block]);
            $scheduledStructure->unsetElement($elementName);
        }
        // Run all actions after layout initialization
        foreach ($blockActions as $elementName => $actions) {
            foreach ($actions as $action) {
                list($methodName, $actionArguments, $configPath, $scopeType) = $action;
                if (empty($configPath)
                    || $this->scopeConfig->isSetFlag($configPath, $scopeType, $this->scopeResolver->getScope())
                ) {
                    $this->generateAction($blocks[$elementName], $methodName, $actionArguments);
                }
            }
        }
        return $this;
    }

    /**
     * Create block and set related data
     *
     * @param \Magento\Framework\View\Layout\ScheduledStructure $scheduledStructure
     * @param \Magento\Framework\View\Layout\Data\Structure $structure
     * @param string $elementName
     * @return \Magento\Framework\View\Element\AbstractBlock
     */
    protected function generateBlock(
        Layout\ScheduledStructure $scheduledStructure,
        Layout\Data\Structure $structure,
        $elementName
    ) {
        list(, $data) = $scheduledStructure->getElement($elementName);
        $attributes = $data['attributes'];

        if (!empty($attributes['group'])) {
            $structure->addToParentGroup($elementName, $attributes['group']);
        }

        // create block
        $className = $attributes['class'];
        $block = $this->createBlock($className, $elementName, [
            'data' => $this->evaluateArguments($data['arguments'])
        ]);
        if (!empty($attributes['template'])) {
            $block->setTemplate($attributes['template']);
        }
        if (!empty($attributes['ttl'])) {
            $ttl = (int)$attributes['ttl'];
            $block->setTtl($ttl);
        }
        return $block;
    }

    /**
     * Create block instance
     *
     * @param string|\Magento\Framework\View\Element\AbstractBlock $block
     * @param string $name
     * @param array $arguments
     * @return \Magento\Framework\View\Element\AbstractBlock
     */
    public function createBlock($block, $name, array $arguments = [])
    {
        $block = $this->getBlockInstance($block, $arguments);
        $block->setType(get_class($block));
        $block->setNameInLayout($name);
        $block->addData(isset($arguments['data']) ? $arguments['data'] : []);
        return $block;
    }

    /**
     * Create block object instance based on block type
     *
     * @param string|\Magento\Framework\View\Element\AbstractBlock $block
     * @param array $arguments
     * @throws \Magento\Framework\Exception\LocalizedException
     * @return \Magento\Framework\View\Element\AbstractBlock
     */
    protected function getBlockInstance($block, array $arguments = [])
    {
        if ($block && is_string($block)) {
            try {
                $block = $this->blockFactory->createBlock($block, $arguments);
            } catch (\ReflectionException $e) {
                $this->logger->critical($e->getMessage());
            }
        }
        if (!$block instanceof \Magento\Framework\View\Element\AbstractBlock) {
<<<<<<< HEAD
            throw new \Magento\Framework\Exception\LocalizedException(__('Invalid block type: %1', $block));
=======
            throw new \Magento\Framework\Model\Exception(
                (string)new \Magento\Framework\Phrase('Invalid block type: %1', [$block])
            );
>>>>>>> a9e59f86
        }
        return $block;
    }

    /**
     * Run action defined in layout update
     *
     * @param \Magento\Framework\View\Element\AbstractBlock $block
     * @param string $methodName
     * @param array $actionArguments
     * @return void
     */
    protected function generateAction($block, $methodName, $actionArguments)
    {
        $profilerKey = 'BLOCK_ACTION:' . $block->getNameInLayout() . '>' . $methodName;
        \Magento\Framework\Profiler::start($profilerKey);
        $args = $this->evaluateArguments($actionArguments);
        call_user_func_array([$block, $methodName], $args);
        \Magento\Framework\Profiler::stop($profilerKey);
    }

    /**
     * Compute and return argument values
     *
     * @param array $arguments
     * @return array
     */
    protected function evaluateArguments(array $arguments)
    {
        $result = [];
        foreach ($arguments as $argumentName => $argumentData) {
            if (!isset($argumentData[Dom::TYPE_ATTRIBUTE])) {
                $result[$argumentName] = $argumentData;
                continue;
            }
            $result[$argumentName] = $this->argumentInterpreter->evaluate($argumentData);
        }
        return $result;
    }
}<|MERGE_RESOLUTION|>--- conflicted
+++ resolved
@@ -200,13 +200,7 @@
             }
         }
         if (!$block instanceof \Magento\Framework\View\Element\AbstractBlock) {
-<<<<<<< HEAD
             throw new \Magento\Framework\Exception\LocalizedException(__('Invalid block type: %1', $block));
-=======
-            throw new \Magento\Framework\Model\Exception(
-                (string)new \Magento\Framework\Phrase('Invalid block type: %1', [$block])
-            );
->>>>>>> a9e59f86
         }
         return $block;
     }
