--- conflicted
+++ resolved
@@ -13,11 +13,8 @@
 /**
  * Pool of generators for structural elements
  * @api
-<<<<<<< HEAD
  * @since 100.0.2
-=======
  * @SuppressWarnings(PHPMD.CouplingBetweenObjects)
->>>>>>> 56e17b8c
  */
 class GeneratorPool
 {
