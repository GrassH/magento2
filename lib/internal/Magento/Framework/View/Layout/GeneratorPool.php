--- conflicted
+++ resolved
@@ -204,11 +204,6 @@
         if (!$alias && false === $structure->getChildId($destination, $childAlias)) {
             $alias = $childAlias;
         }
-<<<<<<< HEAD
-        $structure->unsetChild($element, $alias)->setAsChild($element, $destination, $alias);
-        $structure->reorderChildElement($destination, $element, $siblingName, $isAfter);
-        $scheduledStructure->unsetElementFromListToRemove($element);
-=======
         $structure->unsetChild($element, $alias);
         try {
             $structure->setAsChild($element, $destination, $alias);
@@ -216,7 +211,7 @@
         } catch (\OutOfBoundsException $e) {
             $this->logger->critical('Broken reference: '. $e->getMessage());
         }
->>>>>>> 051fc598
+        $scheduledStructure->unsetElementFromListToRemove($element);
         return $this;
     }
 }