--- conflicted
+++ resolved
@@ -314,11 +314,8 @@
             <xs:element ref="uiComponent" minOccurs="0" />
         </xs:choice>
         <xs:attribute type="elementNameType" name="name" use="required"/>
-<<<<<<< HEAD
         <xs:attribute type="xs:boolean" name="display" default="true" use="optional"/>
-=======
         <xs:attribute type="xs:boolean" name="remove" use="optional"/>
->>>>>>> 50e70816
     </xs:complexType>
 
     <xs:complexType name="containerReferenceType" mixed="true">
@@ -334,11 +331,8 @@
         <xs:attribute type="htmlClassType" name="htmlClass"/>
         <xs:attribute type="htmlIdentifierType" name="htmlId"/>
         <xs:attribute type="xs:string" name="label"/>
-<<<<<<< HEAD
         <xs:attribute type="xs:boolean" name="display" default="true" use="optional"/>
-=======
         <xs:attribute type="xs:boolean" name="remove" use="optional"/>
->>>>>>> 50e70816
     </xs:complexType>
 
     <xs:simpleType name="htmlTagType">
