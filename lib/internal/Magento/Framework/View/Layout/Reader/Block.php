--- conflicted
+++ resolved
@@ -174,13 +174,6 @@
             ['visibilityConditions' => $this->conditionReader->parseConditions($currentElement)]
         );
         $scheduledStructure->setStructureElementData($elementName, $data);
-<<<<<<< HEAD
-=======
-        $configPath = (string)$currentElement->getAttribute('ifconfig');
-        if (!empty($configPath)) {
-            $scheduledStructure->setElementToIfconfigList($elementName, $configPath, $this->scopeType);
-        }
->>>>>>> 941a525e
     }
 
     /**
