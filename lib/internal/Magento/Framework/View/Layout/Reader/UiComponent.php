<?php
/**
 * Copyright © 2015 Magento. All rights reserved.
 * See COPYING.txt for license details.
 */
namespace Magento\Framework\View\Layout\Reader;

use Magento\Framework\App;
use Magento\Framework\Exception;
use Magento\Framework\View\Layout;
use Magento\Framework\View\Element\UiComponent\Config\ManagerInterface;

/**
 * Class UiComponent
 */
class UiComponent implements Layout\ReaderInterface
{
    /**#@+
     * Supported types
     */
    const TYPE_UI_COMPONENT = 'uiComponent';
    /**#@-*/

    /**
     * List of supported attributes
     *
     * @var array
     */
    protected $attributes = ['group', 'component'];

    /**
     * @var Layout\ScheduledStructure\Helper
     */
    protected $layoutHelper;

    /**
     * UI component manager
     *
     * @var ManagerInterface
     */
    protected $componentManager;

    /**
     * @var string|null
     */
    protected $scopeType;

    /**
     * @var \Magento\Framework\View\Layout\Argument\Parser
     */
    protected $argumentParser;

    /**
     * Constructor
     *
     * @param Layout\ScheduledStructure\Helper $helper
     * @param Layout\Argument\Parser $argumentParser
     * @param ManagerInterface $componentManager
     * @param string|null $scopeType
     */
<<<<<<< HEAD
    public function __construct(
        Layout\ScheduledStructure\Helper $helper,
        Layout\Argument\Parser $argumentParser,
        ManagerInterface $componentManager,
        $scopeType = null
    ) {
=======
    public function __construct(Layout\ScheduledStructure\Helper $helper, $scopeType = null)
    {
>>>>>>> 62799528
        $this->layoutHelper = $helper;
        $this->componentManager = $componentManager;
        $this->argumentParser = $argumentParser;
        $this->scopeType = $scopeType;
    }

    /**
     * {@inheritdoc}
     */
    public function getSupportedNodes()
    {
        return [self::TYPE_UI_COMPONENT];
    }

    /**
     * {@inheritdoc}
     */
    public function interpret(Context $readerContext, Layout\Element $currentElement)
    {
        $attributes = $this->getAttributes($currentElement);
        $scheduledStructure = $readerContext->getScheduledStructure();
        $referenceName = $this->layoutHelper->scheduleStructure(
            $scheduledStructure,
            $currentElement,
            $currentElement->getParent(),
            ['attributes' => $attributes]
        );

        $scheduledStructure->setStructureElementData($referenceName, ['attributes' => $attributes]);
        $configPath = (string)$currentElement->getAttribute('ifconfig');
        if (!empty($configPath)) {
            $scheduledStructure->setElementToIfconfigList($referenceName, $configPath, $this->scopeType);
        }

        return $this;
    }

    /**
     * Get ui component attributes
     *
     * @param Layout\Element $element
     * @return array
     */
    protected function getAttributes(Layout\Element $element)
    {
        $attributes = [];
        foreach ($this->attributes as $attributeName) {
            $attributes[$attributeName] = (string)$element->getAttribute($attributeName);
        }

        return $attributes;
    }
}<|MERGE_RESOLUTION|>--- conflicted
+++ resolved
@@ -34,44 +34,19 @@
     protected $layoutHelper;
 
     /**
-     * UI component manager
-     *
-     * @var ManagerInterface
-     */
-    protected $componentManager;
-
-    /**
      * @var string|null
      */
     protected $scopeType;
 
     /**
-     * @var \Magento\Framework\View\Layout\Argument\Parser
-     */
-    protected $argumentParser;
-
-    /**
      * Constructor
      *
      * @param Layout\ScheduledStructure\Helper $helper
-     * @param Layout\Argument\Parser $argumentParser
-     * @param ManagerInterface $componentManager
      * @param string|null $scopeType
      */
-<<<<<<< HEAD
-    public function __construct(
-        Layout\ScheduledStructure\Helper $helper,
-        Layout\Argument\Parser $argumentParser,
-        ManagerInterface $componentManager,
-        $scopeType = null
-    ) {
-=======
     public function __construct(Layout\ScheduledStructure\Helper $helper, $scopeType = null)
     {
->>>>>>> 62799528
         $this->layoutHelper = $helper;
-        $this->componentManager = $componentManager;
-        $this->argumentParser = $argumentParser;
         $this->scopeType = $scopeType;
     }
 
