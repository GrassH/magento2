<?php
/**
 * Copyright © Magento, Inc. All rights reserved.
 * See COPYING.txt for license details.
 */
namespace Magento\Framework\View\Layout\Reader;

<<<<<<< HEAD
use Magento\Framework\View\Layout\ScheduledStructure\Helper;
use Magento\Framework\View\Layout\ReaderInterface;
use Magento\Framework\View\Layout\Element;
use Magento\Framework\View\Layout\Reader\Visibility\Condition;
=======
use Magento\Framework\View\Layout;
use Magento\Framework\View\Layout\Element;
use Magento\Framework\View\Layout\ReaderPool;
use Magento\Framework\Config\DataInterfaceFactory;
>>>>>>> 941a525e

/**
 * Class UiComponent
 */
class UiComponent implements ReaderInterface
{
    /**
     * Supported types.
     */
    const TYPE_UI_COMPONENT = 'uiComponent';

    /**
     * List of supported attributes
     *
     * @var array
     */
    protected $attributes = ['group', 'component', 'aclResource'];

    /**
     * @var Helper
     */
    protected $layoutHelper;

    /**
     * @var Condition
     */
    private $conditionReader;

    /**
<<<<<<< HEAD
     * Constructor
     *
     * @param Helper $helper
     * @param Condition $conditionReader
     */
    public function __construct(
        Helper $helper,
        Condition $conditionReader
    ) {
        $this->layoutHelper = $helper;
        $this->conditionReader = $conditionReader;
=======
     * @var DataInterfaceFactory
     */
    private $uiConfigFactory;

    /**
     * @var ReaderPool
     */
    private $readerPool;

    /**
     * @param Layout\ScheduledStructure\Helper $helper
     * @param DataInterfaceFactory $uiConfigFactory
     * @param ReaderPool $readerPool
     * @param string|null $scopeType
     */
    public function __construct(
        Layout\ScheduledStructure\Helper $helper,
        DataInterfaceFactory $uiConfigFactory,
        ReaderPool $readerPool,
        $scopeType = null
    ) {
        $this->layoutHelper = $helper;
        $this->scopeType = $scopeType;
        $this->uiConfigFactory = $uiConfigFactory;
        $this->readerPool = $readerPool;
>>>>>>> 941a525e
    }

    /**
     * {@inheritdoc}
     */
    public function getSupportedNodes()
    {
        return [self::TYPE_UI_COMPONENT];
    }

    /**
     * {@inheritdoc}
     */
    public function interpret(Context $readerContext, Element $currentElement)
    {
        $attributes = $this->getAttributes($currentElement);
        $scheduledStructure = $readerContext->getScheduledStructure();
        $referenceName = $this->layoutHelper->scheduleStructure(
            $scheduledStructure,
            $currentElement,
            $currentElement->getParent(),
            ['attributes' => $attributes]
        );
        $attributes = array_merge(
            $attributes,
            ['visibilityConditions' => $this->conditionReader->parseConditions($currentElement)]
        );
        $scheduledStructure->setStructureElementData($referenceName, ['attributes' => $attributes]);

        foreach ($this->getLayoutElementsFromUiConfiguration($referenceName) as $layoutElement) {
            $layoutElement = simplexml_load_string(
                $layoutElement,
                Element::class
            );
            $this->readerPool->interpret($readerContext, $layoutElement);
        }

        return $this;
    }

    /**
     * Find layout elements in UI configuration for correct layout generation
     *
     * @param string $uiConfigName
     * @return array
     */
    private function getLayoutElementsFromUiConfiguration($uiConfigName)
    {
        $elements = [];
        $config = $this->uiConfigFactory->create(['componentName' => $uiConfigName])->get($uiConfigName);
        foreach ($config['children'] as $name => $data) {
            if (isset($data['arguments']['block']['layout'])) {
                $elements[$name] = $data['arguments']['block']['layout'];
            }
        }
        return $elements;
    }

    /**
     * Get ui component attributes
     *
     * @param Element $element
     * @return array
     */
    protected function getAttributes(Element $element)
    {
        $attributes = [];
        foreach ($this->attributes as $attributeName) {
            $attributes[$attributeName] = (string)$element->getAttribute($attributeName);
        }

        return $attributes;
    }
}<|MERGE_RESOLUTION|>--- conflicted
+++ resolved
@@ -5,17 +5,13 @@
  */
 namespace Magento\Framework\View\Layout\Reader;
 
-<<<<<<< HEAD
 use Magento\Framework\View\Layout\ScheduledStructure\Helper;
 use Magento\Framework\View\Layout\ReaderInterface;
 use Magento\Framework\View\Layout\Element;
 use Magento\Framework\View\Layout\Reader\Visibility\Condition;
-=======
-use Magento\Framework\View\Layout;
-use Magento\Framework\View\Layout\Element;
 use Magento\Framework\View\Layout\ReaderPool;
 use Magento\Framework\Config\DataInterfaceFactory;
->>>>>>> 941a525e
+
 
 /**
  * Class UiComponent
@@ -45,19 +41,6 @@
     private $conditionReader;
 
     /**
-<<<<<<< HEAD
-     * Constructor
-     *
-     * @param Helper $helper
-     * @param Condition $conditionReader
-     */
-    public function __construct(
-        Helper $helper,
-        Condition $conditionReader
-    ) {
-        $this->layoutHelper = $helper;
-        $this->conditionReader = $conditionReader;
-=======
      * @var DataInterfaceFactory
      */
     private $uiConfigFactory;
@@ -68,22 +51,21 @@
     private $readerPool;
 
     /**
-     * @param Layout\ScheduledStructure\Helper $helper
-     * @param DataInterfaceFactory $uiConfigFactory
-     * @param ReaderPool $readerPool
-     * @param string|null $scopeType
+     * Constructor
+     *
+     * @param Helper $helper
+     * @param Condition $conditionReader
      */
     public function __construct(
-        Layout\ScheduledStructure\Helper $helper,
+        Helper $helper,
+        Condition $conditionReader,
         DataInterfaceFactory $uiConfigFactory,
-        ReaderPool $readerPool,
-        $scopeType = null
+        ReaderPool $readerPool
     ) {
         $this->layoutHelper = $helper;
-        $this->scopeType = $scopeType;
+        $this->conditionReader = $conditionReader;
         $this->uiConfigFactory = $uiConfigFactory;
         $this->readerPool = $readerPool;
->>>>>>> 941a525e
     }
 
     /**
