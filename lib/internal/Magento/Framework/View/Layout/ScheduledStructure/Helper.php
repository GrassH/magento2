<?php
/**
 * Copyright © 2015 Magento. All rights reserved.
 * See COPYING.txt for license details.
 */
namespace Magento\Framework\View\Layout\ScheduledStructure;

use Magento\Framework\View\Layout;
use Magento\Framework\App\State;

class Helper
{
    /**#@+
     * Scheduled structure array indexes
     */
    const SCHEDULED_STRUCTURE_INDEX_TYPE = 0;
    const SCHEDULED_STRUCTURE_INDEX_ALIAS = 1;
    const SCHEDULED_STRUCTURE_INDEX_PARENT_NAME = 2;
    const SCHEDULED_STRUCTURE_INDEX_SIBLING_NAME = 3;
    const SCHEDULED_STRUCTURE_INDEX_IS_AFTER = 4;
    /**#@-*/

    /**
     * Anonymous block counter
     *
     * @var int
     */
    protected $counter = 0;

    /**
     * @var \Psr\Log\LoggerInterface
     */
    protected $logger;

    /**
<<<<<<< HEAD
     * @var \Magento\Framework\App\State
=======
     * @var State
>>>>>>> be268e8d
     */
    protected $state;

    /**
     * @param \Psr\Log\LoggerInterface $logger
<<<<<<< HEAD
     * @param \Magento\Framework\App\State $state
     */
    public function __construct(
        \Psr\Log\LoggerInterface $logger,
        \Magento\Framework\App\State $state
=======
     * @param State $state
     */
    public function __construct(
        \Psr\Log\LoggerInterface $logger,
        State $state
>>>>>>> be268e8d
    ) {
        $this->logger = $logger;
        $this->state = $state;
    }

    /**
     * Generate anonymous element name for structure
     *
     * @param string $class
     * @return string
     */
    protected function _generateAnonymousName($class)
    {
        $position = strpos($class, '\\Block\\');
        $key = $position !== false ? substr($class, $position + 7) : $class;
        $key = strtolower(trim($key, '_'));
        return $key . $this->counter++;
    }

    /**
     * Populate queue for generating structural elements
     *
     * @param Layout\ScheduledStructure $scheduledStructure
     * @param \Magento\Framework\View\Layout\Element $currentNode
     * @param \Magento\Framework\View\Layout\Element $parentNode
     * @return string
     * @see scheduleElement() where the scheduledStructure is used
     */
    public function scheduleStructure(
        Layout\ScheduledStructure $scheduledStructure,
        Layout\Element $currentNode,
        Layout\Element $parentNode
    ) {
        // if it hasn't a name it must be generated
        if (!(string)$currentNode->getAttribute('name')) {
            $name = $this->_generateAnonymousName($parentNode->getElementName() . '_schedule_block');
            $currentNode->setAttribute('name', $name);
        }
        $path = $name = (string)$currentNode->getAttribute('name');

        // Prepare scheduled element with default parameters [type, alias, parentName, siblingName, isAfter]
        $row = [
            self::SCHEDULED_STRUCTURE_INDEX_TYPE           => $currentNode->getName(),
            self::SCHEDULED_STRUCTURE_INDEX_ALIAS          => '',
            self::SCHEDULED_STRUCTURE_INDEX_PARENT_NAME    => '',
            self::SCHEDULED_STRUCTURE_INDEX_SIBLING_NAME   => null,
            self::SCHEDULED_STRUCTURE_INDEX_IS_AFTER       => true,
        ];

        $parentName = $parentNode->getElementName();
        //if this element has a parent element, there must be reset [alias, parentName, siblingName, isAfter]
        if ($parentName) {
            $row[self::SCHEDULED_STRUCTURE_INDEX_ALIAS] = (string)$currentNode->getAttribute('as');
            $row[self::SCHEDULED_STRUCTURE_INDEX_PARENT_NAME] = $parentName;

            list($row[self::SCHEDULED_STRUCTURE_INDEX_SIBLING_NAME],
                $row[self::SCHEDULED_STRUCTURE_INDEX_IS_AFTER]) = $this->_beforeAfterToSibling($currentNode);

            // materialized path for referencing nodes in the plain array of _scheduledStructure
            if ($scheduledStructure->hasPath($parentName)) {
                $path = $scheduledStructure->getPath($parentName) . '/' . $path;
            }
        }

        $this->_overrideElementWorkaround($scheduledStructure, $name, $path);
        $scheduledStructure->setPathElement($name, $path);
        $scheduledStructure->setStructureElement($name, $row);
        return $name;
    }

    /**
     * Destroy previous element with same name and all its children, if new element overrides it
     *
     * This is a workaround to handle situation, when an element emerges with name of element that already exists.
     * In this case we destroy entire structure of the former element and replace with the new one.
     *
     * @param Layout\ScheduledStructure $scheduledStructure
     * @param string $name
     * @param string $path
     * @return void
     */
    protected function _overrideElementWorkaround(Layout\ScheduledStructure $scheduledStructure, $name, $path)
    {
        if ($scheduledStructure->hasStructureElement($name)) {
            $scheduledStructure->setStructureElementData($name, []);
            foreach ($scheduledStructure->getPaths() as $potentialChild => $childPath) {
                if (0 === strpos($childPath, "{$path}/")) {
                    $scheduledStructure->unsetPathElement($potentialChild);
                    $scheduledStructure->unsetStructureElement($potentialChild);
                }
            }
        }
    }

    /**
     * Analyze "before" and "after" information in the node and return sibling name and whether "after" or "before"
     *
     * @param \Magento\Framework\View\Layout\Element $node
     * @return array
     */
    protected function _beforeAfterToSibling($node)
    {
        $result = [null, true];
        if (isset($node['after'])) {
            $result[0] = (string)$node['after'];
        } elseif (isset($node['before'])) {
            $result[0] = (string)$node['before'];
            $result[1] = false;
        }
        return $result;
    }

    /**
     * Process queue of structural elements and actually add them to structure, and schedule elements for generation
     *
     * The catch is to populate parents first, if they are not in the structure yet.
     * Since layout updates could come in arbitrary order, a case is possible where an element is declared in reference,
     * while referenced element itself is not declared yet.
     *
     * @param \Magento\Framework\View\Layout\ScheduledStructure $scheduledStructure
     * @param Layout\Data\Structure $structure
     * @param string $key in _scheduledStructure represent element name
     * @return void
     * @SuppressWarnings(PHPMD.NPathComplexity)
     * @SuppressWarnings(PHPMD.CyclomaticComplexity)
     */
    public function scheduleElement(
        Layout\ScheduledStructure $scheduledStructure,
        Layout\Data\Structure $structure,
        $key
    ) {
        $row = $scheduledStructure->getStructureElement($key);
        $data = $scheduledStructure->getStructureElementData($key);
        // if we have reference container to not existed element
        if (!isset($row[self::SCHEDULED_STRUCTURE_INDEX_TYPE])) {
            $this->logger->critical("Broken reference: missing declaration of the element '{$key}'.");
            $scheduledStructure->unsetPathElement($key);
            $scheduledStructure->unsetStructureElement($key);
            return;
        }
        list($type, $alias, $parentName, $siblingName, $isAfter) = $row;
        $name = $this->_createStructuralElement($structure, $key, $type, $parentName . $alias);
        if ($parentName) {
            // recursively populate parent first
            if ($scheduledStructure->hasStructureElement($parentName)) {
                $this->scheduleElement($scheduledStructure, $structure, $parentName);
            }
            if ($structure->hasElement($parentName)) {
                try {
                    $structure->setAsChild($name, $parentName, $alias);
                } catch (\Exception $e) {
                    $this->logger->critical($e);
                }
            } else {
                $scheduledStructure->setElementToBrokenParentList($key);

<<<<<<< HEAD
                if ($this->state->getMode() == State::MODE_DEVELOPER) {
=======
                if ($this->state->getMode() === State::MODE_DEVELOPER) {
>>>>>>> be268e8d
                    $this->logger->critical(
                        "Broken reference: the '{$name}' element cannot be added as child to '{$parentName}', " .
                        'because the latter doesn\'t exist'
                    );
                }
            }
        }

        // Move from scheduledStructure to scheduledElement
        $scheduledStructure->unsetStructureElement($key);
        $scheduledStructure->setElement($name, [$type, $data]);

        /**
         * Some elements provide info "after" or "before" which sibling they are supposed to go
         * Add element into list of sorting
         */
        if ($siblingName) {
            $scheduledStructure->setElementToSortList($parentName, $name, $siblingName, $isAfter);
        }
    }

    /**
     * Register an element in structure
     *
     * Will assign an "anonymous" name to the element, if provided with an empty name
     *
     * @param Layout\Data\Structure $structure
     * @param string $name
     * @param string $type
     * @param string $class
     * @return string
     */
    protected function _createStructuralElement(Layout\Data\Structure $structure, $name, $type, $class)
    {
        if (empty($name)) {
            $name = $this->_generateAnonymousName($class);
        }
        $structure->createElement($name, ['type' => $type]);
        return $name;
    }
}<|MERGE_RESOLUTION|>--- conflicted
+++ resolved
@@ -33,29 +33,17 @@
     protected $logger;
 
     /**
-<<<<<<< HEAD
-     * @var \Magento\Framework\App\State
-=======
      * @var State
->>>>>>> be268e8d
      */
     protected $state;
 
     /**
      * @param \Psr\Log\LoggerInterface $logger
-<<<<<<< HEAD
-     * @param \Magento\Framework\App\State $state
-     */
-    public function __construct(
-        \Psr\Log\LoggerInterface $logger,
-        \Magento\Framework\App\State $state
-=======
      * @param State $state
      */
     public function __construct(
         \Psr\Log\LoggerInterface $logger,
         State $state
->>>>>>> be268e8d
     ) {
         $this->logger = $logger;
         $this->state = $state;
@@ -212,11 +200,7 @@
             } else {
                 $scheduledStructure->setElementToBrokenParentList($key);
 
-<<<<<<< HEAD
-                if ($this->state->getMode() == State::MODE_DEVELOPER) {
-=======
                 if ($this->state->getMode() === State::MODE_DEVELOPER) {
->>>>>>> be268e8d
                     $this->logger->critical(
                         "Broken reference: the '{$name}' element cannot be added as child to '{$parentName}', " .
                         'because the latter doesn\'t exist'
