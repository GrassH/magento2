--- conflicted
+++ resolved
@@ -80,11 +80,7 @@
      * @param \Magento\Framework\View\Asset\Repository $assetRepo
      * @param \Magento\Framework\View\FileSystem $viewFileSystem
      * @param \Magento\Framework\Config\FileIteratorFactory $fileIteratorFactory
-<<<<<<< HEAD
      * @param \Magento\Framework\Config\ViewFactory $viewConfigFactory
-=======
-     * @param \Magento\Framework\Config\ViewFactory $viewFactory
->>>>>>> 45178191
      * @param string $filename
      */
     public function __construct(
@@ -93,11 +89,7 @@
         \Magento\Framework\View\Asset\Repository $assetRepo,
         \Magento\Framework\View\FileSystem $viewFileSystem,
         \Magento\Framework\Config\FileIteratorFactory $fileIteratorFactory,
-<<<<<<< HEAD
         \Magento\Framework\Config\ViewFactory $viewConfigFactory,
-=======
-        \Magento\Framework\Config\ViewFactory $viewFactory,
->>>>>>> 45178191
         $filename = self::CONFIG_FILE_NAME
     ) {
         $this->moduleReader = $moduleReader;
@@ -105,12 +97,8 @@
         $this->assetRepo = $assetRepo;
         $this->viewFileSystem = $viewFileSystem;
         $this->fileIteratorFactory = $fileIteratorFactory;
-<<<<<<< HEAD
         $this->viewConfigFactory = $viewConfigFactory;
         $this->filename = $filename;
-=======
-        $this->viewFactory = $viewFactory;
->>>>>>> 45178191
     }
 
     /**
@@ -143,12 +131,7 @@
                 $this->rootDirectory->getRelativePath($themeConfigFile)
             );
         }
-<<<<<<< HEAD
         $config = $this->viewConfigFactory->create($configFiles);
-=======
-
-        $config = $this->viewFactory->create($configFiles);
->>>>>>> 45178191
 
         $this->viewConfigs[$key] = $config;
         return $config;
