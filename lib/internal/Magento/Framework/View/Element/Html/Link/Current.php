--- conflicted
+++ resolved
@@ -71,11 +71,7 @@
         ];
 
         $parts = [];
-<<<<<<< HEAD
-        $pathParts = explode('/', $this->getPath());
-=======
         $pathParts = explode('/', trim($this->_request->getPathInfo(), '/'));
->>>>>>> 8fca683e
         foreach ($routeParts as $key => $value) {
             if (isset($pathParts[$key]) && $pathParts[$key] === $value) {
                 $parts[] = $value;
