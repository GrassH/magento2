--- conflicted
+++ resolved
@@ -65,15 +65,9 @@
     private function getMca()
     {
         $routeParts = [
-<<<<<<< HEAD
-            $this->_request->getModuleName(),
-            $this->_request->getControllerName(),
-            $this->_request->getActionName(),
-=======
             (string)$this->_request->getModuleName(),
             (string)$this->_request->getControllerName(),
             (string)$this->_request->getActionName(),
->>>>>>> 3ee91902
         ];
 
         $parts = [];
