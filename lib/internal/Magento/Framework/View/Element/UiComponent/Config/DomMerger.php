<?php
/**
 * Copyright © 2015 Magento. All rights reserved.
 * See COPYING.txt for license details.
 */
namespace Magento\Framework\View\Element\UiComponent\Config;

use Magento\Framework\Config\Dom;
use Magento\Framework\Config\Dom\UrnResolver;
use Magento\Framework\Module\Dir\Reader as DirectoryReader;

/**
 * Class DomMerger
 */
class DomMerger implements DomMergerInterface
{
    /**
     * Format of items in errors array to be used by default. Available placeholders - fields of \LibXMLError.
     */
    const ERROR_FORMAT_DEFAULT = "Message: %message%\nLine: %line%\n";

    /**
     * Location schema file
     *
     * @var string
     */
    protected $schemaFilePath;

    /**
     * Result DOM document
     *
     * @var \DOMDocument
     */
    protected $domDocument;

    /**
     * Id attribute list
     *
     * @var array
     */
    protected $idAttributes = [];

    /**
     * Context XPath
     *
     * @var array
     */
    protected $contextXPath = [];

    /**
     * Is merge simple XML Element
     *
     * @var bool
     */
    protected $isMergeSimpleXMLElement;

    /**
     * Build DOM with initial XML contents and specifying identifier attributes for merging
     *
     * Format of $schema: Absolute schema file path or URN
     * Format of $idAttributes: array('name', 'id')
     * Format of $contextXPath: array('/config/ui')
     * The path to ID attribute name should not include any attribute notations or modifiers -- only node names
     *
     * @param UrnResolver $urnResolver
     * @param string $schema Absolute schema file path or URN
     * @param bool $isMergeSimpleXMLElement
     * @param array $contextXPath
     * @param array $idAttributes
     */
    public function __construct(
        UrnResolver $urnResolver,
        $schema,
        $isMergeSimpleXMLElement = false,
        array $contextXPath = [],
        array $idAttributes = []
    ) {
        $this->schemaFilePath = $urnResolver->getRealPath($schema);
        $this->isMergeSimpleXMLElement = $isMergeSimpleXMLElement;
        $this->contextXPath = $contextXPath;
        $this->idAttributes = $idAttributes;
    }

    /**
     * Is id attribute
     *
     * @param string $attributeName
     * @return bool
     */
    protected function isIdAttribute($attributeName)
    {
        return in_array($attributeName, $this->idAttributes);
    }

    /**
     * Is merge context
     *
     * @param string $xPath
     * @return bool
     */
    protected function isMergeContext($xPath)
    {
        foreach ($this->contextXPath as $context) {
            if (strpos($xPath, $context) === 0) {
                return true;
            }
        }
        return false;
    }

    /**
     * Is context XPath
     *
     * @param array $xPath
     * @return bool
     */
    protected function isContextXPath(array $xPath)
    {
        return count(array_intersect($xPath, $this->contextXPath)) === count($xPath);
    }

    /**
     * Merges attributes of the merge node to the base node
     *
     * @param \DOMElement $baseNode
     * @param \DOMNode $mergeNode
     * @return void
     */
    protected function mergeAttributes(\DOMElement $baseNode, \DOMNode $mergeNode)
    {
        foreach ($mergeNode->attributes as $name => $attribute) {
            $baseNode->setAttribute($name, $attribute->value);
        }
    }

    /**
     * Create XPath
     *
     * @param \DOMNode $node
     * @return string
     */
    protected function createXPath(\DOMNode $node)
    {
        $parentXPath = '';
        $currentXPath = $node->getNodePath();
        if ($node->parentNode !== null && !$node->isSameNode($node->parentNode)) {
            $parentXPath = $this->createXPath($node->parentNode);
            $pathParts = explode('/', $currentXPath);
            $currentXPath = '/' . end($pathParts);
        }
        $attributesXPath = '';
        if ($node->hasAttributes()) {
            $attributes = [];
            foreach ($node->attributes as $name => $attribute) {
                if ($this->isIdAttribute($name)) {
                    $attributes[] = sprintf('@%s="%s"', $name, $attribute->value);
                    break;
                }
            }
            if (!empty($attributes)) {
                if (substr($currentXPath, -1) === ']') {
                    $currentXPath = substr($currentXPath, 0, strrpos($currentXPath, '['));
                }
                $attributesXPath = '[' . implode(' and ', $attributes) . ']';
            }
        }
        return '/' . trim($parentXPath . $currentXPath . $attributesXPath, '/');
    }

    /**
     * Merge nested xml nodes
     *
     * @param \DOMXPath $rootDomXPath
     * @param \DOMNodeList $insertedNodes
     * @param \DOMNode $contextNode
     * @return void
     *
     * @SuppressWarnings(PHPMD.CyclomaticComplexity)
     * @SuppressWarnings(PHPMD.NPathComplexity)
     */
    protected function nestedMerge(\DOMXPath $rootDomXPath, \DOMNodeList $insertedNodes, \DOMNode $contextNode)
    {
        for ($i = 0, $iLength = $insertedNodes->length; $i < $iLength; ++$i) {
            $insertedItem = $insertedNodes->item($i);
            switch ($insertedItem->nodeType) {
                case XML_TEXT_NODE:
                case XML_COMMENT_NODE:
                case XML_CDATA_SECTION_NODE:
                    if (trim($insertedItem->textContent) !== '') {
                        $this->insertBefore($contextNode, $insertedItem);
                    }
                    break;
                default:
                    $insertedXPath = $this->createXPath($insertedItem);
                    $rootMatchList = $rootDomXPath->query($insertedXPath, $contextNode);
                    $jLength = $rootMatchList->length;
                    if ($jLength > 0) {
                        for ($j = 0; $j < $jLength; ++$j) {
                            $rootItem = $rootMatchList->item($j);
                            $rootItemXPath = $this->createXPath($rootItem);
                            if ($this->isMergeContext($insertedXPath)) {
                                if ($this->isTextNode($insertedItem) && $this->isTextNode($rootItem)) {
                                    $rootItem->nodeValue = $insertedItem->nodeValue;
                                } else if (!$this->isContextXPath([$rootItemXPath, $insertedXPath])
                                    && !$this->hasIdAttribute($rootItem)
                                    && !$this->hasIdAttribute($insertedItem)
                                ) {
                                    if ($this->isMergeSimpleXMLElement) {
                                        $this->nestedMerge($rootDomXPath, $insertedItem->childNodes, $rootItem);
                                        $this->mergeAttributes($rootItem, $insertedItem);
                                    } else {
                                        $this->appendChild($contextNode, $insertedItem);
                                    }
                                } else {
                                    $this->nestedMerge($rootDomXPath, $insertedItem->childNodes, $rootItem);
                                    $this->mergeAttributes($rootItem, $insertedItem);
                                }
                            } else {
                                $this->appendChild($contextNode, $insertedItem);
                            }
                        }
                    } else {
                        $this->appendChild($contextNode, $insertedItem);
                    }
                    break;
            }
        }
    }

    /**
     * Append child node
     *
     * @param \DOMNode $parentNode
     * @param \DOMNode $childNode
     * @return void
     */
    protected function appendChild(\DOMNode $parentNode, \DOMNode $childNode)
    {
        $importNode = $this->getDom()->importNode($childNode, true);
        $parentNode->appendChild($importNode);
    }

    /**
     * Insert before
     *
     * @param \DOMNode $parentNode
     * @param \DOMNode $childNode
     * @return void
     */
    protected function insertBefore(\DOMNode $parentNode, \DOMNode $childNode)
    {
        $importNode = $this->getDom()->importNode($childNode, true);
        $parentNode->insertBefore($importNode);
    }

    /**
     * Check if the node content is text
     *
     * @param \DOMNode $node
     * @return bool
     */
    protected function isTextNode(\DOMNode $node)
    {
        return $node->childNodes->length == 1 && $node->childNodes->item(0) instanceof \DOMText;
    }

    /**
     * Has ID attribute
     *
     * @param \DOMNode $node
     * @return bool
     * @SuppressWarnings(PHPMD.UnusedLocalVariable)
     */
    protected function hasIdAttribute(\DOMNode $node)
    {
        if (!$node->hasAttributes()) {
            return false;
        }

        foreach ($node->attributes as $name => $attribute) {
            if (in_array($name, $this->idAttributes)) {
                return true;
            }
        }

        return false;
    }

    /**
     * Recursive merging of the \DOMElement into the original document
     *
     * Algorithm:
     * 1. Find the same node in original document
     * 2. Extend and override original document node attributes and scalar value if found
     * 3. Append new node if original document doesn't have the same node
     *
     * @param \DOMElement $node
     * @throws \Magento\Framework\Exception\LocalizedException
     * @return void
     */
    public function mergeNode(\DOMElement $node)
    {
        $parentDoom = $this->getDom();
        $this->nestedMerge(new \DOMXPath($parentDoom), $node->childNodes, $parentDoom->documentElement);
    }

    /**
     * Create DOM document based on $xml parameter
     *
     * @param string $xml
     * @return \DOMDocument
     * @throws \Magento\Framework\Exception\LocalizedException
     */
    public function createDomDocument($xml)
    {
        $domDocument = new \DOMDocument();
        $domDocument->loadXML($xml);
        if ($this->schemaFilePath) {
            $errors = $this->validateDomDocument($domDocument);
            if (count($errors)) {
                throw new \Magento\Framework\Exception\LocalizedException(
<<<<<<< HEAD
                        new \Magento\Framework\Phrase(implode("\n", $errors))
=======
                    new \Magento\Framework\Phrase(implode("\n", $errors))
>>>>>>> 70252403
                );
            }
        }

        return $domDocument;
    }

    /**
     * Validate dom document
     *
     * @param \DOMDocument $domDocument
     * @param string|null $schemaFilePath
     * @return array of errors
     * @throws \Exception
     */
    protected function validateDomDocument(\DOMDocument $domDocument, $schemaFilePath = null)
    {
        $schemaFilePath = $schemaFilePath !== null ? $schemaFilePath : $this->schemaFilePath;
        libxml_use_internal_errors(true);
        try {
            $errors = \Magento\Framework\Config\Dom::validateDomDocument($domDocument, $schemaFilePath);
        } catch (\Exception $exception) {
            libxml_use_internal_errors(false);
            throw $exception;
        }
        libxml_use_internal_errors(false);

        return $errors;
    }

    /**
     * Render error message string by replacing placeholders '%field%' with properties of \LibXMLError
     *
     * @param \LibXMLError $errorInfo
     * @return string
     * @throws \Magento\Framework\Exception\LocalizedException
     */
    protected function renderErrorMessage(\LibXMLError $errorInfo)
    {
        $result = static::ERROR_FORMAT_DEFAULT;
        foreach ($errorInfo as $field => $value) {
            $result = str_replace('%' . $field . '%', trim((string)$value), $result);
        }
        if (strpos($result, '%') !== false) {
            throw new \Magento\Framework\Exception\LocalizedException(
                new \Magento\Framework\Phrase(
                    'Error format "' . static::ERROR_FORMAT_DEFAULT . '" contains unsupported placeholders.'
                )
            );
        }

        return $result;
    }

    /**
     * Merge string $xml into DOM document
     *
     * @param string $xml
     * @return void
     */
    public function merge($xml)
    {
        if (!isset($this->domDocument)) {
            $this->domDocument = $this->createDomDocument($xml);
        } else {
            $this->mergeNode($this->createDomDocument($xml)->documentElement);
        }
    }

    /**
     * Get DOM document
     *
     * @return \DOMDocument
     * @throws \Magento\Framework\Exception\LocalizedException
     */
    public function getDom()
    {
        if (!isset($this->domDocument)) {
            throw new \Magento\Framework\Exception\LocalizedException(
                new \Magento\Framework\Phrase('Object DOMDocument should be created.')
            );
        }

        return $this->domDocument;
    }

    /**
     * Set DOM document
     *
     * @param \DOMDocument $domDocument
     * @return void
     */
    public function setDom(\DOMDocument $domDocument)
    {
        $this->domDocument = $domDocument;
    }

    /**
     * Unset DOM document
     *
     * @return void
     */
    public function unsetDom()
    {
        unset($this->domDocument);
    }

    /**
     * Validate self contents towards to specified schema
     *
     * @param string|null $schemaFilePath
     * @return array
     */
    public function validate($schemaFilePath = null)
    {
        return $this->validateDomDocument($this->getDom(), $schemaFilePath);
    }
}<|MERGE_RESOLUTION|>--- conflicted
+++ resolved
@@ -319,11 +319,7 @@
             $errors = $this->validateDomDocument($domDocument);
             if (count($errors)) {
                 throw new \Magento\Framework\Exception\LocalizedException(
-<<<<<<< HEAD
-                        new \Magento\Framework\Phrase(implode("\n", $errors))
-=======
                     new \Magento\Framework\Phrase(implode("\n", $errors))
->>>>>>> 70252403
                 );
             }
         }
