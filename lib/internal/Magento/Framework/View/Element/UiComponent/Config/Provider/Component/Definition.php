--- conflicted
+++ resolved
@@ -40,15 +40,9 @@
     protected $componentData;
 
     /**
-<<<<<<< HEAD
-     * @var \Magento\Framework\Json\JsonInterface
-     */
-    private $json;
-=======
      * @var \Magento\Framework\Serialize\SerializerInterface
      */
     private $serializer;
->>>>>>> 8578eeca
 
     /**
      * Constructor
@@ -67,15 +61,9 @@
         $cachedData = $this->cache->load(static::CACHE_ID);
         if ($cachedData === false) {
             $data = $uiReader->read();
-<<<<<<< HEAD
-            $this->cache->save($this->getJson()->encode($data), static::CACHE_ID);
-        } else {
-            $data = $this->getJson()->decode($cachedData);
-=======
             $this->cache->save($this->getSerializer()->serialize($data), static::CACHE_ID);
         } else {
             $data = $this->getSerializer()->unserialize($cachedData);
->>>>>>> 8578eeca
         }
         $this->prepareComponentData($data);
     }
@@ -128,20 +116,6 @@
     }
 
     /**
-<<<<<<< HEAD
-     * Get json encoder/decoder
-     *
-     * @return \Magento\Framework\Json\JsonInterface
-     * @deprecated
-     */
-    private function getJson()
-    {
-        if ($this->json === null) {
-            $this->json = \Magento\Framework\App\ObjectManager::getInstance()
-                ->get(\Magento\Framework\Json\JsonInterface::class);
-        }
-        return $this->json;
-=======
      * Get serializer
      *
      * @return \Magento\Framework\Serialize\SerializerInterface
@@ -154,6 +128,5 @@
                 ->get(\Magento\Framework\Serialize\SerializerInterface::class);
         }
         return $this->serializer;
->>>>>>> 8578eeca
     }
 }