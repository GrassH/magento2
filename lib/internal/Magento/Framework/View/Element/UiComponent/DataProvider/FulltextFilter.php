--- conflicted
+++ resolved
@@ -9,7 +9,6 @@
 use Magento\Framework\Data\Collection;
 use Magento\Framework\Data\Collection\AbstractDb;
 use Magento\Framework\Api\Filter;
-use Magento\Framework\View\Element\UiComponent\DataProvider\SearchResult;
 
 /**
  * Class Fulltext
@@ -76,13 +75,8 @@
             throw new \InvalidArgumentException('Database collection required.');
         }
 
-<<<<<<< HEAD
-        $mainTable = $collection->getMainTable();
-        /** @var AbstractDb $collection */
-=======
         /** @var SearchResult $collection */
         $mainTable = $collection->getMainTable();
->>>>>>> 854cfde6
         $columns = $this->getFulltextIndexColumns($collection, $mainTable);
         if (!$columns) {
             return;
