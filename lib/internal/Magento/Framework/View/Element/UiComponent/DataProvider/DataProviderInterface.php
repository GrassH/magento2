<?php
/**
 * Copyright © 2015 Magento. All rights reserved.
 * See COPYING.txt for license details.
 */
namespace Magento\Framework\View\Element\UiComponent\DataProvider;

use Magento\Framework\Model\Resource\Db\Collection\AbstractCollection;

/**
 * Interface DataProviderInterface
 */
interface DataProviderInterface
{
    /**
     * Get Data Provider name
     *
     * @return string
     */
    public function getName();

    /**
     * Get config data
     *
     * @return mixed
     */
    public function getConfigData();

    /**
     * Set config data
     *
     * @param mixed $config
     * @return void
     */
    public function setConfigData($config);

    /**
     * @return array
     */
    public function getMeta();

    /**
     * @param string $fieldSetName
     * @param string $fieldName
     * @return array
     */
    public function getFieldMetaInfo($fieldSetName, $fieldName);

    /**
     * Get field Set meta info
     *
     * @param string $fieldSetName
     * @return array
     */
    public function getFieldSetMetaInfo($fieldSetName);

    /**
     * @param string $fieldSetName
     * @return array
     */
    public function getFieldsMetaInfo($fieldSetName);

    /**
     * Get primary field name
     *
     * @return string
     */
    public function getPrimaryFieldName();

    /**
     * Get field name in request
     *
     * @return string
     */
    public function getRequestFieldName();

    /**
     * Get data
     *
     * @return mixed
     */
    public function getData();

    /**
     * Add field filter to collection
     *
     * @param \Magento\Framework\Api\Filter $filter
     * @return mixed
     */
    public function addFilter(\Magento\Framework\Api\Filter $filter);

    /**
     * Add ORDER BY to the end or to the beginning
     *
     * @param string $field
     * @param string $direction
     * @return void
     */
    public function addOrder($field, $direction);

    /**
     * Set Query limit
     *
     * @param int $offset
     * @param int $size
     * @return void
     */
    public function setLimit($offset, $size);
<<<<<<< HEAD

    /**
     * Removes field from select
     *
     * @param string|null $field
     * @param bool $isAlias Alias identifier
     * @return void
     */
    public function removeField($field, $isAlias = false);

    /**
     * Removes all fields from select
     *
     * @return void
     */
    public function removeAllFields();

    /**
     * Retrieve count of loaded items
     *
     * @return int
     */
    public function count();

    /**
     * @return AbstractCollection
     */
    public function getCollection();
=======
>>>>>>> a8d0add3
}<|MERGE_RESOLUTION|>--- conflicted
+++ resolved
@@ -106,35 +106,4 @@
      * @return void
      */
     public function setLimit($offset, $size);
-<<<<<<< HEAD
-
-    /**
-     * Removes field from select
-     *
-     * @param string|null $field
-     * @param bool $isAlias Alias identifier
-     * @return void
-     */
-    public function removeField($field, $isAlias = false);
-
-    /**
-     * Removes all fields from select
-     *
-     * @return void
-     */
-    public function removeAllFields();
-
-    /**
-     * Retrieve count of loaded items
-     *
-     * @return int
-     */
-    public function count();
-
-    /**
-     * @return AbstractCollection
-     */
-    public function getCollection();
-=======
->>>>>>> a8d0add3
 }