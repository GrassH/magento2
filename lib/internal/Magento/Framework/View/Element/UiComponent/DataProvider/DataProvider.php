--- conflicted
+++ resolved
@@ -6,12 +6,9 @@
 
 namespace Magento\Framework\View\Element\UiComponent\DataProvider;
 
-<<<<<<< HEAD
-=======
 use Magento\Framework\Api\FilterBuilder;
 use Magento\Framework\App\RequestInterface;
 use Magento\Framework\Model\Resource\Db\Collection\AbstractCollection as Collection;
->>>>>>> 48aa225f
 use Magento\Framework\Api\Search\SearchCriteriaBuilder;
 
 /**
@@ -68,11 +65,6 @@
     protected $searchCriteriaBuilder;
 
     /**
-<<<<<<< HEAD
-     * @param $name
-     * @param $primaryFieldName
-     * @param $requestFieldName
-=======
      * @var RequestInterface
      */
     protected $resuest;
@@ -81,7 +73,6 @@
      * @param string $name
      * @param string $primaryFieldName
      * @param string $requestFieldName
->>>>>>> 48aa225f
      * @param Reporting $reporting
      * @param SearchCriteriaBuilder $searchCriteriaBuilder
      * @param array $meta
@@ -93,11 +84,8 @@
         $requestFieldName,
         Reporting $reporting,
         SearchCriteriaBuilder $searchCriteriaBuilder,
-<<<<<<< HEAD
-=======
         RequestInterface $request,
         FilterBuilder $filterBuilder,
->>>>>>> 48aa225f
         array $meta = [],
         array $data = []
     ) {
