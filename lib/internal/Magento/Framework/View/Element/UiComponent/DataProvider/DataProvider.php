<?php
/**
 * Copyright © 2015 Magento. All rights reserved.
 * See COPYING.txt for license details.
 */
namespace Magento\Framework\View\Element\UiComponent\DataProvider;

use Magento\Framework\Api\FilterBuilder;
<<<<<<< HEAD
use Magento\Framework\App\RequestInterface;
use Magento\Framework\Api\Search\SearchCriteriaBuilder;
=======
use Magento\Framework\Api\Search\SearchCriteria;
use Magento\Framework\Api\Search\SearchCriteriaBuilder;
use Magento\Framework\Api\Search\SearchResultInterface;
use Magento\Framework\App\RequestInterface;
>>>>>>> a95f1a6c

/**
 * Class DataProvider
 */
class DataProvider implements DataProviderInterface
{
    /**
     * Data Provider name
     *
     * @var string
     */
    protected $name;

    /**
     * Data Provider Primary Identifier name
     *
     * @var string
     */
    protected $primaryFieldName;

    /**
     * Data Provider Request Parameter Identifier name
     *
     * @var string
     */
    protected $requestFieldName;

    /**
     * @var array
     */
    protected $meta = [];

    /**
     * Provider configuration data
     *
     * @var array
     */
    protected $data = [];

    /**
     * @var Reporting
     */
    protected $reporting;

    /**
     * @var FilterBuilder
     */
    protected $filterBuilder;

    /**
     * @var SearchCriteriaBuilder
<<<<<<< HEAD
     */
    protected $searchCriteriaBuilder;

    /**
     * @var RequestInterface
     */
    protected $resuest;
=======
     */
    protected $searchCriteriaBuilder;

    /**
     * @var RequestInterface
     */
    protected $request;

    /**
     * @var SearchCriteria
     */
    protected $searchCriteria;
>>>>>>> a95f1a6c

    /**
     * @param string $name
     * @param string $primaryFieldName
     * @param string $requestFieldName
     * @param Reporting $reporting
     * @param SearchCriteriaBuilder $searchCriteriaBuilder
     * @param RequestInterface $request
     * @param FilterBuilder $filterBuilder
     * @param array $meta
     * @param array $data
     */
    public function __construct(
        $name,
        $primaryFieldName,
        $requestFieldName,
        Reporting $reporting,
        SearchCriteriaBuilder $searchCriteriaBuilder,
        RequestInterface $request,
        FilterBuilder $filterBuilder,
        array $meta = [],
        array $data = []
    ) {
<<<<<<< HEAD
        $this->resuest = $request;
=======
        $this->request = $request;
>>>>>>> a95f1a6c
        $this->filterBuilder = $filterBuilder;
        $this->name = $name;
        $this->primaryFieldName = $primaryFieldName;
        $this->requestFieldName = $requestFieldName;
        $this->reporting = $reporting;
        $this->searchCriteriaBuilder = $searchCriteriaBuilder;
        $this->meta = $meta;
        $this->data = $data;
        $this->prepareUpdateUrl();
<<<<<<< HEAD
    }

    protected function prepareUpdateUrl()
    {
        if (!isset($this->data['config']['filter_url_params'])) {
            return;
        }
        foreach ($this->data['config']['filter_url_params'] as $paramName => $paramValue) {
            if ('*' == $paramValue) {
                $paramValue = $this->resuest->getParam($paramName);
            }
            if ($paramValue) {
                $this->data['config']['update_url'] = sprintf(
                    '%s%s/%s',
                    $this->data['config']['update_url'],
                    $paramName,
                    $paramValue
                );
                $this->addFilter(
                    $this->filterBuilder->setField($paramName)->setValue($paramValue)->setConditionType('eq')->create()
                );
            }
        }
    }

    /**
     * @return \Magento\Framework\Api\Search\SearchResultInterface
     */
    public function getCollection()
    {
        return $this->searchData();
=======
    }

    protected function prepareUpdateUrl()
    {
        if (!isset($this->data['config']['filter_url_params'])) {
            return;
        }
        foreach ($this->data['config']['filter_url_params'] as $paramName => $paramValue) {
            if ('*' == $paramValue) {
                $paramValue = $this->request->getParam($paramName);
            }
            if ($paramValue) {
                $this->data['config']['update_url'] = sprintf(
                    '%s%s/%s',
                    $this->data['config']['update_url'],
                    $paramName,
                    $paramValue
                );
                $this->addFilter(
                    $this->filterBuilder->setField($paramName)->setValue($paramValue)->setConditionType('eq')->create()
                );
            }
        }
>>>>>>> a95f1a6c
    }

    /**
     * Get Data Provider name
     *
     * @return string
     */
    public function getName()
    {
        return $this->name;
    }

    /**
     * Get primary field name
     *
     * @return string
     */
    public function getPrimaryFieldName()
    {
        return $this->primaryFieldName;
    }

    /**
     * Get field name in request
     *
     * @return string
     */
    public function getRequestFieldName()
    {
        return $this->requestFieldName;
    }

    /**
     * @return array
     */
    public function getMeta()
    {
        return $this->meta;
    }

    /**
     * Get field Set meta info
     *
     * @param string $fieldSetName
     * @return array
     */
    public function getFieldSetMetaInfo($fieldSetName)
    {
        return isset($this->meta[$fieldSetName]) ? $this->meta[$fieldSetName] : [];
    }

    /**
     * @param string $fieldSetName
     * @return array
     */
    public function getFieldsMetaInfo($fieldSetName)
    {
        return isset($this->meta[$fieldSetName]['fields']) ? $this->meta[$fieldSetName]['fields'] : [];
    }

    /**
     * @param string $fieldSetName
     * @param string $fieldName
     * @return array
     */
    public function getFieldMetaInfo($fieldSetName, $fieldName)
    {
        return isset($this->meta[$fieldSetName]['fields'][$fieldName])
            ? $this->meta[$fieldSetName]['fields'][$fieldName]
            : [];
    }

    /**
     * @inheritdoc
     */
    public function addFilter(\Magento\Framework\Api\Filter $filter)
    {
        $this->searchCriteriaBuilder->addFilter($filter);
<<<<<<< HEAD
    }

    /**
     * Add field to select
     *
     * @param string|array $field
     * @param string|null $alias
     * @return void
     */
    public function addField($field, $alias = null)
    {
//        $this->collection->addFieldToSelect($field, $alias);
=======
>>>>>>> a95f1a6c
    }

    /**
     * self::setOrder() alias
     *
     * @param string $field
     * @param string $direction
     * @return void
     */
    public function addOrder($field, $direction)
    {
        $this->searchCriteriaBuilder->addSortOrder($field, $direction);
    }

    /**
     * Set Query limit
     *
     * @param int $offset
     * @param int $size
     * @return void
     */
    public function setLimit($offset, $size)
    {
        $this->searchCriteriaBuilder->setPageSize($size);
        $this->searchCriteriaBuilder->setCurrentPage($offset);
    }

    /**
     * @param SearchResultInterface $searchResult
     * @return array
     */
    protected function searchResultToOutput(SearchResultInterface $searchResult)
    {
<<<<<<< HEAD
//        $this->collection->removeFieldFromSelect($field, $isAlias);
=======
        $arrItems = [];
        $arrItems['totalRecords'] = $searchResult->getTotalCount();

        $arrItems['items'] = [];
        foreach ($searchResult->getItems() as $item) {
            $itemData = [];
            foreach ($item->getCustomAttributes() as $attribute) {
                $itemData[$attribute->getAttributeCode()] = $attribute->getValue();
            }
            $arrItems['items'][] = $itemData;
        }
        return $arrItems;
>>>>>>> a95f1a6c
    }

    /**
     * Returns search criteria
     *
     * @return \Magento\Framework\Api\Search\SearchCriteria
     */
    public function getSearchCriteria()
    {
<<<<<<< HEAD
//        $this->collection->removeAllFieldsFromSelect();
=======
        if (!$this->searchCriteria) {
            $this->searchCriteria = $this->searchCriteriaBuilder->create();
            $this->searchCriteria->setRequestName($this->name);
        }
        return $this->searchCriteria;
>>>>>>> a95f1a6c
    }

    /**
     * Get data
     *
     * @return array
     */
    public function getData()
    {
<<<<<<< HEAD
        return $this->searchData()->toArray();
    }

    /**
     * Search data
     *
     * @return \Magento\Framework\Api\Search\SearchResultInterface
     */
    protected function searchData()
    {
        $searchCriteria = $this->searchCriteriaBuilder->create();
        $searchCriteria->setRequestName($this->name);

        return $this->reporting->search($searchCriteria);
    }

    /**
     * Retrieve count of loaded items
     *
     * @return int
     */
    public function count()
    {
        return 10;
=======
        return $this->searchResultToOutput($this->getSearchResult());
>>>>>>> a95f1a6c
    }

    /**
     * Get config data
     *
     * @return array
     */
    public function getConfigData()
    {
        return isset($this->data['config']) ? $this->data['config'] : [];
    }

    /**
     * Set data
     *
     * @param mixed $config
     * @return void
     */
    public function setConfigData($config)
    {
        $this->data['config'] = $config;
    }

    /**
     * Returns Search result
     *
     * @return SearchResultInterface
     */
    public function getSearchResult()
    {
        return $this->reporting->search($this->getSearchCriteria());
    }
}<|MERGE_RESOLUTION|>--- conflicted
+++ resolved
@@ -6,15 +6,10 @@
 namespace Magento\Framework\View\Element\UiComponent\DataProvider;
 
 use Magento\Framework\Api\FilterBuilder;
-<<<<<<< HEAD
-use Magento\Framework\App\RequestInterface;
-use Magento\Framework\Api\Search\SearchCriteriaBuilder;
-=======
 use Magento\Framework\Api\Search\SearchCriteria;
 use Magento\Framework\Api\Search\SearchCriteriaBuilder;
 use Magento\Framework\Api\Search\SearchResultInterface;
 use Magento\Framework\App\RequestInterface;
->>>>>>> a95f1a6c
 
 /**
  * Class DataProvider
@@ -66,28 +61,18 @@
 
     /**
      * @var SearchCriteriaBuilder
-<<<<<<< HEAD
      */
     protected $searchCriteriaBuilder;
 
     /**
      * @var RequestInterface
      */
-    protected $resuest;
-=======
-     */
-    protected $searchCriteriaBuilder;
-
-    /**
-     * @var RequestInterface
-     */
     protected $request;
 
     /**
      * @var SearchCriteria
      */
     protected $searchCriteria;
->>>>>>> a95f1a6c
 
     /**
      * @param string $name
@@ -111,11 +96,7 @@
         array $meta = [],
         array $data = []
     ) {
-<<<<<<< HEAD
-        $this->resuest = $request;
-=======
         $this->request = $request;
->>>>>>> a95f1a6c
         $this->filterBuilder = $filterBuilder;
         $this->name = $name;
         $this->primaryFieldName = $primaryFieldName;
@@ -125,39 +106,6 @@
         $this->meta = $meta;
         $this->data = $data;
         $this->prepareUpdateUrl();
-<<<<<<< HEAD
-    }
-
-    protected function prepareUpdateUrl()
-    {
-        if (!isset($this->data['config']['filter_url_params'])) {
-            return;
-        }
-        foreach ($this->data['config']['filter_url_params'] as $paramName => $paramValue) {
-            if ('*' == $paramValue) {
-                $paramValue = $this->resuest->getParam($paramName);
-            }
-            if ($paramValue) {
-                $this->data['config']['update_url'] = sprintf(
-                    '%s%s/%s',
-                    $this->data['config']['update_url'],
-                    $paramName,
-                    $paramValue
-                );
-                $this->addFilter(
-                    $this->filterBuilder->setField($paramName)->setValue($paramValue)->setConditionType('eq')->create()
-                );
-            }
-        }
-    }
-
-    /**
-     * @return \Magento\Framework\Api\Search\SearchResultInterface
-     */
-    public function getCollection()
-    {
-        return $this->searchData();
-=======
     }
 
     protected function prepareUpdateUrl()
@@ -181,7 +129,6 @@
                 );
             }
         }
->>>>>>> a95f1a6c
     }
 
     /**
@@ -260,21 +207,6 @@
     public function addFilter(\Magento\Framework\Api\Filter $filter)
     {
         $this->searchCriteriaBuilder->addFilter($filter);
-<<<<<<< HEAD
-    }
-
-    /**
-     * Add field to select
-     *
-     * @param string|array $field
-     * @param string|null $alias
-     * @return void
-     */
-    public function addField($field, $alias = null)
-    {
-//        $this->collection->addFieldToSelect($field, $alias);
-=======
->>>>>>> a95f1a6c
     }
 
     /**
@@ -308,9 +240,6 @@
      */
     protected function searchResultToOutput(SearchResultInterface $searchResult)
     {
-<<<<<<< HEAD
-//        $this->collection->removeFieldFromSelect($field, $isAlias);
-=======
         $arrItems = [];
         $arrItems['totalRecords'] = $searchResult->getTotalCount();
 
@@ -323,7 +252,6 @@
             $arrItems['items'][] = $itemData;
         }
         return $arrItems;
->>>>>>> a95f1a6c
     }
 
     /**
@@ -333,15 +261,11 @@
      */
     public function getSearchCriteria()
     {
-<<<<<<< HEAD
-//        $this->collection->removeAllFieldsFromSelect();
-=======
         if (!$this->searchCriteria) {
             $this->searchCriteria = $this->searchCriteriaBuilder->create();
             $this->searchCriteria->setRequestName($this->name);
         }
         return $this->searchCriteria;
->>>>>>> a95f1a6c
     }
 
     /**
@@ -351,34 +275,7 @@
      */
     public function getData()
     {
-<<<<<<< HEAD
-        return $this->searchData()->toArray();
-    }
-
-    /**
-     * Search data
-     *
-     * @return \Magento\Framework\Api\Search\SearchResultInterface
-     */
-    protected function searchData()
-    {
-        $searchCriteria = $this->searchCriteriaBuilder->create();
-        $searchCriteria->setRequestName($this->name);
-
-        return $this->reporting->search($searchCriteria);
-    }
-
-    /**
-     * Retrieve count of loaded items
-     *
-     * @return int
-     */
-    public function count()
-    {
-        return 10;
-=======
         return $this->searchResultToOutput($this->getSearchResult());
->>>>>>> a95f1a6c
     }
 
     /**
