--- conflicted
+++ resolved
@@ -7,26 +7,18 @@
 
 namespace Magento\Framework\View\Test\Unit\Helper;
 
-<<<<<<< HEAD
 use Magento\Framework\View\Helper\Js;
 use PHPUnit\Framework\TestCase;
-
-class JsTest extends TestCase
-=======
 use Magento\Framework\DataObject;
 use Magento\Framework\View\Helper\SecureHtmlRenderer;
 
-class JsTest extends \PHPUnit\Framework\TestCase
->>>>>>> 3be360f7
+class JsTest extends TestCase
 {
     /**
      * @covers \Magento\Framework\View\Helper\Js::getScript
      */
     public function testGetScript()
     {
-<<<<<<< HEAD
-        $helper = new Js();
-=======
         $secureRendererMock = $this->createMock(SecureHtmlRenderer::class);
         $secureRendererMock->method('renderTag')
             ->willReturnCallback(
@@ -36,8 +28,7 @@
                     return "<$tag {$attributes->serialize()}>$content</$tag>";
                 }
             );
-        $helper = new \Magento\Framework\View\Helper\Js($secureRendererMock);
->>>>>>> 3be360f7
+        $helper = new Js($secureRendererMock);
         $this->assertEquals(
             "<script >//<![CDATA[\ntest\n//]]></script>",
             $helper->getScript('test')
