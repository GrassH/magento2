--- conflicted
+++ resolved
@@ -22,29 +22,17 @@
     protected $_model;
 
     /**
-<<<<<<< HEAD
-     * @var \PHPUnit\Framework\MockObject\MockObject
-=======
      * @var MockObject
->>>>>>> 5ce65294
      */
     protected $_areaListMock;
 
     /**
-<<<<<<< HEAD
-     * @var \PHPUnit\Framework\MockObject\MockObject
-=======
      * @var MockObject
->>>>>>> 5ce65294
      */
     protected $_requestMock;
 
     /**
-<<<<<<< HEAD
-     * @var \Magento\Framework\App\State|\PHPUnit\Framework\MockObject\MockObject
-=======
      * @var State|MockObject
->>>>>>> 5ce65294
      */
     protected $appState;
 
@@ -62,15 +50,6 @@
 
     public function testLoad()
     {
-<<<<<<< HEAD
-        $area = $this->createMock(\Magento\Framework\App\Area::class);
-        $this->appState->expects($this->once())->method('getAreaCode')->willReturn('area');
-        $this->_areaListMock->expects($this->once())->method('getArea')->with('area')->willReturn($area);
-        $area->expects($this->at(0))->method('load')
-            ->with(\Magento\Framework\App\Area::PART_DESIGN)->willReturn($area);
-        $area->expects($this->at(1))->method('load')
-            ->with(\Magento\Framework\App\Area::PART_TRANSLATE)->willReturn($area);
-=======
         $area = $this->createMock(Area::class);
         $this->appState->expects($this->once())->method('getAreaCode')->will($this->returnValue('area'));
         $this->_areaListMock->expects($this->once())->method('getArea')->with('area')->will($this->returnValue($area));
@@ -78,7 +57,6 @@
             ->with(Area::PART_DESIGN)->will($this->returnValue($area));
         $area->expects($this->at(1))->method('load')
             ->with(Area::PART_TRANSLATE)->will($this->returnValue($area));
->>>>>>> 5ce65294
         $this->_model->load($this->_requestMock);
     }
 }