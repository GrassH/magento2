--- conflicted
+++ resolved
@@ -26,29 +26,17 @@
 class BlockTest extends TestCase
 {
     /**
-<<<<<<< HEAD
-     * @var \Magento\Framework\View\Layout\ScheduledStructure|\PHPUnit\Framework\MockObject\MockObject
-=======
      * @var ScheduledStructure|MockObject
->>>>>>> 5ce65294
      */
     protected $scheduledStructure;
 
     /**
-<<<<<<< HEAD
-     * @var \Magento\Framework\View\Layout\Reader\Context|\PHPUnit\Framework\MockObject\MockObject
-=======
      * @var Context|MockObject
->>>>>>> 5ce65294
      */
     protected $context;
 
     /**
-<<<<<<< HEAD
-     * @var \Magento\Framework\View\Layout\ReaderPool|\PHPUnit\Framework\MockObject\MockObject
-=======
      * @var ReaderPool|MockObject
->>>>>>> 5ce65294
      */
     protected $readerPool;
 
@@ -130,7 +118,7 @@
         $aclValue
     ) {
         $this->context->expects($this->once())->method('getScheduledStructure')
-            ->willReturn($this->scheduledStructure);
+            ->will($this->returnValue($this->scheduledStructure));
         $this->scheduledStructure->expects($getCondition)
             ->method('getStructureElementData')
             ->with($literal, [])
@@ -162,13 +150,8 @@
                 ]
             );
 
-<<<<<<< HEAD
-        $helper = $this->createMock(\Magento\Framework\View\Layout\ScheduledStructure\Helper::class);
-        $helper->expects($scheduleStructureCount)->method('scheduleStructure')->willReturn($literal);
-=======
         $helper = $this->createMock(Helper::class);
         $helper->expects($scheduleStructureCount)->method('scheduleStructure')->will($this->returnValue($literal));
->>>>>>> 5ce65294
 
         $this->prepareReaderPool(
             '<' . $literal . ' ifconfig="' . $ifconfigValue . '" ' . $aclKey . '="' . $aclValue . '" >'
@@ -284,7 +267,7 @@
         }
 
         $this->context->expects($this->once())->method('getScheduledStructure')
-            ->willReturn($this->scheduledStructure);
+            ->will($this->returnValue($this->scheduledStructure));
 
         $this->scheduledStructure->expects($setRemoveCondition)
             ->method('setElementToRemoveList')
