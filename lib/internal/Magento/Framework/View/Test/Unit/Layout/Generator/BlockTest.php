<?php
/**
 * Copyright © Magento, Inc. All rights reserved.
 * See COPYING.txt for license details.
 */
namespace Magento\Framework\View\Test\Unit\Layout\Generator;

use PHPUnit\Framework\TestCase;
use PHPUnit\Framework\MockObject\Matcher\InvokedCount;
use Magento\Framework\View\Layout\ScheduledStructure;
use Magento\Framework\View\Layout\Reader\Context;
use PHPUnit\Framework\MockObject\MockObject;
use Magento\Framework\View\LayoutInterface;
use Magento\Framework\View\Element\AbstractBlock;
use Magento\Framework\View\Layout\Data\Structure;
use Magento\Framework\Data\Argument\InterpreterInterface;
use Magento\Framework\View\Element\BlockFactory;
use Magento\Framework\Event\ManagerInterface;
use Magento\Framework\App\Config\ScopeConfigInterface;
use Magento\Framework\App\ScopeResolverInterface;
use Magento\Framework\View\Layout\Generator\Block;
use Magento\Framework\TestFramework\Unit\Helper\ObjectManager;

/**
 * @covers \Magento\Framework\View\Layout\Generator\Block
 * @SuppressWarnings(PHPMD.CouplingBetweenObjects)
 */
class BlockTest extends TestCase
{
    /**
     * @covers \Magento\Framework\View\Layout\Generator\Block::process()
     * @covers \Magento\Framework\View\Layout\Generator\Block::createBlock()
     * @param string $testGroup
     * @param string $testTemplate
     * @param string $testTtl
     * @param array $testArgumentData
     * @param bool $testIsFlag
     * @param bool $isNeedEvaluate
     * @param InvokedCount $addToParentGroupCount
     * @param InvokedCount $setTemplateCount
     * @param InvokedCount $setTtlCount
     * @param InvokedCount $setIsFlag
     * @dataProvider provider
     *
     * @SuppressWarnings(PHPMD.ExcessiveMethodLength)
     * @SuppressWarnings(PHPMD.ExcessiveParameterList)
     */
    public function testProcess(
        $testGroup,
        $testTemplate,
        $testTtl,
        $testArgumentData,
        $testIsFlag,
        $isNeedEvaluate,
        $addToParentGroupCount,
        $setTemplateCount,
        $setTtlCount,
        $setIsFlag
    ) {
        $elementName = 'test_block';
        $methodName = 'setTest';
        $literal = 'block';
        $argumentData = ['argument' => 'value'];
        $class = 'test_class';

<<<<<<< HEAD
        $scheduleStructure = $this->createMock(\Magento\Framework\View\Layout\ScheduledStructure::class);
        $scheduleStructure->expects($this->once())->method('getElements')->willReturn(
            
=======
        $scheduleStructure = $this->createMock(ScheduledStructure::class);
        $scheduleStructure->expects($this->once())->method('getElements')->will(
            $this->returnValue(
>>>>>>> 5ce65294
                [
                    $elementName => [
                        $literal,
                        [
                            'actions' => [
                                [
                                    $methodName,
                                    [
                                        'test_argument' => $argumentData
                                    ],
                                    'config_path',
                                    'scope',
                                ],
                            ]
                        ],
                    ],
                ]
            
        );

        $scheduleStructure->expects($this->once())->method('getElement')->with($elementName)->willReturn(
            
                [
                    '',
                    [
                        'attributes' => [
                            'class' => $class,
                            'template' => $testTemplate,
                            'ttl' => $testTtl,
                            'group' => $testGroup,
                        ],
                        'arguments' => $testArgumentData
                    ],
                ]
            
        );
        $scheduleStructure->expects($this->once())->method('unsetElement')->with($elementName);

        /**
<<<<<<< HEAD
         * @var \Magento\Framework\View\Layout\Reader\Context|\PHPUnit\Framework\MockObject\MockObject $readerContext
=======
         * @var Context|MockObject $readerContext
>>>>>>> 5ce65294
         */
        $readerContext = $this->createMock(Context::class);
        $readerContext->expects($this->once())->method('getScheduledStructure')
            ->willReturn($scheduleStructure);

        $layout = $this->createMock(LayoutInterface::class);

        /**
         * @var \Magento\Framework\View\Element\AbstractBlock|\PHPUnit\Framework\MockObject\MockObject $blockInstance
         */
        // explicitly set mocked methods for successful expectation of magic methods
        $blockInstance = $this->createPartialMock(
            AbstractBlock::class,
            ['setType', 'setTemplate', 'setTtl', $methodName, 'setNameInLayout', 'addData', 'setLayout']
        );
        $blockInstance->expects($this->once())->method('setType')->with(get_class($blockInstance));
        $blockInstance->expects($this->once())->method('setNameInLayout')->with($elementName);
        $blockInstance->expects($this->once())->method('addData')->with($argumentData);
        $blockInstance->expects($setTemplateCount)->method('setTemplate')->with($testTemplate);
        $blockInstance->expects($setTtlCount)->method('setTtl')->with(0);
        $blockInstance->expects($this->once())->method('setLayout')->with($layout);
        $blockInstance->expects($setIsFlag)->method($methodName)->with($argumentData);

        $layout->expects($this->once())->method('setBlock')->with($elementName, $blockInstance);

        $structure = $this->createMock(Structure::class);
        $structure->expects($addToParentGroupCount)->method('addToParentGroup')->with($elementName, $testGroup);

        /**
<<<<<<< HEAD
         * @var \PHPUnit\Framework\MockObject\MockObject $generatorContext
=======
         * @var MockObject $generatorContext
>>>>>>> 5ce65294
         */
        $generatorContext = $this->createMock(\Magento\Framework\View\Layout\Generator\Context::class);
        $generatorContext->expects($this->once())->method('getLayout')->willReturn($layout);
        $generatorContext->expects($this->once())->method('getStructure')->willReturn($structure);

        /**
<<<<<<< HEAD
         * @var \PHPUnit\Framework\MockObject\MockObject $argumentInterpreter
=======
         * @var MockObject $argumentInterpreter
>>>>>>> 5ce65294
         */
        $argumentInterpreter = $this->createMock(InterpreterInterface::class);
        if ($isNeedEvaluate) {
            $argumentInterpreter
                ->expects($this->any())
                ->method('evaluate')
                ->with($testArgumentData['argument'])
                ->willReturn($argumentData['argument']);
        } else {
            $argumentInterpreter->expects($this->never())->method('evaluate')
            ;
        }

<<<<<<< HEAD
        /** @var \Magento\Framework\View\Element\BlockFactory|\PHPUnit\Framework\MockObject\MockObject $blockFactory */
        $blockFactory = $this->createMock(\Magento\Framework\View\Element\BlockFactory::class);
=======
        /** @var BlockFactory|MockObject $blockFactory */
        $blockFactory = $this->createMock(BlockFactory::class);
>>>>>>> 5ce65294
        $blockFactory->expects($this->any())
            ->method('createBlock')
            ->with($class, ['data' => $argumentData])
            ->willReturn($blockInstance);

<<<<<<< HEAD
        /** @var \Magento\Framework\Event\ManagerInterface|\PHPUnit\Framework\MockObject\MockObject $eventManager */
        $eventManager = $this->createMock(\Magento\Framework\Event\ManagerInterface::class);
=======
        /** @var ManagerInterface|MockObject $eventManager */
        $eventManager = $this->createMock(ManagerInterface::class);
>>>>>>> 5ce65294
        $eventManager->expects($this->once())->method('dispatch')
            ->with('core_layout_block_create_after', [$literal => $blockInstance]);

        $scopeConfigMock = $this->createMock(ScopeConfigInterface::class);
        $scopeConfigMock->expects($this->once())->method('isSetFlag')
            ->with('config_path', 'scope', 'default')->willReturn($testIsFlag);

        $scopeResolverMock = $this->createMock(ScopeResolverInterface::class);
        $scopeResolverMock->expects($this->once())->method('getScope')
            ->willReturn('default');

        /** @var Block $block */
        $block = (new ObjectManager($this))
            ->getObject(
                Block::class,
                [
                    'argumentInterpreter' => $argumentInterpreter,
                    'blockFactory' => $blockFactory,
                    'eventManager' => $eventManager,
                    'scopeConfig' => $scopeConfigMock,
                    'scopeResolver' => $scopeResolverMock,
                ]
            );
        $block->process($readerContext, $generatorContext);
    }

    /**
     * @return array
     */
    public function provider()
    {
        return [
            [
                'test_group',
                '',
                'testTtl',
                ['argument' => ['name' => 'argument', 'xsi:type' => 'type', 'value' => 'value']],
                true,
                true,
                $this->once(),
                $this->never(),
                $this->once(),
                $this->once(),
            ],
            [
                '',
                'test_template',
                '',
                ['argument' => 'value'],
                false,
                false,
                $this->never(),
                $this->once(),
                $this->never(),
                $this->never(),
            ],
        ];
    }
}<|MERGE_RESOLUTION|>--- conflicted
+++ resolved
@@ -63,15 +63,9 @@
         $argumentData = ['argument' => 'value'];
         $class = 'test_class';
 
-<<<<<<< HEAD
-        $scheduleStructure = $this->createMock(\Magento\Framework\View\Layout\ScheduledStructure::class);
-        $scheduleStructure->expects($this->once())->method('getElements')->willReturn(
-            
-=======
         $scheduleStructure = $this->createMock(ScheduledStructure::class);
         $scheduleStructure->expects($this->once())->method('getElements')->will(
             $this->returnValue(
->>>>>>> 5ce65294
                 [
                     $elementName => [
                         $literal,
@@ -89,11 +83,11 @@
                         ],
                     ],
                 ]
-            
+            )
         );
 
-        $scheduleStructure->expects($this->once())->method('getElement')->with($elementName)->willReturn(
-            
+        $scheduleStructure->expects($this->once())->method('getElement')->with($elementName)->will(
+            $this->returnValue(
                 [
                     '',
                     [
@@ -106,25 +100,21 @@
                         'arguments' => $testArgumentData
                     ],
                 ]
-            
+            )
         );
         $scheduleStructure->expects($this->once())->method('unsetElement')->with($elementName);
 
         /**
-<<<<<<< HEAD
-         * @var \Magento\Framework\View\Layout\Reader\Context|\PHPUnit\Framework\MockObject\MockObject $readerContext
-=======
          * @var Context|MockObject $readerContext
->>>>>>> 5ce65294
          */
         $readerContext = $this->createMock(Context::class);
         $readerContext->expects($this->once())->method('getScheduledStructure')
-            ->willReturn($scheduleStructure);
+            ->will($this->returnValue($scheduleStructure));
 
         $layout = $this->createMock(LayoutInterface::class);
 
         /**
-         * @var \Magento\Framework\View\Element\AbstractBlock|\PHPUnit\Framework\MockObject\MockObject $blockInstance
+         * @var \Magento\Framework\View\Element\AbstractBlock|\PHPUnit_Framework_MockObject_MockObject $blockInstance
          */
         // explicitly set mocked methods for successful expectation of magic methods
         $blockInstance = $this->createPartialMock(
@@ -145,22 +135,14 @@
         $structure->expects($addToParentGroupCount)->method('addToParentGroup')->with($elementName, $testGroup);
 
         /**
-<<<<<<< HEAD
-         * @var \PHPUnit\Framework\MockObject\MockObject $generatorContext
-=======
          * @var MockObject $generatorContext
->>>>>>> 5ce65294
          */
         $generatorContext = $this->createMock(\Magento\Framework\View\Layout\Generator\Context::class);
-        $generatorContext->expects($this->once())->method('getLayout')->willReturn($layout);
-        $generatorContext->expects($this->once())->method('getStructure')->willReturn($structure);
-
-        /**
-<<<<<<< HEAD
-         * @var \PHPUnit\Framework\MockObject\MockObject $argumentInterpreter
-=======
+        $generatorContext->expects($this->once())->method('getLayout')->will($this->returnValue($layout));
+        $generatorContext->expects($this->once())->method('getStructure')->will($this->returnValue($structure));
+
+        /**
          * @var MockObject $argumentInterpreter
->>>>>>> 5ce65294
          */
         $argumentInterpreter = $this->createMock(InterpreterInterface::class);
         if ($isNeedEvaluate) {
@@ -174,25 +156,15 @@
             ;
         }
 
-<<<<<<< HEAD
-        /** @var \Magento\Framework\View\Element\BlockFactory|\PHPUnit\Framework\MockObject\MockObject $blockFactory */
-        $blockFactory = $this->createMock(\Magento\Framework\View\Element\BlockFactory::class);
-=======
         /** @var BlockFactory|MockObject $blockFactory */
         $blockFactory = $this->createMock(BlockFactory::class);
->>>>>>> 5ce65294
         $blockFactory->expects($this->any())
             ->method('createBlock')
             ->with($class, ['data' => $argumentData])
-            ->willReturn($blockInstance);
-
-<<<<<<< HEAD
-        /** @var \Magento\Framework\Event\ManagerInterface|\PHPUnit\Framework\MockObject\MockObject $eventManager */
-        $eventManager = $this->createMock(\Magento\Framework\Event\ManagerInterface::class);
-=======
+            ->will($this->returnValue($blockInstance));
+
         /** @var ManagerInterface|MockObject $eventManager */
         $eventManager = $this->createMock(ManagerInterface::class);
->>>>>>> 5ce65294
         $eventManager->expects($this->once())->method('dispatch')
             ->with('core_layout_block_create_after', [$literal => $blockInstance]);
 
