--- conflicted
+++ resolved
@@ -26,29 +26,17 @@
     protected $objectManagerHelper;
 
     /**
-<<<<<<< HEAD
-     * @var Container|\PHPUnit\Framework\MockObject\MockObject
-=======
      * @var Container|MockObject
->>>>>>> 5ce65294
      */
     protected $container;
 
     /**
-<<<<<<< HEAD
-     * @var \Magento\Framework\View\Layout\ScheduledStructure\Helper|\PHPUnit\Framework\MockObject\MockObject
-=======
      * @var Helper|MockObject
->>>>>>> 5ce65294
      */
     protected $helperMock;
 
     /**
-<<<<<<< HEAD
-     * @var \Magento\Framework\View\Layout\ReaderPool|\PHPUnit\Framework\MockObject\MockObject
-=======
      * @var ReaderPool|MockObject
->>>>>>> 5ce65294
      */
     protected $readerPoolMock;
 
@@ -90,13 +78,8 @@
         $setStructureCondition,
         $setRemoveCondition
     ) {
-<<<<<<< HEAD
-        /** @var ScheduledStructure|\PHPUnit\Framework\MockObject\MockObject $scheduledStructureMock */
-        $scheduledStructureMock = $this->getMockBuilder(\Magento\Framework\View\Layout\ScheduledStructure::class)
-=======
         /** @var ScheduledStructure|MockObject $scheduledStructureMock */
         $scheduledStructureMock = $this->getMockBuilder(ScheduledStructure::class)
->>>>>>> 5ce65294
             ->disableOriginalConstructor()->getMock();
         $scheduledStructureMock->expects($getStructureCondition)
             ->method('getStructureElementData')
@@ -110,13 +93,8 @@
             ->method('setElementToRemoveList')
             ->with($containerName);
 
-<<<<<<< HEAD
-        /** @var \Magento\Framework\View\Layout\Reader\Context|\PHPUnit\Framework\MockObject\MockObject $contextMock */
-        $contextMock = $this->getMockBuilder(\Magento\Framework\View\Layout\Reader\Context::class)
-=======
         /** @var Context|MockObject $contextMock */
         $contextMock = $this->getMockBuilder(Context::class)
->>>>>>> 5ce65294
             ->disableOriginalConstructor()->getMock();
         $contextMock->expects($this->any())
             ->method('getScheduledStructure')
