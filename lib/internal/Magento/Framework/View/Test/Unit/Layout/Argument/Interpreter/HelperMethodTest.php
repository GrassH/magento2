--- conflicted
+++ resolved
@@ -14,20 +14,12 @@
 class HelperMethodTest extends TestCase
 {
     /**
-<<<<<<< HEAD
-     * @var \Magento\Framework\ObjectManagerInterface|\PHPUnit\Framework\MockObject\MockObject
-=======
      * @var ObjectManagerInterface|MockObject
->>>>>>> 5ce65294
      */
     protected $_objectManager;
 
     /**
-<<<<<<< HEAD
-     * @var \Magento\Framework\View\Layout\Argument\Interpreter\NamedParams|\PHPUnit\Framework\MockObject\MockObject
-=======
      * @var NamedParams|MockObject
->>>>>>> 5ce65294
      */
     protected $_interpreter;
 
@@ -54,11 +46,11 @@
             'evaluate'
         )->with(
             $input
-        )->willReturn(
-            $evaluatedValue
+        )->will(
+            $this->returnValue($evaluatedValue)
         );
 
-        $this->_objectManager->expects($this->once())->method('get')->with(__CLASS__)->willReturn($this);
+        $this->_objectManager->expects($this->once())->method('get')->with(__CLASS__)->will($this->returnValue($this));
 
         $expected = 'some text (evaluated) (updated)';
         $actual = $this->_model->evaluate($input);
