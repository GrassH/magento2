--- conflicted
+++ resolved
@@ -22,47 +22,27 @@
     private $_model;
 
     /**
-<<<<<<< HEAD
-     * @var \PHPUnit\Framework\MockObject\MockObject
-=======
      * @var MockObject
->>>>>>> 5ce65294
      */
     private $_fileList;
 
     /**
-<<<<<<< HEAD
-     * @var \PHPUnit\Framework\MockObject\MockObject
-=======
      * @var MockObject
->>>>>>> 5ce65294
      */
     private $_baseFiles;
 
     /**
-<<<<<<< HEAD
-     * @var \PHPUnit\Framework\MockObject\MockObject
-=======
      * @var MockObject
->>>>>>> 5ce65294
      */
     private $_themeFiles;
 
     /**
-<<<<<<< HEAD
-     * @var \PHPUnit\Framework\MockObject\MockObject
-=======
      * @var MockObject
->>>>>>> 5ce65294
      */
     private $_overridingBaseFiles;
 
     /**
-<<<<<<< HEAD
-     * @var \PHPUnit\Framework\MockObject\MockObject
-=======
      * @var MockObject
->>>>>>> 5ce65294
      */
     private $_overridingThemeFiles;
 
@@ -77,15 +57,9 @@
         $this->_overridingThemeFiles = $this->getMockForAbstractClass(
             CollectorInterface::class
         );
-<<<<<<< HEAD
-        $fileListFactory = $this->createMock(\Magento\Framework\View\File\FileList\Factory::class);
-        $fileListFactory->expects($this->once())->method('create')->willReturn($this->_fileList);
-        $this->_model = new \Magento\Framework\View\Layout\File\Collector\Aggregated(
-=======
         $fileListFactory = $this->createMock(Factory::class);
         $fileListFactory->expects($this->once())->method('create')->will($this->returnValue($this->_fileList));
         $this->_model = new Aggregated(
->>>>>>> 5ce65294
             $fileListFactory,
             $this->_baseFiles,
             $this->_themeFiles,
@@ -106,8 +80,8 @@
             $this->once()
         )->method(
             'getInheritedThemes'
-        )->willReturn(
-            [$parentTheme, $parentTheme]
+        )->will(
+            $this->returnValue([$parentTheme, $parentTheme])
         );
 
         $files = [
@@ -126,8 +100,8 @@
             'getFiles'
         )->with(
             $theme
-        )->willReturn(
-            [$files[0]]
+        )->will(
+            $this->returnValue([$files[0]])
         );
 
         $this->_themeFiles->expects(
@@ -136,8 +110,8 @@
             'getFiles'
         )->with(
             $parentTheme
-        )->willReturn(
-            [$files[1]]
+        )->will(
+            $this->returnValue([$files[1]])
         );
         $this->_overridingBaseFiles->expects(
             $this->at(0)
@@ -145,8 +119,8 @@
             'getFiles'
         )->with(
             $parentTheme
-        )->willReturn(
-            [$files[2]]
+        )->will(
+            $this->returnValue([$files[2]])
         );
         $this->_overridingThemeFiles->expects(
             $this->at(0)
@@ -154,8 +128,8 @@
             'getFiles'
         )->with(
             $parentTheme
-        )->willReturn(
-            [$files[3]]
+        )->will(
+            $this->returnValue([$files[3]])
         );
 
         $this->_themeFiles->expects(
@@ -164,8 +138,8 @@
             'getFiles'
         )->with(
             $theme
-        )->willReturn(
-            [$files[4]]
+        )->will(
+            $this->returnValue([$files[4]])
         );
         $this->_overridingBaseFiles->expects(
             $this->at(1)
@@ -173,8 +147,8 @@
             'getFiles'
         )->with(
             $theme
-        )->willReturn(
-            [$files[5]]
+        )->will(
+            $this->returnValue([$files[5]])
         );
         $this->_overridingThemeFiles->expects(
             $this->at(1)
@@ -182,8 +156,8 @@
             'getFiles'
         )->with(
             $theme
-        )->willReturn(
-            [$files[6]]
+        )->will(
+            $this->returnValue([$files[6]])
         );
 
         $this->_fileList->expects($this->at(0))->method('add')->with([$files[0]]);
@@ -194,7 +168,7 @@
         $this->_fileList->expects($this->at(5))->method('replace')->with([$files[5]]);
         $this->_fileList->expects($this->at(6))->method('replace')->with([$files[6]]);
 
-        $this->_fileList->expects($this->atLeastOnce())->method('getAll')->willReturn($files);
+        $this->_fileList->expects($this->atLeastOnce())->method('getAll')->will($this->returnValue($files));
 
         $this->assertSame($files, $this->_model->getFiles($theme, '*'));
     }
