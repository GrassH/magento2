--- conflicted
+++ resolved
@@ -14,20 +14,12 @@
 class UrlTest extends TestCase
 {
     /**
-<<<<<<< HEAD
-     * @var \Magento\Framework\UrlInterface|\PHPUnit\Framework\MockObject\MockObject
-=======
      * @var UrlInterface|MockObject
->>>>>>> 5ce65294
      */
     protected $_urlResolver;
 
     /**
-<<<<<<< HEAD
-     * @var \Magento\Framework\View\Layout\Argument\Interpreter\NamedParams|\PHPUnit\Framework\MockObject\MockObject
-=======
      * @var NamedParams|MockObject
->>>>>>> 5ce65294
      */
     protected $_interpreter;
 
@@ -55,8 +47,8 @@
             'evaluate'
         )->with(
             $input
-        )->willReturn(
-            $urlParams
+        )->will(
+            $this->returnValue($urlParams)
         );
 
         $this->_urlResolver->expects(
@@ -66,28 +58,18 @@
         )->with(
             'some/path',
             $urlParams
-        )->willReturn(
-            $expected
+        )->will(
+            $this->returnValue($expected)
         );
 
         $actual = $this->_model->evaluate($input);
         $this->assertSame($expected, $actual);
     }
 
-<<<<<<< HEAD
-    /**
-     */
-    public function testEvaluateWrongPath()
-    {
-        $this->expectException(\InvalidArgumentException::class);
-        $this->expectExceptionMessage('URL path is missing');
-
-=======
     public function testEvaluateWrongPath()
     {
         $this->expectException('InvalidArgumentException');
         $this->expectExceptionMessage('URL path is missing');
->>>>>>> 5ce65294
         $input = [];
         $this->_model->evaluate($input);
     }
