<?php
/**
 * Copyright © Magento, Inc. All rights reserved.
 * See COPYING.txt for license details.
 */

namespace Magento\Framework\View\Test\Unit\Layout\Generator;

use PHPUnit\Framework\TestCase;
use PHPUnit\Framework\MockObject\MockObject;
use Magento\Framework\View\Element\UiComponentFactory;
use Magento\Framework\Data\Argument\InterpreterInterface;
use Magento\Framework\View\Element\UiComponent\ContextFactory;
use Magento\Framework\View\Element\BlockFactory;
use Magento\Framework\View\Layout\Reader\Context;
use Magento\Framework\View\Layout\Data\Structure;
use Magento\Framework\View\LayoutInterface;
use Magento\Framework\View\Element\UiComponentInterface;
use Magento\Framework\View\Element\UiComponent\ContextInterface;
use Magento\Framework\View\Element\BlockInterface;
use \Magento\Framework\View\Layout\Generator\UiComponent;

use Magento\Framework\View\Layout;
use Magento\Framework\View\Layout\ScheduledStructure;
use Magento\Framework\TestFramework\Unit\Helper\ObjectManager as ObjectManagerHelper;

/**
 * @SuppressWarnings(PHPMD.CouplingBetweenObjects)
 */
class UiComponentTest extends TestCase
{
    /**
     * @var ObjectManagerHelper
     */
    protected $objectManagerHelper;

    /**
<<<<<<< HEAD
     * @var ScheduledStructure|\PHPUnit\Framework\MockObject\MockObject
=======
     * @var ScheduledStructure|MockObject
>>>>>>> 5ce65294
     */
    protected $scheduledStructureMock;

    /**
<<<<<<< HEAD
     * @var Layout\Reader\Context|\PHPUnit\Framework\MockObject\MockObject
=======
     * @var Layout\Reader\Context|MockObject
>>>>>>> 5ce65294
     */
    protected $readerContextMock;

    /**
<<<<<<< HEAD
     * @var \Magento\Framework\View\Element\UiComponentFactory|\PHPUnit\Framework\MockObject\MockObject
=======
     * @var UiComponentFactory|MockObject
>>>>>>> 5ce65294
     */
    protected $uiComponentFactoryMock;

    /**
<<<<<<< HEAD
     * @var \Magento\Framework\Data\Argument\InterpreterInterface|\PHPUnit\Framework\MockObject\MockObject
=======
     * @var InterpreterInterface|MockObject
>>>>>>> 5ce65294
     */
    protected $argumentInterpreterMock;

    /**
<<<<<<< HEAD
     * @var \Magento\Framework\View\Element\UiComponent\ContextFactory|\PHPUnit\Framework\MockObject\MockObject
=======
     * @var ContextFactory|MockObject
>>>>>>> 5ce65294
     */
    protected $contextFactoryMock;

    /**
<<<<<<< HEAD
     * @var \Magento\Framework\View\Element\BlockFactory|\PHPUnit\Framework\MockObject\MockObject
=======
     * @var BlockFactory|MockObject
>>>>>>> 5ce65294
     */
    protected $blockFactoryMock;

    /**
     * @var UiComponent
     */
    protected $uiComponent;

    protected function setUp(): void
    {
        $this->objectManagerHelper = new ObjectManagerHelper($this);
        $this->argumentInterpreterMock = $this->getMockBuilder(
            InterpreterInterface::class
        )->disableOriginalConstructor()->getMockForAbstractClass();
        $this->uiComponentFactoryMock = $this->getMockBuilder(UiComponentFactory::class)
            ->setMethods(['setLayout', 'create'])
            ->disableOriginalConstructor()->getMock();
        $this->scheduledStructureMock = $this->getMockBuilder(ScheduledStructure::class)
            ->disableOriginalConstructor()->getMock();
        $this->contextFactoryMock =
            $this->createMock(ContextFactory::class);
        $this->blockFactoryMock = $this->createMock(BlockFactory::class);

        $this->uiComponent = $this->objectManagerHelper->getObject(
            UiComponent::class,
            [
                'uiComponentFactory' => $this->uiComponentFactoryMock,
                'blockFactory' => $this->blockFactoryMock,
                'contextFactory' => $this->contextFactoryMock
            ]
        );
    }

    public function testProcess()
    {
        $this->prepareScheduledStructure();

        $this->readerContextMock = $this->getMockBuilder(Context::class)
            ->disableOriginalConstructor()->getMock();

        $this->readerContextMock->expects($this->any())
            ->method('getScheduledStructure')
            ->willReturn($this->scheduledStructureMock);

        $generatorContextMock = $this->getMockBuilder(\Magento\Framework\View\Layout\Generator\Context::class)
            ->disableOriginalConstructor()->getMock();

        $structureMock = $this->getMockBuilder(Structure::class)
            ->disableOriginalConstructor()->getMock();

        $structureMock->expects($this->once())
            ->method('addToParentGroup')
            ->with(UiComponent::TYPE, 'new_group')
            ->willReturnSelf();

        $layoutMock = $this->getMockBuilder(LayoutInterface::class)->getMockForAbstractClass();

        $generatorContextMock->expects($this->any())
            ->method('getStructure')
            ->willReturn($structureMock);
        $generatorContextMock->expects($this->any())
            ->method('getLayout')
            ->willReturn($layoutMock);

        $this->uiComponentFactoryMock->expects($this->any())
            ->method('setLayout')
            ->with($layoutMock)
            ->willReturnSelf();

        $componentMock = $this->getMockForAbstractClass(
            UiComponentInterface::class,
            [],
            '',
            false,
            true,
            true,
            []
        );

        $contextMock = $this->getMockForAbstractClass(
            ContextInterface::class,
            [],
            '',
            false
        );
        $blockMock = $this->getMockForAbstractClass(
            BlockInterface::class,
            [],
            '',
            false
        );

        $this->contextFactoryMock->expects($this->once())
            ->method('create')
            ->with(
                [
                    'namespace' => 'uiComponent',
                    'pageLayout' => $layoutMock
                ]
            )->willReturn($contextMock);

        $this->uiComponentFactoryMock->expects($this->any())
            ->method('create')
            ->with(
                'uiComponent',
                null,
                ['context' => $contextMock, 'structure' => $structureMock]
            )->willReturn($componentMock);

        $this->blockFactoryMock->expects($this->once())
            ->method('createBlock')
            ->with(UiComponent::CONTAINER, ['component' => $componentMock])
            ->willReturn($blockMock);

        $this->argumentInterpreterMock->expects($this->any())
            ->method('evaluate')
            ->willReturnMap([
                [['key_1' => 'value_1'], 'value_1'],
                [['key_2' => 'value_2'], 'value_2'],
            ]);

        $layoutMock->expects($this->any())
            ->method('setBlock')
            ->with(UiComponent::TYPE, $blockMock)
            ->willReturnSelf();

        $this->uiComponent->process($this->readerContextMock, $generatorContextMock);
    }

    protected function prepareScheduledStructure()
    {
        $this->scheduledStructureMock->expects($this->any())
            ->method('getElements')
            ->willReturn([
                UiComponent::TYPE => [
                    UiComponent::TYPE,
                    [
                        'attributes' => [
                            'group'   => 'new_group',
                            'component' => 'component_name',
                        ],
                        'arguments'  => [
                            'attribute_1' => ['key_1' => 'value_1'],
                            'attribute_2' => ['key_2' => 'value_2'],
                        ]
                    ],
                ],
            ]);
    }
}<|MERGE_RESOLUTION|>--- conflicted
+++ resolved
@@ -35,56 +35,32 @@
     protected $objectManagerHelper;
 
     /**
-<<<<<<< HEAD
-     * @var ScheduledStructure|\PHPUnit\Framework\MockObject\MockObject
-=======
      * @var ScheduledStructure|MockObject
->>>>>>> 5ce65294
      */
     protected $scheduledStructureMock;
 
     /**
-<<<<<<< HEAD
-     * @var Layout\Reader\Context|\PHPUnit\Framework\MockObject\MockObject
-=======
      * @var Layout\Reader\Context|MockObject
->>>>>>> 5ce65294
      */
     protected $readerContextMock;
 
     /**
-<<<<<<< HEAD
-     * @var \Magento\Framework\View\Element\UiComponentFactory|\PHPUnit\Framework\MockObject\MockObject
-=======
      * @var UiComponentFactory|MockObject
->>>>>>> 5ce65294
      */
     protected $uiComponentFactoryMock;
 
     /**
-<<<<<<< HEAD
-     * @var \Magento\Framework\Data\Argument\InterpreterInterface|\PHPUnit\Framework\MockObject\MockObject
-=======
      * @var InterpreterInterface|MockObject
->>>>>>> 5ce65294
      */
     protected $argumentInterpreterMock;
 
     /**
-<<<<<<< HEAD
-     * @var \Magento\Framework\View\Element\UiComponent\ContextFactory|\PHPUnit\Framework\MockObject\MockObject
-=======
      * @var ContextFactory|MockObject
->>>>>>> 5ce65294
      */
     protected $contextFactoryMock;
 
     /**
-<<<<<<< HEAD
-     * @var \Magento\Framework\View\Element\BlockFactory|\PHPUnit\Framework\MockObject\MockObject
-=======
      * @var BlockFactory|MockObject
->>>>>>> 5ce65294
      */
     protected $blockFactoryMock;
 
@@ -201,10 +177,10 @@
 
         $this->argumentInterpreterMock->expects($this->any())
             ->method('evaluate')
-            ->willReturnMap([
+            ->will($this->returnValueMap([
                 [['key_1' => 'value_1'], 'value_1'],
                 [['key_2' => 'value_2'], 'value_2'],
-            ]);
+            ]));
 
         $layoutMock->expects($this->any())
             ->method('setBlock')
