<?php
/**
 * Copyright © Magento, Inc. All rights reserved.
 * See COPYING.txt for license details.
 */

namespace Magento\Framework\View\Test\Unit\Layout;

use PHPUnit\Framework\TestCase;
use Magento\Framework\ObjectManagerInterface;
use PHPUnit\Framework\MockObject\MockObject;
use Magento\Framework\View\Layout\BuilderFactory;
use Magento\Framework\View\Layout\Builder;
use Magento\Framework\TestFramework\Unit\Helper\ObjectManager as ObjectManagerHelper;

class BuilderFactoryTest extends TestCase
{
    /**
     * @var ObjectManagerHelper
     */
    protected $objectManagerHelper;

    /**
<<<<<<< HEAD
     * @var \Magento\Framework\ObjectManagerInterface|\PHPUnit\Framework\MockObject\MockObject
=======
     * @var ObjectManagerInterface|MockObject
>>>>>>> 5ce65294
     */
    protected $objectManagerMock;

    /**
     * @var BuilderFactory
     */
    protected $buildFactory;

    protected function setUp(): void
    {
        $this->objectManagerHelper = new ObjectManagerHelper($this);

        $this->objectManagerMock = $this->createMock(ObjectManagerInterface::class);

        $this->buildFactory = $this->objectManagerHelper->getObject(
            BuilderFactory::class,
            [
                'objectManager' => $this->objectManagerMock,
                'typeMap' => [
                    [
                        'type' => 'invalid_type',
                        'class' => BuilderFactory::class,
                    ],
                ]
            ]
        );
    }

    /**
     * @param string $type
     * @param array $arguments
     *
     * @dataProvider createDataProvider
     */
    public function testCreate($type, $arguments, $layoutBuilderClass)
    {
        $layoutBuilderMock = $this->getMockBuilder(Builder::class)
            ->disableOriginalConstructor()
            ->getMock();

        $this->objectManagerMock->expects($this->once())
            ->method('create')
            ->with($layoutBuilderClass, $arguments)
            ->willReturn($layoutBuilderMock);

        $this->buildFactory->create($type, $arguments);
    }

    /**
     * @return array
     */
    public function createDataProvider()
    {
        return [
            'layout_type' => [
                'type' => BuilderFactory::TYPE_LAYOUT,
                'arguments' => ['key' => 'val'],
                'layoutBuilderClass' => Builder::class,
            ]
        ];
    }

<<<<<<< HEAD
    /**
     */
    public function testCreateInvalidData()
    {
        $this->expectException(\InvalidArgumentException::class);

        $this->buildFactory->create('some_wrong_type', []);
    }

    /**
     */
    public function testCreateWithNonBuilderClass()
    {
        $this->expectException(\InvalidArgumentException::class);

        $wrongClass = $this->getMockBuilder(\Magento\Framework\View\Layout\BuilderFactory::class)
=======
    public function testCreateInvalidData()
    {
        $this->expectException('InvalidArgumentException');
        $this->buildFactory->create('some_wrong_type', []);
    }

    public function testCreateWithNonBuilderClass()
    {
        $this->expectException('InvalidArgumentException');
        $wrongClass = $this->getMockBuilder(BuilderFactory::class)
>>>>>>> 5ce65294
            ->disableOriginalConstructor()
            ->getMock();

        $this->objectManagerMock->expects($this->once())
            ->method('create')
            ->willReturn($wrongClass);

        $this->buildFactory->create('invalid_type', []);
    }
}<|MERGE_RESOLUTION|>--- conflicted
+++ resolved
@@ -21,11 +21,7 @@
     protected $objectManagerHelper;
 
     /**
-<<<<<<< HEAD
-     * @var \Magento\Framework\ObjectManagerInterface|\PHPUnit\Framework\MockObject\MockObject
-=======
      * @var ObjectManagerInterface|MockObject
->>>>>>> 5ce65294
      */
     protected $objectManagerMock;
 
@@ -88,24 +84,6 @@
         ];
     }
 
-<<<<<<< HEAD
-    /**
-     */
-    public function testCreateInvalidData()
-    {
-        $this->expectException(\InvalidArgumentException::class);
-
-        $this->buildFactory->create('some_wrong_type', []);
-    }
-
-    /**
-     */
-    public function testCreateWithNonBuilderClass()
-    {
-        $this->expectException(\InvalidArgumentException::class);
-
-        $wrongClass = $this->getMockBuilder(\Magento\Framework\View\Layout\BuilderFactory::class)
-=======
     public function testCreateInvalidData()
     {
         $this->expectException('InvalidArgumentException');
@@ -116,7 +94,6 @@
     {
         $this->expectException('InvalidArgumentException');
         $wrongClass = $this->getMockBuilder(BuilderFactory::class)
->>>>>>> 5ce65294
             ->disableOriginalConstructor()
             ->getMock();
 
