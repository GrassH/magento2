--- conflicted
+++ resolved
@@ -25,47 +25,27 @@
     protected $objectManagerHelper;
 
     /**
-<<<<<<< HEAD
-     * @var Layout\Reader\Context|\PHPUnit\Framework\MockObject\MockObject
-=======
      * @var Layout\Reader\Context|MockObject
->>>>>>> 5ce65294
      */
     protected $readerContextMock;
 
     /**
-<<<<<<< HEAD
-     * @var Layout\Generator\Context|\PHPUnit\Framework\MockObject\MockObject
-=======
      * @var Layout\Generator\Context|MockObject
->>>>>>> 5ce65294
      */
     protected $generatorContextMock;
 
     /**
-<<<<<<< HEAD
-     * @var Container|\PHPUnit\Framework\MockObject\MockObject
-=======
      * @var Container|MockObject
->>>>>>> 5ce65294
      */
     protected $container;
 
     /**
-<<<<<<< HEAD
-     * @var ScheduledStructure|\PHPUnit\Framework\MockObject\MockObject
-=======
      * @var ScheduledStructure|MockObject
->>>>>>> 5ce65294
      */
     protected $scheduledStructureMock;
 
     /**
-<<<<<<< HEAD
-     * @var \Magento\Framework\View\Layout\Data\Structure|\PHPUnit\Framework\MockObject\MockObject
-=======
      * @var Structure|MockObject
->>>>>>> 5ce65294
      */
     protected $structureMock;
 
@@ -111,7 +91,7 @@
 
         $this->structureMock->expects($this->exactly($setAttributeCalls))
             ->method('setAttribute')
-            ->willReturnMap($setAttributeData);
+            ->will($this->returnValueMap($setAttributeData));
 
         $this->container->process($this->readerContextMock, $this->generatorContextMock);
     }
@@ -194,12 +174,7 @@
      */
     public function testProcessWithException($structureElements)
     {
-<<<<<<< HEAD
-        $this->expectException(\Magento\Framework\Exception\LocalizedException::class);
-
-=======
         $this->expectException('Magento\Framework\Exception\LocalizedException');
->>>>>>> 5ce65294
         $this->scheduledStructureMock->expects($this->once())
             ->method('getElements')
             ->willReturn($structureElements);
