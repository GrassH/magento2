<?php
/**
 * Copyright © Magento, Inc. All rights reserved.
 * See COPYING.txt for license details.
 */

/**
 * Test class for \Magento\Framework\View\Layout\Reader\UiComponent
 */
namespace Magento\Framework\View\Test\Unit\Layout\Reader;

use PHPUnit\Framework\TestCase;
use PHPUnit\Framework\MockObject\MockObject;
use Magento\Framework\TestFramework\Unit\Helper\ObjectManager;
use Magento\Framework\View\Layout\AclCondition;
use Magento\Framework\View\Layout\ConfigCondition;
use Magento\Framework\View\Layout\Reader\Context;
use Magento\Framework\View\Layout\Reader\UiComponent;
use Magento\Framework\View\Layout\Reader\Visibility\Condition;
use Magento\Framework\View\Layout\ScheduledStructure\Helper;
use Magento\Framework\Config\DataInterfaceFactory;
use Magento\Framework\Config\DataInterface;
use Magento\Framework\View\Layout\Element;
use Magento\Framework\View\Layout\ReaderPool;
use Magento\Framework\View\Layout\ScheduledStructure;

/**
 * @SuppressWarnings(PHPMD.CouplingBetweenObjects)
 */
class UiComponentTest extends TestCase
{
    /**
     * @var UiComponent
     */
    protected $model;

    /**
<<<<<<< HEAD
     * @var Helper|\PHPUnit\Framework\MockObject\MockObject
=======
     * @var Helper|MockObject
>>>>>>> 5ce65294
     */
    protected $helper;

    /**
<<<<<<< HEAD
     * @var DataInterfaceFactory|\PHPUnit\Framework\MockObject\MockObject
=======
     * @var DataInterfaceFactory|MockObject
>>>>>>> 5ce65294
     */
    private $dataConfigFactory;

    /**
<<<<<<< HEAD
     * @var DataInterface|\PHPUnit\Framework\MockObject\MockObject
=======
     * @var DataInterface|MockObject
>>>>>>> 5ce65294
     */
    private $dataConfig;

    /**
<<<<<<< HEAD
     * @var ReaderPool|\PHPUnit\Framework\MockObject\MockObject
=======
     * @var ReaderPool|MockObject
>>>>>>> 5ce65294
     */
    private $readerPool;

    /**
<<<<<<< HEAD
     * @var Context|\PHPUnit\Framework\MockObject\MockObject
=======
     * @var Context|MockObject
>>>>>>> 5ce65294
     */
    protected $context;

    protected function setUp(): void
    {
        $this->helper = $this->getMockBuilder(Helper::class)
            ->setMethods(['scheduleStructure'])
            ->disableOriginalConstructor()
            ->getMock();
        $this->context = $this->getMockBuilder(Context::class)
            ->setMethods(['getScheduledStructure', 'setElementToIfconfigList'])
            ->disableOriginalConstructor()
            ->getMock();
        $this->dataConfigFactory = $this->getMockBuilder(DataInterfaceFactory::class)
            ->disableOriginalConstructor()
            ->setMethods(['create'])
            ->getMock();
        $this->dataConfig = $this->getMockBuilder(DataInterface::class)
            ->disableOriginalConstructor()
            ->getMockForAbstractClass();
        $this->readerPool = $this->getMockBuilder(ReaderPool::class)
            ->disableOriginalConstructor()
            ->getMock();
        $objectManager = new ObjectManager($this);
        $condition = $objectManager->getObject(Condition::class);
        $this->model = new UiComponent($this->helper, $condition, $this->dataConfigFactory, $this->readerPool);
    }

    public function testGetSupportedNodes()
    {
        $data[] = UiComponent::TYPE_UI_COMPONENT;
        $this->assertEquals($data, $this->model->getSupportedNodes());
    }

    /**
     * @param Element $element
     *
     * @dataProvider interpretDataProvider
     */
    public function testInterpret($element)
    {
        $scheduleStructure = $this->getMockBuilder(ScheduledStructure::class)
            ->disableOriginalConstructor()
            ->getMock();
        $this->context->expects($this->any())->method('getScheduledStructure')->willReturn(
            $scheduleStructure
        );
        $this->helper->expects($this->any())->method('scheduleStructure')->with(
            $scheduleStructure,
            $element,
            $element->getParent()
        )->willReturn($element->getAttribute('name'));

        $scheduleStructure->expects($this->once())->method('setStructureElementData')->with(
            $element->getAttribute('name'),
            [
                'attributes' => [
                    'group' => '',
                    'component' => 'listing',
                    'aclResource' => 'test_acl',
                    'visibilityConditions' => [
                        'ifconfig' => [
                            'name' => ConfigCondition::class,
                            'arguments' => [
                                'configPath' => 'config_path'
                            ],
                        ],
                        'acl' => [
                            'name' => AclCondition::class,
                            'arguments' => [
                                'acl' => 'test_acl'
                            ],
                        ],
                    ],
                ],
            ]
        );
        $this->dataConfigFactory->expects($this->once())
            ->method('create')
            ->with(['componentName' => $element->getAttribute('name')])
            ->willReturn($this->dataConfig);
        $xml = '<?xml version="1.0"?>'
            . '<layout xmlns:xsi="http://www.w3.org/2001/XMLSchema-instance">'
            . '<block/>'
            . '</layout>';
        $this->dataConfig->expects($this->once())
            ->method('get')
            ->with($element->getAttribute('name'))
            ->willReturn([
                'children' => [
                    'testComponent' => [
                        'arguments' => [
                            'block' => [
                                'layout' => $xml
                            ]
                        ]
                    ]
                ]
            ]);

        $this->readerPool->expects($this->once())
            ->method('interpret')
            ->with($this->context, $this->isInstanceOf(Element::class));

        $this->model->interpret($this->context, $element);
    }

    /**
     * @return array
     */
    public function interpretDataProvider()
    {
        return [
            [
                $this->getElement(
                    '<uiComponent
                        name="cms_block_listing"
                        aclResource="test_acl"
                        component="listing"
                        ifconfig="config_path"
                    ><visibilityCondition name="test_name" className="name"></visibilityCondition></uiComponent>',
                    'uiComponent'
                ),
            ]
        ];
    }

    /**
     * @param string $xml
     * @param string $elementType
     * @return Element
     */
    protected function getElement($xml, $elementType)
    {
        $xml = simplexml_load_string(
            '<parent_element>' . $xml . '</parent_element>',
            Element::class
        );
        return $xml->{$elementType};
    }
}<|MERGE_RESOLUTION|>--- conflicted
+++ resolved
@@ -35,47 +35,27 @@
     protected $model;
 
     /**
-<<<<<<< HEAD
-     * @var Helper|\PHPUnit\Framework\MockObject\MockObject
-=======
      * @var Helper|MockObject
->>>>>>> 5ce65294
      */
     protected $helper;
 
     /**
-<<<<<<< HEAD
-     * @var DataInterfaceFactory|\PHPUnit\Framework\MockObject\MockObject
-=======
      * @var DataInterfaceFactory|MockObject
->>>>>>> 5ce65294
      */
     private $dataConfigFactory;
 
     /**
-<<<<<<< HEAD
-     * @var DataInterface|\PHPUnit\Framework\MockObject\MockObject
-=======
      * @var DataInterface|MockObject
->>>>>>> 5ce65294
      */
     private $dataConfig;
 
     /**
-<<<<<<< HEAD
-     * @var ReaderPool|\PHPUnit\Framework\MockObject\MockObject
-=======
      * @var ReaderPool|MockObject
->>>>>>> 5ce65294
      */
     private $readerPool;
 
     /**
-<<<<<<< HEAD
-     * @var Context|\PHPUnit\Framework\MockObject\MockObject
-=======
      * @var Context|MockObject
->>>>>>> 5ce65294
      */
     protected $context;
 
@@ -95,7 +75,7 @@
             ->getMock();
         $this->dataConfig = $this->getMockBuilder(DataInterface::class)
             ->disableOriginalConstructor()
-            ->getMockForAbstractClass();
+            ->getMock();
         $this->readerPool = $this->getMockBuilder(ReaderPool::class)
             ->disableOriginalConstructor()
             ->getMock();
@@ -120,8 +100,8 @@
         $scheduleStructure = $this->getMockBuilder(ScheduledStructure::class)
             ->disableOriginalConstructor()
             ->getMock();
-        $this->context->expects($this->any())->method('getScheduledStructure')->willReturn(
-            $scheduleStructure
+        $this->context->expects($this->any())->method('getScheduledStructure')->will(
+            $this->returnValue($scheduleStructure)
         );
         $this->helper->expects($this->any())->method('scheduleStructure')->with(
             $scheduleStructure,
