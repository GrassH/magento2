<?php
/**
 * Copyright © Magento, Inc. All rights reserved.
 * See COPYING.txt for license details.
 */
namespace Magento\Framework\View\Test\Unit\Layout\Argument\Interpreter;

use PHPUnit\Framework\TestCase;
use Magento\Framework\Data\Argument\InterpreterInterface;
use PHPUnit\Framework\MockObject\MockObject;
use \Magento\Framework\View\Layout\Argument\Interpreter\NamedParams;

class NamedParamsTest extends TestCase
{
    /**
<<<<<<< HEAD
     * @var \Magento\Framework\Data\Argument\InterpreterInterface|\PHPUnit\Framework\MockObject\MockObject
=======
     * @var InterpreterInterface|MockObject
>>>>>>> 5ce65294
     */
    protected $_interpreter;

    /**
     * @var NamedParams
     */
    protected $_model;

    protected function setUp(): void
    {
        $this->_interpreter = $this->getMockForAbstractClass(
            InterpreterInterface::class
        );
        $this->_model = new NamedParams($this->_interpreter);
    }

    public function testEvaluate()
    {
        $input = [
            'param' => ['param1' => ['value' => 'value 1'], 'param2' => ['value' => 'value 2']],
        ];

        $this->_interpreter->expects(
            $this->at(0)
        )->method(
            'evaluate'
        )->with(
            ['value' => 'value 1']
        )->willReturn(
            'value 1 (evaluated)'
        );
        $this->_interpreter->expects(
            $this->at(1)
        )->method(
            'evaluate'
        )->with(
            ['value' => 'value 2']
        )->willReturn(
            'value 2 (evaluated)'
        );
        $expected = ['param1' => 'value 1 (evaluated)', 'param2' => 'value 2 (evaluated)'];

        $actual = $this->_model->evaluate($input);
        $this->assertSame($expected, $actual);
    }

    /**
     * @dataProvider evaluateWrongParamDataProvider
     */
    public function testEvaluateWrongParam($input, $expectedExceptionMessage)
    {
        $this->expectException('\InvalidArgumentException');
        $this->expectExceptionMessage($expectedExceptionMessage);
        $this->_model->evaluate($input);
    }

    /**
     * @return array
     */
    public function evaluateWrongParamDataProvider()
    {
        return [
            'root param is non-array' => [
                ['param' => 'non-array'],
                'Layout argument parameters are expected to be an array',
            ],
            'individual param is non-array' => [
                ['param' => ['sub-param' => 'non-array']],
                'Parameter data of layout argument is expected to be an array',
            ]
        ];
    }
}<|MERGE_RESOLUTION|>--- conflicted
+++ resolved
@@ -13,11 +13,7 @@
 class NamedParamsTest extends TestCase
 {
     /**
-<<<<<<< HEAD
-     * @var \Magento\Framework\Data\Argument\InterpreterInterface|\PHPUnit\Framework\MockObject\MockObject
-=======
      * @var InterpreterInterface|MockObject
->>>>>>> 5ce65294
      */
     protected $_interpreter;
 
@@ -46,8 +42,8 @@
             'evaluate'
         )->with(
             ['value' => 'value 1']
-        )->willReturn(
-            'value 1 (evaluated)'
+        )->will(
+            $this->returnValue('value 1 (evaluated)')
         );
         $this->_interpreter->expects(
             $this->at(1)
@@ -55,8 +51,8 @@
             'evaluate'
         )->with(
             ['value' => 'value 2']
-        )->willReturn(
-            'value 2 (evaluated)'
+        )->will(
+            $this->returnValue('value 2 (evaluated)')
         );
         $expected = ['param1' => 'value 1 (evaluated)', 'param2' => 'value 2 (evaluated)'];
 
