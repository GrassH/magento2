--- conflicted
+++ resolved
@@ -22,29 +22,17 @@
 class GeneratorPoolTest extends TestCase
 {
     /**
-<<<<<<< HEAD
-     * @var \Magento\Framework\View\Layout\ScheduledStructure\Helper|\PHPUnit\Framework\MockObject\MockObject
-=======
      * @var Helper|MockObject
->>>>>>> 5ce65294
      */
     protected $helperMock;
 
     /**
-<<<<<<< HEAD
-     * @var \Magento\Framework\View\Layout\Reader\Context|\PHPUnit\Framework\MockObject\MockObject
-=======
      * @var Context|MockObject
->>>>>>> 5ce65294
      */
     protected $readerContextMock;
 
     /**
-<<<<<<< HEAD
-     * @var \Magento\Framework\View\Layout\Generator\Context|\PHPUnit\Framework\MockObject\MockObject
-=======
      * @var \Magento\Framework\View\Layout\Generator\Context|MockObject
->>>>>>> 5ce65294
      */
     protected $generatorContextMock;
 
@@ -54,11 +42,7 @@
     protected $scheduledStructure;
 
     /**
-<<<<<<< HEAD
-     * @var \Magento\Framework\View\Layout\Data\Structure|\PHPUnit\Framework\MockObject\MockObject
-=======
      * @var \Magento\Framework\View\Layout\Data\Structure|MockObject
->>>>>>> 5ce65294
      */
     protected $structureMock;
 
@@ -106,11 +90,7 @@
     }
 
     /**
-<<<<<<< HEAD
-     * @return \PHPUnit\Framework\MockObject\MockObject[]
-=======
      * @return MockObject[]
->>>>>>> 5ce65294
      */
     protected function getGeneratorsMocks()
     {
