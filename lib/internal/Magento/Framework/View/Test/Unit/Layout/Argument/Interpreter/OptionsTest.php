<?php
/**
 * Copyright © Magento, Inc. All rights reserved.
 * See COPYING.txt for license details.
 */
namespace Magento\Framework\View\Test\Unit\Layout\Argument\Interpreter;

use \Magento\Framework\View\Layout\Argument\Interpreter\Options;

class OptionsTest extends \PHPUnit\Framework\TestCase
{
    /**
     * @var \Magento\Framework\ObjectManagerInterface|\PHPUnit_Framework_MockObject_MockObject
     */
    protected $_objectManager;

    /**
     * @var \Magento\Framework\Data\Argument\InterpreterInterface|\PHPUnit_Framework_MockObject_MockObject
     */
    protected $_interpreter;

    /**
     * @var Options
     */
    protected $_model;

    protected function setUp()
    {
        $this->_objectManager = $this->createMock(\Magento\Framework\ObjectManagerInterface::class);
        $this->_model = new Options($this->_objectManager);
    }

    public function testEvaluate()
    {
        $modelClass = \Magento\Framework\Data\OptionSourceInterface::class;
        $model = $this->getMockForAbstractClass($modelClass);
        $model->expects(
            $this->once()
        )->method(
            'toOptionArray'
        )->will(
            $this->returnValue(
                ['value1' => 'label 1', 'value2' => 'label 2', ['value' => 'value3', 'label' => 'label 3']]
            )
        );
        $this->_objectManager->expects(
            $this->once()
        )->method(
            'get'
        )->with(
            $modelClass
        )->will(
            $this->returnValue($model)
        );
        $input = ['model' => $modelClass];
        $expected = [
            ['value' => 'value1', 'label' => 'label 1'],
            ['value' => 'value2', 'label' => 'label 2'],
            ['value' => 'value3', 'label' => 'label 3'],
        ];
        $actual = $this->_model->evaluate($input);
        $this->assertSame($expected, $actual);
    }

    /**
     * @dataProvider evaluateWrongModelDataProvider
     */
    public function testEvaluateWrongModel($input, $expectedException, $expectedExceptionMessage)
    {
        $this->expectException($expectedException);
        $this->expectExceptionMessage($expectedExceptionMessage);
<<<<<<< HEAD
=======
        $this->_objectManager->method('get')
            ->willReturnSelf();
>>>>>>> 431d0d3a
        $this->_model->evaluate($input);
    }

    public function evaluateWrongModelDataProvider()
    {
        return [
            'no model' => [[], '\InvalidArgumentException', 'Options source model class is missing'],
            'wrong model class' => [
                ['model' => \Magento\Framework\View\Test\Unit\Layout\Argument\Interpreter\OptionsTest::class],
                '\UnexpectedValueException',
                'Instance of the options source model is expected',
            ]
        ];
    }
}<|MERGE_RESOLUTION|>--- conflicted
+++ resolved
@@ -69,11 +69,8 @@
     {
         $this->expectException($expectedException);
         $this->expectExceptionMessage($expectedExceptionMessage);
-<<<<<<< HEAD
-=======
         $this->_objectManager->method('get')
             ->willReturnSelf();
->>>>>>> 431d0d3a
         $this->_model->evaluate($input);
     }
 
