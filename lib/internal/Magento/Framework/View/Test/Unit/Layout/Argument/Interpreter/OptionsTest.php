--- conflicted
+++ resolved
@@ -69,11 +69,8 @@
     {
         $this->expectException($expectedException);
         $this->expectExceptionMessage($expectedExceptionMessage);
-<<<<<<< HEAD
-=======
         $this->_objectManager->method('get')
             ->willReturnSelf();
->>>>>>> a2f6a082
         $this->_model->evaluate($input);
     }
 
