<?php
/**
 * Copyright © Magento, Inc. All rights reserved.
 * See COPYING.txt for license details.
 */
namespace Magento\Framework\View\Test\Unit\Layout\Argument\Interpreter;

use PHPUnit\Framework\TestCase;
use Magento\Framework\ObjectManagerInterface;
use PHPUnit\Framework\MockObject\MockObject;
use Magento\Framework\Data\Argument\InterpreterInterface;
use Magento\Framework\Data\OptionSourceInterface;
use \Magento\Framework\View\Layout\Argument\Interpreter\Options;

class OptionsTest extends TestCase
{
    /**
<<<<<<< HEAD
     * @var \Magento\Framework\ObjectManagerInterface|\PHPUnit\Framework\MockObject\MockObject
=======
     * @var ObjectManagerInterface|MockObject
>>>>>>> 5ce65294
     */
    protected $_objectManager;

    /**
<<<<<<< HEAD
     * @var \Magento\Framework\Data\Argument\InterpreterInterface|\PHPUnit\Framework\MockObject\MockObject
=======
     * @var InterpreterInterface|MockObject
>>>>>>> 5ce65294
     */
    protected $_interpreter;

    /**
     * @var Options
     */
    protected $_model;

    protected function setUp(): void
    {
        $this->_objectManager = $this->createMock(ObjectManagerInterface::class);
        $this->_model = new Options($this->_objectManager);
    }

    public function testEvaluate()
    {
        $modelClass = OptionSourceInterface::class;
        $model = $this->getMockForAbstractClass($modelClass);
        $model->expects(
            $this->once()
        )->method(
            'toOptionArray'
        )->willReturn(
            
                ['value1' => 'label 1', 'value2' => 'label 2', ['value' => 'value3', 'label' => 'label 3']]
            
        );
        $this->_objectManager->expects(
            $this->once()
        )->method(
            'get'
        )->with(
            $modelClass
        )->willReturn(
            $model
        );
        $input = ['model' => $modelClass];
        $expected = [
            ['value' => 'value1', 'label' => 'label 1'],
            ['value' => 'value2', 'label' => 'label 2'],
            ['value' => 'value3', 'label' => 'label 3'],
        ];
        $actual = $this->_model->evaluate($input);
        $this->assertSame($expected, $actual);
    }

    /**
     * @dataProvider evaluateWrongModelDataProvider
     */
    public function testEvaluateWrongModel($input, $expectedException, $expectedExceptionMessage)
    {
        $this->expectException($expectedException);
        $this->expectExceptionMessage($expectedExceptionMessage);
        $this->_objectManager->method('get')
            ->willReturnSelf();
        $this->_model->evaluate($input);
    }

    /**
     * @return array
     */
    public function evaluateWrongModelDataProvider()
    {
        return [
            'no model' => [[], '\InvalidArgumentException', 'Options source model class is missing'],
            'wrong model class' => [
                ['model' => \Magento\Framework\View\Test\Unit\Layout\Argument\Interpreter\OptionsTest::class],
                '\UnexpectedValueException',
                'Instance of the options source model is expected',
            ]
        ];
    }
}<|MERGE_RESOLUTION|>--- conflicted
+++ resolved
@@ -15,20 +15,12 @@
 class OptionsTest extends TestCase
 {
     /**
-<<<<<<< HEAD
-     * @var \Magento\Framework\ObjectManagerInterface|\PHPUnit\Framework\MockObject\MockObject
-=======
      * @var ObjectManagerInterface|MockObject
->>>>>>> 5ce65294
      */
     protected $_objectManager;
 
     /**
-<<<<<<< HEAD
-     * @var \Magento\Framework\Data\Argument\InterpreterInterface|\PHPUnit\Framework\MockObject\MockObject
-=======
      * @var InterpreterInterface|MockObject
->>>>>>> 5ce65294
      */
     protected $_interpreter;
 
@@ -51,10 +43,10 @@
             $this->once()
         )->method(
             'toOptionArray'
-        )->willReturn(
-            
+        )->will(
+            $this->returnValue(
                 ['value1' => 'label 1', 'value2' => 'label 2', ['value' => 'value3', 'label' => 'label 3']]
-            
+            )
         );
         $this->_objectManager->expects(
             $this->once()
@@ -62,8 +54,8 @@
             'get'
         )->with(
             $modelClass
-        )->willReturn(
-            $model
+        )->will(
+            $this->returnValue($model)
         );
         $input = ['model' => $modelClass];
         $expected = [
