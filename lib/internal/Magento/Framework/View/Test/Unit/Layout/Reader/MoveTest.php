--- conflicted
+++ resolved
@@ -27,20 +27,12 @@
     protected $move;
 
     /**
-<<<<<<< HEAD
-     * @var Context|\PHPUnit\Framework\MockObject\MockObject
-=======
      * @var Context|MockObject
->>>>>>> 5ce65294
      */
     protected $contextMock;
 
     /**
-<<<<<<< HEAD
-     * @var ScheduledStructure|\PHPUnit\Framework\MockObject\MockObject
-=======
      * @var ScheduledStructure|MockObject
->>>>>>> 5ce65294
      */
     protected $scheduledStructureMock;
 
@@ -110,20 +102,10 @@
         ];
     }
 
-<<<<<<< HEAD
-    /**
-     */
-    public function testProcessInvalidData()
-    {
-        $this->expectException(\Magento\Framework\Exception\LocalizedException::class);
-
-        $invalidElement = new \Magento\Framework\View\Layout\Element('<move element="product" into="product.info"/>');
-=======
     public function testProcessInvalidData()
     {
         $this->expectException('Magento\Framework\Exception\LocalizedException');
         $invalidElement = new Element('<move element="product" into="product.info"/>');
->>>>>>> 5ce65294
         $this->move->interpret($this->contextMock, $invalidElement, $invalidElement);
     }
 }