<?php
/**
 * Copyright © Magento, Inc. All rights reserved.
 * See COPYING.txt for license details.
 */

namespace Magento\Framework\View\Test\Unit;

use PHPUnit\Framework\TestCase;
use Magento\Framework\View\Config;
use Magento\Framework\View\Asset\Repository;
use PHPUnit\Framework\MockObject\MockObject;
use Magento\Framework\Config\ViewFactory;
use Magento\Theme\Model\Theme;
use Magento\Framework\Config\View;
use Magento\Framework\TestFramework\Unit\Helper\ObjectManager as ObjectManagerHelper;

class ConfigTest extends TestCase
{
    /** @var Config */
    protected $config;

    /** @var ObjectManagerHelper */
    protected $objectManagerHelper;

<<<<<<< HEAD
    /** @var \Magento\Framework\View\Asset\Repository | \PHPUnit\Framework\MockObject\MockObject */
    protected $repositoryMock;

    /**
     * @var \Magento\Framework\Config\ViewFactory | \PHPUnit\Framework\MockObject\MockObject
=======
    /** @var Repository|MockObject */
    protected $repositoryMock;

    /**
     * @var ViewFactory|MockObject
>>>>>>> 5ce65294
     */
    protected $viewConfigFactoryMock;

    protected function setUp(): void
    {
        $this->repositoryMock = $this->createMock(Repository::class);
        $this->viewConfigFactoryMock = $this->createMock(ViewFactory::class);
        $this->objectManagerHelper = new ObjectManagerHelper($this);
        $this->config = $this->objectManagerHelper->getObject(
            Config::class,
            [
                'assetRepo' => $this->repositoryMock,
                'viewConfigFactory' => $this->viewConfigFactoryMock
            ]
        );
    }

    public function testGetViewConfig()
    {
        $themeCode = 'area/theme';

        $themeMock = $this->createPartialMock(Theme::class, ['getFullPath']);
        $themeMock->expects($this->atLeastOnce())
            ->method('getFullPath')
            ->willReturn($themeCode);
        $params = [
            'themeModel' => $themeMock,
            'area'       => 'frontend'
        ];
        $this->repositoryMock->expects($this->atLeastOnce())
            ->method('updateDesignParams')
            ->with($this->equalTo($params))
<<<<<<< HEAD
            ->willReturnSelf();
        $configViewMock = $this->createMock(\Magento\Framework\Config\View::class);
=======
            ->will($this->returnSelf());
        $configViewMock = $this->createMock(View::class);
>>>>>>> 5ce65294
        $this->viewConfigFactoryMock->expects($this->once())
            ->method('create')
            ->willReturn($configViewMock);
        $this->assertInstanceOf(View::class, $this->config->getViewConfig($params));
        // lazy load test
        $this->assertInstanceOf(View::class, $this->config->getViewConfig($params));
    }
}<|MERGE_RESOLUTION|>--- conflicted
+++ resolved
@@ -23,19 +23,11 @@
     /** @var ObjectManagerHelper */
     protected $objectManagerHelper;
 
-<<<<<<< HEAD
-    /** @var \Magento\Framework\View\Asset\Repository | \PHPUnit\Framework\MockObject\MockObject */
-    protected $repositoryMock;
-
-    /**
-     * @var \Magento\Framework\Config\ViewFactory | \PHPUnit\Framework\MockObject\MockObject
-=======
     /** @var Repository|MockObject */
     protected $repositoryMock;
 
     /**
      * @var ViewFactory|MockObject
->>>>>>> 5ce65294
      */
     protected $viewConfigFactoryMock;
 
@@ -60,7 +52,7 @@
         $themeMock = $this->createPartialMock(Theme::class, ['getFullPath']);
         $themeMock->expects($this->atLeastOnce())
             ->method('getFullPath')
-            ->willReturn($themeCode);
+            ->will($this->returnValue($themeCode));
         $params = [
             'themeModel' => $themeMock,
             'area'       => 'frontend'
@@ -68,13 +60,8 @@
         $this->repositoryMock->expects($this->atLeastOnce())
             ->method('updateDesignParams')
             ->with($this->equalTo($params))
-<<<<<<< HEAD
-            ->willReturnSelf();
-        $configViewMock = $this->createMock(\Magento\Framework\Config\View::class);
-=======
             ->will($this->returnSelf());
         $configViewMock = $this->createMock(View::class);
->>>>>>> 5ce65294
         $this->viewConfigFactoryMock->expects($this->once())
             ->method('create')
             ->willReturn($configViewMock);
