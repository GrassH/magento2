--- conflicted
+++ resolved
@@ -18,11 +18,7 @@
     protected $_model;
 
     /**
-<<<<<<< HEAD
-     * @var \PHPUnit\Framework\MockObject\MockObject|\Magento\Framework\App\Config\ScopeConfigInterface
-=======
      * @var MockObject|ScopeConfigInterface
->>>>>>> 5ce65294
      */
     protected $_scopeConfig;
 
@@ -48,8 +44,8 @@
             'getValue'
         )->with(
             $path
-        )->willReturn(
-            $expectedValue
+        )->will(
+            $this->returnValue($expectedValue)
         );
         $actual = $this->_model->getValue($path);
         $this->assertEquals($expectedValue, $actual);
