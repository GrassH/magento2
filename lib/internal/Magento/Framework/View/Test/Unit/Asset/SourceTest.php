--- conflicted
+++ resolved
@@ -34,65 +34,37 @@
 class SourceTest extends TestCase
 {
     /**
-<<<<<<< HEAD
-     * @var \Magento\Framework\Filesystem|\PHPUnit\Framework\MockObject\MockObject
-=======
      * @var Filesystem|MockObject
->>>>>>> 5ce65294
      */
     private $filesystem;
 
     /**
-<<<<<<< HEAD
-     * @var \Magento\Framework\Filesystem\Directory\ReadInterface|\PHPUnit\Framework\MockObject\MockObject
-=======
      * @var ReadInterface|MockObject
->>>>>>> 5ce65294
      */
     private $rootDirRead;
 
     /**
-<<<<<<< HEAD
-     * @var \Magento\Framework\Filesystem\Directory\WriteInterface|\PHPUnit\Framework\MockObject\MockObject
-=======
      * @var WriteInterface|MockObject
->>>>>>> 5ce65294
      */
     private $tmpDir;
 
     /**
-<<<<<<< HEAD
-     * @var \Magento\Framework\Filesystem\Directory\WriteInterface|\PHPUnit\Framework\MockObject\MockObject
-=======
      * @var WriteInterface|MockObject
->>>>>>> 5ce65294
      */
     private $staticDirRead;
 
     /**
-<<<<<<< HEAD
-     * @var \Magento\Framework\View\Asset\PreProcessor\Pool|\PHPUnit\Framework\MockObject\MockObject
-=======
      * @var Pool|MockObject
->>>>>>> 5ce65294
      */
     private $preProcessorPool;
 
     /**
-<<<<<<< HEAD
-     * @var \Magento\Framework\View\Design\FileResolution\Fallback\StaticFile|\PHPUnit\Framework\MockObject\MockObject
-=======
      * @var StaticFile|MockObject
->>>>>>> 5ce65294
      */
     private $viewFileResolution;
 
     /**
-<<<<<<< HEAD
-     * @var \Magento\Framework\View\Design\ThemeInterface|\PHPUnit\Framework\MockObject\MockObject
-=======
      * @var ThemeInterface|MockObject
->>>>>>> 5ce65294
      */
     private $theme;
 
@@ -102,29 +74,17 @@
     private $object;
 
     /**
-<<<<<<< HEAD
-     * @var ChainFactoryInterface | \PHPUnit\Framework\MockObject\MockObject
-=======
      * @var ChainFactoryInterface|MockObject
->>>>>>> 5ce65294
      */
     private $chainFactory;
 
     /**
-<<<<<<< HEAD
-     * @var Chain | \PHPUnit\Framework\MockObject\MockObject
-=======
      * @var Chain|MockObject
->>>>>>> 5ce65294
      */
     private $chain;
 
     /**
-<<<<<<< HEAD
-     * @var \Magento\Framework\Filesystem\Directory\ReadFactory|\PHPUnit\Framework\MockObject\MockObject
-=======
      * @var ReadFactory|MockObject
->>>>>>> 5ce65294
      */
     private $readFactory;
 
@@ -147,7 +107,7 @@
             ->method('create')
             ->willReturn($this->chain);
 
-        $themeProvider = $this->getMockForAbstractClass(ThemeProviderInterface::class);
+        $themeProvider = $this->createMock(ThemeProviderInterface::class);
         $themeProvider->expects($this->any())
             ->method('getThemeByFullPath')
             ->with('frontend/magento_theme')
@@ -301,11 +261,7 @@
      * Create an asset mock
      *
      * @param bool $isFallback
-<<<<<<< HEAD
-     * @return \Magento\Framework\View\Asset\File|\PHPUnit\Framework\MockObject\MockObject
-=======
      * @return File|MockObject
->>>>>>> 5ce65294
      */
     protected function getAsset($isFallback = true)
     {
