<?php
/**
 * Copyright © 2016 Magento. All rights reserved.
 * See COPYING.txt for license details.
 */
namespace Magento\Framework\View\Test\Unit\Asset;

use Magento\Framework\TestFramework\Unit\Helper\ObjectManager;
use Magento\Framework\View\Asset\File;
use Magento\Framework\View\Asset\Merged;
use Psr\Log\LoggerInterface;
use Magento\Framework\View\Asset\Repository as AssetRepository;
use Magento\Framework\View\Asset\MergeableInterface;
use Magento\Framework\View\Asset\MergeStrategyInterface;

/**
 * Class MergedTest
 */
class MergedTest extends \PHPUnit_Framework_TestCase
{
    /**
     * @var LoggerInterface|\PHPUnit_Framework_MockObject_MockObject
     */
    private $logger;

    /**
     * @var MergeStrategyInterface|\PHPUnit_Framework_MockObject_MockObject
     */
    private $mergeStrategy;

    /**
     * @var MergeableInterface|\PHPUnit_Framework_MockObject_MockObject
     */
    private $assetJsOne;

    /**
     * @var MergeableInterface|\PHPUnit_Framework_MockObject_MockObject
     */
    private $assetJsTwo;

    /**
     * @var AssetRepository|\PHPUnit_Framework_MockObject_MockObject
     */
    private $assetRepo;

    protected function setUp()
    {
<<<<<<< HEAD
        $this->_assetJsOne = $this->getMockForAbstractClass(\Magento\Framework\View\Asset\MergeableInterface::class);
        $this->_assetJsOne->expects($this->any())->method('getContentType')->will($this->returnValue('js'));
        $this->_assetJsOne->expects($this->any())->method('getPath')
            ->will($this->returnValue('script_one.js'));

        $this->_assetJsTwo = $this->getMockForAbstractClass(\Magento\Framework\View\Asset\MergeableInterface::class);
        $this->_assetJsTwo->expects($this->any())->method('getContentType')->will($this->returnValue('js'));
        $this->_assetJsTwo->expects($this->any())->method('getPath')
            ->will($this->returnValue('script_two.js'));

        $this->_logger = $this->getMock(\Psr\Log\LoggerInterface::class);

        $this->_mergeStrategy = $this->getMock(\Magento\Framework\View\Asset\MergeStrategyInterface::class);

        $this->_assetRepo = $this->getMock(
            \Magento\Framework\View\Asset\Repository::class, [], [], '', false
        );
=======
        $this->assetJsOne = $this->getMockForAbstractClass(MergeableInterface::class);
        $this->assetJsOne->expects($this->any())
            ->method('getContentType')
            ->willReturn('js');
        $this->assetJsOne->expects($this->any())
            ->method('getPath')
            ->willReturn('script_one.js');

        $this->assetJsTwo = $this->getMockForAbstractClass(MergeableInterface::class);
        $this->assetJsTwo->expects($this->any())
            ->method('getContentType')
            ->willReturn('js');
        $this->assetJsTwo->expects($this->any())
            ->method('getPath')
            ->willReturn('script_two.js');

        $this->logger = $this->getMock(LoggerInterface::class);
        $this->mergeStrategy = $this->getMock(MergeStrategyInterface::class);
        $this->assetRepo = $this->getMockBuilder(AssetRepository::class)
            ->disableOriginalConstructor()
            ->getMock();
>>>>>>> f5539378
    }

    /**
     * @expectedException \InvalidArgumentException
     * @expectedExceptionMessage At least one asset has to be passed for merging.
     */
    public function testConstructorNothingToMerge()
    {
        new \Magento\Framework\View\Asset\Merged($this->logger, $this->mergeStrategy, $this->assetRepo, []);
    }

    /**
     * @expectedException \InvalidArgumentException
     * @expectedExceptionMessage Asset has to implement \Magento\Framework\View\Asset\MergeableInterface.
     */
    public function testConstructorRequireMergeInterface()
    {
        $assetUrl = new \Magento\Framework\View\Asset\Remote('http://example.com/style.css', 'css');

        (new ObjectManager($this))->getObject(Merged::class, [
            'logger' => $this->logger,
            'mergeStrategy' => $this->mergeStrategy,
            'assetRepo' => $this->assetRepo,
            'assets' => [$this->assetJsOne, $assetUrl],
        ]);
    }

    /**
     * @expectedException \InvalidArgumentException
     * @expectedExceptionMessage Content type 'css' cannot be merged with 'js'.
     */
    public function testConstructorIncompatibleContentTypes()
    {
<<<<<<< HEAD
        $assetCss = $this->getMockForAbstractClass(\Magento\Framework\View\Asset\MergeableInterface::class);
        $assetCss->expects($this->any())->method('getContentType')->will($this->returnValue('css'));
        new \Magento\Framework\View\Asset\Merged(
            $this->_logger,
            $this->_mergeStrategy,
            $this->_assetRepo,
            [$this->_assetJsOne, $assetCss]
        );
=======
        $assetCss = $this->getMockForAbstractClass(MergeableInterface::class);
        $assetCss->expects($this->any())
            ->method('getContentType')
            ->willReturn('css');

        (new ObjectManager($this))->getObject(Merged::class, [
            'logger' => $this->logger,
            'mergeStrategy' => $this->mergeStrategy,
            'assetRepo' => $this->assetRepo,
            'assets' => [$this->assetJsOne, $assetCss],
        ]);
>>>>>>> f5539378
    }

    public function testIteratorInterfaceMerge()
    {
<<<<<<< HEAD
        $assets = [$this->_assetJsOne, $this->_assetJsTwo];
        $this->_logger->expects($this->never())->method('critical');
        $merged = new \Magento\Framework\View\Asset\Merged(
            $this->_logger,
            $this->_mergeStrategy,
            $this->_assetRepo,
            $assets
        );
        $mergedAsset = $this->getMock(\Magento\Framework\View\Asset\File::class, [], [], '', false);
        $this->_mergeStrategy
=======
        $assets = [$this->assetJsOne, $this->assetJsTwo];

        $this->logger->expects($this->never())->method('critical');

        /** @var Merged $merged */
        $merged = (new ObjectManager($this))->getObject(Merged::class, [
            'logger' => $this->logger,
            'mergeStrategy' => $this->mergeStrategy,
            'assetRepo' => $this->assetRepo,
            'assets' => $assets,
        ]);

        $mergedAsset = $this->getMock('Magento\Framework\View\Asset\File', [], [], '', false);
        $this->mergeStrategy
>>>>>>> f5539378
            ->expects($this->once())
            ->method('merge')
            ->with($assets, $mergedAsset)
            ->willReturn(null);
        $this->assetRepo->expects($this->once())
            ->method('createArbitrary')
            ->willReturn($mergedAsset);
        $expectedResult = [$mergedAsset];

        $this->assertIteratorEquals($expectedResult, $merged);
        $this->assertIteratorEquals($expectedResult, $merged); // ensure merging happens only once
    }

    public function testIteratorInterfaceMergeFailure()
    {
        $mergeError = new \Exception('File not found');
<<<<<<< HEAD
        $assetBroken = $this->getMockForAbstractClass(\Magento\Framework\View\Asset\MergeableInterface::class);
        $assetBroken->expects($this->any())->method('getContentType')->will($this->returnValue('js'));
        $assetBroken->expects($this->any())->method('getPath')
            ->will($this->throwException($mergeError));

        $merged = new \Magento\Framework\View\Asset\Merged(
            $this->_logger,
            $this->_mergeStrategy,
            $this->_assetRepo,
            [$this->_assetJsOne, $this->_assetJsTwo, $assetBroken]
        );

        $this->_logger->expects($this->once())->method('critical')->with($this->identicalTo($mergeError));

        $expectedResult = [$this->_assetJsOne, $this->_assetJsTwo, $assetBroken];
        $this->_assertIteratorEquals($expectedResult, $merged);
        $this->_assertIteratorEquals($expectedResult, $merged); // ensure merging attempt happens only once
=======
        $assetBroken = $this->getMockForAbstractClass(MergeableInterface::class);
        $assetBroken->expects($this->any())
            ->method('getContentType')
            ->willReturn('js');
        $assetBroken->expects($this->any())
            ->method('getPath')
            ->willThrowException($mergeError);

        /** @var Merged $merged */
        $merged = (new ObjectManager($this))->getObject(Merged::class, [
            'logger' => $this->logger,
            'mergeStrategy' => $this->mergeStrategy,
            'assetRepo' => $this->assetRepo,
            'assets' => [$this->assetJsOne, $this->assetJsTwo, $assetBroken],
        ]);

        $this->logger->expects($this->once())->method('critical')->with($this->identicalTo($mergeError));

        $expectedResult = [$this->assetJsOne, $this->assetJsTwo, $assetBroken];
        $this->assertIteratorEquals($expectedResult, $merged);
        $this->assertIteratorEquals($expectedResult, $merged); // ensure merging attempt happens only once
>>>>>>> f5539378
    }

    /**
     * Assert that iterator items equal to expected ones
     *
     * @param array $expectedItems
     * @param \Iterator $actual
     */
    protected function assertIteratorEquals(array $expectedItems, \Iterator $actual)
    {
        $actualItems = [];
        foreach ($actual as $actualItem) {
            $actualItems[] = $actualItem;
        }
        $this->assertEquals($expectedItems, $actualItems);
    }
}<|MERGE_RESOLUTION|>--- conflicted
+++ resolved
@@ -45,25 +45,6 @@
 
     protected function setUp()
     {
-<<<<<<< HEAD
-        $this->_assetJsOne = $this->getMockForAbstractClass(\Magento\Framework\View\Asset\MergeableInterface::class);
-        $this->_assetJsOne->expects($this->any())->method('getContentType')->will($this->returnValue('js'));
-        $this->_assetJsOne->expects($this->any())->method('getPath')
-            ->will($this->returnValue('script_one.js'));
-
-        $this->_assetJsTwo = $this->getMockForAbstractClass(\Magento\Framework\View\Asset\MergeableInterface::class);
-        $this->_assetJsTwo->expects($this->any())->method('getContentType')->will($this->returnValue('js'));
-        $this->_assetJsTwo->expects($this->any())->method('getPath')
-            ->will($this->returnValue('script_two.js'));
-
-        $this->_logger = $this->getMock(\Psr\Log\LoggerInterface::class);
-
-        $this->_mergeStrategy = $this->getMock(\Magento\Framework\View\Asset\MergeStrategyInterface::class);
-
-        $this->_assetRepo = $this->getMock(
-            \Magento\Framework\View\Asset\Repository::class, [], [], '', false
-        );
-=======
         $this->assetJsOne = $this->getMockForAbstractClass(MergeableInterface::class);
         $this->assetJsOne->expects($this->any())
             ->method('getContentType')
@@ -85,7 +66,6 @@
         $this->assetRepo = $this->getMockBuilder(AssetRepository::class)
             ->disableOriginalConstructor()
             ->getMock();
->>>>>>> f5539378
     }
 
     /**
@@ -119,16 +99,6 @@
      */
     public function testConstructorIncompatibleContentTypes()
     {
-<<<<<<< HEAD
-        $assetCss = $this->getMockForAbstractClass(\Magento\Framework\View\Asset\MergeableInterface::class);
-        $assetCss->expects($this->any())->method('getContentType')->will($this->returnValue('css'));
-        new \Magento\Framework\View\Asset\Merged(
-            $this->_logger,
-            $this->_mergeStrategy,
-            $this->_assetRepo,
-            [$this->_assetJsOne, $assetCss]
-        );
-=======
         $assetCss = $this->getMockForAbstractClass(MergeableInterface::class);
         $assetCss->expects($this->any())
             ->method('getContentType')
@@ -140,23 +110,10 @@
             'assetRepo' => $this->assetRepo,
             'assets' => [$this->assetJsOne, $assetCss],
         ]);
->>>>>>> f5539378
     }
 
     public function testIteratorInterfaceMerge()
     {
-<<<<<<< HEAD
-        $assets = [$this->_assetJsOne, $this->_assetJsTwo];
-        $this->_logger->expects($this->never())->method('critical');
-        $merged = new \Magento\Framework\View\Asset\Merged(
-            $this->_logger,
-            $this->_mergeStrategy,
-            $this->_assetRepo,
-            $assets
-        );
-        $mergedAsset = $this->getMock(\Magento\Framework\View\Asset\File::class, [], [], '', false);
-        $this->_mergeStrategy
-=======
         $assets = [$this->assetJsOne, $this->assetJsTwo];
 
         $this->logger->expects($this->never())->method('critical');
@@ -169,9 +126,8 @@
             'assets' => $assets,
         ]);
 
-        $mergedAsset = $this->getMock('Magento\Framework\View\Asset\File', [], [], '', false);
+        $mergedAsset = $this->getMock(\Magento\Framework\View\Asset\File::class, [], [], '', false);
         $this->mergeStrategy
->>>>>>> f5539378
             ->expects($this->once())
             ->method('merge')
             ->with($assets, $mergedAsset)
@@ -188,25 +144,6 @@
     public function testIteratorInterfaceMergeFailure()
     {
         $mergeError = new \Exception('File not found');
-<<<<<<< HEAD
-        $assetBroken = $this->getMockForAbstractClass(\Magento\Framework\View\Asset\MergeableInterface::class);
-        $assetBroken->expects($this->any())->method('getContentType')->will($this->returnValue('js'));
-        $assetBroken->expects($this->any())->method('getPath')
-            ->will($this->throwException($mergeError));
-
-        $merged = new \Magento\Framework\View\Asset\Merged(
-            $this->_logger,
-            $this->_mergeStrategy,
-            $this->_assetRepo,
-            [$this->_assetJsOne, $this->_assetJsTwo, $assetBroken]
-        );
-
-        $this->_logger->expects($this->once())->method('critical')->with($this->identicalTo($mergeError));
-
-        $expectedResult = [$this->_assetJsOne, $this->_assetJsTwo, $assetBroken];
-        $this->_assertIteratorEquals($expectedResult, $merged);
-        $this->_assertIteratorEquals($expectedResult, $merged); // ensure merging attempt happens only once
-=======
         $assetBroken = $this->getMockForAbstractClass(MergeableInterface::class);
         $assetBroken->expects($this->any())
             ->method('getContentType')
@@ -228,7 +165,6 @@
         $expectedResult = [$this->assetJsOne, $this->assetJsTwo, $assetBroken];
         $this->assertIteratorEquals($expectedResult, $merged);
         $this->assertIteratorEquals($expectedResult, $merged); // ensure merging attempt happens only once
->>>>>>> f5539378
     }
 
     /**
