<?php
/**
 * Copyright © Magento, Inc. All rights reserved.
 * See COPYING.txt for license details.
 */
namespace Magento\Framework\View\Test\Unit\Asset;

use PHPUnit\Framework\TestCase;
use PHPUnit\Framework\MockObject\MockObject;
use Magento\Framework\View\Asset\Remote;
use Magento\Framework\TestFramework\Unit\Helper\ObjectManager;
use Magento\Framework\View\Asset\File;
use Magento\Framework\View\Asset\Merged;
use Psr\Log\LoggerInterface;
use Magento\Framework\View\Asset\Repository as AssetRepository;
use Magento\Framework\View\Asset\MergeableInterface;
use Magento\Framework\View\Asset\MergeStrategyInterface;
use Magento\Framework\App\View\Deployment\Version\StorageInterface;

class MergedTest extends TestCase
{
    /**
<<<<<<< HEAD
     * @var LoggerInterface|\PHPUnit\Framework\MockObject\MockObject
=======
     * @var LoggerInterface|MockObject
>>>>>>> 5ce65294
     */
    private $logger;

    /**
<<<<<<< HEAD
     * @var MergeStrategyInterface|\PHPUnit\Framework\MockObject\MockObject
=======
     * @var MergeStrategyInterface|MockObject
>>>>>>> 5ce65294
     */
    private $mergeStrategy;

    /**
<<<<<<< HEAD
     * @var MergeableInterface|\PHPUnit\Framework\MockObject\MockObject
=======
     * @var MergeableInterface|MockObject
>>>>>>> 5ce65294
     */
    private $assetJsOne;

    /**
<<<<<<< HEAD
     * @var MergeableInterface|\PHPUnit\Framework\MockObject\MockObject
=======
     * @var MergeableInterface|MockObject
>>>>>>> 5ce65294
     */
    private $assetJsTwo;

    /**
<<<<<<< HEAD
     * @var AssetRepository|\PHPUnit\Framework\MockObject\MockObject
=======
     * @var AssetRepository|MockObject
>>>>>>> 5ce65294
     */
    private $assetRepo;

    /**
<<<<<<< HEAD
     * @var StorageInterface|\PHPUnit\Framework\MockObject\MockObject
=======
     * @var StorageInterface|MockObject
>>>>>>> 5ce65294
     */
    private $versionStorage;

    protected function setUp(): void
    {
        $this->assetJsOne = $this->getMockForAbstractClass(MergeableInterface::class);
        $this->assetJsOne->expects($this->any())
            ->method('getContentType')
            ->willReturn('js');
        $this->assetJsOne->expects($this->any())
            ->method('getPath')
            ->willReturn('script_one.js');

        $this->assetJsTwo = $this->getMockForAbstractClass(MergeableInterface::class);
        $this->assetJsTwo->expects($this->any())
            ->method('getContentType')
            ->willReturn('js');
        $this->assetJsTwo->expects($this->any())
            ->method('getPath')
            ->willReturn('script_two.js');

        $this->logger = $this->getMockForAbstractClass(LoggerInterface::class);
        $this->mergeStrategy = $this->getMockForAbstractClass(MergeStrategyInterface::class);
        $this->assetRepo = $this->getMockBuilder(AssetRepository::class)
            ->disableOriginalConstructor()
            ->getMock();
        $this->versionStorage = $this->getMockForAbstractClass(StorageInterface::class);
    }

<<<<<<< HEAD
    /**
     */
    public function testConstructorNothingToMerge()
    {
        $this->expectException(\InvalidArgumentException::class);
        $this->expectExceptionMessage('At least one asset has to be passed for merging.');

        new \Magento\Framework\View\Asset\Merged(
=======
    public function testConstructorNothingToMerge()
    {
        $this->expectException('InvalidArgumentException');
        $this->expectExceptionMessage('At least one asset has to be passed for merging.');
        new Merged(
>>>>>>> 5ce65294
            $this->logger,
            $this->mergeStrategy,
            $this->assetRepo,
            [],
            $this->versionStorage
        );
    }

<<<<<<< HEAD
    /**
     */
    public function testConstructorRequireMergeInterface()
    {
        $this->expectException(\InvalidArgumentException::class);
        $this->expectExceptionMessage('Asset has to implement \\Magento\\Framework\\View\\Asset\\MergeableInterface.');

        $assetUrl = new \Magento\Framework\View\Asset\Remote('http://example.com/style.css', 'css');
=======
    public function testConstructorRequireMergeInterface()
    {
        $this->expectException('InvalidArgumentException');
        $this->expectExceptionMessage('Asset has to implement \Magento\Framework\View\Asset\MergeableInterface.');
        $assetUrl = new Remote('http://example.com/style.css', 'css');
>>>>>>> 5ce65294

        (new ObjectManager($this))->getObject(Merged::class, [
            'logger' => $this->logger,
            'mergeStrategy' => $this->mergeStrategy,
            'assetRepo' => $this->assetRepo,
            'assets' => [$this->assetJsOne, $assetUrl],
            'versionStorage' => $this->versionStorage,
        ]);
    }

<<<<<<< HEAD
    /**
     */
    public function testConstructorIncompatibleContentTypes()
    {
        $this->expectException(\InvalidArgumentException::class);
        $this->expectExceptionMessage('Content type \'css\' cannot be merged with \'js\'.');

=======
    public function testConstructorIncompatibleContentTypes()
    {
        $this->expectException('InvalidArgumentException');
        $this->expectExceptionMessage('Content type \'css\' cannot be merged with \'js\'.');
>>>>>>> 5ce65294
        $assetCss = $this->getMockForAbstractClass(MergeableInterface::class);
        $assetCss->expects($this->any())
            ->method('getContentType')
            ->willReturn('css');

        (new ObjectManager($this))->getObject(Merged::class, [
            'logger' => $this->logger,
            'mergeStrategy' => $this->mergeStrategy,
            'assetRepo' => $this->assetRepo,
            'assets' => [$this->assetJsOne, $assetCss],
            'versionStorage' => $this->versionStorage,
        ]);
    }

    public function testIteratorInterfaceMerge()
    {
        $assets = [$this->assetJsOne, $this->assetJsTwo];

        $this->logger->expects($this->never())->method('critical');

        /** @var Merged $merged */
        $merged = (new ObjectManager($this))->getObject(Merged::class, [
            'logger' => $this->logger,
            'mergeStrategy' => $this->mergeStrategy,
            'assetRepo' => $this->assetRepo,
            'assets' => $assets,
            'versionStorage' => $this->versionStorage,
        ]);

        $mergedAsset = $this->createMock(File::class);
        $this->mergeStrategy
            ->expects($this->once())
            ->method('merge')
            ->with($assets, $mergedAsset)
            ->willReturn(null);
        $this->assetRepo->expects($this->once())
            ->method('createArbitrary')
            ->willReturn($mergedAsset);
        $expectedResult = [$mergedAsset];

        $this->assertIteratorEquals($expectedResult, $merged);
        $this->assertIteratorEquals($expectedResult, $merged); // ensure merging happens only once
    }

    public function testIteratorInterfaceMergeFailure()
    {
        $mergeError = new \Exception('File not found');
        $assetBroken = $this->getMockForAbstractClass(MergeableInterface::class);
        $assetBroken->expects($this->any())
            ->method('getContentType')
            ->willReturn('js');
        $assetBroken->expects($this->any())
            ->method('getPath')
            ->willThrowException($mergeError);

        /** @var Merged $merged */
        $merged = (new ObjectManager($this))->getObject(Merged::class, [
            'logger' => $this->logger,
            'mergeStrategy' => $this->mergeStrategy,
            'assetRepo' => $this->assetRepo,
            'assets' => [$this->assetJsOne, $this->assetJsTwo, $assetBroken],
            'versionStorage' => $this->versionStorage,
        ]);

        $this->logger->expects($this->once())->method('critical')->with($this->identicalTo($mergeError));

        $expectedResult = [$this->assetJsOne, $this->assetJsTwo, $assetBroken];
        $this->assertIteratorEquals($expectedResult, $merged);
        $this->assertIteratorEquals($expectedResult, $merged); // ensure merging attempt happens only once
    }

    /**
     * Assert that iterator items equal to expected ones
     *
     * @param array $expectedItems
     * @param \Iterator $actual
     */
    protected function assertIteratorEquals(array $expectedItems, \Iterator $actual)
    {
        $actualItems = [];
        foreach ($actual as $actualItem) {
            $actualItems[] = $actualItem;
        }
        $this->assertEquals($expectedItems, $actualItems);
    }
}<|MERGE_RESOLUTION|>--- conflicted
+++ resolved
@@ -20,56 +20,32 @@
 class MergedTest extends TestCase
 {
     /**
-<<<<<<< HEAD
-     * @var LoggerInterface|\PHPUnit\Framework\MockObject\MockObject
-=======
      * @var LoggerInterface|MockObject
->>>>>>> 5ce65294
      */
     private $logger;
 
     /**
-<<<<<<< HEAD
-     * @var MergeStrategyInterface|\PHPUnit\Framework\MockObject\MockObject
-=======
      * @var MergeStrategyInterface|MockObject
->>>>>>> 5ce65294
      */
     private $mergeStrategy;
 
     /**
-<<<<<<< HEAD
-     * @var MergeableInterface|\PHPUnit\Framework\MockObject\MockObject
-=======
      * @var MergeableInterface|MockObject
->>>>>>> 5ce65294
      */
     private $assetJsOne;
 
     /**
-<<<<<<< HEAD
-     * @var MergeableInterface|\PHPUnit\Framework\MockObject\MockObject
-=======
      * @var MergeableInterface|MockObject
->>>>>>> 5ce65294
      */
     private $assetJsTwo;
 
     /**
-<<<<<<< HEAD
-     * @var AssetRepository|\PHPUnit\Framework\MockObject\MockObject
-=======
      * @var AssetRepository|MockObject
->>>>>>> 5ce65294
      */
     private $assetRepo;
 
     /**
-<<<<<<< HEAD
-     * @var StorageInterface|\PHPUnit\Framework\MockObject\MockObject
-=======
      * @var StorageInterface|MockObject
->>>>>>> 5ce65294
      */
     private $versionStorage;
 
@@ -91,30 +67,19 @@
             ->method('getPath')
             ->willReturn('script_two.js');
 
-        $this->logger = $this->getMockForAbstractClass(LoggerInterface::class);
-        $this->mergeStrategy = $this->getMockForAbstractClass(MergeStrategyInterface::class);
+        $this->logger = $this->createMock(LoggerInterface::class);
+        $this->mergeStrategy = $this->createMock(MergeStrategyInterface::class);
         $this->assetRepo = $this->getMockBuilder(AssetRepository::class)
             ->disableOriginalConstructor()
             ->getMock();
-        $this->versionStorage = $this->getMockForAbstractClass(StorageInterface::class);
+        $this->versionStorage = $this->createMock(StorageInterface::class);
     }
 
-<<<<<<< HEAD
-    /**
-     */
-    public function testConstructorNothingToMerge()
-    {
-        $this->expectException(\InvalidArgumentException::class);
-        $this->expectExceptionMessage('At least one asset has to be passed for merging.');
-
-        new \Magento\Framework\View\Asset\Merged(
-=======
     public function testConstructorNothingToMerge()
     {
         $this->expectException('InvalidArgumentException');
         $this->expectExceptionMessage('At least one asset has to be passed for merging.');
         new Merged(
->>>>>>> 5ce65294
             $this->logger,
             $this->mergeStrategy,
             $this->assetRepo,
@@ -123,22 +88,11 @@
         );
     }
 
-<<<<<<< HEAD
-    /**
-     */
-    public function testConstructorRequireMergeInterface()
-    {
-        $this->expectException(\InvalidArgumentException::class);
-        $this->expectExceptionMessage('Asset has to implement \\Magento\\Framework\\View\\Asset\\MergeableInterface.');
-
-        $assetUrl = new \Magento\Framework\View\Asset\Remote('http://example.com/style.css', 'css');
-=======
     public function testConstructorRequireMergeInterface()
     {
         $this->expectException('InvalidArgumentException');
         $this->expectExceptionMessage('Asset has to implement \Magento\Framework\View\Asset\MergeableInterface.');
         $assetUrl = new Remote('http://example.com/style.css', 'css');
->>>>>>> 5ce65294
 
         (new ObjectManager($this))->getObject(Merged::class, [
             'logger' => $this->logger,
@@ -149,20 +103,10 @@
         ]);
     }
 
-<<<<<<< HEAD
-    /**
-     */
-    public function testConstructorIncompatibleContentTypes()
-    {
-        $this->expectException(\InvalidArgumentException::class);
-        $this->expectExceptionMessage('Content type \'css\' cannot be merged with \'js\'.');
-
-=======
     public function testConstructorIncompatibleContentTypes()
     {
         $this->expectException('InvalidArgumentException');
         $this->expectExceptionMessage('Content type \'css\' cannot be merged with \'js\'.');
->>>>>>> 5ce65294
         $assetCss = $this->getMockForAbstractClass(MergeableInterface::class);
         $assetCss->expects($this->any())
             ->method('getContentType')
