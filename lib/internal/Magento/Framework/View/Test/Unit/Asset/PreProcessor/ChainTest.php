--- conflicted
+++ resolved
@@ -14,11 +14,7 @@
 class ChainTest extends TestCase
 {
     /**
-<<<<<<< HEAD
-     * @var \Magento\Framework\View\Asset\LocalInterface|\PHPUnit\Framework\MockObject\MockObject
-=======
      * @var LocalInterface|MockObject
->>>>>>> 5ce65294
      */
     private $asset;
 
@@ -29,13 +25,8 @@
 
     protected function setUp(): void
     {
-<<<<<<< HEAD
-        $this->asset = $this->getMockForAbstractClass(\Magento\Framework\View\Asset\LocalInterface::class);
-        $this->asset->expects($this->once())->method('getContentType')->willReturn('assetType');
-=======
         $this->asset = $this->getMockForAbstractClass(LocalInterface::class);
         $this->asset->expects($this->once())->method('getContentType')->will($this->returnValue('assetType'));
->>>>>>> 5ce65294
         $this->object = new Chain($this->asset, 'origContent', 'origType', 'origPath');
     }
 
@@ -62,20 +53,10 @@
         $this->assertEquals('assetType', $this->object->getTargetContentType());
     }
 
-<<<<<<< HEAD
-    /**
-     */
-    public function testAssertValid()
-    {
-        $this->expectException(\LogicException::class);
-        $this->expectExceptionMessage('The requested asset type was \'assetType\', but ended up with \'type\'');
-
-=======
     public function testAssertValid()
     {
         $this->expectException('LogicException');
         $this->expectExceptionMessage('The requested asset type was \'assetType\', but ended up with \'type\'');
->>>>>>> 5ce65294
         $this->object->setContentType('type');
         $this->object->assertValid();
     }
