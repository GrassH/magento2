--- conflicted
+++ resolved
@@ -27,20 +27,12 @@
     const PREPROCESSOR_CLASS = PreProcessorInterface::class;
 
     /**
-<<<<<<< HEAD
-     * @var ObjectManagerInterface|\PHPUnit\Framework\MockObject\MockObject
-=======
      * @var ObjectManagerInterface|MockObject
->>>>>>> 5ce65294
      */
     private $objectManagerMock;
 
     /**
-<<<<<<< HEAD
-     * @var SortInterface|\PHPUnit\Framework\MockObject\MockObject
-=======
      * @var SortInterface|MockObject
->>>>>>> 5ce65294
      */
     private $sorterMock;
 
@@ -59,21 +51,12 @@
     }
 
     /**
-<<<<<<< HEAD
-     * @return Chain|\PHPUnit\Framework\MockObject\MockObject
-     */
-    private function getChainMock($type)
-    {
-        /** @var Chain|\PHPUnit\Framework\MockObject\MockObject $chainMock */
-        $chainMock = $this->getMockBuilder(\Magento\Framework\View\Asset\PreProcessor\Chain::class)
-=======
      * @return Chain|MockObject
      */
     private function getChainMock($type)
     {
         /** @var Chain|MockObject $chainMock */
         $chainMock = $this->getMockBuilder(Chain::class)
->>>>>>> 5ce65294
             ->disableOriginalConstructor()
             ->getMock();
 
@@ -85,21 +68,12 @@
     }
 
     /**
-<<<<<<< HEAD
-     * @param Chain|\PHPUnit\Framework\MockObject\MockObject $chainMock
-     * @return PreProcessorInterface|\PHPUnit\Framework\MockObject\MockObject
-     */
-    private function getPreprocessorMock($chainMock)
-    {
-        /** @var PreProcessorInterface|\PHPUnit\Framework\MockObject\MockObject $preprocessorMock */
-=======
      * @param Chain|MockObject $chainMock
      * @return PreProcessorInterface|MockObject
      */
     private function getPreprocessorMock($chainMock)
     {
         /** @var PreProcessorInterface|MockObject $preprocessorMock */
->>>>>>> 5ce65294
         $preprocessorMock = $this->getMockBuilder(self::PREPROCESSOR_CLASS)
             ->getMockForAbstractClass();
 
@@ -176,21 +150,11 @@
 
     /**
      * Run test for process method (exception)
-<<<<<<< HEAD
-     *
-     */
-    public function testProcessBadInterface()
-    {
-        $this->expectException(\UnexpectedValueException::class);
-        $this->expectExceptionMessage('"stdClass" has to implement the PreProcessorInterface.');
-
-=======
      */
     public function testProcessBadInterface()
     {
         $this->expectException('UnexpectedValueException');
         $this->expectExceptionMessage('"stdClass" has to implement the PreProcessorInterface.');
->>>>>>> 5ce65294
         $preprocessors = [
             self::CONTENT_TYPE => [
                 'test' => [
