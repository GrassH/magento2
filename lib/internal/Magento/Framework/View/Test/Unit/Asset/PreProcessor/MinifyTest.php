--- conflicted
+++ resolved
@@ -25,29 +25,17 @@
     protected $minify;
 
     /**
-<<<<<<< HEAD
-     * @var \Magento\Framework\Code\Minifier\AdapterInterface|\PHPUnit\Framework\MockObject\MockObject
-=======
      * @var AdapterInterface|MockObject
->>>>>>> 5ce65294
      */
     protected $adapterMock;
 
     /**
-<<<<<<< HEAD
-     * @var \Magento\Framework\View\Asset\Minification|\PHPUnit\Framework\MockObject\MockObject
-=======
      * @var Minification|MockObject
->>>>>>> 5ce65294
      */
     protected $minificationMock;
 
     /**
-<<<<<<< HEAD
-     * @var MinificationConfigProvider|\PHPUnit\Framework\MockObject\MockObject
-=======
      * @var MinificationConfigProvider|MockObject
->>>>>>> 5ce65294
      */
     private $minificationConfigMock;
 
