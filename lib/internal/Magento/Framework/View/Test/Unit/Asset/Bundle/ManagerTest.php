--- conflicted
+++ resolved
@@ -118,10 +118,6 @@
         $this->asset->expects($this->atLeastOnce())
             ->method('getFilePath')
             ->willReturn('source/file.min.js');
-<<<<<<< HEAD
-        $this->asset->method('getPath')
-            ->willReturn('');   // PHP 8.1. compatibility
-=======
         $this->asset->expects($this->once())
             ->method('getPath')
             ->willReturn('some/path/to_file');
@@ -129,7 +125,6 @@
             ->method('getAbsolutePath')
             ->with('some/path/to_file')
             ->willReturn('some/path/to_file');
->>>>>>> f80d876c
         $this->filesystem->expects($this->once())
             ->method('getDirectoryRead')
             ->with(DirectoryList::APP)
@@ -205,7 +200,6 @@
             ->disableOriginalConstructor()
             ->onlyMethods(['getAbsolutePath'])
             ->getMockForAbstractClass();
-        $dirRead->method('getAbsolutePath')->willReturn('');
         $context = $this->getMockBuilder(FallbackContext::class)
             ->disableOriginalConstructor()
             ->getMock();
