<?php
/**
 * Copyright © Magento, Inc. All rights reserved.
 * See COPYING.txt for license details.
 */
namespace Magento\Framework\View\Test\Unit\Asset\Bundle;

use PHPUnit\Framework\TestCase;
use PHPUnit\Framework\MockObject\MockObject;
use Magento\Framework\Filesystem;
use Magento\Framework\View\Asset\Bundle;
use Magento\Framework\View\Asset\Bundle\ConfigInterface;
use Magento\Framework\View\Asset\LocalInterface;
use Magento\Framework\View\Asset\Minification;
use Magento\Framework\Filesystem\Directory\ReadInterface;
use Magento\Framework\View\Asset\File\FallbackContext;
use Magento\Framework\Config\View;
use Magento\Framework\App\Filesystem\DirectoryList;
use Magento\Framework\View\Asset\Bundle\Manager;

class ManagerTest extends TestCase
{
<<<<<<< HEAD
    /** @var  Manager|\PHPUnit\Framework\MockObject\MockObject */
    protected $manager;

    /** @var  \Magento\Framework\Filesystem|\PHPUnit\Framework\MockObject\MockObject */
    protected $filesystem;

    /** @var  \Magento\Framework\View\Asset\Bundle|\PHPUnit\Framework\MockObject\MockObject */
    protected $bundle;

    /** @var  \Magento\Framework\View\Asset\Bundle\ConfigInterface|\PHPUnit\Framework\MockObject\MockObject */
    protected $bundleConfig;

    /** @var  \Magento\Framework\View\Asset\ConfigInterface|\PHPUnit\Framework\MockObject\MockObject */
    protected $assetConfig;

    /** @var  \Magento\Framework\View\Asset\LocalInterface|\PHPUnit\Framework\MockObject\MockObject */
    protected $asset;

    /** @var \Magento\Framework\View\Asset\Minification|\PHPUnit\Framework\MockObject\MockObject */
=======
    /** @var  Manager|MockObject */
    protected $manager;

    /** @var  Filesystem|MockObject */
    protected $filesystem;

    /** @var  Bundle|MockObject */
    protected $bundle;

    /** @var  ConfigInterface|MockObject */
    protected $bundleConfig;

    /** @var  \Magento\Framework\View\Asset\ConfigInterface|MockObject */
    protected $assetConfig;

    /** @var  LocalInterface|MockObject */
    protected $asset;

    /** @var Minification|MockObject */
>>>>>>> 5ce65294
    private $minificationMock;

    protected function setUp(): void
    {
        $this->filesystem = $this->getMockBuilder(Filesystem::class)
            ->disableOriginalConstructor()
            ->getMock();
        $this->bundle = $this->getMockBuilder(Bundle::class)
            ->disableOriginalConstructor()
            ->getMock();
        $this->bundleConfig = $this->getMockBuilder(ConfigInterface::class)
            ->disableOriginalConstructor()
            ->getMock();
        $this->assetConfig = $this->getMockBuilder(\Magento\Framework\View\Asset\ConfigInterface::class)
            ->disableOriginalConstructor()
            ->getMock();

        $this->asset = $this->getMockForAbstractClass(
            LocalInterface::class,
            [],
            '',
            false,
            false,
            true,
            ['getContentType']
        );

        $this->minificationMock = $this->getMockBuilder(Minification::class)
            ->disableOriginalConstructor()
            ->getMock();

        $this->manager = new Manager(
            $this->filesystem,
            $this->bundle,
            $this->bundleConfig,
            $this->assetConfig,
            $this->minificationMock
        );
    }

    public function testAddAssetWithInvalidType()
    {
        $this->asset->expects($this->once())
            ->method('getContentType')
            ->willReturn('testType');

        $this->assertFalse($this->manager->addAsset($this->asset));
    }

    public function testAddAssetWithExcludedFile()
    {
        $dirRead = $this->getMockBuilder(ReadInterface::class)
            ->disableOriginalConstructor()
            ->getMock();
        $context = $this->getMockBuilder(FallbackContext::class)
            ->disableOriginalConstructor()
            ->getMock();
        $configView = $this->getMockBuilder(View::class)
            ->setMockClassName('configView')
            ->disableOriginalConstructor()
            ->getMock();

        $this->asset->expects($this->atLeastOnce())
            ->method('getContext')
            ->willReturn($context);
        $this->asset->expects($this->atLeastOnce())
            ->method('getContentType')
            ->willReturn('js');
        $this->asset->expects($this->atLeastOnce())
            ->method('getModule')
            ->willReturn('Lib');
        $this->asset->expects($this->atLeastOnce())
            ->method('getSourceFile')
            ->willReturn('source/file.min.js');
        $this->asset->expects($this->atLeastOnce())
            ->method('getFilePath')
            ->willReturn('source/file.min.js');
        $this->filesystem->expects($this->once())
            ->method('getDirectoryRead')
            ->with(DirectoryList::APP)
            ->willReturn($dirRead);
        $this->bundleConfig->expects($this->atLeastOnce())
            ->method('getConfig')
            ->with($context)
            ->willReturn($configView);
        $configView->expects($this->once())
            ->method('getExcludedFiles')
            ->willReturn(['Lib:' . ':source/file.min.js']);

        $this->assertFalse($this->manager->addAsset($this->asset));
    }

    public function testAddAssetWithExcludedDirectory()
    {
        $dirRead = $this->getMockBuilder(ReadInterface::class)
            ->disableOriginalConstructor()
            ->getMock();
        $context = $this->getMockBuilder(FallbackContext::class)
            ->disableOriginalConstructor()
            ->getMock();
        $configView = $this->getMockBuilder(View::class)
            ->disableOriginalConstructor()
            ->getMock();

        $this->filesystem->expects($this->once())
            ->method('getDirectoryRead')
            ->with(DirectoryList::APP)
            ->willReturn($dirRead);
        $dirRead->expects($this->once())
            ->method('getAbsolutePath')
            ->with('/path/to/file.js')
            ->willReturn(true);
        $this->asset->expects($this->atLeastOnce())
            ->method('getSourceFile')
            ->willReturn('/path/to/source/file.min.js');
        $this->asset->expects($this->atLeastOnce())
            ->method('getContentType')
            ->willReturn('js');
        $this->asset->expects($this->once())
            ->method('getPath')
            ->willReturn('/path/to/file.js');
        $this->asset->expects($this->atLeastOnce())
            ->method('getModule')
            ->willReturn('');
        $this->asset->expects($this->atLeastOnce())
            ->method('getFilePath')
            ->willReturn('file/path.js');
        $this->asset->expects($this->atLeastOnce())
            ->method('getContext')
            ->willReturn($context);
        $this->bundleConfig->expects($this->atLeastOnce())
            ->method('getConfig')
            ->with($context)
            ->willReturn($configView);
        $configView->expects($this->once())
            ->method('getExcludedFiles')
            ->willReturn([]);
        $configView->expects($this->once())
            ->method('getExcludedDir')
            ->willReturn(['Lib:' . ':file']);

        $this->assertFalse($this->manager->addAsset($this->asset));
    }

    public function testAddAsset()
    {
        $dirRead = $this->getMockBuilder(ReadInterface::class)
            ->disableOriginalConstructor()
            ->getMock();
        $context = $this->getMockBuilder(FallbackContext::class)
            ->disableOriginalConstructor()
            ->getMock();
        $configView = $this->getMockBuilder(View::class)
            ->disableOriginalConstructor()
            ->getMock();

        $this->filesystem->expects($this->once())
            ->method('getDirectoryRead')
            ->with(DirectoryList::APP)
            ->willReturn($dirRead);
        $this->asset->expects($this->atLeastOnce())
            ->method('getSourceFile')
            ->willReturn('/path/to/source/file.min.js');
        $this->asset->expects($this->atLeastOnce())
            ->method('getContentType')
            ->willReturn('js');
        $this->asset->expects($this->once())
            ->method('getPath')
            ->willReturn('/path/to/file.js');
        $this->asset->expects($this->atLeastOnce())
            ->method('getContext')
            ->willReturn($context);
        $this->bundleConfig->expects($this->atLeastOnce())
            ->method('getConfig')
            ->with($context)
            ->willReturn($configView);
        $configView->expects($this->once())
            ->method('getExcludedFiles')
            ->willReturn([]);
        $configView->expects($this->once())
            ->method('getExcludedDir')
            ->willReturn([]);
        $this->bundle->expects($this->once())
            ->method('addAsset')
            ->with($this->asset);

        $this->assertTrue($this->manager->addAsset($this->asset));
    }

    public function testFlush()
    {
        $this->bundle->expects($this->once())
            ->method('flush');
        $this->manager->flush();
    }
}<|MERGE_RESOLUTION|>--- conflicted
+++ resolved
@@ -20,27 +20,6 @@
 
 class ManagerTest extends TestCase
 {
-<<<<<<< HEAD
-    /** @var  Manager|\PHPUnit\Framework\MockObject\MockObject */
-    protected $manager;
-
-    /** @var  \Magento\Framework\Filesystem|\PHPUnit\Framework\MockObject\MockObject */
-    protected $filesystem;
-
-    /** @var  \Magento\Framework\View\Asset\Bundle|\PHPUnit\Framework\MockObject\MockObject */
-    protected $bundle;
-
-    /** @var  \Magento\Framework\View\Asset\Bundle\ConfigInterface|\PHPUnit\Framework\MockObject\MockObject */
-    protected $bundleConfig;
-
-    /** @var  \Magento\Framework\View\Asset\ConfigInterface|\PHPUnit\Framework\MockObject\MockObject */
-    protected $assetConfig;
-
-    /** @var  \Magento\Framework\View\Asset\LocalInterface|\PHPUnit\Framework\MockObject\MockObject */
-    protected $asset;
-
-    /** @var \Magento\Framework\View\Asset\Minification|\PHPUnit\Framework\MockObject\MockObject */
-=======
     /** @var  Manager|MockObject */
     protected $manager;
 
@@ -60,7 +39,6 @@
     protected $asset;
 
     /** @var Minification|MockObject */
->>>>>>> 5ce65294
     private $minificationMock;
 
     protected function setUp(): void
