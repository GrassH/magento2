<?php
/**
 * Copyright © Magento, Inc. All rights reserved.
 * See COPYING.txt for license details.
 */

namespace Magento\Framework\View\Test\Unit\Asset;

use Magento\Framework\TestFramework\Unit\BaseTestCase;
use PHPUnit\Framework\MockObject\MockObject;
use Magento\Framework\App\Config\ScopeConfigInterface;
use Magento\Framework\App\State;
use Magento\Framework\View\Asset\Config;
use Magento\Store\Model\ScopeInterface;

/**
 * Tests Magento\Framework\View\Asset\Config
 */
class ConfigTest extends BaseTestCase
{
    /**
<<<<<<< HEAD
     * @var \PHPUnit\Framework\MockObject\MockObject|\Magento\Framework\App\Config\ScopeConfigInterface
=======
     * @var MockObject|ScopeConfigInterface
>>>>>>> 5ce65294
     */
    private $scopeConfigMock;

    /**
<<<<<<< HEAD
     * @var \PHPUnit\Framework\MockObject\MockObject|\Magento\Framework\App\State
=======
     * @var MockObject|State
>>>>>>> 5ce65294
     */
    private $appStateMock;

    /**
     * @var Config
     */
    private $model;

    /**
     * {@inheritDoc}
     */
    protected function setUp(): void
    {
        $this->scopeConfigMock = $this->getMockBuilder(ScopeConfigInterface::class)
            ->getMockForAbstractClass();
        $this->appStateMock = $this->getMockBuilder(State::class)
            ->disableOriginalConstructor()
            ->getMock();
        $this->model = new Config($this->scopeConfigMock, $this->appStateMock);
    }

    /**
     * @param bool $booleanData
     * @dataProvider booleanDataProvider
     * @return void
     */
    public function testIsMergeCssFiles($booleanData)
    {
        $this->scopeConfigMock->expects($this->once())
            ->method('isSetFlag')
            ->with(Config::XML_PATH_MERGE_CSS_FILES, ScopeInterface::SCOPE_STORE)
            ->willReturn($booleanData);
        $this->assertSame($booleanData, $this->model->isMergeCssFiles());
    }

    /**
     * @param bool $booleanData
     * @dataProvider booleanDataProvider
     * @return void
     */
    public function testIsMergeJsFiles($booleanData)
    {
        $this->scopeConfigMock->expects($this->once())
            ->method('isSetFlag')
            ->with(Config::XML_PATH_MERGE_JS_FILES, ScopeInterface::SCOPE_STORE)
            ->willReturn($booleanData);
        $this->assertSame($booleanData, $this->model->isMergeJsFiles());
    }
}<|MERGE_RESOLUTION|>--- conflicted
+++ resolved
@@ -19,20 +19,12 @@
 class ConfigTest extends BaseTestCase
 {
     /**
-<<<<<<< HEAD
-     * @var \PHPUnit\Framework\MockObject\MockObject|\Magento\Framework\App\Config\ScopeConfigInterface
-=======
      * @var MockObject|ScopeConfigInterface
->>>>>>> 5ce65294
      */
     private $scopeConfigMock;
 
     /**
-<<<<<<< HEAD
-     * @var \PHPUnit\Framework\MockObject\MockObject|\Magento\Framework\App\State
-=======
      * @var MockObject|State
->>>>>>> 5ce65294
      */
     private $appStateMock;
 
