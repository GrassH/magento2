--- conflicted
+++ resolved
@@ -96,8 +96,6 @@
 
         $this->assertEquals($result, $this->model->isAssetMinification($contentType));
     }
-<<<<<<< HEAD
-=======
 
     /**
      * @return array
@@ -113,5 +111,4 @@
             [true, State::MODE_DEVELOPER, false]
         ];
     }
->>>>>>> c7440e29
 }