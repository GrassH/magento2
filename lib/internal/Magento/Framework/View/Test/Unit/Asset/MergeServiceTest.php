<?php
/**
 * Copyright © 2016 Magento. All rights reserved.
 * See COPYING.txt for license details.
 */
namespace Magento\Framework\View\Test\Unit\Asset;

use Magento\Framework\App\State;
use Magento\Framework\Filesystem;
use Magento\Framework\ObjectManagerInterface;
use Magento\Framework\TestFramework\Unit\Helper\ObjectManager;
use Magento\Framework\View\Asset\AssetInterface;
use Magento\Framework\View\Asset\Merged;
use Magento\Framework\View\Asset\MergeService;
use Magento\Framework\View\Asset\ConfigInterface;
use Magento\Framework\View\Asset\MergeStrategy\Checksum;
use Magento\Framework\View\Asset\MergeStrategy\FileExists;

/**
 * Class MergeServiceTest
 */
class MergeServiceTest extends \PHPUnit_Framework_TestCase
{
    /**
     * @var MergeService
     */
    private $object;

    /**
     * @var ObjectManagerInterface|\PHPUnit_Framework_MockObject_MockObject
     */
    private $objectManagerMock;

    /**
     * @var ConfigInterface|\PHPUnit_Framework_MockObject_MockObject
     */
    private $configMock;

    /**
     * @var Filesystem|\PHPUnit_Framework_MockObject_MockObject
     */
    private $filesystemMock;

    /**
     * @var Filesystem\Directory\Write|\PHPUnit_Framework_MockObject_MockObject
     */
    protected $directoryMock;

    /**
     * @var State|\PHPUnit_Framework_MockObject_MockObject
     */
    protected $stateMock;

    protected function setUp()
    {
<<<<<<< HEAD
        $this->_objectManager = $this->getMock(\Magento\Framework\ObjectManagerInterface::class);
        $this->_config = $this->getMock(\Magento\Framework\View\Asset\ConfigInterface::class, [], [], '', false);
        $this->_filesystem = $this->getMock(\Magento\Framework\Filesystem::class, [], [], '', false);
        $this->_directory = $this->getMock(
            \Magento\Framework\Filesystem\Directory\Write::class,
            [],
            [],
            '',
            false
        );
        $this->_state = $this->getMock(\Magento\Framework\App\State::class, [], [], '', false);
        $this->_filesystem->expects(
            $this->any()
        )->method(
            'getDirectoryWrite'
        )->will(
            $this->returnValue($this->_directory)
        );

        $this->_object = new \Magento\Framework\View\Asset\MergeService(
            $this->_objectManager,
            $this->_config,
            $this->_filesystem,
            $this->_state
        );
=======
        $this->objectManagerMock = $this->getMockBuilder(ObjectManagerInterface::class)
            ->getMockForAbstractClass();
        $this->configMock = $this->getMockBuilder(ConfigInterface::class)
            ->getMockForAbstractClass();
        $this->filesystemMock = $this->getMockBuilder(Filesystem::class)
            ->disableOriginalConstructor()
            ->getMock();
        $this->directoryMock = $this->getMockBuilder(Filesystem\Directory\Write::class)
            ->disableOriginalConstructor()
            ->getMock();
        $this->stateMock = $this->getMockBuilder(State::class)
            ->disableOriginalConstructor()
            ->getMock();
        $this->filesystemMock->expects($this->any())
            ->method('getDirectoryWrite')
            ->willReturn($this->directoryMock);

        $this->object = (new ObjectManager($this))->getObject(MergeService::class, [
            'objectManager' => $this->objectManagerMock,
            'config' => $this->configMock,
            'filesystem' => $this->filesystemMock,
            'state' => $this->stateMock,
        ]);
>>>>>>> f5539378
    }

    /**
     * @expectedException \InvalidArgumentException
     * @expectedExceptionMessage Merge for content type 'unknown' is not supported.
     */
    public function testGetMergedAssetsWrongContentType()
    {
        $this->object->getMergedAssets([], 'unknown');
    }

    /**
     * @param array $assets
     * @param string $contentType
     * @param string $appMode
     * @param string $mergeStrategy
     * @dataProvider getMergedAssetsDataProvider
     */
    public function testGetMergedAssets(array $assets, $contentType, $appMode, $mergeStrategy)
    {
<<<<<<< HEAD
        $mergedAsset = $this->getMock(\Magento\Framework\View\Asset\AssetInterface::class);
        $this->_config->expects($this->once())->method('isMergeCssFiles')->will($this->returnValue(true));
        $this->_config->expects($this->once())->method('isMergeJsFiles')->will($this->returnValue(true));

        $mergeStrategyMock = $this->getMock($mergeStrategy, [], [], '', false);

        $this->_objectManager->expects(
            $this->once()
        )->method(
            'create'
        )->with(
            \Magento\Framework\View\Asset\Merged::class,
            ['assets' => $assets, 'mergeStrategy' => $mergeStrategyMock]
        )->will(
            $this->returnValue($mergedAsset)
        );

        $this->_objectManager->expects(
            $this->once()
        )->method(
            'get'
        )->with(
            $mergeStrategy
        )->will(
            $this->returnValue($mergeStrategyMock)
        );
        $this->_state->expects($this->once())->method('getMode')->will($this->returnValue($appMode));
        $this->assertSame($mergedAsset, $this->_object->getMergedAssets($assets, $contentType));
=======
        $mergedAsset = $this->getMock(AssetInterface::class);
        $mergeStrategyMock = $this->getMock($mergeStrategy, [], [], '', false);

        $this->configMock->expects($this->once())->method('isMergeCssFiles')->willReturn(true);
        $this->configMock->expects($this->once())->method('isMergeJsFiles')->willReturn(true);

        $this->objectManagerMock->expects($this->once())
            ->method('create')
            ->with(Merged::class, ['assets' => $assets, 'mergeStrategy' => $mergeStrategyMock])
            ->willReturn($mergedAsset);
        $this->objectManagerMock->expects($this->once())
            ->method('get')
            ->with($mergeStrategy)
            ->willReturn($mergeStrategyMock);
        $this->stateMock->expects($this->once())
            ->method('getMode')
            ->willReturn($appMode);

        $this->assertSame($mergedAsset, $this->object->getMergedAssets($assets, $contentType));
>>>>>>> f5539378
    }

    public static function getMergedAssetsDataProvider()
    {
        $jsAssets = [
            new \Magento\Framework\View\Asset\Remote('http://127.0.0.1/magento/script_one.js'),
            new \Magento\Framework\View\Asset\Remote('http://127.0.0.1/magento/script_two.js'),
        ];
        $cssAssets = [
            new \Magento\Framework\View\Asset\Remote('http://127.0.0.1/magento/style_one.css'),
            new \Magento\Framework\View\Asset\Remote('http://127.0.0.1/magento/style_two.css'),
        ];
        return [
            'js production mode' => [
                $jsAssets,
                'js',
<<<<<<< HEAD
                \Magento\Framework\App\State::MODE_PRODUCTION,
                \Magento\Framework\View\Asset\MergeStrategy\FileExists::class,
=======
                State::MODE_PRODUCTION,
                FileExists::class,
>>>>>>> f5539378
            ],
            'css production mode' => [
                $cssAssets,
                'css',
<<<<<<< HEAD
                \Magento\Framework\App\State::MODE_PRODUCTION,
                \Magento\Framework\View\Asset\MergeStrategy\FileExists::class,
=======
                State::MODE_PRODUCTION,
                FileExists::class,
>>>>>>> f5539378
            ],
            'js default mode' => [
                $jsAssets,
                'js',
<<<<<<< HEAD
                \Magento\Framework\App\State::MODE_DEFAULT,
                \Magento\Framework\View\Asset\MergeStrategy\Checksum::class,
=======
                State::MODE_DEFAULT,
                FileExists::class,
>>>>>>> f5539378
            ],
            'css default mode' => [
                $cssAssets,
                'js',
<<<<<<< HEAD
                \Magento\Framework\App\State::MODE_DEFAULT,
                \Magento\Framework\View\Asset\MergeStrategy\Checksum::class,
=======
                State::MODE_DEFAULT,
                FileExists::class,
>>>>>>> f5539378
            ],
            'js developer mode' => [
                $jsAssets,
                'js',
<<<<<<< HEAD
                \Magento\Framework\App\State::MODE_DEVELOPER,
                \Magento\Framework\View\Asset\MergeStrategy\Checksum::class,
=======
                State::MODE_DEVELOPER,
                Checksum::class,
>>>>>>> f5539378
            ],
            'css developer mode' => [
                $cssAssets,
                'css',
                \Magento\Framework\App\State::MODE_DEVELOPER,
<<<<<<< HEAD
                \Magento\Framework\View\Asset\MergeStrategy\Checksum::class,
=======
                Checksum::class,
>>>>>>> f5539378
            ]
        ];
    }

    public function testCleanMergedJsCss()
    {
        $mergedDir = \Magento\Framework\View\Asset\Merged::getRelativeDir();

        $this->directoryMock->expects($this->once())
            ->method('delete')
            ->with($mergedDir);

        $this->object->cleanMergedJsCss();
    }
}<|MERGE_RESOLUTION|>--- conflicted
+++ resolved
@@ -53,33 +53,6 @@
 
     protected function setUp()
     {
-<<<<<<< HEAD
-        $this->_objectManager = $this->getMock(\Magento\Framework\ObjectManagerInterface::class);
-        $this->_config = $this->getMock(\Magento\Framework\View\Asset\ConfigInterface::class, [], [], '', false);
-        $this->_filesystem = $this->getMock(\Magento\Framework\Filesystem::class, [], [], '', false);
-        $this->_directory = $this->getMock(
-            \Magento\Framework\Filesystem\Directory\Write::class,
-            [],
-            [],
-            '',
-            false
-        );
-        $this->_state = $this->getMock(\Magento\Framework\App\State::class, [], [], '', false);
-        $this->_filesystem->expects(
-            $this->any()
-        )->method(
-            'getDirectoryWrite'
-        )->will(
-            $this->returnValue($this->_directory)
-        );
-
-        $this->_object = new \Magento\Framework\View\Asset\MergeService(
-            $this->_objectManager,
-            $this->_config,
-            $this->_filesystem,
-            $this->_state
-        );
-=======
         $this->objectManagerMock = $this->getMockBuilder(ObjectManagerInterface::class)
             ->getMockForAbstractClass();
         $this->configMock = $this->getMockBuilder(ConfigInterface::class)
@@ -103,7 +76,6 @@
             'filesystem' => $this->filesystemMock,
             'state' => $this->stateMock,
         ]);
->>>>>>> f5539378
     }
 
     /**
@@ -124,36 +96,6 @@
      */
     public function testGetMergedAssets(array $assets, $contentType, $appMode, $mergeStrategy)
     {
-<<<<<<< HEAD
-        $mergedAsset = $this->getMock(\Magento\Framework\View\Asset\AssetInterface::class);
-        $this->_config->expects($this->once())->method('isMergeCssFiles')->will($this->returnValue(true));
-        $this->_config->expects($this->once())->method('isMergeJsFiles')->will($this->returnValue(true));
-
-        $mergeStrategyMock = $this->getMock($mergeStrategy, [], [], '', false);
-
-        $this->_objectManager->expects(
-            $this->once()
-        )->method(
-            'create'
-        )->with(
-            \Magento\Framework\View\Asset\Merged::class,
-            ['assets' => $assets, 'mergeStrategy' => $mergeStrategyMock]
-        )->will(
-            $this->returnValue($mergedAsset)
-        );
-
-        $this->_objectManager->expects(
-            $this->once()
-        )->method(
-            'get'
-        )->with(
-            $mergeStrategy
-        )->will(
-            $this->returnValue($mergeStrategyMock)
-        );
-        $this->_state->expects($this->once())->method('getMode')->will($this->returnValue($appMode));
-        $this->assertSame($mergedAsset, $this->_object->getMergedAssets($assets, $contentType));
-=======
         $mergedAsset = $this->getMock(AssetInterface::class);
         $mergeStrategyMock = $this->getMock($mergeStrategy, [], [], '', false);
 
@@ -173,7 +115,6 @@
             ->willReturn($appMode);
 
         $this->assertSame($mergedAsset, $this->object->getMergedAssets($assets, $contentType));
->>>>>>> f5539378
     }
 
     public static function getMergedAssetsDataProvider()
@@ -190,67 +131,38 @@
             'js production mode' => [
                 $jsAssets,
                 'js',
-<<<<<<< HEAD
-                \Magento\Framework\App\State::MODE_PRODUCTION,
-                \Magento\Framework\View\Asset\MergeStrategy\FileExists::class,
-=======
                 State::MODE_PRODUCTION,
                 FileExists::class,
->>>>>>> f5539378
             ],
             'css production mode' => [
                 $cssAssets,
                 'css',
-<<<<<<< HEAD
-                \Magento\Framework\App\State::MODE_PRODUCTION,
-                \Magento\Framework\View\Asset\MergeStrategy\FileExists::class,
-=======
                 State::MODE_PRODUCTION,
                 FileExists::class,
->>>>>>> f5539378
             ],
             'js default mode' => [
                 $jsAssets,
                 'js',
-<<<<<<< HEAD
-                \Magento\Framework\App\State::MODE_DEFAULT,
-                \Magento\Framework\View\Asset\MergeStrategy\Checksum::class,
-=======
                 State::MODE_DEFAULT,
                 FileExists::class,
->>>>>>> f5539378
             ],
             'css default mode' => [
                 $cssAssets,
                 'js',
-<<<<<<< HEAD
-                \Magento\Framework\App\State::MODE_DEFAULT,
-                \Magento\Framework\View\Asset\MergeStrategy\Checksum::class,
-=======
                 State::MODE_DEFAULT,
                 FileExists::class,
->>>>>>> f5539378
             ],
             'js developer mode' => [
                 $jsAssets,
                 'js',
-<<<<<<< HEAD
-                \Magento\Framework\App\State::MODE_DEVELOPER,
-                \Magento\Framework\View\Asset\MergeStrategy\Checksum::class,
-=======
                 State::MODE_DEVELOPER,
                 Checksum::class,
->>>>>>> f5539378
             ],
             'css developer mode' => [
                 $cssAssets,
                 'css',
                 \Magento\Framework\App\State::MODE_DEVELOPER,
-<<<<<<< HEAD
-                \Magento\Framework\View\Asset\MergeStrategy\Checksum::class,
-=======
                 Checksum::class,
->>>>>>> f5539378
             ]
         ];
     }
