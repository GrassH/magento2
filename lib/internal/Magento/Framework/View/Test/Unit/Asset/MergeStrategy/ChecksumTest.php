--- conflicted
+++ resolved
@@ -20,47 +20,27 @@
 class ChecksumTest extends TestCase
 {
     /**
-<<<<<<< HEAD
-     * @var \PHPUnit\Framework\MockObject\MockObject|\Magento\Framework\View\Asset\MergeStrategyInterface
-=======
      * @var MockObject|MergeStrategyInterface
->>>>>>> 5ce65294
      */
     private $mergerMock;
 
     /**
-<<<<<<< HEAD
-     * @var \PHPUnit\Framework\MockObject\MockObject|\Magento\Framework\Filesystem\Directory\ReadInterface
-=======
      * @var MockObject|ReadInterface
->>>>>>> 5ce65294
      */
     private $sourceDir;
 
     /**
-<<<<<<< HEAD
-     * @var \PHPUnit\Framework\MockObject\MockObject|\Magento\Framework\Filesystem\Directory\WriteInterface
-=======
      * @var MockObject|WriteInterface
->>>>>>> 5ce65294
      */
     private $targetDir;
 
     /**
-<<<<<<< HEAD
-     * @var \PHPUnit\Framework\MockObject\MockObject|\Magento\Framework\View\Asset\File
-=======
      * @var MockObject|File
->>>>>>> 5ce65294
      */
     private $resultAsset;
 
     /**
-<<<<<<< HEAD
-     * @var Source|\PHPUnit\Framework\MockObject\MockObject
-=======
      * @var Source|MockObject
->>>>>>> 5ce65294
      */
     private $assetSource;
 
@@ -80,11 +60,11 @@
         $filesystem->expects($this->once())
             ->method('getDirectoryRead')
             ->with(DirectoryList::ROOT)
-            ->willReturn($this->sourceDir);
+            ->will($this->returnValue($this->sourceDir));
         $filesystem->expects($this->any())
             ->method('getDirectoryWrite')
             ->with(DirectoryList::STATIC_VIEW)
-            ->willReturn($this->targetDir);
+            ->will($this->returnValue($this->targetDir));
         $this->checksum = new Checksum($this->mergerMock, $filesystem);
         $this->assetSource = $this->getMockBuilder(Source::class)
             ->disableOriginalConstructor()
@@ -109,7 +89,7 @@
         $this->targetDir->expects($this->once())
             ->method('isExist')
             ->with('merged/result.txt.dat')
-            ->willReturn(false);
+            ->will($this->returnValue(false));
         $assets = $this->getAssetsToMerge();
         $this->mergerMock->expects($this->once())->method('merge')->with($assets, $this->resultAsset);
         $this->targetDir->expects($this->once())->method('writeFile')->with('merged/result.txt.dat', '11');
@@ -121,11 +101,11 @@
         $this->targetDir->expects($this->once())
             ->method('isExist')
             ->with('merged/result.txt.dat')
-            ->willReturn(true);
+            ->will($this->returnValue(true));
         $this->targetDir->expects($this->once())
             ->method('readFile')
             ->with('merged/result.txt.dat')
-            ->willReturn('10');
+            ->will($this->returnValue('10'));
         $assets = $this->getAssetsToMerge();
         $this->mergerMock->expects($this->once())->method('merge')->with($assets, $this->resultAsset);
         $this->targetDir->expects($this->once())->method('writeFile')->with('merged/result.txt.dat', '11');
@@ -137,11 +117,11 @@
         $this->targetDir->expects($this->once())
             ->method('isExist')
             ->with('merged/result.txt.dat')
-            ->willReturn(true);
+            ->will($this->returnValue(true));
         $this->targetDir->expects($this->once())
             ->method('readFile')
             ->with('merged/result.txt.dat')
-            ->willReturn('11');
+            ->will($this->returnValue('11'));
         $assets = $this->getAssetsToMerge();
         $this->mergerMock->expects($this->never())->method('merge');
         $this->targetDir->expects($this->never())->method('writeFile');
@@ -170,10 +150,10 @@
         $this->sourceDir->expects($this->exactly(2))
             ->method('getRelativePath')
             ->will($this->onConsecutiveCalls('file/one.txt', 'file/two.txt'));
-        $this->sourceDir->expects($this->exactly(2))->method('stat')->willReturn(['mtime' => '1']);
+        $this->sourceDir->expects($this->exactly(2))->method('stat')->will($this->returnValue(['mtime' => '1']));
         $this->resultAsset->expects($this->once())
             ->method('getPath')
-            ->willReturn('merged/result.txt');
+            ->will($this->returnValue('merged/result.txt'));
         return [$one, $two];
     }
 }