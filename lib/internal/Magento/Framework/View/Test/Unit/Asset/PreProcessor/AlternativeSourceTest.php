<?php
/**
 * Copyright © Magento, Inc. All rights reserved.
 * See COPYING.txt for license details.
 */
namespace Magento\Framework\View\Test\Unit\Asset\PreProcessor;

use PHPUnit\Framework\TestCase;
use PHPUnit\Framework\MockObject\MockObject;
use Magento\Framework\Filesystem;
use Magento\Framework\View\Asset\File;
use Magento\Framework\ObjectManagerInterface;
use Magento\Framework\View\Asset\LocalInterface;
use Magento\Framework\View\Asset\PreProcessor\Chain;
use Magento\Framework\View\Asset\File\FallbackContext;
use Magento\Framework\View\Asset\LockerProcessInterface;
use Magento\Framework\View\Asset\ContentProcessorInterface;
use Magento\Framework\View\Asset\PreProcessor\AlternativeSource;
use Magento\Framework\View\Asset\PreProcessor\FilenameResolverInterface;
use Magento\Framework\View\Asset\PreProcessor\Helper\SortInterface;
use Magento\Framework\View\Asset\PreProcessor\AlternativeSource\AssetBuilder;

/**
 *
 * @see \Magento\Framework\View\Asset\PreProcessor\AlternativeSource
 *
 * @SuppressWarnings(PHPMD.CouplingBetweenObjects)
 */
class AlternativeSourceTest extends TestCase
{
    const AREA = 'test-area';

    const THEME = 'test-theme';

    const LOCALE = 'test-locale';

    const FILE_PATH = 'test-file';

    const MODULE = 'test-module';

    const NEW_CONTENT = 'test-new-content';

    /**
<<<<<<< HEAD
     * @var SortInterface|\PHPUnit\Framework\MockObject\MockObject
=======
     * @var SortInterface|MockObject
>>>>>>> 5ce65294
     */
    private $sorterMock;

    /**
<<<<<<< HEAD
     * @var ObjectManagerInterface|\PHPUnit\Framework\MockObject\MockObject
=======
     * @var ObjectManagerInterface|MockObject
>>>>>>> 5ce65294
     */
    private $objectManagerMock;

    /**
<<<<<<< HEAD
     * @var LockerProcessInterface|\PHPUnit\Framework\MockObject\MockObject
=======
     * @var LockerProcessInterface|MockObject
>>>>>>> 5ce65294
     */
    private $lockerProcessMock;

    /**
<<<<<<< HEAD
     * @var AssetBuilder|\PHPUnit\Framework\MockObject\MockObject
=======
     * @var AssetBuilder|MockObject
>>>>>>> 5ce65294
     */
    private $assetBuilderMock;

    /**
<<<<<<< HEAD
     * @var ContentProcessorInterface|\PHPUnit\Framework\MockObject\MockObject
=======
     * @var ContentProcessorInterface|MockObject
>>>>>>> 5ce65294
     */
    private $alternativeMock;

    /**
<<<<<<< HEAD
     * @var FilenameResolverInterface|\PHPUnit\Framework\MockObject\MockObject
=======
     * @var FilenameResolverInterface|MockObject
>>>>>>> 5ce65294
     */
    private $filenameResolverMock;

    /**
     * Set up
     */
    protected function setUp(): void
    {
        $this->sorterMock = $this->getMockBuilder(SortInterface::class)
            ->getMockForAbstractClass();
        $this->objectManagerMock = $this->getMockBuilder(ObjectManagerInterface::class)
            ->getMockForAbstractClass();
        $this->lockerProcessMock = $this->getMockBuilder(LockerProcessInterface::class)
            ->getMockForAbstractClass();
        $this->assetBuilderMock = $this->getMockBuilder(AssetBuilder::class)
            ->disableOriginalConstructor()
            ->getMock();
        $this->alternativeMock = $this->getMockBuilder(ContentProcessorInterface::class)
            ->getMockForAbstractClass();
        $this->filenameResolverMock = $this->getMockBuilder(FilenameResolverInterface::class)
            ->getMockForAbstractClass();
    }

    /**
     * Run test for process method (exception)
     */
    public function testProcessException()
    {
        $alternatives = [
            'processor' => [
                AlternativeSource::PROCESSOR_CLASS => 'stdClass'
            ]
        ];

        $this->lockerProcessMock->expects(self::once())
            ->method('lockProcess')
            ->with(self::isType('string'));
        $this->lockerProcessMock->expects(self::once())
            ->method('unlockProcess');

        $this->sorterMock->expects(self::once())
            ->method('sort')
            ->with($alternatives)
            ->willReturn($alternatives);

        $this->filenameResolverMock->expects(self::once())
            ->method('resolve')
            ->with(self::FILE_PATH)
            ->willReturn(self::FILE_PATH);

        $this->assetBuilderMock->expects(self::once())
            ->method('setArea')
            ->with(self::AREA)
            ->willReturnSelf();
        $this->assetBuilderMock->expects(self::once())
            ->method('setTheme')
            ->with(self::THEME)
            ->willReturnSelf();
        $this->assetBuilderMock->expects(self::once())
            ->method('setLocale')
            ->with(self::LOCALE)
            ->willReturnSelf();
        $this->assetBuilderMock->expects(self::once())
            ->method('setModule')
            ->with(self::MODULE)
            ->willReturnSelf();
        $this->assetBuilderMock->expects(self::once())
            ->method('setPath')
            ->with(self::FILE_PATH)
            ->willReturnSelf();
        $this->assetBuilderMock->expects(self::once())
            ->method('build')
            ->willReturn($this->getAssetNew());

        $this->objectManagerMock->expects(self::once())
            ->method('get')
            ->with('stdClass')
            ->willReturn(new \stdClass());

        $alternativeSource = new AlternativeSource(
            $this->filenameResolverMock,
            $this->objectManagerMock,
            $this->lockerProcessMock,
            $this->sorterMock,
            $this->assetBuilderMock,
            'lock',
            $alternatives
        );
        try {
            $alternativeSource->process($this->getChainMockExpects('', 0));
        } catch (\UnexpectedValueException $e) {
            self::assertInstanceOf('\UnexpectedValueException', $e);
        }
    }

    /**
     * Run test for process method
     */
    public function testProcess()
    {
        $alternatives = [
            'processor' => [
                AlternativeSource::PROCESSOR_CLASS => ContentProcessorInterface::class
            ]
        ];

        $this->lockerProcessMock->expects(self::once())
            ->method('lockProcess')
            ->with(self::isType('string'));
        $this->lockerProcessMock->expects(self::once())
            ->method('unlockProcess');

        $this->sorterMock->expects(self::once())
            ->method('sort')
            ->with($alternatives)
            ->willReturn($alternatives);

        $this->filenameResolverMock->expects(self::once())
            ->method('resolve')
            ->with(self::FILE_PATH)
            ->willReturn(self::FILE_PATH);

        $assetMock = $this->getAssetNew();

        $this->assetBuilderMock->expects(self::once())
            ->method('setArea')
            ->with(self::AREA)
            ->willReturnSelf();
        $this->assetBuilderMock->expects(self::once())
            ->method('setTheme')
            ->with(self::THEME)
            ->willReturnSelf();
        $this->assetBuilderMock->expects(self::once())
            ->method('setLocale')
            ->with(self::LOCALE)
            ->willReturnSelf();
        $this->assetBuilderMock->expects(self::once())
            ->method('setModule')
            ->with(self::MODULE)
            ->willReturnSelf();
        $this->assetBuilderMock->expects(self::once())
            ->method('setPath')
            ->with(self::FILE_PATH)
            ->willReturnSelf();
        $this->assetBuilderMock->expects(self::once())
            ->method('build')
            ->willReturn($assetMock);

        $this->objectManagerMock->expects(self::once())
            ->method('get')
            ->with(ContentProcessorInterface::class)
            ->willReturn($this->getProcessorMock($assetMock));

        $alternativeSource = new AlternativeSource(
            $this->filenameResolverMock,
            $this->objectManagerMock,
            $this->lockerProcessMock,
            $this->sorterMock,
            $this->assetBuilderMock,
            'lock',
            $alternatives
        );

        $alternativeSource->process($this->getChainMockExpects());
    }

    /**
     * Run test for process method (content not empty)
     */
    public function testProcessContentNotEmpty()
    {
        $chainMock = $this->getChainMock();
        $assetMock = $this->getAssetMock();

        $chainMock->expects(self::once())
            ->method('getContent')
            ->willReturn('test-content');

        $chainMock->expects(self::once())
            ->method('getAsset')
            ->willReturn($assetMock);

        $this->filenameResolverMock->expects(self::never())
            ->method('resolve');

        $this->lockerProcessMock->expects(self::never())
            ->method('lockProcess');
        $this->lockerProcessMock->expects(self::never())
            ->method('unlockProcess');

        $alternativeSource = new AlternativeSource(
            $this->filenameResolverMock,
            $this->objectManagerMock,
            $this->lockerProcessMock,
            $this->sorterMock,
            $this->assetBuilderMock,
            'lock',
            []
        );

        $alternativeSource->process($chainMock);
    }

    /**
<<<<<<< HEAD
     * @param \PHPUnit\Framework\MockObject\MockObject $asset
     * @return ContentProcessorInterface|\PHPUnit\Framework\MockObject\MockObject
=======
     * @param MockObject $asset
     * @return ContentProcessorInterface|MockObject
>>>>>>> 5ce65294
     */
    private function getProcessorMock($asset)
    {
        $processorMock = $this->getMockBuilder(ContentProcessorInterface::class)
            ->getMockForAbstractClass();

        $processorMock->expects(self::once())
            ->method('processContent')
            ->with($asset)
            ->willReturn(self::NEW_CONTENT);

        return $processorMock;
    }

    /**
<<<<<<< HEAD
     * @return Chain|\PHPUnit\Framework\MockObject\MockObject
=======
     * @return Chain|MockObject
>>>>>>> 5ce65294
     */
    private function getChainMock()
    {
        $chainMock = $this->getMockBuilder(Chain::class)
            ->disableOriginalConstructor()
            ->getMock();

        return $chainMock;
    }

    /**
     * @param string $content
     * @param int $contentExactly
<<<<<<< HEAD
     * @return Chain|\PHPUnit\Framework\MockObject\MockObject
=======
     * @return Chain|MockObject
>>>>>>> 5ce65294
     */
    private function getChainMockExpects($content = '', $contentExactly = 1)
    {
        $chainMock = $this->getChainMock();

        $chainMock->expects(self::once())
            ->method('getContent')
            ->willReturn($content);
        $chainMock->expects(self::exactly(3))
            ->method('getAsset')
            ->willReturn($this->getAssetMockExpects());
        $chainMock->expects(self::exactly($contentExactly))
            ->method('setContent')
            ->willReturn(self::NEW_CONTENT);

        return $chainMock;
    }

    /**
<<<<<<< HEAD
     * @return File|\PHPUnit\Framework\MockObject\MockObject
=======
     * @return File|MockObject
>>>>>>> 5ce65294
     */
    private function getAssetNew()
    {
        $assetMock = $this->getMockBuilder(File::class)
            ->disableOriginalConstructor()
            ->getMock();

        return $assetMock;
    }

    /**
<<<<<<< HEAD
     * @return LocalInterface|\PHPUnit\Framework\MockObject\MockObject
=======
     * @return LocalInterface|MockObject
>>>>>>> 5ce65294
     */
    private function getAssetMock()
    {
        $assetMock = $this->getMockBuilder(LocalInterface::class)
            ->disableOriginalConstructor()
            ->getMockForAbstractClass();

        return $assetMock;
    }

    /**
<<<<<<< HEAD
     * @return LocalInterface|\PHPUnit\Framework\MockObject\MockObject
=======
     * @return LocalInterface|MockObject
>>>>>>> 5ce65294
     */
    private function getAssetMockExpects()
    {
        $assetMock = $this->getAssetMock();

        $assetMock->expects(self::once())
            ->method('getContext')
            ->willReturn($this->getContextMock());
        $assetMock->expects(self::once())
            ->method('getFilePath')
            ->willReturn(self::FILE_PATH);
        $assetMock->expects(self::once())
            ->method('getModule')
            ->willReturn(self::MODULE);

        return $assetMock;
    }

    /**
<<<<<<< HEAD
     * @return FallbackContext|\PHPUnit\Framework\MockObject\MockObject
=======
     * @return FallbackContext|MockObject
>>>>>>> 5ce65294
     */
    private function getContextMock()
    {
        $contextMock = $this->getMockBuilder(FallbackContext::class)
            ->disableOriginalConstructor()
            ->getMock();

        $contextMock->expects(self::once())
            ->method('getAreaCode')
            ->willReturn(self::AREA);
        $contextMock->expects(self::once())
            ->method('getThemePath')
            ->willReturn(self::THEME);
        $contextMock->expects(self::once())
            ->method('getLocale')
            ->willReturn(self::LOCALE);

        return $contextMock;
    }
}<|MERGE_RESOLUTION|>--- conflicted
+++ resolved
@@ -41,56 +41,32 @@
     const NEW_CONTENT = 'test-new-content';
 
     /**
-<<<<<<< HEAD
-     * @var SortInterface|\PHPUnit\Framework\MockObject\MockObject
-=======
      * @var SortInterface|MockObject
->>>>>>> 5ce65294
      */
     private $sorterMock;
 
     /**
-<<<<<<< HEAD
-     * @var ObjectManagerInterface|\PHPUnit\Framework\MockObject\MockObject
-=======
      * @var ObjectManagerInterface|MockObject
->>>>>>> 5ce65294
      */
     private $objectManagerMock;
 
     /**
-<<<<<<< HEAD
-     * @var LockerProcessInterface|\PHPUnit\Framework\MockObject\MockObject
-=======
      * @var LockerProcessInterface|MockObject
->>>>>>> 5ce65294
      */
     private $lockerProcessMock;
 
     /**
-<<<<<<< HEAD
-     * @var AssetBuilder|\PHPUnit\Framework\MockObject\MockObject
-=======
      * @var AssetBuilder|MockObject
->>>>>>> 5ce65294
      */
     private $assetBuilderMock;
 
     /**
-<<<<<<< HEAD
-     * @var ContentProcessorInterface|\PHPUnit\Framework\MockObject\MockObject
-=======
      * @var ContentProcessorInterface|MockObject
->>>>>>> 5ce65294
      */
     private $alternativeMock;
 
     /**
-<<<<<<< HEAD
-     * @var FilenameResolverInterface|\PHPUnit\Framework\MockObject\MockObject
-=======
      * @var FilenameResolverInterface|MockObject
->>>>>>> 5ce65294
      */
     private $filenameResolverMock;
 
@@ -295,13 +271,8 @@
     }
 
     /**
-<<<<<<< HEAD
-     * @param \PHPUnit\Framework\MockObject\MockObject $asset
-     * @return ContentProcessorInterface|\PHPUnit\Framework\MockObject\MockObject
-=======
      * @param MockObject $asset
      * @return ContentProcessorInterface|MockObject
->>>>>>> 5ce65294
      */
     private function getProcessorMock($asset)
     {
@@ -317,11 +288,7 @@
     }
 
     /**
-<<<<<<< HEAD
-     * @return Chain|\PHPUnit\Framework\MockObject\MockObject
-=======
      * @return Chain|MockObject
->>>>>>> 5ce65294
      */
     private function getChainMock()
     {
@@ -335,11 +302,7 @@
     /**
      * @param string $content
      * @param int $contentExactly
-<<<<<<< HEAD
-     * @return Chain|\PHPUnit\Framework\MockObject\MockObject
-=======
      * @return Chain|MockObject
->>>>>>> 5ce65294
      */
     private function getChainMockExpects($content = '', $contentExactly = 1)
     {
@@ -359,11 +322,7 @@
     }
 
     /**
-<<<<<<< HEAD
-     * @return File|\PHPUnit\Framework\MockObject\MockObject
-=======
      * @return File|MockObject
->>>>>>> 5ce65294
      */
     private function getAssetNew()
     {
@@ -375,27 +334,19 @@
     }
 
     /**
-<<<<<<< HEAD
-     * @return LocalInterface|\PHPUnit\Framework\MockObject\MockObject
-=======
      * @return LocalInterface|MockObject
->>>>>>> 5ce65294
      */
     private function getAssetMock()
     {
         $assetMock = $this->getMockBuilder(LocalInterface::class)
             ->disableOriginalConstructor()
-            ->getMockForAbstractClass();
+            ->getMock();
 
         return $assetMock;
     }
 
     /**
-<<<<<<< HEAD
-     * @return LocalInterface|\PHPUnit\Framework\MockObject\MockObject
-=======
      * @return LocalInterface|MockObject
->>>>>>> 5ce65294
      */
     private function getAssetMockExpects()
     {
@@ -415,11 +366,7 @@
     }
 
     /**
-<<<<<<< HEAD
-     * @return FallbackContext|\PHPUnit\Framework\MockObject\MockObject
-=======
      * @return FallbackContext|MockObject
->>>>>>> 5ce65294
      */
     private function getContextMock()
     {
