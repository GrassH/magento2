<?php
/**
 * Copyright © Magento, Inc. All rights reserved.
 * See COPYING.txt for license details.
 */

namespace Magento\Framework\View\Test\Unit\Asset;

use PHPUnit\Framework\TestCase;
use Magento\Framework\Filesystem;
use PHPUnit\Framework\MockObject\MockObject;
use Magento\Framework\View\Asset\Bundle\ConfigInterface;
use Magento\Framework\View\Asset\Minification;
use Magento\Framework\View\Asset\File\FallbackContext;
use Magento\Framework\View\Asset\LocalInterface;
use Magento\Framework\Filesystem\Directory\WriteInterface;
use Magento\Framework\View\Asset\Bundle\Manager;
use Magento\Framework\View\Asset\Bundle;

/**
 * Unit test for Magento\Framework\View\Asset\Bundle
 */
class BundleTest extends TestCase
{
    /**
     * @var Bundle
     */
    protected $bundle;

    /**
<<<<<<< HEAD
     * @var \Magento\Framework\Filesystem|\PHPUnit\Framework\MockObject\MockObject
=======
     * @var Filesystem|MockObject
>>>>>>> 5ce65294
     */
    protected $filesystemMock;

    /**
<<<<<<< HEAD
     * @var \Magento\Framework\View\Asset\Bundle\ConfigInterface|\PHPUnit\Framework\MockObject\MockObject
=======
     * @var ConfigInterface|MockObject
>>>>>>> 5ce65294
     */
    protected $bundleConfigMock;

    /**
<<<<<<< HEAD
     * @var \Magento\Framework\View\Asset\Minification|\PHPUnit\Framework\MockObject\MockObject
=======
     * @var Minification|MockObject
>>>>>>> 5ce65294
     */
    protected $minificationMock;

    /**
     * {@inheritDoc}
     */
    protected function setUp(): void
    {
        $this->filesystemMock = $this->getMockBuilder(Filesystem::class)
            ->disableOriginalConstructor()
            ->getMock();
        $this->bundleConfigMock = $this->getMockBuilder(ConfigInterface::class)
            ->disableOriginalConstructor()
            ->getMock();
        $this->minificationMock = $this->getMockBuilder(Minification::class)
            ->disableOriginalConstructor()
            ->getMock();

        $this->bundle = new Bundle(
            $this->filesystemMock,
            $this->bundleConfigMock,
            $this->minificationMock
        );
    }

    /**
     * @return void
     * @covers \Magento\Framework\View\Asset\Bundle::getAssetKey
     * @covers \Magento\Framework\View\Asset\Bundle::save
     */
    public function testMinSuffix()
    {
        $this->minificationMock
            ->expects($this->any())
            ->method('addMinifiedSign')
            ->withConsecutive(
                ['onefile.js'],
                ['onefile.js'],
                ['path-to-theme/js/bundle/bundle0.js']
            )
            ->willReturnOnConsecutiveCalls(
                'onefile.min.js',
                'onefile.min.js',
                'path-to-theme/js/bundle/bundle0.min.js'
            );

        $contextMock = $this->getMockBuilder(FallbackContext::class)
            ->disableOriginalConstructor()
            ->getMock();
        $contextMock
            ->expects($this->any())
            ->method('getAreaCode')
            ->willReturn('area');
        $contextMock
            ->expects($this->any())
            ->method('getThemePath')
            ->willReturn('theme-path');
        $contextMock
            ->expects($this->any())
            ->method('getLocale')
            ->willReturn('locale');
        $contextMock
            ->expects($this->any())
            ->method('getPath')
            ->willReturn('path-to-theme');

        $assetMock = $this->getMockBuilder(LocalInterface::class)
            ->setMethods(['getContentType', 'getContext'])
            ->getMockForAbstractClass();
        $assetMock
            ->expects($this->any())
            ->method('getContext')
            ->willReturn($contextMock);
        $assetMock
            ->expects($this->any())
            ->method('getContentType')
            ->willReturn('js');
        $assetMock
            ->expects($this->any())
            ->method('getFilePath')
            ->willReturn('onefile.js');

        $writeMock = $this->getMockBuilder(WriteInterface::class)
            ->getMockForAbstractClass();
        $writeMock
            ->expects($this->once())
            ->method('delete')
            ->with('path-to-theme' . DIRECTORY_SEPARATOR . Manager::BUNDLE_JS_DIR);
        $writeMock
            ->expects($this->once())
            ->method('writeFile')
            ->with('path-to-theme/js/bundle/bundle0.min.js', $this->stringContains('onefile.min.js'));

        $this->filesystemMock
            ->expects($this->any())
            ->method('getDirectoryWrite')
            ->willReturn($writeMock);

        $this->bundle->addAsset($assetMock);
        $this->bundle->flush();
    }
}<|MERGE_RESOLUTION|>--- conflicted
+++ resolved
@@ -28,29 +28,17 @@
     protected $bundle;
 
     /**
-<<<<<<< HEAD
-     * @var \Magento\Framework\Filesystem|\PHPUnit\Framework\MockObject\MockObject
-=======
      * @var Filesystem|MockObject
->>>>>>> 5ce65294
      */
     protected $filesystemMock;
 
     /**
-<<<<<<< HEAD
-     * @var \Magento\Framework\View\Asset\Bundle\ConfigInterface|\PHPUnit\Framework\MockObject\MockObject
-=======
      * @var ConfigInterface|MockObject
->>>>>>> 5ce65294
      */
     protected $bundleConfigMock;
 
     /**
-<<<<<<< HEAD
-     * @var \Magento\Framework\View\Asset\Minification|\PHPUnit\Framework\MockObject\MockObject
-=======
      * @var Minification|MockObject
->>>>>>> 5ce65294
      */
     protected $minificationMock;
 
