--- conflicted
+++ resolved
@@ -32,38 +32,22 @@
     protected $messages;
 
     /**
-<<<<<<< HEAD
-     * @var \Magento\Framework\Message\Factory|\PHPUnit\Framework\MockObject\MockObject
-=======
      * @var Factory|MockObject
->>>>>>> 5ce65294
      */
     protected $messageFactory;
 
     /**
-<<<<<<< HEAD
-     * @var \Magento\Framework\Message\CollectionFactory|\PHPUnit\Framework\MockObject\MockObject
-=======
      * @var CollectionFactory|MockObject
->>>>>>> 5ce65294
      */
     protected $collectionFactory;
 
     /**
-<<<<<<< HEAD
-     * @var InterpretationStrategyInterface|\PHPUnit\Framework\MockObject\MockObject
-=======
      * @var InterpretationStrategyInterface|MockObject
->>>>>>> 5ce65294
      */
     protected $messageInterpretationStrategy;
 
     /**
-<<<<<<< HEAD
-     * @var Escaper|\PHPUnit\Framework\MockObject\MockObject
-=======
      * @var Escaper|MockObject
->>>>>>> 5ce65294
      */
     private $escaperMock;
 
@@ -98,11 +82,7 @@
     }
 
     /**
-<<<<<<< HEAD
-     * @return \PHPUnit\Framework\MockObject\MockObject|\Magento\Framework\Message\Collection
-=======
      * @return MockObject|Collection
->>>>>>> 5ce65294
      */
     protected function initMessageCollection()
     {
@@ -112,7 +92,7 @@
 
         $this->collectionFactory->expects($this->once())
             ->method('create')
-            ->willReturn($collection);
+            ->will($this->returnValue($collection));
         return $collection;
     }
 
@@ -157,7 +137,7 @@
 
         $collectionForAdd->expects($this->atLeastOnce())
             ->method('getItems')
-            ->willReturn($arrayMessages);
+            ->will($this->returnValue($arrayMessages));
 
         $this->assertSame($this->messages, $this->messages->addMessages($collectionForAdd));
     }
@@ -184,7 +164,7 @@
         $this->messageFactory->expects($this->once())
             ->method('create')
             ->with(MessageInterface::TYPE_ERROR, $messageText)
-            ->willReturn($message);
+            ->will($this->returnValue($message));
 
         $collection = $this->initMessageCollection();
         $collection->expects($this->once())
@@ -203,7 +183,7 @@
         $this->messageFactory->expects($this->once())
             ->method('create')
             ->with(MessageInterface::TYPE_WARNING, $messageText)
-            ->willReturn($message);
+            ->will($this->returnValue($message));
 
         $collection = $this->initMessageCollection();
         $collection->expects($this->once())
@@ -222,7 +202,7 @@
         $this->messageFactory->expects($this->once())
             ->method('create')
             ->with(MessageInterface::TYPE_NOTICE, $messageText)
-            ->willReturn($message);
+            ->will($this->returnValue($message));
 
         $collection = $this->initMessageCollection();
         $collection->expects($this->once())
@@ -241,7 +221,7 @@
         $this->messageFactory->expects($this->once())
             ->method('create')
             ->with(MessageInterface::TYPE_SUCCESS, $messageText)
-            ->willReturn($message);
+            ->will($this->returnValue($message));
 
         $collection = $this->initMessageCollection();
         $collection->expects($this->once())
@@ -260,7 +240,7 @@
         $collection->expects($this->once())
             ->method('getItemsByType')
             ->with($messageType)
-            ->willReturn($resultMessages);
+            ->will($this->returnValue($resultMessages));
 
         $this->assertSame($resultMessages, $this->messages->getMessagesByType($messageType));
     }
