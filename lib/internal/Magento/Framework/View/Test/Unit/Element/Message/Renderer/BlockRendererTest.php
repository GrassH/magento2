--- conflicted
+++ resolved
@@ -20,11 +20,7 @@
     private $renderer;
 
     /**
-<<<<<<< HEAD
-     * @var BlockRenderer\Template | \PHPUnit\Framework\MockObject\MockObject
-=======
      * @var BlockRenderer\Template|MockObject
->>>>>>> 5ce65294
      */
     private $blockTemplate;
 
@@ -41,13 +37,8 @@
 
     public function testRender()
     {
-<<<<<<< HEAD
-        /** @var MessageInterface | \PHPUnit\Framework\MockObject\MockObject $message */
-        $message = $this->createMock(\Magento\Framework\Message\MessageInterface::class);
-=======
         /** @var MessageInterface|MockObject $message */
         $message = $this->createMock(MessageInterface::class);
->>>>>>> 5ce65294
         $messageData = [
             'painting' => 'The Last Supper',
             'apostles_cnt' => 28,
@@ -88,13 +79,8 @@
 
     public function testRenderNoTemplate()
     {
-<<<<<<< HEAD
-        /** @var MessageInterface | \PHPUnit\Framework\MockObject\MockObject $message */
-        $message = $this->createMock(\Magento\Framework\Message\MessageInterface::class);
-=======
         /** @var MessageInterface|MockObject $message */
         $message = $this->createMock(MessageInterface::class);
->>>>>>> 5ce65294
         $messageData = [
             'who' => 'Brian',
             'is' => 'a Very Naughty Boy'
