<?php
/**
 * Copyright © Magento, Inc. All rights reserved.
 * See COPYING.txt for license details.
 */
namespace Magento\Framework\View\Test\Unit\Element;

use PHPUnit\Framework\TestCase;
use Magento\Framework\View\Element\Template;
use Magento\Framework\Filesystem;
use PHPUnit\Framework\MockObject\MockObject;
use Magento\Framework\View\TemplateEngineInterface;
use Magento\Framework\View\Element\Template\File\Resolver;
use Magento\Framework\View\Element\Template\File\Validator;
use Magento\Framework\Filesystem\Directory\Read;
use Psr\Log\LoggerInterface;
use Magento\Framework\App\State;
use Magento\Framework\View\TemplateEnginePool;
use Magento\Framework\TestFramework\Unit\Helper\ObjectManager;
use Magento\Framework\Exception\ValidatorException;
use Magento\Framework\DataObject;
use Magento\Framework\App\Filesystem\DirectoryList;
use Magento\Framework\Filesystem\DriverPool;
use Magento\Framework\UrlInterface;
use Magento\Store\Model\Store;
use Magento\Store\Model\StoreManager;

/**
 * @SuppressWarnings(PHPMD.CouplingBetweenObjects)
 */
class TemplateTest extends TestCase
{
    /**
     * @var Template
     */
    protected $block;

    /**
<<<<<<< HEAD
     * @var \Magento\Framework\Filesystem|\PHPUnit\Framework\MockObject\MockObject
=======
     * @var Filesystem|MockObject
>>>>>>> 5ce65294
     */
    protected $filesystem;

    /**
<<<<<<< HEAD
     * @var \Magento\Framework\View\TemplateEngineInterface|\PHPUnit\Framework\MockObject\MockObject
=======
     * @var TemplateEngineInterface|MockObject
>>>>>>> 5ce65294
     */
    protected $templateEngine;

    /**
<<<<<<< HEAD
     * @var \Magento\Framework\View\Element\Template\File\Resolver|\PHPUnit\Framework\MockObject\MockObject
=======
     * @var Resolver|MockObject
>>>>>>> 5ce65294
     */
    protected $resolver;

    /**
<<<<<<< HEAD
     * @var \Magento\Framework\View\Element\Template\File\Validator|\PHPUnit\Framework\MockObject\MockObject
=======
     * @var Validator|MockObject
>>>>>>> 5ce65294
     */
    protected $validator;

    /**
<<<<<<< HEAD
     * @var \Magento\Framework\Filesystem\Directory\Read|\PHPUnit\Framework\MockObject\MockObject
=======
     * @var Read|MockObject
>>>>>>> 5ce65294
     */
    private $rootDirMock;

    /**
<<<<<<< HEAD
     * @var \Psr\Log\LoggerInterface|\PHPUnit\Framework\MockObject\MockObject
=======
     * @var LoggerInterface|MockObject
>>>>>>> 5ce65294
     */
    protected $loggerMock;

    /**
<<<<<<< HEAD
     * @var \Magento\Framework\App\State|\PHPUnit\Framework\MockObject\MockObject
=======
     * @var State|MockObject
>>>>>>> 5ce65294
     */
    protected $appState;

    protected function setUp(): void
    {
        $this->resolver = $this->createMock(Resolver::class);

        $this->validator = $this->createMock(Validator::class);

        $this->rootDirMock = $this->createMock(Read::class);
        $this->rootDirMock->expects($this->any())
            ->method('getRelativePath')
            ->willReturnArgument(0);

        $this->filesystem = $this->createMock(Filesystem::class);
        $this->filesystem->expects($this->any())
            ->method('getDirectoryRead')
            ->with(DirectoryList::ROOT, DriverPool::FILE)
            ->willReturn($this->rootDirMock);

        $this->templateEngine = $this->createPartialMock(
            TemplateEnginePool::class,
            ['render', 'get']
        );
        $this->loggerMock = $this->createMock(LoggerInterface::class);
        $this->templateEngine->expects($this->any())->method('get')->willReturn($this->templateEngine);

        $this->appState = $this->createPartialMock(State::class, ['getAreaCode', 'getMode']);
        $this->appState->expects($this->any())->method('getAreaCode')->willReturn('frontend');
        $storeManagerMock = $this->createMock(StoreManager::class);
        $storeMock = $this->createMock(Store::class);
        $storeManagerMock->expects($this->any())
            ->method('getStore')
            ->willReturn($storeMock);
        $storeMock->expects($this->any())
            ->method('getCode')
            ->willReturn('storeCode');
        $urlBuilderMock = $this->getMockForAbstractClass(UrlInterface::class);
        $urlBuilderMock->expects($this->any())
            ->method('getBaseUrl')
            ->willReturn('baseUrl');
        $helper = new ObjectManager($this);
        $this->block = $helper->getObject(
            Template::class,
            [
                'filesystem' => $this->filesystem,
                'enginePool' => $this->templateEngine,
                'resolver' => $this->resolver,
                'validator' => $this->validator,
                'appState' => $this->appState,
                'logger' => $this->loggerMock,
                'storeManager' => $storeManagerMock,
                'urlBuilder' => $urlBuilderMock,
                'data' => ['template' => 'template.phtml', 'module_name' => 'Fixture_Module']
            ]
        );
    }

    public function testGetTemplateFile()
    {
        $params = ['module' => 'Fixture_Module', 'area' => 'frontend'];
        $this->resolver->expects($this->once())->method('getTemplateFileName')->with('template.phtml', $params);
        $this->block->getTemplateFile();
    }

    public function testFetchView()
    {
        $this->expectOutputString('');
        $template = 'themedir/template.phtml';
        $this->validator->expects($this->once())
            ->method('isValid')
            ->with($template)
            ->willReturn(true);
        $output = '<h1>Template Contents</h1>';
        $vars = ['var1' => 'value1', 'var2' => 'value2'];
        $this->templateEngine->expects($this->once())->method('render')->willReturn($output);
        $this->block->assign($vars);
        $this->assertEquals($output, $this->block->fetchView($template));
    }

    public function testFetchViewWithNoFileName()
    {
        $output = '';
        $template = false;
        $templatePath = 'wrong_template_path.pthml';
        $moduleName = 'Acme';
        $blockName = 'acme_test_module_test_block';
        $exception = "Invalid template file: '{$templatePath}' in module: '{$moduleName}' block's name: '{$blockName}'";
        $this->block->setTemplate($templatePath);
        $this->block->setData('module_name', $moduleName);
        $this->block->setNameInLayout($blockName);
        $this->validator->expects($this->once())
            ->method('isValid')
            ->with($template)
            ->willReturn(false);
        $this->loggerMock->expects($this->once())
            ->method('critical')
            ->with($exception)
            ->willReturn(null);
        $this->assertEquals($output, $this->block->fetchView($template));
    }

    public function testFetchViewWithNoFileNameDeveloperMode()
    {
        $template = false;
        $templatePath = 'wrong_template_path.pthml';
        $moduleName = 'Acme';
        $blockName = 'acme_test_module_test_block';
        $exception = "Invalid template file: '{$templatePath}' in module: '{$moduleName}' block's name: '{$blockName}'";
        $this->block->setTemplate($templatePath);
        $this->block->setData('module_name', $moduleName);
        $this->block->setNameInLayout($blockName);
        $this->validator->expects($this->once())
            ->method('isValid')
            ->with($template)
            ->willReturn(false);
        $this->loggerMock->expects($this->never())
            ->method('critical');
        $this->appState->expects($this->once())
            ->method('getMode')
            ->willReturn(State::MODE_DEVELOPER);

        $this->expectException(ValidatorException::class);
        $this->expectExceptionMessage($exception);
        $this->block->fetchView($template);
    }

    public function testSetTemplateContext()
    {
        $template = 'themedir/template.phtml';
        $context = new DataObject();
        $this->validator->expects($this->once())
            ->method('isValid')
            ->with($template)
            ->willReturn(true);
        $this->templateEngine->expects($this->once())->method('render')->with($context);
        $this->block->setTemplateContext($context);
        $this->block->fetchView($template);
    }

    public function testGetCacheKeyInfo()
    {
        $this->assertEquals(
            [
                'BLOCK_TPL',
                'storeCode',
                null,
                'base_url' => 'baseUrl',
                'template' => 'template.phtml',
            ],
            $this->block->getCacheKeyInfo()
        );
    }
}<|MERGE_RESOLUTION|>--- conflicted
+++ resolved
@@ -36,65 +36,37 @@
     protected $block;
 
     /**
-<<<<<<< HEAD
-     * @var \Magento\Framework\Filesystem|\PHPUnit\Framework\MockObject\MockObject
-=======
      * @var Filesystem|MockObject
->>>>>>> 5ce65294
      */
     protected $filesystem;
 
     /**
-<<<<<<< HEAD
-     * @var \Magento\Framework\View\TemplateEngineInterface|\PHPUnit\Framework\MockObject\MockObject
-=======
      * @var TemplateEngineInterface|MockObject
->>>>>>> 5ce65294
      */
     protected $templateEngine;
 
     /**
-<<<<<<< HEAD
-     * @var \Magento\Framework\View\Element\Template\File\Resolver|\PHPUnit\Framework\MockObject\MockObject
-=======
      * @var Resolver|MockObject
->>>>>>> 5ce65294
      */
     protected $resolver;
 
     /**
-<<<<<<< HEAD
-     * @var \Magento\Framework\View\Element\Template\File\Validator|\PHPUnit\Framework\MockObject\MockObject
-=======
      * @var Validator|MockObject
->>>>>>> 5ce65294
      */
     protected $validator;
 
     /**
-<<<<<<< HEAD
-     * @var \Magento\Framework\Filesystem\Directory\Read|\PHPUnit\Framework\MockObject\MockObject
-=======
      * @var Read|MockObject
->>>>>>> 5ce65294
      */
     private $rootDirMock;
 
     /**
-<<<<<<< HEAD
-     * @var \Psr\Log\LoggerInterface|\PHPUnit\Framework\MockObject\MockObject
-=======
      * @var LoggerInterface|MockObject
->>>>>>> 5ce65294
      */
     protected $loggerMock;
 
     /**
-<<<<<<< HEAD
-     * @var \Magento\Framework\App\State|\PHPUnit\Framework\MockObject\MockObject
-=======
      * @var State|MockObject
->>>>>>> 5ce65294
      */
     protected $appState;
 
@@ -132,7 +104,7 @@
         $storeMock->expects($this->any())
             ->method('getCode')
             ->willReturn('storeCode');
-        $urlBuilderMock = $this->getMockForAbstractClass(UrlInterface::class);
+        $urlBuilderMock = $this->createMock(UrlInterface::class);
         $urlBuilderMock->expects($this->any())
             ->method('getBaseUrl')
             ->willReturn('baseUrl');
