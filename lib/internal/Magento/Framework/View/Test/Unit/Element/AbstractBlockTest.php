<?php
/**
 * Copyright © Magento, Inc. All rights reserved.
 * See COPYING.txt for license details.
 */

namespace Magento\Framework\View\Test\Unit\Element;

use Magento\Framework\Cache\LockGuardedCacheLoader;
<<<<<<< HEAD
=======
use Magento\Framework\Escaper;
>>>>>>> f85e6644
use Magento\Framework\View\Element\AbstractBlock;
use Magento\Framework\View\Element\Context;
use Magento\Framework\Config\View;
use Magento\Framework\View\ConfigInterface;
use Magento\Framework\Event\ManagerInterface as EventManagerInterface;
use Magento\Framework\App\Config\ScopeConfigInterface;
use Magento\Framework\App\Cache\StateInterface as CacheStateInterface;
use Magento\Framework\Session\SidResolverInterface;
use Magento\Framework\Session\SessionManagerInterface;

/**
 * @SuppressWarnings(PHPMD.CouplingBetweenObjects)
 */
class AbstractBlockTest extends \PHPUnit\Framework\TestCase
{
    /**
     * @var AbstractBlock
     */
    private $block;

    /**
     * @var EventManagerInterface|\PHPUnit_Framework_MockObject_MockObject
     */
    private $eventManagerMock;

    /**
     * @var ScopeConfigInterface|\PHPUnit_Framework_MockObject_MockObject
     */
    private $scopeConfigMock;

    /**
     * @var CacheStateInterface|\PHPUnit_Framework_MockObject_MockObject
     */
    private $cacheStateMock;

    /**
     * @var SidResolverInterface|\PHPUnit_Framework_MockObject_MockObject
     */
    private $sidResolverMock;

    /**
     * @var SessionManagerInterface|\PHPUnit_Framework_MockObject_MockObject
     */
    private $sessionMock;

    /**
<<<<<<< HEAD
=======
     * @var Escaper|\PHPUnit_Framework_MockObject_MockObject
     */
    private $escaperMock;

    /**
>>>>>>> f85e6644
     * @var LockGuardedCacheLoader|\PHPUnit_Framework_MockObject_MockObject
     */
    private $lockQuery;

    /**
     * @return void
     */
    protected function setUp()
    {
        $this->eventManagerMock = $this->getMockForAbstractClass(EventManagerInterface::class);
        $this->scopeConfigMock = $this->getMockForAbstractClass(ScopeConfigInterface::class);
        $this->cacheStateMock = $this->getMockForAbstractClass(CacheStateInterface::class);
        $this->lockQuery = $this->getMockBuilder(LockGuardedCacheLoader::class)
            ->disableOriginalConstructor()
            ->setMethods(['lockedLoadData'])
            ->getMockForAbstractClass();
        $this->sidResolverMock = $this->getMockForAbstractClass(SidResolverInterface::class);
        $this->sessionMock = $this->getMockForAbstractClass(SessionManagerInterface::class);
        $this->escaperMock = $this->getMockBuilder(Escaper::class)
            ->disableOriginalConstructor()
            ->getMock();
        $contextMock = $this->createMock(Context::class);
        $contextMock->expects($this->once())
            ->method('getEventManager')
            ->willReturn($this->eventManagerMock);
        $contextMock->expects($this->once())
            ->method('getScopeConfig')
            ->willReturn($this->scopeConfigMock);
        $contextMock->expects($this->once())
            ->method('getCacheState')
            ->willReturn($this->cacheStateMock);
        $contextMock->expects($this->once())
            ->method('getSidResolver')
            ->willReturn($this->sidResolverMock);
        $contextMock->expects($this->once())
            ->method('getSession')
            ->willReturn($this->sessionMock);
        $contextMock->expects($this->once())
            ->method('getEscaper')
            ->willReturn($this->escaperMock);
        $this->block = $this->getMockForAbstractClass(
            AbstractBlock::class,
            [
                'context' => $contextMock,
                'data' => [],
                'lockQuery' => $this->lockQuery
            ]
        );
    }

    /**
     * @param string $expectedResult
     * @param string $nameInLayout
     * @param array $methodArguments
     * @dataProvider getUiIdDataProvider
     */
    public function testGetUiId($expectedResult, $nameInLayout, $methodArguments)
    {
        $this->escaperMock->expects($this->once())
            ->method('escapeHtmlAttr')
            ->willReturnCallback(
                function ($string) {
                    return $string;
                }
            );
        $this->block->setNameInLayout($nameInLayout);
        $this->assertEquals($expectedResult, call_user_func_array([$this->block, 'getUiId'], $methodArguments));
    }

    /**
     * @return array
     */
    public function getUiIdDataProvider()
    {
        return [
            [' data-ui-id="" ', null, []],
            [' data-ui-id="block" ', 'block', []],
            [' data-ui-id="block" ', 'block---', []],
            [' data-ui-id="block" ', '--block', []],
            [' data-ui-id="bl-ock" ', '--bl--ock---', []],
            [' data-ui-id="bl-ock" ', '--bL--Ock---', []],
            [' data-ui-id="b-l-o-c-k" ', '--b!@#$%^&**()L--O;:...c<_>k---', []],
            [
                ' data-ui-id="a0b1c2d3e4f5g6h7-i8-j9k0l1m2n-3o4p5q6r7-s8t9u0v1w2z3y4x5" ',
                'a0b1c2d3e4f5g6h7',
                ['i8-j9k0l1m2n-3o4p5q6r7', 's8t9u0v1w2z3y4x5']
            ],
            [
                ' data-ui-id="capsed-block-name-cap-ed-param1-caps2-but-ton" ',
                'CaPSed BLOCK NAME',
                ['cAp$Ed PaRaM1', 'caPs2', 'bUT-TOn']
            ],
            [
                ' data-ui-id="capsed-block-name-cap-ed-param1-caps2-but-ton-but-ton" ',
                'CaPSed BLOCK NAME',
                ['cAp$Ed PaRaM1', 'caPs2', 'bUT-TOn', 'bUT-TOn']
            ],
            [' data-ui-id="block-0-1-2-3-4" ', '!block!', range(0, 5)]
        ];
    }

    /**
     * @return void
     */
    public function testGetVar()
    {
        $config = $this->createPartialMock(View::class, ['getVarValue']);
        $module = uniqid();

        $config->expects($this->any())
            ->method('getVarValue')
            ->willReturnMap(
                [
                    ['Magento_Theme', 'v1', 'one'],
                    [$module, 'v2', 'two']
                ]
            );

        $configManager = $this->createMock(ConfigInterface::class);
        $configManager->expects($this->exactly(2))->method('getViewConfig')->willReturn($config);

        /** @var $block AbstractBlock|\PHPUnit_Framework_MockObject_MockObject */
        $params = ['viewConfig' => $configManager];
        $helper = new \Magento\Framework\TestFramework\Unit\Helper\ObjectManager($this);
        $block = $this->getMockForAbstractClass(
            AbstractBlock::class,
            $helper->getConstructArguments(AbstractBlock::class, $params)
        );
        $block->setData('module_name', 'Magento_Theme');

        $this->assertEquals('one', $block->getVar('v1'));
        $this->assertEquals('two', $block->getVar('v2', $module));
    }

    /**
     * @return void
     */
    public function testIsScopePrivate()
    {
        $this->assertFalse($this->block->isScopePrivate());
    }

    /**
     * @return void
     */
    public function testGetCacheKey()
    {
        $cacheKey = 'testKey';
        $this->block->setData('cache_key', $cacheKey);
        $this->assertEquals(AbstractBlock::CACHE_KEY_PREFIX . $cacheKey, $this->block->getCacheKey());
    }

    /**
     * @return void
     */
    public function testGetCacheKeyByName()
    {
        $nameInLayout = 'testBlock';
        $this->block->setNameInLayout($nameInLayout);
        $cacheKey = sha1($nameInLayout);
        $this->assertEquals(AbstractBlock::CACHE_KEY_PREFIX . $cacheKey, $this->block->getCacheKey());
    }

    /**
     * @return void
     */
    public function testToHtmlWhenModuleIsDisabled()
    {
        $moduleName = 'Test';
        $this->block->setData('module_name', $moduleName);

        $this->eventManagerMock->expects($this->any())
            ->method('dispatch')
            ->with('view_block_abstract_to_html_before', ['block' => $this->block]);
        $this->scopeConfigMock->expects($this->once())
            ->method('getValue')
            ->with('advanced/modules_disable_output/' . $moduleName, \Magento\Store\Model\ScopeInterface::SCOPE_STORE)
            ->willReturn(true);

        $this->assertSame('', $this->block->toHtml());
    }

    /**
     * @param string|bool $cacheLifetime
     * @param string|bool $dataFromCache
     * @param \PHPUnit\Framework\MockObject\Matcher\InvokedCount $expectsDispatchEvent
     * @param string $expectedResult
     * @return void
     * @dataProvider getCacheLifetimeDataProvider
     */
    public function testGetCacheLifetimeViaToHtml(
        $cacheLifetime,
        $dataFromCache,
        $expectsDispatchEvent,
        $expectedResult
    ) {
        $moduleName = 'Test';
        $cacheKey = 'testKey';
        $this->block->setData('cache_key', $cacheKey);
        $this->block->setData('module_name', $moduleName);
        $this->block->setData('cache_lifetime', $cacheLifetime);

        $this->eventManagerMock->expects($expectsDispatchEvent)
            ->method('dispatch');
        $this->scopeConfigMock->expects($this->once())
            ->method('getValue')
            ->with('advanced/modules_disable_output/' . $moduleName, \Magento\Store\Model\ScopeInterface::SCOPE_STORE)
            ->willReturn(false);
        $this->cacheStateMock->expects($this->any())
            ->method('isEnabled')
            ->with(AbstractBlock::CACHE_GROUP)
            ->willReturn(true);
        $this->lockQuery->expects($this->any())
            ->method('lockedLoadData')
            ->willReturn($dataFromCache);
        $this->sidResolverMock->expects($this->any())
            ->method('getSessionIdQueryParam')
            ->with($this->sessionMock)
            ->willReturn('sessionIdQueryParam');
        $this->sessionMock->expects($this->any())
            ->method('getSessionId')
            ->willReturn('sessionId');

        $this->assertSame($expectedResult, $this->block->toHtml());
    }

    /**
     * @return array
     */
    public function getCacheLifetimeDataProvider()
    {
        return [
            [
                'cacheLifetime' => null,
                'dataFromCache' => 'dataFromCache',
                'expectsDispatchEvent' => $this->exactly(2),
                'expectedResult' => '',
            ],
            [
                'cacheLifetime' => false,
                'dataFromCache' => 'dataFromCache',
                'expectsDispatchEvent' => $this->exactly(2),
                'expectedResult' => '',
            ],
            [
                'cacheLifetime' => 120,
                'dataFromCache' => 'dataFromCache',
                'expectsDispatchEvent' => $this->exactly(2),
                'expectedResult' => 'dataFromCache',
            ],
            [
                'cacheLifetime' => '120string',
                'dataFromCache' => 'dataFromCache',
                'expectsDispatchEvent' => $this->exactly(2),
                'expectedResult' => 'dataFromCache',
            ],
            [
                'cacheLifetime' => 120,
                'dataFromCache' => false,
                'expectsDispatchEvent' => $this->exactly(2),
                'expectedResult' => '',
            ],
        ];
    }
}<|MERGE_RESOLUTION|>--- conflicted
+++ resolved
@@ -7,10 +7,7 @@
 namespace Magento\Framework\View\Test\Unit\Element;
 
 use Magento\Framework\Cache\LockGuardedCacheLoader;
-<<<<<<< HEAD
-=======
 use Magento\Framework\Escaper;
->>>>>>> f85e6644
 use Magento\Framework\View\Element\AbstractBlock;
 use Magento\Framework\View\Element\Context;
 use Magento\Framework\Config\View;
@@ -57,14 +54,11 @@
     private $sessionMock;
 
     /**
-<<<<<<< HEAD
-=======
      * @var Escaper|\PHPUnit_Framework_MockObject_MockObject
      */
     private $escaperMock;
 
     /**
->>>>>>> f85e6644
      * @var LockGuardedCacheLoader|\PHPUnit_Framework_MockObject_MockObject
      */
     private $lockQuery;
