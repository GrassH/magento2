<?php
/**
 * Copyright © Magento, Inc. All rights reserved.
 * See COPYING.txt for license details.
 */

namespace Magento\Framework\View\Test\Unit\Element;

use PHPUnit\Framework\TestCase;
use PHPUnit\Framework\MockObject\MockObject;
use Magento\Framework\TestFramework\Unit\Helper\ObjectManager;
use Magento\Store\Model\ScopeInterface;
use PHPUnit\Framework\MockObject\Matcher\InvokedCount;
use Magento\Framework\Cache\LockGuardedCacheLoader;
use Magento\Framework\Escaper;
use Magento\Framework\View\Element\AbstractBlock;
use Magento\Framework\View\Element\Context;
use Magento\Framework\Config\View;
use Magento\Framework\View\ConfigInterface;
use Magento\Framework\Event\ManagerInterface as EventManagerInterface;
use Magento\Framework\App\Config\ScopeConfigInterface;
use Magento\Framework\App\Cache\StateInterface as CacheStateInterface;
use Magento\Framework\Session\SidResolverInterface;
use Magento\Framework\Session\SessionManagerInterface;

/**
 * @SuppressWarnings(PHPMD.CouplingBetweenObjects)
 */
class AbstractBlockTest extends TestCase
{
    /**
     * @var AbstractBlock
     */
    private $block;

    /**
<<<<<<< HEAD
     * @var EventManagerInterface|\PHPUnit\Framework\MockObject\MockObject
=======
     * @var EventManagerInterface|MockObject
>>>>>>> 5ce65294
     */
    private $eventManagerMock;

    /**
<<<<<<< HEAD
     * @var ScopeConfigInterface|\PHPUnit\Framework\MockObject\MockObject
=======
     * @var ScopeConfigInterface|MockObject
>>>>>>> 5ce65294
     */
    private $scopeConfigMock;

    /**
<<<<<<< HEAD
     * @var CacheStateInterface|\PHPUnit\Framework\MockObject\MockObject
=======
     * @var CacheStateInterface|MockObject
>>>>>>> 5ce65294
     */
    private $cacheStateMock;

    /**
<<<<<<< HEAD
     * @var SidResolverInterface|\PHPUnit\Framework\MockObject\MockObject
=======
     * @var SidResolverInterface|MockObject
>>>>>>> 5ce65294
     */
    private $sidResolverMock;

    /**
<<<<<<< HEAD
     * @var SessionManagerInterface|\PHPUnit\Framework\MockObject\MockObject
=======
     * @var SessionManagerInterface|MockObject
>>>>>>> 5ce65294
     */
    private $sessionMock;

    /**
<<<<<<< HEAD
     * @var Escaper|\PHPUnit\Framework\MockObject\MockObject
=======
     * @var Escaper|MockObject
>>>>>>> 5ce65294
     */
    private $escaperMock;

    /**
<<<<<<< HEAD
     * @var LockGuardedCacheLoader|\PHPUnit\Framework\MockObject\MockObject
=======
     * @var LockGuardedCacheLoader|MockObject
>>>>>>> 5ce65294
     */
    private $lockQuery;

    /**
     * @return void
     */
    protected function setUp(): void
    {
        $this->eventManagerMock = $this->getMockForAbstractClass(EventManagerInterface::class);
        $this->scopeConfigMock = $this->getMockForAbstractClass(ScopeConfigInterface::class);
        $this->cacheStateMock = $this->getMockForAbstractClass(CacheStateInterface::class);
        $this->lockQuery = $this->getMockBuilder(LockGuardedCacheLoader::class)
            ->disableOriginalConstructor()
            ->setMethods(['lockedLoadData'])
            ->getMockForAbstractClass();
        $this->sidResolverMock = $this->getMockForAbstractClass(SidResolverInterface::class);
        $this->sessionMock = $this->getMockForAbstractClass(SessionManagerInterface::class);
        $this->escaperMock = $this->getMockBuilder(Escaper::class)
            ->disableOriginalConstructor()
            ->getMock();
        $contextMock = $this->createMock(Context::class);
        $contextMock->expects($this->once())
            ->method('getEventManager')
            ->willReturn($this->eventManagerMock);
        $contextMock->expects($this->once())
            ->method('getScopeConfig')
            ->willReturn($this->scopeConfigMock);
        $contextMock->expects($this->once())
            ->method('getCacheState')
            ->willReturn($this->cacheStateMock);
        $contextMock->expects($this->once())
            ->method('getSidResolver')
            ->willReturn($this->sidResolverMock);
        $contextMock->expects($this->once())
            ->method('getSession')
            ->willReturn($this->sessionMock);
        $contextMock->expects($this->once())
            ->method('getEscaper')
            ->willReturn($this->escaperMock);
        $contextMock->expects($this->once())
            ->method('getLockGuardedCacheLoader')
            ->willReturn($this->lockQuery);
        $this->block = $this->getMockForAbstractClass(
            AbstractBlock::class,
            [
                'context' => $contextMock,
                'data' => [],
            ]
        );
    }

    /**
     * @param string $expectedResult
     * @param string $nameInLayout
     * @param array $methodArguments
     * @dataProvider getUiIdDataProvider
     */
    public function testGetUiId($expectedResult, $nameInLayout, $methodArguments)
    {
        $this->escaperMock->expects($this->once())
            ->method('escapeHtmlAttr')
            ->willReturnCallback(
                function ($string) {
                    return $string;
                }
            );
        $this->block->setNameInLayout($nameInLayout);
        $this->assertEquals($expectedResult, call_user_func_array([$this->block, 'getUiId'], $methodArguments));
    }

    /**
     * @return array
     */
    public function getUiIdDataProvider()
    {
        return [
            [' data-ui-id="" ', null, []],
            [' data-ui-id="block" ', 'block', []],
            [' data-ui-id="block" ', 'block---', []],
            [' data-ui-id="block" ', '--block', []],
            [' data-ui-id="bl-ock" ', '--bl--ock---', []],
            [' data-ui-id="bl-ock" ', '--bL--Ock---', []],
            [' data-ui-id="b-l-o-c-k" ', '--b!@#$%^&**()L--O;:...c<_>k---', []],
            [
                ' data-ui-id="a0b1c2d3e4f5g6h7-i8-j9k0l1m2n-3o4p5q6r7-s8t9u0v1w2z3y4x5" ',
                'a0b1c2d3e4f5g6h7',
                ['i8-j9k0l1m2n-3o4p5q6r7', 's8t9u0v1w2z3y4x5']
            ],
            [
                ' data-ui-id="capsed-block-name-cap-ed-param1-caps2-but-ton" ',
                'CaPSed BLOCK NAME',
                ['cAp$Ed PaRaM1', 'caPs2', 'bUT-TOn']
            ],
            [
                ' data-ui-id="capsed-block-name-cap-ed-param1-caps2-but-ton-but-ton" ',
                'CaPSed BLOCK NAME',
                ['cAp$Ed PaRaM1', 'caPs2', 'bUT-TOn', 'bUT-TOn']
            ],
            [' data-ui-id="block-0-1-2-3-4" ', '!block!', range(0, 5)]
        ];
    }

    /**
     * @return void
     */
    public function testGetVar()
    {
        $config = $this->createPartialMock(View::class, ['getVarValue']);
        $module = uniqid();

        $config->expects($this->any())
            ->method('getVarValue')
            ->willReturnMap(
                [
                    ['Magento_Theme', 'v1', 'one'],
                    [$module, 'v2', 'two']
                ]
            );

        $configManager = $this->getMockForAbstractClass(ConfigInterface::class);
        $configManager->expects($this->exactly(2))->method('getViewConfig')->willReturn($config);

<<<<<<< HEAD
        /** @var $block AbstractBlock|\PHPUnit\Framework\MockObject\MockObject */
=======
        /** @var AbstractBlock|MockObject $block */
>>>>>>> 5ce65294
        $params = ['viewConfig' => $configManager];
        $helper = new ObjectManager($this);
        $block = $this->getMockForAbstractClass(
            AbstractBlock::class,
            $helper->getConstructArguments(AbstractBlock::class, $params)
        );
        $block->setData('module_name', 'Magento_Theme');

        $this->assertEquals('one', $block->getVar('v1'));
        $this->assertEquals('two', $block->getVar('v2', $module));
    }

    /**
     * @return void
     */
    public function testIsScopePrivate()
    {
        $this->assertFalse($this->block->isScopePrivate());
    }

    /**
     * @return void
     */
    public function testGetCacheKey()
    {
        $cacheKey = 'testKey';
        $this->block->setData('cache_key', $cacheKey);
        $this->assertEquals(AbstractBlock::CACHE_KEY_PREFIX . $cacheKey, $this->block->getCacheKey());
    }

    /**
     * @return void
     */
    public function testGetCacheKeyByName()
    {
        $nameInLayout = 'testBlock';
        $this->block->setNameInLayout($nameInLayout);
        $cacheKey = sha1($nameInLayout);
        $this->assertEquals(AbstractBlock::CACHE_KEY_PREFIX . $cacheKey, $this->block->getCacheKey());
    }

    /**
     * @return void
     */
    public function testToHtmlWhenModuleIsDisabled()
    {
        $moduleName = 'Test';
        $this->block->setData('module_name', $moduleName);

        $this->eventManagerMock->expects($this->any())
            ->method('dispatch')
            ->with('view_block_abstract_to_html_before', ['block' => $this->block]);
        $this->scopeConfigMock->expects($this->once())
            ->method('getValue')
            ->with('advanced/modules_disable_output/' . $moduleName, ScopeInterface::SCOPE_STORE)
            ->willReturn(true);

        $this->assertSame('', $this->block->toHtml());
    }

    /**
     * @param string|bool $cacheLifetime
     * @param string|bool $dataFromCache
     * @param InvokedCount $expectsDispatchEvent
     * @param string $expectedResult
     * @return void
     * @dataProvider getCacheLifetimeDataProvider
     */
    public function testGetCacheLifetimeViaToHtml(
        $cacheLifetime,
        $dataFromCache,
        $expectsDispatchEvent,
        $expectedResult
    ) {
        $moduleName = 'Test';
        $cacheKey = 'testKey';
        $this->block->setData('cache_key', $cacheKey);
        $this->block->setData('module_name', $moduleName);
        $this->block->setData('cache_lifetime', $cacheLifetime);

        $this->eventManagerMock->expects($expectsDispatchEvent)
            ->method('dispatch');
        $this->scopeConfigMock->expects($this->once())
            ->method('getValue')
            ->with('advanced/modules_disable_output/' . $moduleName, ScopeInterface::SCOPE_STORE)
            ->willReturn(false);
        $this->cacheStateMock->expects($this->any())
            ->method('isEnabled')
            ->with(AbstractBlock::CACHE_GROUP)
            ->willReturn(true);
        $this->lockQuery->expects($this->any())
            ->method('lockedLoadData')
            ->willReturn($dataFromCache);
        $this->sidResolverMock->expects($this->any())
            ->method('getSessionIdQueryParam')
            ->with($this->sessionMock)
            ->willReturn('sessionIdQueryParam');
        $this->sessionMock->expects($this->any())
            ->method('getSessionId')
            ->willReturn('sessionId');

        $this->assertSame($expectedResult, $this->block->toHtml());
    }

    /**
     * @return array
     */
    public function getCacheLifetimeDataProvider()
    {
        return [
            [
                'cacheLifetime' => null,
                'dataFromCache' => 'dataFromCache',
                'expectsDispatchEvent' => $this->exactly(2),
                'expectedResult' => '',
            ],
            [
                'cacheLifetime' => false,
                'dataFromCache' => 'dataFromCache',
                'expectsDispatchEvent' => $this->exactly(2),
                'expectedResult' => '',
            ],
            [
                'cacheLifetime' => 120,
                'dataFromCache' => 'dataFromCache',
                'expectsDispatchEvent' => $this->exactly(2),
                'expectedResult' => 'dataFromCache',
            ],
            [
                'cacheLifetime' => '120string',
                'dataFromCache' => 'dataFromCache',
                'expectsDispatchEvent' => $this->exactly(2),
                'expectedResult' => 'dataFromCache',
            ],
            [
                'cacheLifetime' => 120,
                'dataFromCache' => false,
                'expectsDispatchEvent' => $this->exactly(2),
                'expectedResult' => '',
            ],
        ];
    }

    /**
     * @return void
     */
    public function testExtractModuleName()
    {
        $blockClassNames = $this->getPossibleBlockClassNames();

        foreach ($blockClassNames as $expectedModuleName => $className) {
            $extractedModuleName = $this->block->extractModuleName($className);
            $this->assertSame($expectedModuleName, $extractedModuleName);
        }
    }

    /**
     * @return array
     */
    private function getPossibleBlockClassNames()
    {
        return [
            'Vendor_Module' => 'Vendor\Module\Block\Class',
            'Vendor_ModuleBlock' => 'Vendor\ModuleBlock\Block\Class',
            'Vendor_BlockModule' => 'Vendor\BlockModule\Block\Class',
            'Vendor_CustomBlockModule' => 'Vendor\CustomBlockModule\Block\Class',
        ];
    }
}<|MERGE_RESOLUTION|>--- conflicted
+++ resolved
@@ -34,65 +34,37 @@
     private $block;
 
     /**
-<<<<<<< HEAD
-     * @var EventManagerInterface|\PHPUnit\Framework\MockObject\MockObject
-=======
      * @var EventManagerInterface|MockObject
->>>>>>> 5ce65294
      */
     private $eventManagerMock;
 
     /**
-<<<<<<< HEAD
-     * @var ScopeConfigInterface|\PHPUnit\Framework\MockObject\MockObject
-=======
      * @var ScopeConfigInterface|MockObject
->>>>>>> 5ce65294
      */
     private $scopeConfigMock;
 
     /**
-<<<<<<< HEAD
-     * @var CacheStateInterface|\PHPUnit\Framework\MockObject\MockObject
-=======
      * @var CacheStateInterface|MockObject
->>>>>>> 5ce65294
      */
     private $cacheStateMock;
 
     /**
-<<<<<<< HEAD
-     * @var SidResolverInterface|\PHPUnit\Framework\MockObject\MockObject
-=======
      * @var SidResolverInterface|MockObject
->>>>>>> 5ce65294
      */
     private $sidResolverMock;
 
     /**
-<<<<<<< HEAD
-     * @var SessionManagerInterface|\PHPUnit\Framework\MockObject\MockObject
-=======
      * @var SessionManagerInterface|MockObject
->>>>>>> 5ce65294
      */
     private $sessionMock;
 
     /**
-<<<<<<< HEAD
-     * @var Escaper|\PHPUnit\Framework\MockObject\MockObject
-=======
      * @var Escaper|MockObject
->>>>>>> 5ce65294
      */
     private $escaperMock;
 
     /**
-<<<<<<< HEAD
-     * @var LockGuardedCacheLoader|\PHPUnit\Framework\MockObject\MockObject
-=======
      * @var LockGuardedCacheLoader|MockObject
->>>>>>> 5ce65294
      */
     private $lockQuery;
 
@@ -212,14 +184,10 @@
                 ]
             );
 
-        $configManager = $this->getMockForAbstractClass(ConfigInterface::class);
+        $configManager = $this->createMock(ConfigInterface::class);
         $configManager->expects($this->exactly(2))->method('getViewConfig')->willReturn($config);
 
-<<<<<<< HEAD
-        /** @var $block AbstractBlock|\PHPUnit\Framework\MockObject\MockObject */
-=======
         /** @var AbstractBlock|MockObject $block */
->>>>>>> 5ce65294
         $params = ['viewConfig' => $configManager];
         $helper = new ObjectManager($this);
         $block = $this->getMockForAbstractClass(
