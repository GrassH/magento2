<?php
/**
 * Copyright © Magento, Inc. All rights reserved.
 * See COPYING.txt for license details.
 */
namespace Magento\Framework\View\Test\Unit\Element\Js;

use PHPUnit\Framework\TestCase;
use Magento\Framework\View\Element\Js\Cookie;
use PHPUnit\Framework\MockObject\MockObject;
use Magento\Framework\View\Element\Template\Context;
use Magento\Framework\Session\Config\ConfigInterface;
use Magento\Framework\Validator\Ip;
use Magento\Framework\Session\Config;
use Magento\Framework\View\Element\Template\File\Validator;

class CookieTest extends TestCase
{
    /**
     * @var Cookie
     */
    protected $model;

    /**
<<<<<<< HEAD
     * @var \PHPUnit\Framework\MockObject\MockObject|\Magento\Framework\View\Element\Template\Context
=======
     * @var MockObject|Context
>>>>>>> 5ce65294
     */
    protected $contextMock;

    /**
<<<<<<< HEAD
     * @var \Magento\Framework\Session\Config\ConfigInterface|\PHPUnit\Framework\MockObject\MockObject
=======
     * @var ConfigInterface|MockObject
>>>>>>> 5ce65294
     */
    protected $sessionConfigMock;

    /**
<<<<<<< HEAD
     * @var \Magento\Framework\Validator\Ip|\PHPUnit\Framework\MockObject\MockObject
=======
     * @var Ip|MockObject
>>>>>>> 5ce65294
     */
    protected $ipValidatorMock;

    protected function setUp(): void
    {
        $this->contextMock = $this->getMockBuilder(Context::class)
            ->disableOriginalConstructor()
            ->getMock();
        $this->sessionConfigMock = $this->getMockBuilder(Config::class)
            ->disableOriginalConstructor()
            ->getMock();
        $this->ipValidatorMock = $this->getMockBuilder(Ip::class)
            ->disableOriginalConstructor()
            ->getMock();

        $validtorMock = $this->getMockBuilder(Validator::class)
            ->setMethods(['isValid'])->disableOriginalConstructor()->getMock();

        $scopeConfigMock = $this->getMockBuilder(\Magento\Framework\App\Config::class)
            ->setMethods(['isSetFlag'])->disableOriginalConstructor()->getMock();

        $this->contextMock->expects($this->any())
            ->method('getScopeConfig')
            ->willReturn($scopeConfigMock);

        $this->contextMock->expects($this->any())
            ->method('getValidator')
            ->willReturn($validtorMock);

        $this->model = new Cookie(
            $this->contextMock,
            $this->sessionConfigMock,
            $this->ipValidatorMock,
            []
        );
    }

    public function testInstanceOf()
    {
        $this->assertInstanceOf(Cookie::class, $this->model);
    }

    /**
     * @dataProvider domainDataProvider
     */
    public function testGetDomain($domain, $isIp, $expectedResult)
    {
        $this->sessionConfigMock->expects($this->once())
            ->method('getCookieDomain')
            ->willReturn($domain);
        $this->ipValidatorMock->expects($this->once())
            ->method('isValid')
            ->with($this->equalTo($domain))
            ->willReturn($isIp);

        $result = $this->model->getDomain($domain);
        $this->assertEquals($expectedResult, $result);
    }

    /**
     * @return array
     */
    public static function domainDataProvider()
    {
        return [
            ['127.0.0.1', true, '127.0.0.1'],
            ['example.com', false, '.example.com'],
            ['.example.com', false, '.example.com'],
        ];
    }

    public function testGetPath()
    {
        $path = 'test_path';

        $this->sessionConfigMock->expects($this->once())
            ->method('getCookiePath')
            ->willReturn($path);

        $result = $this->model->getPath();
        $this->assertEquals($path, $result);
    }

    public function testGetLifetime()
    {
        $lifetime = 3600;
        $this->sessionConfigMock->expects(static::once())
            ->method('getCookieLifetime')
            ->willReturn($lifetime);

        $this->assertEquals($lifetime, $this->model->getLifetime());
    }
}<|MERGE_RESOLUTION|>--- conflicted
+++ resolved
@@ -22,29 +22,17 @@
     protected $model;
 
     /**
-<<<<<<< HEAD
-     * @var \PHPUnit\Framework\MockObject\MockObject|\Magento\Framework\View\Element\Template\Context
-=======
      * @var MockObject|Context
->>>>>>> 5ce65294
      */
     protected $contextMock;
 
     /**
-<<<<<<< HEAD
-     * @var \Magento\Framework\Session\Config\ConfigInterface|\PHPUnit\Framework\MockObject\MockObject
-=======
      * @var ConfigInterface|MockObject
->>>>>>> 5ce65294
      */
     protected $sessionConfigMock;
 
     /**
-<<<<<<< HEAD
-     * @var \Magento\Framework\Validator\Ip|\PHPUnit\Framework\MockObject\MockObject
-=======
      * @var Ip|MockObject
->>>>>>> 5ce65294
      */
     protected $ipValidatorMock;
 
@@ -68,11 +56,11 @@
 
         $this->contextMock->expects($this->any())
             ->method('getScopeConfig')
-            ->willReturn($scopeConfigMock);
+            ->will($this->returnValue($scopeConfigMock));
 
         $this->contextMock->expects($this->any())
             ->method('getValidator')
-            ->willReturn($validtorMock);
+            ->will($this->returnValue($validtorMock));
 
         $this->model = new Cookie(
             $this->contextMock,
@@ -94,11 +82,11 @@
     {
         $this->sessionConfigMock->expects($this->once())
             ->method('getCookieDomain')
-            ->willReturn($domain);
+            ->will($this->returnValue($domain));
         $this->ipValidatorMock->expects($this->once())
             ->method('isValid')
             ->with($this->equalTo($domain))
-            ->willReturn($isIp);
+            ->will($this->returnValue($isIp));
 
         $result = $this->model->getDomain($domain);
         $this->assertEquals($expectedResult, $result);
@@ -122,7 +110,7 @@
 
         $this->sessionConfigMock->expects($this->once())
             ->method('getCookiePath')
-            ->willReturn($path);
+            ->will($this->returnValue($path));
 
         $result = $this->model->getPath();
         $this->assertEquals($path, $result);
