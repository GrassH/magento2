<?php
/**
 * Copyright © Magento, Inc. All rights reserved.
 * See COPYING.txt for license details.
 */
namespace Magento\Framework\View\Test\Unit\Element\Template\File;

use PHPUnit\Framework\TestCase;
use Magento\Framework\View\FileSystem;
use PHPUnit\Framework\MockObject\MockObject;
use Magento\Framework\View\Element\Template\File\Resolver;
use Magento\Framework\Serialize\Serializer\Json;

class ResolverTest extends TestCase
{
    /**
     * Resolver object
     *
     * @var \Magento\Framework\View\Element\Template\File\Resolver
     */
    protected $_resolver;

    /**
     * Mock for view file system
     *
<<<<<<< HEAD
     * @var \Magento\Framework\View\FileSystem|\PHPUnit\Framework\MockObject\MockObject
=======
     * @var FileSystem|MockObject
>>>>>>> 5ce65294
     */
    protected $_viewFileSystemMock;

    /**
<<<<<<< HEAD
     * @var Json|\PHPUnit\Framework\MockObject\MockObject
=======
     * @var Json|MockObject
>>>>>>> 5ce65294
     */
    private $serializerMock;

    /**
     * Test Setup
     *
     * @return void
     */
    protected function setUp(): void
    {
        $this->_viewFileSystemMock = $this->createMock(FileSystem::class);
        $this->serializerMock = $this->getMockBuilder(Json::class)
            ->setMethods(['serialize'])
            ->disableOriginalConstructor()
            ->getMock();
        $this->serializerMock->expects($this->any())
            ->method('serialize')
            ->willReturnCallback(
                
                    function ($value) {
                        return json_encode($value);
                    }
                
            );
        $this->_resolver = new Resolver(
            $this->_viewFileSystemMock,
            $this->serializerMock
        );
    }

    /**
     * Resolver get template file name test
     *
     * @return void
     */
    public function testGetTemplateFileName()
    {
        $template = 'template.phtml';
        $this->_viewFileSystemMock->expects($this->once())
            ->method('getTemplateFileName')
            ->with($template)
            ->willReturn('path_to' . $template);
        $this->assertEquals('path_to' . $template, $this->_resolver->getTemplateFileName($template));
        $this->assertEquals('path_to' . $template, $this->_resolver->getTemplateFileName($template));
    }
}<|MERGE_RESOLUTION|>--- conflicted
+++ resolved
@@ -23,20 +23,12 @@
     /**
      * Mock for view file system
      *
-<<<<<<< HEAD
-     * @var \Magento\Framework\View\FileSystem|\PHPUnit\Framework\MockObject\MockObject
-=======
      * @var FileSystem|MockObject
->>>>>>> 5ce65294
      */
     protected $_viewFileSystemMock;
 
     /**
-<<<<<<< HEAD
-     * @var Json|\PHPUnit\Framework\MockObject\MockObject
-=======
      * @var Json|MockObject
->>>>>>> 5ce65294
      */
     private $serializerMock;
 
@@ -54,12 +46,12 @@
             ->getMock();
         $this->serializerMock->expects($this->any())
             ->method('serialize')
-            ->willReturnCallback(
-                
+            ->will(
+                $this->returnCallback(
                     function ($value) {
                         return json_encode($value);
                     }
-                
+                )
             );
         $this->_resolver = new Resolver(
             $this->_viewFileSystemMock,
@@ -78,7 +70,7 @@
         $this->_viewFileSystemMock->expects($this->once())
             ->method('getTemplateFileName')
             ->with($template)
-            ->willReturn('path_to' . $template);
+            ->will($this->returnValue('path_to' . $template));
         $this->assertEquals('path_to' . $template, $this->_resolver->getTemplateFileName($template));
         $this->assertEquals('path_to' . $template, $this->_resolver->getTemplateFileName($template));
     }
