<?php
/**
 * Copyright © Magento, Inc. All rights reserved.
 * See COPYING.txt for license details.
 */

/**
 * Test for full test filter
 */
namespace Magento\Framework\View\Test\Unit\Element\UiComponent\DataProvider;

use PHPUnit\Framework\TestCase;
use PHPUnit\Framework\MockObject\MockObject;
use Magento\Framework\Data\Collection\AbstractDb as CollectionAbstractDb;
use Magento\Framework\View\Element\UiComponent\DataProvider\FulltextFilter;
use Magento\Framework\Data\Collection\EntityFactoryInterface;
use Psr\Log\LoggerInterface;
use Magento\Framework\Data\Collection\Db\FetchStrategyInterface;
use Magento\Framework\DB\Adapter\AdapterInterface;
use Magento\Framework\DB\Select;
use Magento\Framework\Data\Collection\EntityFactory;
use Magento\Framework\DB\Adapter\Pdo\Mysql;
use Magento\Framework\Api\Filter;
use Magento\Framework\Model\ResourceModel\Db\AbstractDb as ResourceModelAbstractDb;
use Magento\Framework\Mview\View\Collection as MviewCollection;

/**
 * @SuppressWarnings(PHPMD.CouplingBetweenObjects)
 */
class FulltextFilterTest extends TestCase
{
    /**
     * @var FulltextFilter
     */
    protected $fulltextFilter;

    /**
<<<<<<< HEAD
     * @var EntityFactoryInterface|\PHPUnit\Framework\MockObject\MockObject
=======
     * @var EntityFactoryInterface|MockObject
>>>>>>> 5ce65294
     */
    protected $entityFactoryMock;

    /**
<<<<<<< HEAD
     * @var LoggerInterface|\PHPUnit\Framework\MockObject\MockObject
=======
     * @var LoggerInterface|MockObject
>>>>>>> 5ce65294
     */
    protected $loggerMock;

    /**
<<<<<<< HEAD
     * @var FetchStrategyInterface|\PHPUnit\Framework\MockObject\MockObject
=======
     * @var FetchStrategyInterface|MockObject
>>>>>>> 5ce65294
     */
    protected $fetchStrategyMock;

    /**
<<<<<<< HEAD
     * @var AdapterInterface|\PHPUnit\Framework\MockObject\MockObject
=======
     * @var AdapterInterface|MockObject
>>>>>>> 5ce65294
     */
    private $connectionMock;

    /**
<<<<<<< HEAD
     * @var Select|\PHPUnit\Framework\MockObject\MockObject
=======
     * @var Select|MockObject
>>>>>>> 5ce65294
     */
    protected $selectMock;

    /**
<<<<<<< HEAD
     * @var CollectionAbstractDb|\PHPUnit\Framework\MockObject\MockObject
=======
     * @var CollectionAbstractDb|MockObject
>>>>>>> 5ce65294
     */
    protected $collectionAbstractDbMock;

    /**
<<<<<<< HEAD
     * @var ResourceModelAbstractDb|\PHPUnit\Framework\MockObject\MockObject
=======
     * @var ResourceModelAbstractDb|MockObject
>>>>>>> 5ce65294
     */
    protected $resourceModelAbstractDb;

    protected function setUp(): void
    {
        $this->entityFactoryMock = $this->createMock(EntityFactory::class);
        $this->loggerMock = $this->getMockForAbstractClass(LoggerInterface::class);
        $this->fetchStrategyMock = $this->getMockForAbstractClass(FetchStrategyInterface::class);
        $this->resourceModelAbstractDb = $this->getMockForAbstractClass(FetchStrategyInterface::class);
        $this->connectionMock = $this->createPartialMock(Mysql::class, ['select', 'getIndexList']);
        $this->selectMock = $this->createPartialMock(Select::class, ['getPart', 'where']);

        $this->resourceModelAbstractDb = $this->getMockBuilder(ResourceModelAbstractDb::class)
            ->disableOriginalConstructor()
            ->getMockForAbstractClass();

        $this->collectionAbstractDbMock = $this->getMockBuilder(CollectionAbstractDb::class)
            ->setMethods(['getConnection', 'getSelect', 'getMainTable'])
            ->disableOriginalConstructor()
            ->getMockForAbstractClass();

        $this->fulltextFilter = new FulltextFilter();
    }

    public function testApply()
    {
        $filter = new Filter();
        $filter->setValue('test');

        $this->collectionAbstractDbMock->expects($this->any())
            ->method('getMainTable')
            ->willReturn('testTable');

        $this->collectionAbstractDbMock->expects($this->once())
            ->method('getConnection')
            ->willReturn($this->connectionMock);

        $this->connectionMock->expects($this->any())
            ->method('select')
            ->willReturn($this->selectMock);
        $this->connectionMock->expects($this->once())
            ->method('getIndexList')
            ->willReturn([['INDEX_TYPE' => 'FULLTEXT', 'COLUMNS_LIST' => ['col1', 'col2']]]);

        $this->selectMock->expects($this->once())
            ->method('getPart')
            ->willReturn([]);
        $this->selectMock->expects($this->once())
            ->method('where')
            ->willReturn(null);

        $this->collectionAbstractDbMock->expects($this->exactly(2))
            ->method('getSelect')
            ->willReturn($this->selectMock);

        $this->fulltextFilter->apply($this->collectionAbstractDbMock, $filter);
    }

<<<<<<< HEAD
    /**
     */
    public function testApplyWrongCollectionType()
    {
        $this->expectException(\InvalidArgumentException::class);

=======
    public function testApplyWrongCollectionType()
    {
        $this->expectException('InvalidArgumentException');
>>>>>>> 5ce65294
        /** @var MviewCollection $mviewCollection */
        $mviewCollection = $this->getMockBuilder(MviewCollection::class)
            ->setMethods([])
            ->disableOriginalConstructor()
            ->getMock();

        $this->fulltextFilter->apply($mviewCollection, new Filter());
    }
}<|MERGE_RESOLUTION|>--- conflicted
+++ resolved
@@ -35,74 +35,46 @@
     protected $fulltextFilter;
 
     /**
-<<<<<<< HEAD
-     * @var EntityFactoryInterface|\PHPUnit\Framework\MockObject\MockObject
-=======
      * @var EntityFactoryInterface|MockObject
->>>>>>> 5ce65294
      */
     protected $entityFactoryMock;
 
     /**
-<<<<<<< HEAD
-     * @var LoggerInterface|\PHPUnit\Framework\MockObject\MockObject
-=======
      * @var LoggerInterface|MockObject
->>>>>>> 5ce65294
      */
     protected $loggerMock;
 
     /**
-<<<<<<< HEAD
-     * @var FetchStrategyInterface|\PHPUnit\Framework\MockObject\MockObject
-=======
      * @var FetchStrategyInterface|MockObject
->>>>>>> 5ce65294
      */
     protected $fetchStrategyMock;
 
     /**
-<<<<<<< HEAD
-     * @var AdapterInterface|\PHPUnit\Framework\MockObject\MockObject
-=======
      * @var AdapterInterface|MockObject
->>>>>>> 5ce65294
      */
     private $connectionMock;
 
     /**
-<<<<<<< HEAD
-     * @var Select|\PHPUnit\Framework\MockObject\MockObject
-=======
      * @var Select|MockObject
->>>>>>> 5ce65294
      */
     protected $selectMock;
 
     /**
-<<<<<<< HEAD
-     * @var CollectionAbstractDb|\PHPUnit\Framework\MockObject\MockObject
-=======
      * @var CollectionAbstractDb|MockObject
->>>>>>> 5ce65294
      */
     protected $collectionAbstractDbMock;
 
     /**
-<<<<<<< HEAD
-     * @var ResourceModelAbstractDb|\PHPUnit\Framework\MockObject\MockObject
-=======
      * @var ResourceModelAbstractDb|MockObject
->>>>>>> 5ce65294
      */
     protected $resourceModelAbstractDb;
 
     protected function setUp(): void
     {
         $this->entityFactoryMock = $this->createMock(EntityFactory::class);
-        $this->loggerMock = $this->getMockForAbstractClass(LoggerInterface::class);
-        $this->fetchStrategyMock = $this->getMockForAbstractClass(FetchStrategyInterface::class);
-        $this->resourceModelAbstractDb = $this->getMockForAbstractClass(FetchStrategyInterface::class);
+        $this->loggerMock = $this->createMock(LoggerInterface::class);
+        $this->fetchStrategyMock = $this->createMock(FetchStrategyInterface::class);
+        $this->resourceModelAbstractDb = $this->createMock(FetchStrategyInterface::class);
         $this->connectionMock = $this->createPartialMock(Mysql::class, ['select', 'getIndexList']);
         $this->selectMock = $this->createPartialMock(Select::class, ['getPart', 'where']);
 
@@ -152,18 +124,9 @@
         $this->fulltextFilter->apply($this->collectionAbstractDbMock, $filter);
     }
 
-<<<<<<< HEAD
-    /**
-     */
-    public function testApplyWrongCollectionType()
-    {
-        $this->expectException(\InvalidArgumentException::class);
-
-=======
     public function testApplyWrongCollectionType()
     {
         $this->expectException('InvalidArgumentException');
->>>>>>> 5ce65294
         /** @var MviewCollection $mviewCollection */
         $mviewCollection = $this->getMockBuilder(MviewCollection::class)
             ->setMethods([])
