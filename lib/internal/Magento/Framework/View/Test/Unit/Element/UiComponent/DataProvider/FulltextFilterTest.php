--- conflicted
+++ resolved
@@ -19,6 +19,7 @@
 use Magento\Framework\Data\Collection\EntityFactory;
 use Magento\Framework\DB\Adapter\Pdo\Mysql;
 use Magento\Framework\Api\Filter;
+use Magento\Framework\Model\ResourceModel\Db\AbstractDb as ResourceModelAbstractDb;
 use Magento\Framework\Mview\View\Collection as MviewCollection;
 
 /**
@@ -62,21 +63,24 @@
      */
     protected $collectionAbstractDbMock;
 
+    /**
+     * @var ResourceModelAbstractDb|\PHPUnit_Framework_MockObject_MockObject
+     */
+    protected $resourceModelAbstractDb;
+
     protected function setUp()
     {
         $this->entityFactoryMock = $this->getMock(EntityFactory::class, [], [], '', false);
         $this->loggerMock = $this->getMock(LoggerInterface::class);
         $this->fetchStrategyMock = $this->getMock(FetchStrategyInterface::class, [], [], '', false);
+        $this->resourceModelAbstractDb = $this->getMock(FetchStrategyInterface::class, [], [], '', false);
         $this->connectionMock = $this->getMock(Mysql::class, ['select', 'getIndexList'], [], '', false);
         $this->selectMock = $this->getMock(Select::class, ['getPart', 'where'], [], '', false);
 
-<<<<<<< HEAD
-=======
         $this->resourceModelAbstractDb = $this->getMockBuilder(ResourceModelAbstractDb::class)
             ->disableOriginalConstructor()
             ->getMockForAbstractClass();
 
->>>>>>> 854cfde6
         $this->collectionAbstractDbMock = $this->getMockBuilder(CollectionAbstractDb::class)
             ->setMethods(['getConnection', 'getSelect', 'getMainTable'])
             ->disableOriginalConstructor()
@@ -90,11 +94,7 @@
         $filter = new Filter();
         $filter->setValue('test');
 
-<<<<<<< HEAD
-        $this->connectionMock->expects($this->any())
-=======
         $this->collectionAbstractDbMock->expects($this->any())
->>>>>>> 854cfde6
             ->method('getMainTable')
             ->willReturn('testTable');
 
