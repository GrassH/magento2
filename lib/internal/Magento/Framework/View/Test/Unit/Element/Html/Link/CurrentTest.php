<?php
/**
 * Copyright © Magento, Inc. All rights reserved.
 * See COPYING.txt for license details.
 */
namespace Magento\Framework\View\Test\Unit\Element\Html\Link;

use PHPUnit\Framework\TestCase;
use PHPUnit\Framework\MockObject\MockObject;
use Magento\Framework\TestFramework\Unit\Helper\ObjectManager;
use Magento\Framework\UrlInterface;
use Magento\Framework\App\Request\Http;
use Magento\Framework\View\Element\Html\Link\Current;

class CurrentTest extends TestCase
{
    /**
<<<<<<< HEAD
     * @var \PHPUnit\Framework\MockObject\MockObject
=======
     * @var MockObject
>>>>>>> 5ce65294
     */
    protected $_urlBuilderMock;

    /**
<<<<<<< HEAD
     * @var \PHPUnit\Framework\MockObject\MockObject
=======
     * @var MockObject
>>>>>>> 5ce65294
     */
    protected $_requestMock;

    /**
     * @var ObjectManager
     */
    protected $_objectManager;

    protected function setUp(): void
    {
        $this->_objectManager = new ObjectManager($this);
        $this->_urlBuilderMock = $this->createMock(UrlInterface::class);
        $this->_requestMock = $this->createMock(Http::class);
    }

    public function testGetUrl()
    {
        $path = 'test/path';
        $url = 'http://example.com/asdasd';

        $this->_urlBuilderMock->expects($this->once())->method('getUrl')->with($path)->willReturn($url);

        /** @var Current $link */
        $link = $this->_objectManager->getObject(
            Current::class,
            ['urlBuilder' => $this->_urlBuilderMock]
        );

        $link->setPath($path);
        $this->assertEquals($url, $link->getHref());
    }

    public function testIsCurrentIfIsset()
    {
        /** @var Current $link */
        $link = $this->_objectManager->getObject(Current::class);
        $link->setCurrent(true);
        $this->assertTrue($link->isCurrent());
    }

    /**
     * Test if the current url is the same as link path
     *
     * @return void
     */
    public function testIsCurrent()
    {
        $path = 'test/index';
        $url = 'http://example.com/test/index';

        $this->_requestMock->expects($this->once())
            ->method('getPathInfo')
            ->willReturn('/test/index/');
        $this->_requestMock->expects($this->once())
            ->method('getModuleName')
            ->willReturn('test');
        $this->_requestMock->expects($this->once())
            ->method('getControllerName')
            ->willReturn('index');
        $this->_requestMock->expects($this->once())
            ->method('getActionName')
            ->willReturn('index');
        $this->_urlBuilderMock->expects($this->at(0))
            ->method('getUrl')
            ->with($path)
            ->willReturn($url);
        $this->_urlBuilderMock->expects($this->at(1))
            ->method('getUrl')
            ->with('test/index')
            ->willReturn($url);

        /** @var Current $link */
        $link = $this->_objectManager->getObject(
            Current::class,
            [
                'urlBuilder' => $this->_urlBuilderMock,
                'request' => $this->_requestMock
            ]
        );

        $link->setPath($path);
        $this->assertTrue($link->isCurrent());
    }

    public function testIsCurrentFalse()
    {
        $this->_urlBuilderMock->expects($this->at(0))->method('getUrl')->willReturn('1');
        $this->_urlBuilderMock->expects($this->at(1))->method('getUrl')->willReturn('2');

        /** @var Current $link */
        $link = $this->_objectManager->getObject(
            Current::class,
            ['urlBuilder' => $this->_urlBuilderMock, 'request' => $this->_requestMock]
        );
        $this->assertFalse($link->isCurrent());
    }
}<|MERGE_RESOLUTION|>--- conflicted
+++ resolved
@@ -15,20 +15,12 @@
 class CurrentTest extends TestCase
 {
     /**
-<<<<<<< HEAD
-     * @var \PHPUnit\Framework\MockObject\MockObject
-=======
      * @var MockObject
->>>>>>> 5ce65294
      */
     protected $_urlBuilderMock;
 
     /**
-<<<<<<< HEAD
-     * @var \PHPUnit\Framework\MockObject\MockObject
-=======
      * @var MockObject
->>>>>>> 5ce65294
      */
     protected $_requestMock;
 
@@ -49,7 +41,7 @@
         $path = 'test/path';
         $url = 'http://example.com/asdasd';
 
-        $this->_urlBuilderMock->expects($this->once())->method('getUrl')->with($path)->willReturn($url);
+        $this->_urlBuilderMock->expects($this->once())->method('getUrl')->with($path)->will($this->returnValue($url));
 
         /** @var Current $link */
         $link = $this->_objectManager->getObject(
@@ -81,24 +73,24 @@
 
         $this->_requestMock->expects($this->once())
             ->method('getPathInfo')
-            ->willReturn('/test/index/');
+            ->will($this->returnValue('/test/index/'));
         $this->_requestMock->expects($this->once())
             ->method('getModuleName')
-            ->willReturn('test');
+            ->will($this->returnValue('test'));
         $this->_requestMock->expects($this->once())
             ->method('getControllerName')
-            ->willReturn('index');
+            ->will($this->returnValue('index'));
         $this->_requestMock->expects($this->once())
             ->method('getActionName')
-            ->willReturn('index');
+            ->will($this->returnValue('index'));
         $this->_urlBuilderMock->expects($this->at(0))
             ->method('getUrl')
             ->with($path)
-            ->willReturn($url);
+            ->will($this->returnValue($url));
         $this->_urlBuilderMock->expects($this->at(1))
             ->method('getUrl')
             ->with('test/index')
-            ->willReturn($url);
+            ->will($this->returnValue($url));
 
         /** @var Current $link */
         $link = $this->_objectManager->getObject(
@@ -115,8 +107,8 @@
 
     public function testIsCurrentFalse()
     {
-        $this->_urlBuilderMock->expects($this->at(0))->method('getUrl')->willReturn('1');
-        $this->_urlBuilderMock->expects($this->at(1))->method('getUrl')->willReturn('2');
+        $this->_urlBuilderMock->expects($this->at(0))->method('getUrl')->will($this->returnValue('1'));
+        $this->_urlBuilderMock->expects($this->at(1))->method('getUrl')->will($this->returnValue('2'));
 
         /** @var Current $link */
         $link = $this->_objectManager->getObject(
