--- conflicted
+++ resolved
@@ -65,12 +65,9 @@
         $url = 'http://example.com/test/index';
 
         $this->_requestMock->expects($this->once())
-<<<<<<< HEAD
-=======
             ->method('getPathInfo')
             ->will($this->returnValue('/test/index/'));
         $this->_requestMock->expects($this->once())
->>>>>>> 8fca683e
             ->method('getModuleName')
             ->will($this->returnValue('test'));
         $this->_requestMock->expects($this->once())
