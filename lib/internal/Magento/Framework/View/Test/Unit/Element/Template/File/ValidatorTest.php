<?php
/**
 * Copyright © Magento, Inc. All rights reserved.
 * See COPYING.txt for license details.
 */
namespace Magento\Framework\View\Test\Unit\Element\Template\File;

use Magento\Framework\App\Config\ScopeConfigInterface;
use Magento\Framework\App\Filesystem\DirectoryList;
use Magento\Framework\Component\ComponentRegistrar;
use Magento\Framework\Filesystem;
use Magento\Framework\Filesystem\Directory\ReadInterface;
use Magento\Framework\Filesystem\Driver\File;
use Magento\Framework\Filesystem\DriverPool;
use Magento\Framework\View\Element\Template\File\Validator;
use PHPUnit\Framework\MockObject\MockObject;
use PHPUnit\Framework\TestCase;

class ValidatorTest extends TestCase
{
    /**
     * Resolver object
     *
     * @var Validator
     */
    private $validator;

    /**
     * Mock for view file system
     *
<<<<<<< HEAD
     * @var \Magento\Framework\FileSystem|\PHPUnit\Framework\MockObject\MockObject
=======
     * @var Filesystem|MockObject
>>>>>>> 5ce65294
     */
    private $fileSystemMock;

    /**
     * Mock for scope config
     *
<<<<<<< HEAD
     * @var \Magento\Framework\App\Config\ScopeConfigInterface|\PHPUnit\Framework\MockObject\MockObject
=======
     * @var ScopeConfigInterface|MockObject
>>>>>>> 5ce65294
     */
    private $scopeConfigMock;

    /**
     * Mock for root directory reader
     *
<<<<<<< HEAD
     * @var \Magento\Framework\Filesystem\Directory\ReadInterface|\PHPUnit\Framework\MockObject\MockObject
=======
     * @var ReadInterface|MockObject
>>>>>>> 5ce65294
     */
    private $rootDirectoryMock;

    /**
     * Mock for compiled directory reader
     *
<<<<<<< HEAD
     * @var \Magento\Framework\Filesystem\Directory\ReadInterface|\PHPUnit\Framework\MockObject\MockObject
=======
     * @var ReadInterface|MockObject
>>>>>>> 5ce65294
     */
    private $compiledDirectoryMock;

    /**
<<<<<<< HEAD
     * @var ComponentRegistrar|\PHPUnit\Framework\MockObject\MockObject
=======
     * @var ComponentRegistrar|MockObject
>>>>>>> 5ce65294
     */
    private $componentRegistrar;

    /**
     * Test Setup
     *
     * @return void
     */
    protected function setUp(): void
    {
        $this->fileSystemMock = $this->createMock(Filesystem::class);
        $this->scopeConfigMock = $this->createMock(ScopeConfigInterface::class);
        $this->rootDirectoryMock = $this->createMock(ReadInterface::class);
        $this->compiledDirectoryMock = $this->createMock(ReadInterface::class);

        $this->fileSystemMock->expects($this->any())
            ->method('getDirectoryRead')
<<<<<<< HEAD
            ->willReturnMap(
                [
                    [DirectoryList::ROOT, DriverPool::FILE, $this->rootDirectoryMock],
                    [DirectoryList::TMP_MATERIALIZATION_DIR, DriverPool::FILE, $this->compiledDirectoryMock],
                ]
=======
            ->will(
                $this->returnValueMap(
                    [
                        [DirectoryList::ROOT, DriverPool::FILE, $this->rootDirectoryMock],
                        [DirectoryList::TMP_MATERIALIZATION_DIR, DriverPool::FILE, $this->compiledDirectoryMock],
                    ]
                )
>>>>>>> 5ce65294
            );

        $this->compiledDirectoryMock->expects($this->any())
            ->method('getAbsolutePath')
            ->willReturn('/magento/var/compiled');

        $this->componentRegistrar = $this->createMock(ComponentRegistrar::class);
        $this->componentRegistrar->expects($this->any())
            ->method('getPaths')
            ->willReturnMap(
                
                    [
                        [ComponentRegistrar::MODULE, ['/magento/app/code/Some/Module']],
                        [ComponentRegistrar::THEME, ['/magento/themes/default']]
                    ]
                
            );

        $fileDriverMock = $this->createMock(File::class);
        $fileDriverMock->expects($this->any())
            ->method('getRealPath')
            ->willReturnArgument(0);

        $this->validator = new Validator(
            $this->fileSystemMock,
            $this->scopeConfigMock,
            $this->componentRegistrar,
            null,
            $fileDriverMock
        );
    }

    /**
     * Test is file valid
     *
     * @param string $file
     * @param bool $expectedResult
     * @return void
     *
     * @dataProvider isValidDataProvider
     */
    public function testIsValid($file, $expectedResult)
    {
        $this->rootDirectoryMock->expects($this->any())->method('isFile')->willReturn(true);
        $this->assertEquals($expectedResult, $this->validator->isValid($file));
    }

    /**
     * Data provider for testIsValid
     *
     * @return array
     */
    public function isValidDataProvider()
    {
        return [
            'empty' => ['', false],
            '/magento/var/compiled/template.phtml' => ['/magento/var/compiled/template.phtml', true],
            '/magento/themes/default/template.phtml' => ['/magento/themes/default/template.phtml', true],
            '/magento/app/code/Some/Module/template.phtml' => ['/magento/app/code/Some/Module/template.phtml', true],
            '/magento/x' => ['/magento/x', false],
        ];
    }
}<|MERGE_RESOLUTION|>--- conflicted
+++ resolved
@@ -28,53 +28,33 @@
     /**
      * Mock for view file system
      *
-<<<<<<< HEAD
-     * @var \Magento\Framework\FileSystem|\PHPUnit\Framework\MockObject\MockObject
-=======
      * @var Filesystem|MockObject
->>>>>>> 5ce65294
      */
     private $fileSystemMock;
 
     /**
      * Mock for scope config
      *
-<<<<<<< HEAD
-     * @var \Magento\Framework\App\Config\ScopeConfigInterface|\PHPUnit\Framework\MockObject\MockObject
-=======
      * @var ScopeConfigInterface|MockObject
->>>>>>> 5ce65294
      */
     private $scopeConfigMock;
 
     /**
      * Mock for root directory reader
      *
-<<<<<<< HEAD
-     * @var \Magento\Framework\Filesystem\Directory\ReadInterface|\PHPUnit\Framework\MockObject\MockObject
-=======
      * @var ReadInterface|MockObject
->>>>>>> 5ce65294
      */
     private $rootDirectoryMock;
 
     /**
      * Mock for compiled directory reader
      *
-<<<<<<< HEAD
-     * @var \Magento\Framework\Filesystem\Directory\ReadInterface|\PHPUnit\Framework\MockObject\MockObject
-=======
      * @var ReadInterface|MockObject
->>>>>>> 5ce65294
      */
     private $compiledDirectoryMock;
 
     /**
-<<<<<<< HEAD
-     * @var ComponentRegistrar|\PHPUnit\Framework\MockObject\MockObject
-=======
      * @var ComponentRegistrar|MockObject
->>>>>>> 5ce65294
      */
     private $componentRegistrar;
 
@@ -92,13 +72,6 @@
 
         $this->fileSystemMock->expects($this->any())
             ->method('getDirectoryRead')
-<<<<<<< HEAD
-            ->willReturnMap(
-                [
-                    [DirectoryList::ROOT, DriverPool::FILE, $this->rootDirectoryMock],
-                    [DirectoryList::TMP_MATERIALIZATION_DIR, DriverPool::FILE, $this->compiledDirectoryMock],
-                ]
-=======
             ->will(
                 $this->returnValueMap(
                     [
@@ -106,23 +79,22 @@
                         [DirectoryList::TMP_MATERIALIZATION_DIR, DriverPool::FILE, $this->compiledDirectoryMock],
                     ]
                 )
->>>>>>> 5ce65294
             );
 
         $this->compiledDirectoryMock->expects($this->any())
             ->method('getAbsolutePath')
-            ->willReturn('/magento/var/compiled');
+            ->will($this->returnValue('/magento/var/compiled'));
 
         $this->componentRegistrar = $this->createMock(ComponentRegistrar::class);
         $this->componentRegistrar->expects($this->any())
             ->method('getPaths')
-            ->willReturnMap(
-                
+            ->will(
+                $this->returnValueMap(
                     [
                         [ComponentRegistrar::MODULE, ['/magento/app/code/Some/Module']],
                         [ComponentRegistrar::THEME, ['/magento/themes/default']]
                     ]
-                
+                )
             );
 
         $fileDriverMock = $this->createMock(File::class);
@@ -150,7 +122,7 @@
      */
     public function testIsValid($file, $expectedResult)
     {
-        $this->rootDirectoryMock->expects($this->any())->method('isFile')->willReturn(true);
+        $this->rootDirectoryMock->expects($this->any())->method('isFile')->will($this->returnValue(true));
         $this->assertEquals($expectedResult, $this->validator->isValid($file));
     }
 
