--- conflicted
+++ resolved
@@ -21,11 +21,7 @@
     protected $blockFactory;
 
     /**
-<<<<<<< HEAD
-     * @var \Magento\Framework\ObjectManagerInterface|\PHPUnit\Framework\MockObject\MockObject
-=======
      * @var ObjectManagerInterface|MockObject
->>>>>>> 5ce65294
      */
     protected $objectManagerMock;
 
@@ -52,7 +48,7 @@
         $this->objectManagerMock->expects($this->once())
             ->method('create')
             ->with($className, $argumentsResult)
-            ->willReturn($templateMock);
+            ->will($this->returnValue($templateMock));
 
         $this->assertInstanceOf(
             BlockInterface::class,
@@ -60,18 +56,9 @@
         );
     }
 
-<<<<<<< HEAD
-    /**
-     */
-    public function testCreateBlockWithException()
-    {
-        $this->expectException(\LogicException::class);
-
-=======
     public function testCreateBlockWithException()
     {
         $this->expectException('LogicException');
->>>>>>> 5ce65294
         $this->blockFactory->createBlock('invalid_class_name');
     }
 }