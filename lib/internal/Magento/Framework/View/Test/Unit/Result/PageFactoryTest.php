<?php
/**
 * Copyright © Magento, Inc. All rights reserved.
 * See COPYING.txt for license details.
 */

namespace Magento\Framework\View\Test\Unit\Result;

use PHPUnit\Framework\TestCase;
use Magento\Framework\View\Result\PageFactory;
use Magento\Framework\View\Result\Page;
use PHPUnit\Framework\MockObject\MockObject;
use Magento\Framework\ObjectManagerInterface;
use Magento\Framework\TestFramework\Unit\Helper\ObjectManager as ObjectManagerHelper;

class PageFactoryTest extends TestCase
{
    /** @var PageFactory */
    protected $pageFactory;

<<<<<<< HEAD
    /** @var \Magento\Framework\View\Result\Page|\PHPUnit\Framework\MockObject\MockObject */
=======
    /** @var Page|MockObject */
>>>>>>> 5ce65294
    protected $page;

    /** @var ObjectManagerHelper */
    protected $objectManagerHelper;

<<<<<<< HEAD
    /** @var \Magento\Framework\ObjectManagerInterface|\PHPUnit\Framework\MockObject\MockObject */
=======
    /** @var ObjectManagerInterface|MockObject */
>>>>>>> 5ce65294
    protected $objectManagerMock;

    protected function setUp(): void
    {
        $this->objectManagerMock = $this->createMock(ObjectManagerInterface::class);
        $this->objectManagerHelper = new ObjectManagerHelper($this);
        $this->pageFactory = $this->objectManagerHelper->getObject(
            PageFactory::class,
            [
                'objectManager' => $this->objectManagerMock
            ]
        );
        $this->page = $this->getMockBuilder(Page::class)
            ->disableOriginalConstructor()
            ->getMock();
    }

    public function testCreate()
    {
        $this->objectManagerMock->expects($this->once())
            ->method('create')
<<<<<<< HEAD
            ->with(\Magento\Framework\View\Result\Page::class)
            ->willReturn($this->page);
=======
            ->with(Page::class)
            ->will($this->returnValue($this->page));
>>>>>>> 5ce65294
        $this->assertSame($this->page, $this->pageFactory->create());
    }
}<|MERGE_RESOLUTION|>--- conflicted
+++ resolved
@@ -18,21 +18,13 @@
     /** @var PageFactory */
     protected $pageFactory;
 
-<<<<<<< HEAD
-    /** @var \Magento\Framework\View\Result\Page|\PHPUnit\Framework\MockObject\MockObject */
-=======
     /** @var Page|MockObject */
->>>>>>> 5ce65294
     protected $page;
 
     /** @var ObjectManagerHelper */
     protected $objectManagerHelper;
 
-<<<<<<< HEAD
-    /** @var \Magento\Framework\ObjectManagerInterface|\PHPUnit\Framework\MockObject\MockObject */
-=======
     /** @var ObjectManagerInterface|MockObject */
->>>>>>> 5ce65294
     protected $objectManagerMock;
 
     protected function setUp(): void
@@ -54,13 +46,8 @@
     {
         $this->objectManagerMock->expects($this->once())
             ->method('create')
-<<<<<<< HEAD
-            ->with(\Magento\Framework\View\Result\Page::class)
-            ->willReturn($this->page);
-=======
             ->with(Page::class)
             ->will($this->returnValue($this->page));
->>>>>>> 5ce65294
         $this->assertSame($this->page, $this->pageFactory->create());
     }
 }