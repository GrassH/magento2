<?php
/**
 * Copyright © Magento, Inc. All rights reserved.
 * See COPYING.txt for license details.
 */

namespace Magento\Framework\View\Test\Unit\Result;

use PHPUnit\Framework\TestCase;
use Magento\Framework\App\Request\Http;
use PHPUnit\Framework\MockObject\MockObject;
use Magento\Framework\Event\ManagerInterface;
use Magento\Framework\View\Layout;
use Magento\Framework\Translate\InlineInterface;
use Magento\Framework\View\Element\Template\Context;
use Magento\Framework\TestFramework\Unit\Helper\ObjectManager;
use Magento\Framework\View\Layout\ProcessorInterface;
use PHPUnit\Framework\MockObject\Matcher\InvokedCount;

/**
 * @covers \Magento\Framework\View\Result\Layout
 */
class LayoutTest extends TestCase
{
    /**
<<<<<<< HEAD
     * @var \Magento\Framework\App\Request\Http|\PHPUnit\Framework\MockObject\MockObject
=======
     * @var Http|MockObject
>>>>>>> 5ce65294
     */
    protected $request;

    /**
<<<<<<< HEAD
     * @var \PHPUnit\Framework\MockObject\MockObject|\Magento\Framework\Event\ManagerInterface
=======
     * @var MockObject|ManagerInterface
>>>>>>> 5ce65294
     */
    protected $eventManager;

    /**
<<<<<<< HEAD
     * @var \PHPUnit\Framework\MockObject\MockObject|\Magento\Framework\View\Layout
=======
     * @var MockObject|Layout
>>>>>>> 5ce65294
     */
    protected $layout;

    /**
<<<<<<< HEAD
     * @var \PHPUnit\Framework\MockObject\MockObject|\Magento\Framework\Translate\InlineInterface
=======
     * @var MockObject|InlineInterface
>>>>>>> 5ce65294
     */
    protected $translateInline;

    /**
<<<<<<< HEAD
     * @var \PHPUnit\Framework\MockObject\MockObject|\Magento\Framework\View\Result\Layout
=======
     * @var MockObject|\Magento\Framework\View\Result\Layout
>>>>>>> 5ce65294
     */
    protected $resultLayout;

    protected function setUp(): void
    {
        $this->layout = $this->createMock(Layout::class);
        $this->request = $this->createMock(Http::class);
        $this->eventManager = $this->createMock(ManagerInterface::class);
        $this->translateInline = $this->createMock(InlineInterface::class);

<<<<<<< HEAD
        $context = $this->createMock(\Magento\Framework\View\Element\Template\Context::class);
        $context->expects($this->any())->method('getLayout')->willReturn($this->layout);
        $context->expects($this->any())->method('getRequest')->willReturn($this->request);
        $context->expects($this->any())->method('getEventManager')->willReturn($this->eventManager);
=======
        $context = $this->createMock(Context::class);
        $context->expects($this->any())->method('getLayout')->will($this->returnValue($this->layout));
        $context->expects($this->any())->method('getRequest')->will($this->returnValue($this->request));
        $context->expects($this->any())->method('getEventManager')->will($this->returnValue($this->eventManager));
>>>>>>> 5ce65294

        $this->resultLayout = (new ObjectManager($this))
            ->getObject(
                \Magento\Framework\View\Result\Layout::class,
                ['context' => $context, 'translateInline' => $this->translateInline]
            );
    }

    /**
     * @covers \Magento\Framework\View\Result\Layout::getLayout()
     */
    public function testGetLayout()
    {
        $this->assertSame($this->layout, $this->resultLayout->getLayout());
    }

    public function testGetDefaultLayoutHandle()
    {
        $this->request->expects($this->once())
            ->method('getFullActionName')
            ->willReturn('Module_Controller_Action');

        $this->assertEquals('module_controller_action', $this->resultLayout->getDefaultLayoutHandle());
    }

    public function testAddHandle()
    {
        $processor = $this->createMock(ProcessorInterface::class);
        $processor->expects($this->once())->method('addHandle')->with('module_controller_action');

        $this->layout->expects($this->once())->method('getUpdate')->willReturn($processor);

        $this->assertSame($this->resultLayout, $this->resultLayout->addHandle('module_controller_action'));
    }

    public function testAddUpdate()
    {
        $processor = $this->createMock(ProcessorInterface::class);
        $processor->expects($this->once())->method('addUpdate')->with('handle_name');

        $this->layout->expects($this->once())->method('getUpdate')->willReturn($processor);

        $this->resultLayout->addUpdate('handle_name');
    }

    /**
     * @param int|string $httpCode
     * @param string $headerName
     * @param string $headerValue
     * @param bool $replaceHeader
     * @param InvokedCount $setHttpResponseCodeCount
     * @param InvokedCount $setHeaderCount
     * @dataProvider renderResultDataProvider
     */
    public function testRenderResult(
        $httpCode,
        $headerName,
        $headerValue,
        $replaceHeader,
        $setHttpResponseCodeCount,
        $setHeaderCount
    ) {
        $layoutOutput = 'output';

        $this->layout->expects($this->once())->method('getOutput')->willReturn($layoutOutput);

        $this->request->expects($this->once())->method('getFullActionName')
            ->willReturn('Module_Controller_Action');

        $this->eventManager->expects($this->exactly(2))->method('dispatch')->withConsecutive(
            ['layout_render_before'],
            ['layout_render_before_Module_Controller_Action']
        );

        $this->translateInline->expects($this->once())
            ->method('processResponseBody')
            ->with($layoutOutput)
            ->willReturnSelf();

<<<<<<< HEAD
        /** @var \Magento\Framework\App\Response\Http|\PHPUnit\Framework\MockObject\MockObject $response */
=======
        /** @var \Magento\Framework\App\Response\Http|MockObject $response */
>>>>>>> 5ce65294
        $response = $this->createMock(\Magento\Framework\App\Response\Http::class);
        $response->expects($setHttpResponseCodeCount)->method('setHttpResponseCode')->with($httpCode);
        $response->expects($setHeaderCount)->method('setHeader')->with($headerName, $headerValue, $replaceHeader);
        $response->expects($this->once())->method('appendBody')->with($layoutOutput);

        $this->resultLayout->setHttpResponseCode($httpCode);

        if ($headerName && $headerValue) {
            $this->resultLayout->setHeader($headerName, $headerValue, $replaceHeader);
        }

        $this->resultLayout->renderResult($response);
    }

    /**
     * @return array
     */
    public function renderResultDataProvider()
    {
        return [
            [200, 'content-type', 'text/html', true, $this->once(), $this->once()],
            [0, '', '', false, $this->never(), $this->never()]
        ];
    }

    public function testAddDefaultHandle()
    {
        $processor = $this->createMock(ProcessorInterface::class);
        $processor->expects($this->once())->method('addHandle')->with('module_controller_action');

        $this->layout->expects($this->once())->method('getUpdate')->willReturn($processor);

        $this->request->expects($this->once())->method('getFullActionName')
            ->willReturn('Module_Controller_Action');

        $this->assertSame($this->resultLayout, $this->resultLayout->addDefaultHandle());
    }
}<|MERGE_RESOLUTION|>--- conflicted
+++ resolved
@@ -23,47 +23,27 @@
 class LayoutTest extends TestCase
 {
     /**
-<<<<<<< HEAD
-     * @var \Magento\Framework\App\Request\Http|\PHPUnit\Framework\MockObject\MockObject
-=======
      * @var Http|MockObject
->>>>>>> 5ce65294
      */
     protected $request;
 
     /**
-<<<<<<< HEAD
-     * @var \PHPUnit\Framework\MockObject\MockObject|\Magento\Framework\Event\ManagerInterface
-=======
      * @var MockObject|ManagerInterface
->>>>>>> 5ce65294
      */
     protected $eventManager;
 
     /**
-<<<<<<< HEAD
-     * @var \PHPUnit\Framework\MockObject\MockObject|\Magento\Framework\View\Layout
-=======
      * @var MockObject|Layout
->>>>>>> 5ce65294
      */
     protected $layout;
 
     /**
-<<<<<<< HEAD
-     * @var \PHPUnit\Framework\MockObject\MockObject|\Magento\Framework\Translate\InlineInterface
-=======
      * @var MockObject|InlineInterface
->>>>>>> 5ce65294
      */
     protected $translateInline;
 
     /**
-<<<<<<< HEAD
-     * @var \PHPUnit\Framework\MockObject\MockObject|\Magento\Framework\View\Result\Layout
-=======
      * @var MockObject|\Magento\Framework\View\Result\Layout
->>>>>>> 5ce65294
      */
     protected $resultLayout;
 
@@ -74,17 +54,10 @@
         $this->eventManager = $this->createMock(ManagerInterface::class);
         $this->translateInline = $this->createMock(InlineInterface::class);
 
-<<<<<<< HEAD
-        $context = $this->createMock(\Magento\Framework\View\Element\Template\Context::class);
-        $context->expects($this->any())->method('getLayout')->willReturn($this->layout);
-        $context->expects($this->any())->method('getRequest')->willReturn($this->request);
-        $context->expects($this->any())->method('getEventManager')->willReturn($this->eventManager);
-=======
         $context = $this->createMock(Context::class);
         $context->expects($this->any())->method('getLayout')->will($this->returnValue($this->layout));
         $context->expects($this->any())->method('getRequest')->will($this->returnValue($this->request));
         $context->expects($this->any())->method('getEventManager')->will($this->returnValue($this->eventManager));
->>>>>>> 5ce65294
 
         $this->resultLayout = (new ObjectManager($this))
             ->getObject(
@@ -115,7 +88,7 @@
         $processor = $this->createMock(ProcessorInterface::class);
         $processor->expects($this->once())->method('addHandle')->with('module_controller_action');
 
-        $this->layout->expects($this->once())->method('getUpdate')->willReturn($processor);
+        $this->layout->expects($this->once())->method('getUpdate')->will($this->returnValue($processor));
 
         $this->assertSame($this->resultLayout, $this->resultLayout->addHandle('module_controller_action'));
     }
@@ -125,7 +98,7 @@
         $processor = $this->createMock(ProcessorInterface::class);
         $processor->expects($this->once())->method('addUpdate')->with('handle_name');
 
-        $this->layout->expects($this->once())->method('getUpdate')->willReturn($processor);
+        $this->layout->expects($this->once())->method('getUpdate')->will($this->returnValue($processor));
 
         $this->resultLayout->addUpdate('handle_name');
     }
@@ -149,10 +122,10 @@
     ) {
         $layoutOutput = 'output';
 
-        $this->layout->expects($this->once())->method('getOutput')->willReturn($layoutOutput);
+        $this->layout->expects($this->once())->method('getOutput')->will($this->returnValue($layoutOutput));
 
         $this->request->expects($this->once())->method('getFullActionName')
-            ->willReturn('Module_Controller_Action');
+            ->will($this->returnValue('Module_Controller_Action'));
 
         $this->eventManager->expects($this->exactly(2))->method('dispatch')->withConsecutive(
             ['layout_render_before'],
@@ -164,11 +137,7 @@
             ->with($layoutOutput)
             ->willReturnSelf();
 
-<<<<<<< HEAD
-        /** @var \Magento\Framework\App\Response\Http|\PHPUnit\Framework\MockObject\MockObject $response */
-=======
         /** @var \Magento\Framework\App\Response\Http|MockObject $response */
->>>>>>> 5ce65294
         $response = $this->createMock(\Magento\Framework\App\Response\Http::class);
         $response->expects($setHttpResponseCodeCount)->method('setHttpResponseCode')->with($httpCode);
         $response->expects($setHeaderCount)->method('setHeader')->with($headerName, $headerValue, $replaceHeader);
@@ -199,10 +168,10 @@
         $processor = $this->createMock(ProcessorInterface::class);
         $processor->expects($this->once())->method('addHandle')->with('module_controller_action');
 
-        $this->layout->expects($this->once())->method('getUpdate')->willReturn($processor);
+        $this->layout->expects($this->once())->method('getUpdate')->will($this->returnValue($processor));
 
         $this->request->expects($this->once())->method('getFullActionName')
-            ->willReturn('Module_Controller_Action');
+            ->will($this->returnValue('Module_Controller_Action'));
 
         $this->assertSame($this->resultLayout, $this->resultLayout->addDefaultHandle());
     }
