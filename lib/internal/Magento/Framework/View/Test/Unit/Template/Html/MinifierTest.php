--- conflicted
+++ resolved
@@ -25,47 +25,27 @@
     protected $object;
 
     /**
-<<<<<<< HEAD
-     * @var Filesystem|\PHPUnit\Framework\MockObject\MockObject
-=======
      * @var Filesystem|MockObject
->>>>>>> 5ce65294
      */
     protected $htmlDirectoryMock;
 
     /**
-<<<<<<< HEAD
-     * @var Filesystem|\PHPUnit\Framework\MockObject\MockObject
-=======
      * @var Filesystem|MockObject
->>>>>>> 5ce65294
      */
     protected $appDirectoryMock;
 
     /**
-<<<<<<< HEAD
-     * @var Filesystem\Directory\ReadFactory|\PHPUnit\Framework\MockObject\MockObject
-=======
      * @var Filesystem\Directory\ReadFactory|MockObject
->>>>>>> 5ce65294
      */
     protected $readFactoryMock;
 
     /**
-<<<<<<< HEAD
-     * @var ReadInterface|\PHPUnit\Framework\MockObject\MockObject
-=======
      * @var ReadInterface|MockObject
->>>>>>> 5ce65294
      */
     protected $rootDirectoryMock;
 
     /**
-<<<<<<< HEAD
-     * @var Filesystem|\PHPUnit\Framework\MockObject\MockObject
-=======
      * @var Filesystem|MockObject
->>>>>>> 5ce65294
      */
     protected $filesystemMock;
 
