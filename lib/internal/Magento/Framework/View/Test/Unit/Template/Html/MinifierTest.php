<?php
/**
 * Copyright © 2016 Magento. All rights reserved.
 * See COPYING.txt for license details.
 */

namespace Magento\Framework\View\Test\Unit\Template\Html;

use Magento\Framework\App\Filesystem\DirectoryList;
use Magento\Framework\View\Template\Html\Minifier;

class MinifierTest extends \PHPUnit_Framework_TestCase
{
    /**
     * @var Minifier
     */
    protected $object;

    /**
     * @var \Magento\Framework\Filesystem|\PHPUnit_Framework_MockObject_MockObject
     */
    protected $htmlDirectory;

    /**
     * @var \Magento\Framework\Filesystem|\PHPUnit_Framework_MockObject_MockObject
     */
    protected $appDirectory;

    /**
     * @var \Magento\Framework\Filesystem\Directory\ReadFactory|\PHPUnit_Framework_MockObject_MockObject
     */
    protected $readFactory;

    /**
     * Initialize testable object
     */
    protected function setUp()
    {
        $this->htmlDirectory = $this->getMockBuilder('Magento\Framework\Filesystem\Directory\WriteInterface')
            ->getMock();
        $this->appDirectory = $this->getMockBuilder('Magento\Framework\Filesystem\Directory\ReadInterface')->getMock();
        $filesystem = $this->getMockBuilder('Magento\Framework\Filesystem')->disableOriginalConstructor()->getMock();
        $filesystem->expects($this->once())
            ->method('getDirectoryWrite')
            ->with(DirectoryList::TEMPLATE_MINIFICATION_DIR)
            ->willReturn($this->htmlDirectory);
        /** @var \Magento\Framework\Filesystem $filesystem */

        $this->readFactory = $this->getMock('Magento\Framework\Filesystem\Directory\ReadFactory', [], [], '', false);
        $this->readFactory->expects($this->any())->method('create')->willReturn($this->appDirectory);
        $this->object = new Minifier($filesystem, $this->readFactory);
    }

    /**
     * Covered method getPathToMinified
     * @test
     */
    public function testGetPathToMinified()
    {
        $file = '/absolute/path/to/phtml/template/file';
        $relativeGeneratedPath = 'absolute/path/to/phtml/template/file';
        $absolutePath = '/full/path/to/compiled/html/file';

        $this->htmlDirectory->expects($this->once())
            ->method('getAbsolutePath')
            ->with($relativeGeneratedPath)
            ->willReturn($absolutePath);

        $this->assertEquals($absolutePath, $this->object->getPathToMinified($file));
    }

    // @codingStandardsIgnoreStart
    /**
     * Covered method minify and test regular expressions
     * @test
     */
    public function testMinify()
    {
        $file = '/absolute/path/to/phtml/template/file';
        $relativeGeneratedPath = 'absolute/path/to/phtml/template/file';
        $baseContent = <<<TEXT
<?php
/**
 * Copyright © 2016 Magento. All rights reserved.
 * See COPYING.txt for license details.
 */
?>
<?php //one line comment ?>
<html>
    <head>
        <title>Test title</title>
    </head>
    <body>
        <a href="http://somelink.com/text.html">Text Link</a>
        <img src="test.png" alt="some text" />
        <?php echo \$block->someMethod(); ?>
        <div style="width: 800px" class="<?php echo \$block->getClass() ?>" />
        <script>
            var i = 1;// comment
            var j = 1;// <?php echo 'hi' ?>
//<?php ?> ')){
// if (<?php echo __('hi')) { ?>
// if (<?php )) {
// comment
            //<![CDATA[
            var someVar = 123;
            testFunctionCall(function () {
                return {
                    'someProperty': test,
                    'someMethod': function () {
                        alert(<?php echo \$block->getJsAlert() ?>);
                    }
                }
            });
            //]]>
        </script>
        <?php echo "http://some.link.com/" ?>
        <em>inline text</em>
        <a href="http://www.<?php echo 'hi' ?>"></a>
    </body>
</html>
TEXT;

        $expectedContent = <<<TEXT
<<<<<<< HEAD
<?php /** * Copyright © 2016 Magento. All rights reserved. * See COPYING.txt for license details. */ ?> <?php ?> <html><head><title>Test title</title></head><body><a href="http://somelink.com/text.html">Text Link</a> <img src="test.png" alt="some text" /><?php echo \$block->someMethod(); ?> <div style="width: 800px" class="<?php echo \$block->getClass() ?>" /><script>
=======
<?php /** * Copyright © 2015 Magento. All rights reserved. * See COPYING.txt for license details. */ ?> <?php ?> <html><head><title>Test title</title></head><body><a href="http://somelink.com/text.html">Text Link</a> <img src="test.png" alt="some text" /><?php echo \$block->someMethod(); ?> <div style="width: 800px" class="<?php echo \$block->getClass() ?>" /><script>
            var i = 1;
            var j = 1;




>>>>>>> 044bada7
            //<![CDATA[
            var someVar = 123;
            testFunctionCall(function () {
                return {
                    'someProperty': test,
                    'someMethod': function () {
                        alert(<?php echo \$block->getJsAlert() ?>);
                    }
                }
            });
            //]]>
</script><?php echo "http://some.link.com/" ?> <em>inline text</em> <a href="http://www.<?php echo 'hi' ?>"></a></body></html>
TEXT;

        $this->appDirectory->expects($this->once())
            ->method('readFile')
            ->with(basename($file))
            ->willReturn($baseContent);

        $this->htmlDirectory->expects($this->once())
            ->method('isExist')
            ->willReturn(false);
        $this->htmlDirectory->expects($this->once())
            ->method('create');
        $this->htmlDirectory->expects($this->once())
            ->method('writeFile')
            ->with($relativeGeneratedPath, $expectedContent);

        $this->object->minify($file);
    }
    // @codingStandardsIgnoreEnd

    /**
     * Contain method modify and getPathToModified
     * @test
     */
    public function testGetMinified()
    {
        $file = '/absolute/path/to/phtml/template/file';
        $relativeGeneratedPath = 'absolute/path/to/phtml/template/file';

        $htmlDriver = $this->getMock('Magento\Framework\Filesystem\DriverInterface', [], [], '', false);
        $htmlDriver
            ->expects($this->once())
            ->method('getRealPathSafety')
            ->willReturn($file);

        $this->htmlDirectory
            ->expects($this->at(1))
            ->method('isExist')
            ->with($relativeGeneratedPath)
            ->willReturn(false);

        $this->htmlDirectory
            ->expects($this->once())
            ->method('getDriver')
            ->willReturn($htmlDriver);

        $this->object->getMinified($file);
    }
}<|MERGE_RESOLUTION|>--- conflicted
+++ resolved
@@ -122,17 +122,13 @@
 TEXT;
 
         $expectedContent = <<<TEXT
-<<<<<<< HEAD
 <?php /** * Copyright © 2016 Magento. All rights reserved. * See COPYING.txt for license details. */ ?> <?php ?> <html><head><title>Test title</title></head><body><a href="http://somelink.com/text.html">Text Link</a> <img src="test.png" alt="some text" /><?php echo \$block->someMethod(); ?> <div style="width: 800px" class="<?php echo \$block->getClass() ?>" /><script>
-=======
-<?php /** * Copyright © 2015 Magento. All rights reserved. * See COPYING.txt for license details. */ ?> <?php ?> <html><head><title>Test title</title></head><body><a href="http://somelink.com/text.html">Text Link</a> <img src="test.png" alt="some text" /><?php echo \$block->someMethod(); ?> <div style="width: 800px" class="<?php echo \$block->getClass() ?>" /><script>
             var i = 1;
             var j = 1;
 
 
 
 
->>>>>>> 044bada7
             //<![CDATA[
             var someVar = 123;
             testFunctionCall(function () {
