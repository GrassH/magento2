<?php
/**
 * Copyright © Magento, Inc. All rights reserved.
 * See COPYING.txt for license details.
 */

namespace Magento\Framework\View\Test\Unit;

use PHPUnit\Framework\TestCase;
use Magento\Framework\View\Element\BlockFactory;
use PHPUnit\Framework\MockObject\MockObject;
use \Magento\Framework\View\BlockPool;

/**
 * Test for view BlockPool model
 */
class BlockPoolTest extends TestCase
{
    /**
     * @var BlockPool
     */
    protected $blockPool;

    /**
     * Block factory
<<<<<<< HEAD
     * @var \Magento\Framework\View\Element\BlockFactory|\PHPUnit\Framework\MockObject\MockObject
=======
     * @var BlockFactory|MockObject
>>>>>>> 5ce65294
     */
    protected $blockFactory;

    protected function setUp(): void
    {
        $this->blockFactory = $this->getMockBuilder(BlockFactory::class)
            ->disableOriginalConstructor()
            ->setMethods(['createBlock'])
            ->getMock();
        $this->blockPool = new BlockPool($this->blockFactory);
    }

    public function testAdd()
    {
        $blockName = 'testName';
        $blockClass = BlockPoolTestBlock::class;
        $arguments = ['key' => 'value'];

        $block = $this->createMock(BlockPoolTestBlock::class);

        $this->blockFactory->expects($this->atLeastOnce())
            ->method('createBlock')
            ->with($blockClass, $arguments)
            ->willReturn($block);

        $this->assertEquals($this->blockPool, $this->blockPool->add($blockName, $blockClass, $arguments));

        $this->assertEquals([$blockName => $block], $this->blockPool->get());
        $this->assertEquals($block, $this->blockPool->get($blockName));
        $this->assertNull($this->blockPool->get('someWrongName'));
    }

<<<<<<< HEAD
    /**
     */
    public function testAddWithException()
    {
        $this->expectException(\InvalidArgumentException::class);
        $this->expectExceptionMessage('Invalid Block class name: NotExistingBlockClass');

=======
    public function testAddWithException()
    {
        $this->expectException('InvalidArgumentException');
        $this->expectExceptionMessage('Invalid Block class name: NotExistingBlockClass');
>>>>>>> 5ce65294
        $this->blockPool->add('BlockPoolTestBlock', 'NotExistingBlockClass');
    }
}<|MERGE_RESOLUTION|>--- conflicted
+++ resolved
@@ -23,11 +23,7 @@
 
     /**
      * Block factory
-<<<<<<< HEAD
-     * @var \Magento\Framework\View\Element\BlockFactory|\PHPUnit\Framework\MockObject\MockObject
-=======
      * @var BlockFactory|MockObject
->>>>>>> 5ce65294
      */
     protected $blockFactory;
 
@@ -51,7 +47,7 @@
         $this->blockFactory->expects($this->atLeastOnce())
             ->method('createBlock')
             ->with($blockClass, $arguments)
-            ->willReturn($block);
+            ->will($this->returnValue($block));
 
         $this->assertEquals($this->blockPool, $this->blockPool->add($blockName, $blockClass, $arguments));
 
@@ -60,20 +56,10 @@
         $this->assertNull($this->blockPool->get('someWrongName'));
     }
 
-<<<<<<< HEAD
-    /**
-     */
-    public function testAddWithException()
-    {
-        $this->expectException(\InvalidArgumentException::class);
-        $this->expectExceptionMessage('Invalid Block class name: NotExistingBlockClass');
-
-=======
     public function testAddWithException()
     {
         $this->expectException('InvalidArgumentException');
         $this->expectExceptionMessage('Invalid Block class name: NotExistingBlockClass');
->>>>>>> 5ce65294
         $this->blockPool->add('BlockPoolTestBlock', 'NotExistingBlockClass');
     }
 }