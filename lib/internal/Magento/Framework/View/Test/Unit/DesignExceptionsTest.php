--- conflicted
+++ resolved
@@ -22,17 +22,10 @@
     /** @var ObjectManagerHelper */
     private $objectManagerHelper;
 
-<<<<<<< HEAD
-    /** @var \Magento\Framework\App\Config\ScopeConfigInterface|\PHPUnit\Framework\MockObject\MockObject */
-    private $scopeConfigMock;
-
-    /** @var \Magento\Framework\App\Request\Http|\PHPUnit\Framework\MockObject\MockObject */
-=======
     /** @var ScopeConfigInterface|MockObject */
     private $scopeConfigMock;
 
     /** @var Http|MockObject */
->>>>>>> 5ce65294
     private $requestMock;
 
     /** @var string */
@@ -41,11 +34,7 @@
     /** @var string */
     private $scopeType = 'scope_type';
 
-<<<<<<< HEAD
-    /** @var Json|\PHPUnit\Framework\MockObject\MockObject */
-=======
     /** @var Json|MockObject */
->>>>>>> 5ce65294
     private $serializerMock;
 
     protected function setUp(): void
@@ -79,13 +68,13 @@
         $this->requestMock->expects($this->once())
             ->method('getServer')
             ->with($this->equalTo('HTTP_USER_AGENT'))
-            ->willReturn($userAgent);
+            ->will($this->returnValue($userAgent));
 
         if ($userAgent) {
             $this->scopeConfigMock->expects($this->once())
                 ->method('getValue')
                 ->with($this->equalTo($this->exceptionConfigPath), $this->equalTo($this->scopeType))
-                ->willReturn($configValue);
+                ->will($this->returnValue($configValue));
         }
 
         $this->serializerMock->expects($this->exactly($callNum))
