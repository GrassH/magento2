<?php
/**
 * Copyright © Magento, Inc. All rights reserved.
 * See COPYING.txt for license details.
 */

namespace Magento\Framework\View\Test\Unit\Page\Config\Generator;

use PHPUnit\Framework\TestCase;
use PHPUnit\Framework\MockObject\MockObject;
use Magento\Framework\UrlInterface;
use Magento\Framework\View\Page\Title;
use Magento\Framework\View\Page\Config\Generator\Head;
use Magento\Framework\View\Page\Config as PageConfig;
use Magento\Framework\TestFramework\Unit\Helper\ObjectManager as ObjectManagerHelper;
use Magento\Framework\View\Layout\Generator\Context;
use Magento\Framework\View\Page\Config\Structure;
use Magento\Framework\View\Layout\Reader\Context as ReaderContext;

/**
 * Test for page config generator model
 */
class HeadTest extends TestCase
{
    /**
     * @var Head
     */
    protected $headGenerator;

    /**
<<<<<<< HEAD
     * @var \Magento\Framework\View\Page\Config|\PHPUnit\Framework\MockObject\MockObject
=======
     * @var \Magento\Framework\View\Page\Config|MockObject
>>>>>>> 5ce65294
     */
    protected $pageConfigMock;

    /**
<<<<<<< HEAD
     * @var \Magento\Framework\UrlInterface|\PHPUnit\Framework\MockObject\MockObject
=======
     * @var UrlInterface|MockObject
>>>>>>> 5ce65294
     */
    protected $urlMock;

    /**
<<<<<<< HEAD
     * @var \Magento\Framework\View\Page\Title|\PHPUnit\Framework\MockObject\MockObject
=======
     * @var Title|MockObject
>>>>>>> 5ce65294
     */
    protected $title;

    protected function setUp(): void
    {
        $this->pageConfigMock = $this->getMockBuilder(\Magento\Framework\View\Page\Config::class)
            ->disableOriginalConstructor()
            ->getMock();
        $this->title = $this->getMockBuilder(Title::class)
            ->disableOriginalConstructor()
            ->getMock();
        $this->urlMock = $this->getMockBuilder(UrlInterface::class)
            ->disableOriginalConstructor()
            ->getMock();

        $objectManagerHelper = new ObjectManagerHelper($this);
        $this->headGenerator = $objectManagerHelper->getObject(
            Head::class,
            [
                'pageConfig' => $this->pageConfigMock,
                'url' => $this->urlMock,
            ]
        );
    }

    /**
     * @SuppressWarnings(PHPMD.ExcessiveMethodLength)
     */
    public function testProcess()
    {
        $generatorContextMock = $this->createMock(Context::class);
        $this->title->expects($this->any())->method('set')->with()->willReturnSelf();
        $structureMock = $this->createMock(Structure::class);
        $readerContextMock = $this->createMock(ReaderContext::class);
        $readerContextMock->expects($this->any())->method('getPageConfigStructure')->willReturn($structureMock);

        $structureMock->expects($this->once())->method('processRemoveAssets');
        $structureMock->expects($this->once())->method('processRemoveElementAttributes');
        $this->urlMock->expects($this->once())
            ->method('getUrl')
            ->with('customcss/render/css')
            ->willReturn('http://magento.dev/customcss/render/css');

        $assets = [
            'remoteCss' => [
                'src' => 'file-url-css',
                'src_type' => 'url',
                'content_type' => 'css',
                'media' => 'all',
            ],
            'remoteCssOrderedLast' => [
                'src' => 'file-url-css-last',
                'src_type' => 'url',
                'content_type' => 'css',
                'media' => 'all',
                'order' => 30,
            ],
            'remoteCssOrderedFirst' => [
                'src' => 'file-url-css-first',
                'src_type' => 'url',
                'content_type' => 'css',
                'media' => 'all',
                'order' => 10,
            ],
            'remoteLink' => [
                'src' => 'file-url-link',
                'src_type' => 'url',
                'media' => 'all',
            ],
            'controllerCss' => [
                'src' => 'customcss/render/css',
                'src_type' => 'controller',
                'content_type' => 'css',
                'media' => 'all',
            ],
            'name' => [
                'src' => 'file-path',
                'ie_condition' => 'lt IE 7',
                'content_type' => 'css',
                'media' => 'print',
            ],
        ];

        $this->pageConfigMock->expects($this->at(0))
            ->method('addRemotePageAsset')
            ->with('file-url-css', 'css', ['attributes' => ['media' => 'all']]);
        $this->pageConfigMock->expects($this->at(1))
            ->method('addRemotePageAsset')
            ->with('file-url-css-last', 'css', ['attributes' => ['media' => 'all' ] , 'order' => 30]);
        $this->pageConfigMock->expects($this->at(2))
            ->method('addRemotePageAsset')
            ->with('file-url-css-first', 'css', ['attributes' => ['media' => 'all'] , 'order' => 10]);
        $this->pageConfigMock->expects($this->at(3))
            ->method('addRemotePageAsset')
            ->with('file-url-link', Head::VIRTUAL_CONTENT_TYPE_LINK, ['attributes' => ['media' => 'all']]);
        $this->pageConfigMock->expects($this->at(4))
            ->method('addRemotePageAsset')
            ->with('http://magento.dev/customcss/render/css', 'css', ['attributes' => ['media' => 'all']]);
        $this->pageConfigMock->expects($this->once())
            ->method('addPageAsset')
            ->with('name', ['attributes' => ['media' => 'print'], 'ie_condition' => 'lt IE 7']);
        $structureMock->expects($this->once())
            ->method('getAssets')
            ->willReturn($assets);

        $title = 'Page title';
        $structureMock->expects($this->atLeastOnce())
            ->method('getTitle')
            ->willReturn($title);
        $this->pageConfigMock->expects($this->any())->method('getTitle')->willReturn($this->title);

        $metadata = ['name1' => 'content1', 'name2' => 'content2'];
        $structureMock->expects($this->once())
            ->method('getMetadata')
            ->willReturn($metadata);
        $this->pageConfigMock->expects($this->exactly(2))
            ->method('setMetadata')
            ->withConsecutive(['name1', 'content1'], ['name2', 'content2']);

        $elementAttributes = [
            PageConfig::ELEMENT_TYPE_BODY => [
                'body_attr_1' => 'body_value_1',
                'body_attr_2' => 'body_value_2',
            ],
            PageConfig::ELEMENT_TYPE_HTML => [
                'html_attr_1' => 'html_attr_1',
            ],
        ];
        $structureMock->expects($this->once())
            ->method('getElementAttributes')
            ->willReturn($elementAttributes);
        $this->pageConfigMock->expects($this->exactly(3))
            ->method('setElementAttribute')
            ->withConsecutive(
                [PageConfig::ELEMENT_TYPE_BODY, 'body_attr_1', 'body_value_1'],
                [PageConfig::ELEMENT_TYPE_BODY, 'body_attr_2', 'body_value_2'],
                [PageConfig::ELEMENT_TYPE_HTML, 'html_attr_1', 'html_attr_1']
            );

        $result = $this->headGenerator->process($readerContextMock, $generatorContextMock);
        $this->assertEquals($this->headGenerator, $result);
    }
}<|MERGE_RESOLUTION|>--- conflicted
+++ resolved
@@ -28,29 +28,17 @@
     protected $headGenerator;
 
     /**
-<<<<<<< HEAD
-     * @var \Magento\Framework\View\Page\Config|\PHPUnit\Framework\MockObject\MockObject
-=======
      * @var \Magento\Framework\View\Page\Config|MockObject
->>>>>>> 5ce65294
      */
     protected $pageConfigMock;
 
     /**
-<<<<<<< HEAD
-     * @var \Magento\Framework\UrlInterface|\PHPUnit\Framework\MockObject\MockObject
-=======
      * @var UrlInterface|MockObject
->>>>>>> 5ce65294
      */
     protected $urlMock;
 
     /**
-<<<<<<< HEAD
-     * @var \Magento\Framework\View\Page\Title|\PHPUnit\Framework\MockObject\MockObject
-=======
      * @var Title|MockObject
->>>>>>> 5ce65294
      */
     protected $title;
 
@@ -82,7 +70,7 @@
     public function testProcess()
     {
         $generatorContextMock = $this->createMock(Context::class);
-        $this->title->expects($this->any())->method('set')->with()->willReturnSelf();
+        $this->title->expects($this->any())->method('set')->with()->will($this->returnSelf());
         $structureMock = $this->createMock(Structure::class);
         $readerContextMock = $this->createMock(ReaderContext::class);
         $readerContextMock->expects($this->any())->method('getPageConfigStructure')->willReturn($structureMock);
@@ -154,18 +142,18 @@
             ->with('name', ['attributes' => ['media' => 'print'], 'ie_condition' => 'lt IE 7']);
         $structureMock->expects($this->once())
             ->method('getAssets')
-            ->willReturn($assets);
+            ->will($this->returnValue($assets));
 
         $title = 'Page title';
         $structureMock->expects($this->atLeastOnce())
             ->method('getTitle')
-            ->willReturn($title);
-        $this->pageConfigMock->expects($this->any())->method('getTitle')->willReturn($this->title);
+            ->will($this->returnValue($title));
+        $this->pageConfigMock->expects($this->any())->method('getTitle')->will($this->returnValue($this->title));
 
         $metadata = ['name1' => 'content1', 'name2' => 'content2'];
         $structureMock->expects($this->once())
             ->method('getMetadata')
-            ->willReturn($metadata);
+            ->will($this->returnValue($metadata));
         $this->pageConfigMock->expects($this->exactly(2))
             ->method('setMetadata')
             ->withConsecutive(['name1', 'content1'], ['name2', 'content2']);
@@ -181,7 +169,7 @@
         ];
         $structureMock->expects($this->once())
             ->method('getElementAttributes')
-            ->willReturn($elementAttributes);
+            ->will($this->returnValue($elementAttributes));
         $this->pageConfigMock->expects($this->exactly(3))
             ->method('setElementAttribute')
             ->withConsecutive(
