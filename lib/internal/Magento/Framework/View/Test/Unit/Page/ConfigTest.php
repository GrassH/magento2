<?php
/**
 * Copyright © 2016 Magento. All rights reserved.
 * See COPYING.txt for license details.
 */

/**
 * Test class for \Magento\Framework\View\Page\Config
 */
namespace Magento\Framework\View\Test\Unit\Page;

use Magento\Framework\Locale\Resolver;
use Magento\Framework\View\Page\Config;

/**
 * @covers Magento\Framework\View\Page\Config
 *
 * @SuppressWarnings(PHPMD.CouplingBetweenObjects)
 */
class ConfigTest extends \PHPUnit_Framework_TestCase
{
    /**
     * @var Config
     */
    protected $model;

    /**
     * @var \Magento\Framework\View\Asset\Repository|\PHPUnit_Framework_MockObject_MockObject
     */
    protected $assetRepo;

    /**
     * @var \Magento\Framework\View\Asset\GroupedCollection|\PHPUnit_Framework_MockObject_MockObject
     */
    protected $pageAssets;

    /**
     * @var \Magento\Framework\App\Config\ScopeConfigInterface|\PHPUnit_Framework_MockObject_MockObject
     */
    protected $scopeConfig;

    /**
     * @var \Magento\Framework\View\Page\FaviconInterface|\PHPUnit_Framework_MockObject_MockObject
     */
    protected $favicon;

    /**
     * @var \Magento\Framework\View\Layout\BuilderInterface|\PHPUnit_Framework_MockObject_MockObject
     */
    protected $builder;

    /**
     * @var \Magento\Framework\View\Asset\File|\PHPUnit_Framework_MockObject_MockObject
     */
    protected $asset;

    /**
     * @var \Magento\Framework\View\Asset\Remote|\PHPUnit_Framework_MockObject_MockObject
     */
    protected $remoteAsset;

    /**
     * @var \Magento\Framework\View\Page\Title|\PHPUnit_Framework_MockObject_MockObject
     */
    protected $title;

    /**
     * @var \Magento\Framework\App\State|\PHPUnit_Framework_MockObject_MockObject
     */
    protected $areaResolverMock;

    /**
     * @var \Magento\Framework\Locale\ResolverInterface|\PHPUnit_Framework_MockObject_MockObject
     */
    protected $localeMock;

    protected function setUp()
    {
<<<<<<< HEAD
        $this->assetRepo = $this->getMock(\Magento\Framework\View\Asset\Repository::class, [], [], '', false);
        $this->pageAssets = $this->getMock(\Magento\Framework\View\Asset\GroupedCollection::class, [], [], '', false);
        $this->scopeConfig = $this->getMock(
            \Magento\Framework\App\Config\ScopeConfigInterface::class,
            [],
            [],
            '',
            false
        );
        $this->favicon = $this->getMock(\Magento\Framework\View\Page\FaviconInterface::class, [], [], '', false);
        $this->builder = $this->getMock(\Magento\Framework\View\Layout\BuilderInterface::class, [], [], '', false);
        $this->asset = $this->getMock(\Magento\Framework\View\Asset\File::class, [], [], '', false);
        $this->remoteAsset = $this->getMock(\Magento\Framework\View\Asset\Remote::class, [], [], '', false);
        $this->title = $this->getMock(\Magento\Framework\View\Page\Title::class, [], [], '', false);
        $locale = $this->getMockForAbstractClass(\Magento\Framework\Locale\ResolverInterface::class, [], '', false);
        $locale->expects($this->any())
=======
        $this->assetRepo = $this->getMock('Magento\Framework\View\Asset\Repository', [], [], '', false);
        $this->pageAssets = $this->getMock('Magento\Framework\View\Asset\GroupedCollection', [], [], '', false);
        $this->scopeConfig = $this->getMock('Magento\Framework\App\Config\ScopeConfigInterface', [], [], '', false);
        $this->favicon = $this->getMock('Magento\Framework\View\Page\FaviconInterface', [], [], '', false);
        $this->builder = $this->getMock('Magento\Framework\View\Layout\BuilderInterface', [], [], '', false);
        $this->asset = $this->getMock('Magento\Framework\View\Asset\File', [], [], '', false);
        $this->remoteAsset = $this->getMock('\Magento\Framework\View\Asset\Remote', [], [], '', false);
        $this->title = $this->getMock('Magento\Framework\View\Page\Title', [], [], '', false);
        $this->localeMock = $this->getMockForAbstractClass('Magento\Framework\Locale\ResolverInterface', [], '', false);
        $this->localeMock->expects($this->any())
>>>>>>> f5539378
            ->method('getLocale')
            ->willReturn(Resolver::DEFAULT_LOCALE);
        $this->model = (new \Magento\Framework\TestFramework\Unit\Helper\ObjectManager($this))
            ->getObject(
                \Magento\Framework\View\Page\Config::class,
                [
                    'assetRepo' => $this->assetRepo,
                    'pageAssets' => $this->pageAssets,
                    'scopeConfig' => $this->scopeConfig,
                    'favicon' => $this->favicon,
                    'localeResolver' => $this->localeMock
                ]
            );

        $this->areaResolverMock = $this->getMock(\Magento\Framework\App\State::class, [], [], '', false);
        $areaResolverReflection = (new \ReflectionClass(get_class($this->model)))->getProperty('areaResolver');
        $areaResolverReflection->setAccessible(true);
        $areaResolverReflection->setValue($this->model, $this->areaResolverMock);
    }

    public function testSetBuilder()
    {
        $this->assertInstanceOf(
            \Magento\Framework\View\Page\Config::class,
            $this->model->setBuilder($this->builder)
        );
    }

    public function testBuild()
    {
        $this->model->setBuilder($this->builder);
        $this->builder->expects($this->once())->method('build')->will(
            $this->returnValue(\Magento\Framework\View\LayoutInterface::class)
        );
        $this->model->publicBuild();
    }

    public function testGetTitle()
    {
        $this->assertInstanceOf(\Magento\Framework\View\Page\Title::class, $this->model->getTitle());
    }

    public function testMetadata()
    {
        $expectedMetadata = [
            'charset' => null,
            'media_type' => null,
            'content_type' => null,
            'description' => null,
            'keywords' => null,
            'robots' => null,
            'name' => 'test_value',
            'html_encoded' => '&lt;title&gt;&lt;span class=&quot;test&quot;&gt;Test&lt;/span&gt;&lt;/title&gt;',
        ];
        $this->model->setMetadata('name', 'test_value');
        $this->model->setMetadata('html_encoded', '<title><span class="test">Test</span></title>');
        $this->assertEquals($expectedMetadata, $this->model->getMetadata());
    }

    public function testContentType()
    {
        $contentType = 'test_content_type';
        $this->model->setContentType($contentType);
        $this->assertEquals($contentType, $this->model->getContentType());
    }

    public function testContentTypeEmpty()
    {
        $expectedData = null;
        $this->assertEquals($expectedData, $this->model->getContentType());
    }

    public function testContentTypeAuto()
    {
        $expectedData = 'default_media_type; charset=default_charset';
        $this->model->setContentType('auto');
        $this->scopeConfig->expects($this->at(0))->method('getValue')->with('design/head/default_media_type', 'store')
            ->will($this->returnValue('default_media_type'));
        $this->scopeConfig->expects($this->at(1))->method('getValue')->with('design/head/default_charset', 'store')
            ->will($this->returnValue('default_charset'));
        $this->assertEquals($expectedData, $this->model->getContentType());
    }

    public function testMediaType()
    {
        $mediaType = 'test_media_type';
        $this->model->setMediaType($mediaType);
        $this->assertEquals($mediaType, $this->model->getMediaType());
    }

    public function testMediaTypeEmpty()
    {
        $expectedData = 'default_media_type';
        $this->scopeConfig->expects($this->once())->method('getValue')->with('design/head/default_media_type', 'store')
            ->will($this->returnValue('default_media_type'));
        $this->assertEquals($expectedData, $this->model->getMediaType());
    }

    public function testCharset()
    {
        $charset = 'test_charset';
        $this->model->setCharset($charset);
        $this->assertEquals($charset, $this->model->getCharset());
    }

    public function testCharsetEmpty()
    {
        $expectedData = 'default_charset';
        $this->scopeConfig->expects($this->once())->method('getValue')->with('design/head/default_charset', 'store')
            ->will($this->returnValue('default_charset'));
        $this->assertEquals($expectedData, $this->model->getCharset());
    }

    public function testDescription()
    {
        $description = 'test_description';
        $this->model->setDescription($description);
        $this->assertEquals($description, $this->model->getDescription());
    }

    public function testDescriptionEmpty()
    {
        $expectedData = 'default_description';
        $this->scopeConfig->expects($this->once())->method('getValue')->with('design/head/default_description', 'store')
            ->will($this->returnValue('default_description'));
        $this->assertEquals($expectedData, $this->model->getDescription());
    }

    public function testKeywords()
    {
        $keywords = 'test_keywords';
        $this->model->setKeywords($keywords);
        $this->assertEquals($keywords, $this->model->getKeywords());
    }

    public function testKeywordsEmpty()
    {
        $expectedData = 'default_keywords';
        $this->scopeConfig->expects($this->once())->method('getValue')->with('design/head/default_keywords', 'store')
            ->will($this->returnValue('default_keywords'));
        $this->assertEquals($expectedData, $this->model->getKeywords());
    }

    public function testRobots()
    {
        $this->areaResolverMock->expects($this->once())->method('getAreaCode')->willReturn('frontend');
        $robots = 'test_robots';
        $this->model->setRobots($robots);
        $this->assertEquals($robots, $this->model->getRobots());
    }

    public function testRobotsEmpty()
    {
        $this->areaResolverMock->expects($this->once())->method('getAreaCode')->willReturn('frontend');
        $expectedData = 'default_robots';
        $this->scopeConfig->expects($this->once())->method('getValue')->with(
            'design/search_engine_robots/default_robots',
            'store'
        )
            ->will($this->returnValue('default_robots'));
        $this->assertEquals($expectedData, $this->model->getRobots());
    }

    public function testRobotsAdminhtml()
    {
        $this->areaResolverMock->expects($this->once())->method('getAreaCode')->willReturn('adminhtml');
        $robots = 'test_robots';
        $this->model->setRobots($robots);
        $this->assertEquals('NOINDEX,NOFOLLOW', $this->model->getRobots());
    }

    public function testGetAssetCollection()
    {
        $this->assertInstanceOf(
            \Magento\Framework\View\Asset\GroupedCollection::class,
            $this->model->getAssetCollection()
        );
    }

    /**
     * @param string $file
     * @param array $properties
     * @param string|null $name
     * @param string $expectedName
     *
     * @dataProvider pageAssetDataProvider
     */
    public function testAddPageAsset($file, $properties, $name, $expectedName)
    {
        $this->assetRepo->expects($this->once())->method('createAsset')->with($file)->will(
            $this->returnValue($this->asset)
        );
        $this->pageAssets->expects($this->once())->method('add')->with($expectedName, $this->asset, $properties);
        $this->assertInstanceOf(
            \Magento\Framework\View\Page\Config::class,
            $this->model->addPageAsset($file, $properties, $name)
        );
    }

    public function pageAssetDataProvider()
    {
        return [
            [
                'test.php',
                ['one', 'two', 3],
                'test_name',
                'test_name',
            ],
            [
                'filename',
                [],
                null,
                'filename'
            ]
        ];
    }

    /**
     * @param string $url
     * @param string $contentType
     * @param array $properties
     * @param string|null $name
     * @param string $expectedName
     *
     * @dataProvider remotePageAssetDataProvider
     */
    public function testAddRemotePageAsset($url, $contentType, $properties, $name, $expectedName)
    {
        $this->assetRepo->expects($this->once())->method('createRemoteAsset')->with($url, $contentType)->will(
            $this->returnValue($this->remoteAsset)
        );
        $this->pageAssets->expects($this->once())->method('add')->with($expectedName, $this->remoteAsset, $properties);
        $this->assertInstanceOf(
            \Magento\Framework\View\Page\Config::class,
            $this->model->addRemotePageAsset($url, $contentType, $properties, $name)
        );
    }

    public function remotePageAssetDataProvider()
    {
        return [
            [
                'http://test.com',
                '<body><context>some content</context></body>',
                ['one', 'two', 3],
                'test_name',
                'test_name',
            ],
            [
                'http://test.com',
                '',
                [],
                null,
                'http://test.com'
            ]
        ];
    }

    public function testAddRss()
    {
        $title = 'test title';
        $href = 'http://test.com';
        $expected = ['attributes' => 'rel="alternate" type="application/rss+xml" title="test title"'];
        $this->assetRepo->expects($this->once())->method('createRemoteAsset')->with($href, 'unknown')->will(
            $this->returnValue($this->remoteAsset)
        );
        $this->pageAssets->expects($this->once())->method('add')->with(
            'link/http://test.com',
            $this->remoteAsset,
            $expected
        );
        $this->assertInstanceOf(\Magento\Framework\View\Page\Config::class, $this->model->addRss($title, $href));
    }

    public function testAddBodyClass()
    {
        $className = 'test class';
        $this->assertInstanceOf(\Magento\Framework\View\Page\Config::class, $this->model->addBodyClass($className));
        $this->assertEquals('test-class', $this->model->getElementAttribute('body', 'class'));
    }

    /**
     * @param string $elementType
     * @param string $attribute
     * @param string $value
     *
     * @dataProvider elementAttributeDataProvider
     */
    public function testElementAttribute($elementType, $attribute, $value)
    {
        $this->model->setElementAttribute($elementType, $attribute, $value);
        $this->assertEquals($value, $this->model->getElementAttribute($elementType, $attribute));
    }

    public function elementAttributeDataProvider()
    {
        return [
            [
                'head',
                'class',
                'test',
            ],
            [
                'body',
                'class',
                'value'
            ],
            [
                Config::ELEMENT_TYPE_HTML,
                Config::HTML_ATTRIBUTE_LANG,
                str_replace('_', '-', Resolver::DEFAULT_LOCALE)
            ],
        ];
    }

    /**
     * @param string $elementType
     * @param string $attribute
     * @param string $value
     *
     * @dataProvider elementAttributeExceptionDataProvider
     */
    public function testElementAttributeException($elementType, $attribute, $value)
    {
        $this->setExpectedException(
            \Magento\Framework\Exception\LocalizedException::class,
            $elementType . " isn't allowed"
        );
        $this->model->setElementAttribute($elementType, $attribute, $value);
    }

    public function elementAttributeExceptionDataProvider()
    {
        return [
            [
                'test',
                'class',
                'test',
            ],
            [
                '',
                '',
                ''
            ],
            [
                null,
                null,
                null
            ]
        ];
    }

    /**
     * @param string $elementType
     * @param string $attributes
     *
     * @dataProvider elementAttributesDataProvider
     */
    public function testElementAttributes($elementType, $attributes)
    {
        foreach ($attributes as $attribute => $value) {
            $this->model->setElementAttribute($elementType, $attribute, $value);
        }
        $this->assertEquals($attributes, $this->model->getElementAttributes($elementType));
    }

    public function elementAttributesDataProvider()
    {
        return [
            [
                'html',
                [
                    'context' => 'value',
                    Config::HTML_ATTRIBUTE_LANG => str_replace('_', '-', Resolver::DEFAULT_LOCALE)
                ],
            ],
        ];
    }

    /**
     * @param string $handle
     *
     * @dataProvider pageLayoutDataProvider
     */
    public function testPageLayout($handle)
    {
        $this->model->setPageLayout($handle);
        $this->assertEquals($handle, $this->model->getPageLayout());
    }

    public function pageLayoutDataProvider()
    {
        return [
            [
                'test',
            ],
            [
                ''
            ],
            [
                null
            ],
            [
                [
                    'test',
                ]
            ]
        ];
    }

    public function testGetFaviconFile()
    {
        $expected = 'test';
        $this->favicon->expects($this->once())->method('getFaviconFile')->will($this->returnValue($expected));
        $this->assertEquals($expected, $this->model->getFaviconFile());
    }

    public function testGetDefaultFavicon()
    {
        $this->favicon->expects($this->once())->method('getDefaultFavicon');
        $this->model->getDefaultFavicon();
    }

    /**
     * @param bool $isAvailable
     * @param string $result
     * @dataProvider getIncludesDataProvider
     */
    public function testGetIncludes($isAvailable, $result)
    {
        $model = (new \Magento\Framework\TestFramework\Unit\Helper\ObjectManager($this))
            ->getObject(
                'Magento\Framework\View\Page\Config',
                [
                    'assetRepo' => $this->assetRepo,
                    'pageAssets' => $this->pageAssets,
                    'scopeConfig' => $this->scopeConfig,
                    'favicon' => $this->favicon,
                    'localeResolver' => $this->localeMock,
                    'isIncludesAvailable' => $isAvailable
                ]
            );

        $this->scopeConfig->expects($isAvailable ? $this->once() : $this->never())
            ->method('getValue')
            ->with('design/head/includes', 'store')
            ->willReturn($result);
        $this->assertEquals($result, $model->getIncludes());
    }

    public function getIncludesDataProvider()
    {
        return [
            [
                true,
                '<script type="text/javascript">
                    Fieldset.addToPrefix(1);
                </script>'
            ],
            [false, null]
        ];
    }
}<|MERGE_RESOLUTION|>--- conflicted
+++ resolved
@@ -76,35 +76,18 @@
 
     protected function setUp()
     {
-<<<<<<< HEAD
         $this->assetRepo = $this->getMock(\Magento\Framework\View\Asset\Repository::class, [], [], '', false);
         $this->pageAssets = $this->getMock(\Magento\Framework\View\Asset\GroupedCollection::class, [], [], '', false);
-        $this->scopeConfig = $this->getMock(
-            \Magento\Framework\App\Config\ScopeConfigInterface::class,
-            [],
-            [],
-            '',
-            false
-        );
+        $this->scopeConfig =
+            $this->getMock(\Magento\Framework\App\Config\ScopeConfigInterface::class, [], [], '', false);
         $this->favicon = $this->getMock(\Magento\Framework\View\Page\FaviconInterface::class, [], [], '', false);
         $this->builder = $this->getMock(\Magento\Framework\View\Layout\BuilderInterface::class, [], [], '', false);
         $this->asset = $this->getMock(\Magento\Framework\View\Asset\File::class, [], [], '', false);
         $this->remoteAsset = $this->getMock(\Magento\Framework\View\Asset\Remote::class, [], [], '', false);
         $this->title = $this->getMock(\Magento\Framework\View\Page\Title::class, [], [], '', false);
-        $locale = $this->getMockForAbstractClass(\Magento\Framework\Locale\ResolverInterface::class, [], '', false);
-        $locale->expects($this->any())
-=======
-        $this->assetRepo = $this->getMock('Magento\Framework\View\Asset\Repository', [], [], '', false);
-        $this->pageAssets = $this->getMock('Magento\Framework\View\Asset\GroupedCollection', [], [], '', false);
-        $this->scopeConfig = $this->getMock('Magento\Framework\App\Config\ScopeConfigInterface', [], [], '', false);
-        $this->favicon = $this->getMock('Magento\Framework\View\Page\FaviconInterface', [], [], '', false);
-        $this->builder = $this->getMock('Magento\Framework\View\Layout\BuilderInterface', [], [], '', false);
-        $this->asset = $this->getMock('Magento\Framework\View\Asset\File', [], [], '', false);
-        $this->remoteAsset = $this->getMock('\Magento\Framework\View\Asset\Remote', [], [], '', false);
-        $this->title = $this->getMock('Magento\Framework\View\Page\Title', [], [], '', false);
-        $this->localeMock = $this->getMockForAbstractClass('Magento\Framework\Locale\ResolverInterface', [], '', false);
+        $this->localeMock =
+            $this->getMockForAbstractClass(\Magento\Framework\Locale\ResolverInterface::class, [], '', false);
         $this->localeMock->expects($this->any())
->>>>>>> f5539378
             ->method('getLocale')
             ->willReturn(Resolver::DEFAULT_LOCALE);
         $this->model = (new \Magento\Framework\TestFramework\Unit\Helper\ObjectManager($this))
@@ -537,7 +520,7 @@
     {
         $model = (new \Magento\Framework\TestFramework\Unit\Helper\ObjectManager($this))
             ->getObject(
-                'Magento\Framework\View\Page\Config',
+                \Magento\Framework\View\Page\Config::class,
                 [
                     'assetRepo' => $this->assetRepo,
                     'pageAssets' => $this->pageAssets,
