--- conflicted
+++ resolved
@@ -44,92 +44,52 @@
     protected $model;
 
     /**
-<<<<<<< HEAD
-     * @var \Magento\Framework\View\Asset\Repository|\PHPUnit\Framework\MockObject\MockObject
-=======
      * @var Repository|MockObject
->>>>>>> 5ce65294
      */
     protected $assetRepo;
 
     /**
-<<<<<<< HEAD
-     * @var \Magento\Framework\View\Asset\GroupedCollection|\PHPUnit\Framework\MockObject\MockObject
-=======
      * @var GroupedCollection|MockObject
->>>>>>> 5ce65294
      */
     protected $pageAssets;
 
     /**
-<<<<<<< HEAD
-     * @var \Magento\Framework\App\Config\ScopeConfigInterface|\PHPUnit\Framework\MockObject\MockObject
-=======
      * @var ScopeConfigInterface|MockObject
->>>>>>> 5ce65294
      */
     protected $scopeConfig;
 
     /**
-<<<<<<< HEAD
-     * @var \Magento\Framework\View\Page\FaviconInterface|\PHPUnit\Framework\MockObject\MockObject
-=======
      * @var FaviconInterface|MockObject
->>>>>>> 5ce65294
      */
     protected $favicon;
 
     /**
-<<<<<<< HEAD
-     * @var \Magento\Framework\View\Layout\BuilderInterface|\PHPUnit\Framework\MockObject\MockObject
-=======
      * @var BuilderInterface|MockObject
->>>>>>> 5ce65294
      */
     protected $builder;
 
     /**
-<<<<<<< HEAD
-     * @var \Magento\Framework\View\Asset\File|\PHPUnit\Framework\MockObject\MockObject
-=======
      * @var File|MockObject
->>>>>>> 5ce65294
      */
     protected $asset;
 
     /**
-<<<<<<< HEAD
-     * @var \Magento\Framework\View\Asset\Remote|\PHPUnit\Framework\MockObject\MockObject
-=======
      * @var Remote|MockObject
->>>>>>> 5ce65294
      */
     protected $remoteAsset;
 
     /**
-<<<<<<< HEAD
-     * @var \Magento\Framework\View\Page\Title|\PHPUnit\Framework\MockObject\MockObject
-=======
      * @var Title|MockObject
->>>>>>> 5ce65294
      */
     protected $title;
 
     /**
-<<<<<<< HEAD
-     * @var \Magento\Framework\App\State|\PHPUnit\Framework\MockObject\MockObject
-=======
      * @var State|MockObject
->>>>>>> 5ce65294
      */
     protected $areaResolverMock;
 
     /**
-<<<<<<< HEAD
-     * @var \Magento\Framework\Locale\ResolverInterface|\PHPUnit\Framework\MockObject\MockObject
-=======
      * @var ResolverInterface|MockObject
->>>>>>> 5ce65294
      */
     protected $localeMock;
 
@@ -183,13 +143,8 @@
     public function testBuild()
     {
         $this->model->setBuilder($this->builder);
-<<<<<<< HEAD
-        $this->builder->expects($this->once())->method('build')->willReturn(
-            \Magento\Framework\View\LayoutInterface::class
-=======
         $this->builder->expects($this->once())->method('build')->will(
             $this->returnValue(LayoutInterface::class)
->>>>>>> 5ce65294
         );
         $this->model->publicBuild();
     }
@@ -235,9 +190,9 @@
         $expectedData = 'default_media_type; charset=default_charset';
         $this->model->setContentType('auto');
         $this->scopeConfig->expects($this->at(0))->method('getValue')->with('design/head/default_media_type', 'store')
-            ->willReturn('default_media_type');
+            ->will($this->returnValue('default_media_type'));
         $this->scopeConfig->expects($this->at(1))->method('getValue')->with('design/head/default_charset', 'store')
-            ->willReturn('default_charset');
+            ->will($this->returnValue('default_charset'));
         $this->assertEquals($expectedData, $this->model->getContentType());
     }
 
@@ -252,7 +207,7 @@
     {
         $expectedData = 'default_media_type';
         $this->scopeConfig->expects($this->once())->method('getValue')->with('design/head/default_media_type', 'store')
-            ->willReturn('default_media_type');
+            ->will($this->returnValue('default_media_type'));
         $this->assertEquals($expectedData, $this->model->getMediaType());
     }
 
@@ -267,7 +222,7 @@
     {
         $expectedData = 'default_charset';
         $this->scopeConfig->expects($this->once())->method('getValue')->with('design/head/default_charset', 'store')
-            ->willReturn('default_charset');
+            ->will($this->returnValue('default_charset'));
         $this->assertEquals($expectedData, $this->model->getCharset());
     }
 
@@ -282,7 +237,7 @@
     {
         $expectedData = 'default_description';
         $this->scopeConfig->expects($this->once())->method('getValue')->with('design/head/default_description', 'store')
-            ->willReturn('default_description');
+            ->will($this->returnValue('default_description'));
         $this->assertEquals($expectedData, $this->model->getDescription());
     }
 
@@ -297,7 +252,7 @@
     {
         $expectedData = 'default_keywords';
         $this->scopeConfig->expects($this->once())->method('getValue')->with('design/head/default_keywords', 'store')
-            ->willReturn('default_keywords');
+            ->will($this->returnValue('default_keywords'));
         $this->assertEquals($expectedData, $this->model->getKeywords());
     }
 
@@ -317,7 +272,7 @@
             'design/search_engine_robots/default_robots',
             'store'
         )
-            ->willReturn('default_robots');
+            ->will($this->returnValue('default_robots'));
         $this->assertEquals($expectedData, $this->model->getRobots());
     }
 
@@ -347,8 +302,8 @@
      */
     public function testAddPageAsset($file, $properties, $name, $expectedName)
     {
-        $this->assetRepo->expects($this->once())->method('createAsset')->with($file)->willReturn(
-            $this->asset
+        $this->assetRepo->expects($this->once())->method('createAsset')->with($file)->will(
+            $this->returnValue($this->asset)
         );
         $this->pageAssets->expects($this->once())->method('add')->with($expectedName, $this->asset, $properties);
         $this->assertInstanceOf(
@@ -389,8 +344,8 @@
      */
     public function testAddRemotePageAsset($url, $contentType, $properties, $name, $expectedName)
     {
-        $this->assetRepo->expects($this->once())->method('createRemoteAsset')->with($url, $contentType)->willReturn(
-            $this->remoteAsset
+        $this->assetRepo->expects($this->once())->method('createRemoteAsset')->with($url, $contentType)->will(
+            $this->returnValue($this->remoteAsset)
         );
         $this->pageAssets->expects($this->once())->method('add')->with($expectedName, $this->remoteAsset, $properties);
         $this->assertInstanceOf(
@@ -427,8 +382,8 @@
         $title = 'test title';
         $href = 'http://test.com';
         $expected = ['attributes' => 'rel="alternate" type="application/rss+xml" title="test title"'];
-        $this->assetRepo->expects($this->once())->method('createRemoteAsset')->with($href, 'unknown')->willReturn(
-            $this->remoteAsset
+        $this->assetRepo->expects($this->once())->method('createRemoteAsset')->with($href, 'unknown')->will(
+            $this->returnValue($this->remoteAsset)
         );
         $this->pageAssets->expects($this->once())->method('add')->with(
             'link/http://test.com',
@@ -587,7 +542,7 @@
     public function testGetFaviconFile()
     {
         $expected = 'test';
-        $this->favicon->expects($this->once())->method('getFaviconFile')->willReturn($expected);
+        $this->favicon->expects($this->once())->method('getFaviconFile')->will($this->returnValue($expected));
         $this->assertEquals($expected, $this->model->getFaviconFile());
     }
 
