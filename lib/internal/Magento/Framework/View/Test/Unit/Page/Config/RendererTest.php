--- conflicted
+++ resolved
@@ -457,17 +457,10 @@
             [
                 ['type' => 'non', 'attributes' => ['attr' => 'value'], 'condition' => null],
                 ['type' => 'ico', 'attributes' => '', 'condition' => null],
-<<<<<<< HEAD
                 '<link href="no_route_url" />' . "\n"
                     . '<link attr="value" href="url" />' . "\n"
                     . '<link attr="value" href="url" />' . "\n"
             ],
-=======
-                '<link  href="no_route_url" />' . "\n"
-                    . '<link  attr="value" href="url" />' . "\n"
-                    . '<link  attr="value" href="url" />' . "\n"
-            ]
->>>>>>> ff4439c7
         ];
     }
 
