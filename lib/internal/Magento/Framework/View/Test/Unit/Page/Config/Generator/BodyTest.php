--- conflicted
+++ resolved
@@ -26,11 +26,7 @@
     protected $bodyGenerator;
 
     /**
-<<<<<<< HEAD
-     * @var \Magento\Framework\View\Page\Config|\PHPUnit\Framework\MockObject\MockObject
-=======
      * @var Config|MockObject
->>>>>>> 5ce65294
      */
     protected $pageConfigMock;
 
@@ -69,7 +65,7 @@
         $bodyClasses = ['class_1', 'class--2'];
         $structureMock->expects($this->once())
             ->method('getBodyClasses')
-            ->willReturn($bodyClasses);
+            ->will($this->returnValue($bodyClasses));
         $this->pageConfigMock->expects($this->exactly(2))
             ->method('addBodyClass')
             ->withConsecutive(['class_1'], ['class--2']);
